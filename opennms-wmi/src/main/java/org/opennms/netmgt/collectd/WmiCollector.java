/*******************************************************************************
 * This file is part of OpenNMS(R).
 *
 * Copyright (C) 2009-2014 The OpenNMS Group, Inc.
 * OpenNMS(R) is Copyright (C) 1999-2014 The OpenNMS Group, Inc.
 *
 * OpenNMS(R) is a registered trademark of The OpenNMS Group, Inc.
 *
 * OpenNMS(R) is free software: you can redistribute it and/or modify
 * it under the terms of the GNU Affero General Public License as published
 * by the Free Software Foundation, either version 3 of the License,
 * or (at your option) any later version.
 *
 * OpenNMS(R) is distributed in the hope that it will be useful,
 * but WITHOUT ANY WARRANTY; without even the implied warranty of
 * MERCHANTABILITY or FITNESS FOR A PARTICULAR PURPOSE.  See the
 * GNU Affero General Public License for more details.
 *
 * You should have received a copy of the GNU Affero General Public License
 * along with OpenNMS(R).  If not, see:
 *      http://www.gnu.org/licenses/
 *
 * For more information contact:
 *     OpenNMS(R) Licensing <license@opennms.org>
 *     http://www.opennms.org/
 *     http://www.opennms.com/
 *******************************************************************************/

package org.opennms.netmgt.collectd;

import java.io.FileNotFoundException;
import java.io.IOException;
import java.lang.reflect.UndeclaredThrowableException;
import java.util.AbstractMap.SimpleEntry;
import java.util.Collections;
import java.util.HashMap;
import java.util.Map;
import java.util.stream.Collectors;
import java.util.stream.Stream;

import org.opennms.core.utils.ParameterMap;
import org.opennms.netmgt.collectd.wmi.WmiAgentState;
import org.opennms.netmgt.collection.api.AbstractRemoteServiceCollector;
import org.opennms.netmgt.collection.api.AttributeType;
import org.opennms.netmgt.collection.api.CollectionAgent;
import org.opennms.netmgt.collection.api.CollectionSet;
import org.opennms.netmgt.collection.api.CollectionStatus;
import org.opennms.netmgt.collection.support.IndexStorageStrategy;
import org.opennms.netmgt.collection.support.PersistAllSelectorStrategy;
import org.opennms.netmgt.collection.support.builder.CollectionSetBuilder;
import org.opennms.netmgt.collection.support.builder.GenericTypeResource;
import org.opennms.netmgt.collection.support.builder.NodeLevelResource;
import org.opennms.netmgt.collection.support.builder.Resource;
import org.opennms.netmgt.config.DataCollectionConfigFactory;
import org.opennms.netmgt.config.WmiDataCollectionConfigFactory;
import org.opennms.netmgt.config.WmiPeerFactory;
import org.opennms.netmgt.config.datacollection.PersistenceSelectorStrategy;
import org.opennms.netmgt.config.datacollection.ResourceType;
import org.opennms.netmgt.config.datacollection.StorageStrategy;
import org.opennms.netmgt.config.wmi.Attrib;
import org.opennms.netmgt.config.wmi.WmiAgentConfig;
import org.opennms.netmgt.config.wmi.WmiCollection;
import org.opennms.netmgt.config.wmi.Wpm;
import org.opennms.netmgt.rrd.RrdRepository;
import org.opennms.protocols.wmi.WmiClient;
import org.opennms.protocols.wmi.WmiException;
import org.opennms.protocols.wmi.WmiManager;
import org.opennms.protocols.wmi.WmiParams;
import org.opennms.protocols.wmi.WmiResult;
import org.opennms.protocols.wmi.wbem.OnmsWbemObject;
import org.opennms.protocols.wmi.wbem.OnmsWbemObjectSet;
import org.opennms.protocols.wmi.wbem.OnmsWbemProperty;
import org.slf4j.Logger;
import org.slf4j.LoggerFactory;

/**
 * <P>
 * This class is designed to be used by the performance collection daemon to
 * collect various  WMI performance metrics from a remote server.
 * </P>
 *
 * @author <a href="mailto:matt.raykowski@gmail.com">Matt Raykowski</a>
 * @author <a href="http://www.opennms.org">OpenNMS</a>
 */
public class WmiCollector extends AbstractRemoteServiceCollector {

	private static final Logger LOG = LoggerFactory.getLogger(WmiCollector.class);

	private static final String WMI_COLLECTION_KEY = "wmiCollection";

	private static final String WMI_AGENT_CONFIG_KEY = "wmiAgentConfig";

	private static final Map<String, Class<?>> TYPE_MAP = Collections.unmodifiableMap(Stream.of(
            new SimpleEntry<>(WMI_COLLECTION_KEY, WmiCollection.class),
            new SimpleEntry<>(WMI_AGENT_CONFIG_KEY, WmiAgentConfig.class))
            .collect(Collectors.toMap((e) -> e.getKey(), (e) -> e.getValue())));

    public WmiCollector() {
        super(TYPE_MAP);
    }

    @Override
    public void initialize() {
        LOG.debug("initialize: Initializing WmiCollector.");
        initWMIPeerFactory();
        initWMICollectionConfig();
    }

    @Override
    public Map<String, Object> getRuntimeAttributes(CollectionAgent agent, Map<String, Object> parameters) {
        final Map<String, Object> runtimeAttributes = new HashMap<>();
        final String collectionName = ParameterMap.getKeyedString(parameters, "collection", ParameterMap.getKeyedString(parameters, "wmi-collection", null));
        final WmiCollection collection = WmiDataCollectionConfigFactory.getInstance().getWmiCollection(collectionName);
        runtimeAttributes.put(WMI_COLLECTION_KEY, collection);
        final WmiAgentConfig agentConfig = WmiPeerFactory.getInstance().getAgentConfig(agent.getAddress());
        runtimeAttributes.put(WMI_AGENT_CONFIG_KEY, agentConfig);
        return runtimeAttributes;
    }

    /** {@inheritDoc} */
    @Override
    public CollectionSet collect(final CollectionAgent agent, final Map<String, Object> parameters) {
        // Find attributes to collect - check groups in configuration. For each,
        // check scheduled nodes to see if that group should be collected
        final WmiCollection collection = (WmiCollection)parameters.get(WMI_COLLECTION_KEY);
        final WmiAgentConfig agentConfig = (WmiAgentConfig)parameters.get(WMI_AGENT_CONFIG_KEY);
        final WmiAgentState agentState = new WmiAgentState(agent.getAddress(), agentConfig, parameters);

        // Create a new collection set.
        CollectionSetBuilder builder = new CollectionSetBuilder(agent)
                .withStatus(CollectionStatus.FAILED);

        if (collection.getWpms().getWpm().size() < 1) {
            LOG.info("No groups to collect.");
            return builder.withStatus(CollectionStatus.SUCCEEDED).build();
        }

        final NodeLevelResource nodeResource = new NodeLevelResource(agent.getNodeId());

        // Iterate through the WMI collection groups.
        for (final Wpm wpm : collection.getWpms()) {
            // A wpm consists of a list of attributes, identified by name
            if (agentState.shouldCheckAvailability(wpm.getName(), wpm.getRecheckInterval())) {
                if (!isGroupAvailable(agentState, wpm)) {
                    continue;
                }
            }

            if (agentState.groupIsAvailable(wpm.getName())) {
                WmiClient client = null;
                // Collect the data
                try {
                    // Tell the agent to connect
                    agentState.connect(wpm.getWmiNamespace());

                    // And retrieve the client object for working.
                    client = (WmiClient) agentState.getWmiClient();

                    // Retrieve the WbemObjectSet from the class defined on the group.
                    final OnmsWbemObjectSet wOS = client.performInstanceOf(wpm.getWmiClass());

                    // If we received a WbemObjectSet result, lets go through it and collect it.
                    if (wOS != null) {
                        //  Go through each object (class instance) in the object set.
                        for (int i = 0; i < wOS.count(); i++) {
                            // Create a new collection resource.
                            Resource resource = null;

                            // Fetch our WBEM Object
                            final OnmsWbemObject obj = wOS.get(i);

                            // If this is multi-instance, fetch the instance name and store it.
                            if(wOS.count()>1) {
                                // Fetch the value of the key value. e.g. Name.
                                final OnmsWbemProperty prop = obj.getWmiProperties().getByName(wpm.getKeyvalue());
                                final Object propVal = prop.getWmiValue();
                                String instance = null;
                                if(propVal instanceof String) {
                                    instance = (String)propVal;
                                } else {
                                    instance = propVal.toString();
                                }
                                resource = getWmiResource(agent, wpm.getResourceType(), nodeResource, instance);
                            } else {
                                resource = nodeResource;
                            }

<<<<<<< HEAD
                            for (final Attrib attrib : wpm.getAttrib()) {
                                final OnmsWbemProperty prop = obj.getWmiProperties().getByName(attrib.getWmiObject());
                                final AttributeType type = attrib.getType();
                                final String stringValue = prop.getWmiValue().toString();
                                if (type.isNumeric()) {
                                    Double numericValue = Double.NaN;
                                    try {
                                        numericValue = Double.parseDouble(stringValue);
                                    } catch (NumberFormatException e) {
                                        LOG.warn("Value '{}' for attribute named '{}' cannot be converted to a number. Skipping.",
                                                prop.getWmiValue(), attrib.getName());
                                        continue;
                                    }
                                    builder.withNumericAttribute(resource, wpm.getName(), attrib.getAlias(), numericValue, type);
                                } else {
                                    builder.withStringAttribute(resource, wpm.getName(), attrib.getAlias(), stringValue);
                                }
=======

                            for (final Attrib attrib : wpm.getAttribs()) {
                                final OnmsWbemProperty prop = obj.getWmiProperties().getByName(attrib.getWmiObject());                                
                                final WmiCollectionAttributeType attribType = m_attribTypeList.get(attrib.getName());
                                resource.setAttributeValue(attribType, prop.getWmiValue());
>>>>>>> 624555a5
                            }
                        }
                    }
                    builder.withStatus(CollectionStatus.SUCCEEDED);
                } catch (final WmiException e) {
                    LOG.info("unable to collect params for wpm '{}'", wpm.getName(), e);
                } finally {
                    if (client != null) {
                        try {
                            client.disconnect();
                        } catch (final WmiException e) {
                            LOG.warn("An error occurred disconnecting while collecting from WMI.", e);
                        }
                    }
                }
            }
        }
<<<<<<< HEAD
        return builder.build();
=======
        collectionSet.setStatus(ServiceCollector.COLLECTION_SUCCEEDED);
        return collectionSet;
    }
    
    private void loadAttributeGroupList(final WmiCollection collection) {
        for (final Wpm wpm : collection.getWpms()) {
            final AttributeGroupType attribGroupType1 = new AttributeGroupType(wpm.getName(), wpm.getIfType());
            m_groupTypeList.put(wpm.getName(), attribGroupType1);
        }
    }

    private void loadAttributeTypeList(final WmiCollection collection) {
        for (final Wpm wpm : collection.getWpms()) {
            for (final Attrib attrib : wpm.getAttribs()) {
                final AttributeGroupType attribGroupType = m_groupTypeList.get(wpm.getName());
                final WmiCollectionAttributeType attribType = new WmiCollectionAttributeType(attrib, attribGroupType);
                m_attribTypeList.put(attrib.getName(), attribType);
            }
        }
>>>>>>> 624555a5
    }

    private boolean isGroupAvailable(final WmiAgentState agentState, final Wpm wpm) {
        LOG.debug("Checking availability of group {} via object {} of class {} in namespace {}", wpm.getName(), wpm.getKeyvalue(), wpm.getWmiClass(), wpm.getWmiNamespace());
        WmiManager manager = null;

        /*
         * We provide a bogus comparison value and use an operator of "NOOP"
         * to ensure that, regardless of results, we receive a result and perform
         * no logic. We're only validating that the agent is reachable and gathering
         * the result objects.
         */
        try {
            // Get and initialize the WmiManager
            manager = agentState.getManager();
            manager.setNamespace(wpm.getWmiNamespace());
            manager.init();

            final WmiParams params = new WmiParams(WmiParams.WMI_OPERATION_INSTANCEOF, "not-applicable", "NOOP", wpm.getWmiClass(), wpm.getKeyvalue());
            final WmiResult result = manager.performOp(params);

            final boolean isAvailable = (result.getResultCode() == WmiResult.RES_STATE_OK);

            agentState.setGroupIsAvailable(wpm.getName(), isAvailable);
            LOG.debug("Group {} is {}{}.", wpm.getName(), (isAvailable ? "" : "not "), "available");
        } catch (final WmiException e) {
            // Log a warning signifying that this group is unavailable.
            LOG.warn("Error checking group ({}) availability.", wpm.getName(), e);
            // Set the group as unavailable.
            agentState.setGroupIsAvailable(wpm.getName(), false);
            
            // And then continue on to check the next wpm entry.
            return false;
        } finally {
            if (manager != null) {
                try {
                    manager.close();
                } catch (WmiException e) {
                    LOG.warn("An error occurred closing the WMI Manager", e);
                }
            }
        }
        return true;
    }

    private Resource getWmiResource(CollectionAgent agent, String resourceType, NodeLevelResource nodeResource, String instance) {
        ResourceType rt = DataCollectionConfigFactory.getInstance().getConfiguredResourceTypes().get(resourceType);
        if (rt == null) {
            LOG.debug("getWmiResourceType: using default WMI resource type strategy - index / all");
            rt = new ResourceType();
            rt.setName(resourceType);
            rt.setStorageStrategy(new StorageStrategy());
            rt.getStorageStrategy().setClazz(IndexStorageStrategy.class.getName());
            rt.setPersistenceSelectorStrategy(new PersistenceSelectorStrategy());
            rt.getPersistenceSelectorStrategy().setClazz(PersistAllSelectorStrategy.class.getName());
        }
        return new GenericTypeResource(nodeResource, rt, instance);
    }

    private void initWMIPeerFactory() {
        LOG.debug("initialize: Initializing WmiPeerFactory");
        try {
            WmiPeerFactory.init();
        } catch (final IOException e) {
            LOG.error("initialize: Error reading configuration.", e);
            throw new UndeclaredThrowableException(e);
        }
    }

    private void initWMICollectionConfig() {
        LOG.debug("initialize: Initializing collector: {}", getClass());
        try {
            WmiDataCollectionConfigFactory.init();
        } catch (FileNotFoundException e) {
            LOG.error("initialize: Error locating configuration.", e);
            throw new UndeclaredThrowableException(e);
        } catch (IOException e) {
            LOG.error("initialize: Error reading configuration.", e);
            throw new UndeclaredThrowableException(e);
        }
    }

    /** {@inheritDoc} */
    @Override
    public RrdRepository getRrdRepository(final String collectionName) {
        return WmiDataCollectionConfigFactory.getInstance().getRrdRepository(collectionName);
    }

}<|MERGE_RESOLUTION|>--- conflicted
+++ resolved
@@ -130,7 +130,7 @@
         CollectionSetBuilder builder = new CollectionSetBuilder(agent)
                 .withStatus(CollectionStatus.FAILED);
 
-        if (collection.getWpms().getWpm().size() < 1) {
+        if (collection.getWpms().size() < 1) {
             LOG.info("No groups to collect.");
             return builder.withStatus(CollectionStatus.SUCCEEDED).build();
         }
@@ -185,8 +185,7 @@
                                 resource = nodeResource;
                             }
 
-<<<<<<< HEAD
-                            for (final Attrib attrib : wpm.getAttrib()) {
+                            for (final Attrib attrib : wpm.getAttribs()) {
                                 final OnmsWbemProperty prop = obj.getWmiProperties().getByName(attrib.getWmiObject());
                                 final AttributeType type = attrib.getType();
                                 final String stringValue = prop.getWmiValue().toString();
@@ -203,13 +202,6 @@
                                 } else {
                                     builder.withStringAttribute(resource, wpm.getName(), attrib.getAlias(), stringValue);
                                 }
-=======
-
-                            for (final Attrib attrib : wpm.getAttribs()) {
-                                final OnmsWbemProperty prop = obj.getWmiProperties().getByName(attrib.getWmiObject());                                
-                                final WmiCollectionAttributeType attribType = m_attribTypeList.get(attrib.getName());
-                                resource.setAttributeValue(attribType, prop.getWmiValue());
->>>>>>> 624555a5
                             }
                         }
                     }
@@ -227,29 +219,7 @@
                 }
             }
         }
-<<<<<<< HEAD
         return builder.build();
-=======
-        collectionSet.setStatus(ServiceCollector.COLLECTION_SUCCEEDED);
-        return collectionSet;
-    }
-    
-    private void loadAttributeGroupList(final WmiCollection collection) {
-        for (final Wpm wpm : collection.getWpms()) {
-            final AttributeGroupType attribGroupType1 = new AttributeGroupType(wpm.getName(), wpm.getIfType());
-            m_groupTypeList.put(wpm.getName(), attribGroupType1);
-        }
-    }
-
-    private void loadAttributeTypeList(final WmiCollection collection) {
-        for (final Wpm wpm : collection.getWpms()) {
-            for (final Attrib attrib : wpm.getAttribs()) {
-                final AttributeGroupType attribGroupType = m_groupTypeList.get(wpm.getName());
-                final WmiCollectionAttributeType attribType = new WmiCollectionAttributeType(attrib, attribGroupType);
-                m_attribTypeList.put(attrib.getName(), attribType);
-            }
-        }
->>>>>>> 624555a5
     }
 
     private boolean isGroupAvailable(final WmiAgentState agentState, final Wpm wpm) {
