/*******************************************************************************
 * This file is part of OpenNMS(R).
 *
 * Copyright (C) 2006-2022 The OpenNMS Group, Inc.
 * OpenNMS(R) is Copyright (C) 1999-2022 The OpenNMS Group, Inc.
 *
 * OpenNMS(R) is a registered trademark of The OpenNMS Group, Inc.
 *
 * OpenNMS(R) is free software: you can redistribute it and/or modify
 * it under the terms of the GNU Affero General Public License as published
 * by the Free Software Foundation, either version 3 of the License,
 * or (at your option) any later version.
 *
 * OpenNMS(R) is distributed in the hope that it will be useful,
 * but WITHOUT ANY WARRANTY; without even the implied warranty of
 * MERCHANTABILITY or FITNESS FOR A PARTICULAR PURPOSE.  See the
 * GNU Affero General Public License for more details.
 *
 * You should have received a copy of the GNU Affero General Public License
 * along with OpenNMS(R).  If not, see:
 *      http://www.gnu.org/licenses/
 *
 * For more information contact:
 *     OpenNMS(R) Licensing <license@opennms.org>
 *     http://www.opennms.org/
 *     http://www.opennms.com/
 *******************************************************************************/

package org.opennms.netmgt.dao.hibernate;

import java.net.InetAddress;
import java.sql.SQLException;
import java.util.ArrayList;
import java.util.Arrays;
import java.util.Collection;
import java.util.Date;
import java.util.HashSet;
import java.util.LinkedList;
import java.util.List;
import java.util.Set;

import org.hibernate.HibernateException;
import org.hibernate.Query;
import org.hibernate.Session;
import org.hibernate.transform.ResultTransformer;
import org.hibernate.type.StringType;
import org.opennms.netmgt.dao.api.OutageDao;
import org.opennms.netmgt.filter.api.FilterDao;
import org.opennms.netmgt.model.HeatMapElement;
import org.opennms.netmgt.model.OnmsCategory;
import org.opennms.netmgt.model.OnmsMonitoredService;
import org.opennms.netmgt.model.OnmsOutage;
import org.opennms.netmgt.model.ServiceSelector;
import org.opennms.netmgt.model.monitoringLocations.OnmsMonitoringLocation;
import org.opennms.netmgt.model.outage.CurrentOutageDetails;
import org.opennms.netmgt.model.outage.OutageSummary;
import org.springframework.beans.factory.annotation.Autowired;
import org.springframework.orm.hibernate3.HibernateCallback;

public class OutageDaoHibernate extends AbstractDaoHibernate<OnmsOutage, Integer> implements OutageDao {
    @Autowired
    private FilterDao m_filterDao;

    /**
     * <p>Constructor for OutageDaoHibernate.</p>
     */
    public OutageDaoHibernate() {
        super(OnmsOutage.class);
    }

    /**
     * <p>currentOutageCount</p>
     *
     * @return a {@link java.lang.Integer} object.
     */
    @Override
    public Integer currentOutageCount() {
        return queryInt("select count(*) from OnmsOutage as o where o.perspective is null and o.ifRegainedService is null");
    }

    /**
     * <p>currentOutages</p>
     *
     * @return a {@link java.util.Collection} object.
     */
    @Override
    public Collection<OnmsOutage> currentOutages() {
        return find("from OnmsOutage as o where o.perspective is null and o.ifRegainedService is null");
    }

    @Override
    public OnmsOutage currentOutageForService(OnmsMonitoredService service) {
        return findUnique("from OnmsOutage as o where o.perspective is null and o.monitoredService = ? and o.ifRegainedService is null", service);
    }

    @Override
    public OnmsOutage currentOutageForServiceFromPerspective(final OnmsMonitoredService service, final OnmsMonitoringLocation perspective) {
        return findUnique("from OnmsOutage as o where o.monitoredService = ? and o.perspective = ? and o.ifRegainedService is null", service, perspective);
    }

    @Override
    public Collection<OnmsOutage> currentOutagesForServiceFromPerspectivePoller(OnmsMonitoredService service) {
        return find("from OnmsOutage as o where o.monitoredService = ?  and o.perspective is not null and o.ifRegainedService is null", service);
    }

    /** {@inheritDoc} */
    @Override
    public Collection<OnmsOutage> findAll(final Integer offset, final Integer limit) {
        return (Collection<OnmsOutage>) getHibernateTemplate().execute(new HibernateCallback<Collection<OnmsOutage>>() {

            @SuppressWarnings("unchecked")
            @Override
            public Collection<OnmsOutage> doInHibernate(final Session session) throws HibernateException, SQLException {
                return session.createCriteria(OnmsOutage.class)
                        .setFirstResult(offset)
                        .setMaxResults(limit)
                        .list();
            }

        });
    }

    /** {@inheritDoc} */
    @Override
    public Collection<CurrentOutageDetails> newestCurrentOutages(final List<String> serviceNames) {
        return getHibernateTemplate().execute(new HibernateCallback<List<CurrentOutageDetails>>() {
            @Override
            @SuppressWarnings("unchecked")
            public List<CurrentOutageDetails> doInHibernate(Session session) throws HibernateException, SQLException {
                final StringBuilder query = new StringBuilder()
                        .append("SELECT DISTINCT\n")
                        .append("        outages.outageId,\n")
                        .append("        outages.ifServiceId AS monitoredServiceId,\n")
                        .append("        service.serviceName AS serviceName,\n")
                        .append("        outages.ifLostService,\n")
                        .append("        node.nodeId,\n")
                        .append("        node.foreignSource,\n")
                        .append("        node.foreignId,\n")
                        .append("        node.location\n")
                        .append("FROM outages\n")
                        .append("        LEFT JOIN ifServices ON outages.ifServiceId = ifServices.id\n")
                        .append("        LEFT JOIN service ON ifServices.serviceId = service.serviceId\n")
                        .append("        LEFT JOIN ipInterface ON ifServices.ipInterfaceId = ipInterface.id\n")
                        .append("        LEFT JOIN node ON ipInterface.nodeId = node.nodeId\n")
                        .append("WHERE\n")
                        .append("        outages.ifRegainedService IS NULL AND outages.perspective IS NULL\n");
                if (serviceNames.size() > 0) {
                    query.append("        AND service.serviceName IN ( :serviceNames )\n");
                }
                query.append("ORDER BY outages.outageId\n")
                .append(";\n");

                Query sqlQuery = session.createSQLQuery( query.toString() );
                if (serviceNames.size() > 0) {
                    sqlQuery = sqlQuery.setParameterList("serviceNames", serviceNames);
                }

                return (List<CurrentOutageDetails>) sqlQuery.setResultTransformer(new ResultTransformer() {
                            private static final long serialVersionUID = 1L;

                            @Override
                            public Object transformTuple(Object[] tuple, String[] aliases) {
                                return new CurrentOutageDetails(
                                                         (Integer)tuple[0],
                                                         (Integer)tuple[1],
                                                         (String)tuple[2],
                                                         (Date)tuple[3],
                                                         (Integer)tuple[4],
                                                         (String)tuple[5],
                                                         (String)tuple[6],
                                                         (String)tuple[7]);
                            }

                            @SuppressWarnings("rawtypes")
                            @Override
                            public List transformList(List collection) {
                                return collection;
                            }
                        }).list();
            }
        });
    }

    /** {@inheritDoc} */
    @Override
    public Collection<OnmsOutage> matchingCurrentOutages(final ServiceSelector selector) {
        final Set<InetAddress> matchingAddrs = new HashSet<InetAddress>(m_filterDao.getIPAddressList(selector.getFilterRule()));
        final Set<String> matchingSvcs = new HashSet<String>(selector.getServiceNames());

        final List<OnmsOutage> matchingOutages = new LinkedList<>();
        final Collection<OnmsOutage> outages = currentOutages();
        for (final OnmsOutage outage : outages) {
            final OnmsMonitoredService svc = outage.getMonitoredService();
            if ((matchingSvcs.contains(svc.getServiceName()) || matchingSvcs.isEmpty()) && matchingAddrs.contains(svc.getIpAddress())) {
                matchingOutages.add(outage);
            }

        }

        return matchingOutages;
    }

    /** {@inheritDoc} */
    @Override
    public int countOutagesByNode() {
        return getNodeOutageSummaries(0).size();
    }

    // final int nodeId, final String nodeLabel, final Date timeDown, final Date timeUp, final Date timeNow

    /** {@inheritDoc} */
    @Override
    public List<OutageSummary> getNodeOutageSummaries(final int rows) {
        final List<OutageSummary> outages = findObjects(
                OutageSummary.class,
                "SELECT DISTINCT new org.opennms.netmgt.model.outage.OutageSummary(node.id, node.label, max(outage.ifLostService)) " +
                        "FROM OnmsOutage AS outage " +
                        "LEFT JOIN outage.monitoredService AS monitoredService " +
                        "LEFT JOIN monitoredService.ipInterface AS ipInterface " +
                        "LEFT JOIN ipInterface.node AS node " +
                        "WHERE outage.ifRegainedService IS NULL " +
                        "AND outage.perspective IS NULL " +
                        "GROUP BY node.id, node.label " +
                        "ORDER BY max(outage.ifLostService) DESC, node.label ASC, node.id ASC"
        );
        if (rows == 0 || outages.size() < rows) {
            return outages;
        } else {
            return outages.subList(0, rows);
        }
    }

    @Override
    public List<HeatMapElement> getHeatMapItemsForEntity(String entityNameColumn, String entityIdColumn, String restrictionColumn, String restrictionValue, String... groupByColumns) {

        String grouping = "";

        if (groupByColumns != null && groupByColumns.length > 0) {
            for (String groupByColumn : groupByColumns) {
                if (!"".equals(grouping)) {
                    grouping += ", ";
                }

                grouping += groupByColumn;
            }
        } else {
            grouping = entityNameColumn + ", " + entityIdColumn;
        }

        final String groupByClause = grouping;

        return getHibernateTemplate().execute(new HibernateCallback<List<HeatMapElement>>() {
            @Override
            @SuppressWarnings("unchecked")
            public List<HeatMapElement> doInHibernate(Session session) throws HibernateException, SQLException {

                // We can't use a prepared statement here as the variables are column names, and postgres
                // does not allow for parameter binding of column names.
                // Instead, we compare the values against all valid column names to validate.
<<<<<<< HEAD
                List<String> validColumnNames = HibernateUtils.getHibernateTableColumnNames(session, OnmsCategory.class, true);

                if (!validColumnNames.contains(entityIdColumn.toLowerCase())) {
                    throw new IllegalArgumentException(String.format("Invalid column name specified <%s>", entityIdColumn));
                }
                else if (!validColumnNames.contains(entityNameColumn.toLowerCase())) {
                    throw new IllegalArgumentException(String.format("Invalid column name specified <%s>", entityNameColumn));

                }
                else if (restrictionColumn != null && !validColumnNames.contains(restrictionColumn.toLowerCase())) {
                    throw new IllegalArgumentException(String.format("Invalid column name specified <%s>", restrictionColumn));
                }
                else if (groupByColumns != null && groupByColumns.length > 0) {
                    for (String groupByColumn : groupByColumns) {
                        if (!validColumnNames.contains(groupByColumn.toLowerCase())) {
                            throw new IllegalArgumentException(String.format("Invalid column name specified <%s>", groupByColumn));
                        }
                    }
                }
                // NOW, this is safe
                String queryStr = "select coalesce(" + entityNameColumn + ",'Uncategorized'), " + entityIdColumn + ", " +
                        "count(distinct case when outages.outageid is not null and ifservices.status <> 'D' then ifservices.id else null end) as servicesDown, " +
                        "count(distinct case when ifservices.status <> 'D' then ifservices.id else null end) as servicesTotal, " +
                        "count(distinct case when outages.outageid is null and ifservices.status <> 'D' then node.nodeid else null end) as nodesUp, " +
                        "count(distinct node.nodeid) as nodeTotalCount " +
                        "from node left " +
                        "join category_node using (nodeid) left join categories using (categoryid) " +
                        "left outer join ipinterface using (nodeid) " +
                        "left outer join ifservices on (ifservices.ipinterfaceid = ipinterface.id) " +
                        "left outer join service on (ifservices.serviceid = service.serviceid) " +
                        "left outer join outages on (outages.ifserviceid = ifservices.id and outages.perspective is null and outages.ifregainedservice is null) " +
                        "where nodeType <> 'D' " +
                        (restrictionColumn != null ? "and coalesce(" + restrictionColumn + ",'Uncategorized')=':restrictionValue' " : "") +
                        "group by " + groupByClause + " having count(distinct case when ifservices.status <> 'D' then ifservices.id else null end) > 0";


                Query query = session.createSQLQuery(queryStr);
                if (restrictionColumn != null) {
                    query.setParameter("restrictionValue", restrictionValue, StringType.INSTANCE);
                }

=======
                List<String> columns = new ArrayList<>(Arrays.asList(groupByColumns));
                columns.add(entityIdColumn);
                columns.add(entityNameColumn);
                if (restrictionColumn != null) {
                    columns.add(restrictionColumn);
                }
                HibernateUtils.validateHibernateColumnNames(session.getSessionFactory(), OnmsCategory.class, true, columns.toArray(new String[0]));

                // NOW, this is safe
                String queryStr = "select coalesce(" + entityNameColumn + ",'Uncategorized'), " + entityIdColumn + ", " +
                        "count(distinct case when outages.outageid is not null and ifservices.status <> 'D' then ifservices.id else null end) as servicesDown, " +
                        "count(distinct case when ifservices.status <> 'D' then ifservices.id else null end) as servicesTotal, " +
                        "count(distinct case when outages.outageid is null and ifservices.status <> 'D' then node.nodeid else null end) as nodesUp, " +
                        "count(distinct node.nodeid) as nodeTotalCount " +
                        "from node left " +
                        "join category_node using (nodeid) left join categories using (categoryid) " +
                        "left outer join ipinterface using (nodeid) " +
                        "left outer join ifservices on (ifservices.ipinterfaceid = ipinterface.id) " +
                        "left outer join service on (ifservices.serviceid = service.serviceid) " +
                        "left outer join outages on (outages.ifserviceid = ifservices.id and outages.perspective is null and outages.ifregainedservice is null) " +
                        "where nodeType <> 'D' " +
                        (restrictionColumn != null ? "and coalesce(" + restrictionColumn + ",'Uncategorized')=':restrictionValue' " : "") +
                        "group by " + groupByClause + " having count(distinct case when ifservices.status <> 'D' then ifservices.id else null end) > 0";


                Query query = session.createSQLQuery(queryStr);
                if (restrictionColumn != null) {
                    query.setParameter("restrictionValue", restrictionValue, StringType.INSTANCE);
                }

>>>>>>> 52e09ce2
                query.setResultTransformer(
                    new ResultTransformer() {
                        private static final long serialVersionUID = 5152094813503430377L;

                        @Override
                        public Object transformTuple(Object[] tuple, String[] aliases) {
                            return new HeatMapElement((String) tuple[0], (Number) tuple[1], (Number) tuple[2], (Number) tuple[3], (Number) tuple[4], (Number) tuple[5]);
                        }

                        @SuppressWarnings("rawtypes")
                        @Override
                        public List transformList(List collection) {
                            return collection;
                        }
                    }
                );
                return (List<HeatMapElement>) query.list();
                
            };
        });
    }

    @Override
    public Collection<OnmsOutage> getStatusChangesForApplicationIdBetween(final Date startDate, final Date endDate, final Integer applicationId) {
        return find("SELECT DISTINCT o FROM OnmsOutage o " +
                        "WHERE o.perspective IS NOT NULL AND " +
                        "o.monitoredService.id IN (SELECT m.id FROM OnmsApplication a LEFT JOIN a.monitoredServices m WHERE a.id = ?) AND " +
                        "o.perspective.id IN (SELECT p.id FROM OnmsApplication a LEFT JOIN a.perspectiveLocations p WHERE a.id = ?) AND " +
                        "((o.ifRegainedService >= ? AND o.ifLostService <= ?) OR (o.ifLostService <= ? AND o.ifRegainedService IS NULL))", applicationId, applicationId, startDate, endDate, endDate);
    }
}<|MERGE_RESOLUTION|>--- conflicted
+++ resolved
@@ -257,26 +257,14 @@
                 // We can't use a prepared statement here as the variables are column names, and postgres
                 // does not allow for parameter binding of column names.
                 // Instead, we compare the values against all valid column names to validate.
-<<<<<<< HEAD
-                List<String> validColumnNames = HibernateUtils.getHibernateTableColumnNames(session, OnmsCategory.class, true);
-
-                if (!validColumnNames.contains(entityIdColumn.toLowerCase())) {
-                    throw new IllegalArgumentException(String.format("Invalid column name specified <%s>", entityIdColumn));
-                }
-                else if (!validColumnNames.contains(entityNameColumn.toLowerCase())) {
-                    throw new IllegalArgumentException(String.format("Invalid column name specified <%s>", entityNameColumn));
-
-                }
-                else if (restrictionColumn != null && !validColumnNames.contains(restrictionColumn.toLowerCase())) {
-                    throw new IllegalArgumentException(String.format("Invalid column name specified <%s>", restrictionColumn));
-                }
-                else if (groupByColumns != null && groupByColumns.length > 0) {
-                    for (String groupByColumn : groupByColumns) {
-                        if (!validColumnNames.contains(groupByColumn.toLowerCase())) {
-                            throw new IllegalArgumentException(String.format("Invalid column name specified <%s>", groupByColumn));
-                        }
-                    }
-                }
+                List<String> columns = new ArrayList<>(Arrays.asList(groupByColumns));
+                columns.add(entityIdColumn);
+                columns.add(entityNameColumn);
+                if (restrictionColumn != null) {
+                    columns.add(restrictionColumn);
+                }
+                HibernateUtils.validateHibernateColumnNames(session.getSessionFactory(), OnmsCategory.class, true, columns.toArray(new String[0]));
+
                 // NOW, this is safe
                 String queryStr = "select coalesce(" + entityNameColumn + ",'Uncategorized'), " + entityIdColumn + ", " +
                         "count(distinct case when outages.outageid is not null and ifservices.status <> 'D' then ifservices.id else null end) as servicesDown, " +
@@ -299,38 +287,6 @@
                     query.setParameter("restrictionValue", restrictionValue, StringType.INSTANCE);
                 }
 
-=======
-                List<String> columns = new ArrayList<>(Arrays.asList(groupByColumns));
-                columns.add(entityIdColumn);
-                columns.add(entityNameColumn);
-                if (restrictionColumn != null) {
-                    columns.add(restrictionColumn);
-                }
-                HibernateUtils.validateHibernateColumnNames(session.getSessionFactory(), OnmsCategory.class, true, columns.toArray(new String[0]));
-
-                // NOW, this is safe
-                String queryStr = "select coalesce(" + entityNameColumn + ",'Uncategorized'), " + entityIdColumn + ", " +
-                        "count(distinct case when outages.outageid is not null and ifservices.status <> 'D' then ifservices.id else null end) as servicesDown, " +
-                        "count(distinct case when ifservices.status <> 'D' then ifservices.id else null end) as servicesTotal, " +
-                        "count(distinct case when outages.outageid is null and ifservices.status <> 'D' then node.nodeid else null end) as nodesUp, " +
-                        "count(distinct node.nodeid) as nodeTotalCount " +
-                        "from node left " +
-                        "join category_node using (nodeid) left join categories using (categoryid) " +
-                        "left outer join ipinterface using (nodeid) " +
-                        "left outer join ifservices on (ifservices.ipinterfaceid = ipinterface.id) " +
-                        "left outer join service on (ifservices.serviceid = service.serviceid) " +
-                        "left outer join outages on (outages.ifserviceid = ifservices.id and outages.perspective is null and outages.ifregainedservice is null) " +
-                        "where nodeType <> 'D' " +
-                        (restrictionColumn != null ? "and coalesce(" + restrictionColumn + ",'Uncategorized')=':restrictionValue' " : "") +
-                        "group by " + groupByClause + " having count(distinct case when ifservices.status <> 'D' then ifservices.id else null end) > 0";
-
-
-                Query query = session.createSQLQuery(queryStr);
-                if (restrictionColumn != null) {
-                    query.setParameter("restrictionValue", restrictionValue, StringType.INSTANCE);
-                }
-
->>>>>>> 52e09ce2
                 query.setResultTransformer(
                     new ResultTransformer() {
                         private static final long serialVersionUID = 5152094813503430377L;
