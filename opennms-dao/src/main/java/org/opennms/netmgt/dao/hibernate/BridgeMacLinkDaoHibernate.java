--- conflicted
+++ resolved
@@ -99,12 +99,8 @@
                 + "snmp.snmpifindex as target_ifindex, "
                 + "ip.ipaddr as target_ifname, "
                 + "snmp.snmpifindex as target_bridgeport, "
-<<<<<<< HEAD
-                + "ip.id as target_id "
-=======
                 + "ip.id as target_id, "
                 + "mlink.bridgemaclinklastpolltime as lastPollTime "
->>>>>>> 25b0ab69
 	        + "from bridgemaclink as mlink "
 	        + "left join ipnettomedia as ntm on mlink.macaddress = ntm.physaddress "
 	        + "left join ipinterface ip on ip.ipaddr = ntm.netaddress "
@@ -134,7 +130,8 @@
                 + "plink.bridgeportifindex as target_ifindex, "
                 + "plink.bridgeportifname as target_ifname, "
                 + "plink.bridgeport as target_bridgeport, "
-                + "plink.id as target_id "
+                + "plink.id as target_id, "
+                + "mlink.bridgemaclinklastpolltime as lastPollTime "
 	        + "from bridgemaclink as mlink "
 	        + "left join bridgemaclink as plink on mlink.macaddress = plink.macaddress "
 	        + "left join node n on mlink.nodeid = n.nodeid "
@@ -166,7 +163,8 @@
                                     (Integer) objs[16],
                                     (String) objs[17],
                                     (Integer) objs[18],
-                                    (Integer) objs[19]
+                                    (Integer) objs[19],
+                                    (Date) objs[20]
                                             )
                                   );
             }
