/*******************************************************************************
 * This file is part of OpenNMS(R).
 *
 * Copyright (C) 2006-2022 The OpenNMS Group, Inc.
 * OpenNMS(R) is Copyright (C) 1999-2022 The OpenNMS Group, Inc.
 *
 * OpenNMS(R) is a registered trademark of The OpenNMS Group, Inc.
 *
 * OpenNMS(R) is free software: you can redistribute it and/or modify
 * it under the terms of the GNU Affero General Public License as published
 * by the Free Software Foundation, either version 3 of the License,
 * or (at your option) any later version.
 *
 * OpenNMS(R) is distributed in the hope that it will be useful,
 * but WITHOUT ANY WARRANTY; without even the implied warranty of
 * MERCHANTABILITY or FITNESS FOR A PARTICULAR PURPOSE.  See the
 * GNU Affero General Public License for more details.
 *
 * You should have received a copy of the GNU Affero General Public License
 * along with OpenNMS(R).  If not, see:
 *      http://www.gnu.org/licenses/
 *
 * For more information contact:
 *     OpenNMS(R) Licensing <license@opennms.org>
 *     http://www.opennms.org/
 *     http://www.opennms.com/
 *******************************************************************************/

package org.opennms.netmgt.dao.hibernate;

import java.math.BigInteger;
import java.sql.SQLException;
import java.util.ArrayList;
import java.util.Arrays;
import java.util.Collections;
import java.util.Date;
import java.util.List;
import java.util.Map;

import org.hibernate.HibernateException;
import org.hibernate.Query;
import org.hibernate.Session;
import org.hibernate.transform.ResultTransformer;
import org.hibernate.type.StringType;
import org.opennms.netmgt.dao.api.AlarmDao;
import org.opennms.netmgt.model.HeatMapElement;
import org.opennms.netmgt.model.OnmsAlarm;
import org.opennms.netmgt.model.OnmsCategory;
import org.opennms.netmgt.model.OnmsEvent;
import org.opennms.netmgt.model.OnmsSeverity;
import org.opennms.netmgt.model.alarm.AlarmSummary;
import org.opennms.netmgt.model.alarm.SituationSummary;
import org.springframework.orm.hibernate3.HibernateCallback;

/**
 * <p>AlarmDaoHibernate class.</p>
 *
 * @author ranger
 * @version $Id: $
 */
public class AlarmDaoHibernate extends AbstractDaoHibernate<OnmsAlarm, Integer> implements AlarmDao {

    public AlarmDaoHibernate() {
        super(OnmsAlarm.class);
    }

    /** {@inheritDoc} */
    @Override
    public OnmsAlarm findByReductionKey(String reductionKey) {
        String hql = "from OnmsAlarm as alarms where alarms.reductionKey = ?";
        return super.findUnique(hql, reductionKey);
    }

    /** {@inheritDoc} */
    @Override
    public List<AlarmSummary> getNodeAlarmSummariesIncludeAcknowledgedOnes(List<Integer> nodeIds) {
        if (nodeIds.isEmpty()) {
            return Collections.emptyList();
        }
        final StringBuilder sql = new StringBuilder();
        //count(*) - count(alarm.alarmAckTime) counts only the unacknowledged alarms
        sql.append("SELECT DISTINCT new org.opennms.netmgt.model.alarm.AlarmSummary( node.id, node.label, min(alarm.lastEventTime), max(alarm.severity), (count(*) - count(alarm.alarmAckTime)) ) ");
        sql.append("FROM OnmsAlarm AS alarm ");
        sql.append("LEFT JOIN alarm.node AS node ");
        sql.append("WHERE node.id IS NOT NULL AND alarm.severity != " + OnmsSeverity.CLEARED.getId());

        // optional
        if (nodeIds.size() == 1) {
            sql.append("AND node.id = " + nodeIds.get(0) + " ");
        } else {
            sql.append("AND node.id in (");
            for (int i = 0; i < nodeIds.size(); i++) {
                sql.append(nodeIds.get(i));
                if (i < nodeIds.size() - 1) {
                    sql.append(",");
                }
            }
            sql.append(") ");
        }
        sql.append("GROUP BY node.id, node.label ");
        return findObjects(AlarmSummary.class, sql.toString());
    }

    /** {@inheritDoc} */
    @Override
    public List<AlarmSummary> getNodeAlarmSummaries() {
        final StringBuilder sql = new StringBuilder();
        sql.append("SELECT DISTINCT new org.opennms.netmgt.model.alarm.AlarmSummary(node.id, node.label, min(alarm.lastEventTime), max(alarm.severity), count(*)) ");
        sql.append("FROM OnmsAlarm AS alarm ");
        sql.append("LEFT JOIN alarm.node AS node ");
        sql.append("WHERE node.id IS NOT NULL AND alarm.severity > 3 AND alarm.alarmAckTime IS NULL ");
        sql.append("GROUP BY node.id, node.label ");
        sql.append("ORDER BY min(alarm.lastEventTime) DESC, node.label ASC");
        return findObjects(AlarmSummary.class, sql.toString());
    }

    /** {@inheritDoc} */
    @Override
    public List<SituationSummary> getSituationSummaries() {
        return getHibernateTemplate().execute(session -> (List<SituationSummary>) session.createSQLQuery(
                "SELECT " +
                        "  a1.alarmid, " +
                        "  a1.severity, " +
                        "  string_agg(DISTINCT n2.location, ', ')," +
                        "  COUNT(DISTINCT n2.nodeid) AS nodeCount, " +
                        "  COUNT(DISTINCT s1.related_alarm_id) AS alarmCount, " +
                        "  MIN(a2.lastEventTime) " +
                        "FROM " +
                        "  alarms a1 JOIN alarm_situations s1 ON a1.alarmid=s1.situation_id " +
                        "  LEFT JOIN alarms a2 ON s1.related_alarm_id = a2.alarmid " +
                        "  LEFT JOIN node n2 ON a2.nodeid = n2.nodeid " +
                        "WHERE " +
                        "  a1.alarmAckTime IS NULL AND a1.severity>3 " +
                        "GROUP BY " +
                        "  a1.alarmid " +
                        "ORDER BY " +
                        "  a1.severity DESC, " +
                        "  COUNT(DISTINCT s1.related_alarm_id) DESC")
                .setResultTransformer(new ResultTransformer() {
                    @Override
                    public Object transformTuple(Object[] tuple, String[] aliases) {
                        return new SituationSummary((Integer) tuple[0], OnmsSeverity.get((Integer) tuple[1]), (String) tuple[2], ((BigInteger) tuple[3]).longValue(), ((BigInteger) tuple[4]).longValue(), (Date) tuple[5]);
                    }

                    @SuppressWarnings("rawtypes")
                    @Override
                    public List transformList(List collection) {
                        return collection;
                    }
                }).list());
    }

    @Override
    public List<HeatMapElement> getHeatMapItemsForEntity(String entityNameColumn, String entityIdColumn, boolean processAcknowledgedAlarms, String restrictionColumn, String restrictionValue, String... groupByColumns) {

        String grouping = "";

        if (groupByColumns != null && groupByColumns.length > 0) {
            for (String groupByColumn : groupByColumns) {
                if (!"".equals(grouping)) {
                    grouping += ", ";
                }

                grouping += groupByColumn;
            }
        } else {
            grouping = entityNameColumn + ", " + entityIdColumn;
        }

        final String groupByClause = grouping;

        final String maximumSeverityQuery = (processAcknowledgedAlarms ? "max(distinct greatest(alarms.severity,3)) as maxSeverity " : "max(distinct case when alarms.alarmacktime is not null then 3 else greatest(alarms.severity,3) end) as maxSeverity ");

        return getHibernateTemplate().execute(new HibernateCallback<List<HeatMapElement>>() {
            @Override
            public List<HeatMapElement> doInHibernate(Session session) throws HibernateException, SQLException {

                // We can't use a prepared statement here as the variables are column names, and postgres
                // does not allow for parameter binding of column names.
                // Instead, we compare the values against all valid column names to validate.
<<<<<<< HEAD
                List<String> validColumnNames = HibernateUtils.getHibernateTableColumnNames(session, OnmsCategory.class, true);
                if (!validColumnNames.contains(entityIdColumn.toLowerCase())) {
                    throw new IllegalArgumentException(String.format("Invalid column name specified <%s>", entityIdColumn));
                }
                else if (!validColumnNames.contains(entityNameColumn.toLowerCase())) {
                    throw new IllegalArgumentException(String.format("Invalid column name specified <%s>", entityNameColumn));
                }
                else if (restrictionColumn != null && !validColumnNames.contains(restrictionColumn.toLowerCase())) {
                    throw new IllegalArgumentException(String.format("Invalid column name specified <%s>", restrictionColumn));
                }
                else if (groupByColumns != null && groupByColumns.length > 0) {
                    for (String groupByColumn : groupByColumns) {
                        if (!validColumnNames.contains(groupByColumn.toLowerCase())) {
                            throw new IllegalArgumentException(String.format("Invalid column name specified <%s>", groupByColumn));
                        }
                    }
                }

=======
                List<String> columns = new ArrayList<>(Arrays.asList(groupByColumns));
                columns.add(entityIdColumn);
                columns.add(entityNameColumn);
                if (restrictionColumn != null) {
                    columns.add(restrictionColumn);
                }
                HibernateUtils.validateHibernateColumnNames(session.getSessionFactory(), OnmsCategory.class, true, columns.toArray(new String[0]));
>>>>>>> 52e09ce2

                String queryStr =
                        "select coalesce(" + entityNameColumn + ",'Uncategorized'), " + entityIdColumn + ", " +
                                "count(distinct case when ifservices.status <> 'D' then ifservices.id else null end) as servicesTotal, " +
                                "count(distinct node.nodeid) as nodeTotalCount, " +
                                maximumSeverityQuery +
                                "from node " +
                                "left join category_node using (nodeid) " +
                                "left join categories using (categoryid) " +
                                "left outer join ipinterface using (nodeid) " +
                                "left outer join ifservices on (ifservices.ipinterfaceid = ipinterface.id) " +
                                "left outer join service on (ifservices.serviceid = service.serviceid) " +
                                "left outer join alarms on (alarms.nodeid = node.nodeid and alarms.alarmtype in (1,3)) " +
                                "where nodeType <> 'D' " +
                                (restrictionColumn != null ? "and coalesce(" + restrictionColumn + ",'Uncategorized')=':restrictionValue' " : "") +
                                "group by " + groupByClause + " having count(distinct case when ifservices.status <> 'D' then ifservices.id else null end) > 0";
                
                Query query = session.createSQLQuery(queryStr);

                if (restrictionColumn != null) {
                    query.setParameter("restrictionValue",  restrictionValue, StringType.INSTANCE);
                }

                query.setResultTransformer(new ResultTransformer() {
                        private static final long serialVersionUID = 5152094813503430377L;

                        @Override
                        public Object transformTuple(Object[] tuple, String[] aliases) {
                            return new HeatMapElement((String) tuple[0], (Number) tuple[1], (Number) tuple[2], (Number) tuple[3], (Number) tuple[4]);
                        }

                        @SuppressWarnings("rawtypes")
                        @Override
                        public List transformList(List collection) {
                            return collection;
                        }
                });
                return (List<HeatMapElement>) query.list();
            }
        });
    }

    public List<OnmsAlarm> getAlarmsForEventParameters(final Map<String, String> eventParameters) {
        final StringBuffer hqlStringBuffer = new StringBuffer("From OnmsAlarm a where ");
        for (int i = 0; i < eventParameters.size(); i++) {
            if (i > 0) {
                hqlStringBuffer.append(" and ");
            }
            hqlStringBuffer.append("exists (select p.event from OnmsEventParameter p where a.lastEvent=p.event and p.name = :name" + i + " and p.value like :value" + i + ")");
        }

        return (List<OnmsAlarm>) getHibernateTemplate().executeFind(new HibernateCallback<List<OnmsEvent>>() {
            @Override
            public List<OnmsEvent> doInHibernate(Session session) throws HibernateException, SQLException {
                Query q = session.createQuery(hqlStringBuffer.toString());
                int i = 0;
                for (final Map.Entry<String, String> entry : eventParameters.entrySet()) {
                    q = q.setParameter("name" + i, entry.getKey()).setParameter("value" + i, entry.getValue());
                    i++;
                }

                return q.list();
            }
        });
    }
}<|MERGE_RESOLUTION|>--- conflicted
+++ resolved
@@ -178,26 +178,6 @@
                 // We can't use a prepared statement here as the variables are column names, and postgres
                 // does not allow for parameter binding of column names.
                 // Instead, we compare the values against all valid column names to validate.
-<<<<<<< HEAD
-                List<String> validColumnNames = HibernateUtils.getHibernateTableColumnNames(session, OnmsCategory.class, true);
-                if (!validColumnNames.contains(entityIdColumn.toLowerCase())) {
-                    throw new IllegalArgumentException(String.format("Invalid column name specified <%s>", entityIdColumn));
-                }
-                else if (!validColumnNames.contains(entityNameColumn.toLowerCase())) {
-                    throw new IllegalArgumentException(String.format("Invalid column name specified <%s>", entityNameColumn));
-                }
-                else if (restrictionColumn != null && !validColumnNames.contains(restrictionColumn.toLowerCase())) {
-                    throw new IllegalArgumentException(String.format("Invalid column name specified <%s>", restrictionColumn));
-                }
-                else if (groupByColumns != null && groupByColumns.length > 0) {
-                    for (String groupByColumn : groupByColumns) {
-                        if (!validColumnNames.contains(groupByColumn.toLowerCase())) {
-                            throw new IllegalArgumentException(String.format("Invalid column name specified <%s>", groupByColumn));
-                        }
-                    }
-                }
-
-=======
                 List<String> columns = new ArrayList<>(Arrays.asList(groupByColumns));
                 columns.add(entityIdColumn);
                 columns.add(entityNameColumn);
@@ -205,7 +185,6 @@
                     columns.add(restrictionColumn);
                 }
                 HibernateUtils.validateHibernateColumnNames(session.getSessionFactory(), OnmsCategory.class, true, columns.toArray(new String[0]));
->>>>>>> 52e09ce2
 
                 String queryStr =
                         "select coalesce(" + entityNameColumn + ",'Uncategorized'), " + entityIdColumn + ", " +
