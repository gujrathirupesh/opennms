--- conflicted
+++ resolved
@@ -64,10 +64,6 @@
 })
 @JUnitConfigurationEnvironment
 @JUnitTemporaryDatabase
-<<<<<<< HEAD
-@DirtiesContext
-=======
->>>>>>> c99ab5cd
 @Transactional
 public class HibernateCriteriaConverterTest implements InitializingBean {
     private static final Logger LOG = LoggerFactory.getLogger(HibernateCriteriaConverterTest.class);
@@ -122,17 +118,10 @@
         assertEquals(3, nodes.size());
     }
 
-<<<<<<< HEAD
-	@Test
-	@JUnitTemporaryDatabase // Relies on specific IDs so we need a new database
-	public void testDistinctQuery() {
-		List<OnmsNode> nodes = null;
-=======
     @Test
-    @JUnitTemporaryDatabase
+    @JUnitTemporaryDatabase // Relies on specific IDs so we need a new database
     public void testDistinctQuery() {
         List<OnmsNode> nodes = null;
->>>>>>> c99ab5cd
 
         final CriteriaBuilder cb = new CriteriaBuilder(OnmsNode.class);
         cb.isNotNull("id").distinct();
