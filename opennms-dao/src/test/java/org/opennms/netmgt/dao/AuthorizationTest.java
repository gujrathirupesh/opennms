--- conflicted
+++ resolved
@@ -34,12 +34,8 @@
 import java.util.Collection;
 import java.util.List;
 
-<<<<<<< HEAD
-=======
-import org.hibernate.HibernateException;
-import org.hibernate.Session;
-import org.junit.Ignore;
->>>>>>> c99ab5cd
+import org.junit.After;
+import org.junit.Before;
 import org.junit.Test;
 import org.junit.runner.RunWith;
 import org.opennms.core.test.OpenNMSJUnit4ClassRunner;
@@ -54,8 +50,6 @@
 import org.springframework.beans.factory.InitializingBean;
 import org.springframework.beans.factory.annotation.Autowired;
 import org.springframework.test.context.ContextConfiguration;
-import org.springframework.test.context.transaction.AfterTransaction;
-import org.springframework.test.context.transaction.BeforeTransaction;
 import org.springframework.transaction.annotation.Transactional;
 
 @RunWith(OpenNMSJUnit4ClassRunner.class)
@@ -69,6 +63,7 @@
 })
 @JUnitConfigurationEnvironment
 @JUnitTemporaryDatabase
+@Transactional
 public class AuthorizationTest implements InitializingBean {
 
     @Autowired
@@ -85,19 +80,17 @@
         BeanUtils.assertAutowiring(this);
     }
 
-    @BeforeTransaction
+    @Before
     public void setUp() {
         m_populator.populateDatabase();
     }
 
-    @AfterTransaction
+    @After
     public void tearDown() {
         m_populator.resetDatabase();
     }
 
     @Test
-    @Transactional
-    @JUnitTemporaryDatabase
     public void testAuthorizedAlarms() {
 
         Collection<OnmsAlarm> matching = m_alarmDao.findAll();
@@ -127,9 +120,6 @@
     }
 
     @Test
-    @Transactional
-    @Ignore("What does this even do?  Category 'groups' aren't even exposed in DAOs.")
-    @JUnitTemporaryDatabase
     public void testGetCategoriesWithAuthorizedGroups() {
 
         List<OnmsCategory> categories = m_categoryDao.getCategoriesWithAuthorizedGroup("RoutersGroup");
@@ -140,56 +130,11 @@
 
     }
 
-    public void enableAuthorizationFilter(final String... groupNames) {
-
-        HibernateCallback<Object> cb = new HibernateCallback<Object>() {
-
-            @Override
-            public Object doInHibernate(Session session) throws HibernateException, SQLException {
-                session.enableFilter("authorizedOnly").setParameterList("userGroups", groupNames);
-                return null;
-            }
-
-        };
-
-        ((AlarmDaoHibernate)m_alarmDao).getHibernateTemplate().execute(cb);
+    private void enableAuthorizationFilter(final String... groupNames) {
+        ((AlarmDaoHibernate)m_alarmDao).getSessionFactory().getCurrentSession().enableFilter("authorizedOnly").setParameterList("userGroups", groupNames);
     }
 
-    public void disableAuthorizationFilter() {
-
-        HibernateCallback<Object> cb = new HibernateCallback<Object>() {
-
-            @Override
-            public Object doInHibernate(Session session) throws HibernateException, SQLException {
-                session.disableFilter("authorizedOnly");
-                return null;
-            }
-
-        };
-
-        ((AlarmDaoHibernate)m_alarmDao).getHibernateTemplate().execute(cb);
+    private void disableAuthorizationFilter() {
+        ((AlarmDaoHibernate)m_alarmDao).getSessionFactory().getCurrentSession().disableFilter("authorizedOnly");
     }
-<<<<<<< HEAD
-   
-   @Test
-   @Transactional
-   public void testGetCategoriesWithAuthorizedGroups() {
-       
-       List<OnmsCategory> categories = m_categoryDao.getCategoriesWithAuthorizedGroup("RoutersGroup");
-       
-       assertNotNull(categories);
-       assertEquals(1, categories.size());
-       assertEquals("Routers", categories.get(0).getName());
-       
-   }
-   
-   public void enableAuthorizationFilter(final String... groupNames) {
-       ((AlarmDaoHibernate)m_alarmDao).getSessionFactory().getCurrentSession().enableFilter("authorizedOnly").setParameterList("userGroups", groupNames);
-   }
-
-   public void disableAuthorizationFilter() {
-       ((AlarmDaoHibernate)m_alarmDao).getSessionFactory().getCurrentSession().disableFilter("authorizedOnly");
-   }
-=======
->>>>>>> c99ab5cd
 }