--- conflicted
+++ resolved
@@ -271,15 +271,12 @@
 
     @Test
     @Transactional
-<<<<<<< HEAD
-=======
     public void testGetIpv6InterfaceWithServiceStatement() throws Exception {
         assertEquals("SQL from getIpv6InterfaceWithServiceStatement", "SELECT DISTINCT ipInterface.ipAddr, service.serviceName, node.nodeID FROM ipInterface JOIN ifServices ON (ipInterface.id = ifServices.ipInterfaceId) JOIN service ON (ifServices.serviceID = service.serviceID) JOIN node ON (ipInterface.nodeID = node.nodeID) WHERE IPLIKE(ipInterface.ipaddr, '*:*:*:*:*:*:*:*')", m_dao.getInterfaceWithServiceStatement("ipaddr IPLIKE *:*:*:*:*:*:*:*"));
     }
 
     @Test
-    @JUnitTemporaryDatabase // Not sure exactly why this test requires a fresh database but it fails without it :/
->>>>>>> eef7f3f4
+    @Transactional
     public void testWalkNodes() throws Exception {
         final List<OnmsNode> nodes = new ArrayList<OnmsNode>();
         EntityVisitor visitor = new AbstractEntityVisitor() {
