/*******************************************************************************
 * This file is part of OpenNMS(R).
 *
 * Copyright (C) 2009-2014 The OpenNMS Group, Inc.
 * OpenNMS(R) is Copyright (C) 1999-2014 The OpenNMS Group, Inc.
 *
 * OpenNMS(R) is a registered trademark of The OpenNMS Group, Inc.
 *
 * OpenNMS(R) is free software: you can redistribute it and/or modify
 * it under the terms of the GNU Affero General Public License as published
 * by the Free Software Foundation, either version 3 of the License,
 * or (at your option) any later version.
 *
 * OpenNMS(R) is distributed in the hope that it will be useful,
 * but WITHOUT ANY WARRANTY; without even the implied warranty of
 * MERCHANTABILITY or FITNESS FOR A PARTICULAR PURPOSE.  See the
 * GNU Affero General Public License for more details.
 *
 * You should have received a copy of the GNU Affero General Public License
 * along with OpenNMS(R).  If not, see:
 *      http://www.gnu.org/licenses/
 *
 * For more information contact:
 *     OpenNMS(R) Licensing <license@opennms.org>
 *     http://www.opennms.org/
 *     http://www.opennms.com/
 *******************************************************************************/

package org.opennms.web.rest.v1;

import java.util.List;
import java.util.Set;
import java.util.TreeSet;

import javax.ws.rs.Consumes;
import javax.ws.rs.DELETE;
import javax.ws.rs.GET;
import javax.ws.rs.POST;
import javax.ws.rs.PUT;
import javax.ws.rs.Path;
import javax.ws.rs.PathParam;
import javax.ws.rs.Produces;
import javax.ws.rs.core.Context;
import javax.ws.rs.core.MediaType;
import javax.ws.rs.core.Response;
import javax.ws.rs.core.Response.Status;
import javax.ws.rs.core.UriInfo;

import org.joda.time.Duration;
import org.opennms.netmgt.provision.persist.ForeignSourceRepository;
import org.opennms.netmgt.provision.persist.StringIntervalPropertyEditor;
import org.opennms.netmgt.provision.persist.foreignsource.DetectorCollection;
import org.opennms.netmgt.provision.persist.foreignsource.DetectorWrapper;
import org.opennms.netmgt.provision.persist.foreignsource.ForeignSource;
import org.opennms.netmgt.provision.persist.foreignsource.ForeignSourceCollection;
import org.opennms.netmgt.provision.persist.foreignsource.PluginConfig;
import org.opennms.netmgt.provision.persist.foreignsource.PolicyCollection;
import org.opennms.netmgt.provision.persist.foreignsource.PolicyWrapper;
import org.opennms.web.rest.support.MultivaluedMapImpl;
import org.slf4j.Logger;
import org.slf4j.LoggerFactory;
import org.springframework.beans.BeanWrapper;
import org.springframework.beans.PropertyAccessorFactory;
import org.springframework.beans.factory.annotation.Autowired;
import org.springframework.beans.factory.annotation.Qualifier;
import org.springframework.stereotype.Component;
import org.springframework.transaction.annotation.Transactional;

/**
 *<p>RESTful service to the OpenNMS Provisioning Foreign Source definitions.  Foreign source
 *definitions are used to control the scanning (service detection) of services for SLA monitoring
 *as well as the data collection settings for physical interfaces (resources).</p>
 *<p>This API supports CRUD operations for managing the Provisioner's foreign source definitions. Foreign
 *source definitions are POSTed and will be deployed when the corresponding requisition (provisioning group)
 *gets imported by provisiond.
 *<ul>
 *<li>GET/PUT/POST pending foreign sources</li>
 *<li>GET pending and deployed count</li>
 *</ul>
 *</p>
 *<p>Example 1: Create a new foreign source<i>Note: The foreign-source attribute typically has a 1 to 1
 *relationship to a provisioning group (a.k.a. requisition).  The relationship is only
 *implied by name and it is a best practice to use the same name for all three.  If a requisition exists with
 *the same name as a foreign source, it will be used during the provisioning (import) operations in lieu
 *of the default foreign source.</i></p>
 *<pre>
 *curl -X POST \
 *     -H "Content-Type: application/xml" \
 *     -d &lt;?xml version="1.0" encoding="UTF-8" standalone="yes"?&gt;
 *         &lt;foreign-source date-stamp="2009-03-07T20:22:45.625-05:00" name="Cisco"
 *           xmlns:ns2="http://xmlns.opennms.org/xsd/config/model-import"
 *           xmlns="http://xmlns.opennms.org/xsd/config/foreign-source"&gt;
 *           &lt;scan-interval&gt;1d&lt;/scan-interval&gt;
 *           &lt;detectors&gt;
 *             &lt;detector class="org.opennms.netmgt.provision.detector.datagram.DnsDetector" name="DNS"/&gt;
 *             &lt;detector class="org.opennms.netmgt.provision.detector.simple.FtpDetector" name="FTP"/&gt;
 *             &lt;detector class="org.opennms.netmgt.provision.detector.simple.HttpDetector" name="HTTP"/&gt;
 *             &lt;detector class="org.opennms.netmgt.provision.detector.simple.HttpsDetector" name="HTTPS"/&gt;
 *             &lt;detector class="org.opennms.netmgt.provision.detector.icmp.IcmpDetector" name="ICMP"/&gt;
 *             &lt;detector class="org.opennms.netmgt.provision.detector.simple.LdapDetector" name="LDAP"/&gt;
 *             &lt;detector class="org.opennms.netmgt.provision.detector.snmp.SnmpDetector" name="SNMP"/&gt;
 *             &lt;detector class="org.opennms.netmgt.provision.detector.ssh.SshDetector" name="SSH"/&gt;
 *           &lt;/detectors&gt;
 *           &lt;policies&gt;
 *             &lt;policy class="org.opennms.netmgt.provision.persist.policies.MatchingInterfacePolicy" name="policy1"&gt;
 *               &lt;parameter value="~10\.*\.*\.*" key="ipAddress"/&gt;
 *             &lt;/policy&gt;
 *           &lt;/policies&gt;
 *         &lt;/foreign-source&gt; \
 *     -u admin:admin \
 *     http://localhost:8980/opennms/rest/foreignSources
 *</pre>
 *<p>Example 2: Query SNMP community string.</p>
 *<pre>
 *curl -X GET \
 *     -H "Content-Type: application/xml" \
 *     -u admin:admin \
 *        http://localhost:8980/opennms/rest/foreignSources/deployed \
 *        2>/dev/null \
 *        |xmllint --format -</pre>
 *
 * @author <a href="mailto:ranger@opennms.org">Benjamin Reed</a>
 * @version $Id: $
 * @since 1.8.1
 */
@Component("foreignSourceRestService")
@Path("foreignSources")
public class ForeignSourceRestService extends OnmsRestService {
	
	private static final Logger LOG = LoggerFactory.getLogger(ForeignSourceRestService.class);

    
    @Autowired
    @Qualifier("pending")
    private ForeignSourceRepository m_pendingForeignSourceRepository;
    
    @Autowired
    @Qualifier("deployed")
    private ForeignSourceRepository m_deployedForeignSourceRepository;

    /**
     * <p>getDefaultForeignSource</p>
     *
     * @return a {@link org.opennms.netmgt.provision.persist.foreignsource.ForeignSource} object.
     */
    @GET
    @Path("default")
    @Produces({MediaType.APPLICATION_XML, MediaType.APPLICATION_JSON, MediaType.APPLICATION_ATOM_XML})
    public ForeignSource getDefaultForeignSource() {
        readLock();
        try {
            m_deployedForeignSourceRepository.flush();
            return m_deployedForeignSourceRepository.getDefaultForeignSource();
        } finally {
            readUnlock();
        }
    }

    /**
     * Returns all the deployed foreign sources
     *
     * @return Collection of OnmsForeignSources (ready to be XML-ified)
     */
    @GET
    @Path("deployed")
    public ForeignSourceCollection getDeployedForeignSources() {
        readLock();
        try {
            m_deployedForeignSourceRepository.flush();
            ForeignSourceCollection retval = new ForeignSourceCollection();
            retval.getForeignSources().addAll(m_deployedForeignSourceRepository.getForeignSources());
            return retval;
        } finally {
            readUnlock();
        }
    }

    /**
     * returns a plaintext string being the number of pending foreign sources
     *
     * @return a int.
     */
    @GET
    @Path("deployed/count")
    @Produces(MediaType.TEXT_PLAIN)
    public String getDeployedCount() {
        readLock();
        try {
            m_deployedForeignSourceRepository.flush();
            return Integer.toString(m_deployedForeignSourceRepository.getForeignSourceCount());
        } finally {
            readUnlock();
        }
    }

    /**
     * Returns the union of deployed and pending foreign sources
     *
     * @return Collection of OnmsForeignSources (ready to be XML-ified)
     * @throws java.text.ParseException if any.
     */
    @GET
    @Produces({MediaType.APPLICATION_XML, MediaType.APPLICATION_JSON, MediaType.APPLICATION_ATOM_XML})
    public ForeignSourceCollection getForeignSources() {
        readLock();
        try {
            final Set<ForeignSource> foreignSources = new TreeSet<ForeignSource>();
            for (final String fsName : getActiveForeignSourceNames()) {
                foreignSources.add(getActiveForeignSource(fsName));
            }
            ForeignSourceCollection retval = new ForeignSourceCollection();
            retval.getForeignSources().addAll(foreignSources);
            return retval;
        } finally {
            readUnlock();
        }
    }
    
    /**
     * returns a plaintext string being the number of pending foreign sources
     *
     * @return a int.
     */
    @GET
    @Path("count")
    @Produces(MediaType.TEXT_PLAIN)
    public String getTotalCount() {
        readLock();
        try {
            return Integer.toString(getActiveForeignSourceNames().size());
        } finally {
            readUnlock();
        }
    }

    /**
     * Returns the requested {@link ForeignSource}
     *
     * @param foreignSource the foreign source name
     * @return the foreign source
     */
    @GET
    @Path("{foreignSource}")
    @Produces({MediaType.APPLICATION_XML, MediaType.APPLICATION_JSON, MediaType.APPLICATION_ATOM_XML})
    public ForeignSource getForeignSource(@PathParam("foreignSource") String foreignSource) {
        readLock();
        try {
            final ForeignSource fs = getActiveForeignSource(foreignSource);
            if (fs == null) {
                throw getException(Status.NOT_FOUND, "Foreign source definition '{}' not found.", foreignSource);
            }
            return fs;
        } finally {
            readUnlock();
        }
    }

    /**
     * <p>getDetectors</p>
     *
     * @param foreignSource a {@link java.lang.String} object.
     * @return a {@link org.opennms.netmgt.provision.persist.foreignsource.DetectorCollection} object.
     */
    @GET
    @Path("{foreignSource}/detectors")
    @Produces({MediaType.APPLICATION_XML, MediaType.APPLICATION_JSON, MediaType.APPLICATION_ATOM_XML})
    public DetectorCollection getDetectors(@PathParam("foreignSource") String foreignSource) {
        readLock();
        try {
            DetectorCollection retval = new DetectorCollection();
            retval.getDetectors().addAll(getActiveForeignSource(foreignSource).getDetectors());
            return retval;
        } finally {
            readUnlock();
        }
    }

    /**
     * <p>getDetector</p>
     *
     * @param foreignSource a {@link java.lang.String} object.
     * @param detector a {@link java.lang.String} object.
     * @return a {@link org.opennms.netmgt.provision.persist.foreignsource.DetectorWrapper} object.
     */
    @GET
    @Path("{foreignSource}/detectors/{detector}")
    @Produces({MediaType.APPLICATION_XML, MediaType.APPLICATION_JSON, MediaType.APPLICATION_ATOM_XML})
    public DetectorWrapper getDetector(@PathParam("foreignSource") String foreignSource, @PathParam("detector") String detector) {
        readLock();
        try {
            for (final PluginConfig pc : getActiveForeignSource(foreignSource).getDetectors()) {
                if (pc.getName().equals(detector)) {
                    return new DetectorWrapper(pc);
                }
            }
            throw getException(Status.NOT_FOUND, "Detector {} on foreign source definition '{}' not found.", detector, foreignSource);
        } finally {
            readUnlock();
        }
    }

    /**
     * <p>getPolicies</p>
     *
     * @param foreignSource a {@link java.lang.String} object.
     * @return a {@link org.opennms.netmgt.provision.persist.foreignsource.PolicyCollection} object.
     */
    @GET
    @Path("{foreignSource}/policies")
    @Produces({MediaType.APPLICATION_XML, MediaType.APPLICATION_JSON, MediaType.APPLICATION_ATOM_XML})
    public PolicyCollection getPolicies(@PathParam("foreignSource") String foreignSource) {
        readLock();
        try {
            PolicyCollection retval = new PolicyCollection();
            retval.getPolicies().addAll(getActiveForeignSource(foreignSource).getPolicies());
            return retval;
        } finally {
            readUnlock();
        }
    }

    /**
     * <p>getPolicy</p>
     *
     * @param foreignSource a {@link java.lang.String} object.
     * @param policy a {@link java.lang.String} object.
     * @return a {@link org.opennms.netmgt.provision.persist.foreignsource.PolicyWrapper} object.
     */
    @GET
    @Path("{foreignSource}/policies/{policy}")
    @Produces({MediaType.APPLICATION_XML, MediaType.APPLICATION_JSON, MediaType.APPLICATION_ATOM_XML})
    public PolicyWrapper getPolicy(@PathParam("foreignSource") String foreignSource, @PathParam("policy") String policy) {
        readLock();
        try {
            for (final PluginConfig pc : getActiveForeignSource(foreignSource).getPolicies()) {
                if (pc.getName().equals(policy)) {
                    return new PolicyWrapper(pc);
                }
            }
            throw getException(Status.NOT_FOUND, "Policy {} on foreign source definition '{}' not found.", policy, foreignSource);
        } finally {
            readUnlock();
        }
    }

    /**
     * <p>addForeignSource</p>
     *
     * @param foreignSource a {@link org.opennms.netmgt.provision.persist.foreignsource.ForeignSource} object.
     * @return a {@link javax.ws.rs.core.Response} object.
     */
    @POST
    @Consumes({MediaType.APPLICATION_XML, MediaType.APPLICATION_JSON, MediaType.APPLICATION_ATOM_XML})
    @Transactional
    public Response addForeignSource(@Context final UriInfo uriInfo, ForeignSource foreignSource) {
        writeLock();
        try {
            LOG.debug("addForeignSource: Adding foreignSource {}", foreignSource.getName());
            m_pendingForeignSourceRepository.save(foreignSource);
            return Response.accepted().header("Location", getRedirectUri(uriInfo, foreignSource.getName())).build();
        } finally {
            writeUnlock();
        }
    }

    /**
     * <p>addDetector</p>
     *
     * @param foreignSource a {@link java.lang.String} object.
     * @param detector a {@link org.opennms.netmgt.provision.persist.foreignsource.DetectorWrapper} object.
     * @return a {@link javax.ws.rs.core.Response} object.
     */
    @POST
    @Path("{foreignSource}/detectors")
    @Consumes({MediaType.APPLICATION_XML, MediaType.APPLICATION_JSON, MediaType.APPLICATION_ATOM_XML})
    @Transactional
    public Response addDetector(@Context final UriInfo uriInfo, @PathParam("foreignSource") String foreignSource, DetectorWrapper detector) {
        writeLock();
        try {
            LOG.debug("addDetector: Adding detector {}", detector.getName());
            ForeignSource fs = getActiveForeignSource(foreignSource);
            fs.updateDateStamp();
            fs.addDetector(detector);
            m_pendingForeignSourceRepository.save(fs);
            return Response.accepted().header("Location", getRedirectUri(uriInfo, detector.getName())).build();
        } finally {
            writeUnlock();
        }
    }

    /**
     * <p>addPolicy</p>
     *
     * @param foreignSource a {@link java.lang.String} object.
     * @param policy a {@link org.opennms.netmgt.provision.persist.foreignsource.PolicyWrapper} object.
     * @return a {@link javax.ws.rs.core.Response} object.
     */
    @POST
    @Path("{foreignSource}/policies")
    @Consumes({MediaType.APPLICATION_XML, MediaType.APPLICATION_JSON, MediaType.APPLICATION_ATOM_XML})
    @Transactional
    public Response addPolicy(@Context final UriInfo uriInfo, @PathParam("foreignSource") String foreignSource, PolicyWrapper policy) {
        writeLock();
        try {
            LOG.debug("addPolicy: Adding policy {}", policy.getName());
            ForeignSource fs = getActiveForeignSource(foreignSource);
            fs.updateDateStamp();
            fs.addPolicy(policy);
            m_pendingForeignSourceRepository.save(fs);
            return Response.accepted().header("Location", getRedirectUri(uriInfo, policy.getName())).build();
        } finally {
            writeUnlock();
        }
    }

    /**
     * <p>updateForeignSource</p>
     *
     * @param foreignSource a {@link java.lang.String} object.
     * @param params a {@link org.opennms.web.rest.support.MultivaluedMapImpl} object.
     * @return a {@link javax.ws.rs.core.Response} object.
     */
    @PUT
    @Path("{foreignSource}")
    @Consumes(MediaType.APPLICATION_FORM_URLENCODED)
    @Transactional
    public Response updateForeignSource(@Context final UriInfo uriInfo, @PathParam("foreignSource") String foreignSource, MultivaluedMapImpl params) {
        writeLock();
        try {
            ForeignSource fs = getActiveForeignSource(foreignSource);
            LOG.debug("updateForeignSource: updating foreign source {}", foreignSource);
            
            if (params.isEmpty()) return Response.notModified().build();

            boolean modified = false;
            final BeanWrapper wrapper = PropertyAccessorFactory.forBeanPropertyAccess(fs);
            wrapper.registerCustomEditor(Duration.class, new StringIntervalPropertyEditor());
            for(final String key : params.keySet()) {
                if (wrapper.isWritableProperty(key)) {
                    Object value = null;
                    String stringValue = params.getFirst(key);
                    value = wrapper.convertIfNecessary(stringValue, (Class<?>)wrapper.getPropertyType(key));
                    wrapper.setPropertyValue(key, value);
                    modified = true;
                }
            }
            if (modified) {
                LOG.debug("updateForeignSource: foreign source {} updated", foreignSource);
                fs.updateDateStamp();
                m_pendingForeignSourceRepository.save(fs);
                return Response.accepted().header("Location", getRedirectUri(uriInfo)).build();
            } else {
                return Response.notModified().build();
            }
        } finally {
            writeUnlock();
        }
    }

    /**
     * <p>deletePendingForeignSource</p>
     *
     * @param foreignSource a {@link java.lang.String} object.
     * @return a {@link javax.ws.rs.core.Response} object.
     */
    @DELETE
    @Path("{foreignSource}")
    @Transactional
    public Response deletePendingForeignSource(@PathParam("foreignSource") final String foreignSource) {
        writeLock();
        try {
            ForeignSource fs = getForeignSource(foreignSource);
            LOG.debug("deletePendingForeignSource: deleting foreign source {}", foreignSource);
            m_pendingForeignSourceRepository.delete(fs);
            return Response.accepted().build();
        } finally {
            writeUnlock();
        }
    }

    /**
     * <p>deleteDeployedForeignSource</p>
     *
     * @param foreignSource a {@link java.lang.String} object.
     * @return a {@link javax.ws.rs.core.Response} object.
     */
    @DELETE
    @Path("deployed/{foreignSource}")
    @Transactional
    public Response deleteDeployedForeignSource(@PathParam("foreignSource") final String foreignSource) {
        writeLock();
        try {
            ForeignSource fs = getForeignSource(foreignSource);
            LOG.debug("deleteDeployedForeignSource: deleting foreign source {}", foreignSource);
<<<<<<< HEAD
            if ("default".equals(foreignSource)) {
                m_deployedForeignSourceRepository.resetDefaultForeignSource();
            } else {
                m_deployedForeignSourceRepository.delete(fs);
            }
            return Response.ok().build();
=======
            m_deployedForeignSourceRepository.delete(fs);
            return Response.accepted().build();
>>>>>>> 5f2a6364
        } finally {
            writeUnlock();
        }
    }

    /**
     * <p>deleteDetector</p>
     *
     * @param foreignSource a {@link java.lang.String} object.
     * @param detector a {@link java.lang.String} object.
     * @return a {@link javax.ws.rs.core.Response} object.
     */
    @DELETE
    @Path("{foreignSource}/detectors/{detector}")
    @Transactional
    public Response deleteDetector(@PathParam("foreignSource") final String foreignSource, @PathParam("detector") final String detector) {
        writeLock();
        try {
            ForeignSource fs = getActiveForeignSource(foreignSource);
            List<PluginConfig> detectors = fs.getDetectors();
            PluginConfig removed = removeEntry(detectors, detector);
            if (removed != null) {
                fs.updateDateStamp();
                fs.setDetectors(detectors);
                m_pendingForeignSourceRepository.save(fs);
                return Response.accepted().build();
            }
            return Response.notModified().build();
        } finally {
            writeUnlock();
        }
    }

    /**
     * <p>deletePolicy</p>
     *
     * @param foreignSource a {@link java.lang.String} object.
     * @param policy a {@link java.lang.String} object.
     * @return a {@link javax.ws.rs.core.Response} object.
     */
    @DELETE
    @Path("{foreignSource}/policies/{policy}")
    @Transactional
    public Response deletePolicy(@PathParam("foreignSource") final String foreignSource, @PathParam("policy") final String policy) {
        writeLock();
        try {
            ForeignSource fs = getActiveForeignSource(foreignSource);
            List<PluginConfig> policies = fs.getPolicies();
            PluginConfig removed = removeEntry(policies, policy);
            if (removed != null) {
                fs.updateDateStamp();
                fs.setPolicies(policies);
                m_pendingForeignSourceRepository.save(fs);
                return Response.accepted().build();
            }
            return Response.notModified().build();
        } finally {
            writeUnlock();
        }
    }

    private static PluginConfig removeEntry(List<PluginConfig> plugins, String name) {
        PluginConfig removed = null;
        java.util.Iterator<PluginConfig> i = plugins.iterator();
        while (i.hasNext()) {
            PluginConfig pc = i.next();
            if (pc.getName().equals(name)) {
                removed = pc;
                i.remove();
                break;
            }
        }
        return removed;
    }

    private Set<String> getActiveForeignSourceNames() {
        Set<String> fsNames = m_pendingForeignSourceRepository.getActiveForeignSourceNames();
        fsNames.addAll(m_deployedForeignSourceRepository.getActiveForeignSourceNames());
        return fsNames;
    }

    private ForeignSource getActiveForeignSource(final String foreignSourceName) {
        ForeignSource fs = m_pendingForeignSourceRepository.getForeignSource(foreignSourceName);
        if (fs.isDefault()) {
            return m_deployedForeignSourceRepository.getForeignSource(foreignSourceName);
        }
        return fs;
    }

}<|MERGE_RESOLUTION|>--- conflicted
+++ resolved
@@ -492,17 +492,12 @@
         try {
             ForeignSource fs = getForeignSource(foreignSource);
             LOG.debug("deleteDeployedForeignSource: deleting foreign source {}", foreignSource);
-<<<<<<< HEAD
             if ("default".equals(foreignSource)) {
                 m_deployedForeignSourceRepository.resetDefaultForeignSource();
             } else {
                 m_deployedForeignSourceRepository.delete(fs);
             }
-            return Response.ok().build();
-=======
-            m_deployedForeignSourceRepository.delete(fs);
             return Response.accepted().build();
->>>>>>> 5f2a6364
         } finally {
             writeUnlock();
         }
