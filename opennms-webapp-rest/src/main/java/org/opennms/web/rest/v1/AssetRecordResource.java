--- conflicted
+++ resolved
@@ -134,15 +134,10 @@
         }
         if (modified) {
             LOG.debug("updateAssetRecord: assetRecord {} updated", assetRecord);
-<<<<<<< HEAD
+            assetRecord.setLastModifiedBy(Strings.nullToEmpty(request.getRemoteUser()));
+            assetRecord.setLastModifiedDate(new Date());
             node.setAssetRecord(assetRecord);
             m_nodeDao.saveOrUpdate(node);
-=======
-            assetRecord.setLastModifiedBy(Strings.nullToEmpty(request.getRemoteUser()));
-            assetRecord.setLastModifiedDate(new Date());
-            assetRecord.setNode(node);
-            m_assetRecordDao.saveOrUpdate(assetRecord);
->>>>>>> a7195836
             try {
                 sendEvent(EventConstants.ASSET_INFO_CHANGED_EVENT_UEI, node.getId());
             } catch (EventProxyException e) {
