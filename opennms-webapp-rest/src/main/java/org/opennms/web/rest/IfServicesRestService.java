/*******************************************************************************
 * This file is part of OpenNMS(R).
 *
 * Copyright (C) 2014 The OpenNMS Group, Inc.
 * OpenNMS(R) is Copyright (C) 1999-2014 The OpenNMS Group, Inc.
 *
 * OpenNMS(R) is a registered trademark of The OpenNMS Group, Inc.
 *
 * OpenNMS(R) is free software: you can redistribute it and/or modify
 * it under the terms of the GNU Affero General Public License as published
 * by the Free Software Foundation, either version 3 of the License,
 * or (at your option) any later version.
 *
 * OpenNMS(R) is distributed in the hope that it will be useful,
 * but WITHOUT ANY WARRANTY; without even the implied warranty of
 * MERCHANTABILITY or FITNESS FOR A PARTICULAR PURPOSE.  See the
 * GNU Affero General Public License for more details.
 *
 * You should have received a copy of the GNU Affero General Public License
 * along with OpenNMS(R).  If not, see:
 *      http://www.gnu.org/licenses/
 *
 * For more information contact:
 *     OpenNMS(R) Licensing <license@opennms.org>
 *     http://www.opennms.org/
 *     http://www.opennms.com/
 *******************************************************************************/

package org.opennms.web.rest;

import java.util.ArrayList;
import java.util.List;

import javax.ws.rs.GET;
import javax.ws.rs.PUT;
import javax.ws.rs.Path;
import javax.ws.rs.Produces;
import javax.ws.rs.core.Context;
import javax.ws.rs.core.MediaType;
import javax.ws.rs.core.MultivaluedMap;
import javax.ws.rs.core.Response;
import javax.ws.rs.core.Response.Status;
import javax.ws.rs.core.UriInfo;

import org.opennms.core.criteria.Alias.JoinType;
import org.opennms.core.criteria.Criteria;
import org.opennms.core.criteria.CriteriaBuilder;
import org.opennms.core.criteria.Order;
import org.opennms.netmgt.dao.api.MonitoredServiceDao;
import org.opennms.netmgt.events.api.EventConstants;
import org.opennms.netmgt.events.api.EventProxy;
import org.opennms.netmgt.events.api.EventProxyException;
import org.opennms.netmgt.model.OnmsMonitoredService;
import org.opennms.netmgt.model.OnmsMonitoredServiceDetail;
import org.opennms.netmgt.model.OnmsMonitoredServiceDetailList;
import org.opennms.netmgt.model.OnmsMonitoredServiceList;
import org.opennms.netmgt.model.events.EventBuilder;
import org.slf4j.Logger;
import org.slf4j.LoggerFactory;
import org.springframework.beans.factory.annotation.Autowired;
import org.springframework.beans.factory.annotation.Qualifier;
import org.springframework.stereotype.Component;
import org.springframework.transaction.annotation.Transactional;

/**
 * Managing Monitored Services (control the polling state of monitored services).
 * 
 * Examples:
 *
 * curl -u admin:admin "http://localhost:8980/opennms/rest/ifservices?node.label=onms-prd-01"
 * curl -u admin:admin "http://localhost:8980/opennms/rest/ifservices?ipInterface.ipAddress=192.168.32.140"
 * curl -u admin:admin "http://localhost:8980/opennms/rest/ifservices?category.name=Production"
 * 
 * curl -X PUT "status=F" -u admin:admin "http://localhost:8980/opennms/rest/ifservices?node.label=onms-prd-01"
 * curl -X PUT "status=A" -u admin:admin "http://localhost:8980/opennms/rest/ifservices?ipInterface.ipAddress=192.168.32.140"
 * curl -X PUT "status=F" -u admin:admin "http://localhost:8980/opennms/rest/ifservices?category.name=Production"
 * curl -X PUT "status=F&services=ICMP,HTTP" -u admin:admin "http://localhost:8980/opennms/rest/ifservices?category.name=Production"
 * 
 * Possible values for status:
 * A (Managed)
 * F (Forced Unmanaged)
 * R (Rescan to Resume, for compatibility purposes)
 * S (Rescan to Suspend, for compatibility purposes)
 * 
 * The optional parameter services is designed to specify the list of affected services as CSV.
 *
 * @author <a href="mailto:agalue@opennms.org">Alejandro Galue</a>
 */
@Component("ifServicesRestService")
@Path("ifservices")
@Transactional
public class IfServicesRestService extends OnmsRestService {

    private static final Logger LOG = LoggerFactory.getLogger(IfServicesRestService.class);

    @Autowired
    private MonitoredServiceDao m_serviceDao;

    @Autowired
    @Qualifier("eventProxy")
    private EventProxy m_eventProxy;

    @GET
    @Produces({MediaType.APPLICATION_XML, MediaType.APPLICATION_JSON, MediaType.APPLICATION_ATOM_XML})
    public OnmsMonitoredServiceDetailList getServices(@Context final UriInfo uriInfo) {
        final Criteria c = getCriteria(uriInfo.getQueryParameters());
        final OnmsMonitoredServiceDetailList servicesList = new OnmsMonitoredServiceDetailList();
        final List<OnmsMonitoredService> services = m_serviceDao.findMatching(c);
        for (OnmsMonitoredService svc : services) {
            servicesList.add(new OnmsMonitoredServiceDetail(svc));
        }
        c.setLimit(null);
        c.setOffset(null);
        c.setOrders(new ArrayList<Order>());
        servicesList.setTotalCount(m_serviceDao.countMatching(c));
        return servicesList;
    }

    @PUT
    public Response updateServices(@Context final UriInfo uriInfo, final MultivaluedMapImpl params) {
        final String status = params.getFirst("status");
        if (status == null || !status.matches("(A|R|S|F)")) {
            throw getException(Status.BAD_REQUEST, "updateServices: parameter status must be specified. Possible values: A (Managed), F (Forced Unmanaged), R (Rescan to Resume), S (Rescan to Suspend)");
        }
        final String services_csv = params.getFirst("services");
        final List<String> serviceList = new ArrayList<String>();
        if (services_csv != null) {
            for (String s : services_csv.split(",")) {
                serviceList.add(s);
            }
        }
        final Criteria c = getCriteria(uriInfo.getQueryParameters());
        c.setLimit(null);
        c.setOffset(null);
        final OnmsMonitoredServiceList services = new OnmsMonitoredServiceList(m_serviceDao.findMatching(c));
        if (services.isEmpty()) {
            throw getException(Status.BAD_REQUEST, "updateServices: can't find any service matchinng the provided criteria: " + uriInfo.getQueryParameters());
        }
        boolean modified = false;
        for (OnmsMonitoredService svc : services) {
            boolean proceed = false;
            if (serviceList.isEmpty()) {
                proceed = true;
            } else {
                if (serviceList.contains(svc.getServiceName())) {
                    proceed = true;
                }
            }
<<<<<<< HEAD
            if (proceed) {
                modified = true;
                final String currentStatus = svc.getStatus();
                svc.setStatus(status);
                m_serviceDao.update(svc);
                if ("S".equals(status) || (currentStatus.equals("A") && status.equals("F"))) {
                    LOG.debug("updateServices: suspending polling for service {} on node with IP {}", svc.getServiceName(), svc.getIpAddress().getHostAddress());
                    sendEvent(EventConstants.SERVICE_UNMANAGED_EVENT_UEI, svc); // TODO ManageNodeServlet is sending this.
                    sendEvent(EventConstants.SUSPEND_POLLING_SERVICE_EVENT_UEI, svc);
                }
                if ("R".equals(status) || (currentStatus.equals("F") && status.equals("A"))) {
                    LOG.debug("updateServices: resuming polling for service {} on node with IP {}", svc.getServiceName(), svc.getIpAddress().getHostAddress());
                    sendEvent(EventConstants.RESUME_POLLING_SERVICE_EVENT_UEI, svc);
=======
            final Criteria c = getCriteria(uriInfo.getQueryParameters());
            c.setLimit(null);
            c.setOffset(null);
            final OnmsMonitoredServiceList services = new OnmsMonitoredServiceList(m_serviceDao.findMatching(c));
            if (services.isEmpty()) {
                throw getException(Status.BAD_REQUEST, "updateServices: can't find any service matching the provided criteria: " + uriInfo.getQueryParameters());
            }
            boolean modified = false;
            for (OnmsMonitoredService svc : services) {
                boolean proceed = false;
                if (serviceList.isEmpty()) {
                    proceed = true;
                } else {
                    if (serviceList.contains(svc.getServiceName())) {
                        proceed = true;
                    }
                }
                if (proceed) {
                    modified = true;
                    final String currentStatus = svc.getStatus();
                    svc.setStatus(status);
                    m_serviceDao.update(svc);
                    if ("S".equals(status) || ("A".equals(currentStatus) && "F".equals(status))) {
                        LOG.debug("updateServices: suspending polling for service {} on node with IP {}", svc.getServiceName(), svc.getIpAddress().getHostAddress());
                        sendEvent(EventConstants.SERVICE_UNMANAGED_EVENT_UEI, svc); // TODO ManageNodeServlet is sending this.
                        sendEvent(EventConstants.SUSPEND_POLLING_SERVICE_EVENT_UEI, svc);
                    }
                    if ("R".equals(status) || ("F".equals(currentStatus) && "A".equals(status))) {
                        LOG.debug("updateServices: resuming polling for service {} on node with IP {}", svc.getServiceName(), svc.getIpAddress().getHostAddress());
                        sendEvent(EventConstants.RESUME_POLLING_SERVICE_EVENT_UEI, svc);
                    }
>>>>>>> aa535f1e
                }
            }
        }
        if (!modified && !serviceList.isEmpty()) {
            throw getException(Status.BAD_REQUEST, "updateServices: the supplied list of services (" + services_csv + ") doesn't match any service based on the provided criteria: " + uriInfo.getQueryParameters());
        }

        return Response.seeOther(getRedirectUri(uriInfo)).build();
    }

    private static Criteria getCriteria(final MultivaluedMap<String, String> params) {
        final CriteriaBuilder builder = new CriteriaBuilder(OnmsMonitoredService.class);
        builder.alias("ipInterface.snmpInterface", "snmpInterface", JoinType.LEFT_JOIN);
        builder.alias("ipInterface", "ipInterface", JoinType.LEFT_JOIN);
        builder.alias("ipInterface.node", "node", JoinType.LEFT_JOIN);
        builder.alias("ipInterface.node.categories", "category", JoinType.LEFT_JOIN);
        builder.alias("serviceType", "serviceType", JoinType.LEFT_JOIN);
        applyQueryFilters(params, builder);

        return builder.toCriteria();
    }

    private void sendEvent(String eventUEI, OnmsMonitoredService dbObj) {
        final EventBuilder bldr = new EventBuilder(eventUEI, getClass().getName());
        bldr.setNodeid(dbObj.getNodeId());
        bldr.setInterface(dbObj.getIpAddress());
        bldr.setService(dbObj.getServiceName());
        try {
            m_eventProxy.send(bldr.getEvent());
        } catch (EventProxyException ex) {
            throw getException(Status.BAD_REQUEST, ex.getMessage());
        }
    }

}<|MERGE_RESOLUTION|>--- conflicted
+++ resolved
@@ -134,7 +134,7 @@
         c.setOffset(null);
         final OnmsMonitoredServiceList services = new OnmsMonitoredServiceList(m_serviceDao.findMatching(c));
         if (services.isEmpty()) {
-            throw getException(Status.BAD_REQUEST, "updateServices: can't find any service matchinng the provided criteria: " + uriInfo.getQueryParameters());
+            throw getException(Status.BAD_REQUEST, "updateServices: can't find any service matching the provided criteria: " + uriInfo.getQueryParameters());
         }
         boolean modified = false;
         for (OnmsMonitoredService svc : services) {
@@ -146,53 +146,19 @@
                     proceed = true;
                 }
             }
-<<<<<<< HEAD
             if (proceed) {
                 modified = true;
                 final String currentStatus = svc.getStatus();
                 svc.setStatus(status);
                 m_serviceDao.update(svc);
-                if ("S".equals(status) || (currentStatus.equals("A") && status.equals("F"))) {
+                if ("S".equals(status) || ("A".equals(currentStatus) && "F".equals(status))) {
                     LOG.debug("updateServices: suspending polling for service {} on node with IP {}", svc.getServiceName(), svc.getIpAddress().getHostAddress());
                     sendEvent(EventConstants.SERVICE_UNMANAGED_EVENT_UEI, svc); // TODO ManageNodeServlet is sending this.
                     sendEvent(EventConstants.SUSPEND_POLLING_SERVICE_EVENT_UEI, svc);
                 }
-                if ("R".equals(status) || (currentStatus.equals("F") && status.equals("A"))) {
+                if ("R".equals(status) || ("F".equals(currentStatus) && "A".equals(status))) {
                     LOG.debug("updateServices: resuming polling for service {} on node with IP {}", svc.getServiceName(), svc.getIpAddress().getHostAddress());
                     sendEvent(EventConstants.RESUME_POLLING_SERVICE_EVENT_UEI, svc);
-=======
-            final Criteria c = getCriteria(uriInfo.getQueryParameters());
-            c.setLimit(null);
-            c.setOffset(null);
-            final OnmsMonitoredServiceList services = new OnmsMonitoredServiceList(m_serviceDao.findMatching(c));
-            if (services.isEmpty()) {
-                throw getException(Status.BAD_REQUEST, "updateServices: can't find any service matching the provided criteria: " + uriInfo.getQueryParameters());
-            }
-            boolean modified = false;
-            for (OnmsMonitoredService svc : services) {
-                boolean proceed = false;
-                if (serviceList.isEmpty()) {
-                    proceed = true;
-                } else {
-                    if (serviceList.contains(svc.getServiceName())) {
-                        proceed = true;
-                    }
-                }
-                if (proceed) {
-                    modified = true;
-                    final String currentStatus = svc.getStatus();
-                    svc.setStatus(status);
-                    m_serviceDao.update(svc);
-                    if ("S".equals(status) || ("A".equals(currentStatus) && "F".equals(status))) {
-                        LOG.debug("updateServices: suspending polling for service {} on node with IP {}", svc.getServiceName(), svc.getIpAddress().getHostAddress());
-                        sendEvent(EventConstants.SERVICE_UNMANAGED_EVENT_UEI, svc); // TODO ManageNodeServlet is sending this.
-                        sendEvent(EventConstants.SUSPEND_POLLING_SERVICE_EVENT_UEI, svc);
-                    }
-                    if ("R".equals(status) || ("F".equals(currentStatus) && "A".equals(status))) {
-                        LOG.debug("updateServices: resuming polling for service {} on node with IP {}", svc.getServiceName(), svc.getIpAddress().getHostAddress());
-                        sendEvent(EventConstants.RESUME_POLLING_SERVICE_EVENT_UEI, svc);
-                    }
->>>>>>> aa535f1e
                 }
             }
         }
