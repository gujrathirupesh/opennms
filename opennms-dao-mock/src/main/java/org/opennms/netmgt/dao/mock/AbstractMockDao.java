--- conflicted
+++ resolved
@@ -114,13 +114,8 @@
     }
 
     @Override
-<<<<<<< HEAD
     public long countAll() {
-        LOG.debug("countAll()");
-=======
-    public int countAll() {
         //LOG.debug("countAll()");
->>>>>>> 69e76bbe
         return findAll().size();
     }
 
