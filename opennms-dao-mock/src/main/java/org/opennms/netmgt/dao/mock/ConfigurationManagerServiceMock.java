--- conflicted
+++ resolved
@@ -28,12 +28,6 @@
 
 package org.opennms.netmgt.dao.mock;
 
-<<<<<<< HEAD
-import org.apache.commons.io.IOUtils;
-import org.json.JSONObject;
-import org.opennms.core.xml.JaxbUtils;
-import org.opennms.features.config.dao.api.ConfigConverter;
-=======
 import java.io.IOException;
 import java.io.InputStream;
 import java.nio.charset.StandardCharsets;
@@ -44,44 +38,18 @@
 
 import org.apache.commons.io.IOUtils;
 import org.json.JSONObject;
->>>>>>> 49a9c877
 import org.opennms.features.config.dao.api.ConfigData;
 import org.opennms.features.config.dao.api.ConfigSchema;
 import org.opennms.features.config.service.api.ConfigurationManagerService;
 import org.opennms.features.config.service.api.JsonAsString;
 import org.springframework.stereotype.Component;
 
-<<<<<<< HEAD
-import javax.xml.bind.JAXBException;
-import java.io.IOException;
-import java.io.InputStream;
-import java.lang.reflect.Constructor;
-import java.nio.charset.StandardCharsets;
-import java.util.Optional;
-import java.util.Set;
-
-=======
->>>>>>> 49a9c877
 /**
  * It is a minimal mock for CM use. If configFile is passed, it will read and return as configEntity.
  * Otherwise, I will return a new instance.
  */
 @Component
 public class ConfigurationManagerServiceMock implements ConfigurationManagerService {
-<<<<<<< HEAD
-
-    private String configFile;
-
-    public void setConfigFile(String configFile) {
-        this.configFile = configFile;
-    }
-
-    @Override
-    public <ENTITY> void registerSchema(String configName, int majorVersion, int minorVersion, int patchVersion, Class<ENTITY> entityClass) throws IOException, JAXBException {
-
-    }
-=======
->>>>>>> 49a9c877
 
     private String configFile;
     private Optional<String> configOptional;
@@ -118,33 +86,7 @@
 
     }
 
-    private Optional<?> configOptional;
-
     @Override
-<<<<<<< HEAD
-    public <ENTITY> Optional<ENTITY> getConfiguration(String configName, String configId, Class<ENTITY> entityClass) throws IOException {
-        if (configOptional != null) {
-            return (Optional<ENTITY>) configOptional;
-        }
-        if (configFile != null) {
-            InputStream in = ConfigurationManagerServiceMock.class.getClassLoader().getResourceAsStream(configFile);
-            String xmlStr = IOUtils.toString(in, StandardCharsets.UTF_8);
-            JaxbUtils.unmarshal(entityClass, xmlStr);
-            configOptional = Optional.of(JaxbUtils.unmarshal(entityClass, xmlStr));
-        } else {
-            try {
-                Constructor constructor = entityClass.getConstructor();
-                configOptional = Optional.of(constructor.newInstance());
-            } catch (Exception e) {
-                throw new RuntimeException(e);
-            }
-        }
-        return (Optional<ENTITY>) configOptional;
-    }
-
-    @Override
-=======
->>>>>>> 49a9c877
     public Optional<JSONObject> getJSONConfiguration(String configName, String configId) throws IOException {
         return Optional.empty();
     }
