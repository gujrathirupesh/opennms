version: 2
updates:

  - package-ecosystem: "npm"
    # Look for `package.json` and `lock` files in the `root` directory
<<<<<<< HEAD
    directory: "/web"
=======
    directory: "/ui"
>>>>>>> 1cd11f52
    target-branch: "develop"
    reviewers:
      - "rangerrick"
    labels:
      - "dependency update"
    commit-message:
      prefix: "build"
      include: "scope"
    schedule:
      interval: "weekly"

  - package-ecosystem: "npm"
    # Look for `package.json` and `lock` files in the `root` directory
    directory: "/core/web-assets/"
    target-branch: "foundation-2019"
    reviewers:
      - "rangerrick"
    labels:
      - "dependency update"
    commit-message:
      prefix: "build"
      include: "scope"
    schedule:
      interval: "weekly"
    ignore:
      - dependency-name: "d3"
      - dependency-name: "ionicons"

  - package-ecosystem: "maven"
    directory: "/"
    target-branch: "foundation-2019"
    reviewers:
      - "rangerrick"
    labels:
      - "dependency update"
    commit-message:
      prefix: "build"
      include: "scope"
    schedule:
      interval: "weekly"<|MERGE_RESOLUTION|>--- conflicted
+++ resolved
@@ -3,11 +3,7 @@
 
   - package-ecosystem: "npm"
     # Look for `package.json` and `lock` files in the `root` directory
-<<<<<<< HEAD
-    directory: "/web"
-=======
     directory: "/ui"
->>>>>>> 1cd11f52
     target-branch: "develop"
     reviewers:
       - "rangerrick"
