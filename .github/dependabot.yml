version: 2
updates:

  - package-ecosystem: "npm"
    # Look for `package.json` and `lock` files in the `root` directory
    directory: "/ui"
    target-branch: "develop"
    reviewers:
      - "rangerrick"
      - "mikewrosey"
    labels:
      - "dependency update"
    commit-message:
      prefix: "build"
      include: "scope"
    schedule:
      interval: "weekly"

  - package-ecosystem: "npm"
    # Look for `package.json` and `lock` files in the `root` directory
    directory: "/core/web-assets/"
    target-branch: "foundation-2022"
    versioning-strategy: "increase-if-necessary"
    reviewers:
      - "rangerrick"
    labels:
      - "dependency update"
    commit-message:
      prefix: "build"
      include: "scope"
    schedule:
      interval: "daily"
    ignore:
      - dependency-name: "d3"
      - dependency-name: "ionicons"
      - dependency-name: "@types/lodash"
      - dependency-name: "@types/node"

  - package-ecosystem: "maven"
    directory: "/"
<<<<<<< HEAD
    target-branch: "foundation-2019"
=======
    target-branch: "foundation-2022"
>>>>>>> 7a8e0e32
    reviewers:
      - "rangerrick"
    labels:
      - "dependency update"
    commit-message:
      prefix: "build"
      include: "scope"
    schedule:
      interval: "daily"<|MERGE_RESOLUTION|>--- conflicted
+++ resolved
@@ -38,11 +38,7 @@
 
   - package-ecosystem: "maven"
     directory: "/"
-<<<<<<< HEAD
-    target-branch: "foundation-2019"
-=======
     target-branch: "foundation-2022"
->>>>>>> 7a8e0e32
     reviewers:
       - "rangerrick"
     labels:
