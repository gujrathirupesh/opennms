--- conflicted
+++ resolved
@@ -6,7 +6,6 @@
     directory: "/ui"
     target-branch: "develop"
     reviewers:
-      - "rangerrick"
       - "mikewrosey"
     labels:
       - "dependency update"
@@ -39,10 +38,7 @@
       - dependency-name: "angular-resource"
       - dependency-name: "angular-route"
       - dependency-name: "angular-sanitize"
-<<<<<<< HEAD
-=======
       - dependency-name: "c3"
->>>>>>> d2024644
       - dependency-name: "d3"
       - dependency-name: "flot"
       - dependency-name: "ionicons"
