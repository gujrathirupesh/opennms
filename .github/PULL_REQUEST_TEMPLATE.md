### All Contributors

<<<<<<< HEAD
* [ ] Have you read and followed our [Contribution Guidelines](https://github.com/OpenNMS/opennms/blob/develop/CONTRIBUTING.md)?
* [ ] Have you (electronically) signed the [OpenNMS Contributor Agreement](https://cla-assistant.io/OpenNMS/opennms)?
* [ ] Have you [made an issue in the OpenNMS issue tracker](https://issues.opennms.org)?<br>If so, you should:
  1. update the title of this PR to be of the format: `${JIRA-ISSUE-NUMBER}: subject of pull request`
  2. update the JIRA link at the bottom of this comment to refer to the real issue number
  3. prefix your commit messages with the issue number, if possible
  If you're not sure how to do this, we can help you get things set up properly.
* [ ] Have you made a comment in that issue which points back to this PR?
* [ ] Have you updated the JIRA link at the bottom of this comment to link to your issue?
* [ ] If this is a new or updated feature, is there documentation for the new behavior?
* [ ] If this is new code, are there unit and/or integration tests?
* [ ] If this PR targets a `foundation-*` branch, does it avoid changing files in `$OPENNMS_HOME/etc/`?
=======
* [ ] Have you read our [Contribution Guidelines](https://github.com/OpenNMS/opennms/blob/develop/CONTRIBUTING.md)?
* [ ] Have you (electronically) signed the [OpenNMS Contributor Agreement](https://cla-assistant.io/OpenNMS/opennms)?

### Contribution Checklist

* Please [make an issue in the OpenNMS issue tracker](https://issues.opennms.org) if there isn't one already.<br />Once there is an issue, please:
  1. update the title of this PR to be in the format: `${JIRA-ISSUE-NUMBER}: subject of pull request`
  2. update the JIRA link at the bottom of this comment to refer to the real issue number
  3. prefix your commit messages with the issue number, if possible
  4. once you've created this PR, please link to it in a comment in the JIRA issue
  Don't worry if this sounds like a lot, we can help you get things set up properly.
* If this is a new or updated feature, is there documentation for the new behavior?
* If this is new code, are there unit and/or integration tests?
* If this PR targets a `foundation-*` branch, does it try to avoid changing files in `$OPENNMS_HOME/etc/`?
>>>>>>> 129881a5

### What's Next?

A PR should be assigned at least 2 reviewers.  If you know that someone would be a good person to review your code, feel free to add them.

If you need help making additions or changes to the documentation related to your changes, please let us know.

In any case, if anything is unclear or you want help getting your PR ready for merge, please don't hesitate to say something in the comments here,
or in [the #opennms-development chat channel](https://chat.opennms.com/opennms/channels/opennms-development).

Once reviewer(s) accept the PR and the branch passes continuous integration, the PR is eligible for merge.

At that time, if you have commit access (are an OpenNMS Group employee or a member of the OGP) you are welcome to merge the PR when you're ready.
Otherwise, a reviewer can merge it for you.

Thanks for taking time to contribute!

### External References

* JIRA (Issue Tracker): http://issues.opennms.org/browse/${JIRA-ISSUE-NUMBER}
<|MERGE_RESOLUTION|>--- conflicted
+++ resolved
@@ -1,19 +1,5 @@
 ### All Contributors
 
-<<<<<<< HEAD
-* [ ] Have you read and followed our [Contribution Guidelines](https://github.com/OpenNMS/opennms/blob/develop/CONTRIBUTING.md)?
-* [ ] Have you (electronically) signed the [OpenNMS Contributor Agreement](https://cla-assistant.io/OpenNMS/opennms)?
-* [ ] Have you [made an issue in the OpenNMS issue tracker](https://issues.opennms.org)?<br>If so, you should:
-  1. update the title of this PR to be of the format: `${JIRA-ISSUE-NUMBER}: subject of pull request`
-  2. update the JIRA link at the bottom of this comment to refer to the real issue number
-  3. prefix your commit messages with the issue number, if possible
-  If you're not sure how to do this, we can help you get things set up properly.
-* [ ] Have you made a comment in that issue which points back to this PR?
-* [ ] Have you updated the JIRA link at the bottom of this comment to link to your issue?
-* [ ] If this is a new or updated feature, is there documentation for the new behavior?
-* [ ] If this is new code, are there unit and/or integration tests?
-* [ ] If this PR targets a `foundation-*` branch, does it avoid changing files in `$OPENNMS_HOME/etc/`?
-=======
 * [ ] Have you read our [Contribution Guidelines](https://github.com/OpenNMS/opennms/blob/develop/CONTRIBUTING.md)?
 * [ ] Have you (electronically) signed the [OpenNMS Contributor Agreement](https://cla-assistant.io/OpenNMS/opennms)?
 
@@ -28,7 +14,6 @@
 * If this is a new or updated feature, is there documentation for the new behavior?
 * If this is new code, are there unit and/or integration tests?
 * If this PR targets a `foundation-*` branch, does it try to avoid changing files in `$OPENNMS_HOME/etc/`?
->>>>>>> 129881a5
 
 ### What's Next?
 
