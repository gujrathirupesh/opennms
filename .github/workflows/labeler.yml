--- conflicted
+++ resolved
@@ -6,12 +6,9 @@
 
 jobs:
   label:
-<<<<<<< HEAD
-=======
     permissions:
       contents: read
       pull-requests: write
->>>>>>> 1300e8f9
     runs-on: ubuntu-latest
     steps:
       - uses: actions/labeler@v4
