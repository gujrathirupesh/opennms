<?xml version="1.0"?>
<project xmlns="http://maven.apache.org/POM/4.0.0" xmlns:xsi="http://www.w3.org/2001/XMLSchema-instance" xsi:schemaLocation="http://maven.apache.org/POM/4.0.0 http://maven.apache.org/maven-v4_0_0.xsd">
  <parent>
    <groupId>org.opennms</groupId>
    <artifactId>opennms</artifactId>
<<<<<<< HEAD
    <version>2020.1.0-SNAPSHOT</version>
=======
    <version>26.1.3-SNAPSHOT</version>
>>>>>>> edc6f17c
  </parent>
  <modelVersion>4.0.0</modelVersion>
  <artifactId>opennms-web-api</artifactId>
  <name>OpenNMS Web APIs</name>
  <packaging>bundle</packaging>
  <build>
    <plugins>
      <plugin>
        <groupId>org.apache.felix</groupId>
        <artifactId>maven-bundle-plugin</artifactId>
        <extensions>true</extensions>
        <configuration>
          <instructions>
            <Bundle-RequiredExecutionEnvironment>JavaSE-1.8</Bundle-RequiredExecutionEnvironment>
            <Bundle-SymbolicName>${project.groupId}.${project.artifactId}</Bundle-SymbolicName>
            <Bundle-Version>${project.version}</Bundle-Version>
          </instructions>
        </configuration>
      </plugin>
    </plugins>
  </build>
  <dependencies>
    <dependency>
      <groupId>org.opennms.core</groupId>
      <artifactId>org.opennms.core.lib</artifactId>
    </dependency>
    <dependency>
      <groupId>org.opennms</groupId>
      <artifactId>opennms-config</artifactId>
    </dependency>
    <dependency>
      <groupId>org.opennms</groupId>
      <artifactId>opennms-model</artifactId>
    </dependency>
    <dependency>
      <groupId>org.opennms</groupId>
      <artifactId>opennms-dao-api</artifactId>
    </dependency>
    <dependency>
      <groupId>com.google.code.gson</groupId>
      <artifactId>gson</artifactId>
      <version>${gsonVersion}</version>
    </dependency>
    <dependency>
      <groupId>org.opennms.features.distributed</groupId>
      <artifactId>org.opennms.features.distributed.kv-store.api</artifactId>
      <version>${project.version}</version>
    </dependency>
    <dependency>
      <groupId>org.opennms.features.poller</groupId>
      <artifactId>org.opennms.features.poller.remote</artifactId>
    </dependency>
    <dependency>
      <groupId>org.opennms</groupId>
      <artifactId>opennms-provision-persistence</artifactId>
    </dependency>
    <dependency>
      <groupId>org.opennms.features.reporting</groupId>
      <artifactId>org.opennms.features.reporting.core</artifactId>
    </dependency>
    <dependency>
      <groupId>org.opennms.dependencies</groupId>
      <artifactId>jfreechart-dependencies</artifactId>
      <type>pom</type>
    </dependency>
    <dependency>
      <groupId>org.opennms.dependencies</groupId>
      <artifactId>servlet-dependencies</artifactId>
      <type>pom</type>
    </dependency>
    <dependency>
      <groupId>org.opennms.dependencies</groupId>
      <artifactId>spring-dependencies</artifactId>
      <type>pom</type>
    </dependency>
    <dependency>
      <groupId>org.opennms.dependencies</groupId>
      <artifactId>spring-security-core-dependencies</artifactId>
      <type>pom</type>
    </dependency>
    <dependency>
      <groupId>org.opennms.dependencies</groupId>
      <artifactId>spring-web-dependencies</artifactId>
      <type>pom</type>
    </dependency>
    <!-- test dependencies -->
    <dependency>
      <groupId>org.opennms.core.test-api</groupId>
      <artifactId>org.opennms.core.test-api.lib</artifactId>
    </dependency>
    <dependency>
      <groupId>org.opennms.core.test-api</groupId>
      <artifactId>org.opennms.core.test-api.db</artifactId>
    </dependency>
    <dependency>
      <groupId>org.opennms.core.test-api</groupId>
      <artifactId>org.opennms.core.test-api.services</artifactId>
    </dependency>
    <dependency>
      <groupId>org.opennms.dependencies</groupId>
      <artifactId>spring-test-dependencies</artifactId>
      <type>pom</type>
    </dependency>
    <dependency>
      <groupId>org.opennms</groupId>
      <artifactId>opennms-dao</artifactId>
      <scope>test</scope>
    </dependency>
    <dependency>
      <groupId>org.opennms</groupId>
      <artifactId>opennms-dao-mock</artifactId>
      <scope>test</scope>
    </dependency>
    <dependency>
      <groupId>org.opennms</groupId>
      <artifactId>opennms-rrd-jrobin</artifactId>
      <scope>test</scope>
    </dependency>
    <dependency>
      <groupId>org.opennms.dependencies</groupId>
      <artifactId>jrrd2-dependencies</artifactId>
      <scope>test</scope>
      <type>pom</type>
    </dependency>
    <dependency>
      <groupId>org.opennms</groupId>
      <artifactId>opennms-rrdtool-api</artifactId>
      <scope>test</scope>
    </dependency>
    <dependency>
      <groupId>org.opennms.features.collection</groupId>
      <artifactId>org.opennms.features.collection.persistence.rrd</artifactId>
      <scope>test</scope>
    </dependency>
    <dependency>
      <groupId>org.mockito</groupId>
      <artifactId>mockito-core</artifactId>
      <scope>test</scope>
    </dependency>
  </dependencies>
</project><|MERGE_RESOLUTION|>--- conflicted
+++ resolved
@@ -3,11 +3,7 @@
   <parent>
     <groupId>org.opennms</groupId>
     <artifactId>opennms</artifactId>
-<<<<<<< HEAD
     <version>2020.1.0-SNAPSHOT</version>
-=======
-    <version>26.1.3-SNAPSHOT</version>
->>>>>>> edc6f17c
   </parent>
   <modelVersion>4.0.0</modelVersion>
   <artifactId>opennms-web-api</artifactId>
