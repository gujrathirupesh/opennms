/*******************************************************************************
 * This file is part of OpenNMS(R).
 *
 * Copyright (C) 2009-2011 The OpenNMS Group, Inc.
 * OpenNMS(R) is Copyright (C) 1999-2011 The OpenNMS Group, Inc.
 *
 * OpenNMS(R) is a registered trademark of The OpenNMS Group, Inc.
 *
 * OpenNMS(R) is free software: you can redistribute it and/or modify
 * it under the terms of the GNU General Public License as published
 * by the Free Software Foundation, either version 3 of the License,
 * or (at your option) any later version.
 *
 * OpenNMS(R) is distributed in the hope that it will be useful,
 * but WITHOUT ANY WARRANTY; without even the implied warranty of
 * MERCHANTABILITY or FITNESS FOR A PARTICULAR PURPOSE.  See the
 * GNU General Public License for more details.
 *
 * You should have received a copy of the GNU General Public License
 * along with OpenNMS(R).  If not, see:
 *      http://www.gnu.org/licenses/
 *
 * For more information contact:
 *     OpenNMS(R) Licensing <license@opennms.org>
 *     http://www.opennms.org/
 *     http://www.opennms.com/
 *******************************************************************************/

package org.opennms.netmgt.provision.detector.endpoint;

import java.lang.reflect.UndeclaredThrowableException;
import java.net.InetAddress;

import org.opennms.core.utils.BeanUtils;
import org.opennms.netmgt.config.SnmpAgentConfigFactory;
import org.opennms.netmgt.provision.adapters.link.EndPointImpl;
import org.opennms.netmgt.provision.adapters.link.endpoint.EndPointTypeValidator;
import org.opennms.netmgt.provision.adapters.link.endpoint.dao.EndPointConfigurationDao;
import org.opennms.netmgt.provision.support.SyncAbstractDetector;
import org.opennms.netmgt.snmp.SnmpAgentConfig;
import org.opennms.netmgt.snmp.SnmpObjId;
import org.opennms.netmgt.snmp.SnmpUtils;
import org.opennms.netmgt.snmp.SnmpValue;
import org.springframework.beans.factory.InitializingBean;
import org.springframework.beans.factory.annotation.Autowired;
import org.springframework.context.annotation.Scope;
import org.springframework.stereotype.Component;

/**
 * <p>EndPointDetector class.</p>
 *
 * @author ranger
 * @version $Id: $
 */
@Component
@Scope("prototype")
<<<<<<< HEAD
public class EndPointDetector extends AbstractDetector implements InitializingBean {
=======
public class EndPointDetector extends SyncAbstractDetector {
>>>>>>> 6f44d370
    
    /** Constant <code>DEFAULT_SERVICE_NAME="EndPoint"</code> */
    protected static final String DEFAULT_SERVICE_NAME = "EndPoint";

    /**
     * The system object identifier to retrieve from the remote agent.
     */
    private static final String SYS_OBJECT_ID = ".1.3.6.1.2.1.1.2.0";
    
    //These are -1 so by default we use the AgentConfig 
    private static final int DEFAULT_PORT = -1;
    private static final int DEFAULT_TIMEOUT = -1;
    private static final int DEFAULT_RETRIES = -1;
    
    private String m_forceVersion;
    
    @Autowired
    private SnmpAgentConfigFactory m_agentConfigFactory;

    @Autowired
    private EndPointConfigurationDao m_configDao;

    /**
     * <p>Constructor for EndPointDetector.</p>
     */
    public EndPointDetector() {
        super(DEFAULT_SERVICE_NAME, DEFAULT_PORT, DEFAULT_TIMEOUT, DEFAULT_RETRIES);
    }

    /**
     * Constructor for creating a non-default service based on this protocol
     *
     * @param serviceName a {@link java.lang.String} object.
     * @param port a int.
     */
    public EndPointDetector(String serviceName, int port) {
        super(serviceName, port, DEFAULT_TIMEOUT, DEFAULT_RETRIES);
    }

    @Override
    public void afterPropertiesSet() throws Exception {
        BeanUtils.assertAutowiring(this);
    }

    /** {@inheritDoc} */
    @Override
    public boolean isServiceDetected(InetAddress address) {
        try {

            SnmpAgentConfig agentConfig = getAgentConfigFactory().getAgentConfig(address);
            configureAgentPTR(agentConfig);
            configureAgentVersion(agentConfig);
            String retrievedValue = getValue(agentConfig, SYS_OBJECT_ID);

            EndPointTypeValidator validator = m_configDao.getValidator();
            EndPointImpl ep = new EndPointImpl();
            ep.setSysOid(retrievedValue);

            return validator.hasMatch(ep);
        } catch (Throwable t) {
            throw new UndeclaredThrowableException(t);
        }
    }

    /**
     * <p>configureAgentVersion</p>
     *
     * @param agentConfig a {@link org.opennms.netmgt.snmp.SnmpAgentConfig} object.
     */
    protected void configureAgentVersion(SnmpAgentConfig agentConfig) {
        if (getForceVersion() != null) {
            String version = getForceVersion();
            
            if (version.equalsIgnoreCase("snmpv1")) {
                agentConfig.setVersion(SnmpAgentConfig.VERSION1);
            } else if (version.equalsIgnoreCase("snmpv2") || version.equalsIgnoreCase("snmpv2c")) {
                agentConfig.setVersion(SnmpAgentConfig.VERSION2C);
            } else if (version.equalsIgnoreCase("snmpv3")) {
                agentConfig.setVersion(SnmpAgentConfig.VERSION3);
            }
        }
    }

    /**
     * <p>configureAgentPTR</p>
     *
     * @param agentConfig a {@link org.opennms.netmgt.snmp.SnmpAgentConfig} object.
     */
    protected void configureAgentPTR(SnmpAgentConfig agentConfig) {
        if (getPort() > 0) {
            agentConfig.setPort(getPort());
        }
        
        if (getTimeout() > 0) {
            agentConfig.setTimeout(getTimeout());
        }
        
        if (getRetries() > -1) {
            agentConfig.setRetries(getRetries());
        }
    }
    
    /**
     * <p>getValue</p>
     *
     * @param agentConfig a {@link org.opennms.netmgt.snmp.SnmpAgentConfig} object.
     * @param oid a {@link java.lang.String} object.
     * @return a {@link java.lang.String} object.
     */
    protected String getValue(SnmpAgentConfig agentConfig, String oid) {
        SnmpValue val = SnmpUtils.get(agentConfig, SnmpObjId.get(oid));
        if (val == null || val.isNull() || val.isEndOfMib() || val.isError()) {
            return null;
        }
        else {
            return val.toString();
        }
        
    }

    /**
     * <p>setForceVersion</p>
     *
     * @param forceVersion a {@link java.lang.String} object.
     */
    public void setForceVersion(String forceVersion) {
        m_forceVersion = forceVersion;
    }

    /**
     * <p>getForceVersion</p>
     *
     * @return a {@link java.lang.String} object.
     */
    public String getForceVersion() {
        return m_forceVersion;
    }

    /**
     * <p>setAgentConfigFactory</p>
     *
     * @param agentConfigFactory a {@link org.opennms.netmgt.config.SnmpAgentConfigFactory} object.
     */
    public void setAgentConfigFactory(SnmpAgentConfigFactory agentConfigFactory) {
        m_agentConfigFactory = agentConfigFactory;
    }
    
    /**
     * <p>getAgentConfigFactory</p>
     *
     * @return a {@link org.opennms.netmgt.config.SnmpAgentConfigFactory} object.
     */
    public SnmpAgentConfigFactory getAgentConfigFactory() {
        return m_agentConfigFactory;
    }

    /**
     * <p>setEndPointConfigurationDao</p>
     *
     * @param dao a {@link org.opennms.netmgt.provision.adapters.link.endpoint.dao.EndPointConfigurationDao} object.
     */
    public void setEndPointConfigurationDao(EndPointConfigurationDao dao) {
        m_configDao = dao;
    }
    
    /**
     * <p>getEndPointConfigurationDao</p>
     *
     * @return a {@link org.opennms.netmgt.provision.adapters.link.endpoint.dao.EndPointConfigurationDao} object.
     */
    public EndPointConfigurationDao getEndPointConfigurationDao() {
        return m_configDao;
    }
    
    /** {@inheritDoc} */
    @Override
    protected void onInit() {
    }

    /** {@inheritDoc} */
    @Override
    public void dispose() {
    }
    

}<|MERGE_RESOLUTION|>--- conflicted
+++ resolved
@@ -54,11 +54,7 @@
  */
 @Component
 @Scope("prototype")
-<<<<<<< HEAD
-public class EndPointDetector extends AbstractDetector implements InitializingBean {
-=======
-public class EndPointDetector extends SyncAbstractDetector {
->>>>>>> 6f44d370
+public class EndPointDetector extends SyncAbstractDetector implements InitializingBean {
     
     /** Constant <code>DEFAULT_SERVICE_NAME="EndPoint"</code> */
     protected static final String DEFAULT_SERVICE_NAME = "EndPoint";
