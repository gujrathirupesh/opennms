/*******************************************************************************
 * This file is part of OpenNMS(R).
 *
 * Copyright (C) 2015-2022 The OpenNMS Group, Inc.
 * OpenNMS(R) is Copyright (C) 1999-2022 The OpenNMS Group, Inc.
 *
 * OpenNMS(R) is a registered trademark of The OpenNMS Group, Inc.
 *
 * OpenNMS(R) is free software: you can redistribute it and/or modify
 * it under the terms of the GNU Affero General Public License as published
 * by the Free Software Foundation, either version 3 of the License,
 * or (at your option) any later version.
 *
 * OpenNMS(R) is distributed in the hope that it will be useful,
 * but WITHOUT ANY WARRANTY; without even the implied warranty of
 * MERCHANTABILITY or FITNESS FOR A PARTICULAR PURPOSE.  See the
 * GNU Affero General Public License for more details.
 *
 * You should have received a copy of the GNU Affero General Public License
 * along with OpenNMS(R).  If not, see:
 *      http://www.gnu.org/licenses/
 *
 * For more information contact:
 *     OpenNMS(R) Licensing <license@opennms.org>
 *     http://www.opennms.org/
 *     http://www.opennms.com/
 *******************************************************************************/

package org.opennms.netmgt.jasper.measurement.remote;

import java.io.ByteArrayOutputStream;
import java.io.IOException;
import java.net.ConnectException;
import java.net.SocketTimeoutException;
import java.nio.charset.StandardCharsets;

import javax.net.ssl.SSLException;
import javax.net.ssl.SSLHandshakeException;

import org.junit.After;
import org.junit.Assert;
import org.junit.Before;
import org.junit.BeforeClass;
import org.junit.Rule;
import org.junit.Test;
import org.opennms.core.test.Level;
import org.opennms.core.test.LoggingEvent;
import org.opennms.core.test.MockLogAppender;
import org.slf4j.Logger;
import org.slf4j.LoggerFactory;

import com.github.tomakehurst.wiremock.client.WireMock;
import com.github.tomakehurst.wiremock.core.WireMockConfiguration;
import com.github.tomakehurst.wiremock.junit.WireMockRule;
import com.github.tomakehurst.wiremock.matching.RequestPatternBuilder;
import com.google.common.io.ByteStreams;

/**
 * Verifies that the {@link MeasurementApiClient} connects accordingly to the OpenNMS Measurement API and may
 * deal with OpenNMS specifics.
 */
@net.jcip.annotations.NotThreadSafe
public class MeasurementApiConnectorIT {

    private static final Logger LOG = LoggerFactory.getLogger(MeasurementApiClientTest.class);

    @Rule
<<<<<<< HEAD
    public WireMockRule wireMockRule = new WireMockRule(WireMockConfiguration.wireMockConfig()
            .keystorePath(System.getProperty("javax.net.ssl.keyStore"))
            .keystorePassword(System.getProperty("javax.net.ssl.keyStorePassword"))
            .dynamicPort().dynamicHttpsPort());
=======
    public WireMockRule wireMockRule = new WireMockRule(
            new WireMockConfiguration()
                    .dynamicPort()
                    .dynamicHttpsPort()
                    .keystorePath(System.getProperty("javax.net.ssl.keyStore"))
                    .keystorePassword(System.getProperty("javax.net.ssl.keyStorePassword")));
>>>>>>> e29d62cb

    @BeforeClass
    public static void beforeClass() {
        String[] keys = new String[]{
                "ssl.debug",
                "javax.net.debug",
                "javax.net.ssl.keyStore",
                "javax.net.ssl.keyStorePassword",
                "javax.net.ssl.trustStore",
                "javax.net.ssl.trustStorePassword"};
        for (String eachKey : keys) {
            String value = eachKey.toLowerCase().contains("password") ? "*****" : System.getProperty(eachKey);
            LOG.error("{} = {}", eachKey, value);
        }
    }

    @Before
    public void before() {
        // OK Requests
        WireMock.stubFor(WireMock.post(WireMock.urlEqualTo("/opennms/rest/measurements"))
                .withHeader("Accept", WireMock.equalTo("application/xml"))
                .willReturn(WireMock.aResponse()
                        .withStatus(200)
                        .withHeader("Content-Type", "application/xml")
                        .withBody("<response>Some content</response>")));

        // Forward Requests
        WireMock.stubFor(WireMock.post(WireMock.urlMatching("/opennms/rest/forward/.*"))
                .willReturn(WireMock.aResponse()
                        .withStatus(302)));

        // 500 Requests
        WireMock.stubFor(WireMock.post(WireMock.urlMatching("/opennms/rest/bad/.*"))
                .willReturn(WireMock.aResponse()
                        .withStatus(500)
                        .withBody("This did not work as you might have expected, ugh?")));

        // Slow response
        WireMock.stubFor(WireMock.post(WireMock.urlMatching("/opennms/rest/measurements/slow-response"))
                .willReturn(WireMock.aResponse().withFixedDelay(5000)));

        // Map everything else to a 404 Response
        WireMock.stubFor(WireMock.any(WireMock.anyUrl())
                .atPriority(10)
                .willReturn(WireMock.aResponse()
                        .withStatus(404)
                        .withBody("{\"status\":\"Error\",\"message\":\"Endpoint not found\"}")));
    }

    @After
    public void tearDown() {
        WireMock.reset();
    }

    @Test
    public void test200() throws IOException {
        Result result = new MeasurementApiClient().execute(false, "http://localhost:" + wireMockRule.port() + "/opennms/rest/measurements", null, null, "<dummy request>");
        Assert.assertTrue(result.wasSuccessful());
        ByteArrayOutputStream outputStream = new ByteArrayOutputStream();
        ByteStreams.copy(result.getInputStream(), outputStream);
        Assert.assertEquals("<response>Some content</response>", outputStream.toString());

        verifyWiremock();
    }

    @Test
    public void test404() throws IOException {
        Result result = new MeasurementApiClient().execute(false, "http://localhost:" + wireMockRule.port() + "/opennms/rest/doesNotExist", null, null, "<dummy request>");
        Assert.assertFalse(result.wasSuccessful());
        Assert.assertEquals(404, result.getResponseCode());
        Assert.assertEquals("Not Found", result.getResponseMessage());

        verifyWiremock("/opennms/rest/doesNotExist");
    }

    /**
     * OpenNMS sometimes forwards to the index.jsp if not logged in, which would result in a success of the request
     * in general. We do not want that. This test checks that a 302 is not automatically forwarded.
     */
    @Test
    public void test302() throws IOException {
        Result result = new MeasurementApiClient().execute(false, "http://localhost:" + wireMockRule.port() + "/opennms/rest/forward/me", null, null, "<dummy request>");
        Assert.assertFalse(result.wasSuccessful());
        Assert.assertTrue(result.wasRedirection());
        Assert.assertEquals(302, result.getResponseCode());
        Assert.assertNull(result.getInputStream());
        Assert.assertNull(result.getErrorStream());

        verifyWiremock("/opennms/rest/forward/me");
    }

    @Test
    public void test500() throws IOException {
        Result result = new MeasurementApiClient().execute(false, "http://localhost:" + wireMockRule.port() + "/opennms/rest/bad/request", null, null, "<dummy request>");
        Assert.assertFalse(result.wasSuccessful());
        Assert.assertFalse(result.wasRedirection());
        Assert.assertEquals(500, result.getResponseCode());
        Assert.assertNull(result.getInputStream());
        Assert.assertNotNull(result.getErrorStream());

        verifyWiremock("/opennms/rest/bad/request");
    }

    @Test
    public void testAuthentication() throws IOException {
        Result result = new MeasurementApiClient().execute(false, "http://localhost:" + wireMockRule.port() + "/opennms/rest/measurements", "admin", "admin", "<dummy request>");
        Assert.assertTrue(result.wasSuccessful());
        Assert.assertFalse(result.wasRedirection());
        Assert.assertEquals(200, result.getResponseCode());
        Assert.assertNotNull(result.getInputStream());
        Assert.assertNull(result.getErrorStream());

        RequestPatternBuilder requestPatternBuilder = createDefaultRequestPatternBuilder("/opennms/rest/measurements");
        requestPatternBuilder.withHeader("Authorization", WireMock.matching("Basic .*"));

        verifyWiremock(requestPatternBuilder);
    }

    // Tests a delay before receiving any result
    @Test
    public void testSlowConnection() throws IOException {
        Result result = new MeasurementApiClient().execute(false, "http://localhost:" + wireMockRule.port() + "/opennms/rest/measurements/slow-response", null, null, "<dummy request>");
        Assert.assertTrue(result.wasSuccessful());
    }

    // we connect to localhost on a wrong port to trigger a ConnectException
    @Test(expected=ConnectException.class)
    public void testConnectException() throws IOException {
        new MeasurementApiClient().execute(false, "http://localhost:1234/opennms/rest/measurements", null, null, "<dummy request>");
    }

    // We connect and expect a timeout.
    // We also verify that the timeout is as defined (including a tolerance)
    @Test(expected=SocketTimeoutException.class)
    public void testTimeout() throws IOException {
        WireMock.setGlobalFixedDelay(5000);
        long start = System.currentTimeMillis();
        try {
            new MeasurementApiClient(MeasurementApiClient.CONNECT_TIMEOUT, 2500).execute(false, "http://localhost:" + wireMockRule.port() + "/opennms/rest/measurements", null, null, "<dummy request>");
        } catch (SocketTimeoutException ex) {
            long diff = System.currentTimeMillis() - start;
            long offset = 500; // ms
            Assert.assertEquals(2500d, (double) diff, (double) offset);
            throw ex;
        } finally {
            WireMock.reset();
        }
    }

    // Verifies that a https call can be made
    @Test
<<<<<<< HEAD
    public void testHttpsOk() throws IOException, InterruptedException {
=======
    public void testHttpsOk() throws IOException {
>>>>>>> e29d62cb
        Result result = new MeasurementApiClient().execute(true, "https://localhost:" + wireMockRule.httpsPort() + "/opennms/rest/measurements", null, null, "<dummy request>");
        Assert.assertTrue(result.wasSuccessful());
        Assert.assertTrue(result.wasSecureConnection());
        Assert.assertNotNull(result.getInputStream());
        Assert.assertNull(result.getErrorStream());

        verifyWiremock();
    }

    // Verifies that a https call cannot be made to an unknown server (certificate)
    @Test(expected=SSLHandshakeException.class)
    public void testHttpsUnknown() throws IOException {
        new MeasurementApiClient().execute(true, "https://127.0.0.1:" + wireMockRule.httpsPort() + "/opennms/rest/measurements", null, null, "<dummy request>");
    }

    // Verifies that even if useSSL = false, when connecting to a valid https url the connection is secure
    @Test
    public void testHttpsUrlButUseSslNotSet() throws IOException {
        Result result = new MeasurementApiClient().execute(false, "https://localhost:" + wireMockRule.httpsPort() + "/opennms/rest/measurements", null, null, "<dummy request>");
        Assert.assertTrue(result.wasSuccessful());
        Assert.assertTrue(result.wasSecureConnection());
        Assert.assertNotNull(result.getInputStream());
        Assert.assertNull(result.getErrorStream());

        LoggingEvent[] warnEvents = MockLogAppender.getEventsAtLevel(Level.WARN);
        boolean found = false;
        for (LoggingEvent eachEvent : warnEvents) {
            if (MeasurementApiClient.class.getName().equals(eachEvent.getLoggerName())) {
                Assert.assertTrue(eachEvent.getMessage().contains("A secure connection was established even if it was not intended."));
                Assert.assertTrue(eachEvent.getMessage().contains("Use SSL = false"));
                Assert.assertTrue(eachEvent.getMessage().contains("URL = https://localhost:" + wireMockRule.httpsPort() + "/opennms/rest/measurements"));
                found = true;
            }
        }
        Assert.assertTrue("Expected to have a warn message about using ssl even if it was not enabled manually", found);
    }

    // Verifies that if SSL is enabled and we connect to a HTTP connection, a SSLException is thrown by our client.
    @Test(expected=SSLException.class)
    public void testHttpUrlButUseSslSet() throws IOException {
        new MeasurementApiClient().execute(true, "http://localhost:" + wireMockRule.port() + "/opennms/rest/measurements", null, null, "<dummy request>");
    }

    // We do not need this test, but I leave it for now
    @Test(expected=SSLException.class)
    public void testConectToHttpPortUsingHttpsProtocol() throws IOException {
        new MeasurementApiClient().execute(true, "https://localhost:" + wireMockRule.port() + "/opennms/rest/measurements", null, null, "<dummy request>");
    }

    // Verify that an empty URL throws an expected IllegalArgumentException
    @Test(expected=IllegalArgumentException.class)
    public void testEmptyUrl() throws IOException {
        new MeasurementApiClient().execute(false, "", null, null, null);
    }

    // Verify that a null URL throws an expected IllegalArgumentException
    @Test(expected=IllegalArgumentException.class)
    public void testNullUrl() throws IOException {
        new MeasurementApiClient().execute(false, null, null, null, null);
    }

    // Verify that a null query throws an expected IllegalArgumentException
    @Test(expected=IllegalArgumentException.class)
    public void testNullQuery() throws IOException {
        new MeasurementApiClient().execute(false, "http://localhost", null, null, null);
    }

    // Verify that an empty query throws an expected IllegalArgumentException
    @Test(expected=IllegalArgumentException.class)
    public void testEmptyQuery() throws IOException {
        new MeasurementApiClient().execute(false, "http://localhost", null, null, "");
    }

    private void verifyWiremock() {
        verifyWiremock("/opennms/rest/measurements");
    }

    private void verifyWiremock(String url) {
        verifyWiremock(createDefaultRequestPatternBuilder(url));
    }

    private void verifyWiremock(RequestPatternBuilder builder) {
        WireMock.verify(builder);
    }

    private RequestPatternBuilder createDefaultRequestPatternBuilder(String url) {
        return WireMock.postRequestedFor(WireMock.urlMatching(url))
                .withRequestBody(WireMock.matching("<dummy request>"))
                .withHeader("Content-Type", WireMock.equalTo("application/xml"))
                .withHeader("Accept-Charset", WireMock.equalTo(StandardCharsets.UTF_8.name()));
    }
}<|MERGE_RESOLUTION|>--- conflicted
+++ resolved
@@ -65,19 +65,10 @@
     private static final Logger LOG = LoggerFactory.getLogger(MeasurementApiClientTest.class);
 
     @Rule
-<<<<<<< HEAD
     public WireMockRule wireMockRule = new WireMockRule(WireMockConfiguration.wireMockConfig()
             .keystorePath(System.getProperty("javax.net.ssl.keyStore"))
             .keystorePassword(System.getProperty("javax.net.ssl.keyStorePassword"))
             .dynamicPort().dynamicHttpsPort());
-=======
-    public WireMockRule wireMockRule = new WireMockRule(
-            new WireMockConfiguration()
-                    .dynamicPort()
-                    .dynamicHttpsPort()
-                    .keystorePath(System.getProperty("javax.net.ssl.keyStore"))
-                    .keystorePassword(System.getProperty("javax.net.ssl.keyStorePassword")));
->>>>>>> e29d62cb
 
     @BeforeClass
     public static void beforeClass() {
@@ -229,11 +220,7 @@
 
     // Verifies that a https call can be made
     @Test
-<<<<<<< HEAD
     public void testHttpsOk() throws IOException, InterruptedException {
-=======
-    public void testHttpsOk() throws IOException {
->>>>>>> e29d62cb
         Result result = new MeasurementApiClient().execute(true, "https://localhost:" + wireMockRule.httpsPort() + "/opennms/rest/measurements", null, null, "<dummy request>");
         Assert.assertTrue(result.wasSuccessful());
         Assert.assertTrue(result.wasSecureConnection());
