/*******************************************************************************
 * This file is part of OpenNMS(R).
 *
 * Copyright (C) 2011-2014 The OpenNMS Group, Inc.
 * OpenNMS(R) is Copyright (C) 1999-2014 The OpenNMS Group, Inc.
 *
 * OpenNMS(R) is a registered trademark of The OpenNMS Group, Inc.
 *
 * OpenNMS(R) is free software: you can redistribute it and/or modify
 * it under the terms of the GNU Affero General Public License as published
 * by the Free Software Foundation, either version 3 of the License,
 * or (at your option) any later version.
 *
 * OpenNMS(R) is distributed in the hope that it will be useful,
 * but WITHOUT ANY WARRANTY; without even the implied warranty of
 * MERCHANTABILITY or FITNESS FOR A PARTICULAR PURPOSE.  See the
 * GNU Affero General Public License for more details.
 *
 * You should have received a copy of the GNU Affero General Public License
 * along with OpenNMS(R).  If not, see:
 *      http://www.gnu.org/licenses/
 *
 * For more information contact:
 *     OpenNMS(R) Licensing <license@opennms.org>
 *     http://www.opennms.org/
 *     http://www.opennms.com/
 *******************************************************************************/

package org.opennms.netmgt.jasper.rrdtool;

import java.util.Date;

import net.sf.jasperreports.engine.JRDataSource;
import net.sf.jasperreports.engine.JRException;
import net.sf.jasperreports.engine.JRField;

public class RrdtoolDataSource implements JRDataSource {

	private int m_currentRow = -1;
	private Xport m_data;

	public RrdtoolDataSource(Xport data) {
		this.m_data = data;
	}

        @Override
	public Object getFieldValue(JRField field) throws JRException {
		if ("Timestamp".equalsIgnoreCase(getColumnName(field))) {
			long ts = new Long(m_data.getData().getRow(m_currentRow).getT().getContent()) * 1000L;
			return new Date(ts);
		}else if ("Step".equalsIgnoreCase(getColumnName(field))) {
<<<<<<< HEAD
		    return Integer.valueOf(m_data.getMeta().getStep().getContent());
=======
		    return Long.valueOf(m_data.getMeta().getStep().getContent());
>>>>>>> cf65d591
		}
		int index = getColumnIndex(field);
		return new Double(m_data.getData().getRow(m_currentRow).getV(index).getContent());
	}

	private String getColumnName(JRField field) {
		return field.getDescription() == null || field.getDescription().trim().equals("")
		        ? field.getName() : field.getDescription();
	}

        @Override
	public boolean next() throws JRException {
		m_currentRow++;
		return m_data == null || m_data.getData() == null ? false : m_currentRow < m_data.getData().getRowCount();
	}

	private int getColumnIndex(JRField field) {
		String column = getColumnName(field);
		int i=0;
		for (Entry legend : m_data.getMeta().getLegend().getEntryCollection()) {
			if (legend.getContent().equals(column))
				return i;
			i++;
		}
		return -1;
	}

}<|MERGE_RESOLUTION|>--- conflicted
+++ resolved
@@ -49,11 +49,7 @@
 			long ts = new Long(m_data.getData().getRow(m_currentRow).getT().getContent()) * 1000L;
 			return new Date(ts);
 		}else if ("Step".equalsIgnoreCase(getColumnName(field))) {
-<<<<<<< HEAD
-		    return Integer.valueOf(m_data.getMeta().getStep().getContent());
-=======
 		    return Long.valueOf(m_data.getMeta().getStep().getContent());
->>>>>>> cf65d591
 		}
 		int index = getColumnIndex(field);
 		return new Double(m_data.getData().getRow(m_currentRow).getV(index).getContent());
