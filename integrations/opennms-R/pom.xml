--- conflicted
+++ resolved
@@ -4,11 +4,7 @@
   <parent>
     <groupId>org.opennms</groupId>
     <artifactId>opennms-integrations</artifactId>
-<<<<<<< HEAD
-    <version>2018.1.9-SNAPSHOT</version>
-=======
     <version>2018.1.10-SNAPSHOT</version>
->>>>>>> 47b7533c
   </parent>
   <artifactId>opennms-R</artifactId>
   <name>OpenNMS :: Integrations :: R Interface</name>
