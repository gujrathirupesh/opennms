<?xml version="1.0"?>
<project xmlns="http://maven.apache.org/POM/4.0.0" xmlns:xsi="http://www.w3.org/2001/XMLSchema-instance" xsi:schemaLocation="http://maven.apache.org/POM/4.0.0 http://maven.apache.org/xsd/maven-4.0.0.xsd">
  <modelVersion>4.0.0</modelVersion>
  <parent>
    <groupId>org.opennms</groupId>
    <artifactId>opennms-integrations</artifactId>
<<<<<<< HEAD
    <version>2018.1.10-SNAPSHOT</version>
=======
    <version>2018.1.11-SNAPSHOT</version>
>>>>>>> 98185d33
  </parent>
  <artifactId>opennms-R</artifactId>
  <name>OpenNMS :: Integrations :: R Interface</name>
  <packaging>bundle</packaging>
  <build>
    <plugins>
      <plugin>
        <groupId>org.apache.felix</groupId>
        <artifactId>maven-bundle-plugin</artifactId>
        <extensions>true</extensions>
        <configuration>
          <instructions>
            <Bundle-RequiredExecutionEnvironment>JavaSE-1.8</Bundle-RequiredExecutionEnvironment>
            <Bundle-SymbolicName>${project.groupId}.${project.artifactId}</Bundle-SymbolicName>
            <Bundle-Version>${project.version}</Bundle-Version>
          </instructions>
        </configuration>
      </plugin>
    </plugins>
  </build>

  <dependencies>
    <dependency>
      <groupId>org.opennms.dependencies</groupId>
      <artifactId>spring-dependencies</artifactId>
      <type>pom</type>
    </dependency>
    <dependency>
      <groupId>com.google.guava</groupId>
      <artifactId>guava</artifactId>
    </dependency>
    <dependency>
      <groupId>org.apache.commons</groupId>
      <artifactId>commons-exec</artifactId>
    </dependency>
    <dependency>
      <groupId>commons-io</groupId>
      <artifactId>commons-io</artifactId>
    </dependency>
    <dependency>
      <groupId>org.apache.commons</groupId>
      <artifactId>commons-csv</artifactId>
      <version>${commonsCsvVersion}</version>
    </dependency>
    <dependency>
      <groupId>org.freemarker</groupId>
      <artifactId>freemarker</artifactId>
      <version>${freemarkerVersion}</version>
    </dependency>
    <dependency>
      <groupId>junit</groupId>
      <artifactId>junit</artifactId>
    </dependency>
  </dependencies>
    
  <pluginRepositories>
    <pluginRepository>
      <snapshots><enabled>false</enabled></snapshots>
      <releases><enabled>true</enabled></releases>
      <id>opennms-repo</id>
      <name>OpenNMS Repository</name>
      <url>http://maven.opennms.org/content/groups/opennms.org-release</url>
    </pluginRepository>
  </pluginRepositories>

  <repositories>
    <repository>
      <snapshots><enabled>false</enabled></snapshots>
      <releases><enabled>true</enabled></releases>
      <id>opennms-repo</id>
      <name>OpenNMS Repository</name>
      <url>http://maven.opennms.org/content/groups/opennms.org-release</url>
    </repository>
  </repositories>

</project><|MERGE_RESOLUTION|>--- conflicted
+++ resolved
@@ -4,11 +4,7 @@
   <parent>
     <groupId>org.opennms</groupId>
     <artifactId>opennms-integrations</artifactId>
-<<<<<<< HEAD
-    <version>2018.1.10-SNAPSHOT</version>
-=======
     <version>2018.1.11-SNAPSHOT</version>
->>>>>>> 98185d33
   </parent>
   <artifactId>opennms-R</artifactId>
   <name>OpenNMS :: Integrations :: R Interface</name>
