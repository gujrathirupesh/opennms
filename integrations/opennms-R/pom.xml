--- conflicted
+++ resolved
@@ -4,11 +4,7 @@
   <parent>
     <groupId>org.opennms</groupId>
     <artifactId>opennms-integrations</artifactId>
-<<<<<<< HEAD
-    <version>2018.1.5-SNAPSHOT</version>
-=======
     <version>2018.1.6-SNAPSHOT</version>
->>>>>>> 18e72108
   </parent>
   <artifactId>opennms-R</artifactId>
   <name>OpenNMS :: Integrations :: R Interface</name>
