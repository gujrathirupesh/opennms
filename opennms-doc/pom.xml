--- conflicted
+++ resolved
@@ -5,11 +5,7 @@
     <parent>
         <groupId>org.opennms</groupId>
         <artifactId>opennms</artifactId>
-<<<<<<< HEAD
         <version>2016.1.4-SNAPSHOT</version>
-=======
-        <version>2016.1.2-SNAPSHOT</version>
->>>>>>> a4dfc7c7
     </parent>
     <groupId>org.opennms.doc</groupId>
     <artifactId>parent</artifactId>
