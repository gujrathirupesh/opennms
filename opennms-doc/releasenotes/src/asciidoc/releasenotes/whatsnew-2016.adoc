--- conflicted
+++ resolved
@@ -147,8 +147,6 @@
 Release 2016.1.0 is the first release of OpenNMS Meridian 2016.  It is based on OpenNMS Horizon 17.1.1, plus a number of smaller bug fixes.
 
 The codename for 2016.1.0 is _Mercator_.
-<<<<<<< HEAD
-=======
 
 [releasenotes-changelog-2016.1.1]
 ==== Release 2016.1.1
@@ -156,4 +154,3 @@
 Release 2016.1.1 is an update to 2016.1.0 that provides a fix for upgrades.
 
 The codename for 2016.1.0 is _Cassini_.
->>>>>>> 8c05db84
