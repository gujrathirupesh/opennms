--- conflicted
+++ resolved
@@ -19,7 +19,6 @@
 If there are any invalid rules, you must manually fix them using the Flow Classification UI.
 For more details, refer to issue https://issues.opennms.org/browse/NMS-12422[NMS-12422].
 
-<<<<<<< HEAD
 ==== Events and Kafka
 
 Events forwarded to Kafka  are now keyed by `id` rather than `uei`. 
@@ -193,6 +192,10 @@
 * The "user" menu has been reorganized and cleaned up.
 * The requisitions UI now supports deleting a node from its node page in the editor.
 
+==== Kafka Producer Metrics
+
+* For Interface Resources, a String attribute named `__ifIndex` is added to represent missing Interface ifIndex in String form.
+
 == Important Internal Changes
 
 * Kafka has been updated to version 2.4.0.
@@ -200,23 +203,4 @@
 * The OpenNMS Integration API is now version 0.4.
 * Internally, events are, in most cases, immutable. 
 For the most part, you should see no changes in the external and code places that events are interacted with.  
-They are converted to mutable versions in places where they are often manipulated (like Drools).
-=======
-* The complete node object is now exposed to Scriptd and script policies.
-* A bunch more things have been added to the Karaf `health:check` command-line.
-* Elasticsearch client performance has been improved by enabling compression where possible.
-* A new DNS resolution service has been introduced internally that should speed up hostname lookups.
-* A new key/value store was added, for internal use in things like thresholding persistence and user session data.
-* The `snmp-config.xml` file now supports "profiles" for influencing the behavior of IPs that don't match existing definitions.
-  For details, see link:https://docs.opennms.org/opennms/releases/latest/guide-admin/guide-admin.html#_snmp_profiles[the Admin Guide section on SNMP Profiles].
-* Our embedded Drools has been updated to the latest 7.x release.
-* More instrumentation has been added to the Jaeger OpenTracing support introduced in Horizon 24.
-* A ton of performance improvements have been made in various parts of the codebase.
-* 2 new roles have been added:
-  * `ROLE_REPORT_DESIGNER` - use the ReST APIs or UI for manipulating reports and report schedules
-  * `ROLE_FLOW_MANAGER` - use the Rest APIs or UI for managing flow classification rules
-
-==== Kafka Producer Metrics
-
-* For Interface Resources, a String attribute named `__ifIndex` is added to represent missing Interface ifIndex in String form.
->>>>>>> 6715856e
+They are converted to mutable versions in places where they are often manipulated (like Drools).