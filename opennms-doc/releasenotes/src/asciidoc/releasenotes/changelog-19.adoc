--- conflicted
+++ resolved
@@ -4,14 +4,8 @@
 [[releasenotes-changelog-19.0.1]]
 ==== Release 19.0.1
 
-<<<<<<< HEAD
 Release 19.0.1 is the latest stable release of OpenNMS.  It contains a number of important fixes for folks who have hit upgrade issues, and a few other small bug fixes.
 For a high-level overview of what's changed in OpenNMS 19, see <<whatsnew-19.adoc#releasenotes-19,What's New in OpenNMS 19>>.
-=======
-Release 19.0.1 is the latest stable release of OpenNMS.
-
-For a high-level overview of what's changed in OpenNMS 19, see _link:http://docs.opennms.org/opennms/releases/19.0.1/releasenotes/#releasenotes-19[What's New in OpenNMS 19]_.
->>>>>>> 217aca57
 
 The codename for 19.0.1 is _link:https://en.wikipedia.org/wiki/Ferret-legging[Ferret-Legging]_.
 
