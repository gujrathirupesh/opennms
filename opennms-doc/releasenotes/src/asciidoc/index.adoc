// Global settings
:ascii-ids:
:encoding: UTF-8
:lang: en
:icons: font
:toc: left
:toclevels: 3
:numbered!:

<<<<<<< HEAD
= OpenNMS Meridian Release Notes
:author: Copyright (c) 2015-2017 The OpenNMS Group, Inc.
:revnumber: OpenNMS Meridian v{opennms-version}
=======
= OpenNMS Release Notes
:author: Copyright (c) 2016-2018 The OpenNMS Group, Inc.
:revnumber: {opennms-product-name} v{opennms-version}
>>>>>>> 25073727
:revdate: {last-update-label} {docdatetime}
:version-label!:

== OpenNMS Meridian Development Team
[options="header"]
|===
| Tarus Balog <tarus@opennms.org>
| David Hustace <david@opennms.org>
| Benjamin Reed <ranger@opennms.org>
|===

:numbered:
// Global header
include::common/copyright.adoc[]

include::common/legalnotice.adoc[]
include::common/preface.adoc[]

:numbered!:
include::releasenotes/whatsnew-2016.adoc[]
include::releasenotes/whatsnew-2015.adoc[]
<|MERGE_RESOLUTION|>--- conflicted
+++ resolved
@@ -7,19 +7,13 @@
 :toclevels: 3
 :numbered!:
 
-<<<<<<< HEAD
-= OpenNMS Meridian Release Notes
-:author: Copyright (c) 2015-2017 The OpenNMS Group, Inc.
-:revnumber: OpenNMS Meridian v{opennms-version}
-=======
-= OpenNMS Release Notes
+= {opennms-product-name} Release Notes
 :author: Copyright (c) 2016-2018 The OpenNMS Group, Inc.
 :revnumber: {opennms-product-name} v{opennms-version}
->>>>>>> 25073727
 :revdate: {last-update-label} {docdatetime}
 :version-label!:
 
-== OpenNMS Meridian Development Team
+== {opennms-product-name} Development Team
 [options="header"]
 |===
 | Tarus Balog <tarus@opennms.org>
