--- conflicted
+++ resolved
@@ -79,11 +79,7 @@
 [source, shell]
 ----
 feature:list | grep opennms-core-ipc-grpc-client
-<<<<<<< HEAD
-opennms-core-ipc-grpc-client                │ 27.0.2  │ x        │ Started
-=======
 opennms-core-ipc-grpc-client                │ 27.0.3  │ x        │ Started
->>>>>>> 0e30c0a1
 ----
 
 .Test connectivity to Kafka
