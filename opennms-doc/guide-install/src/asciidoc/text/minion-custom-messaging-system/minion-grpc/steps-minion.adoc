--- conflicted
+++ resolved
@@ -79,11 +79,7 @@
 [source, shell]
 ----
 feature:list | grep opennms-core-ipc-grpc-client
-<<<<<<< HEAD
-opennms-core-ipc-grpc-client                │ 2020.1.12.SNAPSHOT  │ x        │ Started
-=======
 opennms-core-ipc-grpc-client                │ 2020.1.12  │ x        │ Started
->>>>>>> 1f5ad498
 ----
 
 .Test connectivity to Kafka
