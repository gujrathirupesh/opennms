--- conflicted
+++ resolved
@@ -79,11 +79,7 @@
 [source, shell]
 ----
 feature:list | grep opennms-core-ipc-grpc-client
-<<<<<<< HEAD
-opennms-core-ipc-grpc-client                │ 2020.1.1  │ x        │ Started
-=======
 opennms-core-ipc-grpc-client                │ 2020.1.2.SNAPSHOT  │ x        │ Started
->>>>>>> 4241966f
 ----
 
 .Test connectivity to Kafka
