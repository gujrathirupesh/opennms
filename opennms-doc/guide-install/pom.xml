--- conflicted
+++ resolved
@@ -5,11 +5,7 @@
     <parent>
         <groupId>org.opennms.doc</groupId>
         <artifactId>parent</artifactId>
-<<<<<<< HEAD
-        <version>27.0.2</version>
-=======
         <version>27.0.3</version>
->>>>>>> 0e30c0a1
     </parent>
     <artifactId>guide-install</artifactId>
     <packaging>pom</packaging>
