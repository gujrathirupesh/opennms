--- conflicted
+++ resolved
@@ -5,11 +5,7 @@
     <parent>
         <groupId>org.opennms.doc</groupId>
         <artifactId>parent</artifactId>
-<<<<<<< HEAD
-        <version>2019.1.28-SNAPSHOT</version>
-=======
         <version>2019.1.28</version>
->>>>>>> 0e6990d1
     </parent>
     <artifactId>guide-install</artifactId>
     <packaging>pom</packaging>
