<?xml version="1.0"?>
<project xmlns="http://maven.apache.org/POM/4.0.0" xmlns:xsi="http://www.w3.org/2001/XMLSchema-instance"
         xsi:schemaLocation="http://maven.apache.org/POM/4.0.0 http://maven.apache.org/maven-v4_0_0.xsd">
    <modelVersion>4.0.0</modelVersion>
    <parent>
        <groupId>org.opennms.doc</groupId>
        <artifactId>parent</artifactId>
<<<<<<< HEAD
        <version>2018.1.4-SNAPSHOT</version>
=======
        <version>2018.1.5-SNAPSHOT</version>
>>>>>>> 7d989d1e
    </parent>
    <artifactId>guide-admin</artifactId>
    <packaging>pom</packaging>
    <name>OpenNMS :: Documentation :: Guide Administrator</name>
    <description>Guide for OpenNMS Administrators</description>
    <build>
        <plugins>
            <plugin>
                <groupId>org.apache.maven.plugins</groupId>
                <artifactId>maven-assembly-plugin</artifactId>
                <configuration>
                    <skipAssembly>false</skipAssembly>
                    <tarLongFileMode>posix</tarLongFileMode>
                </configuration>
            </plugin>
            <plugin>
                <groupId>org.asciidoctor</groupId>
                <artifactId>asciidoctor-maven-plugin</artifactId>
                <configuration>
                    <sourceDocumentName>index.adoc</sourceDocumentName>
                </configuration>
            </plugin>
        </plugins>
    </build>
</project><|MERGE_RESOLUTION|>--- conflicted
+++ resolved
@@ -5,11 +5,7 @@
     <parent>
         <groupId>org.opennms.doc</groupId>
         <artifactId>parent</artifactId>
-<<<<<<< HEAD
-        <version>2018.1.4-SNAPSHOT</version>
-=======
         <version>2018.1.5-SNAPSHOT</version>
->>>>>>> 7d989d1e
     </parent>
     <artifactId>guide-admin</artifactId>
     <packaging>pom</packaging>
