--- conflicted
+++ resolved
@@ -2,7 +2,6 @@
 // Allow GitHub image rendering
 :imagesdir: ../../images
 
-<<<<<<< HEAD
 [[ga-users-intro]]
 Managing users involves the following tasks:
 
@@ -58,78 +57,10 @@
 . In the *User Password* area, click *Reset Password*, update the password and click *OK*.
 . Click *Finish* at the bottom of the Modify User screen to save changes. 
 
+WARNING: Please note that angle brackets (<>), single (') and double quotation marks ("), and the ampersand symbol (&) are not allowed to be used in the user ID.
+
 We recommend not using the default `admin` user, but instead link:#ga-user-config[creating specific users] with the admin role and/or other permissions. 
 This helps to keep track of who has performed tasks such as clearing alarms or creating notifications. 
 
 WARNING: Do not delete the default _admin_ and _rtc_ users.
-         The _rtc_ user is used for the communication of the Real-Time Console on the start page to calculate the node and service availability.
-=======
-_Users_ are entities with login accounts in the _{opennms-product-name}_ system.
-Ideally each user corresponds to a person.
-An _{opennms-product-name}_ _User_ represents an actor which may be granted permissions in the system by associating _Security Roles_.
-_{opennms-product-name}_ stores by default _User_ information and credentials in a local embedded file based storage.
-Credentials and user details, e.g. contact information, descriptions or _Security Roles_ can be managed through the _Admin Section_ in the Web User Interface.
-
-Beside local _Users_, external authentication services including link:https://wiki.opennms.org/wiki/Spring_Security_and_LDAP[LDAP / LDAPS], link:https://wiki.opennms.org/wiki/Spring_Security_and_Radius[RADIUS], and link:https://wiki.opennms.org/wiki/Single_Sign_On[SSO] can be configured.
-Configuration specifics for these services are outside the scope of this section.
-
-The following paragraphs describe how to manage the embedded _User_ and _Security Roles_ in _{opennms-product-name}_.
-
-[[ga-role-user-management-users]]
-=== Users
-
-Managing _Users_ is done through the _Web User Interface_ and requires to login as a _User_ with administrative permissions.
-By default the _admin_ user is used to initially create and modify _Users_.
-The _User_, _Password_ and other detail descriptions are persisted in `users.xml` file.
-It is not required to restart _{opennms-product-name}_ when _User_ attributes are changed.
-
-In case administrative tasks should be delegated to an _User_ the _Security Role_ named _ROLE_ADMIN_ can be assigned.
-
-WARNING: Don't delete the _admin_ and _rtc_ user.
-         The _RTC_ user is used for the communication of the Real-Time Console on the start page to calculate the node and service availability.
-
-IMPORTANT: Change the default _admin_ password to a secure password.
-
-.How to set a new password for any user
-. Login as a *User* with administrative permissions
-. Choose *Configure OpenNMS* from the user specific main navigation which is named as your login user name
-. Choose *Configure Users, Groups and On-Call roles* and select *Configure Users*
-. Click the *Modify* icon next to an existing _User_ and select *Reset Password*
-. Set a new *Password*, *Confirm Password* and click *OK*
-. Click *Finish* to persist and apply the changes
-
-.How users can change their own password
-
-. Login with user name and old password
-. Choose *Change Password* from the user specific main navigation which is named as your login user name
-. Select *Change Password*
-. Identify yourself with the old password and set the new password and confirm
-. Click *Submit*
-. Logout and login with your new password
-
-.How to create or modify user
-
-. Login as a *User* with administrative permissions
-. Choose *Configure OpenNMS* from the user specific main navigation which is named as your login user name
-. Choose *Configure Users, Groups and On-Call roles* and select *Configure Users*
-. Use *Add new user* and type in a *login name* as _User ID_ and a *Password* with confirmation or click *Modify* next to an existing _User_
-. _Optional_: Fill in detailed _User Information_ to provide more context information around the new user in the system
-. _Optional_: Assign _Security Roles_ to give or remove permissions in the system
-. _Optional_: Provide _Notification Information_ which are used in _Notification_ targets to send messages to the _User_
-. _Optional_: Set a schedule when a _User_ should receive _Notifications_
-. Click *Finish* to persist and apply the changes
-
-WARNING: Please note that angle brackets (<>), single (') and double quotation marks ("), and the ampersand symbol (&) are not allowed to be used in the user ID.
-
-NOTE: By default a new _User_ has the _Security Role_ similar to _ROLE_USER_ assigned.
-     Acknowledgment and working with _Alarms_ and _Notifications_ is possible.
-     The _Configure OpenNMS_ administration menu is not available.
-
-.How to delete existing user
-
-. Login as a *User* with administrative permissions
-. Choose *Configure OpenNMS* from the user specific main navigation which is named as your login user name
-. Choose *Configure Users, Groups and On-Call roles* and select *Configure Users*
-. Use the trash bin icon next to the _User_ to delete
-. Confirm delete request with *OK*
->>>>>>> f03d5d0f
+         The _rtc_ user is used for the communication of the Real-Time Console on the start page to calculate the node and service availability.