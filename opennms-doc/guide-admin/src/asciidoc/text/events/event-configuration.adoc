--- conflicted
+++ resolved
@@ -143,13 +143,10 @@
 `%primaryinterface%`::
 The primary interface IP address for the node given in `%nodeid%` if available.
 
-<<<<<<< HEAD
-=======
 CAUTION: The use of multiple _Minions_ in one location can break the alarm life-cycle for a some _OpenNMS_ features.
 To avoid this problem, the `%dpname%` value can always be replaced by an empty string by setting
 `org.opennms.netmgt.eventd.cleardpname` to `true` in the file `opennms.properties`.
 
->>>>>>> 8add5d5b
 .Asset tokens
 A node may have additional asset records stored for it.
 You can access these records using the `asset` replacement token, which takes the form:
