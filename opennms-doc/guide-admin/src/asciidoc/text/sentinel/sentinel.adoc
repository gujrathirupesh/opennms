--- conflicted
+++ resolved
@@ -159,11 +159,7 @@
       instance/4.2.2, \
       package/4.2.2, \
       log/4.2.2, \
-<<<<<<< HEAD
-      scv/2019.1.28-SNAPSHOT, \
-=======
       scv/2019.1.28, \
->>>>>>> 0e6990d1
       ssh/4.2.2, \
       framework/4.2.2, \
       system/4.2.2, \
