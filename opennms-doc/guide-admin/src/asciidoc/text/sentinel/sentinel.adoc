--- conflicted
+++ resolved
@@ -163,11 +163,7 @@
       instance/4.2.2, \
       package/4.2.2, \
       log/4.2.2, \
-<<<<<<< HEAD
-      scv/2020.1.1, \
-=======
       scv/2020.1.2-SNAPSHOT, \
->>>>>>> 4241966f
       ssh/4.2.2, \
       framework/4.2.2, \
       system/4.2.2, \
