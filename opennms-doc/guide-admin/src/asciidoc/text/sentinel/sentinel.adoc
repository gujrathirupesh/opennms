

The goal of _Sentinel_ is to scale out and distribute individual components from _{opennms-product-name}_.

WARNING:    The sentinel feature is still in development and this is only a very rough documentation, not covering all aspects.
            Please refer to the Limitations section for more details

=== Limitations

Currently _Sentinel_ is in a very early state of development and therefore the usage is limited:

 * Only allows distribution of _Telemetryd_ functionality (such as processing flows, or use the existing telemetry adapters to store measurements data to _Newts_)
 * Requires a _Minion_ to work as a (message) producer
 * In most cases, it is advised to disable those adapters and listeners in _{opennms-product-name}_ if they are also running by a _Sentinel_ instance.

=== Installation

If _Minion_ is working, the ground work for _Sentinel_ is already done.
For more details on how to install _Sentinel_ refer to the Installation Guide.

=== Clean Start
On each start the cache of the _Sentinel_ is cleared, that means the container returns in it's original state.
To disable this functionality set `karaf.clean.cache = false` in `${SENTINEL_HOME}/etc/system.properties`.

=== Configuration

It is assumed, that the _Sentinel_ container is running on a different system than the _{opennms-product-name}_ and _Minion_.
Therefore at least the following configurations are necessary:

 - Configure the datasource to connect to the Postgres database
 - Configure the controller (identity and connection to communicate with OpenNMS - same as for _Minion_)
 - Configure the communication layer (for now either JMS or Kafka)
 - Install features

==== Configure the datasource

This is required in order to have _Sentinel_ connect to the PostgreSQL database _{opennms-product-name}_.

----
config:edit org.opennms.netmgt.distributed.datasource
config:property-set datasource.url jdbc:postgresql://<db-host>:<db-port>/<db-name>
config:property-set datasource.username <db-user>
config:property-set datasource.password <db-password>
config:property-set datasource.databaseName <db-name>
config:update
----

==== Configure the controller

----
config:edit org.opennms.sentinel.controller
config:property-set location SENTINEL <1>
config:property-set id 00000000-0000-0000-0000-000000ddba11 <2>
config:property-set http-url http://127.0.0.1:8980/opennms <3>
config:property-set broker-url failover:tcp://127.0.0.1:61616 <4>
config:update
----
<1> used only for tracing, must be provided
<2> used only for tracing, must be provided
<3> url which points to {opennms-product-name} (required)
<4> url which points to the {opennms-product-name} Active MQ Broker (only required if using feature `sentinel-jms`, otherwise may be omitted)

NOTE:   Basically the same properties as for the _Minion Controller_ are supported, but must be placed in config file
        `org.opennms.sentinel.controller.cfg` instead of `org.opennms.minion.controller.cfg`.

==== Configure Connectivity

By default the _Sentinel_ consumes messages from the _{opennms-product-name} ActiveMQ Broker_.
See `Configure the Controller` for more details.

As with _Minion_ the _Sentinel_ can also be configured to consume messages from _Kafka_

===== Using Kafka

When Using _Sentinel_ with _Kafka_ the same rules for using _Kafka with Minions_ apply.

====== Kafka Configuration

Each _Minion_ works as a Producer and must be configured beforehead.
Please refer to section <<ga-minion-kafka-producer-configuration, Minion Kafka Producer Configuration>> on how to configure _Minion_ as a _Kafka Producer_.

Each _Sentinel_ works as a Consumer and can be configured in the file `${SENTINEL_HOME}/etc/org.opennms.core.ipc.sink.kafka.consumer.cfg`.
Either manually or via the `config:edit org.opennms.core.ipc.sink.kafka.consumer` statement.
For supported properties, see link:https://kafka.apache.org/10/documentation.html#newconsumerconfigs[here]

By default each _Kafka Consumer_ starts consuming messages immediately after the feature has been started.
It is possible to set a property `org.opennms.core.ipc.sink.initialSleepTime` to define an initial sleep time in ms before any messages are consumed.
In order to set this up, please add an entry to the end of the file `${SENTINEL_HOME}/etc/system.properties`:

[source]
----
# Initial delay of 5 seconds before consuming of messages is started in milliseconds
org.opennms.core.ipc.sink.initialSleepTime=5000
----

==== Available features

The following list contains some features which may be installed manually:

[options="header"]
|====
| Feature                      | Required                                         | Description

| sentinel-core
| true
| Base feature, installing all required bundles such as `opennms:health-check` and service requirements for other bundles, e.g. `sentinel-persistence`.

| sentinel-jms
| false
| Provides connectivity to the {opennms-product-name} _ActiveMQ_ Broker.

| sentinel-kafka
| false
| Provides connectivity to _Kafka_.

| sentinel-flows
| false
| Feature which starts all dependencies to start processing flows.

| sentinel-newts
| false
| Provides functionality to persist measurement data to _Newts_.

| sentinel-telemetry-nxos
| false
| Allows using the `NxosGpbAdapter`

| sentinel-telemetry-jti
| false
| Allows using the `JtiGpbAdapter`

| sentinel-telemetry-bmp
| false
| Allows using the `BmpTelemetryAdapter`

|====


==== Auto install

In some cases it is desired to automatically configure the _Sentinel_ instance and also start required features/bundles.
As _Sentinel_ is based on _Apache Karaf_ - which supports auto deployment by simply copying any kind of data
to the `deploy` folder, _Sentinel_ can make use of that mechanism to enable auto or hot deployment.

In order to do so, in most cases it is sufficient to copy a `features.xml` file to `${SENTINEL_HOME}/deploy`.
This can be done even if the container is running.

The chapter _Configure Flow Processing_ contains an example on how to automatically start them with _Sentinel_


==== Auto Start

In some cases it might not be sufficient to auto-deploy/configure the container with a `features.xml` file.
If more flexibility is required it is suggested to modify/copy `*.cfg` and `*.properties` files directly to the `${SENTINEL_HOME}/etc` directory.
To automatically start features with the container, the file `${SENTINEL_HOME}/etc/org.apache.karaf.features.cfg` must be updated:

[source]
----
# ...
featuresBoot = \
      (aries-blueprint, \
      deployer), \
      instance/4.2.2, \
      package/4.2.2, \
      log/4.2.2, \
<<<<<<< HEAD
      scv/27.0.2, \
=======
      scv/27.0.3, \
>>>>>>> 0e30c0a1
      ssh/4.2.2, \
      framework/4.2.2, \
      system/4.2.2, \
      eventadmin/4.2.2, \
      feature/4.2.2, \
      shell/4.2.2, \
      management/4.2.2, \
      service/4.2.2, \
      system/4.2.2, \
      eventadmin/4.2.2, \
      feature/4.2.2, \
      shell/4.2.2, \
      management/4.2.2, \
      service/4.2.2, \
      jaas/4.2.2, \
      shell-compat/4.2.2, \
      diagnostic/4.2.2, \
      wrap, \
      bundle/4.2.2, \
      config/4.2.2, \
      kar/4.2.2, \
      sentinel-jms, \ <1>
      sentinel-flows <2>

# ....
----
<1> Install and Start JMS communication feature
<2> Install and Start Sentinel Flows feature

==== Health Check / Troubleshooting

The `opennms:health-check` command allows to verify the health of the _Sentinel_ container.
It performs various health checks depending on the installed features to calculate the overall container health.
For more information please try `opennms:health-check --help`.

NOTE: In order to run the `opennms:health-check` command, the feature `sentinel-core` must be installed.

NOTE: This is also available in _Minion_ Containers and will replace the now deprecated command `minion:ping`.


=== Flow Processing

In order to process flows via _Sentinel_ ensure that _{opennms-product-name}_, _Minion_ and _Sentinel_ are all installed according
to the official Installation Guide.

Afterwards the following configuration examples help setting everything up.

==== Configure Sentinel

In order to process flows, _Sentinel_ must start appropriate flow adapters.
In _Sentinel_ flow adapters are configured by either be placing a `.cfg` file in `${SENTINEL_HOME}/etc` or via `config:edit` statement.

The following example will configure the consumption of `Netflow5` flows and saves the configuration in
`${SENTINEL_HOME/etc/org.oennms.features.telemetry.adaters-netflow5.cfg`.

First login to the _Karaf Shell_
----
$ ssh -p 8301 admin@localhost
----

----
admin@sentinel> config:edit --alias netflow5 --factory org.opennms.features.telemetry.adapters
admin@sentinel> config:property-set name Netflow-5
admin@sentinel> config:property-set adapters.0.name Netflow-5-Adapter
admin@sentinel> config:property-set adapters.0.class-name org.opennms.netmgt.telemetry.protocols.netflow.adapter.netflow5.Netflow5Adapter
admin@sentinel> config:update
----

Afterwards the feature `sentinel-flows` can be installed:

----
admin@sentinel> feature:install sentinel-jms <1>
admin@sentinel> feature:install sentinel-flows
----
<1> or `sentinel-kafka`

NOTE:   Only processing of `Netflow5` flows has been tested.

To check everything is working as expected, run the `opennms:health-check` command, e.g.:

----
admin@sentinel> opennms:health-check
Verifying the health of the container

Verifying installed bundles                    [ Success  ]
Connecting to JMS Broker                       [ Success  ]
Connecting to OpenNMS ReST API                 [ Success  ]
Retrieving NodeDao                             [ Success  ]
Connecting to ElasticSearch ReST API (Flows)   [ Success  ]

=> Everything is awesome
----

==== Configure Minion

The _Minion_ must be configured to listen to incoming flow packages, e.g.:

----
$ ssh -p 8201 admin@localhost
----

----
admin@minion()> config:edit --alias udp-8877 --factory org.opennms.features.telemetry.listeners
admin@minion()> config:property-set name Netflow-5
admin@minion()> config:property-set class-name org.opennms.netmgt.telemetry.listeners.UdpListener
admin@minion()> config:property-set parameters.port 8877
admin@minion()> config:property-set parsers.0.name Netflow-5-Parser
admin@minion()> config:property-set parsers.0.class-name org.opennms.netmgt.telemetry.protocols.netflow.parser.Netflow5UdpParser
admin@minion()> config:update
----

NOTE:   The name of the listener, in this case `Netflow-5` must match with the name of the adapter
        configuration in the _Sentinel_ container.

==== Configure OpenNMS
_{opennms-product-name}_ must expose its _ActiveMQ Broker_ to have a _Minion_ and _Sentinel_ connect to it.
This can be done in `$OPENNMS_HOME/etc/opennms-activemq.xml`.
For more details please refer to the Minion Installation Guide.


==== Auto configure flow processing for Sentinel

The following examples illustrate a `features.xml` which configures the _Sentinel_ instance and automatically starts
all required features to either consume messages via JMS (_ActiveMQ_) or _Kafka_.

Simply copy it to `${SENTINEL_HOME}/deploy/`.

.JMS
[source, xml]
-----
<?xml version="1.0" encoding="UTF-8"?>
<features
        name="opennms-${project.version}"
        xmlns="http://karaf.apache.org/xmlns/features/v1.4.0"
        xmlns:xsi="http://www.w3.org/2001/XMLSchema-instance"
        xsi:schemaLocation="http://karaf.apache.org/xmlns/features/v1.4.0 http://karaf.apache.org/xmlns/features/v1.4.0"
>
    <!-- Bootstrap feature to start all flow related features automatically -->
    <feature name="autostart-sentinel-flows" version="${project.version}" start-level="100" install="auto">
        <!-- Configure the controller itself -->
        <config name="org.opennms.sentinel.controller">
            location = SENTINEL
            id = 00000000-0000-0000-0000-000000ddba11
            http-url = http://127.0.0.1:8980/opennms
            broker-url = failover:tcp://127.0.0.1:61616
        </config>

        <!-- Configure datasource connection -->
        <config name="org.opennms.netmgt.distributed.datasource">
            datasource.url = jdbc:postgresql://localhost:5432/opennms
            datasource.username = postgres
            datasource.password = postgres
            datasource.databaseName = opennms
        </config>
        <!--
            Starts the Netflow5Adapter to process Netflow5 Messages.
            Be aware, that this requires a Listener with name "Netflow-5" on the Minion-side to have messages
            processed properly.
        -->
        <config name="org.opennms.features.telemetry.adapters-netflow5">
            name = Netflow-5
            class-name = org.opennms.netmgt.telemetry.adapters.netflow.v5.Netflow5Adapter
        </config>
        <!-- Point sentinel to the correct elastic endpoint -->
        <config name="org.opennms.features.flows.persistence.elastic">
            elasticUrl = http://elasticsearch:9200
        </config>
        <!-- Install JMS related features -->
        <feature>sentinel-jms</feature>
        <!-- Install Flow related features -->
        <feature>sentinel-flows</feature>
    </feature>
</features>
-----

.Kafka
[source, xml]
-----
<?xml version="1.0" encoding="UTF-8"?>
<features
        name="opennms-${project.version}"
        xmlns="http://karaf.apache.org/xmlns/features/v1.4.0"
        xmlns:xsi="http://www.w3.org/2001/XMLSchema-instance"
        xsi:schemaLocation="http://karaf.apache.org/xmlns/features/v1.4.0 http://karaf.apache.org/xmlns/features/v1.4.0"
>
    <!-- Bootstrap bootstrap feature to start all flow related features automatically -->
    <feature name="autostart-sentinel-telemetry-flows" version="${project.version}" start-level="200" install="auto">
        <!-- Configure the controller itself -->
        <config name="org.opennms.sentinel.controller">
            location = SENTINEL
            id = 00000000-0000-0000-0000-000000ddba11
            http-url = http://127.0.0.1:8980/opennms
            broker-url = failover:tcp://127.0.0.1:61616
        </config>

        <!-- Configure datasource connection -->
        <config name="org.opennms.netmgt.distributed.datasource">
            datasource.url = jdbc:postgresql://localhost:5432/opennms
            datasource.username = postgres
            datasource.password = postgres
            datasource.databaseName = opennms
        </config>
        <!--
            Starts the Netflow5Adapter to process Netflow5 Messages.
            Be aware, that this requires a Listener with name "Netflow-5" on the Minion-side to have messages
            processed properly.
        -->
        <config name="org.opennms.features.telemetry.adapters-netflow5">
            name = Netflow-5
            class-name = org.opennms.netmgt.telemetry.adapters.netflow.v5.Netflow5Adapter
        </config>
        <!-- Point sentinel to the correct elastic endpoint -->
        <config name="org.opennms.features.flows.persistence.elastic">
            elasticUrl = http://elasticsearch:9200
        </config>
        <!--
            Configure as Kafka Consumer.
            All properties desribed at https://kafka.apache.org/0100/documentation.html#newconsumerconfigs are supported.
        -->
        <config name="org.opennms.core.ipc.sink.kafka.consumer">
            group.id = OpenNMS
            bootstrap.servers = localhost:9092
        </config>
        <!--
            Configure as Kafka Producer for sending Events from Sentinel.
            All properties desribed at https://kafka.apache.org/0100/documentation.html#producerconfigs are supported.
        -->
        <config name="org.opennms.core.ipc.sink.kafka">
            bootstrap.servers = localhost:9092
        </config>
        <!-- Install Kafka related features -->
        <feature>sentinel-kafka</feature>
        <!-- Install flow related features -->
        <feature>sentinel-flows</feature>
    </feature>
</features>
-----

=== Persisting Collection Sets to Newts

In the previous chapter it is described on how to setup _{opennms-product-name}_, _Minion_ and _Sentinel_ in order to distribute the processing of flows.
However, it only covered flow processing adapters, but there are more, e.g. the `NxosGpbAdapter`, which can also be run on a _Sentinel_.

==== Adapters

This chapter describes the various adapters which may contain sample data which may be stored to a Persistence Storage and can also run on a _Sentinel_.
At the moment only _Newts_ is supported as a Persistence Storage.
See chapter <<ga-sentinel-configure-newts>> on how to configure _Newts_.

In order to get it to work properly, please note, that an apropriate listener on the _Minion_ must also be configured.
The name of the listener should share the same name on _Sentinel_.

===== SFlowTelemetryAdapter

In order to use this adapter, the feature `sentinel-flows` and `sentinel-newts` must be installed.
In addition either `sentinel-jms` or `sentinel-kafka` should be installed and configured properly.
See the previous _Flow Processing_ chapter for more details.

If only sample data should be persisted, the following commands can be run on the _Sentinel_'s Karaf Shell

----
$ ssh -p 8301 admin@localhost
----

----
admin@sentinel> config:edit --alias sflow --factory org.opennms.features.telemetry.adapters
admin@sentinel> config:property-set name SFlow-Telemetry
admin@sentinel> config:property-set class-name org.opennms.netmgt.telemetry.adapters.netflow.sflow.SFlowTelemetryAdapter
admin@sentinel> config:property-set parameters.script  /opt/sentinel/etc/sflow-host.groovy
admin@sentinel> config:update
----

If SFlow flows and the sample data should be processed, multiple adapters can be configured:

----
config:edit --alias sflow-telemetry --factory org.opennms.features.telemetry.adapters
config:property-set name SFlow
config:property-set adapters.1.name SFlow-Adapter
config:property-set adapters.1.class-name org.opennms.netmgt.telemetry.adapters.netflow.sflow.SFlowAdapter
config:property-set adapters.2.name SFlow-Telemetry
config:property-set adapters.2.class-name org.opennms.netmgt.telemetry.adapters.netflow.sflow.SFlowTelemetryAdapter
config:property-set adapters.2.parameters.script /opt/sentinel/etc/sflow-host.groovy
config:update
----

Please note, that in both cases the file `/opt/sentinel/etc/sflow-host.groovy` must be provided manually, e.g. by manually copying it over from _{opennms-product-name}_.

===== NxosGpbAdapter

In order to use this adapter, the feature `sentinel-telemetry-nxos` and `sentinel-newts` must be installed.
In addition either `sentinel-jms` or `sentinel-kafka` should be installed and configured properly.
See the previous _Flow Processing_ chapter for more details.

Besides this, configuration files from _{opennms-product-name}_ must be copied to _Sentinel_ to `/opt/sentinel/etc`.
The following files and directories are required:

 * `${OPENNMS_HOME}/etc/datacollection`
 * `${OPENNMS_HOME}/etc/datacollection-config.xml`
 * `${OPENNMS_HOME}/etc/resource-types.d`

Afterwards the adapter can be set up:

----
$ ssh -p 8301 admin@localhost
----

----
admin@sentinel> config:edit --alias nxos --factory org.opennms.features.telemetry.adapters
admin@sentinel> config:property-set name NXOS
admin@sentinel> config:property-set class-name org.opennms.netmgt.telemetry.protocols.nxos.adapter.NxosGpbAdapter
admin@sentinel> config:property-set parameters.script /opt/sentinel/etc/cisco-nxos-telemetry-interface.groovy
admin@sentinel> config:update
----

Please note, that the file `/opt/sentinel/etc/cisco-nxos-telemetry-interface.groovy` must also be provided manually,
e.g. by manually copying it over from _{opennms-product-name}_.

===== JtiGpbAdapter

In order to use this adapter, the feature `sentinel-telemetry-jti` and `sentinel-newts` must be installed.
In addition either `sentinel-jms` or `sentinel-kafka` should be installed and be configured properly.
See the previous _Flow Processing_ chapter for more details.

Besides this, configuration files from _{opennms-product-name}_ must be copied to _Sentinel_ to `/opt/sentinel/etc`.
The following files and directories are required:

 * `${OPENNMS_HOME}/etc/datacollection`
 * `${OPENNMS_HOME}/etc/datacollection-config.xml`
 * `${OPENNMS_HOME}/etc/resource-types.d`

Afterwards the adapter can be set up:

----
$ ssh -p 8301 admin@localhost
----

----
admin@sentinel> config:edit --alias jti --factory org.opennms.features.telemetry.adapters
admin@sentinel> config:property-set name JTI
admin@sentinel> config:property-set class-name org.opennms.netmgt.telemetry.protocols.jti.adapter.JtiGpbAdapter
admin@sentinel> config:property-set parameters.script /opt/sentinel/etc/junos-telemetry-interface.groovy
admin@sentinel> config:update
----

Please note, that the file `/opt/sentinel/etc/junos-telemetry-interface.groovy` must also be provided manually,
e.g. by manually copying it over from _{opennms-product-name}_.

[[ga-sentinel-configure-newts]]
==== Configure Newts

The configuration of _Newts_ for _Sentinel_ uses the same properties as for _{opennms-product-name}_.
The only difference is, that the properties for _Sentinel_ are stored in `/opt/sentinel/etc/org.opennms.newts.config.cfg` instead of `*.properties` files.
The name of each property is the same as for _{opennms-product-name}_ without the `org.opennms.newts.config` prefix.
The following example shows a custom _Newts_ configuration using the _Sentinel_'s _Karaf Shell_.

----
$ ssh -p 8301 admin@localhost
----

----
admin@sentinel> config:edit org.opennms.newts.config
admin@sentinel> config:property-set hostname localhost
admin@sentinel> config:property-set port 9042
admin@sentinel> config:property-set cache.strategy org.opennms.netmgt.newts.support.GuavaSearchableResourceMetadataCache
admin@sentinel> config:update
----<|MERGE_RESOLUTION|>--- conflicted
+++ resolved
@@ -163,11 +163,7 @@
       instance/4.2.2, \
       package/4.2.2, \
       log/4.2.2, \
-<<<<<<< HEAD
-      scv/27.0.2, \
-=======
       scv/27.0.3, \
->>>>>>> 0e30c0a1
       ssh/4.2.2, \
       framework/4.2.2, \
       system/4.2.2, \
