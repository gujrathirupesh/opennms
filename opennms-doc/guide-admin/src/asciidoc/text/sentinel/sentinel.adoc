--- conflicted
+++ resolved
@@ -159,11 +159,7 @@
       instance/4.2.2, \
       package/4.2.2, \
       log/4.2.2, \
-<<<<<<< HEAD
-      scv/2019.1.13, \
-=======
       scv/2019.1.14-SNAPSHOT, \
->>>>>>> d6d262b6
       ssh/4.2.2, \
       framework/4.2.2, \
       system/4.2.2, \
