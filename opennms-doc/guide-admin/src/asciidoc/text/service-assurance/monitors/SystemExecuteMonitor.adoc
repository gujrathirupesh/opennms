--- conflicted
+++ resolved
@@ -33,11 +33,8 @@
 
 The parameter `args` supports variable replacement for the following set of variables.
 
-<<<<<<< HEAD
-=======
 TIP: Providing always a script output with a more detailed test error makes it easier to diagnose the problem when the nodeLostDown event occurs.
 
->>>>>>> 484aed51
 This monitor implements the <<ga-service-assurance-monitors-common-parameters, Common Configuration Parameters>>.
 
 .Variables which can be used in the configuration
