--- conflicted
+++ resolved
@@ -15,11 +15,7 @@
 
     <queue name="Graphite">
         <adapter name="Graphite" class-name="org.opennms.netmgt.telemetry.protocols.graphite.adapter.GraphiteAdapter" enabled="true">
-<<<<<<< HEAD
-            <parameter key="script" value="/Users/ranger/git/opennms-work/target/opennms-27.0.2/etc/telemetryd-adapters/graphite-telemetry-interface.groovy"/>
-=======
             <parameter key="script" value="/Users/ranger/git/opennms-work/target/opennms-27.0.3/etc/telemetryd-adapters/graphite-telemetry-interface.groovy"/>
->>>>>>> 0e30c0a1
              <package name="Graphite-Default">
                 <rrd step="300">
                     <rra>RRA:AVERAGE:0.5:1:2016</rra>
