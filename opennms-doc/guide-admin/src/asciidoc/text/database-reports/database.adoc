--- conflicted
+++ resolved
@@ -176,11 +176,7 @@
 === Disable Scheduler
 
 In cases where the scheduler executing the reports must be disabled, set the system property `opennms.report.scheduler.enabled` to `false`.
-<<<<<<< HEAD
 You can set this in `${OPENNMS_HOME}/etc/opennms.properties` or `${OPENNMS_HOME}/etc/opennms.properties.d/<my-properties-file>.properties`.
-=======
-This can be set in `${OPENNMS_HOME}/etc/opennms.properties` or `${OPENNMS_HOME}/etc/opennms.properties.d/<my-properties-file>.properties`.
->>>>>>> f2b3feba
 
 [[ga-database-reports-helper-methods]]
 === Helper methods
@@ -293,11 +289,6 @@
 
 The PDF report displays each of the panels from the specified dashboard, with one, two, or four panels per page, depending on the selected template. 
 
-<<<<<<< HEAD
-NOTE: This feature requires {opennms-product-name} and an instance of Grafana with at least one dashboard and panel. OpenNMS allows you to create a report for any Grafana dashboard, not just those created using link:http://docs.opennms.org/helm/branches/master/helm/latest/welcome/index.html[OpenNMS Helm].
-
-To create a PDF from a dashboard, follow these steps:
-=======
 Dashboard to PDF:
 
 image:database-reports/dashboard-pdf.png[PDF report]
@@ -334,7 +325,6 @@
 You can now use {opennms-product-name} to create PDF reports of Grafana dashboards. 
 
 ==== Creating a PDF of a Grafana Dashboard
->>>>>>> f2b3feba
 
 . In the {opennms-product-name} UI, choose `Reports>Database Reports`.
 . In the `Report Templates` area, click `Grafana Dashboard Report <Xppp>`, where `<Xppp>` represents the number of panels per page you want to display. 
@@ -357,11 +347,4 @@
 
 Scheduled reports appear in the `Report Schedules` tab, where you can edit or delete them:
 
-<<<<<<< HEAD
-image::database-reports/PDF-Report.png[pdf report, 600]
-
-
-
-=======
-image::database-reports/PDF-Report.png[pdf report]
->>>>>>> f2b3feba
+image::database-reports/PDF-Report.png[pdf report]