
// Allow image rendering
:imagesdir: ../../images

Reporting on information from the _{opennms-product-name}_ monitoring system is important for strategical or operational decisions.
Database reports give access to the embedded _JasperReports_ engine and allow users to create and customize report templates.
Run these reports on demand or on a predefined schedule within _{opennms-product-name}_.

NOTE: Originally database reports created reports working on data stored in the _{opennms-product-name}_ database only.
      This is no longer mandatory, performance data can also be used.
      Theoretically the reports do not need to be _{opennms-product-name}_ related.

NOTE: The _{opennms-product-name} Report Engine_ allows the creation of various kinds of reports and also supports distributed report repositories.
         These features are not covered by this documentation.
         Only reports using _JasperReports_ and Grafana dashboards are described here.

[[ga-database-reports-overview]]
=== Overview

The _{opennms-product-name} Report Engine_ uses the _JasperReport_ library to create reports in various output formats.
Each report template must be a `*.jrxml` file.
The _{opennms-product-name} Report Engine_ passes a _JDBC_ Connection to the _{opennms-product-name} Database_ to each report on execution.

.feature overview
|===
|Supported Output Formats | `PDF`, `CSV`
|`JasperReport` Version   | {jasperReportsVersion}
|===

For more details on how _JasperReports_ works, please refer to the link:http://community.jaspersoft.com/documentation/tibco-jaspersoft-studio-user-guide/v610/getting-started-jaspersoft-studio[official documentation] of _Jaspersoft Studio_.

[[ga-database-report-add-custom-report]]

=== Modify existing reports

All default _{opennms-product-name}_ reports are located in `$OPENNMS_HOME/etc/report-templates`.
Each `.jrxml` file located there can be modified; the changes are applied the next time _{opennms-product-name}_ creates a report.

When a subreport has been modified, _{opennms-product-name}_ will detect a change based on the report's `lastModified` time and will recompile the report.
A compiled version of the report is represented by a `.jasper` file with the same name as the `.jrxml` file.
Subreports are located in `$OPENNMS_HOME/etc/report-templates/subreports`.

TIP: If unsure, simply delete all `.jasper` files and _{opennms-product-name}_ will automatically compile the subreports if needed.

=== Add a custom report

To add a new _JasperReport_ report to the _Local {opennms-product-name} Report Repository_, do the following:

Create a new entry in the `$OPENNMS_HOME/etc/database-reports.xml` file.

[source, xml]
-----
<report
  id="MyReport" <1>
  display-name="My Report" <2>
  online="true" <3>
  report-service="jasperReportService" <4>
  description="This is an example description. It shows up in the web ui when creating an online report"  <5>
/>
-----
<1> A unique identifier.
<2> The name of the report. Appears in the web UI.
<3> Defines if this report can be executed on demand, otherwise only scheduling is possible.
<4> The report service implementation to use. In most cases this is `jasperReportService`.
<5> A description of the report. Appears in the web UI.

In addition, create a new entry in the `$OPENNMS_HOME/etc/jasper-reports.xml` file.

[source, xml]
-----
<report
  id="MyReport" <1>
  template="My-Report.jrxml" <2>
  engine="jdbc" <3>
/>
-----
<1> The identifier defined in the previous step. This identifier must exist in `$OPENNMS_HOME/etc/database-reports.xml`.
<2> The name of the template. The template must be located in `$OPENNMS_HOME/etc/report-templates`.
<3> The engine to use. It is either `jdbc` or `null`.

[[ga-database-reports-usage-jaspersoft-studio]]
=== Usage of Jaspersoft Studio

When developing new reports, we recommended using the _Jaspersoft Studio_ application.
Download it link:http://community.jaspersoft.com/project/jaspersoft-studio[here].

TIP: We recommend always using the same _Jaspersoft Studio_ version that the {opennms-product-name} _JasperReport_ library uses.
     Currently {opennms-product-name} uses version {jasperReportsVersion}.

[[ga-database-reports-connect-database]]
==== Connect to the {opennms-product-name} Database

To actually create SQL statements against the _{opennms-product-name}_ database you must create a `database Data Adapter`.
The official _Jaspersoft Studio_ documentation and wiki cover how to do this.

[[ga-database-reports-measurement-ds-helpers]]
==== Use Measurements Datasource and Helpers

To use the _Measurements API_ you must add the _Measurements Datasource_ library to the build path of _JasperStudio_.
To do so, right click in the `Project Explorer` and select `Configure Buildpath`.

image::database-reports/1_configure-build-path-1.png[]

. Switch to the `Libraries` tab.
. Click `Add External JARs` and select the `opennms-jasperstudio-extension-{opennms-version}-jar-with-dependencies.jar` file located in `$OPENNMS_HOME/contrib/jasperstudio-extension`.
. Close the file selection dialog.

+
image::database-reports/2_configure-build-path-2.png[]

. The _Measurements Datasource and Helpers_ should now be available.
. Go to the `Dataset and Query Dialog` in _Jaspersoft Studio_ and select a language called `measurement`.

image::database-reports/3_dataset-query-dialog.png[]

NOTE: If the `Read Fields` functionality is not available, use the `Data preview`.
      Access to the _Measurements API_ is possible using the connection parameters `MEASUREMENT_URL`, `MEASUREMENT_USERNAME` and `MEASUREMENT_PASSWORD`.
      The <<ga-database-reports-fields, Supported Fields>> section gives more details. 

[[ga-database-reports-access-performance-data]]
=== Accessing Performance Data

WARNING: Before _OpenNMS Horizon 17_ and _OpenNMS Meridian 2016_, it was possible to access the performance data stored in `.rrd` or `.jrobin` files directly by using the `jrobin` language extension provided by the `RrdDataSource`.
         This is no longer possible; you must use the _Measurements Datasource_.

<<<<<<< HEAD
To access performance data within reports, we created a custom _Measurement Datasource_ that allows you to query the _Measurements API_ and process the returned data in your reports.
Please refer to the link:http://docs.opennms.org/opennms/branches/develop/guide-development/guide-development.html#_measurements_api[official Measurements API documentation] on how to use the _Measurements API_.
=======
To access performance data within reports we created a custom _Measurement Datasource_ which allows to query the _Measurements API_ and process the returned data in your reports.
Please refer to the link:http://vault.opennms.com/docs/opennms/releases/{opennms-version}/guide-development/guide-development.html#\_measurements_api[official Measurements API documentation] on how to use the _Measurements API_.
>>>>>>> 34087a2d

NOTE:  When using the _Measurements Datasource_ within a report a `HTTP` connection to the _Measurements API_ is only established if the report is NOT running within {opennms-product-name}, e.g. when used with _Jaspersoft Studio_.

To receive data from the _Measurements API_ simply create a query as follows:

.Sample queryString to receive data from the `Measurements API`
[source, xml]
------
<query-request step="300000" start="$P{startDateTime}" end="$P{endDateTime}" maxrows="2000"> <1>
  <source aggregation="AVERAGE" label="IfInOctets" attribute="ifHCInOctets" transient="false" resourceId="node[$P{nodeId}].interfaceSnmp[$P{interface}]"/>
  <source aggregation="AVERAGE" label="IfOutOctets" attribute="ifHCOutOctets" transient="false" resourceId="node[$P{nodeid}].interfaceSnmp[$P{interface}]"/>
</query-request>
------
<1> The query language. In our case, `measurement`, but `JasperReports` supports a lot out of the box, such as `sql`, `xpath`, etc.

[[ga-database-reports-fields]]
==== Fields

Each datasource should return a number of fields, which can be used in the report.
The _Measurement Datasource_ supports the following fields:

[options="header"]
|===
| Field name  | Field type         | Field description
| `<label>`   | `java.lang.Double` | Each `Source` defined as `transient=false` can be used as a field.
                                                        The name of the field is the `label`, e.g. `IfInOctets`
| `timestamp` | `java.util.Date`   | The timestamp of the sample.
| `step`      | `java.lang.Long`   | The `Step` size of the `Response`. Returns the same value for all rows.
| `start`     | `java.lang.Long`   | The `Start` timestamp in milliseconds of the `Resopnse`. Returns the same value for all rows.
| `end`       | `java.lang.Long`   | The `End` timestamp in milliseconds of the `Response`. Returns the same value for all rows.
|===

<<<<<<< HEAD
For more details about the `Response`, please refer to the link:http://docs.opennms.org/opennms/branches/develop/guide-development/guide-development.html#_measurements_api[official Measurement API documentation].
=======
For more details about the `Response`, please refer to the link:http://vault.opennms.com/docs/opennms/releases/{opennms-version}/guide-development/guide-development.html#_measurements\_api[official Measurement API documentation].
>>>>>>> 34087a2d

[[ga-database-reports-parameters]]
==== Parameters

In addition to the `queryString`, the following _JasperReports_ parameters are supported.

[options="header"]
|===
| Parameter name       | Required  | Description
| MEASUREMENT_URL      | `yes`     | The URL of the _Measurements API_, e.g. `http://localhost:8980/opennms/rest/measurements`
| MEASUREMENT_USERNAME | `no`      | If authentication is required, specify the username, e.g. `admin`
| MEASUREMENT_PASSWORD | `no`      | If authentication is required, specify the password, e.g. `admin`
|===

[[ga-database-reports-disable-scheduler]]
=== Disable Scheduler

In cases where the scheduler executing the reports must be disabled, set the system property `opennms.report.scheduler.enabled` to `false`.
You can set this in `${OPENNMS_HOME}/etc/opennms.properties` or `${OPENNMS_HOME}/etc/opennms.properties.d/<my-properties-file>.properties`.

[[ga-database-reports-helper-methods]]
=== Helper methods

There are a few helper methods to help create reports in _{opennms-product-name}_.

These helpers come with the _Measurement Datasource_.

.Supported helper methods
[options="header"]
|===
| Helper class                                          | Helper Method                                                     | Description
| `org.opennms.netmgt.jasper.helper.MeasurementsHelper` | `getNodeOrNodeSourceDescriptor(nodeId, foreignSource, foreignId)` | Generates a `node source descriptor` according to the input paramters. Either `node[nodeId]` or `nodeSource[foreignSource:foreignId]` is returned.
                                                                                                                              `nodeSource[foreignSource:foreignId]` is only returned if `foreignSource` and `foreignId` are not empty and not null.
                                                                                                                              Otherwise `node[nodeId]` is always returned. +
                                                                                                                              +
                                                                                                                              `nodeId` : String, the ID of the node +
                                                                                                                              `foreignSource`: String, the foreign source of the node. May be null +
                                                                                                                              `foreignId`: String, the foreign ID of the node. May be null. +
                                                                                                                              +
                                                                                                                              For more details see <<ga-database-reports-node-source-descriptor, Usage of the node source descriptor>>.
| `org.opennms.netmgt.jasper.helper.MeasurementsHelper` | `getInterfaceDescriptor(snmpifname, snmpifdescr, snmphysaddr)`    | Returns the `interface descriptor` of a given interface, e.g., `en0-005e607e9e00`.
                                                                                                                              The input paramaters are prioritized. If a `snmpifdescr` is specified, it is used instead of the `snmpifname`.
                                                                                                                              It a `snmpifdescr` is defined, it will be appended to `snmpifname`/`snmpifdescr`. +
                                                                                                                              +
                                                                                                                              `snmpifname`: String, the interface name of the interface, e.g., `en0`. May be null. +
                                                                                                                              `snmpifdescr`: String, the description of the interface, e.g., `en0`. May be null. +
                                                                                                                              `snmphyaddr`: String, the MAC address of the interface, e.g., `005e607e9e00`. May be null. +
                                                                                                                              As each input parameter may be null, not all of them can be null at the same time. At least one input parameter has to be defined. +
                                                                                                                              +
                                                                                                                              For more details see <<ga-database-reports-interface-descriptor, Usage of the interface descriptor>>.
|===

[[ga-database-reports-node-source-descriptor]]
==== Usage of the node source descriptor

A node is addressed by a `node source descriptor`.
The `node source descriptor` references the node either via the `foreign source` and `foreign id` or by the `node id`.

If `store by foreign source` is enabled addressing the node only via `foreign source` and `foreign id` is possible.

To make report creation easier, there is a helper method to create the `node source descriptor`.

NOTE: For more information about `store by foreign source`, please see link:http://www.opennms.org/wiki/ForeignSource/foreignId_Data_Storage_How-To[our Wiki].

The following example shows the usage of that helper.

.jrxml report snippet to visualize the use of the `node source descriptor`.
[source, xml]
------
<parameter name="nodeResourceDescriptor" class="java.lang.String" isForPrompting="false">
  <defaultValueExpression><![CDATA[org.opennms.netmgt.jasper.helper.MeasurementsHelper.getNodeOrNodeSourceDescriptor(String.valueOf($P{nodeid}), $P{foreignsource}, $P{foreignid})]]></defaultValueExpression>
</parameter>
<queryString language="Measurement">
  <![CDATA[<query-request step="300000" start="$P{startDateTime}" end="$P{endDateTime}" maxrows="2000">
<source aggregation="AVERAGE" label="IfInOctets" attribute="ifHCInOctets" transient="false" resourceId="$P{nodeResourceDescriptor}.interfaceSnmp[en0-005e607e9e00]"/>
<source aggregation="AVERAGE" label="IfOutOctets" attribute="ifHCOutOctets" transient="false" resourceId="$P{nodeResourceDescriptor}.interfaceSnmp[en0-005e607e9e00]"/>
</query-request>]]>
------
Depending on the input parameters, you either get a `node resource descriptor` or a `foreign source/foreign id resource descriptor`.

[[ga-database-reports-interface-descriptor]]
==== Usage of the interface descriptor

An `interfaceSnmp` is addressed with the exact `interface descriptor`.
To allow easy access to the `interface descriptor` we provide a helper tool.
The following example shows the usage of that helper.

.jrxml report snippet to visualize the use of the `interface descriptor`
[source, xml]
------
<parameter name="interface" class="java.lang.String" isForPrompting="false">
  <parameterDescription><![CDATA[]]></parameterDescription>
  <defaultValueExpression><![CDATA[org.opennms.netmgt.jasper.helper.MeasurementsHelper.getInterfaceDescriptor($P{snmpifname}, $P{snmpifdescr}, $P{snmpphysaddr})]]></defaultValueExpression>
</parameter>
<queryString language="Measurement">
  <![CDATA[<query-request step="300000" start="$P{startDateTime}" end="$P{endDateTime}" maxrows="2000">
<source aggregation="AVERAGE" label="IfInOctets" attribute="ifHCInOctets" transient="false" resourceId="node[$P{nodeId}].interfaceSnmp[$P{interface}]"/>
<source aggregation="AVERAGE" label="IfOutOctets" attribute="ifHCOutOctets" transient="false" resourceId="node[$P{nodeId}].interfaceSnmp[$P{interface}]"/>
</query-request>]]>
------

To get the appropriate `interface descriptor` depends on the input parameter.

[[ga-database-reports-https]]
==== Use HTTPS

To establish a secure connection to the _Measurements API_, you must import the public certificate of the running _{opennms-product-name}_ to the _Java Trust Store_.
In addition, _{opennms-product-name}_ must be configured to use that _Java Trust Store_.
Please follow the instructions in this <<ga-operation-ssl-opennms-trust-store,chapter>> to setup the _Java Trust Store_ correctly.

In addition please also set the property `org.opennms.netmgt.jasper.measurement.ssl.enable` in `$OPENNMS_HOME\etc\opennms.properties` to `true` to ensure that only secure connections are established.

WARNING: If `org.opennms.netmgt.jasper.measurement.ssl.enable` is set to `false` an accidentally insecure connection can be established to the _Measurements API_ location.
         An SSL secured connection can be established even if `org.opennms.netmgt.jasper.measurement.ssl.enable` is set to `false`.

[[ga-database-reports-limitations]]
=== Limitations

 * Only a _JDBC Datasource_ to the _{opennms-product-name} Database connection_ can be passed to a report, or no datasource at all.
   One does not have to use the datasource, though.

=== Creating PDF Reports from Grafana Dashboards Using {opennms-product-name}

{opennms-product-name} provides three templates to create a PDF report from an existing Grafana dashboard. 
You can also schedule and email these PDF reports to anyone:

* Keep staff without access to {opennms-product-name} informed about network performance for improved capacity planning
* Create a permanent record of strategic information and progress over a long period of time

The PDF report displays each of the panels from the specified dashboard, with one, two, or four panels per page, depending on the selected template. 

Dashboard to PDF:

image:database-reports/Dashboard-pdf.png[PDF report]

==== Before You Begin

This feature requires {opennms-product-name} and an instance of Grafana with at least one dashboard and panel. OpenNMS allows you to create a report for any Grafana dashboard, not just those created using link:http://vault.opennms.com/docs/helm/branches/master/helm/latest/welcome/index.html[OpenNMS Helm].

You must set up Grafana as a datasource by xref:grafana-ednpoint[configuring the Grafana endpoint] in {opennms-product-name}. 

[[grafana-endpoint]]
==== Configure the Grafana Endpoint

Configuring the Grafana endpoint sets up Grafana as the datasource for the dashboards from which you create PDFs. 

. Login to your Grafana instance.
. Choose **Configuration > API Keys** and click **New API Key**. 
. Specify a key name and "Viewer" role and click **Add**.
.. Leave the time to live blank so that the key never expires. 
. Copy the key so that you can paste it into the {opennms-product-name} UI. 
+
image:database-reports/API-Key.png[Grafana API, 400]

.. If desired, test the key using the Curl command provided oi the API key dialog. 
. In OpenNMS, click *Please add a Grafana endpoint*:

+
image:database-reports/grafana-endpoint.png[Endpoint, 400]

. In the *Endpoint Configuration* screen click the plus sign on the right to add a new endpoint.
. Fill in the information and click *Test Connection*.
. Click *Create*.

You can now use {opennms-product-name} to create PDF reports of Grafana dashboards. 

==== Creating a PDF of a Grafana Dashboard

. In the {opennms-product-name} UI, choose `Reports>Database Reports`.
. In the `Report Templates` area, click `Grafana Dashboard Report <Xppp>`, where `<Xppp>` represents the number of panels per page you want to display. 
. In the `Report Parameters` area, specify the appropriate information.
.. Note that `Grafana Endpoint` is the datasource. Select a Grafana dashboard from the drop-down list. 
.. You can also specify CSV for report type. 
. Click `Create Report`. 
.. You are prompted to save the report locally or open it.
The file is saved to a folder on the {opennms-product-name} Server. 
It also appears in the UI in the `Persisted Reports` tab. 
. To send the report to someone, click `Deliver this report`.
. Fill out the `Report Delivery Options`.
.. If you select `Email report`, specify the recipient’s email address in the `Recipient` field. 
Separate multiple recipient emails with a comma. 
.. Webhook allows you to post the generated report to the specified URL. 
. Click `Deliver Report`.
. To schedule the report for regular delivery, click `Schedule this report`.
. Specify the report frequency (daily, days per week, etc.) and interval of the report.
. Click `Schedule Report`.

Scheduled reports appear in the `Report Schedules` tab, where you can edit or delete them:

image::database-reports/PDF-Report.png[pdf report]<|MERGE_RESOLUTION|>--- conflicted
+++ resolved
@@ -123,13 +123,8 @@
 WARNING: Before _OpenNMS Horizon 17_ and _OpenNMS Meridian 2016_, it was possible to access the performance data stored in `.rrd` or `.jrobin` files directly by using the `jrobin` language extension provided by the `RrdDataSource`.
          This is no longer possible; you must use the _Measurements Datasource_.
 
-<<<<<<< HEAD
 To access performance data within reports, we created a custom _Measurement Datasource_ that allows you to query the _Measurements API_ and process the returned data in your reports.
-Please refer to the link:http://docs.opennms.org/opennms/branches/develop/guide-development/guide-development.html#_measurements_api[official Measurements API documentation] on how to use the _Measurements API_.
-=======
-To access performance data within reports we created a custom _Measurement Datasource_ which allows to query the _Measurements API_ and process the returned data in your reports.
-Please refer to the link:http://vault.opennms.com/docs/opennms/releases/{opennms-version}/guide-development/guide-development.html#\_measurements_api[official Measurements API documentation] on how to use the _Measurements API_.
->>>>>>> 34087a2d
+Please refer to the link:http://vault.opennms.com/docs/opennms/branches/develop/guide-development/guide-development.html#_measurements_api[official Measurements API documentation] on how to use the _Measurements API_.
 
 NOTE:  When using the _Measurements Datasource_ within a report a `HTTP` connection to the _Measurements API_ is only established if the report is NOT running within {opennms-product-name}, e.g. when used with _Jaspersoft Studio_.
 
@@ -162,11 +157,7 @@
 | `end`       | `java.lang.Long`   | The `End` timestamp in milliseconds of the `Response`. Returns the same value for all rows.
 |===
 
-<<<<<<< HEAD
-For more details about the `Response`, please refer to the link:http://docs.opennms.org/opennms/branches/develop/guide-development/guide-development.html#_measurements_api[official Measurement API documentation].
-=======
-For more details about the `Response`, please refer to the link:http://vault.opennms.com/docs/opennms/releases/{opennms-version}/guide-development/guide-development.html#_measurements\_api[official Measurement API documentation].
->>>>>>> 34087a2d
+For more details about the `Response`, please refer to the link:http://vault.opennms.com/docs/opennms/branches/develop/guide-development/guide-development.html#_measurements_api[official Measurement API documentation].
 
 [[ga-database-reports-parameters]]
 ==== Parameters
