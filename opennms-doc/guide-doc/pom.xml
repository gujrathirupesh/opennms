--- conflicted
+++ resolved
@@ -5,11 +5,7 @@
     <parent>
         <groupId>org.opennms.doc</groupId>
         <artifactId>parent</artifactId>
-<<<<<<< HEAD
-        <version>2015.1.0-SNAPSHOT</version>
-=======
         <version>2016.1.0-SNAPSHOT</version>
->>>>>>> a04525cd
     </parent>
     <artifactId>guide-doc</artifactId>
     <packaging>pom</packaging>
