/*******************************************************************************
 * This file is part of OpenNMS(R).
 * 
 * Copyright (C) 2017-2021 The OpenNMS Group, Inc.
 * OpenNMS(R) is Copyright (C) 1999-2021 The OpenNMS Group, Inc.
 * 
 * OpenNMS(R) is a registered trademark of The OpenNMS Group, Inc.
 * 
 * OpenNMS(R) is free software: you can redistribute it and/or modify
 * it under the terms of the GNU Affero General Public License as published
 * by the Free Software Foundation, either version 3 of the License,
 * or (at your option) any later version.
 * 
 * OpenNMS(R) is distributed in the hope that it will be useful,
 * but WITHOUT ANY WARRANTY; without even the implied warranty of
 * MERCHANTABILITY or FITNESS FOR A PARTICULAR PURPOSE.  See the
 * GNU Affero General Public License for more details.
 * 
 * You should have received a copy of the GNU Affero General Public License
 * along with OpenNMS(R).  If not, see:
 *     http://www.gnu.org/licenses/
 * 
 * For more information contact:
 *     OpenNMS(R) Licensing <license@opennms.org>
 *     http://www.opennms.org/
 *     http://www.opennms.com/
 *******************************************************************************/

package org.opennms.netmgt.config.discovery;


import java.io.Serializable;
import java.util.ArrayList;
import java.util.List;
import java.util.Objects;
import java.util.Optional;

import javax.xml.bind.annotation.XmlAccessType;
import javax.xml.bind.annotation.XmlAccessorType;
import javax.xml.bind.annotation.XmlAttribute;
import javax.xml.bind.annotation.XmlElement;
import javax.xml.bind.annotation.XmlRootElement;
import javax.xml.bind.annotation.adapters.XmlJavaTypeAdapter;

import com.fasterxml.jackson.annotation.JsonProperty;
import org.opennms.core.xml.DoubleAdapter;
import org.opennms.core.xml.ValidateUsing;
import org.opennms.netmgt.config.utils.ConfigUtils;

@XmlRootElement(name = "discovery-configuration")
@XmlAccessorType(XmlAccessType.FIELD)
@ValidateUsing("discovery-configuration.xsd")
public class DiscoveryConfiguration implements Serializable {
    private static final long serialVersionUID = 1L;

    /**
     * The monitoring location where this discovery configuration
     *  will be executed.
     */
    @XmlAttribute(name = "location")
    private String location;

    /**
     * The total number of ping packets sent per second from
     *  OpenNMS for discovery
     */
    @XmlAttribute(name = "packets-per-second", required = true)
    @XmlJavaTypeAdapter(DoubleAdapter.class)
    private Double packetsPerSecond;

    /**
     * The initial pause (in milliseconds) after discovery
     *  starts up before discovery is started.
     */
    @XmlAttribute(name = "initial-sleep-time", required = true)
    private Long initialSleepTime;

    /**
     * The pause (in milliseconds) between discovery passes.
     *  Once the discovery process completes a sweep of all the specified
     *  addresses, it sleeps for this duration before starting another
     *  sweep.
     */
    @XmlAttribute(name = "restart-sleep-time", required = true)
    private Long restartSleepTime;

    /**
     * The default number of times a ping is retried for an
     *  address. If there is no response after the first ping to an address,
     *  it is tried again for the specified number of retries. This retry
     *  count is a default and can be overridden for specific addresses or
     *  sets of addresses that are configured in this file.
     */
    @XmlAttribute(name = "retries")
    private Integer retries;

    /**
     * The default timeout on each poll. This timeout is a
     *  default and can be overridden for specific addresses or sets of
     *  addresses that are configured in this file.
     */
    @XmlAttribute(name = "timeout")
    private Long timeout;

    @XmlAttribute(name = "foreign-source")
    private String foreignSource;

    /**
     * The default chunk size used to divide up ranges to be discovered by
     * minions. This size determines the individual unit of work a particular
     * discovery job sent to a minion will encompass.
     */
    @XmlAttribute(name = "chunk-size")
    private Integer chunkSize;

    /**
     * the specific addresses to be polled
     */
    @XmlElement(name = "specific")
    @JsonProperty("specific")
    private List<Specific> specifics = new ArrayList<>();

    /**
     * the range of addresses to be polled
     */
    @XmlElement(name = "include-range")
    @JsonProperty("include-range")
    private List<IncludeRange> includeRanges = new ArrayList<>();

    /**
     * the range of addresses to be excluded from the
     *  polling
     */
    @XmlElement(name = "exclude-range")
    @JsonProperty("exclude-range")
    private List<ExcludeRange> excludeRanges = new ArrayList<>();

    /**
     * a file URL holding specific addresses to be
     *  polled
     */
    @XmlElement(name = "include-url")
    @JsonProperty("include-url")
    private List<IncludeUrl> includeUrls = new ArrayList<>();

    /**
     * a file URL holding specific addresses to be excluded
     */
    @XmlElement(name = "exclude-url")
    private List<ExcludeUrl> excludeUrls = new ArrayList<>();

    @XmlElement(name = "definition")
    @JsonProperty("definition")
    private List<Definition> definitions = new ArrayList<>();

    public DiscoveryConfiguration() {
    }

    public Optional<String> getLocation() {
        return Optional.ofNullable(this.location);
    }

    public void setLocation(final String location) {
        this.location = ConfigUtils.normalizeString(location);
    }

    public Optional<Double> getPacketsPerSecond() {
        return Optional.ofNullable(this.packetsPerSecond);
    }

    public void setPacketsPerSecond(final Double packetsPerSecond) {
        this.packetsPerSecond = packetsPerSecond;
    }

    public Optional<Long> getInitialSleepTime() {
        return Optional.ofNullable(this.initialSleepTime);
    }

    public void setInitialSleepTime(final Long initialSleepTime) {
        this.initialSleepTime = initialSleepTime;
    }

    public Optional<Long> getRestartSleepTime() {
        return Optional.ofNullable(this.restartSleepTime);
    }

    public void setRestartSleepTime(final Long restartSleepTime) {
        this.restartSleepTime = restartSleepTime;
    }

    public Optional<Integer> getRetries() {
        return Optional.ofNullable(this.retries);
    }

    public void setRetries(final Integer retries) {
        this.retries = retries;
    }

    public Optional<Long> getTimeout() {
        return Optional.ofNullable(this.timeout);
    }

    public void setTimeout(final Long timeout) {
        if (timeout != null && timeout == 0) {
            throw new IllegalArgumentException("Can't have a 0 timeout!");
        }
        this.timeout = timeout;
    }

    public Optional<String> getForeignSource() {
        return Optional.ofNullable(this.foreignSource);
    }

    public void setForeignSource(final String foreignSource) {
        this.foreignSource = ConfigUtils.normalizeString(foreignSource);
    }

    public Optional<Integer> getChunkSize() {
        return Optional.ofNullable(this.chunkSize);
    }

    public void setChunkSize(final Integer chunkSize) {
        this.chunkSize = chunkSize;
    }

    public List<Specific> getSpecifics() {
        return this.specifics;
    }

    public void setSpecifics(final List<Specific> specifics) {
<<<<<<< HEAD
        if (specifics != null && specifics.equals(this.specifics)) return;
        this.specifics.clear();
        if (specifics != null) this.specifics.addAll(specifics);
=======
        if (specifics != null && specifics.equals(m_specifics)) return;
        m_specifics.clear();
        if (specifics != null) m_specifics.addAll(specifics);
>>>>>>> 4d7e702a
    }

    public void addSpecific(final Specific specific) {
        this.specifics.add(specific);
    }

    public boolean removeSpecific(final Specific specific) {
        return this.specifics.remove(specific);
    }

    /**
     */
    public void clearSpecifics() {
        this.specifics.clear();
    }

    public List<IncludeRange> getIncludeRanges() {
        return this.includeRanges;
    }

    public void setIncludeRanges(final List<IncludeRange> includeRanges) {
<<<<<<< HEAD
        if (includeRanges != null && includeRanges.equals(this.includeRanges)) return;
        this.includeRanges.clear();
        if (includeRanges != null) this.includeRanges.addAll(includeRanges);
=======
        if (includeRanges != null && includeRanges.equals(m_includeRanges)) return;
        m_includeRanges.clear();
        if (includeRanges != null) m_includeRanges.addAll(includeRanges);
>>>>>>> 4d7e702a
    }

    public void addIncludeRange(final IncludeRange includeRange) {
        this.includeRanges.add(includeRange);
    }

    public boolean removeIncludeRange(final IncludeRange includeRange) {
        return this.includeRanges.remove(includeRange);
    }

    /**
     */
    public void clearIncludeRanges() {
        this.includeRanges.clear();
    }

    public List<ExcludeRange> getExcludeRanges() {
        return this.excludeRanges;
    }

    public void setExcludeRanges(final List<ExcludeRange> excludeRanges) {
<<<<<<< HEAD
        if (excludeRanges != null && excludeRanges.equals(this.excludeRanges)) return;
        this.excludeRanges.clear();
        if (excludeRanges != null) this.excludeRanges.addAll(excludeRanges);
=======
        if (excludeRanges != null && excludeRanges.equals(m_excludeRanges)) return;
        m_excludeRanges.clear();
        if (excludeRanges != null) m_excludeRanges.addAll(excludeRanges);
>>>>>>> 4d7e702a
    }

    public void addExcludeRange(final ExcludeRange excludeRange) {
        this.excludeRanges.add(excludeRange);
    }

    public boolean removeExcludeRange(final ExcludeRange excludeRange) {
        return this.excludeRanges.remove(excludeRange);
    }

    /**
     */
    public void clearExcludeRanges() {
        this.excludeRanges.clear();
    }

    public List<IncludeUrl> getIncludeUrls() {
        return this.includeUrls;
    }

    public void setIncludeUrls(final List<IncludeUrl> includeUrls) {
<<<<<<< HEAD
        if (includeUrls != null && includeUrls.equals(this.includeUrls)) return;
        this.includeUrls.clear();
        if (includeUrls != null) this.includeUrls.addAll(includeUrls);
=======
        if (includeUrls != null && includeUrls.equals(m_includeUrls)) return;
        m_includeUrls.clear();
        if (includeUrls != null) m_includeUrls.addAll(includeUrls);
>>>>>>> 4d7e702a
    }

    public void addIncludeUrl(final IncludeUrl includeUrl) {
        this.includeUrls.add(includeUrl);
    }

    public boolean removeIncludeUrl(final IncludeUrl includeUrl) {
        return this.includeUrls.remove(includeUrl);
    }

    /**
     */
    public void clearIncludeUrls() {
        this.includeUrls.clear();
    }

    public List<ExcludeUrl> getExcludeUrls() {
        return excludeUrls;
    }

    public void setExcludeUrls(final List<ExcludeUrl> excludeUrls) {
<<<<<<< HEAD
        if (excludeUrls != null && excludeUrls.equals(this.excludeUrls)) return;
        this.excludeUrls.clear();
        if (excludeUrls != null) this.excludeUrls.addAll(excludeUrls);
=======
        if (excludeUrls != null && excludeUrls.equals(m_excludeUrls)) return;
        m_excludeUrls.clear();
        if (excludeUrls != null) m_excludeUrls.addAll(excludeUrls);
>>>>>>> 4d7e702a
    }

    public void addExcludeUrl(final ExcludeUrl excludeUrl) {
        excludeUrls.add(excludeUrl);
    }

    public boolean removeExcludeUrl(final ExcludeUrl excludeUrl) {
        return excludeUrls.remove(excludeUrl);
    }

    /**
     */
    public void clearExcludeUrls() {
        excludeUrls.clear();
    }

    public List<Definition> getDefinitions() {
        return this.definitions;
    }

    public void setDefinitions(List<Definition> definitions) {
        this.definitions = definitions;
    }

    public void addDefinition(Definition definition) {
        this.definitions.add(definition);
    }

    @Override
    public int hashCode() {
        return Objects.hash(
                            this.location, 
                            this.packetsPerSecond, 
                            this.initialSleepTime, 
                            this.restartSleepTime, 
                            this.retries, 
                            this.timeout, 
                            this.foreignSource, 
                            this.chunkSize, 
                            this.specifics, 
                            this.includeRanges, 
                            this.excludeRanges, 
                            this.includeUrls,
                            this.excludeUrls);
    }

    @Override
    public boolean equals(final Object obj) {
        if ( this == obj ) {
            return true;
        }

        if (obj instanceof DiscoveryConfiguration) {
            final DiscoveryConfiguration that = (DiscoveryConfiguration)obj;
            return Objects.equals(this.location, that.location)
                    && Objects.equals(this.packetsPerSecond, that.packetsPerSecond)
                    && Objects.equals(this.initialSleepTime, that.initialSleepTime)
                    && Objects.equals(this.restartSleepTime, that.restartSleepTime)
                    && Objects.equals(this.retries, that.retries)
                    && Objects.equals(this.timeout, that.timeout)
                    && Objects.equals(this.foreignSource, that.foreignSource)
                    && Objects.equals(this.chunkSize, that.chunkSize)
                    && Objects.equals(this.specifics, that.specifics)
                    && Objects.equals(this.includeRanges, that.includeRanges)
                    && Objects.equals(this.excludeRanges, that.excludeRanges)
                    && Objects.equals(this.includeUrls, that.includeUrls)
                    && Objects.equals(this.excludeUrls, that.excludeUrls);
        }
        return false;
    }

    @Override
    public String toString() {
        return "DiscoveryConfiguration [location=" + this.location
                + ", packetsPerSecond=" + this.packetsPerSecond
                + ", initialSleepTime=" + this.initialSleepTime
                + ", restartSleepTime=" + this.restartSleepTime
                + ", retries=" + this.retries + ", timeout=" + this.timeout
                + ", foreignSource=" + this.foreignSource + ", chunkSize="
                + this.chunkSize + ", specifics=" + this.specifics
                + ", includeRanges=" + this.includeRanges
                + ", excludeRanges=" + this.excludeRanges + ", includeUrls="
                + includeUrls + ", excludeUrls="
                + excludeUrls + "]";
    }

}<|MERGE_RESOLUTION|>--- conflicted
+++ resolved
@@ -228,15 +228,9 @@
     }
 
     public void setSpecifics(final List<Specific> specifics) {
-<<<<<<< HEAD
         if (specifics != null && specifics.equals(this.specifics)) return;
         this.specifics.clear();
         if (specifics != null) this.specifics.addAll(specifics);
-=======
-        if (specifics != null && specifics.equals(m_specifics)) return;
-        m_specifics.clear();
-        if (specifics != null) m_specifics.addAll(specifics);
->>>>>>> 4d7e702a
     }
 
     public void addSpecific(final Specific specific) {
@@ -258,15 +252,9 @@
     }
 
     public void setIncludeRanges(final List<IncludeRange> includeRanges) {
-<<<<<<< HEAD
         if (includeRanges != null && includeRanges.equals(this.includeRanges)) return;
         this.includeRanges.clear();
         if (includeRanges != null) this.includeRanges.addAll(includeRanges);
-=======
-        if (includeRanges != null && includeRanges.equals(m_includeRanges)) return;
-        m_includeRanges.clear();
-        if (includeRanges != null) m_includeRanges.addAll(includeRanges);
->>>>>>> 4d7e702a
     }
 
     public void addIncludeRange(final IncludeRange includeRange) {
@@ -288,15 +276,9 @@
     }
 
     public void setExcludeRanges(final List<ExcludeRange> excludeRanges) {
-<<<<<<< HEAD
         if (excludeRanges != null && excludeRanges.equals(this.excludeRanges)) return;
         this.excludeRanges.clear();
         if (excludeRanges != null) this.excludeRanges.addAll(excludeRanges);
-=======
-        if (excludeRanges != null && excludeRanges.equals(m_excludeRanges)) return;
-        m_excludeRanges.clear();
-        if (excludeRanges != null) m_excludeRanges.addAll(excludeRanges);
->>>>>>> 4d7e702a
     }
 
     public void addExcludeRange(final ExcludeRange excludeRange) {
@@ -318,15 +300,9 @@
     }
 
     public void setIncludeUrls(final List<IncludeUrl> includeUrls) {
-<<<<<<< HEAD
         if (includeUrls != null && includeUrls.equals(this.includeUrls)) return;
         this.includeUrls.clear();
         if (includeUrls != null) this.includeUrls.addAll(includeUrls);
-=======
-        if (includeUrls != null && includeUrls.equals(m_includeUrls)) return;
-        m_includeUrls.clear();
-        if (includeUrls != null) m_includeUrls.addAll(includeUrls);
->>>>>>> 4d7e702a
     }
 
     public void addIncludeUrl(final IncludeUrl includeUrl) {
@@ -348,15 +324,9 @@
     }
 
     public void setExcludeUrls(final List<ExcludeUrl> excludeUrls) {
-<<<<<<< HEAD
         if (excludeUrls != null && excludeUrls.equals(this.excludeUrls)) return;
         this.excludeUrls.clear();
         if (excludeUrls != null) this.excludeUrls.addAll(excludeUrls);
-=======
-        if (excludeUrls != null && excludeUrls.equals(m_excludeUrls)) return;
-        m_excludeUrls.clear();
-        if (excludeUrls != null) m_excludeUrls.addAll(excludeUrls);
->>>>>>> 4d7e702a
     }
 
     public void addExcludeUrl(final ExcludeUrl excludeUrl) {
