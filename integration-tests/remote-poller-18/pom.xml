<?xml version="1.0" encoding="UTF-8"?>
<project xmlns="http://maven.apache.org/POM/4.0.0" xmlns:xsi="http://www.w3.org/2001/XMLSchema-instance"
  xsi:schemaLocation="http://maven.apache.org/POM/4.0.0 http://maven.apache.org/maven-v4_0_0.xsd">
  <parent>
    <groupId>org.opennms</groupId>
    <artifactId>integration-tests</artifactId>
<<<<<<< HEAD
    <version>2015.1.0-SNAPSHOT</version>
=======
    <version>2016.1.0-SNAPSHOT</version>
>>>>>>> a04525cd
  </parent>
  <modelVersion>4.0.0</modelVersion>
  <artifactId>org.opennms.integration-tests.remote-poller-18</artifactId>
  <packaging>jar</packaging>
  <name>OpenNMS :: Integration Tests :: Remote Poller 1.8</name>

  <build>
    <plugins>
      <!-- Add system properties for all of the Maven dependencies -->
      <plugin>
        <groupId>org.apache.maven.plugins</groupId>
        <artifactId>maven-dependency-plugin</artifactId>
        <executions>
          <execution>
            <goals>
              <goal>properties</goal>
            </goals>
          </execution>
        </executions>
      </plugin>
      <!-- Assign the http-remoting WAR dependency path to a system property -->
      <plugin>
        <groupId>org.apache.maven.plugins</groupId>
        <artifactId>maven-surefire-plugin</artifactId>
        <configuration>
          <systemPropertyVariables>
            <httpRemotingWebAppPath>${org.opennms.assemblies:org.opennms.assemblies.http-remoting:war}</httpRemotingWebAppPath>
          </systemPropertyVariables>
        </configuration>
      </plugin>
    </plugins>
  </build>

  <dependencies>

    <!-- Use the remote poller code from 1.8 -->
    <!-- 
    <dependency>
      <groupId>org.opennms.assemblies</groupId>
      <artifactId>org.opennms.assemblies.remote-poller-onejar</artifactId>
      <scope>system</scope>
      <systemPath>${project.basedir}/src/test/resources/org.opennms.assemblies.remote-poller-onejar-1.8.17.one-jar.jar</systemPath>
    </dependency>
    -->

    <dependency>
      <groupId>org.opennms.assemblies</groupId>
      <artifactId>org.opennms.assemblies.http-remoting</artifactId>
      <version>${project.version}</version>
      <type>war</type>
      <scope>test</scope>
    </dependency>

    <dependency>
      <groupId>org.opennms.dependencies</groupId>
      <artifactId>spring-security-dependencies</artifactId>
      <version>${project.version}</version>
      <type>pom</type>
      <scope>test</scope>
    </dependency>
    <dependency>
      <groupId>org.opennms.features</groupId>
      <artifactId>org.opennms.features.springframework-security</artifactId>
      <scope>test</scope>
    </dependency>
    <dependency>
      <groupId>org.opennms</groupId>
      <artifactId>opennms-dao-mock</artifactId>
      <scope>test</scope>
    </dependency>
    <!--
    <dependency>
      <groupId>org.opennms</groupId>
      <artifactId>opennms-services</artifactId>
      <scope>test</scope>
    </dependency>
    -->
    <dependency>
      <groupId>org.opennms</groupId>
      <artifactId>opennms-test</artifactId>
    </dependency>
    <dependency>
      <groupId>org.opennms</groupId>
      <artifactId>opennms-rrd-jrobin</artifactId>
      <scope>test</scope>
    </dependency>
    <dependency>
      <groupId>org.opennms</groupId>
      <artifactId>opennms-rrdtool-api</artifactId>
      <scope>test</scope>
    </dependency>
    <dependency>
      <groupId>org.opennms</groupId>
      <artifactId>opennms-icmp-jna</artifactId>
      <scope>test</scope>
    </dependency>
    <dependency>
      <groupId>org.opennms.core.test-api</groupId>
      <artifactId>org.opennms.core.test-api.db</artifactId>
    </dependency>
    <dependency>
      <groupId>org.opennms.core.test-api</groupId>
      <artifactId>org.opennms.core.test-api.http</artifactId>
    </dependency>
    <dependency>
      <groupId>org.opennms.core.test-api</groupId>
      <artifactId>org.opennms.core.test-api.services</artifactId>
    </dependency>
    <dependency>
      <groupId>org.opennms.features.poller</groupId>
      <artifactId>org.opennms.features.poller.remote</artifactId>
      <version>${project.version}</version>
    </dependency>
    <!-- Get the remote poller test JAR so that we have test config files to run with -->
    <dependency>
      <groupId>org.opennms.features.poller</groupId>
      <artifactId>org.opennms.features.poller.remote</artifactId>
      <version>${project.version}</version>
      <type>test-jar</type>
    </dependency>

  </dependencies>
</project><|MERGE_RESOLUTION|>--- conflicted
+++ resolved
@@ -4,11 +4,7 @@
   <parent>
     <groupId>org.opennms</groupId>
     <artifactId>integration-tests</artifactId>
-<<<<<<< HEAD
-    <version>2015.1.0-SNAPSHOT</version>
-=======
     <version>2016.1.0-SNAPSHOT</version>
->>>>>>> a04525cd
   </parent>
   <modelVersion>4.0.0</modelVersion>
   <artifactId>org.opennms.integration-tests.remote-poller-18</artifactId>
