--- conflicted
+++ resolved
@@ -4,11 +4,7 @@
   <parent>
     <groupId>org.opennms</groupId>
     <artifactId>integration-tests</artifactId>
-<<<<<<< HEAD
-    <version>2015.1.1</version>
-=======
-    <version>2016.1.0-SNAPSHOT</version>
->>>>>>> 673e377b
+    <version>2016.1.0</version>
   </parent>
   <modelVersion>4.0.0</modelVersion>
   <artifactId>org.opennms.integration-tests.remote-poller-18</artifactId>
