/*******************************************************************************
 * This file is part of OpenNMS(R).
 *
 * Copyright (C) 2014 The OpenNMS Group, Inc.
 * OpenNMS(R) is Copyright (C) 1999-2014 The OpenNMS Group, Inc.
 *
 * OpenNMS(R) is a registered trademark of The OpenNMS Group, Inc.
 *
 * OpenNMS(R) is free software: you can redistribute it and/or modify
 * it under the terms of the GNU Affero General Public License as published
 * by the Free Software Foundation, either version 3 of the License,
 * or (at your option) any later version.
 *
 * OpenNMS(R) is distributed in the hope that it will be useful,
 * but WITHOUT ANY WARRANTY; without even the implied warranty of
 * MERCHANTABILITY or FITNESS FOR A PARTICULAR PURPOSE.  See the
 * GNU Affero General Public License for more details.
 *
 * You should have received a copy of the GNU Affero General Public License
 * along with OpenNMS(R).  If not, see:
 *      http://www.gnu.org/licenses/
 *
 * For more information contact:
 *     OpenNMS(R) Licensing <license@opennms.org>
 *     http://www.opennms.org/
 *     http://www.opennms.com/
 *******************************************************************************/

package org.opennms.netmgt.model.topology;

import static org.junit.Assert.assertEquals;
<<<<<<< HEAD
=======
import static org.junit.Assert.assertTrue;
>>>>>>> d9ecc894

import java.util.HashMap;
import java.util.HashSet;
import java.util.Iterator;
import java.util.List;
import java.util.Map;
import java.util.Properties;
import java.util.Set;

import org.junit.Before;
import org.junit.Test;
import org.opennms.core.test.MockLogAppender;
import org.opennms.netmgt.model.topology.BridgeTopology.BridgeTopologyLink;
import org.opennms.netmgt.model.topology.BridgeTopology.BridgeTopologyPort;
public class DefaultBridgeTopologyTest {

    @Before
    public void setUp() throws Exception {
        Properties p = new Properties();
        p.setProperty("log4j.logger.org.opennms.netmgt.model.topology", "DEBUG");
        MockLogAppender.setupLogging(p);

    }

    protected List<BridgeTopologyLink> printBridgeTopologyLinks(List<BridgeTopologyLink> paths) {
        for (final BridgeTopologyLink path: paths) {
            printBridgeTopologyLink(path);
        }
        return paths;
    }

    protected void printBridgeTopologyLink(BridgeTopologyLink path) {
        System.err.println("");
        System.err.println("------link-----");
        System.err.println("macs on link: " + path.getMacs());
        System.err.println("------bridge port-----");
        printBridgeTopologyPort(path.getBridgeTopologyPort());
        if (path.getDesignateBridgePort() != null ) {
            System.err.println("------designated port-----");
            printBridgeTopologyPort(path.getDesignateBridgePort());
        }
    }

    protected void printBridgeTopologyPort(BridgeTopologyPort port) {
        System.err.println("nodeid: " + port.getNodeid());
        System.err.println("bridgeport: " + port.getBridgePort());
        System.err.println("learned macs: " + port.getMacs());
    }

    private Map<Integer,Set<String>> addBridgeForwardingTableEntry(Integer bridgeport, String mac, Map<Integer,Set<String>> bft) {
        Set<String> macs = new HashSet<String>();
        if (bft.containsKey(bridgeport)) {
            macs = bft.get(bridgeport);
        }
        macs.add(mac);

        bft.put(bridgeport, macs);
        return bft;
    }

    @Test
    public void testOneBridgeOnePortOneMac() throws Exception {

        Integer nodeA  = 10;

        Map<Integer,Set<String>> bftA = new HashMap<Integer, Set<String>>();

        Integer portA1 = 1;
        Integer portA2 = 2;
        Integer portA3 = 3;
        Integer portA4 = 4;
        Integer portA5 = 5;

        String mac1 = "000daaaa0001"; // learned on port A1
        String mac2 = "000daaaa0002"; // learned on port A2 
        String mac3 = "000daaaa0003"; // learned on port A2 
        String mac4 = "000daaaa0004"; // learned on port A2 
        String mac5 = "000daaaa0005"; // learned on port A2 

        bftA = addBridgeForwardingTableEntry(portA1, mac1, bftA);
        bftA = addBridgeForwardingTableEntry(portA2, mac2, bftA);
        bftA = addBridgeForwardingTableEntry(portA3, mac3, bftA);
        bftA = addBridgeForwardingTableEntry(portA4, mac4, bftA);
        bftA = addBridgeForwardingTableEntry(portA5, mac5, bftA);

        BridgeTopology bridgeTopology = new BridgeTopology();

        bridgeTopology.parseBFT(nodeA,bftA);

        List<BridgeTopologyLink> links = bridgeTopology.getTopology();
        printBridgeTopologyLinks(links);
        assertEquals(5, links.size());
        for (BridgeTopologyLink link: links) {
            assertEquals(null,link.getDesignateBridgePort());
            BridgeTopologyPort port = link.getBridgeTopologyPort();
            assertEquals(nodeA, port.getNodeid());
            assertEquals(1, link.getMacs().size());
            assertEquals(1, port.getMacs().size());
            assertEquals(port.getMacs().iterator().next(),link.getMacs().iterator().next());
            if (link.getBridgeTopologyPort().getBridgePort() == portA1) {
                assertEquals(mac1, link.getMacs().iterator().next());
            } else if (link.getBridgeTopologyPort().getBridgePort() == portA2) {
                assertEquals(mac2, link.getMacs().iterator().next());
            } else if (link.getBridgeTopologyPort().getBridgePort() == portA3) {
                assertEquals(mac3, link.getMacs().iterator().next());
            } else if (link.getBridgeTopologyPort().getBridgePort() == portA4) {
                assertEquals(mac4, link.getMacs().iterator().next());
            } else if (link.getBridgeTopologyPort().getBridgePort() == portA5) {
                assertEquals(mac5, link.getMacs().iterator().next());
            } else {
                assertEquals(-1, 1);
            }
        }
    }

    @Test
    public void testOneBridgeMoreMacOnePort() throws Exception {

        Integer nodeA  = 20;

        Integer portA1 = 1;

        String mac1 = "000daaaa0001"; // port A1 
        String mac2 = "000daaaa0002"; // port A1
        String mac3 = "000daaaa0003"; // port A1
        String mac4 = "000daaaa0004"; // port A1

        Map<Integer,Set<String>> bftA = new HashMap<Integer, Set<String>>();

        bftA = addBridgeForwardingTableEntry(portA1, mac1,bftA);
        bftA =addBridgeForwardingTableEntry(portA1, mac2,bftA);
        bftA =addBridgeForwardingTableEntry(portA1, mac3,bftA);
        bftA =addBridgeForwardingTableEntry(portA1, mac4,bftA);

        BridgeTopology bridgeTopology = new BridgeTopology();

        bridgeTopology.parseBFT(nodeA,bftA);

        List<BridgeTopologyLink> links = bridgeTopology.getTopology();
        printBridgeTopologyLinks(links);
        assertEquals(1, links.size());
        for (BridgeTopologyLink link: links) {
<<<<<<< HEAD
        	BridgeTopologyPort port = link.getBridgeTopologyPort();
    		assertEquals(port.getMacs(),link.getMacs());
        	assertEquals(null,link.getDesignateBridgePort());
        	if (link.getBridgeTopologyPort().getBridgePort() == portA1) {
        		assertEquals(4, link.getMacs().size());
        		Iterator<String> macs = link.getMacs().iterator();
                        assertEquals(mac3, macs.next());
                        assertEquals(mac2, macs.next());
                        assertEquals(mac1, macs.next());
        		assertEquals(mac4, macs.next());
        	} else {
        		assertEquals(-1, 1);
        	}
=======
            BridgeTopologyPort port = link.getBridgeTopologyPort();
            assertEquals(port.getMacs(),link.getMacs());
            assertEquals(null,link.getDesignateBridgePort());
            if (link.getBridgeTopologyPort().getBridgePort() == portA1) {
                final Set<String> macs = link.getMacs();
                assertEquals(4, macs.size());
                assertTrue(macs.contains(mac1));
                assertTrue(macs.contains(mac2));
                assertTrue(macs.contains(mac3));
                assertTrue(macs.contains(mac4));
            } else {
                assertEquals(-1, 1);
            }
>>>>>>> d9ecc894
        }

    }

    @Test
    public void testOneBridgeComplete() throws Exception {

        Integer nodeA = 30;

        Integer portA1 = 1;
        Integer portA2 = 2;
        Integer portA3 = 3;
        Integer portA4 = 4;

        Integer portA23 = 23;
        Integer portA24 = 24;
        Integer portA25 = 25;

        String mac1 = "000daaaa0001"; // port A1
        String mac2 = "000daaaa0002"; // port A2
        String mac3 = "000daaaa0003"; // port A3
        String mac4 = "000daaaa0004"; // port A4

        String mac231 = "000daaaa0231"; // port A23
        String mac232 = "000daaaa0232"; // port A23
        String mac233 = "000daaaa0233"; // port A23
        String mac234 = "000daaaa0234"; // port A23

        String mac241 = "000daaaa0241"; // port A24
        String mac242 = "000daaaa0242"; // port A24
        String mac243 = "000daaaa0243"; // port A24
        String mac244 = "000daaaa0244"; // port A24
        String mac245 = "000daaaa0245"; // port A24

        String mac251 = "000daaaa0251"; // port A25
        String mac252 = "000daaaa0252"; // port A25
        String mac253 = "000daaaa0253"; // port A25

        Map<Integer,Set<String>> bftA = new HashMap<Integer, Set<String>>();

        bftA =addBridgeForwardingTableEntry(portA1, mac1,bftA);
        bftA =addBridgeForwardingTableEntry(portA2, mac2,bftA);
        bftA =addBridgeForwardingTableEntry(portA3, mac3,bftA);
        bftA =addBridgeForwardingTableEntry(portA4, mac4,bftA);

        bftA =addBridgeForwardingTableEntry(portA23, mac231,bftA);
        bftA =addBridgeForwardingTableEntry(portA23, mac232,bftA);
        bftA =addBridgeForwardingTableEntry(portA23, mac233,bftA);
        bftA =addBridgeForwardingTableEntry(portA23, mac234,bftA);

        bftA =addBridgeForwardingTableEntry(portA24, mac241,bftA);
        bftA =addBridgeForwardingTableEntry(portA24, mac242,bftA);
        bftA =addBridgeForwardingTableEntry(portA24, mac243,bftA);
        bftA =addBridgeForwardingTableEntry(portA24, mac244,bftA);
        bftA =addBridgeForwardingTableEntry(portA24, mac245,bftA);

        bftA =addBridgeForwardingTableEntry(portA25, mac251,bftA);
        bftA =addBridgeForwardingTableEntry(portA25, mac252,bftA);
        bftA =addBridgeForwardingTableEntry(portA25, mac253,bftA);


        BridgeTopology bridgeTopology = new BridgeTopology();

        bridgeTopology.parseBFT(nodeA,bftA);

        List<BridgeTopologyLink> links = bridgeTopology.getTopology();
        printBridgeTopologyLinks(links);
        assertEquals(7, links.size());
        for (BridgeTopologyLink link: links) {
<<<<<<< HEAD
        	BridgeTopologyPort port = link.getBridgeTopologyPort();
    		assertEquals(port.getMacs(),link.getMacs());
        	assertEquals(null,link.getDesignateBridgePort());
        	if (link.getBridgeTopologyPort().getBridgePort() == portA1) {
        		assertEquals(1, link.getMacs().size());
        		Iterator<String> macs = link.getMacs().iterator();
        		assertEquals(mac1, macs.next());
        	} else if (link.getBridgeTopologyPort().getBridgePort() == portA2) {
        		assertEquals(1, link.getMacs().size());
        		Iterator<String> macs = link.getMacs().iterator();
        		assertEquals(mac2, macs.next());
        	} else if (link.getBridgeTopologyPort().getBridgePort() == portA3) {
        		assertEquals(1, link.getMacs().size());
        		Iterator<String> macs = link.getMacs().iterator();
        		assertEquals(mac3, macs.next());
        	} else if (link.getBridgeTopologyPort().getBridgePort() == portA4) {
        		assertEquals(1, link.getMacs().size());
        		Iterator<String> macs = link.getMacs().iterator();
        		assertEquals(mac4, macs.next());
        	} else if (link.getBridgeTopologyPort().getBridgePort() == portA23) {
        		assertEquals(4, link.getMacs().size());
        		Iterator<String> macs = link.getMacs().iterator();
                        assertEquals(mac234, macs.next());
                        assertEquals(mac233, macs.next());
        		assertEquals(mac232, macs.next());
        		assertEquals(mac231, macs.next());
        	} else if (link.getBridgeTopologyPort().getBridgePort() == portA24) {
        		assertEquals(5, link.getMacs().size());
        		Iterator<String> macs = link.getMacs().iterator();
        		assertEquals(mac241, macs.next());
        		assertEquals(mac245, macs.next());
        		assertEquals(mac244, macs.next());
        		assertEquals(mac243, macs.next());
        		assertEquals(mac242, macs.next());
        	} else if (link.getBridgeTopologyPort().getBridgePort() == portA25) {
        		assertEquals(3, link.getMacs().size());
        		Iterator<String> macs = link.getMacs().iterator();
                        assertEquals(mac252, macs.next());
                        assertEquals(mac251, macs.next());
        		assertEquals(mac253, macs.next());
        	} else {
        		assertEquals(-1, 1);
        	}
=======
            BridgeTopologyPort port = link.getBridgeTopologyPort();
            assertEquals(port.getMacs(),link.getMacs());
            assertEquals(null,link.getDesignateBridgePort());
            if (link.getBridgeTopologyPort().getBridgePort() == portA1) {
                assertEquals(1, link.getMacs().size());
                Iterator<String> macs = link.getMacs().iterator();
                assertEquals(mac1, macs.next());
            } else if (link.getBridgeTopologyPort().getBridgePort() == portA2) {
                assertEquals(1, link.getMacs().size());
                Iterator<String> macs = link.getMacs().iterator();
                assertEquals(mac2, macs.next());
            } else if (link.getBridgeTopologyPort().getBridgePort() == portA3) {
                assertEquals(1, link.getMacs().size());
                Iterator<String> macs = link.getMacs().iterator();
                assertEquals(mac3, macs.next());
            } else if (link.getBridgeTopologyPort().getBridgePort() == portA4) {
                assertEquals(1, link.getMacs().size());
                Iterator<String> macs = link.getMacs().iterator();
                assertEquals(mac4, macs.next());
            } else if (link.getBridgeTopologyPort().getBridgePort() == portA23) {
                final Set<String> macs = link.getMacs();
                assertEquals(4, macs.size());
                assertTrue(macs.contains(mac231));
                assertTrue(macs.contains(mac232));
                assertTrue(macs.contains(mac233));
                assertTrue(macs.contains(mac234));
            } else if (link.getBridgeTopologyPort().getBridgePort() == portA24) {
                final Set<String> macs = link.getMacs();
                assertEquals(5, macs.size());
                assertTrue(macs.contains(mac241));
                assertTrue(macs.contains(mac242));
                assertTrue(macs.contains(mac243));
                assertTrue(macs.contains(mac244));
                assertTrue(macs.contains(mac245));
            } else if (link.getBridgeTopologyPort().getBridgePort() == portA25) {
                final Set<String> macs = link.getMacs();
                assertEquals(3, macs.size());
                assertTrue(macs.contains(mac251));
                assertTrue(macs.contains(mac252));
                assertTrue(macs.contains(mac253));
            } else {
                assertEquals(-1, 1);
            }
>>>>>>> d9ecc894
        }

    }

    @Test
    public void testTwoConnectedBridgeTopology() throws Exception {

        Integer nodeA  = 1111;
        Integer nodeB  = 2222;

        Integer portA1 = 1;
        Integer portA2 = 2;
        Integer portA3 = 3;
        Integer portA4 = 4;
        Integer portA5 = 5;
        Integer portAB = 16;
        Integer portBA = 24;
        Integer portB6 = 6;
        Integer portB7 = 7;
        Integer portB8 = 8;
        Integer portB9 = 9;

        String mac1 = "000daaaa0001"; // port A1 ---port BA
        String mac2 = "000daaaa0002"; // port A2 ---port BA
        String mac3 = "000daaaa0003"; // port A3 ---port BA
        String mac4 = "000daaaa0004"; // port A4 ---port BA
        String mac5 = "000daaaa0005"; // port A5 ---port BA
        String mac6 = "000daaaa0006"; // port AB ---port B6 
        String mac7 = "000daaaa0007"; // port AB ---port B7
        String mac8 = "000daaaa0008"; // port AB ---port B8
        String mac9 = "000daaaa0009"; // port AB ---port B9

        Map<Integer,Set<String>> bftA = new HashMap<Integer, Set<String>>();

        bftA =addBridgeForwardingTableEntry(portA1, mac1,bftA);
        bftA =addBridgeForwardingTableEntry(portA2, mac2,bftA);
        bftA =addBridgeForwardingTableEntry(portA3, mac3,bftA);
        bftA =addBridgeForwardingTableEntry(portA4, mac4,bftA);
        bftA =addBridgeForwardingTableEntry(portA5, mac5,bftA);

        bftA =addBridgeForwardingTableEntry(portAB, mac6,bftA);
        bftA =addBridgeForwardingTableEntry(portAB, mac7,bftA);
        bftA =addBridgeForwardingTableEntry(portAB, mac8,bftA);
        bftA =addBridgeForwardingTableEntry(portAB, mac9,bftA);

        Map<Integer,Set<String>> bftB = new HashMap<Integer, Set<String>>();

        bftB =addBridgeForwardingTableEntry(portBA, mac1,bftB);
        bftB =addBridgeForwardingTableEntry(portBA, mac2,bftB);
        bftB =addBridgeForwardingTableEntry(portBA, mac3,bftB);
        bftB =addBridgeForwardingTableEntry(portBA, mac4,bftB);
        bftB =addBridgeForwardingTableEntry(portBA, mac5,bftB);

        bftB =addBridgeForwardingTableEntry(portB6, mac6,bftB);
        bftB =addBridgeForwardingTableEntry(portB7, mac7,bftB);
        bftB =addBridgeForwardingTableEntry(portB8, mac8,bftB);
        bftB =addBridgeForwardingTableEntry(portB9, mac9,bftB);

        BridgeTopology bridgeTopology = new BridgeTopology();

        bridgeTopology.parseBFT(nodeA,bftA);
        bridgeTopology.parseBFT(nodeB,bftB);

        List<BridgeTopologyLink> links = bridgeTopology.getTopology();
        printBridgeTopologyLinks(links);
        assertEquals(10, links.size());
        for (BridgeTopologyLink link: links) {
            if (link.getMacs().isEmpty()) {
                assertEquals(nodeA, link.getBridgeTopologyPort().getNodeid());
                assertEquals(portAB,link.getBridgeTopologyPort().getBridgePort());
                assertEquals(nodeB, link.getDesignateBridgePort().getNodeid());
                assertEquals(portBA,link.getDesignateBridgePort().getBridgePort());
            } else {
                assertEquals(1, link.getMacs().size());
                String mac = link.getMacs().iterator().next();
                if (mac.equals(mac1)) {
                    assertEquals(nodeA, link.getBridgeTopologyPort().getNodeid());
                    assertEquals(portA1,link.getBridgeTopologyPort().getBridgePort());
                    assertEquals(null, link.getDesignateBridgePort());
                } else if (mac.equals(mac2)) {
                    assertEquals(nodeA, link.getBridgeTopologyPort().getNodeid());
                    assertEquals(portA2,link.getBridgeTopologyPort().getBridgePort());
                    assertEquals(null, link.getDesignateBridgePort());
                } else if (mac.equals(mac3)) {
                    assertEquals(nodeA, link.getBridgeTopologyPort().getNodeid());
                    assertEquals(portA3,link.getBridgeTopologyPort().getBridgePort());
                    assertEquals(null, link.getDesignateBridgePort());
                } else if (mac.equals(mac4)) {
                    assertEquals(nodeA, link.getBridgeTopologyPort().getNodeid());
                    assertEquals(portA4,link.getBridgeTopologyPort().getBridgePort());
                    assertEquals(null, link.getDesignateBridgePort());
                } else if (mac.equals(mac5)) {
                    assertEquals(nodeA, link.getBridgeTopologyPort().getNodeid());
                    assertEquals(portA5,link.getBridgeTopologyPort().getBridgePort());
                    assertEquals(null, link.getDesignateBridgePort());
                } else if (mac.equals(mac6)) {
                    assertEquals(nodeB, link.getBridgeTopologyPort().getNodeid());
                    assertEquals(portB6,link.getBridgeTopologyPort().getBridgePort());
                    assertEquals(null, link.getDesignateBridgePort());
                } else if (mac.equals(mac7)) {
                    assertEquals(nodeB, link.getBridgeTopologyPort().getNodeid());
                    assertEquals(portB7,link.getBridgeTopologyPort().getBridgePort());
                    assertEquals(null, link.getDesignateBridgePort());
                } else if (mac.equals(mac8)) {
                    assertEquals(nodeB, link.getBridgeTopologyPort().getNodeid());
                    assertEquals(portB8,link.getBridgeTopologyPort().getBridgePort());
                    assertEquals(null, link.getDesignateBridgePort());
                } else if (mac.equals(mac9)) {
                    assertEquals(nodeB, link.getBridgeTopologyPort().getNodeid());
                    assertEquals(portB9,link.getBridgeTopologyPort().getBridgePort());
                    assertEquals(null, link.getDesignateBridgePort());
                } else {
                    assertEquals(false, true);
                }
            }
        }

    }

    @Test
    public void testTwoMergeBridgeTopology() throws Exception {

        Integer nodeA  = 1111;
        Integer nodeB  = 2222;

        Integer portA8 = 8;
        Integer portAB = 16;
        Integer portBA = 24;
        Integer portB6 = 6;

        String mac1 = "000daaaa0001"; // port AB ---port BA
        String mac2 = "000daaaa0002"; // port AB ---port BA
        String mac3 = "000daaaa0003"; // port AB ---port BA
        String mac4 = "000daaaa0004"; // port AB ---port BA
        String mac5 = "000daaaa0005"; // port AB ---port BA
        String mac6 = "000daaaa0006"; // port AB ---port B6
        String mac7 = "000daaaa0007"; // port AB ---port BA
        String mac8 = "000daaaa0008"; // port A8 ---port BA
        String mac9 = "000daaaa0009"; // port AB ---port BA

        Map<Integer,Set<String>> bftA = new HashMap<Integer, Set<String>>();

        bftA =addBridgeForwardingTableEntry(portAB, mac1,bftA);
        bftA =addBridgeForwardingTableEntry(portAB, mac2,bftA);
        bftA =addBridgeForwardingTableEntry(portAB, mac3,bftA);
        bftA =addBridgeForwardingTableEntry(portAB, mac4,bftA);
        bftA =addBridgeForwardingTableEntry(portAB, mac5,bftA);

        bftA =addBridgeForwardingTableEntry(portAB, mac6,bftA);
        bftA =addBridgeForwardingTableEntry(portAB, mac7,bftA);
        bftA =addBridgeForwardingTableEntry(portA8, mac8,bftA);
        bftA =addBridgeForwardingTableEntry(portAB, mac9,bftA);

        Map<Integer,Set<String>> bftB = new HashMap<Integer, Set<String>>();

        bftB =addBridgeForwardingTableEntry(portBA, mac1,bftB);
        bftB =addBridgeForwardingTableEntry(portBA, mac2,bftB);
        bftB =addBridgeForwardingTableEntry(portBA, mac3,bftB);
        bftB =addBridgeForwardingTableEntry(portBA, mac4,bftB);
        bftB =addBridgeForwardingTableEntry(portBA, mac5,bftB);

        bftB =addBridgeForwardingTableEntry(portB6, mac6,bftB);
        bftB =addBridgeForwardingTableEntry(portBA, mac7,bftB);
        bftB =addBridgeForwardingTableEntry(portBA, mac8,bftB);
        bftB =addBridgeForwardingTableEntry(portBA, mac9,bftB);

        BridgeTopology bridgeTopology = new BridgeTopology();

        bridgeTopology.parseBFT(nodeA,bftA);
        bridgeTopology.parseBFT(nodeB,bftB);

        List<BridgeTopologyLink> links = bridgeTopology.getTopology();
        printBridgeTopologyLinks(links);
        assertEquals(3, links.size());

        for (BridgeTopologyLink link: links) {
            assertEquals(false, link.getMacs().isEmpty());
            if (link.getMacs().contains(mac1)) {
                assertEquals(7, link.getMacs().size());
                assertEquals(true, link.getMacs().contains(mac2));
                assertEquals(true, link.getMacs().contains(mac3));
                assertEquals(true, link.getMacs().contains(mac4));
                assertEquals(true, link.getMacs().contains(mac5));
                assertEquals(false, link.getMacs().contains(mac6));
                assertEquals(true, link.getMacs().contains(mac7));
                assertEquals(false, link.getMacs().contains(mac8));
                assertEquals(true, link.getMacs().contains(mac9));
                assertEquals(nodeA, link.getBridgeTopologyPort().getNodeid());
                assertEquals(portAB,link.getBridgeTopologyPort().getBridgePort());
                assertEquals(nodeB, link.getDesignateBridgePort().getNodeid());
                assertEquals(portBA,link.getDesignateBridgePort().getBridgePort());
            } else if (link.getMacs().contains(mac6)) {
                assertEquals(1, link.getMacs().size());
                assertEquals(nodeB, link.getBridgeTopologyPort().getNodeid());
                assertEquals(portB6,link.getBridgeTopologyPort().getBridgePort());
                assertEquals(null, link.getDesignateBridgePort());
            } else if (link.getMacs().contains(mac8)) {
                assertEquals(1, link.getMacs().size());
                assertEquals(nodeA, link.getBridgeTopologyPort().getNodeid());
                assertEquals(portA8,link.getBridgeTopologyPort().getBridgePort());
                assertEquals(null, link.getDesignateBridgePort());
            } else {
                assertEquals(false, true);
            }
        }


    }

    @Test 
    public void testTwoBridgeWithBackbonePorts() {
        Integer nodeA = 1101;
        Integer nodeB = 1102;

        Integer portA1 = 1;
        Integer portAB = 12;
        Integer portBA = 21;
        Integer portB2 = 2 ;

        String macA11 = "000daa000a11"; // port A1 ---port BA 
        String macA12 = "000daa000a12"; // port A1 ---port BA 

        String macAB  = "000daa0000ab"; // port AB ---port BA 

        String macB21 = "000daa000b21"; // port AB ---port B2 
        String macB22 = "000daa000b22"; // port AB ---port B2

        Map<Integer,Set<String>> bftA = new HashMap<Integer, Set<String>>();

        bftA =addBridgeForwardingTableEntry(portA1, macA11,bftA);
        bftA =addBridgeForwardingTableEntry(portA1, macA12,bftA);
        bftA =addBridgeForwardingTableEntry(portAB, macAB,bftA);
        bftA =addBridgeForwardingTableEntry(portAB, macB21,bftA);
        bftA =addBridgeForwardingTableEntry(portAB, macB22,bftA);

        Map<Integer,Set<String>> bftB = new HashMap<Integer, Set<String>>();

        bftB =addBridgeForwardingTableEntry(portBA, macA11,bftB);
        bftB =addBridgeForwardingTableEntry(portBA, macA12,bftB);
        bftB =addBridgeForwardingTableEntry(portBA, macAB,bftB);
        bftB =addBridgeForwardingTableEntry(portB2, macB21,bftB);
        bftB =addBridgeForwardingTableEntry(portB2, macB22,bftB);

        BridgeTopology bridgeTopology = new BridgeTopology();

        bridgeTopology.parseBFT(nodeA,bftA);
        bridgeTopology.parseBFT(nodeB,bftB);

        List<BridgeTopologyLink> links = bridgeTopology.getTopology();
        printBridgeTopologyLinks(links);
        assertEquals(3, links.size());

        for (BridgeTopologyLink link: links) {
            assertEquals(false, link.getMacs().isEmpty());
            if (link.getMacs().contains(macAB)) {
                assertEquals(1, link.getMacs().size());
                assertEquals(nodeA, link.getBridgeTopologyPort().getNodeid());
                assertEquals(portAB,link.getBridgeTopologyPort().getBridgePort());
                assertEquals(nodeB, link.getDesignateBridgePort().getNodeid());
                assertEquals(portBA,link.getDesignateBridgePort().getBridgePort());
            } else if (link.getMacs().contains(macA12)) {
                assertEquals(2, link.getMacs().size());
                assertEquals(true, link.getMacs().contains(macA12));
                assertEquals(nodeA, link.getBridgeTopologyPort().getNodeid());
                assertEquals(portA1,link.getBridgeTopologyPort().getBridgePort());
                assertEquals(null, link.getDesignateBridgePort());
            } else if (link.getMacs().contains(macB21)) {
                assertEquals(2, link.getMacs().size());
                assertEquals(true, link.getMacs().contains(macB22));
                assertEquals(nodeB, link.getBridgeTopologyPort().getNodeid());
                assertEquals(portB2,link.getBridgeTopologyPort().getBridgePort());
                assertEquals(null, link.getDesignateBridgePort());
            } else {
                assertEquals(false, true);
            }
        }

    }

    @Test
    public void testTwoConnectedBridgeTopologyAB() {
        ABCTopology topology = new ABCTopology();

        BridgeTopology bridgeTopology = new BridgeTopology();
        bridgeTopology.parseBFT(topology.nodeA,topology.bftA);
        bridgeTopology.parseBFT(topology.nodeB,topology.bftB);

        topology.checkAB(bridgeTopology.getTopology());

    }

    @Test
    public void testTwoConnectedBridgeTopologyBA() {
        ABCTopology topology = new ABCTopology();

        BridgeTopology bridgeTopology = new BridgeTopology();

        bridgeTopology.parseBFT(topology.nodeB,topology.bftB);
        bridgeTopology.parseBFT(topology.nodeA,topology.bftA);

        topology.checkAB(bridgeTopology.getTopology());
    }

    @Test
    public void testTwoConnectedBridgeTopologyAC() {

        ABCTopology topology = new ABCTopology();
        BridgeTopology bridgeTopology = new BridgeTopology();

        bridgeTopology.parseBFT(topology.nodeA,topology.bftA);
        bridgeTopology.parseBFT(topology.nodeC,topology.bftC);

        topology.checkAC(bridgeTopology.getTopology());
    }

    @Test
    public void testTwoConnectedBridgeTopologyCA() {

        ABCTopology topology = new ABCTopology();
        BridgeTopology bridgeTopology = new BridgeTopology();

        bridgeTopology.parseBFT(topology.nodeC,topology.bftC);
        bridgeTopology.parseBFT(topology.nodeA,topology.bftA);

        topology.checkAC(bridgeTopology.getTopology());
    }

    @Test
    public void testTwoConnectedBridgeTopologyBC() {
        ABCTopology topology = new ABCTopology();

        BridgeTopology bridgeTopology = new BridgeTopology();

        bridgeTopology.parseBFT(topology.nodeB,topology.bftB);
        bridgeTopology.parseBFT(topology.nodeC,topology.bftC);

        topology.checkBC(bridgeTopology.getTopology());
    }

    @Test
    public void testTwoConnectedBridgeTopologyCB() {
        ABCTopology topology = new ABCTopology();

        BridgeTopology bridgeTopology = new BridgeTopology();

        bridgeTopology.parseBFT(topology.nodeC,topology.bftC);
        bridgeTopology.parseBFT(topology.nodeB,topology.bftB);

        topology.checkBC(bridgeTopology.getTopology());
    }

    @Test
    public void testTwoConnectedBridgeTopologyDE() {
        DEFGTopology topology = new DEFGTopology();

        BridgeTopology bridgeTopology = new BridgeTopology();

        bridgeTopology.parseBFT(topology.nodeD,topology.bftD);
        bridgeTopology.parseBFT(topology.nodeE,topology.bftE);

        topology.checkDE(bridgeTopology.getTopology());

    }

    @Test
    public void testTwoConnectedBridgeTopologyDF() {
        DEFGTopology topology = new DEFGTopology();

        BridgeTopology bridgeTopology = new BridgeTopology();

        bridgeTopology.parseBFT(topology.nodeD,topology.bftD);
        bridgeTopology.parseBFT(topology.nodeF,topology.bftF);

        topology.checkDF(bridgeTopology.getTopology());
    }

    @Test
    public void testTwoConnectedBridgeTopologyEF() {
        DEFGTopology topology = new DEFGTopology();

        BridgeTopology bridgeTopology = new BridgeTopology();

        bridgeTopology.parseBFT(topology.nodeE,topology.bftE);
        bridgeTopology.parseBFT(topology.nodeF,topology.bftF);

        topology.checkEF(bridgeTopology.getTopology());
    }


    @Test
    public void testThreeConnectedBridgeTopologyABC() {
        ABCTopology topology = new ABCTopology();

        BridgeTopology bridgeTopology = new BridgeTopology();

        bridgeTopology.parseBFT(topology.nodeA,topology.bftA);
        bridgeTopology.parseBFT(topology.nodeB,topology.bftB);
        bridgeTopology.parseBFT(topology.nodeC,topology.bftC);

        topology.check(bridgeTopology.getTopology());

    }

    @Test
    public void testThreeConnectedBridgeTopologyACB() {
        ABCTopology topology = new ABCTopology();

        BridgeTopology bridgeTopology = new BridgeTopology();

        bridgeTopology.parseBFT(topology.nodeA,topology.bftA);
        bridgeTopology.parseBFT(topology.nodeC,topology.bftC);
        bridgeTopology.parseBFT(topology.nodeB,topology.bftB);

        topology.check(bridgeTopology.getTopology());

    }

    @Test
    public void testThreeConnectedBridgeTopologyBAC() {
        ABCTopology topology = new ABCTopology();

        BridgeTopology bridgeTopology = new BridgeTopology();

        bridgeTopology.parseBFT(topology.nodeB,topology.bftB);
        bridgeTopology.parseBFT(topology.nodeA,topology.bftA);
        bridgeTopology.parseBFT(topology.nodeC,topology.bftC);

        topology.check(bridgeTopology.getTopology());

    }

    @Test
    public void testThreeConnectedBridgeTopologyBCA() {
        ABCTopology topology = new ABCTopology();

        BridgeTopology bridgeTopology = new BridgeTopology();

        bridgeTopology.parseBFT(topology.nodeB,topology.bftB);
        bridgeTopology.parseBFT(topology.nodeC,topology.bftC);
        bridgeTopology.parseBFT(topology.nodeA,topology.bftA);

        topology.check(bridgeTopology.getTopology());
    }

    @Test
    public void testThreeConnectedBridgeTopologyCAB() {
        ABCTopology topology = new ABCTopology();

        BridgeTopology bridgeTopology = new BridgeTopology();

        bridgeTopology.parseBFT(topology.nodeC,topology.bftC);
        bridgeTopology.parseBFT(topology.nodeA,topology.bftA);
        bridgeTopology.parseBFT(topology.nodeB,topology.bftB);

        topology.check(bridgeTopology.getTopology());
    }

    @Test
    public void testThreeConnectedBridgeTopologyCBA() {
        ABCTopology topology = new ABCTopology();

        BridgeTopology bridgeTopology = new BridgeTopology();

        bridgeTopology.parseBFT(topology.nodeC,topology.bftC);
        bridgeTopology.parseBFT(topology.nodeB,topology.bftB);
        bridgeTopology.parseBFT(topology.nodeA,topology.bftA);

        topology.check(bridgeTopology.getTopology());

    }

    @Test
    public void testThreeConnectedBridgeTopologyDEF() {

        DEFGTopology topology = new DEFGTopology();

        BridgeTopology bridgeTopology = new BridgeTopology();

        bridgeTopology.parseBFT(topology.nodeD,topology.bftD);
        bridgeTopology.parseBFT(topology.nodeE,topology.bftE);
        bridgeTopology.parseBFT(topology.nodeF,topology.bftF);

        topology.checkDEF(bridgeTopology.getTopology());

    }

    @Test
    public void testThreeConnectedBridgeTopologyDFE() {
        DEFGTopology topology = new DEFGTopology();

        BridgeTopology bridgeTopology = new BridgeTopology();

        bridgeTopology.parseBFT(topology.nodeD,topology.bftD);
        bridgeTopology.parseBFT(topology.nodeF,topology.bftF);
        bridgeTopology.parseBFT(topology.nodeE,topology.bftE);

        topology.checkDEF(bridgeTopology.getTopology());
    }

    @Test 
    public void testFourConnectedBridgeTopologyDEFG() {
        DEFGTopology topology = new DEFGTopology();

        BridgeTopology bridgeTopology = new BridgeTopology();

        bridgeTopology.parseBFT(topology.nodeD,topology.bftD);
        bridgeTopology.parseBFT(topology.nodeE,topology.bftE);
        bridgeTopology.parseBFT(topology.nodeF,topology.bftF);
        bridgeTopology.parseBFT(topology.nodeG,topology.bftG);

        topology.check(bridgeTopology.getTopology());

    }

    private class ABCTopology {
        Integer nodeA = 101;
        Integer nodeB = 102;
        Integer nodeC = 103;

        Integer portA = 1;
        Integer portAB = 12;
        Integer portBA = 21;
        Integer portB  = 2;
        Integer portBC = 23;
        Integer portCB = 32;
        Integer portC  = 3;

        String mac1 = "000daaaa0001"; // port A  ---port BA ---port CB
        String mac2 = "000daaaa0002"; // port AB ---port B  ---port CB
        String mac3 = "000daaaa0003"; // port AB ---port BC ---port C

        Map<Integer,Set<String>> bftA = new HashMap<Integer, Set<String>>();
        Map<Integer,Set<String>> bftB = new HashMap<Integer, Set<String>>();
        Map<Integer,Set<String>> bftC = new HashMap<Integer, Set<String>>();

        /*
         *              -----------------
         *     mac1 --  ||portA|        |
         *              |   "Bridge A"  |
         *              |   |portAB|    |
         *              -----------------
         *                      |
         *                      |
         *              -----------------
         *              |   |portBA|    |
         *              |   "Bridge B"  |
         *     mac2 --  ||portB|        |
         *              |   |portBC|    |
         *              -----------------
         *                      |
         *                      |
         *              -----------------
         *              |   |portCB|    |
         *              |   "Bridge C"  |
         *     mac3 --  ||portC|        |
         *              -----------------
         *               
         */                   
        public ABCTopology() {

            bftA =addBridgeForwardingTableEntry(portA, mac1,bftA);
            bftA =addBridgeForwardingTableEntry(portAB, mac2,bftA);
            bftA =addBridgeForwardingTableEntry(portAB, mac3,bftA);

            bftB =addBridgeForwardingTableEntry(portBA, mac1,bftB);
            bftB =addBridgeForwardingTableEntry(portB, mac2,bftB);
            bftB =addBridgeForwardingTableEntry(portBC, mac3,bftB);

            bftC =addBridgeForwardingTableEntry(portCB, mac1,bftC);
            bftC =addBridgeForwardingTableEntry(portCB, mac2,bftC);
            bftC =addBridgeForwardingTableEntry(portC, mac3,bftC);
        }

        public void checkAC(List<BridgeTopologyLink> links) {
            printBridgeTopologyLinks(links);
            assertEquals(3, links.size());

            for (BridgeTopologyLink link: links) {
                if (link.getMacs().contains(mac1)) {
                    assertEquals(1, link.getMacs().size());
                    assertEquals(nodeA, link.getBridgeTopologyPort().getNodeid());
                    assertEquals(portA,link.getBridgeTopologyPort().getBridgePort());
                    assertEquals(null, link.getDesignateBridgePort());
                } else if (link.getMacs().contains(mac2)) {
                    assertEquals(1, link.getMacs().size());
                    assertEquals(nodeA, link.getBridgeTopologyPort().getNodeid());
                    assertEquals(portAB,link.getBridgeTopologyPort().getBridgePort());
                    assertEquals(nodeC, link.getDesignateBridgePort().getNodeid());
                    assertEquals(portCB,link.getDesignateBridgePort().getBridgePort());
                } else if (link.getMacs().contains(mac3)) {
                    assertEquals(1, link.getMacs().size());
                    assertEquals(nodeC, link.getBridgeTopologyPort().getNodeid());
                    assertEquals(portC,link.getBridgeTopologyPort().getBridgePort());
                    assertEquals(null, link.getDesignateBridgePort());
                } else {
                    assertEquals(false, true);
                }
            }
        }
        public void checkAB(List<BridgeTopologyLink> links) {
            printBridgeTopologyLinks(links);
            assertEquals(4, links.size());
            for (BridgeTopologyLink link: links) {
                if (link.getMacs().isEmpty()) {
                    assertEquals(nodeA, link.getBridgeTopologyPort().getNodeid());
                    assertEquals(portAB,link.getBridgeTopologyPort().getBridgePort());
                    assertEquals(nodeB, link.getDesignateBridgePort().getNodeid());
                    assertEquals(portBA,link.getDesignateBridgePort().getBridgePort());
                } else if (link.getMacs().contains(mac1)) {
                    assertEquals(1, link.getMacs().size());
                    assertEquals(nodeA, link.getBridgeTopologyPort().getNodeid());
                    assertEquals(portA,link.getBridgeTopologyPort().getBridgePort());
                    assertEquals(null, link.getDesignateBridgePort());
                } else if (link.getMacs().contains(mac2)) {
                    assertEquals(1, link.getMacs().size());
                    assertEquals(nodeB, link.getBridgeTopologyPort().getNodeid());
                    assertEquals(portB,link.getBridgeTopologyPort().getBridgePort());
                    assertEquals(null, link.getDesignateBridgePort());
                } else if (link.getMacs().contains(mac3)) {
                    assertEquals(1, link.getMacs().size());
                    assertEquals(nodeB, link.getBridgeTopologyPort().getNodeid());
                    assertEquals(portBC,link.getBridgeTopologyPort().getBridgePort());
                    assertEquals(null, link.getDesignateBridgePort());
                } else {
                    assertEquals(false, true);
                }
            }

        }

        public void checkBC(List<BridgeTopologyLink> links) {
            printBridgeTopologyLinks(links);
            assertEquals(4, links.size());
            for (BridgeTopologyLink link: links) {
                if (link.getMacs().isEmpty()) {
                    assertEquals(nodeB, link.getBridgeTopologyPort().getNodeid());
                    assertEquals(portBC,link.getBridgeTopologyPort().getBridgePort());
                    assertEquals(nodeC, link.getDesignateBridgePort().getNodeid());
                    assertEquals(portCB,link.getDesignateBridgePort().getBridgePort());
                } else if (link.getMacs().contains(mac1)) {
                    assertEquals(1, link.getMacs().size());
                    assertEquals(nodeB, link.getBridgeTopologyPort().getNodeid());
                    assertEquals(portBA,link.getBridgeTopologyPort().getBridgePort());
                    assertEquals(null, link.getDesignateBridgePort());
                } else if (link.getMacs().contains(mac2)) {
                    assertEquals(1, link.getMacs().size());
                    assertEquals(nodeB, link.getBridgeTopologyPort().getNodeid());
                    assertEquals(portB,link.getBridgeTopologyPort().getBridgePort());
                    assertEquals(null, link.getDesignateBridgePort());
                } else if (link.getMacs().contains(mac3)) {
                    assertEquals(1, link.getMacs().size());
                    assertEquals(nodeC, link.getBridgeTopologyPort().getNodeid());
                    assertEquals(portC,link.getBridgeTopologyPort().getBridgePort());
                    assertEquals(null, link.getDesignateBridgePort());
                } else {
                    assertEquals(false, true);
                }
            }

        }

        public void check(List<BridgeTopologyLink> links) {
            printBridgeTopologyLinks(links);
            assertEquals(5, links.size());
            for (BridgeTopologyLink link: links) {
                if (link.getMacs().isEmpty() && link.getBridgeTopologyPort().getNodeid() == nodeB) {
                    assertEquals(portBC,link.getBridgeTopologyPort().getBridgePort());
                    assertEquals(nodeC, link.getDesignateBridgePort().getNodeid());
                    assertEquals(portCB,link.getDesignateBridgePort().getBridgePort());
                } else if (link.getMacs().isEmpty() && link.getBridgeTopologyPort().getNodeid() == nodeA) {
                    assertEquals(portAB,link.getBridgeTopologyPort().getBridgePort());
                    assertEquals(nodeB, link.getDesignateBridgePort().getNodeid());
                    assertEquals(portBA,link.getDesignateBridgePort().getBridgePort());
                } else if (link.getMacs().contains(mac1)) {
                    assertEquals(1, link.getMacs().size());
                    assertEquals(nodeA, link.getBridgeTopologyPort().getNodeid());
                    assertEquals(portA,link.getBridgeTopologyPort().getBridgePort());
                    assertEquals(null, link.getDesignateBridgePort());
                } else if (link.getMacs().contains(mac2)) {
                    assertEquals(1, link.getMacs().size());
                    assertEquals(nodeB, link.getBridgeTopologyPort().getNodeid());
                    assertEquals(portB,link.getBridgeTopologyPort().getBridgePort());
                    assertEquals(null, link.getDesignateBridgePort());
                } else if (link.getMacs().contains(mac3)) {
                    assertEquals(1, link.getMacs().size());
                    assertEquals(nodeC, link.getBridgeTopologyPort().getNodeid());
                    assertEquals(portC,link.getBridgeTopologyPort().getBridgePort());
                    assertEquals(null, link.getDesignateBridgePort());
                } else {
                    assertEquals(false, true);
                }
            }
        }
    }


    private class DEFGTopology {
        Integer nodeD = 104;
        Integer nodeE = 105;
        Integer nodeF = 106;
        Integer nodeG = 107;

        Integer portD  = 4;
        Integer portDD = 40;
        Integer portE  = 5;
        Integer portEE = 50;
        Integer portF  = 6;
        Integer portFF = 60;

        Integer portG7 = 7;
        Integer portG8 = 8;
        Integer portGD = 74;
        Integer portGE = 75;
        Integer portGF = 76;

        String mac1 = "000daaaa0001"; // port D  ---port EE ---port FF ---portGD
        String mac2 = "000daaaa0002"; // port D  ---port EE ---port FF ---portGD
        String mac3 = "000daaaa0003"; // port DD ---port EE ---port F  ---portGF
        String mac4 = "000daaaa0004"; // port DD ---port EE ---port F  ---portGF
        String mac5 = "000daaaa0005"; // port DD ---port E ---port FF  ---portGE 
        String mac6 = "000daaaa0006"; // port DD ---port E ---port FF  ---portGE
        String mac7 = "000daaaa0007"; // port DD ---port EE ---port FF ---portG7
        String mac8 = "000daaaa0008"; // port DD ---port EE ---port FF ---portG8

        Map<Integer,Set<String>> bftD = new HashMap<Integer, Set<String>>();
        Map<Integer,Set<String>> bftE = new HashMap<Integer, Set<String>>();
        Map<Integer,Set<String>> bftF = new HashMap<Integer, Set<String>>();
        Map<Integer,Set<String>> bftG = new HashMap<Integer, Set<String>>();

        /*
         *              -----------------
         *mac1/mac2 --  ||portD|        |
         *              |   "Bridge D"  |     |-------------
         *              |       |portDD||-----||portGD|     |
         *              -----------------     |             |
         *                                    |             |
         *              -----------------     |    |port G7||---mac7
         *mac3/mac4 --  ||portF|        |     |             |
         *              |   "Bridge F"  |     |             |
         *              |       |portFF||-----||portGF|     |
         *              -----------------     |             |
         *                                    | "Bridge G"  |
         *              -----------------     |             |
         *mac5/mac6 --  ||portE|        |     |    |port G8||---mac8
         *              |   "Bridge E"  |     |             |
         *              |       |portEE||-----||portGE|     |
         *              -----------------     |-------------|
         */
        public DEFGTopology() {
            bftD =addBridgeForwardingTableEntry(portD,  mac1,bftD);
            bftD =addBridgeForwardingTableEntry(portD,  mac2,bftD);
            bftD =addBridgeForwardingTableEntry(portDD, mac3,bftD);
            bftD =addBridgeForwardingTableEntry(portDD, mac4,bftD);
            bftD =addBridgeForwardingTableEntry(portDD, mac5,bftD);
            bftD =addBridgeForwardingTableEntry(portDD, mac6,bftD);
            bftD =addBridgeForwardingTableEntry(portDD, mac7,bftD);
            bftD =addBridgeForwardingTableEntry(portDD, mac8,bftD);

            bftE =addBridgeForwardingTableEntry(portEE, mac1,bftE);
            bftE =addBridgeForwardingTableEntry(portEE, mac2,bftE);
            bftE =addBridgeForwardingTableEntry(portEE, mac3,bftE);
            bftE =addBridgeForwardingTableEntry(portEE, mac4,bftE);
            bftE =addBridgeForwardingTableEntry(portE,  mac5,bftE);
            bftE =addBridgeForwardingTableEntry(portE,  mac6,bftE);
            bftE =addBridgeForwardingTableEntry(portEE, mac7,bftE);
            bftE =addBridgeForwardingTableEntry(portEE, mac8,bftE);

            bftF =addBridgeForwardingTableEntry(portFF, mac1,bftF);
            bftF =addBridgeForwardingTableEntry(portFF, mac2,bftF);
            bftF =addBridgeForwardingTableEntry(portF,  mac3,bftF);
            bftF =addBridgeForwardingTableEntry(portF,  mac4,bftF);
            bftF =addBridgeForwardingTableEntry(portFF, mac5,bftF);
            bftF =addBridgeForwardingTableEntry(portFF, mac6,bftF);
            bftF =addBridgeForwardingTableEntry(portFF, mac7,bftF);
            bftF =addBridgeForwardingTableEntry(portFF, mac8,bftF);

            bftG =addBridgeForwardingTableEntry(portGD, mac1,bftG);
            bftG =addBridgeForwardingTableEntry(portGD, mac2,bftG);
            bftG =addBridgeForwardingTableEntry(portGF, mac3,bftG);
            bftG =addBridgeForwardingTableEntry(portGF, mac4,bftG);
            bftG =addBridgeForwardingTableEntry(portGE, mac5,bftG);
            bftG =addBridgeForwardingTableEntry(portGE, mac6,bftG);
            bftG =addBridgeForwardingTableEntry(portG7, mac7,bftG);
            bftG =addBridgeForwardingTableEntry(portG8, mac8,bftG);

        }

        public void checkDE(List<BridgeTopologyLink> links) {
            printBridgeTopologyLinks(links);
            assertEquals(3, links.size());
            for (BridgeTopologyLink link: links) {
                if (link.getMacs().contains(mac1)) {
                    assertEquals(2, link.getMacs().size());
                    assertEquals(true,link.getMacs().contains(mac2));
                    assertEquals(nodeD, link.getBridgeTopologyPort().getNodeid());
                    assertEquals(portD,link.getBridgeTopologyPort().getBridgePort());
                    assertEquals(null, link.getDesignateBridgePort());
                } else if (link.getMacs().contains(mac5)) {
                    assertEquals(2, link.getMacs().size());
                    assertEquals(true,link.getMacs().contains(mac6));
                    assertEquals(nodeE, link.getBridgeTopologyPort().getNodeid());
                    assertEquals(portE,link.getBridgeTopologyPort().getBridgePort());
                    assertEquals(null, link.getDesignateBridgePort());
                } else if (link.getMacs().contains(mac7)) {
                    assertEquals(4, link.getMacs().size());
                    assertEquals(true,link.getMacs().contains(mac3));
                    assertEquals(true,link.getMacs().contains(mac4));
                    assertEquals(true,link.getMacs().contains(mac8));
                    assertEquals(nodeD, link.getBridgeTopologyPort().getNodeid());
                    assertEquals(portDD,link.getBridgeTopologyPort().getBridgePort());
                    assertEquals(nodeE, link.getDesignateBridgePort().getNodeid());
                    assertEquals(portEE,link.getDesignateBridgePort().getBridgePort());
                } else {
                    assertEquals(false, true);
                }
            }

        }

        public void checkDF(List<BridgeTopologyLink> links) {
            printBridgeTopologyLinks(links);
            assertEquals(3, links.size());
            for (BridgeTopologyLink link: links) {
                if (link.getMacs().contains(mac1)) {
                    assertEquals(2, link.getMacs().size());
                    assertEquals(true,link.getMacs().contains(mac2));
                    assertEquals(nodeD, link.getBridgeTopologyPort().getNodeid());
                    assertEquals(portD,link.getBridgeTopologyPort().getBridgePort());
                    assertEquals(null, link.getDesignateBridgePort());
                } else if (link.getMacs().contains(mac3)) {
                    assertEquals(2, link.getMacs().size());
                    assertEquals(true,link.getMacs().contains(mac4));
                    assertEquals(nodeF, link.getBridgeTopologyPort().getNodeid());
                    assertEquals(portF,link.getBridgeTopologyPort().getBridgePort());
                    assertEquals(null, link.getDesignateBridgePort());
                } else if (link.getMacs().contains(mac7)) {
                    assertEquals(4, link.getMacs().size());
                    assertEquals(true,link.getMacs().contains(mac5));
                    assertEquals(true,link.getMacs().contains(mac6));
                    assertEquals(true,link.getMacs().contains(mac8));
                    assertEquals(nodeD, link.getBridgeTopologyPort().getNodeid());
                    assertEquals(portDD,link.getBridgeTopologyPort().getBridgePort());
                    assertEquals(nodeF, link.getDesignateBridgePort().getNodeid());
                    assertEquals(portFF,link.getDesignateBridgePort().getBridgePort());
                } else {
                    assertEquals(false, true);
                }
            }

        }

        public void checkEF(List<BridgeTopologyLink> links) {
            printBridgeTopologyLinks(links);
            assertEquals(3, links.size());
            for (BridgeTopologyLink link: links) {
                if (link.getMacs().contains(mac3)) {
                    assertEquals(2, link.getMacs().size());
                    assertEquals(true,link.getMacs().contains(mac4));
                    assertEquals(nodeF, link.getBridgeTopologyPort().getNodeid());
                    assertEquals(portF,link.getBridgeTopologyPort().getBridgePort());
                    assertEquals(null, link.getDesignateBridgePort());
                } else if (link.getMacs().contains(mac5)) {
                    assertEquals(2, link.getMacs().size());
                    assertEquals(true,link.getMacs().contains(mac6));
                    assertEquals(nodeE, link.getBridgeTopologyPort().getNodeid());
                    assertEquals(portE,link.getBridgeTopologyPort().getBridgePort());
                    assertEquals(null, link.getDesignateBridgePort());
                }  else if (link.getMacs().contains(mac7)) {
                    assertEquals(4, link.getMacs().size());
                    assertEquals(true,link.getMacs().contains(mac1));
                    assertEquals(true,link.getMacs().contains(mac2));
                    assertEquals(true,link.getMacs().contains(mac8));
                    assertEquals(nodeE, link.getBridgeTopologyPort().getNodeid());
                    assertEquals(portEE,link.getBridgeTopologyPort().getBridgePort());
                    assertEquals(nodeF, link.getDesignateBridgePort().getNodeid());
                    assertEquals(portFF,link.getDesignateBridgePort().getBridgePort());
                } else {
                    assertEquals(false, true);
                }
            }
        }

        public void checkDEF(List<BridgeTopologyLink> links) {
            printBridgeTopologyLinks(links);
            assertEquals(6, links.size());
            for (BridgeTopologyLink link: links) {
                if (link.getMacs().contains(mac1)) {
                    assertEquals(2, link.getMacs().size());
                    assertEquals(true,link.getMacs().contains(mac2));
                    assertEquals(nodeD, link.getBridgeTopologyPort().getNodeid());
                    assertEquals(portD,link.getBridgeTopologyPort().getBridgePort());
                    assertEquals(null, link.getDesignateBridgePort());
                } else if (link.getMacs().contains(mac3)) {
                    assertEquals(2, link.getMacs().size());
                    assertEquals(true,link.getMacs().contains(mac4));
                    assertEquals(nodeF, link.getBridgeTopologyPort().getNodeid());
                    assertEquals(portF,link.getBridgeTopologyPort().getBridgePort());
                    assertEquals(null, link.getDesignateBridgePort());
                } else if (link.getMacs().contains(mac5)) {
                    assertEquals(2, link.getMacs().size());
                    assertEquals(true,link.getMacs().contains(mac6));
                    assertEquals(nodeE, link.getBridgeTopologyPort().getNodeid());
                    assertEquals(portE,link.getBridgeTopologyPort().getBridgePort());
                    assertEquals(null, link.getDesignateBridgePort());
                } else if (nodeE == link.getBridgeTopologyPort().getNodeid() && link.getMacs().contains(mac7)) {
                    assertEquals(2, link.getMacs().size());
                    assertEquals(true,link.getMacs().contains(mac8));
                    assertEquals(portEE,link.getBridgeTopologyPort().getBridgePort());
                    assertEquals(null, link.getDesignateBridgePort());
                } else if (nodeF == link.getBridgeTopologyPort().getNodeid() && link.getMacs().contains(mac7)) {
                    assertEquals(2, link.getMacs().size());
                    assertEquals(true,link.getMacs().contains(mac8));
                    assertEquals(portFF,link.getBridgeTopologyPort().getBridgePort());
                    assertEquals(null, link.getDesignateBridgePort());
                } else if (nodeD == link.getBridgeTopologyPort().getNodeid() && link.getMacs().contains(mac7)) {
                    assertEquals(2, link.getMacs().size());
                    assertEquals(true,link.getMacs().contains(mac8));
                    assertEquals(portDD,link.getBridgeTopologyPort().getBridgePort());
                    assertEquals(null, link.getDesignateBridgePort());
                } else {
                    assertEquals(false, true);
                }
            }
        }

        public void check(List<BridgeTopologyLink> links) {
            printBridgeTopologyLinks(links);
            assertEquals(8, links.size());
        }
    }


}<|MERGE_RESOLUTION|>--- conflicted
+++ resolved
@@ -29,10 +29,7 @@
 package org.opennms.netmgt.model.topology;
 
 import static org.junit.Assert.assertEquals;
-<<<<<<< HEAD
-=======
 import static org.junit.Assert.assertTrue;
->>>>>>> d9ecc894
 
 import java.util.HashMap;
 import java.util.HashSet;
@@ -175,21 +172,6 @@
         printBridgeTopologyLinks(links);
         assertEquals(1, links.size());
         for (BridgeTopologyLink link: links) {
-<<<<<<< HEAD
-        	BridgeTopologyPort port = link.getBridgeTopologyPort();
-    		assertEquals(port.getMacs(),link.getMacs());
-        	assertEquals(null,link.getDesignateBridgePort());
-        	if (link.getBridgeTopologyPort().getBridgePort() == portA1) {
-        		assertEquals(4, link.getMacs().size());
-        		Iterator<String> macs = link.getMacs().iterator();
-                        assertEquals(mac3, macs.next());
-                        assertEquals(mac2, macs.next());
-                        assertEquals(mac1, macs.next());
-        		assertEquals(mac4, macs.next());
-        	} else {
-        		assertEquals(-1, 1);
-        	}
-=======
             BridgeTopologyPort port = link.getBridgeTopologyPort();
             assertEquals(port.getMacs(),link.getMacs());
             assertEquals(null,link.getDesignateBridgePort());
@@ -203,7 +185,6 @@
             } else {
                 assertEquals(-1, 1);
             }
->>>>>>> d9ecc894
         }
 
     }
@@ -273,51 +254,6 @@
         printBridgeTopologyLinks(links);
         assertEquals(7, links.size());
         for (BridgeTopologyLink link: links) {
-<<<<<<< HEAD
-        	BridgeTopologyPort port = link.getBridgeTopologyPort();
-    		assertEquals(port.getMacs(),link.getMacs());
-        	assertEquals(null,link.getDesignateBridgePort());
-        	if (link.getBridgeTopologyPort().getBridgePort() == portA1) {
-        		assertEquals(1, link.getMacs().size());
-        		Iterator<String> macs = link.getMacs().iterator();
-        		assertEquals(mac1, macs.next());
-        	} else if (link.getBridgeTopologyPort().getBridgePort() == portA2) {
-        		assertEquals(1, link.getMacs().size());
-        		Iterator<String> macs = link.getMacs().iterator();
-        		assertEquals(mac2, macs.next());
-        	} else if (link.getBridgeTopologyPort().getBridgePort() == portA3) {
-        		assertEquals(1, link.getMacs().size());
-        		Iterator<String> macs = link.getMacs().iterator();
-        		assertEquals(mac3, macs.next());
-        	} else if (link.getBridgeTopologyPort().getBridgePort() == portA4) {
-        		assertEquals(1, link.getMacs().size());
-        		Iterator<String> macs = link.getMacs().iterator();
-        		assertEquals(mac4, macs.next());
-        	} else if (link.getBridgeTopologyPort().getBridgePort() == portA23) {
-        		assertEquals(4, link.getMacs().size());
-        		Iterator<String> macs = link.getMacs().iterator();
-                        assertEquals(mac234, macs.next());
-                        assertEquals(mac233, macs.next());
-        		assertEquals(mac232, macs.next());
-        		assertEquals(mac231, macs.next());
-        	} else if (link.getBridgeTopologyPort().getBridgePort() == portA24) {
-        		assertEquals(5, link.getMacs().size());
-        		Iterator<String> macs = link.getMacs().iterator();
-        		assertEquals(mac241, macs.next());
-        		assertEquals(mac245, macs.next());
-        		assertEquals(mac244, macs.next());
-        		assertEquals(mac243, macs.next());
-        		assertEquals(mac242, macs.next());
-        	} else if (link.getBridgeTopologyPort().getBridgePort() == portA25) {
-        		assertEquals(3, link.getMacs().size());
-        		Iterator<String> macs = link.getMacs().iterator();
-                        assertEquals(mac252, macs.next());
-                        assertEquals(mac251, macs.next());
-        		assertEquals(mac253, macs.next());
-        	} else {
-        		assertEquals(-1, 1);
-        	}
-=======
             BridgeTopologyPort port = link.getBridgeTopologyPort();
             assertEquals(port.getMacs(),link.getMacs());
             assertEquals(null,link.getDesignateBridgePort());
@@ -361,7 +297,6 @@
             } else {
                 assertEquals(-1, 1);
             }
->>>>>>> d9ecc894
         }
 
     }
