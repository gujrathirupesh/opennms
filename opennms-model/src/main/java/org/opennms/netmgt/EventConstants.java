/*******************************************************************************
 * This file is part of OpenNMS(R).
 *
 * Copyright (C) 2008-2012 The OpenNMS Group, Inc.
 * OpenNMS(R) is Copyright (C) 1999-2012 The OpenNMS Group, Inc.
 *
 * OpenNMS(R) is a registered trademark of The OpenNMS Group, Inc.
 *
 * OpenNMS(R) is free software: you can redistribute it and/or modify
 * it under the terms of the GNU General Public License as published
 * by the Free Software Foundation, either version 3 of the License,
 * or (at your option) any later version.
 *
 * OpenNMS(R) is distributed in the hope that it will be useful,
 * but WITHOUT ANY WARRANTY; without even the implied warranty of
 * MERCHANTABILITY or FITNESS FOR A PARTICULAR PURPOSE.  See the
 * GNU General Public License for more details.
 *
 * You should have received a copy of the GNU General Public License
 * along with OpenNMS(R).  If not, see:
 *      http://www.gnu.org/licenses/
 *
 * For more information contact:
 *     OpenNMS(R) Licensing <license@opennms.org>
 *     http://www.opennms.org/
 *     http://www.opennms.com/
 *******************************************************************************/

package org.opennms.netmgt;

import java.math.BigInteger;
import java.text.DateFormat;
import java.text.ParseException;
import java.text.SimpleDateFormat;
import java.util.Date;
import java.util.Locale;
import java.util.TimeZone;

import org.opennms.core.utils.Base64;
import org.opennms.netmgt.snmp.SnmpObjId;
import org.opennms.netmgt.snmp.SnmpValue;
import org.opennms.netmgt.xml.event.Value;

/**
 * This class holds all OpenNMS events related constants - the UEIs, parm
 * names, the event time format etc.
 */
public class EventConstants {
    /**
     * The date format string to parse a Date.toString() type string to a
     * database timestamp using the PostgreSQL to_timestamp() built-in function.
     */
    public static final String POSTGRES_DATE_FORMAT = "\'Dy Mon DD HH24:MI:SS Tz YYYY\'";

    /**
     * The string property set on JMS messages to indicate the encoding to be
     * used.
     */
    public static final String JMS_MSG_PROP_CHAR_ENCODING = "char_encoding";

    /**
     * The value for the string property set on JMS messages to indicate the
     * encoding to be used.
     */
    public static final String JMS_MSG_PROP_CHAR_ENCODING_VALUE = "US-ASCII";

    /**
     * The string property set on JMS messages to indicate the sender service.
     */
    public static final String JMS_MSG_PROP_SENDER = "sender";

    /**
     * The string property set on JMS messages broadcast from eventd - to use
     * UEI(s) as a filter.
     */
    public static final String JMS_MSG_PROP_UEI_SELECTOR = "ueiSelector";

    //
    // The eventUEIs used by OpenNMS
    //

    /**
     * The status query control event.
     */
    public static final String STATUS_QUERY_CONTROL_EVENT_UEI = "uei.opennms.org/internal/control/status";

    /**
     * The start event.
     */
    public static final String START_CONTROL_EVENT_UEI = "uei.opennms.org/internal/control/start";

    /**
     * The pause event.
     */
    public static final String PAUSE_CONTROL_EVENT_UEI = "uei.opennms.org/internal/control/pause";

    /**
     * The resume event.
     */
    public static final String RESUME_CONTROL_EVENT_UEI = "uei.opennms.org/internal/control/resume";

    /**
     * The stop event.
     */
    public static final String STOP_CONTROL_EVENT_UEI = "uei.opennms.org/internal/control/stop";

    /**
     * The 'start pending' response event.
     */
    public static final String CONTROL_START_PENDING_EVENT_UEI = "uei.opennms.org/internal/control/startPending";

    /**
     * The 'starting' response event.
     */
    public static final String CONTROL_STARTING_EVENT_UEI = "uei.opennms.org/internal/control/starting";

    /**
     * The 'pause pending' response event.
     */
    public static final String CONTROL_PAUSE_PENDING_EVENT_UEI = "uei.opennms.org/internal/control/pausePending";

    /**
     * The 'paused' response event.
     */
    public static final String CONTROL_PAUSED_EVENT_UEI = "uei.opennms.org/internal/control/paused";

    /**
     * The 'resume pending' response event.
     */
    public static final String CONTROL_RESUME_PENDING_EVENT_UEI = "uei.opennms.org/internal/control/resumePending";

    /**
     * The 'running' response event.
     */
    public static final String CONTROL_RUNNING_EVENT_UEI = "uei.opennms.org/internal/control/running";

    /**
     * The 'stop pending' response event.
     */
    public static final String CONTROL_STOP_PENDING_EVENT_UEI = "uei.opennms.org/internal/control/stopPending";

    /**
     * The 'stopped' response event.
     */
    public static final String CONTROL_STOPPED_EVENT_UEI = "uei.opennms.org/internal/control/stopped";

    /**
     * The control error reponse event.
     */
    public static final String CONTROL_ERROR_EVENT_UEI = "uei.opennms.org/internal/control/error";

    /**
     * The new suspect event UEI.
     */
    public static final String NEW_SUSPECT_INTERFACE_EVENT_UEI = "uei.opennms.org/internal/discovery/newSuspect";

    /**
     * The discovery pause event UEI.
     */
    public static final String DISC_PAUSE_EVENT_UEI = "uei.opennms.org/internal/capsd/discPause";

    /**
     * The discovery resume event UEI.
     */
    public static final String DISC_RESUME_EVENT_UEI = "uei.opennms.org/internal/capsd/discResume";

    /**
     * The discovery configuration changed event UEI.
     */
    public static final String DISCOVERYCONFIG_CHANGED_EVENT_UEI = "uei.opennms.org/internal/discoveryConfigChange";

    /**
     * The update server event UEI.
     */
    public static final String UPDATE_SERVER_EVENT_UEI = "uei.opennms.org/internal/capsd/updateServer";

    /**
     * The update service event UEI.
     */
    public static final String UPDATE_SERVICE_EVENT_UEI = "uei.opennms.org/internal/capsd/updateService";

    /**
     * The add node event UEI.
     */
    public static final String ADD_NODE_EVENT_UEI = "uei.opennms.org/internal/capsd/addNode";

    /**
     * The delete node event UEI.
     */
    public static final String DELETE_NODE_EVENT_UEI = "uei.opennms.org/internal/capsd/deleteNode";

    /**
     * The add interface event UEI.
     */
    public static final String ADD_INTERFACE_EVENT_UEI = "uei.opennms.org/internal/capsd/addInterface";

    /**
     * The delete interface event UEI.
     */
    public static final String DELETE_INTERFACE_EVENT_UEI = "uei.opennms.org/internal/capsd/deleteInterface";

    /**
     * The change service event UEI.
     */
    public static final String CHANGE_SERVICE_EVENT_UEI = "uei.opennms.org/internal/capsd/changeService";

    /**
     * The restart polling node event UEI.
     */
    public static final String RESTART_POLLING_INTERFACE_EVENT_UEI = "uei.opennms.org/nodes/restartPollingInterface";

    /**
     * The change service event UEI.
     */
    public static final String XMLRPC_NOTIFICATION_EVENT_UEI = "uei.opennms.org/internal/capsd/xmlrpcNotification";

    /**
     * The node added event UEI.
     */
    public static final String NODE_ADDED_EVENT_UEI = "uei.opennms.org/nodes/nodeAdded";
    
    /**
     * The node updated event UEI (added for the ProvisioningAdapter integration).
     */
    public static final String NODE_UPDATED_EVENT_UEI = "uei.opennms.org/nodes/nodeUpdated";
    
	/**
	 * The node category membership changed UEI.
	 */
    public static final String NODE_CATEGORY_MEMBERSHIP_CHANGED_EVENT_UEI = "uei.opennms.org/nodes/nodeCategoryMembershipChanged";

    /**
     * The node gained interface event UEI.
     */
    public static final String NODE_GAINED_INTERFACE_EVENT_UEI = "uei.opennms.org/nodes/nodeGainedInterface";

    /**
     * The node gained service event UEI.
     */
    public static final String NODE_GAINED_SERVICE_EVENT_UEI = "uei.opennms.org/nodes/nodeGainedService";

    /**
     * The node lost service event UEI.
     */
    public static final String NODE_LOST_SERVICE_EVENT_UEI = "uei.opennms.org/nodes/nodeLostService";

    /**
     * The service responsive event UEI.
     */
    public static final String SERVICE_RESPONSIVE_EVENT_UEI = "uei.opennms.org/nodes/serviceResponsive";

    /**
     * The service unresponsive event UEI.
     */
    public static final String SERVICE_UNRESPONSIVE_EVENT_UEI = "uei.opennms.org/nodes/serviceUnresponsive";

    /**
     * The service unmanaged event UEI.
     */
    public static final String SERVICE_UNMANAGED_EVENT_UEI = "uei.opennms.org/nodes/serviceUnmanaged";

    /**
     * The interface down event UEI.
     */
    public static final String INTERFACE_DOWN_EVENT_UEI = "uei.opennms.org/nodes/interfaceDown";

    /**
     * The SNMP interface operStatus down event UEI.
     */
    public static final String SNMP_INTERFACE_OPER_DOWN_EVENT_UEI = "uei.opennms.org/nodes/snmp/interfaceOperDown";

    /**
     * The SNMP interface admin down event UEI.
     */
    public static final String SNMP_INTERFACE_ADMIN_DOWN_EVENT_UEI = "uei.opennms.org/nodes/snmp/interfaceAdminDown";
    
    /**
     * The node down event UEI.
     */
    public static final String NODE_DOWN_EVENT_UEI = "uei.opennms.org/nodes/nodeDown";

    /**
     * The path outage event UEI.
     */
    public static final String PATH_OUTAGE_EVENT_UEI = "uei.opennms.org/nodes/pathOutage";

    /**
     * The node up event UEI.
     */
    public static final String NODE_UP_EVENT_UEI = "uei.opennms.org/nodes/nodeUp";

    /**
     * The interface up event UEI.
     */
    public static final String INTERFACE_UP_EVENT_UEI = "uei.opennms.org/nodes/interfaceUp";

    /**
     * The SNMP interface operStatus up event UEI.
     */
    public static final String SNMP_INTERFACE_OPER_UP_EVENT_UEI = "uei.opennms.org/nodes/snmp/interfaceOperUp";

    /**
     * The SNMP interface admin up event UEI.
     */
    public static final String SNMP_INTERFACE_ADMIN_UP_EVENT_UEI = "uei.opennms.org/nodes/snmp/interfaceAdminUp";

    /**
     * The node regained service event UEI.
     */
    public static final String NODE_REGAINED_SERVICE_EVENT_UEI = "uei.opennms.org/nodes/nodeRegainedService";

    /**
     * The delete service event UEI.
     */
    public static final String DELETE_SERVICE_EVENT_UEI = "uei.opennms.org/nodes/deleteService";

    /**
     * The service deleted event UEI.
     */
    public static final String SERVICE_DELETED_EVENT_UEI = "uei.opennms.org/nodes/serviceDeleted";

    /**
     * The interface deleted event UEI.
     */
    public static final String INTERFACE_DELETED_EVENT_UEI = "uei.opennms.org/nodes/interfaceDeleted";

    /**
     * The node deleted event UEI.
     */
    public static final String NODE_DELETED_EVENT_UEI = "uei.opennms.org/nodes/nodeDeleted";

    /**
     * The low threshold exceeded event UEI.
     */
    public static final String LOW_THRESHOLD_EVENT_UEI = "uei.opennms.org/threshold/lowThresholdExceeded";

    /**
     * The high threshold exceeded event UEI.
     */
    public static final String HIGH_THRESHOLD_EVENT_UEI = "uei.opennms.org/threshold/highThresholdExceeded";

    /**
     * The high threshold rearm event UEI.
     */
    public static final String HIGH_THRESHOLD_REARM_EVENT_UEI = "uei.opennms.org/threshold/highThresholdRearmed";

    /**
     * The low threshold rearm event UEI.
     */
    public static final String LOW_THRESHOLD_REARM_EVENT_UEI = "uei.opennms.org/threshold/lowThresholdRearmed";

    /**
     * The relative change event UEI.
     */
    public static final String RELATIVE_CHANGE_THRESHOLD_EVENT_UEI = "uei.opennms.org/threshold/relativeChangeExceeded";

    /**
     * The relative change event UEI.
     */
    public static final String ABSOLUTE_CHANGE_THRESHOLD_EVENT_UEI = "uei.opennms.org/threshold/absoluteChangeExceeded";

    /**
     * ThresholdEvaluatorRearmingAbsoluteChange exceeded UEI.
     */
    public static final String REARMING_ABSOLUTE_CHANGE_EXCEEDED_EVENT_UEI = "uei.opennms.org/threshold/rearmingAbsoluteChangeExceeded";
    
    /**
     * ThresholdEvaluatorRearmingAbsoluteChange exceeded UEI.
     */
    public static final String REARMING_ABSOLUTE_CHANGE_REARM_EVENT_UEI = "uei.opennms.org/threshold/rearmingAbsoluteChangeRearmed";
    
    /**
     * The interface index changed event.
     */
    public static final String INTERFACE_INDEX_CHANGED_EVENT_UEI = "uei.opennms.org/nodes/interfaceIndexChanged";

    /**
     * The interface supports SNMP event...generated during capability rescan
     * when an already managed interface gains SNMP support for the first time.
     */
    public static final String INTERFACE_SUPPORTS_SNMP_EVENT_UEI = "uei.opennms.org/internal/capsd/interfaceSupportsSNMP";

    /**
     * A service scan has discovered a duplicate IP address.
     */
    public static final String DUPLICATE_IPINTERFACE_EVENT_UEI = "uei.opennms.org/internal/capsd/duplicateIPAddress";

    /**
     * The interface reparented event.
     */
    public static final String INTERFACE_REPARENTED_EVENT_UEI = "uei.opennms.org/nodes/interfaceReparented";

    /**
     * The node info changed event.
     */
    public static final String NODE_INFO_CHANGED_EVENT_UEI = "uei.opennms.org/nodes/nodeInfoChanged";

    /**
     * The interface IP host name changed event.
     */
    public static final String INTERFACE_IP_HOSTNAME_CHANGED_EVENT_UEI = "uei.opennms.org/nodes/interfaceIPHostNameChanged";

    /**
     * The node label changed event.
     */
    public static final String NODE_LABEL_CHANGED_EVENT_UEI = "uei.opennms.org/nodes/nodeLabelChanged";

    /**
     * The node label source changed event.
     */
    public static final String NODE_LABEL_SOURCE_CHANGED_EVENT_UEI = "uei.opennms.org/nodes/nodeLabelSourceChanged";

    /**
     * The node deleted event UEI.
     */
    public static final String DUP_NODE_DELETED_EVENT_UEI = "uei.opennms.org/nodes/duplicateNodeDeleted";

    /**
     * The primary SNMP interface changed event.
     */
    public static final String PRIMARY_SNMP_INTERFACE_CHANGED_EVENT_UEI = "uei.opennms.org/nodes/primarySnmpInterfaceChanged";

    /**
     * The reinitialize primary SNMP interface event.
     */
    public static final String REINITIALIZE_PRIMARY_SNMP_INTERFACE_EVENT_UEI = "uei.opennms.org/nodes/reinitializePrimarySnmpInterface";

    /**
     * The configure SNMP event.
     */
    public static final String CONFIGURE_SNMP_EVENT_UEI = "uei.opennms.org/internal/configureSNMP";

    /**
     * Collection failed.
     */
    public static final String DATA_COLLECTION_FAILED_EVENT_UEI = "uei.opennms.org/nodes/dataCollectionFailed";

    /**
     * Collection succeeded.
     */
    public static final String DATA_COLLECTION_SUCCEEDED_EVENT_UEI = "uei.opennms.org/nodes/dataCollectionSucceeded";

    /**
     * Thresholding failed.
     */
    public static final String THRESHOLDING_FAILED_EVENT_UEI = "uei.opennms.org/nodes/thresholdingFailed";

    /**
     * Thresholding succeeded.
     */
    public static final String THRESHOLDING_SUCCEEDED_EVENT_UEI = "uei.opennms.org/nodes/thresholdingSucceeded";

    /**
     * The force interface rescan event UEI
     */
    public static final String FORCE_RESCAN_EVENT_UEI = "uei.opennms.org/internal/capsd/forceRescan";

    /**
     * The suspend polling service event UEI
     */
    public static final String SUSPEND_POLLING_SERVICE_EVENT_UEI = "uei.opennms.org/internal/poller/suspendPollingService";

    /**
     * The resume polling service event UEI.
     */

    public static final String RESUME_POLLING_SERVICE_EVENT_UEI = "uei.opennms.org/internal/poller/resumePollingService";

    /**
     * The SNMP conflicts with db UEI.
     */

    public static final String SNMP_CONFLICTS_WITH_DB_EVENT_UEI = "uei.opennms.org/internal/capsd/snmpConflictsWithDb";

    /**
     * The rescan completed UEI.
     */

    public static final String RESCAN_COMPLETED_EVENT_UEI = "uei.opennms.org/internal/capsd/rescanCompleted";
    
    /**
     * The suspect scan completed UEI.
     */
    public static final String SUSPECT_SCAN_COMPLETED_EVENT_UEI = "uei.opennms.org/internal/capsd/suspectScanCompleted";

    /**
     * The RTC subscribe event.
     */
    public static final String RTC_SUBSCRIBE_EVENT_UEI = "uei.opennms.org/internal/rtc/subscribe";

    /**
     * The RTC unsubscribe event.
     */
    public static final String RTC_UNSUBSCRIBE_EVENT_UEI = "uei.opennms.org/internal/rtc/unsubscribe";

    
    /**
     * An event used by queued to indicate that data for certain rrds should be immediately flushed to the disk.
     */
    public static final String PROMOTE_QUEUE_DATA_UEI = "uei.opennms.org/internal/promoteQueueData";


    /**
     * A service poll returned an unknown status (due to a problem getting poll
     * information).
     */
    public static final String SERVICE_STATUS_UNKNOWN = "uei.opennms.org/internal/unknownServiceStatus";

    /**
     * Notification without users event.
     */
    public static final String NOTIFICATION_WITHOUT_USERS = "uei.opennms.org/internal/notificationWithoutUsers";

    /**
     * A vulnerability scan on a specific interface was initiated by the user
     * via the web UI.
     */
    public static final String SPECIFIC_VULN_SCAN_EVENT_UEI = "uei.opennms.org/vulnscand/specificVulnerabilityScan";

    /**
     * Demand poll service event ui.
     */
	public static final String DEMAND_POLL_SERVICE_EVENT_UEI = "uei.opennms.org/internal/demandPollService";

    /**
     * An event to signal that a user has changed asset information via the web
     * UI.
     */
    public static final String ASSET_INFO_CHANGED_EVENT_UEI = "uei.opennms.org/nodes/assetInfoChanged";

	/**
        * The scheduled-outages configuration was changed by the user via the web UI (or manually, for that matter).
        */
    public static final String SCHEDOUTAGES_CHANGED_EVENT_UEI = "uei.opennms.org/internal/schedOutagesChanged";
    
    /**
     * The threshold config was changed by the user via the web UI, or manually.
     */
    public static final String THRESHOLDCONFIG_CHANGED_EVENT_UEI = "uei.opennms.org/internal/thresholdConfigChange";
       
    /**
     * The event config was changed by the user via the web UI, or manually, and should be reloaded.
     */
    public static final String EVENTSCONFIG_CHANGED_EVENT_UEI = "uei.opennms.org/internal/eventsConfigChange";
    
    /**
     * The Snmp Poller config was changed by the user via the web UI, or manually, and should be reloaded.
     */
    public static final String SNMPPOLLERCONFIG_CHANGED_EVENT_UEI = "uei.opennms.org/internal/reloadSnmpPollerConfig";
    
    /**
     * Reload Vacuumd configuration UEI.
     */
    public static final String RELOAD_VACUUMD_CONFIG_UEI = "uei.opennms.org/internal/reloadVacuumdConfig";

    /**
     * Reload Daemon configuration UEI.
     */
    public static final String RELOAD_DAEMON_CONFIG_UEI = "uei.opennms.org/internal/reloadDaemonConfig";
    /** Constant <code>RELOAD_DAEMON_CONFIG_FAILED_UEI="uei.opennms.org/internal/reloadDaemonCo"{trunked}</code> */
    public static final String RELOAD_DAEMON_CONFIG_FAILED_UEI = "uei.opennms.org/internal/reloadDaemonConfigFailed";
    /** Constant <code>RELOAD_DAEMON_CONFIG_SUCCESSFUL_UEI="uei.opennms.org/internal/reloadDaemonCo"{trunked}</code> */
    public static final String RELOAD_DAEMON_CONFIG_SUCCESSFUL_UEI = "uei.opennms.org/internal/reloadDaemonConfigSuccessful";
    /** Constant <code>PARM_DAEMON_NAME="daemonName"</code> */
    public static final String PARM_DAEMON_NAME = "daemonName";
    /** Constant <code>PARM_CONFIG_FILE_NAME="configFile"</code> */
    public static final String PARM_CONFIG_FILE_NAME = "configFile";

    /*
     * Reportd UEIs.
     */
    
    public static final String REPORTD_RUN_REPORT = "uei.opennms.org/reportd/runReport";
    /** Constant <code>PARM_REPORT_NAME="reportName"</code> */
    public static final String PARM_REPORT_NAME = "reportName";
    public static final String REPORT_RUN_FAILED_UEI = "uei.opennms.org/reportd/reportRunFailed";
    public static final String REPORT_DELIVERY_FAILED_UEI = "uei.opennms.org/reportd/reportDeliveryFailed";
    
    /** Constant <code>REMOTE_NODE_LOST_SERVICE_UEI="uei.opennms.org/remote/nodes/nodeLostSe"{trunked}</code> */
    public static final String REMOTE_NODE_LOST_SERVICE_UEI = "uei.opennms.org/remote/nodes/nodeLostService";
    /** Constant <code>REMOTE_NODE_REGAINED_SERVICE_UEI="uei.opennms.org/remote/nodes/nodeRegain"{trunked}</code> */
    public static final String REMOTE_NODE_REGAINED_SERVICE_UEI = "uei.opennms.org/remote/nodes/nodeRegainedService";
    /** Constant <code>LOCATION_MONITOR_REGISTERED_UEI="uei.opennms.org/remote/locationMonitorR"{trunked}</code> */
    public static final String LOCATION_MONITOR_REGISTERED_UEI="uei.opennms.org/remote/locationMonitorRegistered";
    /** Constant <code>LOCATION_MONITOR_STARTED_UEI="uei.opennms.org/remote/locationMonitorS"{trunked}</code> */
    public static final String LOCATION_MONITOR_STARTED_UEI="uei.opennms.org/remote/locationMonitorStarted";
    /** Constant <code>LOCATION_MONITOR_STOPPED_UEI="uei.opennms.org/remote/locationMonitorS"{trunked}</code> */
    public static final String LOCATION_MONITOR_STOPPED_UEI="uei.opennms.org/remote/locationMonitorStopped";
    /** Constant <code>LOCATION_MONITOR_PAUSED_UEI="uei.opennms.org/remote/locationMonitorP"{trunked}</code> */
    public static final String LOCATION_MONITOR_PAUSED_UEI="uei.opennms.org/remote/locationMonitorPaused";
    /** Constant <code>LOCATION_MONITOR_DISCONNECTED_UEI="uei.opennms.org/remote/locationMonitorD"{trunked}</code> */
    public static final String LOCATION_MONITOR_DISCONNECTED_UEI="uei.opennms.org/remote/locationMonitorDisconnected";
    /** Constant <code>LOCATION_MONITOR_RECONNECTED_UEI="uei.opennms.org/remote/locationMonitorR"{trunked}</code> */
    public static final String LOCATION_MONITOR_RECONNECTED_UEI="uei.opennms.org/remote/locationMonitorReconnected";
    /** Constant <code>LOCATION_MONITOR_CONFIG_CHANGE_DETECTED_UEI="uei.opennms.org/remote/configurationCha"{trunked}</code> */
    public static final String LOCATION_MONITOR_CONFIG_CHANGE_DETECTED_UEI="uei.opennms.org/remote/configurationChangeDetected";
    public static final String LOCATION_MONITOR_CONNECTION_ADDRESS_CHANGED_UEI="uei.opennms.org/remote/locationMonitorConnectionAddressChanged";

    /** Constant <code>RELOAD_IMPORT_UEI="uei.opennms.org/internal/importer/reloa"{trunked}</code> */
    public static final String RELOAD_IMPORT_UEI = "uei.opennms.org/internal/importer/reloadImport";
    /** Constant <code>IMPORT_STARTED_UEI="uei.opennms.org/internal/importer/impor"{trunked}</code> */
    public static final String IMPORT_STARTED_UEI = "uei.opennms.org/internal/importer/importStarted";
    /** Constant <code>IMPORT_SUCCESSFUL_UEI="uei.opennms.org/internal/importer/impor"{trunked}</code> */
    public static final String IMPORT_SUCCESSFUL_UEI = "uei.opennms.org/internal/importer/importSuccessful";
    /** Constant <code>IMPORT_FAILED_UEI="uei.opennms.org/internal/importer/impor"{trunked}</code> */
    public static final String IMPORT_FAILED_UEI = "uei.opennms.org/internal/importer/importFailed";
    /** Constant <code>PROVISIONING_ADAPTER_FAILED="uei.opennms.org/provisioner/provisionin"{trunked}</code> */
    public static final String PROVISIONING_ADAPTER_FAILED = "uei.opennms.org/provisioner/provisioningAdapterFailed";

    /** Constant <code>PROVISION_SCAN_COMPLETE_UEI="uei.opennms.org/internal/provisiond/nod"{trunked}</code> */
    public static final String PROVISION_SCAN_COMPLETE_UEI="uei.opennms.org/internal/provisiond/nodeScanCompleted";
    /** Constant <code>PROVISION_SCAN_ABORTED_UEI="uei.opennms.org/internal/provisiond/nod"{trunked}</code> */
    public static final String PROVISION_SCAN_ABORTED_UEI="uei.opennms.org/internal/provisiond/nodeScanAborted";
    
    /** Constant <code>PARM_FAILURE_MESSAGE="failureMessage"</code> */
    public static final String PARM_FAILURE_MESSAGE = "failureMessage";

    /** Constant <code>PARM_IMPORT_STATS="importStats"</code> */
    public static final String PARM_IMPORT_STATS = "importStats";

    /** Constant <code>PARM_IMPORT_RESOURCE="importResource"</code> */
    public static final String PARM_IMPORT_RESOURCE = "importResource";

    public static final String PARM_IMPORT_RESCAN_EXISTING = "importRescanExisting";
    
    /** Constant <code>PARM_ALARM_ID="alarmId"</code> */
    public static final String PARM_ALARM_ID = "alarmId";
    /** Constant <code>PARM_ALARM_UEI="alarmUei"</code> */
    public static final String PARM_ALARM_UEI = "alarmUei";
    /** Constant <code>PARM_TROUBLE_TICKET="troubleTicket"</code> */
    public static final String PARM_TROUBLE_TICKET = "troubleTicket";

    /** Constant <code>TROUBLETICKET_CREATE_UEI="uei.opennms.org/troubleTicket/create"</code> */
    public static final String TROUBLETICKET_CREATE_UEI = "uei.opennms.org/troubleTicket/create";
    /** Constant <code>TROUBLETICKET_UPDATE_UEI="uei.opennms.org/troubleTicket/update"</code> */
    public static final String TROUBLETICKET_UPDATE_UEI = "uei.opennms.org/troubleTicket/update";
    /** Constant <code>TROUBLETICKET_CLOSE_UEI="uei.opennms.org/troubleTicket/close"</code> */
    public static final String TROUBLETICKET_CLOSE_UEI = "uei.opennms.org/troubleTicket/close";
    /** Constant <code>TROUBLETICKET_CANCEL_UEI="uei.opennms.org/troubleTicket/cancel"</code> */
    public static final String TROUBLETICKET_CANCEL_UEI = "uei.opennms.org/troubleTicket/cancel";
    
    /** Constant <code>TL1_AUTONOMOUS_MESSAGE_UEI="uei.opennms.org/api/tl1d/message/autono"{trunked}</code> */
    public static final String TL1_AUTONOMOUS_MESSAGE_UEI = "uei.opennms.org/api/tl1d/message/autonomous";

    /** Constant <code>RANCID_DOWNLOAD_SUCCESS_UEI="uei.opennms.org/standard/rancid/traps/r"{trunked}</code> */
    public static final String RANCID_DOWNLOAD_SUCCESS_UEI="uei.opennms.org/standard/rancid/traps/rancidTrapDownloadSuccess";
    /** Constant <code>RANCID_DOWNLOAD_FAILURE_UEI="uei.opennms.org/standard/rancid/traps/r"{trunked}</code> */
    public static final String RANCID_DOWNLOAD_FAILURE_UEI="uei.opennms.org/standard/rancid/traps/rancidTrapDownloadFailure";
    /** Constant <code>RANCID_GROUP_PROCESSING_COMPLETED_UEI="uei.opennms.org/standard/rancid/traps/r"{trunked}</code> */
    public static final String RANCID_GROUP_PROCESSING_COMPLETED_UEI="uei.opennms.org/standard/rancid/traps/rancidTrapGroupProcessingCompleted";

    /** Constant <code>DATA_LINK_FAILED_EVENT_UEI="uei.opennms.org/internal/linkd/dataLink"{trunked}</code> */
    public static final String DATA_LINK_FAILED_EVENT_UEI = "uei.opennms.org/internal/linkd/dataLinkFailed";
    /** Constant <code>DATA_LINK_RESTORED_EVENT_UEI="uei.opennms.org/internal/linkd/dataLink"{trunked}</code> */
    public static final String DATA_LINK_RESTORED_EVENT_UEI = "uei.opennms.org/internal/linkd/dataLinkRestored";
    /** Constant <code>DATA_LINK_UNMANAGED_EVENT_UEI="uei.opennms.org/internal/linkd/dataLink"{trunked}</code> */
    public static final String DATA_LINK_UNMANAGED_EVENT_UEI = "uei.opennms.org/internal/linkd/dataLinkUnmanaged";

    /** Constant <code>TOPOLOGY_LINK_DOWN_EVENT_UEI="uei.opennms.org/internal/topology/linkDown"{trunked}</code> */
    public static final String TOPOLOGY_LINK_DOWN_EVENT_UEI = "uei.opennms.org/internal/topology/linkDown";
    /** Constant <code>TOPOLOGY_LINK_UP_EVENT_UEI="uei.opennms.org/internal/topology/linkUp"{trunked}</code> */
    public static final String TOPOLOGY_LINK_UP_EVENT_UEI = "uei.opennms.org/internal/topology/linkUp";

   
    //
    // end eventUEIs
    //

    //
    // Various event parms sent
    //
    /**
     * The criticalPathIp used in determining if a node down event is
     * due to a path outage.
     */
    public static final String PARM_CRITICAL_PATH_IP = "criticalPathIp";

    /**
     * The criticalPathServiceName used in determining if a node down event is
     * due to a path outage.
     */
    public static final String PARM_CRITICAL_PATH_SVC = "criticalPathServiceName";

    /**
     * This parameter is set to true if a critical path outage has resulted in the
     * suppression of a notification.
     */
    public static final String PARM_CRITICAL_PATH_NOTICE_SUPRESSED = "noticeSupressed";
    
    /**
     * This parameter is set to indicate the id of the demandPoll object to store the results
     * of a demandPoll in.
     */
    public static final String PARM_DEMAND_POLL_ID = "demandPollId";

    /**
     * The nodeSysName from the node table when sent as an event parm.
     */
    public static final String PARM_NODE_SYSNAME = "nodesysname";

    /**
     * The nodeSysDescription from the node table when sent as an event parm.
     */
    public static final String PARM_NODE_SYSDESCRIPTION = "nodesysdescription";

    /**
     * The nodeSysOid from the node table when sent as an event parm.
     */
    public static final String PARM_NODE_SYSOID = "nodesysoid";

    /**
     * The nodeSysLocation from the node table when sent as an event parm.
     */
    public static final String PARM_NODE_SYSLOCATION = "nodesyslocation";

    /**
     * The nodeSysContact from the node table when sent as an event parm.
     */
    public static final String PARM_NODE_SYSCONTACT = "nodesyscontact";

    /**
     * The ipHostName from the ipinterface table when sent as an event parm.
     */
    public static final String PARM_IP_HOSTNAME = "iphostname";

    /**
     * The original ipHostName from the ipinterface table when sent as an event
     * parm.
     */
    public static final String PARM_OLD_IP_HOSTNAME = "oldiphostname";

    /**
     * Name of the method of discovery when sent as an event parm.
     */
    public static final String PARM_METHOD = "method";

    /**
     * The interface sent as a parm of an event.
     */
    public static final String PARM_INTERFACE = "interface";

    /**
     * The action sent as a parm of an event.
     */
    public static final String PARM_ACTION = "action";

    /**
     * The DPName sent as a parm of an event.
     */
    public static final String PARM_DPNAME = "dpName";

    /**
     * The old nodeid sent as a parm of the 'interfaceReparented' event.
     */
    public static final String PARM_OLD_NODEID = "oldNodeID";

    /**
     * The new nodeid sent as a parm of the 'interfaceReparented' event.
     */
    public static final String PARM_NEW_NODEID = "newNodeID";

    /**
     * The old ifIndex value sent as a parm of the 'interfaceIndexChanged' event.
     */
    public static final String PARM_OLD_IFINDEX = "oldIfIndex";

    /**
     * The new ifIndex value sent as a parm of the 'interfaceIndexChanged' event.
     */
    public static final String PARM_NEW_IFINDEX = "newIfIndex";

    /**
     * The nodeLabel from the node table when sent as an event parm.
     */
    public static final String PARM_NODE_LABEL = "nodelabel";

    /**
     * The nodeLabelSource from the node table when sent as an event parm.
     */
    public static final String PARM_NODE_LABEL_SOURCE = "nodelabelsource";

    /**
     * The oldNodeLabel sent as a parm of an event.
     */
    public static final String PARM_OLD_NODE_LABEL = "oldNodeLabel";

    /**
     * The oldNodeLabelSource sent as a parm of an event.
     */
    public static final String PARM_OLD_NODE_LABEL_SOURCE = "oldNodeLabelSource";

    /**
     * The newNodeLabel sent as a parm of an event.
     */
    public static final String PARM_NEW_NODE_LABEL = "newNodeLabel";

    /**
     * The newNodeLabelSource sent as a parm of an event.
     */
    public static final String PARM_NEW_NODE_LABEL_SOURCE = "newNodeLabelSource";

    /**
     * The nodeNetbiosName field from the node table when sent as an event parm.
     */
    public static final String PARM_NODE_NETBIOS_NAME = "nodenetbiosname";

    /**
     * The nodeDomainName field from the node table when sent as an event parm.
     */
    public static final String PARM_NODE_DOMAIN_NAME = "nodedomainname";

    /**
     * The operatingSystem field from the node table when sent as an event parm.
     */
    public static final String PARM_NODE_OPERATING_SYSTEM = "nodeoperatingsystem";

    /**
     * The old value of the primarySnmpInterface field of the ipInterface table
     * when sent as an event parm.
     */
    public static final String PARM_OLD_PRIMARY_SNMP_ADDRESS = "oldPrimarySnmpAddress";

    /**
     * The new value of the primarySnmpInterface field of the ipInterface table
     * when sent as an event parm.
     */
    public static final String PARM_NEW_PRIMARY_SNMP_ADDRESS = "newPrimarySnmpAddress";

    /**
     * The parameter name for the "SNMP security name string" when sent as an event parameter.
     */
    public static final String PARM_SNMP_SECURITY_NAME = "securityName";
    
    /**
     * The parameter name for the "SNMP security level string" when sent as an event parameter.
     */
    public static final String PARM_SNMP_SECURITY_LEVEL = "securityLevel";
    
    /**
     * The parameter name for the "SNMP auth passphrase string" when sent as an event parameter.
     */
    public static final String PARM_SNMP_AUTH_PASSPHRASE = "authPassphrase";
    
    /**
     * The parameter name for the "SNMP auth protocol string" when sent as an event parameter.
     */
    public static final String PARM_SNMP_AUTH_PROTOCOL = "authProtocol";
    
    /**
     * The parameter name for the "SNMP engine id string" when sent as an event parameter.
     */
    public static final String PARM_SNMP_ENGINE_ID = "engineId";
    
    /**
     * The parameter name for the "SNMP context engine id string" when sent as an event parameter.
     */
    public static final String PARM_SNMP_CONTEXT_ENGINE_ID = "contextEngineId";
    
    /**
     * The parameter name for the "SNMP enterprise id string" when sent as an event parameter.
     */
    public static final String PARM_SNMP_ENTERPRISE_ID = "enterpriseId";
    
    /**
     * The parameter name for the "SNMP context name string" when sent as an event parameter.
     */
    public static final String PARM_SNMP_CONTEXT_NAME = "contextName"; 
    
    /**
     * The parameter name for the "SNMP privacy passphrase string" when sent as an event parameter.
     */
    public static final String PARM_SNMP_PRIVACY_PASSPHRASE = "privPassphrase";
    
    /**
     * The parameter name for the "SNMP privacy protocol string" when sent as an event parameter.
     */
    public static final String PARM_SNMP_PRIVACY_PROTOCOL = "privProtocol";
    
    /**
     * The parameter name for the "SNMP max repetitions string" when sent as an event parameter.
     */
    public static final String PARM_SNMP_MAX_REPETITIONS = "maxRepetitions";
    
    /**
     * The parameter name for the "SNMP max request size string" when sent as an event parameter.
     */
    public static final String PARM_SNMP_MAX_REQUEST_SIZE = "maxRequestSize";
    
    /**
     * The parameter name for the "SNMP max vars per pdu string" when sent as an event parameter.
     */
    public static final String PARM_SNMP_MAX_VARS_PER_PDU = "maxVarsPerPdu";
    
    /**
     * The parameter name for the "SNMP proxy host string" when sent as an event parameter.
     */
    public static final String PARM_SNMP_PROXY_HOST= "proxyHost";
    
    /**
     * The first IP address in a range of IP addresses when sent as an event
     * parm.
     */
    public static final String PARM_FIRST_IP_ADDRESS = "firstIPAddress";

    /**
     * The last IP address in a range of IP addresses when sent as an event
     * parm.
     */
    public static final String PARM_LAST_IP_ADDRESS = "lastIPAddress";

    /**
     * The SNMP read community string when sent as an event parm.
     * @deprecated use {@link #PARM_SNMP_READ_COMMUNITY_STRING} instead
     */
    @Deprecated
    public static final String PARM_COMMUNITY_STRING = "communityString";
    
    /**
     * The SNMP read community string when sent as an event parm.
<<<<<<< HEAD
     */
    public static final String PARM_SNMP_READ_COMMUNITY_STRING = "readCommunityString";
    
    /**
     * The SNMP write community string when sent as an event parm.
     */
=======
     */
    public static final String PARM_SNMP_READ_COMMUNITY_STRING = "readCommunityString";
    
    /**
     * The SNMP write community string when sent as an event parm.
     */
>>>>>>> 4037b851
    public static final String PARM_SNMP_WRITE_COMMUNITY_STRING = "writeCommunityString";

    /**
     * Service monitor qualifier when sent as an event parm
     */
    public static final String PARM_QUALIFIER = "qualifier";

    /**
     * The URL to which information is to be sent, sent as a parm to the rtc
     * subscribe and unsubscribe events.
     */
    public static final String PARM_URL = "url";

    /**
     * The category for which information is to be sent, sent as a parm to the
     * RTC subscribe event
     */
    public static final String PARM_CAT_LABEL = "catlabel";

    /**
     * The username when sent as a parameter(like for the RTC subscribe)
     */
    public static final String PARM_USER = "user";

    /**
     * The passwd when sent as a parameter(like for the RTC subscribe)
     */
    public static final String PARM_PASSWD = "passwd";

    /**
     * The status of a service as returned from a service monitor
     */
    public static final String PARM_SERVICE_STATUS = "serviceStatus";

    /**
     * The external transaction number of an event to process.
     */
    public static final String PARM_TRANSACTION_NO = "txno";

    /**
     * The UEI of a source event to report to external xmlrpc server.
     */
    public static final String PARM_SOURCE_EVENT_UEI = "sourceUei";

    /**
     * The message to explain a source event.
     */
    public static final String PARM_SOURCE_EVENT_MESSAGE = "eventMessage";

    /**
     * The status to indicate which kind of external xmlrpc command to invoke.
     */
    public static final String PARM_SOURCE_EVENT_STATUS = "eventStatus";
    
    /**
     * Used for retaining the reason from a monitor determines SERVICE_UNAVAILABLE
     */
    public static final String PARM_LOSTSERVICE_REASON = "eventReason";
    
    /**
     * Used for setting the value for  PARM_LOSTSERVICE_REASON when the lost
     * service is due to a critical path outage
     */
    public static final String PARM_VALUE_PATHOUTAGE = "pathOutage";
    
    /**
     * Parms used for passive status events sent to the PassiveServiceKeeper
     */
    public static final String PARM_PASSIVE_NODE_LABEL = "passiveNodeLabel";
    /** Constant <code>PARM_PASSIVE_IPADDR="passiveIpAddr"</code> */
    public static final String PARM_PASSIVE_IPADDR = "passiveIpAddr";
    /** Constant <code>PARM_PASSIVE_SERVICE_NAME="passiveServiceName"</code> */
    public static final String PARM_PASSIVE_SERVICE_NAME = "passiveServiceName";
    /** Constant <code>PARM_PASSIVE_SERVICE_STATUS="passiveStatus"</code> */
    public static final String PARM_PASSIVE_SERVICE_STATUS = "passiveStatus";
    /** Constant <code>PARM_PASSIVE_REASON_CODE="passiveReasonCode"</code> */
    public static final String PARM_PASSIVE_REASON_CODE = "passiveReasonCode";

    /**
     * Parm used to importer event
     */
    public static final String PARM_FOREIGN_SOURCE = "foreignSource";
    /** Constant <code>PARM_FOREIGN_ID="foreignId"</code> */
    public static final String PARM_FOREIGN_ID = "foreignId";


    
    /**
     * Parms used for configureSnmp events
     */
    public static final String PARM_VERSION = "version";
    /** Constant <code>PARM_TIMEOUT="timeout"</code> */
    public static final String PARM_TIMEOUT = "timeout";
    /** Constant <code>PARM_RETRY_COUNT="retryCount"</code> */
    public static final String PARM_RETRY_COUNT = "retryCount";
    /** Constant <code>PARM_PORT="port"</code> */
    public static final String PARM_PORT = "port";

    /** Constant <code>PARM_LOCATION_MONITOR_ID="locationMonitorId"</code> */
    public static final String PARM_LOCATION_MONITOR_ID = "locationMonitorId";
    /** Constant <code>PARM_LOCATION="location"</code> */
    public static final String PARM_LOCATION = "location";
    
    /**
     * Parm use for promoteEnqueuedData event
     */
    public static final String PARM_FILES_TO_PROMOTE = "filesToPromote";
    
    /**
     * Parameter used in event SNMP poller definition
     */ 
    public static final String PARM_SNMP_INTERFACE_IFINDEX="snmpifindex";

    /** Constant <code>PARM_SNMP_INTERFACE_IP="ipaddr"</code> */
    public static final String PARM_SNMP_INTERFACE_IP="ipaddr"; 

    /** Constant <code>PARM_SNMP_INTERFACE_NAME="snmpifname"</code> */
    public static final String PARM_SNMP_INTERFACE_NAME="snmpifname";

    /** Constant <code>PARM_SNMP_INTERFACE_DESC="snmpifdescr"</code> */
    public static final String PARM_SNMP_INTERFACE_DESC="snmpifdescr";

    /** Constant <code>PARM_SNMP_INTERFACE_ALIAS="snmpifalias"</code> */
    public static final String PARM_SNMP_INTERFACE_ALIAS="snmpifalias";

    /** Constant <code>PARM_SNMP_INTERFACE_MASK="mask"</code> */
    public static final String PARM_SNMP_INTERFACE_MASK="mask";
    
    //
    // End event parms
    //

    /**
     * Status code used to indicate which external xmlrpc command to invoke to
     * report the occurrence of selected events.
     */
    public static final int XMLRPC_NOTIFY_RECEIVED = 0;

    /** Constant <code>XMLRPC_NOTIFY_SUCCESS=1</code> */
    public static final int XMLRPC_NOTIFY_SUCCESS = 1;

    /** Constant <code>XMLRPC_NOTIFY_FAILURE=2</code> */
    public static final int XMLRPC_NOTIFY_FAILURE = 2;

    /**
     * Enumerated value for the state(tticket and forward) when entry is active.
     */
    public static final int STATE_ON = 1;

    /**
     * Enumerated value for the state(tticket and forward) when entry is not
     * active.
     */
    static final int STATE_OFF = 0;

    /**
     * UEI used for requesting an acknowledgment of an OnmsAcknowledgeable.
     */
    public static final String ACKNOWLEDGE_EVENT_UEI = "uei.opennms.org/ackd/acknowledge";

    /**
     * UEI used for indicating an OnmsAcknowledgeable has been acknowledged.
     */
    public static final String EVENT_ACKNOWLEDGED_UEI = "uei.opennms.org/ackd/acknowledgment";

    /**
     * UEI used for indicating a change management event.
     */
    public static final String NODE_CONFIG_CHANGE_UEI = "uei.opennms.org/internal/translator/entityConfigChanged";

    /**
     * Used for indicating a reason message in an event or alarm.
     */
    public static final String PARM_REASON = "reason";
    
    /**
     * Used for indication the first endpoint to a map link.
     */
    public static final String PARM_ENDPOINT1 = "endPoint1";
    
    /**
     * Used for indication the second endpoint to a map link.
     */
    public static final String PARM_ENDPOINT2 = "endPoint2";

    //
    // for NCS service
    //
    public static final String COMPONENT_ADDED_UEI   = "uei.opennms.org/internal/ncs/componentAdded";
    public static final String COMPONENT_DELETED_UEI = "uei.opennms.org/internal/ncs/componentDeleted";
    public static final String COMPONENT_UPDATED_UEI = "uei.opennms.org/internal/ncs/componentUpdated";

    //
    // For Trapd
    //

    /** Constant <code>TYPE_STRING="string"</code> */
    public static final String TYPE_STRING = "string";

    /** Constant <code>TYPE_INT="int"</code> */
    public static final String TYPE_INT = "int";

    /** Constant <code>TYPE_SNMP_OCTET_STRING="OctetString"</code> */
    public static final String TYPE_SNMP_OCTET_STRING = "OctetString";

    /** Constant <code>TYPE_SNMP_INT32="Int32"</code> */
    public static final String TYPE_SNMP_INT32 = "Int32";

    /** Constant <code>TYPE_SNMP_NULL="Null"</code> */
    public static final String TYPE_SNMP_NULL = "Null";

    /** Constant <code>TYPE_SNMP_OBJECT_IDENTIFIER="ObjectIdentifier"</code> */
    public static final String TYPE_SNMP_OBJECT_IDENTIFIER = "ObjectIdentifier";

    /** Constant <code>TYPE_SNMP_IPADDRESS="IpAddress"</code> */
    public static final String TYPE_SNMP_IPADDRESS = "IpAddress";

    /** Constant <code>TYPE_SNMP_TIMETICKS="TimeTicks"</code> */
    public static final String TYPE_SNMP_TIMETICKS = "TimeTicks";

    /** Constant <code>TYPE_SNMP_COUNTER32="Counter32"</code> */
    public static final String TYPE_SNMP_COUNTER32 = "Counter32";

    /** Constant <code>TYPE_SNMP_GAUGE32="Gauge32"</code> */
    public static final String TYPE_SNMP_GAUGE32 = "Gauge32";

    /** Constant <code>TYPE_SNMP_OPAQUE="Opaque"</code> */
    public static final String TYPE_SNMP_OPAQUE = "Opaque";

    /** Constant <code>TYPE_SNMP_SEQUENCE="Sequence"</code> */
    public static final String TYPE_SNMP_SEQUENCE = "Sequence";

    /** Constant <code>TYPE_SNMP_COUNTER64="Counter64"</code> */
    public static final String TYPE_SNMP_COUNTER64 = "Counter64";

    /** Constant <code>XML_ENCODING_TEXT="text"</code> */
    public static final String XML_ENCODING_TEXT = "text";

    /** Constant <code>XML_ENCODING_BASE64="base64"</code> */
    public static final String XML_ENCODING_BASE64 = "base64";

    /** Constant <code>XML_ENCODING_MAC_ADDRESS="macAddress"</code> */
    public static final String XML_ENCODING_MAC_ADDRESS = "macAddress";

    /** Constant <code>OID_SNMP_IFINDEX</code> */
    public static final SnmpObjId OID_SNMP_IFINDEX = SnmpObjId.get(".1.3.6.1.2.1.2.2.1.1");

    public static final ThreadLocal<DateFormat> FORMATTER_FULL = new ThreadLocal<DateFormat>() {
        @Override
        protected synchronized DateFormat initialValue() {
            int timeFormat = DateFormat.FULL;
            // The DateFormat.FULL format for France/Germany do not include the seconds digit
            // which is necessary to have sub-minute resolution in event times. For these
            // locales, we'll fall back to using DateFormat.LONG.
            //
            // @see org.opennms.netmgt.DateFormatLocaleTest
            //
            if (Locale.getDefault().getLanguage().equals(Locale.FRANCE.getLanguage())) {
                timeFormat = DateFormat.LONG;
            } else if (Locale.getDefault().getLanguage().equals(Locale.GERMANY.getLanguage())) {
                timeFormat = DateFormat.LONG;
            }
            final DateFormat formatter = DateFormat.getDateTimeInstance(DateFormat.FULL, timeFormat);
            formatter.setLenient(true);
            return formatter;
        }
    };

    public static final ThreadLocal<DateFormat> FORMATTER_LONG = new ThreadLocal<DateFormat>() {
        @Override
        protected synchronized DateFormat initialValue() {
            final DateFormat formatter = DateFormat.getDateTimeInstance(DateFormat.FULL, DateFormat.LONG);
            formatter.setLenient(true);
            return formatter;
        }
    };
    
    public static final ThreadLocal<DateFormat> FORMATTER_FULL_GMT = new ThreadLocal<DateFormat>() {
        @Override
        protected synchronized DateFormat initialValue() {
            int timeFormat = DateFormat.FULL;
            // The DateFormat.FULL format for France/Germany do not include the seconds digit
            // which is necessary to have sub-minute resolution in event times. For these
            // locales, we'll fall back to using DateFormat.LONG.
            //
            // @see org.opennms.netmgt.DateFormatLocaleTest
            //
            if (Locale.getDefault().getLanguage().equals(Locale.FRANCE.getLanguage())) {
                timeFormat = DateFormat.LONG;
            } else if (Locale.getDefault().getLanguage().equals(Locale.GERMANY.getLanguage())) {
                timeFormat = DateFormat.LONG;
            }
            final DateFormat formatter = DateFormat.getDateTimeInstance(DateFormat.FULL, timeFormat);
            formatter.setLenient(true);
            formatter.setTimeZone(TimeZone.getTimeZone("GMT"));
            return formatter;
        }
    };

    public static final ThreadLocal<DateFormat> FORMATTER_LONG_GMT = new ThreadLocal<DateFormat>() {
        @Override
        protected synchronized DateFormat initialValue() {
            final DateFormat formatter = DateFormat.getDateTimeInstance(DateFormat.FULL, DateFormat.LONG);
            formatter.setLenient(true);
            formatter.setTimeZone(TimeZone.getTimeZone("GMT"));
            return formatter;
        }
    };

    public static final ThreadLocal<DateFormat> FORMATTER_CUSTOM = new ThreadLocal<DateFormat>() {
        @Override
        protected synchronized DateFormat initialValue() {
            final DateFormat formatter = new SimpleDateFormat("EEEEE, d MMMMM yyyy k:mm:ss 'o''clock' z");
            formatter.setLenient(true);
            return formatter;
        }
    };

    public static final ThreadLocal<DateFormat> FORMATTER_DEFAULT = new ThreadLocal<DateFormat>() {
        @Override
        protected synchronized DateFormat initialValue() {
            final DateFormat formatter = DateFormat.getDateTimeInstance();
            formatter.setLenient(true);
            return formatter;
        }
    };

    /**
     * An utility method to parse a string into a 'Date' instance. Note that the
     * string should be in the locale-specific DateFormat.LONG style for both
     * the date and time, althought DateFormat.FULL will be accepted as well.
     *
     * @see java.text.DateFormat
     * @param timeString a {@link java.lang.String} object.
     * @return a {@link java.util.Date} object.
     * @throws java.text.ParseException if any.
     */
    public static final Date parseToDate(final String timeString) throws ParseException {
        if (timeString == null) {
            throw new ParseException("time was null!", -1);
        }
        try {
            return FORMATTER_LONG.get().parse(timeString);
        } catch (final ParseException parseException) {
            try {
                return FORMATTER_CUSTOM.get().parse(timeString);
            } catch (final ParseException pe) {
                return FORMATTER_FULL.get().parse(timeString);
            }
        }
    }

    /**
     * A utility method to format a 'Date' into a string in the locale-specific
     * FULL DateFormat style for both the date and time.
     *
     * @see java.text.DateFormat
     * @param date a {@link java.util.Date} object.
     * @return a {@link java.lang.String} object.
     */
    public static final String formatToFullString(final Date date) {
    	return FORMATTER_FULL_GMT.get().format(date);
    }

    /**
     * A utility method to format a 'Date' into a string in the locale-specific
     * LONG DateFormat style for both the date and time.
     *
     * @see java.text.DateFormat
     * @param date a {@link java.util.Date} object.
     * @return a {@link java.lang.String} object.
     */
    public static final String formatToString(final Date date) {
    	return FORMATTER_LONG_GMT.get().format(date);
    }

    /**
     * A utility method to format a 'Date' into a string in the locale-specific
     * default DateFormat style for both the date and time. This is used by the
     * webui and a change here should get all time display in the webui changed.
     *
     * @see java.text.DateFormat
     * @deprecated This is no longer used by the UI. All WebUI-specific code
     *             should under the org.opennms.web packages.
     * @param date a {@link java.util.Date} object.
     * @return a {@link java.lang.String} object.
     */
    public static final String formatToUIString(final Date date) {
		return FORMATTER_DEFAULT.get().format(date);
    }

	/**
	 * Converts the value of a parm ('Value') of the instance to a string
	 *
	 * @param pvalue a {@link org.opennms.netmgt.xml.event.Value} object.
	 * @return a {@link java.lang.String} object.
	 */
	public static String getValueAsString(Value pvalue) {
		if (pvalue == null)
			return null;
		
		if (pvalue.getContent() == null)
			return null;

		String result = "";
		String encoding = pvalue.getEncoding();
		if (encoding.equals(EventConstants.XML_ENCODING_TEXT)) {
			result = pvalue.getContent();
		} else if (encoding.equals(EventConstants.XML_ENCODING_BASE64)) {
			byte[] bytes = Base64.decodeBase64(pvalue.getContent().toCharArray());
			result = "0x"+toHexString(bytes);
		} else if (encoding.equals(EventConstants.XML_ENCODING_MAC_ADDRESS)) {
			result = pvalue.getContent();
		} else {
			throw new IllegalStateException("Unknown encoding for parm value: " + encoding);
		}
		
		return result.trim();
	}
	
	public static String toHexString(byte[] data) {
		final StringBuffer b = new StringBuffer();
		for (int i = 0; i < data.length; ++i) {
			final int x = (int) data[i] & 0xff;
			if (x < 16) b.append("0");
			b.append(Integer.toString(x, 16).toLowerCase());
		}
		return b.toString();
	}

    //
    // For Trapd
    //

    /**
     * Converts the value of the instance to a string representation in the
     * correct encoding system.
     *
     * @param encoding a {@link java.lang.String} object.
     * @param value a {@link java.lang.Object} object.
     * @return a {@link java.lang.String} object.
     */
    public static String toString(String encoding, Object value) {
        if (encoding == null || value == null) {
            throw new IllegalArgumentException("Cannot take null parameters.");
        }

        String result = null;

        if (XML_ENCODING_TEXT.equals(encoding)) {
            if (value instanceof String)
                result = (String) value;
            else if (value instanceof Number)
                result = value.toString();
            else if (value instanceof SnmpValue)
                result = ((SnmpValue)value).toString();
        } else if (XML_ENCODING_BASE64.equals(encoding)) {
            if (value instanceof String)
                result = new String(Base64.encodeBase64(((String) value).getBytes()));
            else if (value instanceof Number) {
                
                byte[] ibuf = null;
                if (value instanceof BigInteger)
                    ibuf = ((BigInteger) value).toByteArray();
                else
                    ibuf = BigInteger.valueOf(((Number) value).longValue()).toByteArray();

                result = new String(Base64.encodeBase64(ibuf));
            }
            else if (value instanceof SnmpValue) {
                SnmpValue snmpValue = (SnmpValue)value;
                result = new String(Base64.encodeBase64(snmpValue.getBytes()));
            }
        } else if (XML_ENCODING_MAC_ADDRESS.equals(encoding)) {
            if (value instanceof SnmpValue) {
                SnmpValue snmpValue = (SnmpValue)value;
                StringBuffer macAddress = new StringBuffer();
                byte[] bytes = snmpValue.getBytes();
                for (int i = 0; i < bytes.length; i++) {
                    if (i > 0) macAddress.append(":");
                    macAddress.append(String.format("%02X", bytes[i]));
                }
                result = macAddress.toString();
            }
        }
        
        if (result == null)
            throw new IllegalArgumentException("unable to encode "+value+" of type "+value.getClass());

        return result;
    }

}<|MERGE_RESOLUTION|>--- conflicted
+++ resolved
@@ -917,21 +917,12 @@
     
     /**
      * The SNMP read community string when sent as an event parm.
-<<<<<<< HEAD
      */
     public static final String PARM_SNMP_READ_COMMUNITY_STRING = "readCommunityString";
     
     /**
      * The SNMP write community string when sent as an event parm.
      */
-=======
-     */
-    public static final String PARM_SNMP_READ_COMMUNITY_STRING = "readCommunityString";
-    
-    /**
-     * The SNMP write community string when sent as an event parm.
-     */
->>>>>>> 4037b851
     public static final String PARM_SNMP_WRITE_COMMUNITY_STRING = "writeCommunityString";
 
     /**
