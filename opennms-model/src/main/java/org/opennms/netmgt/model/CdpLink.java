/*******************************************************************************
 * This file is part of OpenNMS(R).
 *
 * Copyright (C) 2014 The OpenNMS Group, Inc.
 * OpenNMS(R) is Copyright (C) 1999-2014 The OpenNMS Group, Inc.
 *
 * OpenNMS(R) is a registered trademark of The OpenNMS Group, Inc.
 *
 * OpenNMS(R) is free software: you can redistribute it and/or modify
 * it under the terms of the GNU Affero General Public License as published
 * by the Free Software Foundation, either version 3 of the License,
 * or (at your option) any later version.
 *
 * OpenNMS(R) is distributed in the hope that it will be useful,
 * but WITHOUT ANY WARRANTY; without even the implied warranty of
 * MERCHANTABILITY or FITNESS FOR A PARTICULAR PURPOSE.  See the
 * GNU Affero General Public License for more details.
 *
 * You should have received a copy of the GNU Affero General Public License
 * along with OpenNMS(R).  If not, see:
 *      http://www.gnu.org/licenses/
 *
 * For more information contact:
 *     OpenNMS(R) Licensing <license@opennms.org>
 *     http://www.opennms.org/
 *     http://www.opennms.com/
 *******************************************************************************/

package org.opennms.netmgt.model;

import java.io.Serializable;
import java.util.Date;
import java.util.HashMap;
import java.util.Map;

import javax.persistence.Column;
import javax.persistence.Entity;
import javax.persistence.FetchType;
import javax.persistence.GeneratedValue;
import javax.persistence.Id;
import javax.persistence.JoinColumn;
import javax.persistence.ManyToOne;
import javax.persistence.SequenceGenerator;
import javax.persistence.Table;
import javax.persistence.Temporal;
import javax.persistence.TemporalType;

import org.apache.commons.lang.builder.ToStringBuilder;
import org.hibernate.annotations.Type;

@Entity
@Table(name="cdpLink")
public class CdpLink implements Serializable {

	/**
	 * 
	 */
	private static final long serialVersionUID = 3428640531131834328L;

	/**
	 * 
	 */

	/*
    CiscoNetworkProtocol ::= TEXTUAL-CONVENTION
                STATUS          current
                DESCRIPTION
                    "Represents the different types of network layer protocols."
                SYNTAX          INTEGER  {
                                    ip(1),
                                    decnet(2),
                                    pup(3),
                                    chaos(4),
                                    xns(5),
                                    x121(6),
                                    appletalk(7),
                                    clns(8),
                                    lat(9),
                                    vines(10),
                                    cons(11),
                                    apollo(12),
                                    stun(13),
                                    novell(14),
                                    qllc(15),
                                    snapshot(16),
                                    atmIlmi(17),
                                    bstun(18),
                                    x25pvc(19),
                                    ipv6(20),
                                    cdm(21),
                                    nbf(22),
                                    bpxIgx(23),
                                    clnsPfx(24),
                                    http(25),
                                    unknown(65535)
                                } */
	public enum CiscoNetworkProtocolType{
		ip(1),
        decnet(2),
        pup(3),
        chaos(4),
        xns(5),
        x121(6),
        appletalk(7),
        clns(8),
        lat(9),
        vines(10),
        cons(11),
        apollo(12),
        stun(13),
        novell(14),
        qllc(15),
        snapshot(16),
        atmIlmi(17),
        bstun(18),
        x25pvc(19),
        ipv6(20),
        cdm(21),
        nbf(22),
        bpxIgx(23),
        clnsPfx(24),
        http(25),
        unknown(65535);
		private int m_type;
  
		CiscoNetworkProtocolType(Integer chassisIdsubtype) {
	    	m_type = chassisIdsubtype;
	    }

	    protected static final Map<Integer, String> s_typeMap = new HashMap<Integer, String>();

	    static {
	    	s_typeMap.put(1,"ip");
	    	s_typeMap.put(2,"decnet");
	    	s_typeMap.put(3,"pup");
	    	s_typeMap.put(4,"chaos");
	    	s_typeMap.put(5,"xns");
	    	s_typeMap.put(6,"x121");
	    	s_typeMap.put(7,"appletalk");
	    	s_typeMap.put(8,"clns");
	    	s_typeMap.put(9,"lat");
	    	s_typeMap.put(10,"vines");
	    	s_typeMap.put(11,"cons");
	    	s_typeMap.put(12,"apollo");
	    	s_typeMap.put(13,"stun");
	    	s_typeMap.put(14,"novell");
	    	s_typeMap.put(15,"qllc");
	    	s_typeMap.put(16,"snapshot");
	    	s_typeMap.put(17,"atmIlmi");
	    	s_typeMap.put(18,"bstun");
	    	s_typeMap.put(19,"x25pvc");
	    	s_typeMap.put(20,"ipv6");
	    	s_typeMap.put(21,"cdm");
	    	s_typeMap.put(22,"nbf");
	    	s_typeMap.put(23,"bpxIgx");
	    	s_typeMap.put(24,"clnsPfx");
	    	s_typeMap.put(25,"http");
	    	s_typeMap.put(65535,"unknown");        }

	    /**
	     * <p>ElementIdentifierTypeString</p>
	     *
	     * @return a {@link java.lang.String} object.
	     */
	    /**
	     */
	    public static String getTypeString(Integer code) {
	        if (s_typeMap.containsKey(code))
	                return s_typeMap.get( code);
	        return null;
	    }

        public static CiscoNetworkProtocolType get(Integer code) {
            if (code == null)
                throw new IllegalArgumentException("Cannot create CiscoNetworkProtocolType from null code");
            switch (code) {
            case 1:       return ip;
            case 2:       return decnet;
            case 3:       return pup;
            case 4:       return chaos;
            case 5:       return xns;
            case 6:       return x121;
            case 7:       return appletalk;
            case 8:       return clns;
            case 9:       return lat;
            case 10:      return vines;
            case 11:      return cons;
            case 12:      return apollo;
            case 13:      return stun;
            case 14:      return novell;
            case 15:      return qllc;
            case 16:      return snapshot;
            case 17:      return atmIlmi;
            case 18:      return bstun;
            case 19:      return x25pvc;
            case 20:      return ipv6;
            case 21:      return cdm;
            case 22:      return nbf;
            case 23:      return bpxIgx;
            case 24:      return clnsPfx;
            case 25:      return http;
            case 65535:   return unknown;            default:
                throw new IllegalArgumentException("Cannot create CiscoNetworkProtocolType from code "+code);
            }
        }
        
        public Integer getValue() {
        	return m_type;
        }
        
    }

    private Integer m_id;	
    private OnmsNode m_node;
	
    private Integer m_cdpCacheIfIndex;
    private Integer m_cdpCacheDeviceIndex;
    private String m_cdpInterfaceName;
    
    private CiscoNetworkProtocolType m_cdpCacheAddressType;
    private String m_cdpCacheAddress;
    private String m_cdpCacheVersion;
    private String m_cdpCacheDeviceId;
    private String m_cdpCacheDevicePort;
    private String m_cdpCacheDevicePlatform;
    private Date m_cdpLinkCreateTime = new Date();
    private Date m_cdpLinkLastPollTime;
	
	public CdpLink() {
	}

    @Id
    @Column(nullable = false)
    @SequenceGenerator(name = "opennmsSequence", sequenceName = "opennmsNxtId")
    @GeneratedValue(generator = "opennmsSequence")
    public Integer getId() {
        return m_id;
    }


    public void setId(Integer id) {
        m_id = id;
    }


    @ManyToOne(fetch = FetchType.LAZY)
    @JoinColumn(name = "nodeId")
    public OnmsNode getNode() {
        return m_node;
    }


    public void setNode(OnmsNode node) {
        m_node = node;
    }

    @Column(name="cdpCacheIfIndex", nullable = false)
    public Integer getCdpCacheIfIndex() {
        return m_cdpCacheIfIndex;
    }

    public void setCdpCacheIfIndex(Integer cdpCacheIfIndex) {
        m_cdpCacheIfIndex = cdpCacheIfIndex;
    }
    
    @Column(name="cdpCacheDeviceIndex", nullable = false)
    public Integer getCdpCacheDeviceIndex() {
        return m_cdpCacheDeviceIndex;
    }

    public void setCdpCacheDeviceIndex(Integer cdpCacheDeviceIndex) {
        m_cdpCacheDeviceIndex = cdpCacheDeviceIndex;
    }

    @Column(name="cdpInterfaceName" , length=96, nullable = true)
    public String getCdpInterfaceName() {
        return m_cdpInterfaceName;
    }

    public void setCdpInterfaceName(String cdpInterfaceName) {
        m_cdpInterfaceName = cdpInterfaceName;
    }

    @Column(name="cdpCacheAddressType", nullable = false)
    @Type(type="org.opennms.netmgt.model.CiscoNetworkProtocolTypeUserType")
    public CiscoNetworkProtocolType getCdpCacheAddressType() {
        return m_cdpCacheAddressType;
    }

    public void setCdpCacheAddressType(
            CiscoNetworkProtocolType cdpCacheAddressType) {
        m_cdpCacheAddressType = cdpCacheAddressType;
    }

    @Column(name="cdpCacheAddress" , length=64, nullable = false)
    public String getCdpCacheAddress() {
        return m_cdpCacheAddress;
    }

    public void setCdpCacheAddress(String cdpCacheAddress) {
        m_cdpCacheAddress = cdpCacheAddress;
    }

    @Column(name="cdpCacheVersion" , length=256, nullable = false)
    public String getCdpCacheVersion() {
	return m_cdpCacheVersion;
    }

    public void setCdpCacheVersion(String cdpCacheVersion) {
        m_cdpCacheVersion = cdpCacheVersion;
    }

    @Column(name="cdpCacheDeviceId" , length=64, nullable = false)
    public String getCdpCacheDeviceId() {
        return m_cdpCacheDeviceId;
    }

    public void setCdpCacheDeviceId(String cdpCacheDeviceId) {
        m_cdpCacheDeviceId = cdpCacheDeviceId;
    }

    @Column(name="cdpCacheDevicePort" , length=96, nullable = false)
    public String getCdpCacheDevicePort() {
        return m_cdpCacheDevicePort;
    }

    public void setCdpCacheDevicePort(String cdpCacheDevicePort) {
        m_cdpCacheDevicePort = cdpCacheDevicePort;
    }

    @Column(name="cdpCacheDevicePlatform" , length=96, nullable = false)
    public String getCdpCacheDevicePlatform() {
	return m_cdpCacheDevicePlatform;
    }

    public void setCdpCacheDevicePlatform(String cdpCacheDevicePlatform) {
	m_cdpCacheDevicePlatform = cdpCacheDevicePlatform;
    }
	
    @Temporal(TemporalType.TIMESTAMP)
    @Column(name="cdpLinkCreateTime", nullable=false)
    public Date getCdpLinkCreateTime() {
        return m_cdpLinkCreateTime;
    }

    public void setCdpLinkCreateTime(Date cdpLinkCreateTime) {
        m_cdpLinkCreateTime = cdpLinkCreateTime;
    }

    @Temporal(TemporalType.TIMESTAMP)
    @Column(name="cdpLinkLastPollTime", nullable=false)
    public Date getCdpLinkLastPollTime() {
        return m_cdpLinkLastPollTime;
    }

    public void setCdpLinkLastPollTime(Date cdpLinkLastPollTime) {
	m_cdpLinkLastPollTime = cdpLinkLastPollTime;
    }

    public void merge(CdpLink link) {
        if (link == null) return;
        setCdpInterfaceName(link.getCdpInterfaceName());
        setCdpCacheAddressType(link.getCdpCacheAddressType());
        setCdpCacheAddress(link.getCdpCacheAddress());
        setCdpCacheVersion(link.getCdpCacheVersion());
        setCdpCacheDeviceId(link.getCdpCacheDeviceId());
        setCdpCacheDevicePort(link.getCdpCacheDevicePort());
        setCdpCacheDevicePlatform(link.getCdpCacheDevicePlatform());
        setCdpLinkLastPollTime(link.getCdpLinkCreateTime());
    }
	
    /**
     * <p>toString</p>
     *
     * @return a {@link java.lang.String} object.
     */
    public String toString() {
    	Integer nodeid = null;
    	if (m_node != null)
    		nodeid = m_node.getId();
    	String cdpCacheAddressTypeString = null;
    	if (m_cdpCacheAddressType != null)
    		cdpCacheAddressTypeString = 
    		CiscoNetworkProtocolType.getTypeString(m_cdpCacheAddressType.getValue()); 
        return new ToStringBuilder(this)
        .append("NodeId", nodeid)
        .append("cdpCacheIfIndex", m_cdpCacheIfIndex)
        .append("cdpCacheDeviceIndex", m_cdpCacheDeviceIndex)
        .append("cdpInterfaceName", m_cdpInterfaceName)
<<<<<<< HEAD
        .append("cdpCacheAddressType", m_cdpCacheAddressType != null ? CiscoNetworkProtocolType.getTypeString(m_cdpCacheAddressType.getValue()) : m_cdpCacheAddressType)
=======
        .append("cdpCacheAddressType", cdpCacheAddressTypeString)
>>>>>>> 290ac32e
        .append("cdpCacheAddress", m_cdpCacheAddress)
        .append("cdpCacheVersion", m_cdpCacheVersion)
        .append("cdpCachedeviceId", m_cdpCacheDeviceId)
        .append("cdpCachedevicePort", m_cdpCacheDevicePort)
        .append("cdpCachedevicePlatform", m_cdpCacheDevicePlatform)
        .append("createTime", m_cdpLinkCreateTime)
        .append("lastPollTime", m_cdpLinkLastPollTime)
        .toString();
	}


}<|MERGE_RESOLUTION|>--- conflicted
+++ resolved
@@ -387,11 +387,7 @@
         .append("cdpCacheIfIndex", m_cdpCacheIfIndex)
         .append("cdpCacheDeviceIndex", m_cdpCacheDeviceIndex)
         .append("cdpInterfaceName", m_cdpInterfaceName)
-<<<<<<< HEAD
-        .append("cdpCacheAddressType", m_cdpCacheAddressType != null ? CiscoNetworkProtocolType.getTypeString(m_cdpCacheAddressType.getValue()) : m_cdpCacheAddressType)
-=======
         .append("cdpCacheAddressType", cdpCacheAddressTypeString)
->>>>>>> 290ac32e
         .append("cdpCacheAddress", m_cdpCacheAddress)
         .append("cdpCacheVersion", m_cdpCacheVersion)
         .append("cdpCachedeviceId", m_cdpCacheDeviceId)
