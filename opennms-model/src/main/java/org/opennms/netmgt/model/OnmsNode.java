/*******************************************************************************
 * This file is part of OpenNMS(R).
 *
 * Copyright (C) 2006-2014 The OpenNMS Group, Inc.
 * OpenNMS(R) is Copyright (C) 1999-2014 The OpenNMS Group, Inc.
 *
 * OpenNMS(R) is a registered trademark of The OpenNMS Group, Inc.
 *
 * OpenNMS(R) is free software: you can redistribute it and/or modify
 * it under the terms of the GNU Affero General Public License as published
 * by the Free Software Foundation, either version 3 of the License,
 * or (at your option) any later version.
 *
 * OpenNMS(R) is distributed in the hope that it will be useful,
 * but WITHOUT ANY WARRANTY; without even the implied warranty of
 * MERCHANTABILITY or FITNESS FOR A PARTICULAR PURPOSE.  See the
 * GNU Affero General Public License for more details.
 *
 * You should have received a copy of the GNU Affero General Public License
 * along with OpenNMS(R).  If not, see:
 *      http://www.gnu.org/licenses/
 *
 * For more information contact:
 *     OpenNMS(R) Licensing <license@opennms.org>
 *     http://www.opennms.org/
 *     http://www.opennms.com/
 *******************************************************************************/

package org.opennms.netmgt.model;

import java.io.Serializable;
import java.net.InetAddress;
import java.util.ArrayList;
import java.util.Collections;
import java.util.Comparator;
import java.util.Date;
import java.util.HashMap;
import java.util.Iterator;
import java.util.LinkedHashSet;
import java.util.List;
import java.util.Map;
import java.util.Set;

import javax.persistence.AttributeOverride;
import javax.persistence.AttributeOverrides;
import javax.persistence.CascadeType;
import javax.persistence.Column;
import javax.persistence.Embedded;
import javax.persistence.Entity;
import javax.persistence.FetchType;
import javax.persistence.GeneratedValue;
import javax.persistence.Id;
import javax.persistence.JoinColumn;
import javax.persistence.JoinTable;
import javax.persistence.ManyToMany;
import javax.persistence.ManyToOne;
import javax.persistence.OneToMany;
import javax.persistence.OneToOne;
import javax.persistence.SecondaryTable;
import javax.persistence.SequenceGenerator;
import javax.persistence.Table;
import javax.persistence.Temporal;
import javax.persistence.TemporalType;
import javax.persistence.Transient;
import javax.xml.bind.annotation.XmlAccessType;
import javax.xml.bind.annotation.XmlAccessorType;
import javax.xml.bind.annotation.XmlAttribute;
import javax.xml.bind.annotation.XmlElement;
import javax.xml.bind.annotation.XmlEnum;
import javax.xml.bind.annotation.XmlEnumValue;
import javax.xml.bind.annotation.XmlID;
import javax.xml.bind.annotation.XmlRootElement;
import javax.xml.bind.annotation.XmlTransient;

import org.codehaus.jackson.annotate.JsonIgnore;
import org.codehaus.jackson.annotate.JsonIgnoreProperties;
import org.codehaus.jackson.annotate.JsonValue;
import org.hibernate.annotations.Filter;
import org.hibernate.annotations.Type;
import org.opennms.core.utils.InetAddressUtils;
import org.opennms.netmgt.events.api.EventConstants;
import org.opennms.netmgt.events.api.EventForwarder;
import org.opennms.netmgt.model.events.AddEventVisitor;
import org.opennms.netmgt.model.events.DeleteEventVisitor;
import org.opennms.netmgt.model.events.EventBuilder;
import org.slf4j.Logger;
import org.slf4j.LoggerFactory;
import org.springframework.core.style.ToStringCreator;


/**
 * Contains information on nodes discovered and potentially managed by OpenNMS.
 * sys* properties map to SNMP MIB 2 system table information.
 *
 * @hibernate.class table="node"
 */
@XmlRootElement(name="node")
@Entity()
@Table(name="node")
@SecondaryTable(name="pathOutage")
@XmlAccessorType(XmlAccessType.NONE)
@Filter(name=FilterManager.AUTH_FILTER_NAME, condition="exists (select distinct x.nodeid from node x join category_node cn on x.nodeid = cn.nodeid join category_group cg on cn.categoryId = cg.categoryId where x.nodeid = nodeid and cg.groupId in (:userGroups))")
@JsonIgnoreProperties({"hibernateLazyInitializer", "handler"})
public class OnmsNode extends OnmsEntity implements Serializable, Comparable<OnmsNode> {
    private static final long serialVersionUID = 5326410037533354861L;
    private static final Logger LOG = LoggerFactory.getLogger(OnmsNode.class);

    /** identifier field */
    private Integer m_id;

    /** persistent field */
    private Date m_createTime = new Date();

    /** nullable persistent field */
    private OnmsNode m_parent;

    /** nullable persistent field */
    private NodeType m_type;

    /** nullable persistent field */
    private String m_sysObjectId;

    /** nullable persistent field */
    private String m_sysName;

    /** nullable persistent field */
    private String m_sysDescription;

    /** nullable persistent field */
    private String m_sysLocation;

    /** nullable persistent field */
    private String m_sysContact;

    /** nullable persistent field */
    private String m_label;

    @Transient
    @XmlTransient
    @JsonIgnore
    private String m_oldLabel;

    /** nullable persistent field */
    private NodeLabelSource m_labelSource;

    @Transient
    @XmlTransient
    @JsonIgnore
    private NodeLabelSource m_oldLabelSource;

    /** nullable persistent field */
    private String m_netBiosName;

    /** nullable persistent field */
    private String m_netBiosDomain;

    /** nullable persistent field */
    private String m_operatingSystem;

    /** nullable persistent field */
    private Date m_lastCapsdPoll;

    private String m_foreignSource;

    private String m_foreignId;

    /**
     * TODO: Make this a persistent foreign key reference to the monitoringLocations table
     */
    private String m_location = "localhost";

    /** persistent field */
    private OnmsAssetRecord m_assetRecord;

    /** persistent field */
    private LldpElement m_lldpElement;

    /** persistent field */
    private OspfElement m_ospfElement;

    /** persistent field */
    private IsIsElement m_isisElement;

    /** persistent field */
    private CdpElement m_cdpElement;

    /** persistent field */
    private Set<OnmsIpInterface> m_ipInterfaces = new LinkedHashSet<OnmsIpInterface>();

    /** persistent field */
    private Set<OnmsSnmpInterface> m_snmpInterfaces = new LinkedHashSet<OnmsSnmpInterface>();

    /** persistent field */
    private Set<LldpLink> m_lldpLinks = new LinkedHashSet<>();

    private Set<OnmsCategory> m_categories = new LinkedHashSet<>();

    private Set<String> m_requisitionedCategories = new LinkedHashSet<>();

    private PathElement m_pathElement;

    /**
     * <p>Constructor for OnmsNode.</p>
     */
    public OnmsNode() {
        this(null);
    }

    /**
     * <p>Constructor for OnmsNode.</p>
     *
     * @param label The node label
     */
<<<<<<< HEAD
    public OnmsNode(final String label) {
        // Set the label
        setLabel(label);
        // Create an asset record for the node
        m_assetRecord = new OnmsAssetRecord();
        m_assetRecord.setNode(this);
=======
    public OnmsNode(final OnmsDistPoller distPoller) {
        m_distPoller = distPoller;
>>>>>>> 223407a9
    }

    /**
     * Unique identifier for node.
     *
     * @return a {@link java.lang.Integer} object.
     */
    @Id
    @Column(name="nodeId", nullable=false)
    @SequenceGenerator(name="nodeSequence", sequenceName="nodeNxtId")
    @GeneratedValue(generator="nodeSequence")
    @XmlTransient
    @JsonIgnore
    public Integer getId() {
        return m_id;
    }

    /**
     * <p>getNodeId</p>
     *
     * @return a {@link java.lang.String} object.
     */
    @XmlID
    @XmlAttribute(name="id", required=true)
    @Transient
    public String getNodeId() {
        if (getId() != null) {
            return getId().toString();
        }
        return null;
    }

    /**
     * <p>setId</p>
     *
     * @param nodeid a {@link java.lang.Integer} object.
     */
    public void setId(Integer nodeid) {
        m_id = nodeid;
    }

    /**
     * <p>setNodeId</p>
     *
     * @param nodeid a {@link java.lang.String} object.
     */
    public void setNodeId(String nodeid) {
        setId(Integer.valueOf(nodeid));
    }

    /**
     * Time node was added to the database.
     *
     * @hibernate.property column="nodecreatetime" length="8" not-null="true"
     * @return a {@link java.util.Date} object.
     */
    @XmlElement(name="createTime")
    @Temporal(TemporalType.TIMESTAMP)
    @Column(name="nodeCreateTime", nullable=false)
    public Date getCreateTime() {
        return m_createTime;
    }

    /**
     * <p>setCreateTime</p>
     *
     * @param nodecreatetime a {@link java.util.Date} object.
     */
    public void setCreateTime(Date nodecreatetime) {
        m_createTime = nodecreatetime;
    }

    /**
     * In the case that the node is virtual or an independent device in a chassis
     * that should be reflected as a subcomponent or "child", this field reflects
     * the nodeID of the chassis/physical node/"parent" device.
     *
     * @return a {@link org.opennms.netmgt.model.OnmsNode} object.
     */
    @XmlTransient
    @JsonIgnore
    @ManyToOne(fetch=FetchType.LAZY)
    @JoinColumn(name="nodeParentID")
    public OnmsNode getParent() {
        return m_parent;
    }

    /**
     * <p>setParent</p>
     *
     * @param parent a {@link org.opennms.netmgt.model.OnmsNode} object.
     */
    public void setParent(OnmsNode parent) {
        m_parent = parent;
    }

    @XmlEnum
    public enum NodeType {
        /**
         * The character returned if the node is active
         */
        @XmlEnumValue("A")
        ACTIVE('A'),

        /**
         * The character returned if the node is deleted
         */
        @XmlEnumValue("D")
        DELETED('D'),

        /**
         * The character returned if the node type is unset/unknown.
         */
        @XmlEnumValue(" ")
        UNKNOWN(' ');

        private final char value;

        NodeType(char c) {
            value = c;
        }

        @JsonValue
        public char value() {
            return value;
        }

        @Override
        public String toString() {
            return String.valueOf(value);
        }
    }

    /**
     * Flag indicating status of node
     * - 'A' - active
     * - 'D' - deleted
     *
     * TODO: Eventually this will be deprecated and deleted nodes will actually be deleted.
     *
     * @return a {@link java.lang.String} object.
     */
    @XmlAttribute(name="type")
    @Column(name="nodeType", length=1)
    @Type(type="org.opennms.netmgt.model.NodeTypeUserType")
    //@XmlJavaTypeAdapter(NodeTypeXmlAdapter.class)
    public NodeType getType() {
        return m_type;
    }

    /**
     * <p>setType</p>
     *
     * @param nodetype a {@link java.lang.String} object.
     */
    public void setType(NodeType nodetype) {
        m_type = nodetype;
    }

    /**
     * SNMP MIB-2 system.sysObjectID.0
     *
     * @return a {@link java.lang.String} object.
     */
    @XmlElement(name="sysObjectId")
    @Column(name="nodeSysOID", length=256)
    public String getSysObjectId() {
        return m_sysObjectId;
    }

    /**
     * <p>setSysObjectId</p>
     *
     * @param nodesysoid a {@link java.lang.String} object.
     */
    public void setSysObjectId(String nodesysoid) {
        m_sysObjectId = nodesysoid;
    }

    /**
     * SNMP MIB-2 system.sysName.0
     *
     * @return a {@link java.lang.String} object.
     */
    @XmlElement(name="sysName")
    @Column(name="nodeSysName", length=256)
    public String getSysName() {
        return m_sysName;
    }

    /**
     * <p>setSysName</p>
     *
     * @param nodesysname a {@link java.lang.String} object.
     */
    public void setSysName(String nodesysname) {
        m_sysName = nodesysname;
    }

    /**
     * SNMP MIB-2 system.sysDescr.0
     *
     * @return a {@link java.lang.String} object.
     */
    @XmlElement(name="sysDescription")
    @Column(name="nodeSysDescription", length=256)
    public String getSysDescription() {
        return m_sysDescription;
    }

    /**
     * <p>setSysDescription</p>
     *
     * @param nodesysdescription a {@link java.lang.String} object.
     */
    public void setSysDescription(String nodesysdescription) {
        m_sysDescription = nodesysdescription;
    }

    /**
     * SNMP MIB-2 system.sysLocation.0
     *
     * @return a {@link java.lang.String} object.
     */
    @XmlElement(name="sysLocation")
    @Column(name="nodeSysLocation", length=256)
    public String getSysLocation() {
        return m_sysLocation;
    }

    /**
     * <p>setSysLocation</p>
     *
     * @param nodesyslocation a {@link java.lang.String} object.
     */
    public void setSysLocation(String nodesyslocation) {
        m_sysLocation = nodesyslocation;
    }

    /**
     * SNMP MIB-2 system.sysContact.0
     *
     * @return a {@link java.lang.String} object.
     */
    @XmlElement(name="sysContact")
    @Column(name="nodeSysContact", length=256)
    public String getSysContact() {
        return m_sysContact;
    }

    /**
     * <p>setSysContact</p>
     *
     * @param nodesyscontact a {@link java.lang.String} object.
     */
    public void setSysContact(String nodesyscontact) {
        m_sysContact = nodesyscontact;
    }

    /**
     * User-friendly name associated with the node.
     *
     * @return a {@link java.lang.String} object.
     */
    @XmlAttribute(name="label")
    @Column(name="nodeLabel", length=256, nullable=false)
    public String getLabel() {
        return m_label;
    }

    /**
     * <p>setLabel</p>
     *
     * @param nodelabel a {@link java.lang.String} object.
     */
    public void setLabel(final String nodelabel) {
        if (m_label != null && m_oldLabel == null && !m_label.equals(nodelabel)) {
            // LOG.debug("setLabel(): old label = {}, new label = {}", m_label, nodelabel);
            m_oldLabel = m_label;
        }
        m_label = nodelabel;
    }

    @XmlEnum
    public enum NodeLabelSource {
        /**
         * Label source set by user
         */
        @XmlEnumValue("U")
        USER('U'),

        /**
         * Label source set by netbios
         */
        @XmlEnumValue("N")
        NETBIOS('N'),

        /**
         * Label source set by hostname
         */
        @XmlEnumValue("H")
        HOSTNAME('H'),

        /**
         * Label source set by SNMP sysname
         */
        @XmlEnumValue("S")
        SYSNAME('S'),

        /**
         * Label source set by IP Address
         */
        @XmlEnumValue("A")
        ADDRESS('A'),

        /**
         * Label source unset/unknown
         */
        @XmlEnumValue(" ")
        UNKNOWN(' ');

        private final char value;

        NodeLabelSource(char c) {
            value = c;
        }

        @JsonValue
        public char value() {
            return value;
        }

        @Override
        public String toString() {
            return String.valueOf(value);
        }
    }

    /**
     * Flag indicating source of nodeLabel
     * - 'U' = user defined
     * - 'H' = IP hostname
     * - 'S' = sysName
     * - 'A' = IP address
     *
     * TODO: change this to an enum
     *
     * @return a {@link java.lang.String} object.
     */
    @XmlElement(name="labelSource")
    @Column(name="nodeLabelSource", length=1)
    @Type(type="org.opennms.netmgt.model.NodeLabelSourceUserType")
    //@XmlJavaTypeAdapter(NodeLabelSourceXmlAdapter.class)
    public NodeLabelSource getLabelSource() {
        return m_labelSource;
    }

    /**
     * <p>setLabelSource</p>
     *
     * @param nodelabelsource a {@link java.lang.String} object.
     */
    public void setLabelSource(final NodeLabelSource nodelabelsource) {
        if (m_labelSource != nodelabelsource && m_labelSource != null && m_oldLabelSource == null) {
            // LOG.debug("setLabelSource(): old source = {}, new source = {}", m_labelSource, nodelabelsource);
            m_oldLabelSource = m_labelSource;
        }
        m_labelSource = nodelabelsource;
    }

    /**
     * NetBIOS workstation name associated with the node.
     *
     * @return a {@link java.lang.String} object.
     */
    @XmlElement(name="netBIOSName")
    @Column(name="nodeNetBIOSName", length=16)
    public String getNetBiosName() {
        return m_netBiosName;
    }

    /**
     * <p>setNetBiosName</p>
     *
     * @param nodenetbiosname a {@link java.lang.String} object.
     */
    public void setNetBiosName(String nodenetbiosname) {
        m_netBiosName = nodenetbiosname;
    }

    /**
     * NetBIOS domain name associated with the node.
     *
     * @return a {@link java.lang.String} object.
     */
    @XmlElement(name="netBIOSDomainName")
    @Column(name="nodeDomainName", length=16)
    public String getNetBiosDomain() {
        return m_netBiosDomain;
    }

    /**
     * <p>setNetBiosDomain</p>
     *
     * @param nodedomainname a {@link java.lang.String} object.
     */
    public void setNetBiosDomain(String nodedomainname) {
        m_netBiosDomain = nodedomainname;
    }

    /**
     * Operating system running on the node.
     *
     * @return a {@link java.lang.String} object.
     */
    @XmlElement(name="operatingSystem")
    @Column(name="operatingSystem", length=64)
    public String getOperatingSystem() {
        return m_operatingSystem;
    }

    /**
     * <p>setOperatingSystem</p>
     *
     * @param operatingsystem a {@link java.lang.String} object.
     */
    public void setOperatingSystem(String operatingsystem) {
        m_operatingSystem = operatingsystem;
    }

    /**
     * Date and time of last Capsd scan.
     *
     * @return a {@link java.util.Date} object.
     */
    @XmlElement(name="lastCapsdPoll")
    @Temporal(TemporalType.TIMESTAMP)
    @Column(name="lastCapsdPoll")
    public Date getLastCapsdPoll() {
        return m_lastCapsdPoll;
    }

    /**
     * <p>setLastCapsdPoll</p>
     *
     * @param lastcapsdpoll a {@link java.util.Date} object.
     */
    public void setLastCapsdPoll(Date lastcapsdpoll) {
        m_lastCapsdPoll = lastcapsdpoll;
    }

    /**
     * <p>getForeignId</p>
     *
     * @return a {@link java.lang.String} object.
     */
    @XmlAttribute(name="foreignId")
    @Column(name="foreignId")
    public String getForeignId() {
        return m_foreignId;
    }

    /**
     * <p>setForeignId</p>
     *
     * @param foreignId a {@link java.lang.String} object.
     */
    public void setForeignId(String foreignId) {
        m_foreignId = foreignId;
    }

    /**
     * <p>getForeignSource</p>
     *
     * @return a {@link java.lang.String} object.
     */
    @XmlAttribute(name="foreignSource")
    @Column(name="foreignSource")
    public String getForeignSource() {
        return m_foreignSource;
    }

    /**
     * <p>setForeignSource</p>
     *
     * @param foreignSource a {@link java.lang.String} object.
     */
    public void setForeignSource(String foreignSource) {
        m_foreignSource = foreignSource;
    }

    /**
     * Monitoring location that this node is located in.
     */
    @XmlTransient
    @JsonIgnore
    @Transient
    public String getLocation() {
        return m_location;
    }

    /**
     * Set the monitoring location that this node is located in.
     */
    public void setLocation(String location) {
        m_location = location;
    }

    /**
     * The assert record associated with this node
     *
     * @return a {@link org.opennms.netmgt.model.OnmsAssetRecord} object.
     */
    @OneToOne(mappedBy="node", cascade = CascadeType.ALL, fetch=FetchType.LAZY)
    @XmlElement(name="assetRecord")
    public OnmsAssetRecord getAssetRecord() {
        if (m_assetRecord == null) {
            m_assetRecord = new OnmsAssetRecord();
            m_assetRecord.setNode(this);
        }
        return m_assetRecord;
    }

    /**
     * <p>setAssetRecord</p>
     *
     * @param asset a {@link org.opennms.netmgt.model.OnmsAssetRecord} object.
     */
    public void setAssetRecord(OnmsAssetRecord asset) {
        m_assetRecord = asset;
    }

    /**
     * The lldp element associated with this node
     *
     * @return a {@link org.opennms.netmgt.model.LldpElement} object.
     */
    @OneToOne(mappedBy="node", cascade = CascadeType.ALL, fetch=FetchType.LAZY)
    public LldpElement getLldpElement() {
        return m_lldpElement;
    }

    /**
     * <p>setLldpElement</p>
     *
     * @param asset a {@link org.opennms.netmgt.model.LldpElement} object.
     */
    public void setLldpElement(LldpElement lldpElement) {
        m_lldpElement = lldpElement;
    }

    /**
     * The ospf element associated with this node
     *
     * @return a {@link org.opennms.netmgt.model.OspfElement} object.
     */
    @OneToOne(mappedBy="node", cascade = CascadeType.ALL, fetch=FetchType.LAZY)
    public OspfElement getOspfElement() {
        return m_ospfElement;
    }

    /**
     * <p>setOspfElement</p>
     *
     * @param asset a {@link org.opennms.netmgt.model.OspfElement} object.
     */
    public void setOspfElement(OspfElement ospfElement) {
        m_ospfElement = ospfElement;
    }

    /**
     * The isis element associated with this node
     *
     * @return a {@link org.opennms.netmgt.model.IsIsElement} object.
     */
    @OneToOne(mappedBy="node", cascade = CascadeType.ALL, fetch=FetchType.LAZY)
    public IsIsElement getIsisElement() {
        return m_isisElement;
    }

    /**
     * <p>setIsIsElement</p>
     *
     * @param asset a {@link org.opennms.netmgt.model.OspfElement} object.
     */
    public void setIsisElement(IsIsElement isisElement) {
        m_isisElement = isisElement;
    }

    /**
     * The cdp element associated with this node
     *
     * @return a {@link org.opennms.netmgt.model.CdpElement} object.
     */
    @OneToOne(mappedBy="node", cascade = CascadeType.ALL, fetch=FetchType.LAZY)
    public CdpElement getCdpElement() {
        return m_cdpElement;
    }

    /**
     * <p>setCdpElement</p>
     *
     * @param asset a {@link org.opennms.netmgt.model.CdpElement} object.
     */
    public void setCdpElement(CdpElement cdpElement) {
        m_cdpElement = cdpElement;
    }

    /**
     * <p>getPathElement</p>
     *
     * @return a {@link org.opennms.netmgt.model.PathElement} object.
     */
    @XmlTransient
    @JsonIgnore
    @Embedded
    @AttributeOverrides({
        @AttributeOverride(name="ipAddress", column=@Column(name="criticalPathIp", table="pathOutage")),
        @AttributeOverride(name="serviceName", column=@Column(name="criticalPathServiceName", table="pathOutage"))
    })
    public PathElement getPathElement() {
        return m_pathElement;
    }

    /**
     * <p>setPathElement</p>
     *
     * @param pathElement a {@link org.opennms.netmgt.model.PathElement} object.
     */
    public void setPathElement(PathElement pathElement) {
        m_pathElement = pathElement;
    }


    /**
     * The interfaces on this node
     *
     * @return a {@link java.util.Set} object.
     */
    @XmlTransient
    @JsonIgnore
    @OneToMany(mappedBy="node",orphanRemoval=true)
    @org.hibernate.annotations.Cascade(org.hibernate.annotations.CascadeType.ALL)
    public Set<OnmsIpInterface> getIpInterfaces() {
        return m_ipInterfaces;
    }

    /**
     * <p>setIpInterfaces</p>
     *
     * @param ipinterfaces a {@link java.util.Set} object.
     */
    public void setIpInterfaces(Set<OnmsIpInterface> ipinterfaces) {
        m_ipInterfaces = ipinterfaces;
    }

    /**
     * <p>addIpInterface</p>
     *
     * @param iface a {@link org.opennms.netmgt.model.OnmsIpInterface} object.
     */
    public void addIpInterface(OnmsIpInterface iface) {
        iface.setNode(this);
        getIpInterfaces().add(iface);
    }

    public void removeIpInterface(final OnmsIpInterface iface) {
        getIpInterfaces().remove(iface);
    }

    /**
     * The interfaces on this node
     *
     * @return a {@link java.util.Set} object.
     */
    @XmlTransient
    @JsonIgnore
    @OneToMany(mappedBy="node",orphanRemoval=true)
    @org.hibernate.annotations.Cascade(org.hibernate.annotations.CascadeType.ALL)
    public Set<LldpLink> getLldpLinks() {
        return m_lldpLinks;
    }

    /**
     * <p>setIpInterfaces</p>
     *
     * @param ipinterfaces a {@link java.util.Set} object.
     */
    public void setLldpLinks(Set<LldpLink> lldpLinks) {
        m_lldpLinks = lldpLinks;
    }

    /**
     * <p>addIpInterface</p>
     *
     * @param iface a {@link org.opennms.netmgt.model.OnmsIpInterface} object.
     */
    public void addLldpLink(LldpLink lldpLink) {
        lldpLink.setNode(this);
        getLldpLinks().add(lldpLink);
    }


    /**
     * The information from the SNMP interfaces/ipAddrTables for the node
     *
     * @return a {@link java.util.Set} object.
     */
    @XmlTransient
    @JsonIgnore
    @OneToMany(mappedBy="node",orphanRemoval=true)
    @org.hibernate.annotations.Cascade(org.hibernate.annotations.CascadeType.ALL)
    public Set<OnmsSnmpInterface> getSnmpInterfaces() {
        return m_snmpInterfaces;
    }

    /**
     * <p>setSnmpInterfaces</p>
     *
     * @param snmpinterfaces a {@link java.util.Set} object.
     */
    public void setSnmpInterfaces(Set<OnmsSnmpInterface> snmpinterfaces) {
        m_snmpInterfaces = snmpinterfaces;
    }

    /**
     * <p>getCategories</p>
     *
     * @return a {@link java.util.Set} object.
     */
    @XmlElement(name="categories")
    @ManyToMany(cascade={CascadeType.PERSIST, CascadeType.MERGE})
    @JoinTable(
               name="category_node",
               joinColumns={@JoinColumn(name="nodeId")},
               inverseJoinColumns={@JoinColumn(name="categoryId")}
            )
    public Set<OnmsCategory> getCategories() {
        return m_categories;
    }

    /**
     * <p>setCategories</p>
     *
     * @param categories a {@link java.util.Set} object.
     */
    public void setCategories(Set<OnmsCategory> categories) {
        m_categories = categories;
    }

    /**
     * <p>addCategory</p>
     *
     * @param category a {@link org.opennms.netmgt.model.OnmsCategory} object.
     * @return a boolean.
     */
    public boolean addCategory(OnmsCategory category) {
        return getCategories().add(category);
    }

    /**
     * <p>removeCategory</p>
     *
     * @param category a {@link org.opennms.netmgt.model.OnmsCategory} object.
     * @return a boolean.
     */
    public boolean removeCategory(OnmsCategory category) {
        return getCategories().remove(category);
    }

    /**
     * <p>hasCategory</p>
     *
     * @param categoryName a {@link java.lang.String} object.
     * @return a boolean.
     */
    public boolean hasCategory(String categoryName) {
        for(OnmsCategory category : getCategories()) {
            if (category.getName().equals(categoryName)) {
                return true;
            }
        }
        return false;
    }

    @Transient
    @XmlTransient
    public Set<String> getRequisitionedCategories() {
        return m_requisitionedCategories;
    }

    public void setRequisitionedCategories(final Set<String> categories) {
        m_requisitionedCategories = new LinkedHashSet<>(categories);
    }

    public void addRequisitionedCategory(final String category) {
        m_requisitionedCategories.add(category);
    }

    public void removeRequisitionedCategory(final String category) {
        m_requisitionedCategories.remove(category);
    }

    /**
     * <p>toString</p>
     *
     * @return a {@link java.lang.String} object.
     */
    @Override
    public String toString() {
        ToStringCreator retval = new ToStringCreator(this);
        retval.append("id", m_id);
        retval.append("foreignSource", m_foreignSource);
        retval.append("foreignId", m_foreignId);
        retval.append("labelSource", m_labelSource == null ? null : m_labelSource.toString());
        retval.append("label", m_label);
        retval.append("parent.id", getParent() == null ? null : getParent().getId());
        retval.append("createTime", m_createTime);
        retval.append("sysObjectId", m_sysObjectId);
        retval.append("sysName", m_sysName);
        retval.append("sysDescription", m_sysDescription);
        retval.append("sysLocation", m_sysLocation);
        retval.append("sysContact", m_sysContact);
        retval.append("type", m_type == null ? null : m_type.toString());
        retval.append("operatingSystem", m_operatingSystem);
        return retval.toString();
    }

    /** {@inheritDoc} */
    @Override
    public void visit(EntityVisitor visitor) {
        visitor.visitNode(this);

        for (OnmsIpInterface iface : getIpInterfaces()) {
            iface.visit(visitor);
        }

        for (OnmsSnmpInterface snmpIface : getSnmpInterfaces()) {
            snmpIface.visit(visitor);
        }

        visitor.visitNodeComplete(this);
    }

    /**
     * <p>addSnmpInterface</p>
     *
     * @param snmpIface a {@link org.opennms.netmgt.model.OnmsSnmpInterface} object.
     */
    public void addSnmpInterface(OnmsSnmpInterface snmpIface) {
        snmpIface.setNode(this);
        getSnmpInterfaces().add(snmpIface);
    }

    /**
     * <p>isDown</p>
     *
     * @return a boolean.
     */
    @Transient
    public boolean isDown() {
        boolean down = true;
        for (OnmsIpInterface ipIf : m_ipInterfaces) {
            if (!ipIf.isDown()) {
                return !down;
            }
        }
        return down;
    }

    /**
     * <p>getSnmpInterfaceWithIfIndex</p>
     *
     * @param ifIndex a int.
     * @return a {@link org.opennms.netmgt.model.OnmsSnmpInterface} object.
     */
    @Transient
    @JsonIgnore
    public OnmsSnmpInterface getSnmpInterfaceWithIfIndex(int ifIndex) {
        for (OnmsSnmpInterface dbSnmpIface : getSnmpInterfaces()) {
            if (dbSnmpIface.getIfIndex().equals(ifIndex)) {
                return dbSnmpIface;
            }
        }
        return null;
    }

    /**
     * <p>getIpInterfaceByIpAddress</p>
     * 
     * @param ipAddress a {@link java.lang.String} object.
     * @return a {@link org.opennms.netmgt.model.OnmsIpInterface} object.
     */
    public OnmsIpInterface getIpInterfaceByIpAddress(String ipAddress) {
        return getIpInterfaceByIpAddress(InetAddressUtils.getInetAddress(ipAddress));
    }

    /**
     * <p>getIpInterfaceByIpAddress</p>
     *
     * @param ipAddress a {@link java.lang.String} object.
     * @return a {@link org.opennms.netmgt.model.OnmsIpInterface} object.
     */
    public OnmsIpInterface getIpInterfaceByIpAddress(InetAddress ipAddress) {
        for (OnmsIpInterface iface : getIpInterfaces()) {
            if (ipAddress.equals(iface.getIpAddress())) {
                return iface;
            }
        }
        return null;
    }

    /**
     * <p>compareTo</p>
     *
     * @param o a {@link org.opennms.netmgt.model.OnmsNode} object.
     * @return a int.
     */
    @Override
    public int compareTo(OnmsNode o) {
        String compareLabel = "";
        Integer compareId = 0;

        if (o != null) {
            compareLabel = o.getLabel();
            compareId = o.getId();
        }

        int returnval = this.getLabel().compareToIgnoreCase(compareLabel);
        if (returnval == 0) {
            return this.getId().compareTo(compareId);
        } else {
            return returnval;
        }
    }

    /**
     * <p>getPrimaryInterface</p>
     * 
     * This function should be kept similar to {@link IpInterfaceDao#findPrimaryInterfaceByNodeId()}.
     *
     * @return a {@link org.opennms.netmgt.model.OnmsIpInterface} object.
     */
    @Transient
    @JsonIgnore
    public OnmsIpInterface getPrimaryInterface() {
        List<OnmsIpInterface> primaryInterfaces = new ArrayList<OnmsIpInterface>();
        for(OnmsIpInterface iface : getIpInterfaces()) {
            if (PrimaryType.PRIMARY.equals(iface.getIsSnmpPrimary())) {
                primaryInterfaces.add(iface);
            }
        }
        if (primaryInterfaces.size() < 1) {
            return null;
        } else {
            if (primaryInterfaces.size() > 1) {
                // Sort the list by the last capabilities scan time so that we return the most recent value
                Collections.sort(primaryInterfaces, new Comparator<OnmsIpInterface>() {
                    @Override
                    public int compare(OnmsIpInterface o1, OnmsIpInterface o2) {
                        if (o1 == null) {
                            if (o2 == null) {
                                return 0;
                            } else {
                                return -1; // Put nulls at the end of the list
                            }
                        } else {
                            if (o2 == null) {
                                return 1; // Put nulls at the end of the list
                            } else {
                                if (o1.getIpLastCapsdPoll() == null) {
                                    if (o2.getIpLastCapsdPoll() == null) {
                                        return 0;
                                    } else {
                                        return 1; // Descending order
                                    }
                                } else {
                                    if (o2.getIpLastCapsdPoll() == null) {
                                        return -1; // Descending order
                                    } else {
                                        // Reverse the comparison so that we get a descending order
                                        return o2.getIpLastCapsdPoll().compareTo(o1.getIpLastCapsdPoll());
                                    }
                                }
                            }
                        }
                    }
                });
                OnmsIpInterface retval = primaryInterfaces.iterator().next();
                LOG.warn("Multiple primary SNMP interfaces for node {}, returning most recently scanned interface: {}", m_id, retval.getInterfaceId());
                return retval;
            } else {
                return primaryInterfaces.iterator().next();
            }
        }
    }

    /**
     * <p>getInterfaceWithService</p>
     *
     * @param svcName a {@link java.lang.String} object.
     * @return a {@link org.opennms.netmgt.model.OnmsIpInterface} object.
     */
    @Transient
    @JsonIgnore
    public OnmsIpInterface getInterfaceWithService(String svcName) {
        for(OnmsIpInterface iface : getIpInterfaces()) {
            if (iface.getMonitoredServiceByServiceType(svcName) != null) {
                return iface;
            }	
        }
        return null;
    }

    @Transient
    @JsonIgnore
    public OnmsIpInterface getInterfaceWithAddress(final InetAddress addr) {
        if (addr == null) return null;
        for(final OnmsIpInterface iface : getIpInterfaces()) {
            if (addr.equals(iface.getIpAddress())) {
                return iface;
            }
        }
        return null;
    }

    /**
     * <p>getCriticalInterface</p>
     *
     * @return a {@link org.opennms.netmgt.model.OnmsIpInterface} object.
     */
    @Transient
    @JsonIgnore
    public OnmsIpInterface getCriticalInterface() {

        OnmsIpInterface critIface = getPrimaryInterface();
        if (critIface != null) {
            return critIface;
        }

        return getInterfaceWithService("ICMP");

    }

    /**
     * <p>mergeAgentAttributes</p>
     *
     * @param scannedNode a {@link org.opennms.netmgt.model.OnmsNode} object.
     */
    public void mergeAgentAttributes(OnmsNode scannedNode) {
        if (hasNewValue(scannedNode.getSysContact(), getSysContact())) {
            setSysContact(scannedNode.getSysContact());
        }

        if (hasNewValue(scannedNode.getSysDescription(), getSysDescription())) {
            setSysDescription(scannedNode.getSysDescription());
        }

        if (hasNewValue(scannedNode.getSysLocation(), getSysLocation())) {
            setSysLocation(scannedNode.getSysLocation());
        }

        if (hasNewValue(scannedNode.getSysName(), getSysName())) {
            setSysName(scannedNode.getSysName());
        }

        if (hasNewValue(scannedNode.getSysObjectId(), getSysObjectId())) {
            setSysObjectId(scannedNode.getSysObjectId());
        }
    }

    /**
     * <p>mergeNodeAttributes</p>
     *
     * @param scannedNode a {@link org.opennms.netmgt.model.OnmsNode} object.
     */
    public void mergeNodeAttributes(final OnmsNode scannedNode, final EventForwarder eventForwarder) {
        final String scannedLabel = scannedNode.getLabel();

        boolean send = false;

        if (m_oldLabel != null || m_oldLabelSource != null) {
            send = true;
        } else if (hasNewValue(scannedLabel, getLabel())) {
            m_oldLabel = getLabel();
            m_oldLabelSource = getLabelSource();
            send = true;
        }

        if (send) {
            LOG.debug("mergeNodeAttributes(): sending NODE_LABEL_CHANGED_EVENT_UEI");
            // Create a NODE_LABEL_CHANGED_EVENT_UEI event
            final EventBuilder bldr = new EventBuilder(EventConstants.NODE_LABEL_CHANGED_EVENT_UEI, "OnmsNode.mergeNodeAttributes");

            bldr.setNodeid(scannedNode.getId());
            bldr.setHost(InetAddressUtils.getLocalHostAddressAsString());

            if (m_oldLabel != null) {
                bldr.addParam(EventConstants.PARM_OLD_NODE_LABEL, m_oldLabel);
                if (m_oldLabelSource != null) {
                    bldr.addParam(EventConstants.PARM_OLD_NODE_LABEL_SOURCE, m_oldLabelSource.toString());
                }
            }

            if (scannedLabel != null) {
                bldr.addParam(EventConstants.PARM_NEW_NODE_LABEL, scannedLabel);
                if (scannedNode.getLabelSource() != null) {
                    bldr.addParam(EventConstants.PARM_NEW_NODE_LABEL_SOURCE, scannedNode.getLabelSource().toString());
                }
            }

            m_oldLabel = null;
            m_oldLabelSource = null;

            eventForwarder.sendNow(bldr.getEvent());

            // Update the node label value
            m_label = scannedLabel;
        } else {
            LOG.debug("mergeNodeAttributes(): skipping event.");
        }

        if (hasNewValue(scannedNode.getForeignSource(), getForeignSource())) {
            setForeignSource(scannedNode.getForeignSource());
        }

        if (hasNewValue(scannedNode.getForeignId(), getForeignId())) {
            setForeignId(scannedNode.getForeignId());
        }

        if (hasNewValue(scannedNode.getLabelSource(), getLabelSource())) {
            setLabelSource(scannedNode.getLabelSource());
        }

        if (hasNewValue(scannedNode.getNetBiosName(), getNetBiosDomain())) {
            setNetBiosName(scannedNode.getNetBiosDomain());
        }

        if (hasNewValue(scannedNode.getNetBiosDomain(), getNetBiosDomain())) {
            setNetBiosDomain(scannedNode.getNetBiosDomain());
        }

        if (hasNewValue(scannedNode.getOperatingSystem(), getOperatingSystem())) {
            setOperatingSystem(scannedNode.getOperatingSystem());
        }

        mergeAgentAttributes(scannedNode);

        mergeAdditionalCategories(scannedNode);
    }

    /**
     * <p>mergeAdditionalCategories</p>
     *
     * @param scannedNode a {@link org.opennms.netmgt.model.OnmsNode} object.
     */
    public void mergeAdditionalCategories(OnmsNode scannedNode) {
        getCategories().addAll(scannedNode.getCategories());
    }

    /**
     * <p>mergeSnmpInterfaces</p>
     *
     * @param scannedNode a {@link org.opennms.netmgt.model.OnmsNode} object.
     * @param deleteMissing a boolean.
     */
    public void mergeSnmpInterfaces(OnmsNode scannedNode, boolean deleteMissing) {

        // we need to skip this step if there is an indication that snmp data collection failed
        if (scannedNode.getSnmpInterfaces().size() == 0) {
            // we assume here that snmp collection failed and we don't update the snmp data
            return;
        }


        // Build map of ifIndices to scanned SnmpInterfaces
        Map<Integer, OnmsSnmpInterface> scannedInterfaceMap = new HashMap<Integer, OnmsSnmpInterface>();
        for (OnmsSnmpInterface snmpIface : scannedNode.getSnmpInterfaces()) {
            if (snmpIface.getIfIndex() != null) {
                scannedInterfaceMap.put(snmpIface.getIfIndex(), snmpIface);
            }
        }

        // for each interface on existing node...
        for (Iterator<OnmsSnmpInterface> it = getSnmpInterfaces().iterator(); it.hasNext();) {

            OnmsSnmpInterface iface = it.next();
            OnmsSnmpInterface imported = scannedInterfaceMap.get(iface.getIfIndex());

            // remove it since there is no corresponding scanned interface
            if (imported == null) {
                if (deleteMissing) {
                    it.remove();
                    scannedInterfaceMap.remove(iface.getIfIndex());
                }
            } else {
                // merge the data from the corresponding scanned interface
                iface.mergeSnmpInterfaceAttributes(imported);
                scannedInterfaceMap.remove(iface.getIfIndex());
            }

        }

        // for any scanned interface that was not found on the node add it the database
        for (OnmsSnmpInterface snmpIface : scannedInterfaceMap.values()) {
            addSnmpInterface(snmpIface);
        }
    }

    /**
     * <p>mergeIpInterfaces</p>
     *
     * @param scannedNode a {@link org.opennms.netmgt.model.OnmsNode} object.
     * @param eventForwarder a {@link org.opennms.netmgt.events.api.EventForwarder} object.
     * @param deleteMissing a boolean.
     */
    public void mergeIpInterfaces(OnmsNode scannedNode, EventForwarder eventForwarder, boolean deleteMissing) {
        OnmsIpInterface oldPrimaryInterface = null;
        OnmsIpInterface scannedPrimaryIf = null;
        // build a map of ipAddrs to ipInterfaces for the scanned node
        Map<InetAddress, OnmsIpInterface> ipInterfaceMap = new HashMap<InetAddress, OnmsIpInterface>();
        for (OnmsIpInterface iface : scannedNode.getIpInterfaces()) {
            if(scannedPrimaryIf == null && iface.isPrimary()){
                scannedPrimaryIf = iface;
            }else if(iface.isPrimary()){
                iface.setIsSnmpPrimary(PrimaryType.SECONDARY);
            }

            ipInterfaceMap.put(iface.getIpAddress(), iface);
        }

        // for each ipInterface from the database
        for (Iterator<OnmsIpInterface> it = getIpInterfaces().iterator(); it.hasNext();) {
            OnmsIpInterface dbIface = it.next();
            // find the corresponding scanned Interface
            OnmsIpInterface scannedIface = ipInterfaceMap.get(dbIface.getIpAddress());

            // if we can't find a scanned interface remove from the database
            if (scannedIface == null) {
                if (deleteMissing) {
                    it.remove();
                    dbIface.visit(new DeleteEventVisitor(eventForwarder));
                }else if(scannedPrimaryIf != null && dbIface.isPrimary()){
                    dbIface.setIsSnmpPrimary(PrimaryType.SECONDARY);
                    oldPrimaryInterface = dbIface;

                }
            } else {
                // else update the database with scanned info
                dbIface.mergeInterface(scannedIface, eventForwarder, deleteMissing);
                if(scannedPrimaryIf != null && dbIface.isPrimary() && scannedPrimaryIf != scannedIface){
                    dbIface.setIsSnmpPrimary(PrimaryType.SECONDARY);
                    oldPrimaryInterface = dbIface;
                }
            }

            // now remove the interface from the map to indicate it was processed
            ipInterfaceMap.remove(dbIface.getIpAddress());
        }


        // for any remaining scanned interfaces, add them to the database
        for (OnmsIpInterface iface : ipInterfaceMap.values()) {
            addIpInterface(iface);
            if (iface.getIfIndex() != null) {
                iface.setSnmpInterface(getSnmpInterfaceWithIfIndex(iface.getIfIndex()));
            }
            iface.visit(new AddEventVisitor(eventForwarder));
        }

        if(oldPrimaryInterface != null && scannedPrimaryIf != null){
            EventBuilder bldr = new EventBuilder(EventConstants.PRIMARY_SNMP_INTERFACE_CHANGED_EVENT_UEI, "Provisiond");
            bldr.setIpInterface(scannedPrimaryIf);
            bldr.setService("SNMP");
            bldr.addParam(EventConstants.PARM_OLD_PRIMARY_SNMP_ADDRESS, InetAddressUtils.str(oldPrimaryInterface.getIpAddress()));
            bldr.addParam(EventConstants.PARM_NEW_PRIMARY_SNMP_ADDRESS, InetAddressUtils.str(scannedPrimaryIf.getIpAddress()));

            eventForwarder.sendNow(bldr.getEvent());
        }
    }

    /**
     * <p>mergeCategorySet</p>
     *
     * @param scannedNode a {@link org.opennms.netmgt.model.OnmsNode} object.
     */
    public void mergeCategorySet(OnmsNode scannedNode) {
        if (!getCategories().equals(scannedNode.getCategories())) {
            setCategories(scannedNode.getCategories());
        }
    }

    /**
     * Truly merges the node's assert record
     *
     * @param scannedNode a {@link org.opennms.netmgt.model.OnmsNode} object.
     */
    public void mergeAssets(OnmsNode scannedNode) {
        this.getAssetRecord().mergeRecord(scannedNode.getAssetRecord());
    }

    /**
     * Simply replaces the current asset record with the new record
     *
     * @param scannedNode a {@link org.opennms.netmgt.model.OnmsNode} object.
     */
    public void replaceCurrentAssetRecord(OnmsNode scannedNode) {
        scannedNode.getAssetRecord().setId(this.getAssetRecord().getId());
        scannedNode.setId(this.m_id);  //just in case
        this.setAssetRecord(scannedNode.getAssetRecord());
    }

    /**
     * <p>mergeNode</p>
     *
     * @param scannedNode a {@link org.opennms.netmgt.model.OnmsNode} object.
     * @param eventForwarder a {@link org.opennms.netmgt.events.api.EventForwarder} object.
     * @param deleteMissing a boolean.
     */
    public void mergeNode(OnmsNode scannedNode, EventForwarder eventForwarder, boolean deleteMissing) {

        mergeNodeAttributes(scannedNode, eventForwarder);

        mergeSnmpInterfaces(scannedNode, deleteMissing);

        mergeIpInterfaces(scannedNode, eventForwarder, deleteMissing);

        mergeCategorySet(scannedNode);

        mergeAssets(scannedNode);
    }

    @Transient
    @JsonIgnore
    public boolean containsService(final InetAddress addr, final String service) {
        final OnmsIpInterface iface = getInterfaceWithAddress(addr);
        if (iface != null) {
            final OnmsMonitoredService svc = iface.getMonitoredServiceByServiceType(service);
            return svc != null;
        }
        return false;
    }

    @Transient
    @JsonIgnore
    public boolean containsInterface(final InetAddress addr) {
        return (getInterfaceWithAddress(addr) != null);
    }

}<|MERGE_RESOLUTION|>--- conflicted
+++ resolved
@@ -211,17 +211,9 @@
      *
      * @param label The node label
      */
-<<<<<<< HEAD
     public OnmsNode(final String label) {
         // Set the label
         setLabel(label);
-        // Create an asset record for the node
-        m_assetRecord = new OnmsAssetRecord();
-        m_assetRecord.setNode(this);
-=======
-    public OnmsNode(final OnmsDistPoller distPoller) {
-        m_distPoller = distPoller;
->>>>>>> 223407a9
     }
 
     /**
