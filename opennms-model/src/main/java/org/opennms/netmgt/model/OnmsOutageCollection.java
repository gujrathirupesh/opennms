/*******************************************************************************
 * This file is part of OpenNMS(R).
 *
 * Copyright (C) 2008-2012 The OpenNMS Group, Inc.
 * OpenNMS(R) is Copyright (C) 1999-2012 The OpenNMS Group, Inc.
 *
 * OpenNMS(R) is a registered trademark of The OpenNMS Group, Inc.
 *
 * OpenNMS(R) is free software: you can redistribute it and/or modify
 * it under the terms of the GNU General Public License as published
 * by the Free Software Foundation, either version 3 of the License,
 * or (at your option) any later version.
 *
 * OpenNMS(R) is distributed in the hope that it will be useful,
 * but WITHOUT ANY WARRANTY; without even the implied warranty of
 * MERCHANTABILITY or FITNESS FOR A PARTICULAR PURPOSE.  See the
 * GNU General Public License for more details.
 *
 * You should have received a copy of the GNU General Public License
 * along with OpenNMS(R).  If not, see:
 *      http://www.gnu.org/licenses/
 *
 * For more information contact:
 *     OpenNMS(R) Licensing <license@opennms.org>
 *     http://www.opennms.org/
 *     http://www.opennms.com/
 *******************************************************************************/

package org.opennms.netmgt.model;

import java.util.Collection;
import java.util.List;

import javax.xml.bind.annotation.XmlElement;
import javax.xml.bind.annotation.XmlRootElement;

import org.opennms.core.config.api.JaxbListWrapper;

/**
 * <p>OnmsOutageCollection class.</p>
 *
 * @author ranger
 * @version $Id: $
 */
@XmlRootElement(name="outages")
<<<<<<< HEAD
public class OnmsOutageCollection extends LinkedList<OnmsOutage> {

	/**
     * 
     */
    private static final long serialVersionUID = -12993787944327060L;
    private long m_totalCount;

    /**
	 * <p>Constructor for OnmsOutageCollection.</p>
	 */
	public OnmsOutageCollection() {
        super();
    }
=======
public class OnmsOutageCollection extends JaxbListWrapper<OnmsOutage> {
    private static final long serialVersionUID = 1L;
>>>>>>> ba17cda5

    public OnmsOutageCollection() { super(); }
    public OnmsOutageCollection(final Collection<? extends OnmsOutage> outages) {
        super(outages);
    }

    @XmlElement(name="outage")
<<<<<<< HEAD
    public List<OnmsOutage> getNotifications() {
        return this;
    }

    /**
     * <p>setEvents</p>
     *
     * @param events a {@link java.util.List} object.
     */
    public void setEvents(List<OnmsOutage> events) {
        if (events == this) return;
        clear();
        addAll(events);
    }
    
    /**
     * <p>getCount</p>
     *
     * @return a {@link java.lang.Integer} object.
     */
    @XmlAttribute(name="count")
    public Integer getCount() {
    	return this.size();
    }

    /**
     * <p>getTotalCount</p>
     *
     * @return a int.
     */
    @XmlAttribute(name="totalCount")
    public long getTotalCount() {
        return m_totalCount;
    }

    /**
     * <p>setTotalCount</p>
     *
     * @param l a int.
     */
    public void setTotalCount(long l) {
        m_totalCount = l;
=======
    public List<OnmsOutage> getObjects() {
        return super.getObjects();
>>>>>>> ba17cda5
    }
}<|MERGE_RESOLUTION|>--- conflicted
+++ resolved
@@ -43,25 +43,8 @@
  * @version $Id: $
  */
 @XmlRootElement(name="outages")
-<<<<<<< HEAD
-public class OnmsOutageCollection extends LinkedList<OnmsOutage> {
-
-	/**
-     * 
-     */
-    private static final long serialVersionUID = -12993787944327060L;
-    private long m_totalCount;
-
-    /**
-	 * <p>Constructor for OnmsOutageCollection.</p>
-	 */
-	public OnmsOutageCollection() {
-        super();
-    }
-=======
 public class OnmsOutageCollection extends JaxbListWrapper<OnmsOutage> {
     private static final long serialVersionUID = 1L;
->>>>>>> ba17cda5
 
     public OnmsOutageCollection() { super(); }
     public OnmsOutageCollection(final Collection<? extends OnmsOutage> outages) {
@@ -69,52 +52,7 @@
     }
 
     @XmlElement(name="outage")
-<<<<<<< HEAD
-    public List<OnmsOutage> getNotifications() {
-        return this;
-    }
-
-    /**
-     * <p>setEvents</p>
-     *
-     * @param events a {@link java.util.List} object.
-     */
-    public void setEvents(List<OnmsOutage> events) {
-        if (events == this) return;
-        clear();
-        addAll(events);
-    }
-    
-    /**
-     * <p>getCount</p>
-     *
-     * @return a {@link java.lang.Integer} object.
-     */
-    @XmlAttribute(name="count")
-    public Integer getCount() {
-    	return this.size();
-    }
-
-    /**
-     * <p>getTotalCount</p>
-     *
-     * @return a int.
-     */
-    @XmlAttribute(name="totalCount")
-    public long getTotalCount() {
-        return m_totalCount;
-    }
-
-    /**
-     * <p>setTotalCount</p>
-     *
-     * @param l a int.
-     */
-    public void setTotalCount(long l) {
-        m_totalCount = l;
-=======
     public List<OnmsOutage> getObjects() {
         return super.getObjects();
->>>>>>> ba17cda5
     }
 }