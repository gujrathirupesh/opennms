<template>
  <div class="leaflet">
    <!-- <img src="src/assets/red-marker.png"> -->
    <div class="geo-map">
      <l-map
        ref="map"
        v-model:center="center"
        :max-zoom="19"
        :min-zoom="2"
        :zoom="zoom"
        :zoomAnimation="true"
        @ready="onLeafletReady"
      >
        <template v-if="leafletReady">
          <l-control-layers />
          <l-tile-layer
            v-for="tileProvider in tileProviders"
            :key="tileProvider.name"
            :name="tileProvider.name"
            :visible="tileProvider.visible"
            :url="tileProvider.url"
            :attribution="tileProvider.attribution"
            layer-type="base"
          />
          <marker-cluster :options="{ showCoverageOnHover: false, chunkedLoading: true }">
            <l-marker
<<<<<<< HEAD
          v-for="(node, index) in interestedNodes"
          :key="index"
          :lat-lng="getCoordinateFromNode(node)"
          :icon ="setIcon"
add         
>
        <l-popup> {{ node.label }} </l-popup>
        </l-marker>
        <l-polyline
          v-for="(coordinatePair, index) in edges"
          :key="index"
          :lat-lngs="[coordinatePair[0], coordinatePair[1]]"
          color="green"
        />
=======
              v-for="(node, index) in interestedNodes"
              :key="index"
              :lat-lng="getCoordinateFromNode(node)"
              add
            >
              <l-popup>{{ node.label }}</l-popup>
            </l-marker>
            <l-polyline
              v-for="(coordinatePair, index) in edges"
              :key="index"
              :lat-lngs="[coordinatePair[0], coordinatePair[1]]"
              color="green"
            />
>>>>>>> 08b6cbce
          </marker-cluster>
        </template>
      </l-map>
    </div>
  </div>
</template>
<script setup lang ="ts">
import { computed, watch, ref, nextTick, onMounted } from "vue";
import "leaflet/dist/leaflet.css";
import {
  LMap,
  LTileLayer,
  LMarker,
  LPopup,
  LControlLayers,
  LPolyline,
} from "@vue-leaflet/vue-leaflet";
import MarkerCluster from "./MarkerCluster.vue";
import { Vue } from "vue-class-component";
import { useStore } from "vuex";
<<<<<<< HEAD
// import commonjs from 'rollup-plugin-commonjs';
 import L from "leaflet";
// import { Console } from "console";


=======
import { Coordinates } from "@/types";
>>>>>>> 08b6cbce

let leafletReady = ref(false);
let leafletObject = ref("");
let visible = ref(false);
let map: any = ref();
const store = useStore();

let center = computed(() => {
  const coordinates: Coordinates = store.getters['mapModule/getMapCenter']
  return [coordinates.latitude, coordinates.longitude];
})

let zoom = ref(2);

let interestedNodes = computed(() => {
  return store.getters['mapModule/getInterestedNodes'];
})

console.log("interestedNodes>>>>>>", interestedNodes.value)

let interestedAlarms = computed(() => {
    return store.getters['mapModule/getAlarmsFromSelectedNodes'];
  // return store.state.mapModule.alarms
})
console.log("interestedAlarms>>>>>>", interestedAlarms.value)


//  onMounted(async () => {
//    const alarmData = await store.getters['mapModule/getAlarmsFromSelectedNodes'];
//    console.log("alarm data", alarmData);
//  })




function getCoordinateFromNode(node: any) {
  let coordinate: string[] = [];
  coordinate.push(node.assetRecord.latitude);
  coordinate.push(node.assetRecord.longitude);
  return coordinate;
}

let interestedNodesID = computed(() => {
  return store.getters['mapModule/getInterestedNodesID'];
})

let edges = computed(() => {
  let ids = interestedNodesID.value;
  let interestedNodesCoordinateMap = getInterestedNodesCoordinateMap();

  return store.getters['mapModule/getEdges'].filter((edge: [number, number]) => ids.includes(edge[0]) && ids.includes(edge[1]))
    .map((edge: [number, number]) => {
      let edgeCoordinatesPair = [];
      edgeCoordinatesPair.push(interestedNodesCoordinateMap.get(edge[0]));
      edgeCoordinatesPair.push(interestedNodesCoordinateMap.get(edge[1]));
      return edgeCoordinatesPair
    });
})

function getInterestedNodesCoordinateMap() {
  var map = new Map();
  interestedNodes.value.forEach((node: any) => {
    map.set(node.id, getCoordinateFromNode(node));
  });
  return map;
}

async function onLeafletReady() {
  await nextTick();
  leafletObject.value = map.value.leafletObject;
  if (leafletObject.value != undefined && leafletObject.value != null) {
    leafletReady.value = true;
  }
}

/*****Tile Layer*****/

const tileProviders = [
  {
    name: "OpenStreetMap",
    visible: true,
    attribution:
      '&copy; <a target="_blank" href="http://osm.org/copyright">OpenStreetMap</a> contributors',
    url: "https://{s}.tile.openstreetmap.org/{z}/{x}/{y}.png",
  },
  {
    name: "OpenTopoMap",
    visible: false,
    url: "https://{s}.tile.opentopomap.org/{z}/{x}/{y}.png",
    attribution:
      'Map data: &copy; <a href="http://www.openstreetmap.org/copyright">OpenStreetMap</a>, <a href="http://viewfinderpanoramas.org">SRTM</a> | Map style: &copy; <a href="https://opentopomap.org">OpenTopoMap</a> (<a href="https://creativecommons.org/licenses/by-sa/3.0/">CC-BY-SA</a>)',
  },
];



// onMounted(async () => {
      // const {
      //   bind,
      //   Browser,
      //   DivIcon,
      //   DomEvent,
      //   DomUtil,
      //   extend,
      //   FeatureGroup,
      //   featureGroup,
      //   Icon,
      //   LatLng,
      //   LatLngBounds,
      //   LayerGroup,
      //   Marker,
      //   marker,
      //   Point,
      //   Util,
      // } = await import("leaflet/dist/leaflet-src.esm");

      /** create a fake window.L from just the bits we need to make markercluster load properly **/
//       const L = {
//         bind,
//         Browser,
//         DivIcon,
//         DomUtil,
//         extend,
//         FeatureGroup,
//         featureGroup,
//         Icon,
//         LatLng,
//         LatLngBounds,
//         LayerGroup,
//         Marker,
//         Point,
//         Util,
//       } as any;
//       window['L'] = L;
//  });
// const {AwesomeMarkers} = await import ("leaflet.awesome-markers");

//  const redMarker = AwesomeMarkers.icon({
//      icon: 'coffee',
//      markerColor: 'red'
//    });
var iconPath
 let setIcon = new L.Icon({
   iconUrl: setMarkerColor(),
   shadowUrl: 'https://cdnjs.cloudflare.com/ajax/libs/leaflet/0.7.7/images/marker-shadow.png',
   iconSize: [25, 41],
   iconAnchor: [12, 41],
   popupAnchor: [1, -34],
   shadowSize: [41, 41]
 });

 function setMarkerColor(){
 let severity = "MAJOR";

switch(severity) {
  case "NORMAL":
    return iconPath = "src/assets/Normal-icon.png";
    break;
  case "WARNING":
    return iconPath = "src/assets/Warning-icon.png";
    break;
  case "MINOR":
    return iconPath = "src/assets/Minor-icon.png";
    break;
    case "MAJOR":
    return iconPath = "src/assets/Major-icon.png";
    break;
    case "CRITICAL":
    return iconPath = "src/assets/Critical-icon.png";
    break;
  default:
    return iconPath = "src/assets/Normal-icon.png";
} 
 }
      
  // L.marker([51.941196,4.512291], {icon: redMarker}).addTo(map);


</script>

<style scoped>
.geo-map {
  height: 80vh;
}
</style><|MERGE_RESOLUTION|>--- conflicted
+++ resolved
@@ -24,7 +24,6 @@
           />
           <marker-cluster :options="{ showCoverageOnHover: false, chunkedLoading: true }">
             <l-marker
-<<<<<<< HEAD
           v-for="(node, index) in interestedNodes"
           :key="index"
           :lat-lng="getCoordinateFromNode(node)"
@@ -39,21 +38,6 @@
           :lat-lngs="[coordinatePair[0], coordinatePair[1]]"
           color="green"
         />
-=======
-              v-for="(node, index) in interestedNodes"
-              :key="index"
-              :lat-lng="getCoordinateFromNode(node)"
-              add
-            >
-              <l-popup>{{ node.label }}</l-popup>
-            </l-marker>
-            <l-polyline
-              v-for="(coordinatePair, index) in edges"
-              :key="index"
-              :lat-lngs="[coordinatePair[0], coordinatePair[1]]"
-              color="green"
-            />
->>>>>>> 08b6cbce
           </marker-cluster>
         </template>
       </l-map>
@@ -74,15 +58,12 @@
 import MarkerCluster from "./MarkerCluster.vue";
 import { Vue } from "vue-class-component";
 import { useStore } from "vuex";
-<<<<<<< HEAD
 // import commonjs from 'rollup-plugin-commonjs';
  import L from "leaflet";
 // import { Console } from "console";
 
 
-=======
 import { Coordinates } from "@/types";
->>>>>>> 08b6cbce
 
 let leafletReady = ref(false);
 let leafletObject = ref("");
