<template>
  <div class="leaflet">
    <div class="geo-map">
<<<<<<< HEAD
      <l-map
        ref="map"
        :max-zoom="19"
        v-model="zoom"
        :zoomAnimation="true"
        :center="center"
        @ready="onLeafletReady"
      >
        <template v-if="leafletReady">
          <l-control-layers />
          <l-tile-layer
            v-for="tileProvider in tileProviders"
            :key="tileProvider.name"
            :name="tileProvider.name"
            :visible="tileProvider.visible"
            :url="tileProvider.url"
            :attribution="tileProvider.attribution"
            layer-type="base"
          />
          <marker-cluster
            :options="{ showCoverageOnHover: false, chunkedLoading: true }"
          >
            <l-marker
              v-for="coordinate in coordinates"
              :key="coordinate"
              :lat-lng="coordinate.latlng"
            >
              <l-popup>{{ coordinate.popmessage }}</l-popup>
            </l-marker>
          </marker-cluster>
        </template>
=======
      <l-map v-model:zoom="zoom" :zoomAnimation="true" :center="openNMSHeadQuarter">
        <l-tile-layer
          url="https://{s}.tile.openstreetmap.org/{z}/{x}/{y}.png"
          layer-type="base"
          name="OpenStreetMap"
          attribution='&copy; <a href="http://osm.org/copyright">OpenStreetMap</a> contributors'
        ></l-tile-layer>

        <l-marker
          v-for="(node, index) in interestedNodes"
          :key="index"
          :lat-lng="getCoordinateFromNode(node)"
add         >
        <l-popup> {{ node.label }} </l-popup>
        </l-marker>
        
        <l-polyline
          v-for="(coordinatePair, index) in edges"
          :key="index"
          :lat-lngs="[coordinatePair[0], coordinatePair[1]]"
          color="green"
        />
>>>>>>> 49633f77
      </l-map>
    </div>
  </div>
</template>
<<<<<<< HEAD
<script setup lang ="ts">
import { ref, nextTick } from "vue";
import "leaflet/dist/leaflet.css";
=======
<script setup lang="ts">
import { computed, watch, ref } from 'vue'
>>>>>>> 49633f77
import {
  LMap,
  LTileLayer,
  LMarker,
<<<<<<< HEAD
  LPopup,
  LControlLayers,
} from "@vue-leaflet/vue-leaflet";
import MarkerCluster from "./MarkerCluster.vue";
import { Vue } from "vue-class-component";

const zoom = ref(7);
const center = ref({ lat: 51.289404225298256, lng: 9.697202050919614 });
let leafletReady = ref(false);
let leafletObject = ref("");
let visible = ref(false);
let map: any = ref();

/*****Multiple Markers*****/

const coordinates = [
  { latlng: [47.7515953048815, 8.757179159967961], popmessage: "Street 01" },
  { latlng: [54.379448751829784, 8.890621239746661], popmessage: "Street 02" },
  { latlng: [48.41432462648719, 11.172363685423019], popmessage: "Street 03" },
  { latlng: [54.34757868763789, 11.410597389004957], popmessage: "Street 04" },
  { latlng: [51.741295879474464, 13.693138753473695], popmessage: "Street 05" },
  { latlng: [53.574845165295145, 6.875185458821902], popmessage: "Street 06" },
  { latlng: [51.42494690949777, 6.901031944520698], popmessage: "Street 07" },
];

async function onLeafletReady() {
  await nextTick();
  leafletObject.value = map.value.leafletObject;
  if(leafletObject.value != undefined && leafletObject.value != null){
    leafletReady.value = true;
  }
}

/*****Tile Layer*****/

const tileProviders = [
  {
    name: "OpenStreetMap",
    visible: true,
    attribution:
      '&copy; <a target="_blank" href="http://osm.org/copyright">OpenStreetMap</a> contributors',
    url: "https://{s}.tile.openstreetmap.org/{z}/{x}/{y}.png",
  },
  {
    name: "OpenTopoMap",
    visible: false,
    url: "https://{s}.tile.opentopomap.org/{z}/{x}/{y}.png",
    attribution:
      'Map data: &copy; <a href="http://www.openstreetmap.org/copyright">OpenStreetMap</a>, <a href="http://viewfinderpanoramas.org">SRTM</a> | Map style: &copy; <a href="https://opentopomap.org">OpenTopoMap</a> (<a href="https://creativecommons.org/licenses/by-sa/3.0/">CC-BY-SA</a>)',
  },
];
=======
  // LTooltip,
  LPopup,
  LPolyline,
} from "@vue-leaflet/vue-leaflet";
import "leaflet/dist/leaflet.css";
import { useStore } from "vuex";

const store = useStore();

const openNMSHeadQuarter = ref([35.849613, -78.794882])
const zoom = ref(4)

let interestedNodes = computed(() => {
  return store.getters['mapModule/getInterestedNodes'];
})

function getCoordinateFromNode(node: any) {
  let coordinate: string[] = [];
  coordinate.push(node.assetRecord.latitude);
  coordinate.push(node.assetRecord.longitude);
  return coordinate;
}

let interestedNodesID = computed(() => {
  return store.getters['mapModule/getInterestedNodesID'];
})

let edges = computed(() => {
  let ids = interestedNodesID.value;
  let interestedNodesCoordinateMap = getInterestedNodesCoordinateMap();

  return store.getters['mapModule/getEdges'].filter((edge: [number, number]) => ids.includes(edge[0]) && ids.includes(edge[1]))
    .map((edge: [number, number]) => {
      let edgeCoordinatesPair = [];
      edgeCoordinatesPair.push(interestedNodesCoordinateMap.get(edge[0]));
      edgeCoordinatesPair.push(interestedNodesCoordinateMap.get(edge[1]));
      return edgeCoordinatesPair
    });
})

function getInterestedNodesCoordinateMap() {
  var map = new Map();
  interestedNodes.value.forEach((node: any) => {
    map.set(node.id, getCoordinateFromNode(node));
  });
  return map;
}

watch(
  () => interestedNodesID.value,
  (newValue, oldValue) => {
  }
)

>>>>>>> 49633f77
</script>

<style scoped>
.geo-map {
  height: 80vh;
}
</style><|MERGE_RESOLUTION|>--- conflicted
+++ resolved
@@ -1,13 +1,12 @@
 <template>
   <div class="leaflet">
     <div class="geo-map">
-<<<<<<< HEAD
       <l-map
         ref="map"
         :max-zoom="19"
         v-model="zoom"
         :zoomAnimation="true"
-        :center="center"
+        :center="openNMSHeadQuarter"
         @ready="onLeafletReady"
       >
         <template v-if="leafletReady">
@@ -25,118 +24,47 @@
             :options="{ showCoverageOnHover: false, chunkedLoading: true }"
           >
             <l-marker
-              v-for="coordinate in coordinates"
-              :key="coordinate"
-              :lat-lng="coordinate.latlng"
-            >
-              <l-popup>{{ coordinate.popmessage }}</l-popup>
-            </l-marker>
-          </marker-cluster>
-        </template>
-=======
-      <l-map v-model:zoom="zoom" :zoomAnimation="true" :center="openNMSHeadQuarter">
-        <l-tile-layer
-          url="https://{s}.tile.openstreetmap.org/{z}/{x}/{y}.png"
-          layer-type="base"
-          name="OpenStreetMap"
-          attribution='&copy; <a href="http://osm.org/copyright">OpenStreetMap</a> contributors'
-        ></l-tile-layer>
-
-        <l-marker
           v-for="(node, index) in interestedNodes"
           :key="index"
           :lat-lng="getCoordinateFromNode(node)"
 add         >
         <l-popup> {{ node.label }} </l-popup>
         </l-marker>
-        
         <l-polyline
           v-for="(coordinatePair, index) in edges"
           :key="index"
           :lat-lngs="[coordinatePair[0], coordinatePair[1]]"
           color="green"
         />
->>>>>>> 49633f77
+          </marker-cluster>
+        </template>
       </l-map>
     </div>
   </div>
 </template>
-<<<<<<< HEAD
 <script setup lang ="ts">
-import { ref, nextTick } from "vue";
+import { computed, watch, ref, nextTick } from "vue";
 import "leaflet/dist/leaflet.css";
-=======
-<script setup lang="ts">
-import { computed, watch, ref } from 'vue'
->>>>>>> 49633f77
 import {
   LMap,
   LTileLayer,
   LMarker,
-<<<<<<< HEAD
   LPopup,
   LControlLayers,
+  LPolyline,
 } from "@vue-leaflet/vue-leaflet";
 import MarkerCluster from "./MarkerCluster.vue";
 import { Vue } from "vue-class-component";
+import { useStore } from "vuex";
 
-const zoom = ref(7);
-const center = ref({ lat: 51.289404225298256, lng: 9.697202050919614 });
 let leafletReady = ref(false);
 let leafletObject = ref("");
 let visible = ref(false);
 let map: any = ref();
-
-/*****Multiple Markers*****/
-
-const coordinates = [
-  { latlng: [47.7515953048815, 8.757179159967961], popmessage: "Street 01" },
-  { latlng: [54.379448751829784, 8.890621239746661], popmessage: "Street 02" },
-  { latlng: [48.41432462648719, 11.172363685423019], popmessage: "Street 03" },
-  { latlng: [54.34757868763789, 11.410597389004957], popmessage: "Street 04" },
-  { latlng: [51.741295879474464, 13.693138753473695], popmessage: "Street 05" },
-  { latlng: [53.574845165295145, 6.875185458821902], popmessage: "Street 06" },
-  { latlng: [51.42494690949777, 6.901031944520698], popmessage: "Street 07" },
-];
-
-async function onLeafletReady() {
-  await nextTick();
-  leafletObject.value = map.value.leafletObject;
-  if(leafletObject.value != undefined && leafletObject.value != null){
-    leafletReady.value = true;
-  }
-}
-
-/*****Tile Layer*****/
-
-const tileProviders = [
-  {
-    name: "OpenStreetMap",
-    visible: true,
-    attribution:
-      '&copy; <a target="_blank" href="http://osm.org/copyright">OpenStreetMap</a> contributors',
-    url: "https://{s}.tile.openstreetmap.org/{z}/{x}/{y}.png",
-  },
-  {
-    name: "OpenTopoMap",
-    visible: false,
-    url: "https://{s}.tile.opentopomap.org/{z}/{x}/{y}.png",
-    attribution:
-      'Map data: &copy; <a href="http://www.openstreetmap.org/copyright">OpenStreetMap</a>, <a href="http://viewfinderpanoramas.org">SRTM</a> | Map style: &copy; <a href="https://opentopomap.org">OpenTopoMap</a> (<a href="https://creativecommons.org/licenses/by-sa/3.0/">CC-BY-SA</a>)',
-  },
-];
-=======
-  // LTooltip,
-  LPopup,
-  LPolyline,
-} from "@vue-leaflet/vue-leaflet";
-import "leaflet/dist/leaflet.css";
-import { useStore } from "vuex";
-
 const store = useStore();
-
 const openNMSHeadQuarter = ref([35.849613, -78.794882])
 const zoom = ref(4)
+
 
 let interestedNodes = computed(() => {
   return store.getters['mapModule/getInterestedNodes'];
@@ -180,7 +108,33 @@
   }
 )
 
->>>>>>> 49633f77
+async function onLeafletReady() {
+  await nextTick();
+  leafletObject.value = map.value.leafletObject;
+  if(leafletObject.value != undefined && leafletObject.value != null){
+    leafletReady.value = true;
+  }
+}
+
+/*****Tile Layer*****/
+
+const tileProviders = [
+  {
+    name: "OpenStreetMap",
+    visible: true,
+    attribution:
+      '&copy; <a target="_blank" href="http://osm.org/copyright">OpenStreetMap</a> contributors',
+    url: "https://{s}.tile.openstreetmap.org/{z}/{x}/{y}.png",
+  },
+  {
+    name: "OpenTopoMap",
+    visible: false,
+    url: "https://{s}.tile.opentopomap.org/{z}/{x}/{y}.png",
+    attribution:
+      'Map data: &copy; <a href="http://www.openstreetmap.org/copyright">OpenStreetMap</a>, <a href="http://viewfinderpanoramas.org">SRTM</a> | Map style: &copy; <a href="https://opentopomap.org">OpenTopoMap</a> (<a href="https://creativecommons.org/licenses/by-sa/3.0/">CC-BY-SA</a>)',
+  },
+];
+
 </script>
 
 <style scoped>
