/*******************************************************************************
 * This file is part of OpenNMS(R).
 *
 * Copyright (C) 2014-2015 The OpenNMS Group, Inc.
 * OpenNMS(R) is Copyright (C) 1999-2015 The OpenNMS Group, Inc.
 *
 * OpenNMS(R) is a registered trademark of The OpenNMS Group, Inc.
 *
 * OpenNMS(R) is free software: you can redistribute it and/or modify
 * it under the terms of the GNU Affero General Public License as published
 * by the Free Software Foundation, either version 3 of the License,
 * or (at your option) any later version.
 *
 * OpenNMS(R) is distributed in the hope that it will be useful,
 * but WITHOUT ANY WARRANTY; without even the implied warranty of
 * MERCHANTABILITY or FITNESS FOR A PARTICULAR PURPOSE.  See the
 * GNU Affero General Public License for more details.
 *
 * You should have received a copy of the GNU Affero General Public License
 * along with OpenNMS(R).  If not, see:
 *      http://www.gnu.org/licenses/
 *
 * For more information contact:
 *     OpenNMS(R) Licensing <license@opennms.org>
 *     http://www.opennms.org/
 *     http://www.opennms.com/
 *******************************************************************************/

package org.opennms.assemblies.karaf;

import static org.ops4j.pax.exam.CoreOptions.maven;

import java.io.FileInputStream;
import java.io.IOException;
import java.util.Arrays;
import java.util.Properties;
import java.util.stream.Collectors;

import org.opennms.core.test.karaf.KarafTestCase;
import org.ops4j.pax.exam.options.MavenUrlReference;

/**
 * @deprecated This test base class doesn't work because our Karaf 
 * container artifact:
 * 
 * mvn:org.opennms.container/org.opennms.container.karaf/${version}/tar.gz
 * 
 * isn't packaged with a top-level product directory like the Apache Karaf
 * tar.gz artifacts are.
 */
public class OnmsKarafTestCase extends KarafTestCase {

	/**
	 * Use the OpenNMS-modified Karaf container.
	 */
	@Override
	protected MavenUrlReference getFrameworkUrl() {
		return maven()
				.groupId("org.opennms.container")
				.artifactId("org.opennms.container.karaf")
				.type("tar.gz")
<<<<<<< HEAD
				.version("28.0.2-SNAPSHOT");
=======
				.version("28.0.2");
>>>>>>> 7f1c7cd1
	}

	/**
	 * Fetch the OpenNMS system classpath from our modified custom.properties file.
	 */
	@Override
	protected String[] getSystemPackages() {
		Properties customProperties = new Properties();
		try {
			customProperties.load(new FileInputStream("../container/karaf/src/main/filtered-resources/etc/custom.properties"));
		} catch (IOException e) {
			System.err.println("Unexpected error while trying to load system properties");
			e.printStackTrace();
			return new String[0];
		}

		String classpath =  customProperties.getProperty("org.osgi.framework.system.packages.extra");
		System.out.println("System classpath: " + classpath);
		return Arrays.stream(classpath.split(","))
			// Remove all of the version constraints
			.map(s -> {
				return s.replaceAll(";.*$", "");
			})
			.collect(Collectors.toList()).toArray(new String[0]);
	}
}<|MERGE_RESOLUTION|>--- conflicted
+++ resolved
@@ -59,11 +59,7 @@
 				.groupId("org.opennms.container")
 				.artifactId("org.opennms.container.karaf")
 				.type("tar.gz")
-<<<<<<< HEAD
-				.version("28.0.2-SNAPSHOT");
-=======
 				.version("28.0.2");
->>>>>>> 7f1c7cd1
 	}
 
 	/**
