/*******************************************************************************
 * This file is part of OpenNMS(R).
 *
 * Copyright (C) 2014-2015 The OpenNMS Group, Inc.
 * OpenNMS(R) is Copyright (C) 1999-2015 The OpenNMS Group, Inc.
 *
 * OpenNMS(R) is a registered trademark of The OpenNMS Group, Inc.
 *
 * OpenNMS(R) is free software: you can redistribute it and/or modify
 * it under the terms of the GNU Affero General Public License as published
 * by the Free Software Foundation, either version 3 of the License,
 * or (at your option) any later version.
 *
 * OpenNMS(R) is distributed in the hope that it will be useful,
 * but WITHOUT ANY WARRANTY; without even the implied warranty of
 * MERCHANTABILITY or FITNESS FOR A PARTICULAR PURPOSE.  See the
 * GNU Affero General Public License for more details.
 *
 * You should have received a copy of the GNU Affero General Public License
 * along with OpenNMS(R).  If not, see:
 *      http://www.gnu.org/licenses/
 *
 * For more information contact:
 *     OpenNMS(R) Licensing <license@opennms.org>
 *     http://www.opennms.org/
 *     http://www.opennms.com/
 *******************************************************************************/

package org.opennms.assemblies.karaf;

import static org.ops4j.pax.exam.CoreOptions.maven;

import java.io.FileInputStream;
import java.io.IOException;
import java.util.Arrays;
import java.util.Properties;
import java.util.stream.Collectors;

import org.opennms.core.test.karaf.KarafTestCase;
import org.ops4j.pax.exam.options.MavenUrlReference;

/**
 * @deprecated This test base class doesn't work because our Karaf 
 * container artifact:
 * 
 * mvn:org.opennms.container/org.opennms.container.karaf/${version}/tar.gz
 * 
 * isn't packaged with a top-level product directory like the Apache Karaf
 * tar.gz artifacts are.
 */
public class OnmsKarafTestCase extends KarafTestCase {

	/**
	 * Use the OpenNMS-modified Karaf container.
	 */
	@Override
	protected MavenUrlReference getFrameworkUrl() {
		return maven()
				.groupId("org.opennms.container")
				.artifactId("org.opennms.container.karaf")
				.type("tar.gz")
<<<<<<< HEAD
				.version("30.0.0-SNAPSHOT");
=======
				.version("30.0.0");
>>>>>>> 74ab5cae
	}

	/**
	 * Fetch the OpenNMS system classpath from our modified custom.properties file.
	 */
	@Override
	protected String[] getSystemPackages() {
		Properties customProperties = new Properties();
		try {
			customProperties.load(new FileInputStream("../container/karaf/src/main/filtered-resources/etc/custom.properties"));
		} catch (IOException e) {
			System.err.println("Unexpected error while trying to load system properties");
			e.printStackTrace();
			return new String[0];
		}

		String classpath =  customProperties.getProperty("org.osgi.framework.system.packages.extra");
		System.out.println("System classpath: " + classpath);
		return Arrays.stream(classpath.split(","))
			// Remove all of the version constraints
			.map(s -> {
				return s.replaceAll(";.*$", "");
			})
			.collect(Collectors.toList()).toArray(new String[0]);
	}
}<|MERGE_RESOLUTION|>--- conflicted
+++ resolved
@@ -59,11 +59,7 @@
 				.groupId("org.opennms.container")
 				.artifactId("org.opennms.container.karaf")
 				.type("tar.gz")
-<<<<<<< HEAD
-				.version("30.0.0-SNAPSHOT");
-=======
 				.version("30.0.0");
->>>>>>> 74ab5cae
 	}
 
 	/**
