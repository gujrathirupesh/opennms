/*******************************************************************************
 * This file is part of OpenNMS(R).
 *
 * Copyright (C) 2014-2015 The OpenNMS Group, Inc.
 * OpenNMS(R) is Copyright (C) 1999-2015 The OpenNMS Group, Inc.
 *
 * OpenNMS(R) is a registered trademark of The OpenNMS Group, Inc.
 *
 * OpenNMS(R) is free software: you can redistribute it and/or modify
 * it under the terms of the GNU Affero General Public License as published
 * by the Free Software Foundation, either version 3 of the License,
 * or (at your option) any later version.
 *
 * OpenNMS(R) is distributed in the hope that it will be useful,
 * but WITHOUT ANY WARRANTY; without even the implied warranty of
 * MERCHANTABILITY or FITNESS FOR A PARTICULAR PURPOSE.  See the
 * GNU Affero General Public License for more details.
 *
 * You should have received a copy of the GNU Affero General Public License
 * along with OpenNMS(R).  If not, see:
 *      http://www.gnu.org/licenses/
 *
 * For more information contact:
 *     OpenNMS(R) Licensing <license@opennms.org>
 *     http://www.opennms.org/
 *     http://www.opennms.com/
 *******************************************************************************/

package org.opennms.assemblies.karaf;

import static org.ops4j.pax.exam.CoreOptions.maven;

import java.io.FileInputStream;
import java.io.IOException;
import java.util.Arrays;
import java.util.Properties;
import java.util.stream.Collectors;

import org.opennms.core.test.karaf.KarafTestCase;
import org.ops4j.pax.exam.options.MavenUrlReference;

/**
 * @deprecated This test base class doesn't work because our Karaf 
 * container artifact:
 * 
 * mvn:org.opennms.container/org.opennms.container.karaf/${version}/tar.gz
 * 
 * isn't packaged with a top-level product directory like the Apache Karaf
 * tar.gz artifacts are.
 */
public class OnmsKarafTestCase extends KarafTestCase {

	/**
	 * Use the OpenNMS-modified Karaf container.
	 */
	@Override
	protected MavenUrlReference getFrameworkUrl() {
		return maven()
				.groupId("org.opennms.container")
				.artifactId("org.opennms.container.karaf")
				.type("tar.gz")
<<<<<<< HEAD
				.version("2018.1.10-SNAPSHOT");
=======
				.version("2018.1.11-SNAPSHOT");
>>>>>>> 98185d33
	}

	/**
	 * Fetch the OpenNMS system classpath from our modified custom.properties file.
	 */
	@Override
	protected String[] getSystemPackages() {
		Properties customProperties = new Properties();
		try {
			customProperties.load(new FileInputStream("../container/karaf/src/main/filtered-resources/etc/custom.properties"));
		} catch (IOException e) {
			System.err.println("Unexpected error while trying to load system properties");
			e.printStackTrace();
			return new String[0];
		}

		String classpath =  customProperties.getProperty("org.osgi.framework.system.packages.extra");
		System.out.println("System classpath: " + classpath);
		return Arrays.stream(classpath.split(","))
			// Remove all of the version constraints
			.map(s -> {
				return s.replaceAll(";.*$", "");
			})
			.collect(Collectors.toList()).toArray(new String[0]);
	}
}<|MERGE_RESOLUTION|>--- conflicted
+++ resolved
@@ -59,11 +59,7 @@
 				.groupId("org.opennms.container")
 				.artifactId("org.opennms.container.karaf")
 				.type("tar.gz")
-<<<<<<< HEAD
-				.version("2018.1.10-SNAPSHOT");
-=======
 				.version("2018.1.11-SNAPSHOT");
->>>>>>> 98185d33
 	}
 
 	/**
