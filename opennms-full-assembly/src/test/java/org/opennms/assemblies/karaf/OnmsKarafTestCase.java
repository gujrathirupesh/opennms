--- conflicted
+++ resolved
@@ -59,11 +59,7 @@
 				.groupId("org.opennms.container")
 				.artifactId("org.opennms.container.karaf")
 				.type("tar.gz")
-<<<<<<< HEAD
-				.version("2018.1.7-SNAPSHOT");
-=======
 				.version("2018.1.8-SNAPSHOT");
->>>>>>> 0f4e5a2d
 	}
 
 	/**
