/*******************************************************************************
 * This file is part of OpenNMS(R).
 *
 * Copyright (C) 2014-2015 The OpenNMS Group, Inc.
 * OpenNMS(R) is Copyright (C) 1999-2015 The OpenNMS Group, Inc.
 *
 * OpenNMS(R) is a registered trademark of The OpenNMS Group, Inc.
 *
 * OpenNMS(R) is free software: you can redistribute it and/or modify
 * it under the terms of the GNU Affero General Public License as published
 * by the Free Software Foundation, either version 3 of the License,
 * or (at your option) any later version.
 *
 * OpenNMS(R) is distributed in the hope that it will be useful,
 * but WITHOUT ANY WARRANTY; without even the implied warranty of
 * MERCHANTABILITY or FITNESS FOR A PARTICULAR PURPOSE.  See the
 * GNU Affero General Public License for more details.
 *
 * You should have received a copy of the GNU Affero General Public License
 * along with OpenNMS(R).  If not, see:
 *      http://www.gnu.org/licenses/
 *
 * For more information contact:
 *     OpenNMS(R) Licensing <license@opennms.org>
 *     http://www.opennms.org/
 *     http://www.opennms.com/
 *******************************************************************************/

package org.opennms.assemblies.karaf;

import static org.ops4j.pax.exam.CoreOptions.maven;

import java.io.FileInputStream;
import java.io.IOException;
import java.util.Arrays;
import java.util.Properties;
import java.util.stream.Collectors;

import org.opennms.core.test.karaf.KarafTestCase;
import org.ops4j.pax.exam.options.MavenUrlReference;

/**
 * @deprecated This test base class doesn't work because our Karaf 
 * container artifact:
 * 
 * mvn:org.opennms.container/org.opennms.container.karaf/${version}/tar.gz
 * 
 * isn't packaged with a top-level product directory like the Apache Karaf
 * tar.gz artifacts are.
 */
public class OnmsKarafTestCase extends KarafTestCase {

	/**
	 * Use the OpenNMS-modified Karaf container.
	 */
	@Override
	protected MavenUrlReference getFrameworkUrl() {
		return maven()
				.groupId("org.opennms.container")
				.artifactId("org.opennms.container.karaf")
				.type("tar.gz")
<<<<<<< HEAD
				.version("2018.1.9-SNAPSHOT");
=======
				.version("2018.1.10-SNAPSHOT");
>>>>>>> 47b7533c
	}

	/**
	 * Fetch the OpenNMS system classpath from our modified custom.properties file.
	 */
	@Override
	protected String[] getSystemPackages() {
		Properties customProperties = new Properties();
		try {
			customProperties.load(new FileInputStream("../container/karaf/src/main/filtered-resources/etc/custom.properties"));
		} catch (IOException e) {
			System.err.println("Unexpected error while trying to load system properties");
			e.printStackTrace();
			return new String[0];
		}

		String classpath =  customProperties.getProperty("org.osgi.framework.system.packages.extra");
		System.out.println("System classpath: " + classpath);
		return Arrays.stream(classpath.split(","))
			// Remove all of the version constraints
			.map(s -> {
				return s.replaceAll(";.*$", "");
			})
			.collect(Collectors.toList()).toArray(new String[0]);
	}
}<|MERGE_RESOLUTION|>--- conflicted
+++ resolved
@@ -59,11 +59,7 @@
 				.groupId("org.opennms.container")
 				.artifactId("org.opennms.container.karaf")
 				.type("tar.gz")
-<<<<<<< HEAD
-				.version("2018.1.9-SNAPSHOT");
-=======
 				.version("2018.1.10-SNAPSHOT");
->>>>>>> 47b7533c
 	}
 
 	/**
