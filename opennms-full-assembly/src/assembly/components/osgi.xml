--- conflicted
+++ resolved
@@ -9,13 +9,10 @@
       <outputDirectory>system</outputDirectory>
       <directory>target/opennms-repo</directory>
       <excludes>
-<<<<<<< HEAD
         <exclude>**/org.apache.servicemix.bundles.jasypt*/1.9.2_1</exclude>
         <exclude>**/org.apache.servicemix.bundles.jasypt*/1.9.2_1/*</exclude>
-=======
         <exclude>**/*xstream*/1.4.8_1</exclude>
         <exclude>**/*xstream*/1.4.8_1/*</exclude>
->>>>>>> 26111fd2
       </excludes>
     </fileSet>
   </fileSets>
