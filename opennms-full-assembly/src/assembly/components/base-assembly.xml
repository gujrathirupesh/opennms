<component
    xmlns="http://maven.apache.org/plugins/maven-assembly-plugin/component/1.1.2"
    xmlns:xsi="http://www.w3.org/2001/XMLSchema-instance"
    xsi:schemaLocation="http://maven.apache.org/plugins/maven-assembly-plugin/component/1.1.2 http://maven.apache.org/xsd/component-1.1.2.xsd"
>
  <dependencySets>
    <dependencySet>
      <unpack>true</unpack>
      <useProjectArtifact>false</useProjectArtifact>
      <useStrictFiltering>true</useStrictFiltering>
      <useTransitiveDependencies>false</useTransitiveDependencies>
      <!-- Output to the root directory -->
      <outputDirectory></outputDirectory>
      <includes>
        <include>org.opennms:opennms-base-assembly:tar.gz:daemon:${project.version}</include>
      </includes>
<<<<<<< HEAD
=======
      <unpackOptions>
        <excludes>
          <!-- contrib -->
          <exclude>contrib/**/*</exclude>

          <!-- northbounders -->
          <exclude>lib/*alarm-northbounder-jms*</exclude>

          <!-- protocols -->
          <exclude>etc/nsclient-config.xml</exclude>

          <!-- provisioning adapters -->
          <exclude>lib/*rancid-provisioning-adapter*</exclude>
          <exclude>etc/*snmp-asset-adapter*</exclude>
          <exclude>lib/*snmp-asset-provisioning-adapter*</exclude>
          <exclude>etc/*snmp-hardware-inventory-adapter*</exclude>
          <!-- not included in base assembly tar -->
          <!-- <exclude>lib/*snmp-hardware-inventory-provisioning-adapter*</exclude> -->
          <exclude>etc/*wsman-asset-adapter*</exclude>
          <!-- not included in base assembly tar -->
          <!-- <exclude>lib/*wsman-asset-provisioning-adapter*</exclude> -->

          <!-- ticketing plugins -->
          <exclude>etc/*otrs*</exclude>
          <exclude>lib/*otrs*</exclude>
          <exclude>etc/rt.properties</exclude>
          <exclude>lib/*integration-rt*</exclude>
        </excludes>
      </unpackOptions>
>>>>>>> de1a8410
    </dependencySet>
    <dependencySet>
      <unpack>true</unpack>
      <unpackOptions><filtered>true</filtered></unpackOptions>
      <useProjectArtifact>false</useProjectArtifact>
      <useStrictFiltering>true</useStrictFiltering>
      <useTransitiveDependencies>false</useTransitiveDependencies>
      <outputDirectory>share</outputDirectory>
      <outputFileNameMapping></outputFileNameMapping>
      <includes>
        <include>org.opennms.assemblies:org.opennms.assemblies.xsds:tar.gz:xsds:${project.version}</include>
      </includes>
    </dependencySet>
  </dependencySets>
  <fileSets>
    <!-- Copy the Karaf container into our root directory -->
    <fileSet>
      <directory>${project.build.directory}/dependency/org.opennms.container.karaf-${project.version}</directory>
      <filtered>false</filtered>
      <!-- Output to the root directory -->
      <outputDirectory></outputDirectory>
      <!--
        Exclude Karaf scripts from bin that cannot be invoked
        on our embedded container
      -->
      <excludes>
        <exclude>bin/*.bat</exclude>
        <exclude>bin/client</exclude>
        <exclude>bin/contrib</exclude>
        <exclude>bin/contrib/*</exclude>
        <exclude>bin/inc</exclude>
        <exclude>bin/instance</exclude>
        <exclude>bin/karaf</exclude>
        <exclude>bin/setenv</exclude>
        <exclude>bin/shell</exclude>
        <exclude>bin/start</exclude>
        <exclude>bin/status</exclude>
        <exclude>bin/stop</exclude>
      </excludes>
    </fileSet>
    <!-- Add the third party license list -->
    <fileSet>
      <directory>${project.build.directory}/generated-sources/license</directory>
      <filtered>false</filtered>
      <outputDirectory>etc</outputDirectory>
      <includes>
        <include>THIRD-PARTY.txt</include>
      </includes>
    </fileSet>
    <!-- Put the Karaf 4 boot classpath files into /lib so that they are available in the OpenNMS classpath -->
    <fileSet>
      <directory>${project.build.directory}/dependency/org.opennms.container.karaf-${project.version}/lib/boot</directory>
      <filtered>false</filtered>
      <outputDirectory>lib</outputDirectory>
      <includes>
        <include>*.jar</include>
      </includes>
    </fileSet>
  </fileSets>
</component><|MERGE_RESOLUTION|>--- conflicted
+++ resolved
@@ -14,8 +14,6 @@
       <includes>
         <include>org.opennms:opennms-base-assembly:tar.gz:daemon:${project.version}</include>
       </includes>
-<<<<<<< HEAD
-=======
       <unpackOptions>
         <excludes>
           <!-- contrib -->
@@ -45,7 +43,6 @@
           <exclude>lib/*integration-rt*</exclude>
         </excludes>
       </unpackOptions>
->>>>>>> de1a8410
     </dependencySet>
     <dependencySet>
       <unpack>true</unpack>
