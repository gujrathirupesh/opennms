/*******************************************************************************
 * This file is part of OpenNMS(R).
 *
 * Copyright (C) 2013-2017 The OpenNMS Group, Inc.
 * OpenNMS(R) is Copyright (C) 1999-2017 The OpenNMS Group, Inc.
 *
 * OpenNMS(R) is a registered trademark of The OpenNMS Group, Inc.
 *
 * OpenNMS(R) is free software: you can redistribute it and/or modify
 * it under the terms of the GNU Affero General Public License as published
 * by the Free Software Foundation, either version 3 of the License,
 * or (at your option) any later version.
 *
 * OpenNMS(R) is distributed in the hope that it will be useful,
 * but WITHOUT ANY WARRANTY; without even the implied warranty of
 * MERCHANTABILITY or FITNESS FOR A PARTICULAR PURPOSE.  See the
 * GNU Affero General Public License for more details.
 *
 * You should have received a copy of the GNU Affero General Public License
 * along with OpenNMS(R).  If not, see:
 *      http://www.gnu.org/licenses/
 *
 * For more information contact:
 *     OpenNMS(R) Licensing <license@opennms.org>
 *     http://www.opennms.org/
 *     http://www.opennms.com/
 *******************************************************************************/

package org.opennms.protocols.xml.collector;

<<<<<<< HEAD
=======
import java.util.HashMap;
import java.util.Map;

>>>>>>> 4405c8a3
import org.junit.Assert;
import org.junit.Test;
import org.opennms.netmgt.model.OnmsAssetRecord;
import org.opennms.netmgt.model.OnmsNode;

/**
 * The Test Class for AbstractXmlCollectionHandler.
 *
 * @author <a href="mailto:agalue@opennms.org">Alejandro Galue</a>
 */
public class AbstractXmlCollectionHandlerTest {

    /**
     * Test parse string.
     *
     * @throws Exception the exception
     */
    @Test
    public void testParseString() throws Exception {
        OnmsNode node = new OnmsNode();
        node.setId(1);
        node.setLabel("mynode.local");
        OnmsAssetRecord asset = new OnmsAssetRecord();
        asset.setSerialNumber("1001");
        node.setAssetRecord(asset);
<<<<<<< HEAD
        String url = AbstractXmlCollectionHandler.parseString("URL", "http://{nodeLabel}/{ipAddress}/serial/{serialNumber}/{step}", node, "127.0.0.1", 300);
        Assert.assertEquals("http://mynode.local/127.0.0.1/serial/1001/300", url);
        String multiline = "<data>\n   <source label='{nodeLabel}'/>\n</data>";
        String xml = AbstractXmlCollectionHandler.parseString("Content", multiline, node, "127.0.0.1", 300);
=======
        Map<String, String> parameters = new HashMap<>();
        parameters.put("port", "80");
        String url = handler.parseString("URL", "http://{nodeLabel}:{parameter:port}/{ipAddress}/serial/{serialNumber}/{step}", node, "127.0.0.1", 300, parameters);
        Assert.assertEquals("http://mynode.local:80/127.0.0.1/serial/1001/300", url);
        String multiline = "<data>\n   <source label='{nodeLabel}'/>\n</data>";
        String xml = handler.parseString("Content", multiline, node, "127.0.0.1", 300, parameters);
>>>>>>> 4405c8a3
        Assert.assertEquals("<data>\n   <source label='mynode.local'/>\n</data>", xml);
    }

}<|MERGE_RESOLUTION|>--- conflicted
+++ resolved
@@ -1,8 +1,8 @@
 /*******************************************************************************
  * This file is part of OpenNMS(R).
  *
- * Copyright (C) 2013-2017 The OpenNMS Group, Inc.
- * OpenNMS(R) is Copyright (C) 1999-2017 The OpenNMS Group, Inc.
+ * Copyright (C) 2013-2014 The OpenNMS Group, Inc.
+ * OpenNMS(R) is Copyright (C) 1999-2014 The OpenNMS Group, Inc.
  *
  * OpenNMS(R) is a registered trademark of The OpenNMS Group, Inc.
  *
@@ -28,12 +28,9 @@
 
 package org.opennms.protocols.xml.collector;
 
-<<<<<<< HEAD
-=======
 import java.util.HashMap;
 import java.util.Map;
 
->>>>>>> 4405c8a3
 import org.junit.Assert;
 import org.junit.Test;
 import org.opennms.netmgt.model.OnmsAssetRecord;
@@ -59,19 +56,12 @@
         OnmsAssetRecord asset = new OnmsAssetRecord();
         asset.setSerialNumber("1001");
         node.setAssetRecord(asset);
-<<<<<<< HEAD
-        String url = AbstractXmlCollectionHandler.parseString("URL", "http://{nodeLabel}/{ipAddress}/serial/{serialNumber}/{step}", node, "127.0.0.1", 300);
-        Assert.assertEquals("http://mynode.local/127.0.0.1/serial/1001/300", url);
-        String multiline = "<data>\n   <source label='{nodeLabel}'/>\n</data>";
-        String xml = AbstractXmlCollectionHandler.parseString("Content", multiline, node, "127.0.0.1", 300);
-=======
         Map<String, String> parameters = new HashMap<>();
         parameters.put("port", "80");
-        String url = handler.parseString("URL", "http://{nodeLabel}:{parameter:port}/{ipAddress}/serial/{serialNumber}/{step}", node, "127.0.0.1", 300, parameters);
+        String url = AbstractXmlCollectionHandler.parseString("URL", "http://{nodeLabel}:{parameter:port}/{ipAddress}/serial/{serialNumber}/{step}", node, "127.0.0.1", 300, parameters);
         Assert.assertEquals("http://mynode.local:80/127.0.0.1/serial/1001/300", url);
         String multiline = "<data>\n   <source label='{nodeLabel}'/>\n</data>";
-        String xml = handler.parseString("Content", multiline, node, "127.0.0.1", 300, parameters);
->>>>>>> 4405c8a3
+        String xml = AbstractXmlCollectionHandler.parseString("Content", multiline, node, "127.0.0.1", 300, parameters);
         Assert.assertEquals("<data>\n   <source label='mynode.local'/>\n</data>", xml);
     }
 
