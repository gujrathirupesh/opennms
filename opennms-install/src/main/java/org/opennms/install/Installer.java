--- conflicted
+++ resolved
@@ -253,12 +253,8 @@
         }
 
         if (doDatabase) {
-<<<<<<< HEAD
             m_migrator.checkUnicode(m_migration);
-=======
-            m_installerDb.checkUnicode();
-            m_installerDb.checkTime();
->>>>>>> 5de44585
+            m_migrator.checkTime(m_migration); // XXX: thrown in during merge conflict resolution 
         }
         
         handleConfigurationChanges();
