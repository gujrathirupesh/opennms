--- conflicted
+++ resolved
@@ -9,11 +9,7 @@
     "sourceMap": true,
     "resolveJsonModule": true,
     "esModuleInterop": true,
-<<<<<<< HEAD
-    "skipLibCheck": true, 
-=======
     "skipLibCheck": true,
->>>>>>> e9facb89
     "lib": ["esnext", "dom"],
     "paths": {
       "@/*": [
