--- conflicted
+++ resolved
@@ -20,11 +20,8 @@
 import { getInfo } from './infoService'
 import { getOpenApi } from './helpService'
 import { getResources, getResourceForNode } from './resourceService'
-<<<<<<< HEAD
 import { getVerticesAndEdges, getTopologyDataByLevelAndFocus } from './topologyService'
-=======
 import { getPlugins } from './pluginService'
->>>>>>> 7ba3d288
 
 export default {
   search,
@@ -56,9 +53,6 @@
   getDefinitionData,
   getResourceForNode,
   getGraphDefinitionsByResourceId,
-<<<<<<< HEAD
-  getTopologyDataByLevelAndFocus
-=======
+  getTopologyDataByLevelAndFocus,
   getPlugins
->>>>>>> 7ba3d288
 }