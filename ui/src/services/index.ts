import {
  getNodes,
  getNodeById,
  getNodeOutages,
  getNodeIpInterfaces,
  getNodeSnmpInterfaces,
  getNodeAvailabilityPercentage
} from './nodeService'

import { getAlarms, modifyAlarm } from './alarmService'

import { getGraphDefinitionsByResourceId, getDefinitionData, getGraphMetrics, getPreFabGraphs } from './graphService'

import { getEvents } from './eventService'
import { getNodeIfServices } from './ifService'
import { search } from './searchService'
import { getLocations } from './locationsService'
import { scanIPRanges, detectSNMPAvailable, provision } from './inventoryService'
import { getFileNames, getFile, getSnippets, postFile, deleteFile, getFileExtensions } from './configService'
import { getLogs, getLog } from './logsService'
import { getWhoAmI } from './whoAmIService'
import { getInfo } from './infoService'
import { getOpenApi } from './helpService'
import { getResources, getResourceForNode } from './resourceService'
import { getVerticesAndEdges, getTopologyDataByLevelAndFocus, getTopologyGraphs } from './topologyService'
import { getPlugins } from './pluginService'

export default {
  search,
  getInfo,
  getNodes,
  getAlarms,
  getEvents,
  modifyAlarm,
  getNodeById,
  getNodeOutages,
  getNodeIfServices,
  getVerticesAndEdges,
  getNodeIpInterfaces,
  getNodeSnmpInterfaces,
  getNodeAvailabilityPercentage,
  scanIPRanges,
  detectSNMPAvailable,
  provision,
  getLocations,
  getLog,
  getLogs,
  getFile,
  postFile,
  getWhoAmI,
  deleteFile,
  getSnippets,
  getFileNames,
  getFileExtensions,
  getOpenApi,
  getResources,
  getGraphMetrics,
  getPreFabGraphs,
  getDefinitionData,
  getResourceForNode,
  getGraphDefinitionsByResourceId,
  getPlugins,
  getTopologyDataByLevelAndFocus,
<<<<<<< HEAD
=======
  getTopologyGraphs,
  getPlugins
>>>>>>> 45be1df7
}<|MERGE_RESOLUTION|>--- conflicted
+++ resolved
@@ -61,9 +61,5 @@
   getGraphDefinitionsByResourceId,
   getPlugins,
   getTopologyDataByLevelAndFocus,
-<<<<<<< HEAD
-=======
-  getTopologyGraphs,
-  getPlugins
->>>>>>> 45be1df7
+  getTopologyGraphs
 }