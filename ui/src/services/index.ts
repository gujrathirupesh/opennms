--- conflicted
+++ resolved
@@ -14,23 +14,16 @@
 import { getEvents } from './eventService'
 import { getNodeIfServices } from './ifService'
 import { search } from './searchService'
-<<<<<<< HEAD
 import { getLocations } from './locationsService'
 import { scanIPRanges, detectSNMPAvailable, provision } from './inventoryService'
-=======
->>>>>>> e79d8e2a
 import { getFileNames, getFile, getSnippets, postFile, deleteFile, getFileExtensions } from './configService'
 import { getLogs, getLog } from './logsService'
 import { getWhoAmI } from './whoAmIService'
 import { getInfo } from './infoService'
 import { getOpenApi } from './helpService'
 import { getResources, getResourceForNode } from './resourceService'
-<<<<<<< HEAD
-import { getPlugins, togglePlugin, getEnabledPlugins } from './pluginService'
-=======
 import { getVerticesAndEdges, getTopologyDataByLevelAndFocus } from './topologyService'
 import { getPlugins } from './pluginService'
->>>>>>> e79d8e2a
 
 export default {
   search,
@@ -66,12 +59,6 @@
   getDefinitionData,
   getResourceForNode,
   getGraphDefinitionsByResourceId,
-<<<<<<< HEAD
   getPlugins,
-  togglePlugin,
-  getEnabledPlugins
-=======
   getTopologyDataByLevelAndFocus,
-  getPlugins
->>>>>>> e79d8e2a
 }