import {
  getNodes,
  getNodeById,
  getNodeOutages,
  getNodeIpInterfaces,
  getNodeSnmpInterfaces,
  getNodeAvailabilityPercentage
} from './nodeService'

<<<<<<< HEAD
=======
import {
  getAlarms,
  modifyAlarm
} from './alarmService'

import { getGraphNodesNodes } from './graphService'

import { getFileNames, getFile, getSnippets, postFile, deleteFile, getFileExtensions } from './configService'
import { getLogs, getLog } from './logsService'
import { getWhoAmI } from './whoAmIService'
>>>>>>> 4e27a5f1
import { getEvents } from './eventService'
import { getNodeIfServices } from './ifService'
import { search } from './searchService'
import { getLocations } from './locationsService'
import { scanIPRanges, detectSNMPAvailable, provision } from './inventoryService'
import { getFileNames, getFile, getSnippets, postFile, deleteFile, getFileExtensions } from './configService'
import { getLogs, getLog } from './logsService'
import { getWhoAmI } from './whoAmIService'

export default {
  search,
  getNodes,
  getAlarms,
  getEvents,
  modifyAlarm,
  getNodeById,
  getNodeOutages,
  getNodeIfServices,
  getGraphNodesNodes,
  getNodeIpInterfaces,
  getNodeSnmpInterfaces,
  getNodeAvailabilityPercentage,
  scanIPRanges,
  detectSNMPAvailable,
  provision,
  getLocations,
  getLog,
  getLogs,
  getFile,
  postFile,
  getWhoAmI,
  deleteFile,
  getSnippets,
  getFileNames,
  getFileExtensions,
}<|MERGE_RESOLUTION|>--- conflicted
+++ resolved
@@ -7,19 +7,12 @@
   getNodeAvailabilityPercentage
 } from './nodeService'
 
-<<<<<<< HEAD
-=======
 import {
   getAlarms,
   modifyAlarm
 } from './alarmService'
 
 import { getGraphNodesNodes } from './graphService'
-
-import { getFileNames, getFile, getSnippets, postFile, deleteFile, getFileExtensions } from './configService'
-import { getLogs, getLog } from './logsService'
-import { getWhoAmI } from './whoAmIService'
->>>>>>> 4e27a5f1
 import { getEvents } from './eventService'
 import { getNodeIfServices } from './ifService'
 import { search } from './searchService'
