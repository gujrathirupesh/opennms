--- conflicted
+++ resolved
@@ -52,16 +52,13 @@
   getFileNames,
   getFileExtensions,
   getOpenApi,
-<<<<<<< HEAD
   getProvisionDService,
   populateProvisionD,
   putProvisionDService
-=======
   getResources,
   getGraphMetrics,
   getPreFabGraphs,
   getDefinitionData,
   getResourceForNode,
   getGraphDefinitionsByResourceId
->>>>>>> 14499afb
 }