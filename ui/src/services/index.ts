--- conflicted
+++ resolved
@@ -18,18 +18,13 @@
   getHistoryByIpInterface
 } from './deviceService'
 
-import { getFileNames, getFile, getSnippets, postFile, deleteFile, getFileExtensions } from './configService'
-
 import { getAlarms, modifyAlarm } from './alarmService'
 import { getEvents } from './eventService'
 import { getNodeIfServices } from './ifService'
 import { search } from './searchService'
-<<<<<<< HEAD
 import { getLocations } from './locationsService'
 import { scanIPRanges, detectSNMPAvailable, provision } from './inventoryService'
 import { getFileNames, getFile, getSnippets, postFile, deleteFile, getFileExtensions } from './configService'
-=======
->>>>>>> cd74d7f6
 import { getLogs, getLog } from './logsService'
 import { getWhoAmI } from './whoAmIService'
 import { getInfo } from './infoService'
@@ -78,21 +73,15 @@
   getDefinitionData,
   getResourceForNode,
   getGraphDefinitionsByResourceId,
-<<<<<<< HEAD
   getPlugins,
-  getTopologyDataByLevelAndFocus,
-  getTopologyGraphs
-=======
+  getTopologyGraphs,
   getTopologyGraphByContainerAndNamespace,
   getNodesTopologyDataByLevelAndFocus,
   getPowerGridTopologyDataByLevelAndFocus,
-  getTopologyGraphs,
-  getPlugins,
   getDeviceConfigBackups,
   backupDeviceConfig,
   downloadDeviceConfigs,
   getVendorOptions,
   getOsImageOptions,
   getHistoryByIpInterface
->>>>>>> cd74d7f6
 }