--- conflicted
+++ resolved
@@ -16,13 +16,7 @@
   getGraphMetrics,
   getPreFabGraphs
 } from './graphService'
-<<<<<<< HEAD
-=======
 
-import { getFileNames, getFile, getSnippets, postFile, deleteFile, getFileExtensions } from './configService'
-import { getLogs, getLog } from './logsService'
-import { getWhoAmI } from './whoAmIService'
->>>>>>> 21bc3dff
 import { getEvents } from './eventService'
 import { getNodeIfServices } from './ifService'
 import { search } from './searchService'
@@ -64,17 +58,9 @@
   getFileExtensions,
   getOpenApi,
   getResources,
-<<<<<<< HEAD
-  getResourceForNode,
-  getDefinitionData,
-  getGraphDefinitionsByResourceId,
-  getGraphMetrics,
-  getPreFabGraphs
-=======
   getGraphMetrics,
   getPreFabGraphs,
   getDefinitionData,
   getResourceForNode,
   getGraphDefinitionsByResourceId
->>>>>>> 21bc3dff
 }