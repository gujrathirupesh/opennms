import {
  getNodes,
  getNodeById,
  getNodeOutages,
  getNodeIpInterfaces,
  getNodeSnmpInterfaces,
  getNodeAvailabilityPercentage
} from './nodeService'

import { getFileNames, getFile, getSnippets, postFile, deleteFile, getFileExtensions } from './configService'
import { getLogs, getLog } from './logsService'
import { getWhoAmI } from './whoAmIService'
import { getEvents } from './eventService'
import { getNodeIfServices } from './ifService'
import { search } from './searchService'
import { getLocations } from './locationsService'
import { scanIPRanges, detectSNMPAvailable, provision } from './inventoryService'
import { getFileNames, getFile, getSnippets, postFile, deleteFile, getFileExtensions } from './configService'
import { getLogs, getLog } from './logsService'
import { getWhoAmI } from './whoAmIService'

export default {
  search,
  getNodes,
  getEvents,
  getNodeById,
  getNodeOutages,
  getNodeIfServices,
  getNodeIpInterfaces,
  getNodeSnmpInterfaces,
  getNodeAvailabilityPercentage,
<<<<<<< HEAD
  scanIPRanges,
  detectSNMPAvailable,
  provision,
  getLocations,
  getFileNames,
  getFile,
  postFile,
  getSnippets,
  getLogs,
  getLog,
  getWhoAmI,
  deleteFile,
  getFileExtensions
=======
  getLog,
  getLogs,
  getFile,
  postFile,
  getWhoAmI,
  deleteFile,
  getSnippets,
  getFileNames,
  getFileExtensions,
>>>>>>> 68c4d4ba
}<|MERGE_RESOLUTION|>--- conflicted
+++ resolved
@@ -7,9 +7,6 @@
   getNodeAvailabilityPercentage
 } from './nodeService'
 
-import { getFileNames, getFile, getSnippets, postFile, deleteFile, getFileExtensions } from './configService'
-import { getLogs, getLog } from './logsService'
-import { getWhoAmI } from './whoAmIService'
 import { getEvents } from './eventService'
 import { getNodeIfServices } from './ifService'
 import { search } from './searchService'
@@ -29,21 +26,10 @@
   getNodeIpInterfaces,
   getNodeSnmpInterfaces,
   getNodeAvailabilityPercentage,
-<<<<<<< HEAD
   scanIPRanges,
   detectSNMPAvailable,
   provision,
   getLocations,
-  getFileNames,
-  getFile,
-  postFile,
-  getSnippets,
-  getLogs,
-  getLog,
-  getWhoAmI,
-  deleteFile,
-  getFileExtensions
-=======
   getLog,
   getLogs,
   getFile,
@@ -53,5 +39,4 @@
   getSnippets,
   getFileNames,
   getFileExtensions,
->>>>>>> 68c4d4ba
 }