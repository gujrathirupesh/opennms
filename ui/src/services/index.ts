--- conflicted
+++ resolved
@@ -25,12 +25,10 @@
   getNodeIpInterfaces,
   getNodeSnmpInterfaces,
   getNodeAvailabilityPercentage,
-<<<<<<< HEAD
   getDropdownTypes,
   getSchedulePeriod,
   getAdvancedDropdown,
-  getProvisionDService
-=======
+  getProvisionDService,
   getLog,
   getLogs,
   getFile,
@@ -40,5 +38,4 @@
   getSnippets,
   getFileNames,
   getFileExtensions,
->>>>>>> d4d289a7
 }