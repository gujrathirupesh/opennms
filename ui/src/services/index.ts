--- conflicted
+++ resolved
@@ -7,7 +7,6 @@
   getNodeAvailabilityPercentage
 } from './nodeService'
 
-<<<<<<< HEAD
 import {
   getAlarms,
   modifyAlarm
@@ -15,11 +14,9 @@
 
 import { getGraphNodesNodes } from './graphService'
 
-=======
 import { getFileNames, getFile, getSnippets, postFile, deleteFile, getFileExtensions } from './configService'
 import { getLogs, getLog } from './logsService'
 import { getWhoAmI } from './whoAmIService'
->>>>>>> d4d289a7
 import { getEvents } from './eventService'
 import { getNodeIfServices } from './ifService'
 import { search } from './searchService'
