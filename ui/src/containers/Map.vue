<template>
  <div class="feather-row">
    <div class="feather-col-12">
      <splitpanes
        :dbl-click-splitter="true"
        @pane-maximize="minimizeBottomPane"
        class="default-theme"
        horizontal
        style="height: calc(100vh - 80px)"
        ref="split"
        @resize="resize"
      >
        <pane min-size="1" max-size="100" :size="72">
          <DrawerBtn />
          <LeftDrawer>
            <template v-slot:search>
              <TopologySearch v-if="isTopologyView" />
              <MapSearch
                class="search-bar"
                @fly-to-node="flyToNode"
                @set-bounding-box="setBoundingBox"
                v-else
              />
            </template>
            <template v-slot:view>
              <ViewSelect />
            </template>
          </LeftDrawer>
          <Topology v-if="isTopologyView" />
          <LeafletMap v-if="nodesReady" v-show="!isTopologyView" ref="leafletComponent" />
        </pane>
        <pane min-size="1" max-size="100" :size="28" class="bottom-pane">
          <GridTabs />
        </pane>
      </splitpanes>
    </div>
  </div>
</template>

<!-- used to keep map alive once loaded -->
<script lang="ts">
export default { name: 'MapKeepAlive' }
</script>

<script setup lang="ts">
<<<<<<< HEAD
import { onMounted, onActivated, onDeactivated, ref, computed } from 'vue'
=======
>>>>>>> e2d41e7f
import { useStore } from 'vuex'
import { Splitpanes, Pane } from 'splitpanes'
import 'splitpanes/dist/splitpanes.css'
import LeafletMap from '../components/Map/LeafletMap.vue'
import Topology from './Topology.vue'
import GridTabs from '@/components/Map/GridTabs.vue'
import { debounce } from 'lodash'
import LeftDrawer from '@/components/Topology/LeftDrawer.vue'
import ViewSelect from '@/components/Topology/ViewSelect.vue'
import TopologySearch from '@/components/Topology/TopologySearch.vue'
import MapSearch from '@/components/Map/MapSearch.vue'
import DrawerBtn from '@/components/Topology/DrawerBtn.vue'

const store = useStore()
const split = ref()
const nodesReady = ref(false)
const leafletComponent = ref()

const isTopologyView = computed<boolean>(() => store.state.topologyModule.isTopologyView)

const minimizeBottomPane = () => {
  // override splitpane event
  split.value.panes[0].size = 96
  split.value.panes[1].size = 4
  if (!isTopologyView.value) {
    setTimeout(() => leafletComponent.value.invalidateSizeFn(), 200)
  }
}

// resize the map when splitter dragged
const resize = debounce(() => {
  if (!isTopologyView.value) {
    leafletComponent.value.invalidateSizeFn(), 200
  }
})

const flyToNode = (node: string) => leafletComponent.value.flyToNode(node)
const setBoundingBox = (nodeLabels: string[]) => leafletComponent.value.setBoundingBox(nodeLabels)

onMounted(async () => {
  store.dispatch('spinnerModule/setSpinnerState', true)
  await store.dispatch('mapModule/getNodes')
  await store.dispatch('mapModule/getAlarms')
  store.dispatch('spinnerModule/setSpinnerState', false)
  nodesReady.value = true
  store.dispatch('topologyModule/getVerticesAndEdges')
})

onActivated(() => store.dispatch('appModule/setNavRailOpen', false))
onDeactivated(() => store.dispatch('appModule/setNavRailOpen', true))
</script>

<style scoped lang="scss">
.bottom-pane {
  position: relative;
}
</style>

<style lang="scss">
@import "@featherds/styles/themes/variables";
.default-theme {
  .splitpanes__splitter {
    height: 10px !important;
    background: var($shade-3) !important;
  }
  .splitpanes__splitter::after,
  .splitpanes__splitter::before {
    background: var($primary-text-on-surface) !important;
  }
}
</style><|MERGE_RESOLUTION|>--- conflicted
+++ resolved
@@ -43,10 +43,6 @@
 </script>
 
 <script setup lang="ts">
-<<<<<<< HEAD
-import { onMounted, onActivated, onDeactivated, ref, computed } from 'vue'
-=======
->>>>>>> e2d41e7f
 import { useStore } from 'vuex'
 import { Splitpanes, Pane } from 'splitpanes'
 import 'splitpanes/dist/splitpanes.css'
