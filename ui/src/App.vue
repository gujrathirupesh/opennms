--- conflicted
+++ resolved
@@ -10,12 +10,6 @@
     </template>
 
     <div class="main-content">
-<<<<<<< HEAD
-      <router-view />
-    </div>
-
-    <notifications position="top center" ignoreDuplicates="true" />
-=======
       <Spinner />
       <router-view v-slot="{ Component }">
         <keep-alive include="MapKeepAlive">
@@ -23,7 +17,6 @@
         </keep-alive>
       </router-view>
     </div>
->>>>>>> 70c67465
   </FeatherAppLayout>
 </template>
   
@@ -32,6 +25,7 @@
 import { useStore } from 'vuex'
 import { FeatherAppLayout } from '@featherds/app-layout'
 import Menubar from './components/Layout/Menubar.vue'
+import Spinner from './components/Common/Spinner.vue'
 import NavigationRail from './components/Layout/NavigationRail.vue'
 
 const store = useStore()
@@ -49,92 +43,18 @@
 @import "@featherds/styles/lib/grid";
 @import "@featherds/styles/mixins/typography";
 @import "@featherds/styles/themes/open-mixins";
-// theme colours
-$primary-blue: rgba(
-  $color: #0081ad,
-  $alpha: 1
-);
-$primary-green: rgba(
-  $color: #85d9a5,
-  $alpha: 1
-);
-$primary-dark-blue: rgba(
-  $color: #131736,
-  $alpha: 1
-);
-
-$primary-sky-blue: rgba(
-  $color: #14d1df,
-  $alpha: 1
-);
-$secondary-sky-blue: rgba(
-  $color: $primary-sky-blue,
-  $alpha: 0.5
-);
-$tertiary-sky-blue: rgba(
-  $color: $primary-sky-blue,
-  $alpha: 0.25
-);
-
-h1,
-h2,
-h3,
-h4,
-h5,
-h6 {
-  font-family: "Segoe UI", Roboto, Helvetica;
-}
-a {
-  text-decoration: none;
-  color: $primary-blue;
-}
-.full-width {
-  padding: 0px !important;
-}
 html {
   overflow: hidden;
 }
 .main-content {
-<<<<<<< HEAD
-  margin-left: 218px;
-  height: calc(100vh - 65px);
-  overflow-y: scroll;
-}
-.logo {
-  color: var(--feather-primary-text-on-color) !important;
-=======
   transform: translate(v-bind(contentMargin));
   transition: transform 0.28s ease-in-out v-bind(ease);
   max-width: calc(100% - v-bind(maxWidth));
->>>>>>> 70c67465
 }
 a {
   text-decoration: none;
   color: var(--feather-primary);
 }
-<<<<<<< HEAD
-.flex-container {
-  padding: 0;
-  margin: 0;
-  list-style: none;
-  display: flex;
-}
-.space-between {
-  display: flex;
-  justify-content: space-between;
-}
-.space-evenly {
-  justify-content: space-evenly;
-}
-.top-10 {
-  margin-top: 10px;
-}
-.page {
-  max-width: 2400px;
-  margin: auto;
-}
-=======
->>>>>>> 70c67465
 .pointer {
   cursor: pointer !important;
 }
@@ -152,62 +72,4 @@
 .subtitle2 {
   @include subtitle2();
 }
-<<<<<<< HEAD
-
-// header theme
-.p-datatable-header,
-.p-panel-header {
-  background: $primary-blue !important;
-  color: white !important;
-}
-
-// Button theme
-.p-button-primary,
-.p-fileupload-buttonbar > .p-button {
-  background: $primary-blue !important;
-  border: none !important;
-  &:hover {
-    background: rgba($color: $primary-blue, $alpha: 0.8) !important;
-  }
-}
-.p-button-success {
-  background: $primary-green !important;
-  border: none !important;
-  &:hover {
-    background: rgba($color: $primary-green, $alpha: 0.8) !important;
-  }
-}
-.p-button-raised,
-.p-button-text {
-  color: $primary-dark-blue !important;
-}
-// global feather typography classes
-.headline1 {
-  @include headline1();
-}
-.headline2 {
-  @include headline2();
-}
-.headline3 {
-  @include headline3();
-}
-.headline4 {
-  @include headline4();
-}
-.subtitle1 {
-  @include subtitle1();
-}
-.subtitle2 {
-  @include subtitle2();
-}
-
-body {
-  margin: 0px;
-}
-input.p-dropdown-label {
-  cursor: auto !important;
-}
-
-=======
->>>>>>> 70c67465
 </style>