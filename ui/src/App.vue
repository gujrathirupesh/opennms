--- conflicted
+++ resolved
@@ -6,7 +6,7 @@
     </template>
 
     <Sidebar />
-<<<<<<< HEAD
+    <Spinner />
     <div class="container">
       <router-view v-slot="{ Component }">
         <keep-alive include="MapKeepAlive">
@@ -14,11 +14,6 @@
         </keep-alive>
       </router-view>
     </div>
-=======
-    <Spinner />
-
-    <router-view />
->>>>>>> d4d289a7
   </FeatherAppLayout>
 </template>
   
