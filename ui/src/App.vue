--- conflicted
+++ resolved
@@ -5,10 +5,6 @@
       <Menubar />
     </template>
 
-<<<<<<< HEAD
-    <Sidebar />
-    <Spinner />
-=======
     <template v-slot:rail>
       <NavigationRail :modelValue="true" />
     </template>
@@ -17,7 +13,6 @@
       <Spinner />
       <router-view />
     </div>
->>>>>>> 68c4d4ba
 
   </FeatherAppLayout>
 </template>
@@ -27,13 +22,8 @@
 import { useStore } from 'vuex'
 import { FeatherAppLayout } from '@featherds/app-layout'
 import Menubar from './components/Layout/Menubar.vue'
-<<<<<<< HEAD
-import Sidebar from './components/Layout/Sidebar.vue'
-import Spinner from './components/Common/Spinner.vue'
-=======
 import Spinner from './components/Common/Spinner.vue'
 import NavigationRail from './components/Layout/NavigationRail.vue'
->>>>>>> 68c4d4ba
 
 const store = useStore()
 onMounted(() => store.dispatch('authModule/getWhoAmI'))
