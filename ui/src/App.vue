--- conflicted
+++ resolved
@@ -86,15 +86,6 @@
 }
 
 // global feather typography classes
-<<<<<<< HEAD
-.headline1 { @include headline1(); }
-.headline2 { @include headline2(); }
-.headline3 { @include headline3(); }
-.headline4 { @include headline4(); }
-.subtitle1 { @include subtitle1(); }
-.subtitle2 { @include subtitle2(); }
-
-=======
 .headline1 {
   @include headline1();
 }
@@ -113,5 +104,4 @@
 .subtitle2 {
   @include subtitle2();
 }
->>>>>>> 4e27a5f1
 </style>