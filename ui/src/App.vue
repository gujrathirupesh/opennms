  
<template>
  <FeatherAppLayout content-layout="full">
    <template v-slot:header>
      <Menubar />
    </template>

<<<<<<< HEAD
    <Sidebar />
    <Spinner />
    <div class="container">
      <router-view v-slot="{ Component }">
        <keep-alive include="MapKeepAlive">
          <component :is="Component" />
        </keep-alive>
      </router-view>
    </div>
=======
    <template v-slot:rail>
      <NavigationRail :modelValue="true" />
    </template>

    <div class="main-content">
      <Spinner />
      <router-view />
    </div>

>>>>>>> 68c4d4ba
  </FeatherAppLayout>
</template>
  
<script setup lang="ts">
import { onMounted } from 'vue'
import { useStore } from 'vuex'
import { FeatherAppLayout } from '@featherds/app-layout'
import Menubar from './components/Layout/Menubar.vue'
import Spinner from './components/Common/Spinner.vue'
import NavigationRail from './components/Layout/NavigationRail.vue'

const store = useStore()
onMounted(() => store.dispatch('authModule/getWhoAmI'))
</script>
  
<style lang="scss">
@import "@featherds/styles/lib/grid";
@import "@featherds/styles/mixins/typography";
@import "@featherds/styles/themes/open-mixins";
<<<<<<< HEAD
.container {
  max-height: calc(100vh - 60px);
}
.full-width {
  padding: 0px !important;
=======
html {
  overflow: hidden;
>>>>>>> 68c4d4ba
}
.main-content {
  margin-left: 218px;
}
.logo {
  color: var(--feather-primary-text-on-color) !important;
}
a {
  text-decoration: none;
  color: var(--feather-primary);
}
.flex-container {
  padding: 0;
  margin: 0;
  list-style: none;
  display: flex;
}
.space-between {
  display: flex;
  justify-content: space-between;
}
.pointer {
  cursor: pointer !important;
}
.feather-secondary {
  background: var(--feather-secondary);
}
.feather-secondary-variant {
  background: var(--feather-secondary-variant);
}
.feather-shade3 {
  background: var(--feather-shade-3);
}
.body-small {
  @include body-small();
}
.subtitle1 {
  @include subtitle1();
}
.subtitle2 {
  @include subtitle2();
}

// global feather typography classes
.headline1 { @include headline1(); }
.headline2 { @include headline2(); }
.headline3 { @include headline3(); }
.headline4 { @include headline4(); }
.subtitle1 { @include subtitle1(); }
.subtitle2 { @include subtitle2(); }
</style><|MERGE_RESOLUTION|>--- conflicted
+++ resolved
@@ -5,27 +5,19 @@
       <Menubar />
     </template>
 
-<<<<<<< HEAD
-    <Sidebar />
-    <Spinner />
-    <div class="container">
+    <template v-slot:rail>
+      <NavigationRail :modelValue="true" />
+    </template>
+
+    <div class="main-content">
+      <Spinner />
       <router-view v-slot="{ Component }">
         <keep-alive include="MapKeepAlive">
           <component :is="Component" />
         </keep-alive>
       </router-view>
     </div>
-=======
-    <template v-slot:rail>
-      <NavigationRail :modelValue="true" />
-    </template>
 
-    <div class="main-content">
-      <Spinner />
-      <router-view />
-    </div>
-
->>>>>>> 68c4d4ba
   </FeatherAppLayout>
 </template>
   
@@ -45,16 +37,8 @@
 @import "@featherds/styles/lib/grid";
 @import "@featherds/styles/mixins/typography";
 @import "@featherds/styles/themes/open-mixins";
-<<<<<<< HEAD
-.container {
-  max-height: calc(100vh - 60px);
-}
-.full-width {
-  padding: 0px !important;
-=======
 html {
   overflow: hidden;
->>>>>>> 68c4d4ba
 }
 .main-content {
   margin-left: 218px;
