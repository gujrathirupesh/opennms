import { createStore } from 'vuex'

// store modules
import searchModule from './search'
import nodesModule from './nodes'
import eventsModule from './events'
import ifServicesModule from './ifServices'
import configuration from './configuration'
<<<<<<< HEAD
import spinnerModule from './spinner'
=======
>>>>>>> 1b0a513c
import mapModule from './map'
import fileEditorModule from './fileEditor'
import authModule from './auth'
import logsModule from './logs'
import appModule from './app'
import infoModule from './info'
import helpModule from './help'
import resourceModule from './resource'
import graphModule from './graph'
import pluginModule from './plugin'
import deviceModule from './device'

export default createStore({
  modules: {
    searchModule,
    nodesModule,
    eventsModule,
    ifServicesModule,
    configuration,
<<<<<<< HEAD
    spinnerModule,
=======
>>>>>>> 1b0a513c
    mapModule,
    fileEditorModule,
    logsModule,
    authModule,
    appModule,
    infoModule,
    helpModule,
    resourceModule,
    graphModule,
    pluginModule,
    deviceModule
  }
})<|MERGE_RESOLUTION|>--- conflicted
+++ resolved
@@ -6,10 +6,6 @@
 import eventsModule from './events'
 import ifServicesModule from './ifServices'
 import configuration from './configuration'
-<<<<<<< HEAD
-import spinnerModule from './spinner'
-=======
->>>>>>> 1b0a513c
 import mapModule from './map'
 import fileEditorModule from './fileEditor'
 import authModule from './auth'
@@ -29,10 +25,6 @@
     eventsModule,
     ifServicesModule,
     configuration,
-<<<<<<< HEAD
-    spinnerModule,
-=======
->>>>>>> 1b0a513c
     mapModule,
     fileEditorModule,
     logsModule,
