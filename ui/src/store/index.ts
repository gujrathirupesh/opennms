import { createStore } from 'vuex'

// store modules
import searchModule from './search'
import nodesModule from './nodes'
import eventsModule from './events'
import ifServicesModule from './ifServices'
import spinnerModule from './spinner'
import inventoryModule from './inventory'
import locationsModule from './locations'
import mapModule from './map'
import fileEditorModule from './fileEditor'
import authModule from './auth'
import logsModule from './logs'
import appModule from './app'
import infoModule from './info'
import helpModule from './help'
import notificationModule from './notification'
import resourceModule from './resource'
import graphModule from './graph'
<<<<<<< HEAD
=======
import topologyModule from './topology'
>>>>>>> e79d8e2a
import pluginModule from './plugin'

export default createStore({
  modules: {
    searchModule,
    nodesModule,
    eventsModule,
    ifServicesModule,
    spinnerModule,
    inventoryModule,
    locationsModule,
    mapModule,
    fileEditorModule,
    logsModule,
    authModule,
    appModule,
    infoModule,
    helpModule,
    notificationModule,
    resourceModule,
    graphModule,
<<<<<<< HEAD
=======
    topologyModule,
>>>>>>> e79d8e2a
    pluginModule
  }
})<|MERGE_RESOLUTION|>--- conflicted
+++ resolved
@@ -18,10 +18,7 @@
 import notificationModule from './notification'
 import resourceModule from './resource'
 import graphModule from './graph'
-<<<<<<< HEAD
-=======
 import topologyModule from './topology'
->>>>>>> e79d8e2a
 import pluginModule from './plugin'
 
 export default createStore({
@@ -43,10 +40,7 @@
     notificationModule,
     resourceModule,
     graphModule,
-<<<<<<< HEAD
-=======
     topologyModule,
->>>>>>> e79d8e2a
     pluginModule
   }
 })