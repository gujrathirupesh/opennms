--- conflicted
+++ resolved
@@ -18,15 +18,11 @@
     nodesModule,
     eventsModule,
     ifServicesModule,
-<<<<<<< HEAD
     configuration,
-    spinnerModule
-=======
     spinnerModule,
     fileEditorModule,
     logsModule,
     authModule,
     appModule
->>>>>>> d4d289a7
   }
 })