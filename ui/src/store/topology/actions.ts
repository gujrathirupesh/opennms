--- conflicted
+++ resolved
@@ -39,10 +39,7 @@
   context.commit('SAVE_NODE_EDGES', edges)
   context.commit('SAVE_NODE_VERTICIES', vertices)
   context.dispatch('updateNodesFocusedProperty')
-<<<<<<< HEAD
-=======
   context.dispatch('updateVerticesIconPaths')
->>>>>>> 45be1df7
 }
 
 const getVerticesAndEdges = async (context: VuexContext, queryParameters?: QueryParameters) => {
@@ -137,8 +134,6 @@
   context.commit('SET_HIGHLIGHT_FOCUSED_NODES', bool)
 }
 
-<<<<<<< HEAD
-=======
 const changeIcon = (context: ContextWithState, nodeIdIconKey: Record<string, string>) => {
   context.commit('UPDATE_NODE_ICONS', nodeIdIconKey)
   context.dispatch('updateVerticesIconPaths')
@@ -170,7 +165,6 @@
 
 
 
->>>>>>> 45be1df7
 export default {
   getVerticesAndEdges,
   setSemanticZoomLevel,
@@ -188,13 +182,9 @@
   addFocusedSearchBarNode,
   removeFocusedSearchBarNode,
   highlightFocusedNodes,
-<<<<<<< HEAD
-  updateNodesFocusedProperty
-=======
   updateNodesFocusedProperty,
   setModalState,
   changeIcon,
   updateVerticesIconPaths,
   getTopologyGraphs
->>>>>>> 45be1df7
 }