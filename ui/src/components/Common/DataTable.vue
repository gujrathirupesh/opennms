<template>
    <div>
        <PrimeVueDataTable
            :showGridlines="showGridlines"
            :loading="loading"
            :value="dataValue"
            :data-key="datakey"
            :responsiveLayout="responsiveLayout"
            :paginator="paginator"
            :rows="rows"
            :rowHover="rowHover"
            v-model:selection="selectedRows"
            :rowsPerPageOptions="rowsPerPage"
        >
            <template #header v-if="tableHeader">{{ tableHeader }}</template>
            <template #empty>No records found.</template>
            <template #loading>Loading data. Please wait.</template>

            <!-- Below Column is for radio button OR checkbox for rows :: props can be use -> selectionMode -->
            <Column v-if="selectionMode" :selectionMode="selectionMode"></Column>
            <Column
                v-for="col of columnDef"
                :field="col.field"
                :header="col.header"
                :key="col.field"
                :sortable="columnSortable"
            ></Column>
            <!-- custom data column added -->
            <Column v-for="columnName of props.customData">
                <template #body="{ data, index }">
                    <Button :label="columnName" @click="onClickHandle(columnName, data, index)"></Button>
                </template>
            </Column>
        </PrimeVueDataTable>
    </div>
</template>

<script setup lang="ts">

import { computed, ref } from 'vue'
import PrimeVueDataTable from 'primevue/datatable'
import Column from 'primevue/column'
import router from '@/router'
import Button from "./Button.vue"
import { useStore } from 'vuex'
<<<<<<< HEAD
=======
import { notify } from "@kyvg/vue3-notification"
import { putProvisionDService } from "./../../services/configurationService"
>>>>>>> 71ad787b

const store = useStore();

const selectedRows: any = ref();
const tableData: any = ref();
const loading: any = ref(true);
const columnDef: any = ref([]);

interface DataTableProps {
    tableHeader?: any
    showGridlines?: boolean //this is for gridline in table
    value: any
    datakey?: string
    responsiveLayout?: string //valid options are "stack" and "scroll".
    paginator?: boolean
    rows?: any
    columnSortable?: boolean
    rowHover?: boolean
    selectionMode?: string  //valid options are "multiple" OR "single"
    rowsPerPageOptions?: any
    customData?: any
};

//default values for props
const props = withDefaults(defineProps<DataTableProps>(), {
    showGridlines: false,
    datakey: "id",
    responsiveLayout: "scroll",
    paginator: true,
    rows: 5,
    columnSortable: true,
    rowHover: true,
});

//computed for value - display object
const dataValue = computed(() => {
    tableData.value = props.value;
    findColumn(tableData.value);
    return props.value;
});

const findColumn = (data: any) => {
    columnDef.value = [];
    let responseData = data[0];
    //responseData can not be null | undefined
    if (responseData) {
        let columnName = Object.keys(responseData);
        columnName.forEach((colData) => {
            //column def values
            const Obj = { "field": colData, "header": colData.toUpperCase(), "key": colData };
            columnDef.value.push(Obj);
        });
    }
    loading.value = false; //loading stops
};

//computed for rowsPerPage
const rowsPerPage = computed(() => {
    return props.rowsPerPageOptions;
});

//decision for routing
const onClickHandle = (selectedName: any, data: any, index: any) => {

    //Added one dyanamic property to data for identitify the table position - helps in edit put call
    data['tablePosition'] = index;

    switch (selectedName) {
        case "edit":
            //edit click data state store
            store.commit('configuration/SEND_MODIFIED_DATA', data);
            //route to edit node component
            router.push({ path: `/${selectedName}/${data['import-name']}` });
            break;
        case "delete":
<<<<<<< HEAD
            confirm(`Please confirm delete ${data['import-name']}?`);
=======
            const confirmResponse = confirm(`Please confirm delete ${data['import-name']}?`);
            deleteAction(confirmResponse, data['tablePosition']);
>>>>>>> 71ad787b
            break;
        default:
            alert(`please add logic for ${selectedName}`);
    }
};

const deleteAction = (response: boolean, removePosition: number) => {
    if (response == true) {
        try {
            const provisionData = store.state.configuration.provisionDService['requisition-def'];
            let copyState = [...provisionData];
            copyState.splice(removePosition, 1);
            const requestPayload = { 'requisition-def': copyState };
            const response = putProvisionDService(requestPayload);
            notification(response);
        } catch {
            notify({
                title: "Notification",
                text: 'ProvisionDService PUT API Error',
                type: 'error',
            });
        }
    }
};

const notification = (response: any) => {
    if (response != null) {
        notify({
            title: "Notification",
            text: `Requisition definition data successfully deleted !`,
            type: 'success',
        });

        //Route to table and refresh the data
        router.push({ name: 'requisitionDefinitionsLayout' });
        setTimeout(() => {
            location.reload();
        }, 1000);
    }
};

</script><|MERGE_RESOLUTION|>--- conflicted
+++ resolved
@@ -43,11 +43,8 @@
 import router from '@/router'
 import Button from "./Button.vue"
 import { useStore } from 'vuex'
-<<<<<<< HEAD
-=======
 import { notify } from "@kyvg/vue3-notification"
 import { putProvisionDService } from "./../../services/configurationService"
->>>>>>> 71ad787b
 
 const store = useStore();
 
@@ -123,12 +120,8 @@
             router.push({ path: `/${selectedName}/${data['import-name']}` });
             break;
         case "delete":
-<<<<<<< HEAD
-            confirm(`Please confirm delete ${data['import-name']}?`);
-=======
             const confirmResponse = confirm(`Please confirm delete ${data['import-name']}?`);
             deleteAction(confirmResponse, data['tablePosition']);
->>>>>>> 71ad787b
             break;
         default:
             alert(`please add logic for ${selectedName}`);
