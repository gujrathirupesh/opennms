<template>
  <p>InputText Demo</p>
  <p>Input Text :: {{ showInputText }}</p>
  <InputText
    id="inputText01"
    type="text"
    placeholder="Please Enter Text"
    primeClass="lg"
    v-model="showInputText"
  />
<<<<<<< HEAD
  <p>FieldSet Demo</p>
  <FieldSet>
    <p>Lorem ipsum dolor sit amet, consectetur adipiscing elit, sed do eiusmod tempor 
      incididunt ut labore et dolore magna aliqua. Ut enim ad minim veniam, 
      quis nostrud exercitation ullamco laboris nisi ut aliquip ex ea commodo consequat. 
      Duis aute irure dolor in reprehenderit in voluptate velit esse cillum dolore eu 
      fugiat nulla pariatur. Excepteur sint occaecat cupidatat non proident,
       sunt in culpa qui officia deserunt mollit anim id est laborum. </p>
  </FieldSet>

  <p>Dropdown Demo</p>
  <DropDown
    v-model="selectedCity1"
    :options="cities"
    optionLabel="name"
    optionValue="code"
    placeholder="City Name"
    :editable="true"
    :filter="true"
  ></DropDown>
=======
  <hr />
  <p>TimePicker Demo</p>
  <p>Selected Time :: {{ showTimePicker }}</p>
  <TimePicker id="timepicker01" v-model="showTimePicker" />
  <hr />
>>>>>>> bb2b8de3
</template>

<script setup lang="ts">

import { ref } from 'vue'
import InputText from '../InputText.vue'
<<<<<<< HEAD
import DropDown from '../DropDown.vue'
import FieldSet from '../FieldSet.vue';
const showInputText = ref('');
const selectedCity1 = ref('');
const pcontent = ref('Lorem ipsum dolor sit amet, consectetur adipiscing elit, sed do eiusmod tempor incididunt ut labore et dolore magna aliqua. Ut enim ad minim veniam, quis nostrud exercitation ullamco laboris nisi ut aliquip ex ea commodo consequat. Duis aute irure dolor in reprehenderit in voluptate velit esse cillum dolore eu fugiat nulla pariatur. Excepteur sint occaecat cupidatat non proident, sunt in culpa qui officia deserunt mollit anim id est laborum.')
const cities = ref( [
  { name: 'New York', code: 'NY' },
  { name: 'Rome', code: 'RM' },
  { name: 'London', code: 'LDN' },
  { name: 'Istanbul', code: 'IST' },
  { name: 'Paris', code: 'PRS' }
]);
=======
import TimePicker from '../TimePicker.vue'

const showInputText = ref('');
const showTimePicker = ref('');

>>>>>>> bb2b8de3
</script><|MERGE_RESOLUTION|>--- conflicted
+++ resolved
@@ -8,7 +8,6 @@
     primeClass="lg"
     v-model="showInputText"
   />
-<<<<<<< HEAD
   <p>FieldSet Demo</p>
   <FieldSet>
     <p>Lorem ipsum dolor sit amet, consectetur adipiscing elit, sed do eiusmod tempor 
@@ -29,22 +28,22 @@
     :editable="true"
     :filter="true"
   ></DropDown>
-=======
+
   <hr />
   <p>TimePicker Demo</p>
   <p>Selected Time :: {{ showTimePicker }}</p>
   <TimePicker id="timepicker01" v-model="showTimePicker" />
   <hr />
->>>>>>> bb2b8de3
 </template>
 
 <script setup lang="ts">
 
 import { ref } from 'vue'
 import InputText from '../InputText.vue'
-<<<<<<< HEAD
 import DropDown from '../DropDown.vue'
 import FieldSet from '../FieldSet.vue';
+import TimePicker from '../TimePicker.vue'
+
 const showInputText = ref('');
 const selectedCity1 = ref('');
 const pcontent = ref('Lorem ipsum dolor sit amet, consectetur adipiscing elit, sed do eiusmod tempor incididunt ut labore et dolore magna aliqua. Ut enim ad minim veniam, quis nostrud exercitation ullamco laboris nisi ut aliquip ex ea commodo consequat. Duis aute irure dolor in reprehenderit in voluptate velit esse cillum dolore eu fugiat nulla pariatur. Excepteur sint occaecat cupidatat non proident, sunt in culpa qui officia deserunt mollit anim id est laborum.')
@@ -55,11 +54,7 @@
   { name: 'Istanbul', code: 'IST' },
   { name: 'Paris', code: 'PRS' }
 ]);
-=======
-import TimePicker from '../TimePicker.vue'
-
 const showInputText = ref('');
 const showTimePicker = ref('');
 
->>>>>>> bb2b8de3
 </script>