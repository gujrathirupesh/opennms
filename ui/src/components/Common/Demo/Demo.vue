--- conflicted
+++ resolved
@@ -14,9 +14,9 @@
     id="inputNumber01"
     mode="decimal"
     showButtons
-    :min=5
-    :max=10
-    :step=2
+    :min="5"
+    :max="10"
+    :step="2"
     v-model="showInputNumber"
   />
   <p>Input Text :: {{ showInputNumber }}</p>
@@ -115,14 +115,9 @@
   { name: 'Production', key: 'P' },
   { name: 'Research', key: 'R' }
 ]);
-<<<<<<< HEAD
-const selectedValue = (val : string) => {
-  cityGroupName.value = val;  
-=======
+
 const selectedValue = (val: string) => {
-  console.log('selected value :', val);
   cityGroupName.value = val;
->>>>>>> eca535fe
 }
 
 </script>