--- conflicted
+++ resolved
@@ -3,24 +3,6 @@
     <div class="p-fluid">
       <div class="p-field">
         <label for="import" class="required">Import</label>
-<<<<<<< HEAD
-        <InputNumber id="import" mode="decimal" />
-      </div>
-      <div class="p-field">
-        <label for="scan" class="required">Scan</label>
-        <InputNumber id="scan" mode="decimal" />
-      </div>
-      <div class="p-field">
-        <label for="rescan" class="required">Rescan</label>
-        <InputNumber mode="decimal" />
-      </div>
-      <div class="p-field">
-        <label for="write" class="required">Write</label>
-        <InputNumber mode="decimal" />
-      </div>
-      <div class="p-field p-col-2">
-        <Button label="Save" icon="pi pi-save"></Button>
-=======
         <InputNumber
           id="import"
           mode="decimal"
@@ -64,7 +46,6 @@
           :disabled="validationVar.$invalid"
           @click="onchange()"
         ></Button>
->>>>>>> e9facb89
       </div>
     </div>
   </div>
@@ -111,11 +92,6 @@
 
 </script>
 
-<<<<<<< HEAD
-</script>
-
-=======
->>>>>>> e9facb89
 <style lang="scss" scoped>
 @import "../Common/common.scss";
 </style>