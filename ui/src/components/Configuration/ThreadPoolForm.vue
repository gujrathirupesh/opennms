--- conflicted
+++ resolved
@@ -64,48 +64,20 @@
 import InputNumber from '../Common/InputNumber.vue'
 import Button from '../Common/Button.vue'
 import State from './formState'
-<<<<<<< HEAD
-import ValidationMessage from '../ValidationMessage.vue'
-import { notify } from "@kyvg/vue3-notification"
-=======
 import ValidationMessage from '../Common/ValidationMessage.vue'
 import { useStore } from 'vuex'
->>>>>>> b814c65e
+import { notify } from "@kyvg/vue3-notification"
 
 const store = useStore();
 const validationVar = State.toModel();
 
-<<<<<<< HEAD
-const onSave = () => {          
-    notify({
+const onSave = () => {
+  notify({
           title: "Notification",
           text: 'Threadpool data successfully updated',
           data: validationVar.value.threadpool,
           type: 'success',
         });
-  }
-
-onMounted(async () => {
-    //service call for data
-    await apigetProvisionD.then((response: any) => {  
-        //data come form api        
-        if (response && response.status == 200) {
-            validationVar.value.threadpool.importThreads.$model =  response.data.importThreads;
-            validationVar.value.threadpool.scanThreads.$model =  response.data.scanThreads;
-            validationVar.value.threadpool.rescanThreads.$model =  response.data.rescanThreads;
-            validationVar.value.threadpool.writeThreads.$model =  response.data.writeThreads;
-        }
-    }).catch((err) => {
-      notify({
-          title: "Notification",
-          text: err,
-          type: 'error',
-        });
-        console.error("error ==>", err);
-    });
-=======
-const onSave = () => {
-  console.log("Threadpool successfully save.", validationVar.value.threadpool);
 }
 
 onMounted(async () => {
@@ -121,7 +93,6 @@
   } catch {
     console.error("Error in API");
   }
->>>>>>> b814c65e
 })
 
 </script>
