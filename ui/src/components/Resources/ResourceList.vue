<template>
  <div class="feather-row">
    <div class="feather-col-12">
      <FeatherInput
        label="Search/Filter Resources"
        :modelValue="searchValue"
        @update:modelValue="search"
      />
      <FeatherList>
        <FeatherListHeader>Resources</FeatherListHeader>
        <FeatherListItem
          :class="{ selected: resource.name === selectedResourceName }"
          v-for="resource in resources"
          :key="resource.label"
          @click="selectResource(resource.name)"
        >{{ resource.label }}</FeatherListItem>
      </FeatherList>
    </div>
  </div>
</template>
  
<script setup lang=ts>
<<<<<<< HEAD
import { computed, ref, onMounted } from 'vue'
=======
>>>>>>> e2d41e7f
import { useStore } from 'vuex'
import { FeatherInput } from '@featherds/input'
import {
  FeatherListHeader,
  FeatherListItem,
  FeatherList
} from '@featherds/list'
import { Resource } from '@/types'
import { useRoute } from 'vue-router'

const store = useStore()
const route = useRoute()
const searchValue = ref('')
const selectedResourceName = ref('')
const resources = computed<Resource[]>(() => store.getters['resourceModule/getFilteredResourcesList'])

const search = (val: string) => store.dispatch('resourceModule/setSearchValue', val || '')
const selectResource = (name: string) => {
  store.dispatch('resourceModule/getResourcesForNode', name)
  store.dispatch('graphModule/getPreFabGraphs', name)
  selectedResourceName.value = name
}

onMounted(() => {
  const defaultSelectedResource = route.params.name as string
  if (defaultSelectedResource) {
    selectResource(defaultSelectedResource)
    selectedResourceName.value = defaultSelectedResource
  }
})
</script><|MERGE_RESOLUTION|>--- conflicted
+++ resolved
@@ -20,10 +20,6 @@
 </template>
   
 <script setup lang=ts>
-<<<<<<< HEAD
-import { computed, ref, onMounted } from 'vue'
-=======
->>>>>>> e2d41e7f
 import { useStore } from 'vuex'
 import { FeatherInput } from '@featherds/input'
 import {
