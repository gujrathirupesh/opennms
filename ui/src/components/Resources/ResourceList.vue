<template>
  <div class="feather-row">
    <div class="feather-col-12">
      <FeatherInput
        label="Search/Filter Resources"
        :modelValue="searchValue"
        @update:modelValue="search"
      />
      <FeatherList>
        <FeatherListHeader>Resources</FeatherListHeader>
        <FeatherListItem
          :class="{ selected: resource.name === selectedResourceName }"
          v-for="resource in resources"
          :key="resource.label"
          @click="selectResource(resource.name)"
        >{{ resource.label }}</FeatherListItem>
      </FeatherList>
    </div>
  </div>
</template>
  
<script setup lang=ts>
import { computed, ref, onMounted } from 'vue'
import { useStore } from 'vuex'
import { FeatherInput } from '@featherds/input'
import {
  FeatherListHeader,
  FeatherListItem,
  FeatherList
} from '@featherds/list'
import { Resource } from '@/types'
import { useRoute } from 'vue-router'

const store = useStore()
const route = useRoute()
const searchValue = ref('')
const selectedResourceName = ref('')
const resources = computed<Resource[]>(() => store.getters['resourceModule/getFilteredResourcesList'])

const search = (val: string) => store.dispatch('resourceModule/setSearchValue', val || '')
const selectResource = (name: string) => {
  store.dispatch('resourceModule/getResourcesForNode', name)
  store.dispatch('graphModule/getPreFabGraphs', name)
  selectedResourceName.value = name
}
<<<<<<< HEAD

onMounted(() => {
  const defaultSelectedResource = route.params.name as string
  if (defaultSelectedResource) {
    selectResource(defaultSelectedResource)
    selectedResourceName.value = defaultSelectedResource
  }
})
</script>
  
=======
</script>
>>>>>>> 7ba3d288
<|MERGE_RESOLUTION|>--- conflicted
+++ resolved
@@ -43,7 +43,6 @@
   store.dispatch('graphModule/getPreFabGraphs', name)
   selectedResourceName.value = name
 }
-<<<<<<< HEAD
 
 onMounted(() => {
   const defaultSelectedResource = route.params.name as string
@@ -52,8 +51,4 @@
     selectedResourceName.value = defaultSelectedResource
   }
 })
-</script>
-  
-=======
-</script>
->>>>>>> 7ba3d288
+</script>