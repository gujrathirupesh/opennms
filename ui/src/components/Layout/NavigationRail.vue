<template>
  <FeatherNavigationRail
    @update:modelValue="onNavRailClick"
  >
    <template v-slot:main>
      <FeatherRailItem
        :class="{ selected: isSelected('/') }"
        href="#/"
        :icon="Instances"
        title="Nodes"
      />
      <FeatherRailItem
        :class="{ selected: isSelected('/map') }"
        href="#/map"
        :icon="Location"
        title="Map"
      />
      <FeatherRailItem
<<<<<<< HEAD
        :class="{ selected: isSelected('/configuration') }"
        href="#/configuration"
        :icon="LoggerConfigs"
        title="Configuration"
=======
        :class="{ selected: isSelected('/configuration'), 'title-multiline-custom': navRailOpen }"
        href="#/configuration"
        :icon="LoggerConfigs"
        title="External Requisitions and Thread Pools"
>>>>>>> 1b0a513c
      />
      <FeatherRailItem
        :class="{ selected: isSelected('/file-editor') }"
        v-if="adminRole"
        href="#/file-editor"
        :icon="AddNote"
        title="File Editor"
      />
      <FeatherRailItem
        :class="{ selected: isSelected('/logs') }"
        v-if="adminRole"
        href="#/logs"
        :icon="MarkComplete"
        title="Logs"
      />
      <FeatherRailItem
        :class="{ selected: isSelected('/open-api') }"
        href="#/open-api"
        :icon="Cloud"
        title="Endpoints"
      />
      <FeatherRailItem
        :class="{ selected: isSelected('/resource-graphs') }"
        href="#/resource-graphs"
        :icon="Reporting"
        title="Resource Graphs"
      />
      <FeatherRailItem
        v-if="dcbRole"
        :class="{ selected: isSelected('/device-config-backup') }"
        href="#/device-config-backup"
        :icon="MinionProfiles"
        title="Configuration Management"
      />

      <!-- loop plugin menu items -->
      <FeatherRailItem
        v-for="plugin of plugins"
        :key="plugin.extensionId"
        :class="{ selected: isSelected(`/plugins/${plugin.extensionId}/${plugin.resourceRootPath}/${plugin.moduleFileName}`) }"
        :href="`#/plugins/${plugin.extensionId}/${plugin.resourceRootPath}/${plugin.moduleFileName}`"
        :title="plugin.menuEntry"
        :icon="UpdateUtilities"
      />
    </template>
  </FeatherNavigationRail>
</template>
<script setup lang="ts">
import { useStore } from 'vuex'
import useRole from '@/composables/useRole'
import Instances from '@featherds/icon/hardware/Instances'
import MinionProfiles from '@featherds/icon/hardware/MinionProfiles'
import AddNote from '@featherds/icon/action/AddNote'
import LoggerConfigs from '@featherds/icon/action/LoggerConfigs'
import Location from '@featherds/icon/action/Location'
import MarkComplete from '@featherds/icon/action/MarkComplete'
import Cloud from '@featherds/icon/action/Cloud'
import Reporting from '@featherds/icon/action/Reporting'
import UpdateUtilities from '@featherds/icon/action/UpdateUtilities'
import {
  FeatherNavigationRail,
  FeatherRailItem
} from '@featherds/navigation-rail'
import { Plugin } from '@/types'

const store = useStore()
const route = useRoute()
const { adminRole, dcbRole } = useRole()
const plugins = computed<Plugin[]>(() => store.state.pluginModule.plugins)
const navRailOpen = computed(() => store.state.appModule.navRailOpen)
const onNavRailClick = () => store.dispatch('appModule/setNavRailOpen', !navRailOpen.value)
const isSelected = (path: string) => path === route.fullPath
</script>

<style scopes lang="scss">
@import "@featherds/styles/themes/variables";

.nav-header {
  display: none !important;
}

.title-multiline-custom {
  white-space: pre-wrap;
  height: auto !important;
  padding-top: var($spacing-xs) !important;
  padding-bottom: var($spacing-xs) !important;
}
</style>
<|MERGE_RESOLUTION|>--- conflicted
+++ resolved
@@ -16,17 +16,10 @@
         title="Map"
       />
       <FeatherRailItem
-<<<<<<< HEAD
-        :class="{ selected: isSelected('/configuration') }"
-        href="#/configuration"
-        :icon="LoggerConfigs"
-        title="Configuration"
-=======
         :class="{ selected: isSelected('/configuration'), 'title-multiline-custom': navRailOpen }"
         href="#/configuration"
         :icon="LoggerConfigs"
         title="External Requisitions and Thread Pools"
->>>>>>> 1b0a513c
       />
       <FeatherRailItem
         :class="{ selected: isSelected('/file-editor') }"
