<template>
<<<<<<< HEAD
  <FeatherNavigationRail>
    <FeatherRailItem
      :class="{ selected: isSelected('/') }"
      slot="main"
      href="#/"
      :icon="Instances"
      title="Nodes"
    />
    <FeatherRailItem
      :class="{ selected: isSelected('/provisionDConfig') }"
      slot="main"
      href="#/provisionDConfig"
      :icon="LoggerConfigs"
      title="Configuration"
    />
    <FeatherRailItem
      :class="{ selected: isSelected('/file-editor') }"
      v-if="isAdmin"
      slot="main"
      href="#/file-editor"
      :icon="AddNote"
      title="File Editor"
    />
    <FeatherRailItem
      :class="{ selected: isSelected('/logs') }"
      v-if="isAdmin"
      slot="main"
      href="#/logs"
      :icon="MarkComplete"
      title="Logs"
    />
=======
  <FeatherNavigationRail @update:modelValue="onNavRailClick">
    <template v-slot:main>
      <FeatherRailItem
        :class="{ selected: isSelected('/') }"
        href="#/"
        :icon="Instances"
        title="Nodes"
      />
      <FeatherRailItem
        :class="{ selected: isSelected('/map') }"
        href="#/map"
        :icon="Location"
        title="Map"
      />
      <FeatherRailItem
        :class="{ selected: isSelected('/file-editor') }"
        v-if="isAdmin"
        href="#/file-editor"
        :icon="AddNote"
        title="File Editor"
      />
      <FeatherRailItem
        :class="{ selected: isSelected('/logs') }"
        v-if="isAdmin"
        href="#/logs"
        :icon="MarkComplete"
        title="Logs"
      />
      <FeatherRailItem
        :class="{ selected: isSelected('/open-api') }"
        href="#/open-api"
        :icon="Cloud"
        title="Endpoints"
      />
    </template>
>>>>>>> 70c67465
  </FeatherNavigationRail>
</template>
<script setup lang=ts>
import { computed } from 'vue'
import { useStore } from 'vuex'
import { useRoute } from 'vue-router'
<<<<<<< HEAD
import Instances from "@featherds/icon/hardware/Instances"
import AddNote from "@featherds/icon/action/AddNote"
import MarkComplete from "@featherds/icon/action/MarkComplete"
import LoggerConfigs from "@featherds/icon/action/LoggerConfigs"
=======
import Instances from '@featherds/icon/hardware/Instances'
import AddNote from '@featherds/icon/action/AddNote'
import Location from '@featherds/icon/action/Location'
import MarkComplete from '@featherds/icon/action/MarkComplete'
import Cloud from '@featherds/icon/action/Cloud'
>>>>>>> 70c67465
import {
  FeatherNavigationRail,
  FeatherRailItem,
} from '@featherds/navigation-rail'

const store = useStore()
const route = useRoute()
const isAdmin = computed(() => store.getters['authModule/isAdmin'])
const navRailOpen = computed(() => store.state.appModule.navRailOpen)
const onNavRailClick = () => store.dispatch('appModule/setNavRailOpen', !navRailOpen.value)
const isSelected = (path: string) => path === route.fullPath
</script>

<style scopes lang="scss">
.nav-header {
  display: none !important;
}
</style><|MERGE_RESOLUTION|>--- conflicted
+++ resolved
@@ -1,37 +1,4 @@
 <template>
-<<<<<<< HEAD
-  <FeatherNavigationRail>
-    <FeatherRailItem
-      :class="{ selected: isSelected('/') }"
-      slot="main"
-      href="#/"
-      :icon="Instances"
-      title="Nodes"
-    />
-    <FeatherRailItem
-      :class="{ selected: isSelected('/provisionDConfig') }"
-      slot="main"
-      href="#/provisionDConfig"
-      :icon="LoggerConfigs"
-      title="Configuration"
-    />
-    <FeatherRailItem
-      :class="{ selected: isSelected('/file-editor') }"
-      v-if="isAdmin"
-      slot="main"
-      href="#/file-editor"
-      :icon="AddNote"
-      title="File Editor"
-    />
-    <FeatherRailItem
-      :class="{ selected: isSelected('/logs') }"
-      v-if="isAdmin"
-      slot="main"
-      href="#/logs"
-      :icon="MarkComplete"
-      title="Logs"
-    />
-=======
   <FeatherNavigationRail @update:modelValue="onNavRailClick">
     <template v-slot:main>
       <FeatherRailItem
@@ -67,25 +34,17 @@
         title="Endpoints"
       />
     </template>
->>>>>>> 70c67465
   </FeatherNavigationRail>
 </template>
 <script setup lang=ts>
 import { computed } from 'vue'
 import { useStore } from 'vuex'
 import { useRoute } from 'vue-router'
-<<<<<<< HEAD
-import Instances from "@featherds/icon/hardware/Instances"
-import AddNote from "@featherds/icon/action/AddNote"
-import MarkComplete from "@featherds/icon/action/MarkComplete"
-import LoggerConfigs from "@featherds/icon/action/LoggerConfigs"
-=======
 import Instances from '@featherds/icon/hardware/Instances'
 import AddNote from '@featherds/icon/action/AddNote'
 import Location from '@featherds/icon/action/Location'
 import MarkComplete from '@featherds/icon/action/MarkComplete'
 import Cloud from '@featherds/icon/action/Cloud'
->>>>>>> 70c67465
 import {
   FeatherNavigationRail,
   FeatherRailItem,
