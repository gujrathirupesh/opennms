<template>
  <FeatherNavigationRail @update:modelValue="onNavRailClick">
    <template v-slot:main>
      <FeatherRailItem
        :class="{ selected: isSelected('/') }"
        href="#/"
        :icon="Instances"
        title="Nodes"
      />
      <FeatherRailItem
        :class="{ selected: isSelected('/inventory') }"
        href="#/inventory"
        :icon="VirtualMachineAlt"
        title="Inventory"
      />
      <FeatherRailItem
        :class="{ selected: isSelected('/map') }"
        href="#/map"
        :icon="Location"
        title="Map"
      />
      <FeatherRailItem
        :class="{ selected: isSelected('/file-editor') }"
        v-if="isAdmin"
        href="#/file-editor"
        :icon="AddNote"
        title="File Editor"
      />
      <FeatherRailItem
        :class="{ selected: isSelected('/logs') }"
        v-if="isAdmin"
        href="#/logs"
        :icon="MarkComplete"
        title="Logs"
      />
      <FeatherRailItem
        :class="{ selected: isSelected('/open-api') }"
        href="#/open-api"
        :icon="Cloud"
        title="Endpoints"
      />
      <FeatherRailItem
        :class="{ selected: isSelected('/resource-graphs') }"
        href="#/resource-graphs"
        :icon="Reporting"
        title="Resource Graphs"
      />
<<<<<<< HEAD
      <FeatherRailItem
        :class="{ selected: isSelected('/plugin-management') }"
        href="#/plugin-management"
        :icon="UpdateUtilities"
        title="Plugin Management"
      />

      <!-- loop plugin menu items -->
      <FeatherRailItem
        v-for="plugin of enabledPlugins"
        :key="plugin.extensionID"
        :class="{ selected: isSelected(`/plugins/${plugin.extensionID}/${plugin.resourceRootPath}/${plugin.moduleFileName}`) }"
        :href="`#/plugins/${plugin.extensionID}/${plugin.resourceRootPath}/${plugin.moduleFileName}`"
=======

      <!-- loop plugin menu items -->
      <FeatherRailItem
        v-for="plugin of plugins"
        :key="plugin.extensionId"
        :class="{ selected: isSelected(`/plugins/${plugin.extensionId}/${plugin.resourceRootPath}/${plugin.moduleFileName}`) }"
        :href="`#/plugins/${plugin.extensionId}/${plugin.resourceRootPath}/${plugin.moduleFileName}`"
>>>>>>> e79d8e2a
        :title="plugin.menuEntry"
        :icon="UpdateUtilities"
      />
    </template>
  </FeatherNavigationRail>
</template>
<script setup lang=ts>
import { useStore } from 'vuex'
import Instances from '@featherds/icon/hardware/Instances'
import VirtualMachineAlt from '@featherds/icon/hardware/VirtualMachineAlt'
import AddNote from '@featherds/icon/action/AddNote'
import Location from '@featherds/icon/action/Location'
import MarkComplete from '@featherds/icon/action/MarkComplete'
import Cloud from '@featherds/icon/action/Cloud'
import Reporting from '@featherds/icon/action/Reporting'
import UpdateUtilities from '@featherds/icon/action/UpdateUtilities'
import {
  FeatherNavigationRail,
  FeatherRailItem,
} from '@featherds/navigation-rail'
import { Plugin } from '@/types'

const store = useStore()
const route = useRoute()
<<<<<<< HEAD
const enabledPlugins = computed<Plugin[]>(() => store.state.pluginModule.enabledPlugins)
=======
const plugins = computed<Plugin[]>(() => store.state.pluginModule.plugins)
>>>>>>> e79d8e2a
const isAdmin = computed(() => store.getters['authModule/isAdmin'])
const navRailOpen = computed(() => store.state.appModule.navRailOpen)
const onNavRailClick = () => store.dispatch('appModule/setNavRailOpen', !navRailOpen.value)
const isSelected = (path: string) => path === route.fullPath
</script>

<style lang="scss">
.nav-rail {
  z-index: 999;
}
.nav-header {
  display: none !important;
}
</style><|MERGE_RESOLUTION|>--- conflicted
+++ resolved
@@ -45,21 +45,6 @@
         :icon="Reporting"
         title="Resource Graphs"
       />
-<<<<<<< HEAD
-      <FeatherRailItem
-        :class="{ selected: isSelected('/plugin-management') }"
-        href="#/plugin-management"
-        :icon="UpdateUtilities"
-        title="Plugin Management"
-      />
-
-      <!-- loop plugin menu items -->
-      <FeatherRailItem
-        v-for="plugin of enabledPlugins"
-        :key="plugin.extensionID"
-        :class="{ selected: isSelected(`/plugins/${plugin.extensionID}/${plugin.resourceRootPath}/${plugin.moduleFileName}`) }"
-        :href="`#/plugins/${plugin.extensionID}/${plugin.resourceRootPath}/${plugin.moduleFileName}`"
-=======
 
       <!-- loop plugin menu items -->
       <FeatherRailItem
@@ -67,7 +52,6 @@
         :key="plugin.extensionId"
         :class="{ selected: isSelected(`/plugins/${plugin.extensionId}/${plugin.resourceRootPath}/${plugin.moduleFileName}`) }"
         :href="`#/plugins/${plugin.extensionId}/${plugin.resourceRootPath}/${plugin.moduleFileName}`"
->>>>>>> e79d8e2a
         :title="plugin.menuEntry"
         :icon="UpdateUtilities"
       />
@@ -92,11 +76,7 @@
 
 const store = useStore()
 const route = useRoute()
-<<<<<<< HEAD
-const enabledPlugins = computed<Plugin[]>(() => store.state.pluginModule.enabledPlugins)
-=======
 const plugins = computed<Plugin[]>(() => store.state.pluginModule.plugins)
->>>>>>> e79d8e2a
 const isAdmin = computed(() => store.getters['authModule/isAdmin'])
 const navRailOpen = computed(() => store.state.appModule.navRailOpen)
 const onNavRailClick = () => store.dispatch('appModule/setNavRailOpen', !navRailOpen.value)
