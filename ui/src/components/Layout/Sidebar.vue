--- conflicted
+++ resolved
@@ -2,12 +2,9 @@
 <template>
   <div class="sidebar">
     <Link to="/">Nodes</Link>
-<<<<<<< HEAD
     <Link to="/provisionDConfig">Configuration</Link>
-=======
     <Link v-if="isAdmin" to="/file-editor">File Editor</Link>
     <Link v-if="isAdmin" to="/logs">Logs</Link>
->>>>>>> d4d289a7
   </div>
 </template>
     
