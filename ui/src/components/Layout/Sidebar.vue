  
<template>
  <div class="sidebar">
    <Link to="/">Nodes</Link>
<<<<<<< HEAD
    <Link to="/map">Map</Link>

=======
    <Link v-if="isAdmin" to="/file-editor">File Editor</Link>
    <Link v-if="isAdmin" to="/logs">Logs</Link>
>>>>>>> d4d289a7
  </div>
</template>
    
<script setup lang="ts">
import Link from './Link.vue'
import { computed } from 'vue'
import { useStore } from 'vuex'

const store = useStore()
const isAdmin = computed(() => store.getters['authModule/isAdmin'])
</script>
    
<style lang="scss">
.sidebar {
  height: calc(100vh - 60px);
  width: 230px;
  position: relative;
  float: left;
  background: var(--feather-secondary);
  z-index: 1;
}
</style>
  <|MERGE_RESOLUTION|>--- conflicted
+++ resolved
@@ -2,13 +2,9 @@
 <template>
   <div class="sidebar">
     <Link to="/">Nodes</Link>
-<<<<<<< HEAD
     <Link to="/map">Map</Link>
-
-=======
     <Link v-if="isAdmin" to="/file-editor">File Editor</Link>
     <Link v-if="isAdmin" to="/logs">Logs</Link>
->>>>>>> d4d289a7
   </div>
 </template>
     
