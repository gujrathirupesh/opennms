  
<template>
  <div class="sidebar">
    <Link to="/">Nodes</Link>
<<<<<<< HEAD
    <Link to="/inventory">Inventory</Link>
=======
    <Link to="/map">Map</Link>
>>>>>>> 4e27a5f1
    <Link v-if="isAdmin" to="/file-editor">File Editor</Link>
    <Link v-if="isAdmin" to="/logs">Logs</Link>
  </div>
</template>
    
<script setup lang="ts">
import Link from './Link.vue'
import { computed } from 'vue'
import { useStore } from 'vuex'

const store = useStore()
const isAdmin = computed(() => store.getters['authModule/isAdmin'])
</script>
    
<style lang="scss">
.sidebar {
  height: calc(100vh - 60px);
  width: 230px;
  position: relative;
  float: left;
  background: var(--feather-secondary);
  z-index: 1;
}
</style>
  <|MERGE_RESOLUTION|>--- conflicted
+++ resolved
@@ -2,11 +2,8 @@
 <template>
   <div class="sidebar">
     <Link to="/">Nodes</Link>
-<<<<<<< HEAD
     <Link to="/inventory">Inventory</Link>
-=======
     <Link to="/map">Map</Link>
->>>>>>> 4e27a5f1
     <Link v-if="isAdmin" to="/file-editor">File Editor</Link>
     <Link v-if="isAdmin" to="/logs">Logs</Link>
   </div>
