<template>
<<<<<<< HEAD
  <div class="leaflet">
    <div class="geo-map">
      <l-map
        ref="map"
        :center="center"
        :max-zoom="19"
        :min-zoom="2"
        :zoom="zoom"
        :zoomAnimation="true"
        @ready="onLeafletReady"
        @moveend="onMoveEnd"
      >
        <template v-if="leafletReady">
          <l-control-layers />
          <l-tile-layer
            v-for="tileProvider in tileProviders"
            :key="tileProvider.name"
            :name="tileProvider.name"
            :visible="tileProvider.visible"
            :url="tileProvider.url"
            :attribution="tileProvider.attribution"
            layer-type="base"
          />
          <marker-cluster :options="{ showCoverageOnHover: false, chunkedLoading: true }">
            <l-marker
              v-for="(node, index) in interestedNodes"
              :key="index"
              :lat-lng="getCoordinateFromNode(node)"
            >
              <l-popup>{{ node.label }}</l-popup>
              <l-icon :icon-url="setIcon(node)" :icon-size="iconSize" />
            </l-marker>
            <l-polyline
              v-if="zoom > 5"
              v-for="(coordinatePair, index) in edges"
              :key="index"
=======
  <div class="geo-map">
    <MapSearch class="search-bar" @fly-to-node="flyToNode" />
    <SeverityFilter />
    <LMap
      ref="map"
      :center="center"
      :max-zoom="19"
      :min-zoom="2"
      :zoomAnimation="true"
      @ready="onLeafletReady"
      @moveend="onMoveEnd"
    >
      <template v-if="leafletReady">
        <LControlLayers />
        <LTileLayer
          v-for="tileProvider in tileProviders"
          :key="tileProvider.name"
          :name="tileProvider.name"
          :visible="tileProvider.visible"
          :url="tileProvider.url"
          :attribution="tileProvider.attribution"
          layer-type="base"
        />
        <MarkerCluster
          :options="{ showCoverageOnHover: false, chunkedLoading: true, iconCreateFunction }"
        >
          <LMarker
            v-for="node of nodes"
            :key="node.label"
            :lat-lng="[node.assetRecord.latitude, node.assetRecord.longitude]"
            :name="node.label"
          >
            <LPopup>
              Node:
              <router-link :to="`/node/${node.id}`" target="_blank">{{ node.label }}</router-link>
              <br />
              Severity: {{ nodeLabelAlarmServerityMap[node.label] || 'NORMAL' }}
              <br />
              Category: {{ node.categories.length ? node.categories[0].name : 'N/A' }}
            </LPopup>
            <LIcon :icon-url="setIcon(node)" :icon-size="iconSize" />
          </LMarker>
          <!-- Disable polylines until they work -->
          <!-- <LPolyline
              v-if="zoom > 5"
              v-for="coordinatePair of edges"
              :key="coordinatePair[0].toString()"
>>>>>>> 86b9cfbf
              :lat-lngs="[coordinatePair[0], coordinatePair[1]]"
              color="green"
          />-->
        </MarkerCluster>
      </template>
    </LMap>
  </div>
</template>
<script setup lang ="ts">
import { computed, ref, nextTick } from "vue"
import "leaflet/dist/leaflet.css"
import {
  LMap,
  LTileLayer,
  LMarker,
  LIcon,
  LPopup,
  LControlLayers,
  LPolyline,
} from "@vue-leaflet/vue-leaflet"
import MarkerCluster from "./MarkerCluster.vue"
import { useStore } from "vuex"
import { useRoute } from 'vue-router'
import { Node } from "@/types"
import NormalIcon from '@/assets/Normal-icon.png'
import WarninglIcon from '@/assets/Warning-icon.png'
import MinorIcon from '@/assets/Minor-icon.png'
import MajorIcon from '@/assets/Major-icon.png'
import CriticalIcon from '@/assets/Critical-icon.png'
import { Map as LeafletMap, divIcon, MarkerCluster as Cluster } from 'leaflet'
import MapSearch from './MapSearch.vue'
import { numericSeverityLevel } from './utils'
import SeverityFilter from './SeverityFilter.vue'

const store = useStore()
const map = ref()
const route = useRoute()
const leafletReady = ref<boolean>(false)
const leafletObject = ref({} as LeafletMap)
const zoom = ref<number>(2)
const iconWidth = 25
const iconHeight = 42
const iconSize = [iconWidth, iconHeight]
const center = computed<number[]>(() => ['latitude', 'longitude'].map(k => store.state.mapModule.mapCenter[k]))
<<<<<<< HEAD
const interestedNodes = computed<Node[]>(() => store.getters['mapModule/getInterestedNodes'])
const nodeLabelAlarmServerityMap = computed(() => {
  const alarms: Alarm[] = store.getters["mapModule/getAlarmsFromSelectedNodes"]
  const map: Map<string, string> = new Map<string, string>()
  alarms.forEach((alarm: Alarm) => {
    if (getServerityLevel(alarm.severity) > getServerityLevel(map.get(alarm.nodeLabel))) {
      map.set(alarm.nodeLabel, alarm.severity.toUpperCase())
    }
  })
  return map
=======
const nodes = computed<Node[]>(() => store.getters['mapModule/getNodes'])
const allNodes = computed<Node[]>(() => store.state.mapModule.nodesWithCoordinates)
const bounds = computed(() => {
  const coordinatedMap = getNodeCoordinateMap.value
  return nodes.value.map((node) => coordinatedMap.get(node.id))
>>>>>>> 86b9cfbf
})
const nodeLabelAlarmServerityMap = computed(() => store.getters["mapModule/getNodeAlarmSeverityMap"])

const getHighestSeverity = (severitites: string[]) => {
  let highestSeverity = 'NORMAL'
  for (const severity of severitites) {
    if (numericSeverityLevel(severity) > numericSeverityLevel(highestSeverity)) {
      highestSeverity = severity
    }
  }
  return highestSeverity
}

// for custom marker cluster icon
const iconCreateFunction = (cluster: Cluster) => {
  const childMarkers = cluster.getAllChildMarkers()
  // find highest level of severity
  const severitites = []
  for (const marker of childMarkers) {
    const markerSeverity = nodeLabelAlarmServerityMap.value[(marker as any).options.name]
    if (markerSeverity) {
      severitites.push(markerSeverity)
    }
  }
  const highestSeverity = getHighestSeverity(severitites)
  return divIcon({ html: `<span class=${highestSeverity}>` + cluster.getChildCount() + '</span>' })
}

const setIcon = (node: Node) => setMarkerColor(nodeLabelAlarmServerityMap.value[node.label])

const setMarkerColor = (severity: string | undefined) => {
  if (severity) {
    switch (severity.toUpperCase()) {
      case "NORMAL":
        return NormalIcon
      case "WARNING":
        return WarninglIcon
      case "MINOR":
        return MinorIcon
      case "MAJOR":
        return MajorIcon
      case "CRITICAL":
        return CriticalIcon
      default:
        return NormalIcon
    }
  }
  return NormalIcon
}

const edges = computed(() => {
<<<<<<< HEAD
  const ids: string[] = interestedNodes.value.map((node: Node) => node.id)
  const interestedNodesCoordinateMap = getInterestedNodesCoordinateMap()
=======
  const ids: string[] = nodes.value.map((node: Node) => node.id)
  const interestedNodesCoordinateMap = getNodeCoordinateMap.value
>>>>>>> 86b9cfbf
  return store.state.mapModule.edges.filter((edge: [number, number]) => ids.includes(edge[0].toString()) && ids.includes(edge[1].toString()))
    .map((edge: [number, number]) => {
      let edgeCoordinatesPair = []
      edgeCoordinatesPair.push(interestedNodesCoordinateMap.get(edge[0]))
      edgeCoordinatesPair.push(interestedNodesCoordinateMap.get(edge[1]))
      return edgeCoordinatesPair
    })
})

const getNodeCoordinateMap = computed(() => {
  const map = new Map()
  allNodes.value.forEach((node: Node) => {
    map.set(node.id, [node.assetRecord.latitude, node.assetRecord.longitude])
    map.set(node.label, [node.assetRecord.latitude, node.assetRecord.longitude])
  })
  return map
})

const onLeafletReady = async () => {
  await nextTick()
  leafletObject.value = map.value.leafletObject
  if (leafletObject.value != undefined && leafletObject.value != null) {
    // set default map view port
    leafletObject.value.fitBounds(bounds.value)
    leafletObject.value.zoomControl.setPosition('topright')
    leafletReady.value = true

    await nextTick()

    // save the bounds to state
    store.dispatch('mapModule/setMapBounds', leafletObject.value.getBounds())

    // if nodeid query param, fly to it
    if (route.query.nodeid) {
      flyToNode(route.query.nodeid as string)
    }
  }
}

const onMoveEnd = () => {
  zoom.value = leafletObject.value.getZoom()
  store.dispatch('mapModule/setMapBounds', leafletObject.value.getBounds())
}
<<<<<<< HEAD
=======

const flyToNode = (nodeLabelOrId: string) => {
  const coordinateMap = getNodeCoordinateMap.value
  const nodeCoordinates = coordinateMap.get(nodeLabelOrId)

  if (nodeCoordinates) {
    leafletObject.value.flyTo(nodeCoordinates, 4)
  }
}
>>>>>>> 86b9cfbf

/*****Tile Layer*****/
const tileProviders = [
  {
    name: "OpenStreetMap",
    visible: true,
    attribution:
      '&copy; <a target="_blank" href="http://osm.org/copyright">OpenStreetMap</a> contributors',
    url: "https://{s}.tile.openstreetmap.org/{z}/{x}/{y}.png",
  },
  {
    name: "OpenTopoMap",
    visible: false,
    url: "https://{s}.tile.opentopomap.org/{z}/{x}/{y}.png",
    attribution:
      'Map data: &copy; <a href="http://www.openstreetmap.org/copyright">OpenStreetMap</a>, <a href="http://viewfinderpanoramas.org">SRTM</a> | Map style: &copy; <a href="https://opentopomap.org">OpenTopoMap</a> (<a href="https://creativecommons.org/licenses/by-sa/3.0/">CC-BY-SA</a>)',
  },
]
</script>

<style scoped>
.search-bar {
  position: absolute;
  margin-left: 10px;
  margin-bottom: 23px;
  margin-top: -5px;
}
.geo-map {
  height: calc(100vh - 60px);
}
</style>

<style lang="scss">
.leaflet-marker-pane {
  div {
    width: 30px !important;
    height: 30px !important;
    margin-left: -15px !important;
    margin-top: -15px !important;
    text-align: center;
    font: 12px "Helvetica Neue", Arial, Helvetica, sans-serif;
    border-radius: 15px;
    border: none;
    span {
      border-radius: 15px;
      line-height: 30px;
      width: 100%;
      display: block;
      &.NORMAL {
        background: var(--feather-success);
      }
      &.WARNING,
      &.MINOR,
      &.MAJOR {
        background: var(--feather-warning);
      }
      &.CRITICAL {
        background: var(--feather-error);
      }
      opacity: 0.7;
    }
  }
}
</style><|MERGE_RESOLUTION|>--- conflicted
+++ resolved
@@ -1,42 +1,4 @@
 <template>
-<<<<<<< HEAD
-  <div class="leaflet">
-    <div class="geo-map">
-      <l-map
-        ref="map"
-        :center="center"
-        :max-zoom="19"
-        :min-zoom="2"
-        :zoom="zoom"
-        :zoomAnimation="true"
-        @ready="onLeafletReady"
-        @moveend="onMoveEnd"
-      >
-        <template v-if="leafletReady">
-          <l-control-layers />
-          <l-tile-layer
-            v-for="tileProvider in tileProviders"
-            :key="tileProvider.name"
-            :name="tileProvider.name"
-            :visible="tileProvider.visible"
-            :url="tileProvider.url"
-            :attribution="tileProvider.attribution"
-            layer-type="base"
-          />
-          <marker-cluster :options="{ showCoverageOnHover: false, chunkedLoading: true }">
-            <l-marker
-              v-for="(node, index) in interestedNodes"
-              :key="index"
-              :lat-lng="getCoordinateFromNode(node)"
-            >
-              <l-popup>{{ node.label }}</l-popup>
-              <l-icon :icon-url="setIcon(node)" :icon-size="iconSize" />
-            </l-marker>
-            <l-polyline
-              v-if="zoom > 5"
-              v-for="(coordinatePair, index) in edges"
-              :key="index"
-=======
   <div class="geo-map">
     <MapSearch class="search-bar" @fly-to-node="flyToNode" />
     <SeverityFilter />
@@ -84,7 +46,6 @@
               v-if="zoom > 5"
               v-for="coordinatePair of edges"
               :key="coordinatePair[0].toString()"
->>>>>>> 86b9cfbf
               :lat-lngs="[coordinatePair[0], coordinatePair[1]]"
               color="green"
           />-->
@@ -129,24 +90,11 @@
 const iconHeight = 42
 const iconSize = [iconWidth, iconHeight]
 const center = computed<number[]>(() => ['latitude', 'longitude'].map(k => store.state.mapModule.mapCenter[k]))
-<<<<<<< HEAD
-const interestedNodes = computed<Node[]>(() => store.getters['mapModule/getInterestedNodes'])
-const nodeLabelAlarmServerityMap = computed(() => {
-  const alarms: Alarm[] = store.getters["mapModule/getAlarmsFromSelectedNodes"]
-  const map: Map<string, string> = new Map<string, string>()
-  alarms.forEach((alarm: Alarm) => {
-    if (getServerityLevel(alarm.severity) > getServerityLevel(map.get(alarm.nodeLabel))) {
-      map.set(alarm.nodeLabel, alarm.severity.toUpperCase())
-    }
-  })
-  return map
-=======
 const nodes = computed<Node[]>(() => store.getters['mapModule/getNodes'])
 const allNodes = computed<Node[]>(() => store.state.mapModule.nodesWithCoordinates)
 const bounds = computed(() => {
   const coordinatedMap = getNodeCoordinateMap.value
   return nodes.value.map((node) => coordinatedMap.get(node.id))
->>>>>>> 86b9cfbf
 })
 const nodeLabelAlarmServerityMap = computed(() => store.getters["mapModule/getNodeAlarmSeverityMap"])
 
@@ -198,13 +146,8 @@
 }
 
 const edges = computed(() => {
-<<<<<<< HEAD
-  const ids: string[] = interestedNodes.value.map((node: Node) => node.id)
-  const interestedNodesCoordinateMap = getInterestedNodesCoordinateMap()
-=======
   const ids: string[] = nodes.value.map((node: Node) => node.id)
   const interestedNodesCoordinateMap = getNodeCoordinateMap.value
->>>>>>> 86b9cfbf
   return store.state.mapModule.edges.filter((edge: [number, number]) => ids.includes(edge[0].toString()) && ids.includes(edge[1].toString()))
     .map((edge: [number, number]) => {
       let edgeCoordinatesPair = []
@@ -248,18 +191,15 @@
   zoom.value = leafletObject.value.getZoom()
   store.dispatch('mapModule/setMapBounds', leafletObject.value.getBounds())
 }
-<<<<<<< HEAD
-=======
 
 const flyToNode = (nodeLabelOrId: string) => {
   const coordinateMap = getNodeCoordinateMap.value
   const nodeCoordinates = coordinateMap.get(nodeLabelOrId)
 
   if (nodeCoordinates) {
-    leafletObject.value.flyTo(nodeCoordinates, 4)
-  }
-}
->>>>>>> 86b9cfbf
+    leafletObject.value.flyTo(nodeCoordinates, 7)
+  }
+}
 
 /*****Tile Layer*****/
 const tileProviders = [
