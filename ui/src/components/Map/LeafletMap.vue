<template>
<<<<<<< HEAD
  <div class="leaflet">
    <div class="geo-map">
      <l-map
        ref="map"
        v-model:center="center"
        :max-zoom="19"
        :min-zoom="2"
        :zoom="zoom"
        :zoomAnimation="true"
        @ready="onLeafletReady"
      >
        <template v-if="leafletReady">
          <l-control-layers />
          <l-tile-layer
            v-for="tileProvider in tileProviders"
            :key="tileProvider.name"
            :name="tileProvider.name"
            :visible="tileProvider.visible"
            :url="tileProvider.url"
            :attribution="tileProvider.attribution"
            layer-type="base"
          />
          <marker-cluster :options="{ showCoverageOnHover: false, chunkedLoading: true, zoomToBoundsOnClick: false }">
            <l-marker
              v-for="(node, index) in interestedNodes"
              :key="index"
              :lat-lng="getCoordinateFromNode(node)"
              ref ="marker"
            >
              <l-popup ref="popup">{{ node.label }}</l-popup>
              <l-icon :icon-url="setIcon(node)" :icon-size="iconSize" />
            </l-marker>
            <l-polyline
              v-for="(coordinatePair, index) in edges"
              :key="index"
=======
  <div class="geo-map">
    <MapSearch class="search-bar" @fly-to-node="flyToNode" />
    <SeverityFilter />
    <LMap
      ref="map"
      :center="center"
      :max-zoom="19"
      :min-zoom="2"
      :zoomAnimation="true"
      @ready="onLeafletReady"
      @moveend="onMoveEnd"
    >
      <template v-if="leafletReady">
        <LControlLayers />
        <LTileLayer
          v-for="tileProvider in tileProviders"
          :key="tileProvider.name"
          :name="tileProvider.name"
          :visible="tileProvider.visible"
          :url="tileProvider.url"
          :attribution="tileProvider.attribution"
          layer-type="base"
        />
        <MarkerCluster
          :options="{ showCoverageOnHover: false, chunkedLoading: true, iconCreateFunction }"
        >
          <LMarker
            v-for="node of nodes"
            :key="node.label"
            :lat-lng="[node.assetRecord.latitude, node.assetRecord.longitude]"
            :name="node.label"
          >
            <LPopup>
              Node:
              <router-link :to="`/node/${node.id}`" target="_blank">{{ node.label }}</router-link>
              <br />
              Severity: {{ nodeLabelAlarmServerityMap[node.label] || 'NORMAL' }}
              <br />
              Category: {{ node.categories.length ? node.categories[0].name : 'N/A' }}
            </LPopup>
            <LIcon :icon-url="setIcon(node)" :icon-size="iconSize" />
          </LMarker>
          <!-- Disable polylines until they work -->
          <!-- <LPolyline
              v-if="zoom > 5"
              v-for="coordinatePair of edges"
              :key="coordinatePair[0].toString()"
>>>>>>> f469cea6
              :lat-lngs="[coordinatePair[0], coordinatePair[1]]"
              color="green"
          />-->
        </MarkerCluster>
      </template>
    </LMap>
  </div>
</template>
<script setup lang ="ts">
import { computed, ref, nextTick } from "vue"
import "leaflet/dist/leaflet.css"
import {
  LMap,
  LTileLayer,
  LMarker,
  LIcon,
  LPopup,
  LControlLayers,
  LPolyline,
} from "@vue-leaflet/vue-leaflet"
import MarkerCluster from "./MarkerCluster.vue"
import { useStore } from "vuex"
import { Node } from "@/types"
import NormalIcon from '@/assets/Normal-icon.png'
import WarninglIcon from '@/assets/Warning-icon.png'
import MinorIcon from '@/assets/Minor-icon.png'
import MajorIcon from '@/assets/Major-icon.png'
import CriticalIcon from '@/assets/Critical-icon.png'
import { Map as LeafletMap, divIcon, MarkerCluster as Cluster } from 'leaflet'
import MapSearch from './MapSearch.vue'
import { numericSeverityLevel } from './utils'
import SeverityFilter from './SeverityFilter.vue'

const store = useStore()
const map = ref()
const leafletReady = ref<boolean>(false)
const leafletObject = ref({} as LeafletMap)
const zoom = ref<number>(2)
const iconWidth = 25
const iconHeight = 42
const iconSize = [iconWidth, iconHeight]
const center = computed<number[]>(() => ['latitude', 'longitude'].map(k => store.state.mapModule.mapCenter[k]))
const nodes = computed<Node[]>(() => store.getters['mapModule/getNodes'])
const allNodes = computed<Node[]>(() => store.state.mapModule.nodesWithCoordinates)
const bounds = computed(() => {
  const coordinatedMap = getNodeCoordinateMap()
  return nodes.value.map((node) => coordinatedMap.get(node.id))
})
const nodeLabelAlarmServerityMap = computed(() => store.getters["mapModule/getNodeAlarmSeverityMap"])

const getHighestSeverity = (severitites: string[]) => {
  let highestSeverity = 'NORMAL'
  for (const severity of severitites) {
    if (numericSeverityLevel(severity) > numericSeverityLevel(highestSeverity)) {
      highestSeverity = severity
    }
  }
  return highestSeverity
}

// for custom marker cluster icon
const iconCreateFunction = (cluster: Cluster) => {
  const childMarkers = cluster.getAllChildMarkers()
  // find highest level of severity
  const severitites = []
  for (const marker of childMarkers) {
    const markerSeverity = nodeLabelAlarmServerityMap.value[(marker as any).options.name]
    if (markerSeverity) {
      severitites.push(markerSeverity)
    }
  }
  const highestSeverity = getHighestSeverity(severitites)
  return divIcon({ html: `<span class=${highestSeverity}>` + cluster.getChildCount() + '</span>' })
}

const setIcon = (node: Node) => setMarkerColor(nodeLabelAlarmServerityMap.value[node.label])

const setMarkerColor = (severity: string | undefined) => {
  if (severity) {
    switch (severity.toUpperCase()) {
      case "NORMAL":
        return NormalIcon
      case "WARNING":
        return WarninglIcon
      case "MINOR":
        return MinorIcon
      case "MAJOR":
        return MajorIcon
      case "CRITICAL":
        return CriticalIcon
      default:
        return NormalIcon
    }
  }
  return NormalIcon
}

const edges = computed(() => {
  const ids: string[] = nodes.value.map((node: Node) => node.id)
  const interestedNodesCoordinateMap = getNodeCoordinateMap()
  return store.state.mapModule.edges.filter((edge: [number, number]) => ids.includes(edge[0].toString()) && ids.includes(edge[1].toString()))
    .map((edge: [number, number]) => {
      let edgeCoordinatesPair = []
      edgeCoordinatesPair.push(interestedNodesCoordinateMap.get(edge[0]))
      edgeCoordinatesPair.push(interestedNodesCoordinateMap.get(edge[1]))
      return edgeCoordinatesPair
    })
})

const getNodeCoordinateMap = () => {
  const map = new Map()
  allNodes.value.forEach((node: Node) => {
    map.set(node.id, [node.assetRecord.latitude, node.assetRecord.longitude])
    map.set(node.label, [node.assetRecord.latitude, node.assetRecord.longitude])
  })
  return map
}

const onLeafletReady = async () => {
  await nextTick()
  leafletObject.value = map.value.leafletObject
  leafletObject.value.zoomControl.setPosition('topright')
  leafletObject.value.fitBounds(bounds.value)
  // save the bounds to state
  store.dispatch('mapModule/setMapBounds', leafletObject.value.getBounds())
  if (leafletObject.value != undefined && leafletObject.value != null) {
    leafletReady.value = true
  }
};

// LMarker.on('clusterclick', function (a) {
// 	a.layer.zoomToBounds({padding: [20, 20]});
// });

//  LMarker.on('clusterclick', (a:any) => {
//   console.log("Childcount");
//  });


const onMoveEnd = () => {
  zoom.value = leafletObject.value.getZoom()
  store.dispatch('mapModule/setMapBounds', leafletObject.value.getBounds())
}

const flyToNode = (nodeLabel: string) => {
  const coordinateMap = getNodeCoordinateMap()
  const nodeCoordinates = coordinateMap.get(nodeLabel)
  if (nodeCoordinates) {
    leafletObject.value.flyTo(nodeCoordinates, 4)
  }
}

/*****Tile Layer*****/
const tileProviders = [
  {
    name: "OpenStreetMap",
    visible: true,
    attribution:
      '&copy; <a target="_blank" href="http://osm.org/copyright">OpenStreetMap</a> contributors',
    url: "https://{s}.tile.openstreetmap.org/{z}/{x}/{y}.png",
  },
  {
    name: "OpenTopoMap",
    visible: false,
    url: "https://{s}.tile.opentopomap.org/{z}/{x}/{y}.png",
    attribution:
      'Map data: &copy; <a href="http://www.openstreetmap.org/copyright">OpenStreetMap</a>, <a href="http://viewfinderpanoramas.org">SRTM</a> | Map style: &copy; <a href="https://opentopomap.org">OpenTopoMap</a> (<a href="https://creativecommons.org/licenses/by-sa/3.0/">CC-BY-SA</a>)',
  },
]
</script>

<style scoped>
.search-bar {
  position: absolute;
  margin-left: 10px;
  margin-bottom: 23px;
  margin-top: -5px;
}
.geo-map {
  height: calc(100vh - 60px);
}
</style>

<style lang="scss">
.leaflet-marker-pane {
  div {
    width: 30px !important;
    height: 30px !important;
    margin-left: -15px !important;
    margin-top: -15px !important;
    text-align: center;
    font: 12px "Helvetica Neue", Arial, Helvetica, sans-serif;
    border-radius: 15px;
    border: none;
    span {
      border-radius: 15px;
      line-height: 30px;
      width: 100%;
      display: block;
      &.NORMAL {
        background: var(--feather-success);
      }
      &.WARNING,
      &.MINOR,
      &.MAJOR {
        background: var(--feather-warning);
      }
      &.CRITICAL {
        background: var(--feather-error);
      }
      opacity: 0.7;
    }
  }
}
</style><|MERGE_RESOLUTION|>--- conflicted
+++ resolved
@@ -1,41 +1,4 @@
 <template>
-<<<<<<< HEAD
-  <div class="leaflet">
-    <div class="geo-map">
-      <l-map
-        ref="map"
-        v-model:center="center"
-        :max-zoom="19"
-        :min-zoom="2"
-        :zoom="zoom"
-        :zoomAnimation="true"
-        @ready="onLeafletReady"
-      >
-        <template v-if="leafletReady">
-          <l-control-layers />
-          <l-tile-layer
-            v-for="tileProvider in tileProviders"
-            :key="tileProvider.name"
-            :name="tileProvider.name"
-            :visible="tileProvider.visible"
-            :url="tileProvider.url"
-            :attribution="tileProvider.attribution"
-            layer-type="base"
-          />
-          <marker-cluster :options="{ showCoverageOnHover: false, chunkedLoading: true, zoomToBoundsOnClick: false }">
-            <l-marker
-              v-for="(node, index) in interestedNodes"
-              :key="index"
-              :lat-lng="getCoordinateFromNode(node)"
-              ref ="marker"
-            >
-              <l-popup ref="popup">{{ node.label }}</l-popup>
-              <l-icon :icon-url="setIcon(node)" :icon-size="iconSize" />
-            </l-marker>
-            <l-polyline
-              v-for="(coordinatePair, index) in edges"
-              :key="index"
-=======
   <div class="geo-map">
     <MapSearch class="search-bar" @fly-to-node="flyToNode" />
     <SeverityFilter />
@@ -83,7 +46,6 @@
               v-if="zoom > 5"
               v-for="coordinatePair of edges"
               :key="coordinatePair[0].toString()"
->>>>>>> f469cea6
               :lat-lngs="[coordinatePair[0], coordinatePair[1]]"
               color="green"
           />-->
