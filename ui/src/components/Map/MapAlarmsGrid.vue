--- conflicted
+++ resolved
@@ -1,38 +1,4 @@
 <template>
-<<<<<<< HEAD
-  <div id="flashMessage" v-if="GStore.flashMessage">{{ GStore.flashMessage }}</div>
-  <div class="map-alarms">
-    <div style="display: flex; justify-content: flex-end;">
-      <FeatherSelect
-        class="select"
-        name="alarmOptions"
-        id="alarmOptions"
-        v-model="alarmOption"
-        :disabled="!hasAlarmSelected"
-        :options="alarmOptions"
-        text-prop="option"
-        @update:modelValue="selectAlarmAck"
-        label="Alarm Action"
-        :background="true"
-      />
-      <FeatherButton primary @click="clearFilters()">Clear Filters</FeatherButton>
-      <FeatherButton primary @click="applyFilters()">Filter Map</FeatherButton>
-      <FeatherButton primary @click="reset()">Reset</FeatherButton>
-    </div>
-    <div class="map-alarms-grid">
-      <ag-grid-vue
-        style="width: 100%; height: 100%"
-        class="ag-theme-alpine"
-        rowSelection="multiple"
-        @grid-ready="onGridReady"
-        :columnDefs="columnDefs"
-        :rowData="rowData"
-        :defaultColDef="defaultColDef"
-        :pagination="true"
-        @selection-changed="onSelectionChanged"
-      ></ag-grid-vue>
-    </div>
-=======
   <FeatherSelect
     class="select-ack"
     name="alarmOptions"
@@ -121,7 +87,6 @@
         </tr>
       </tbody>
     </table>
->>>>>>> 86b9cfbf
   </div>
 </template>
 <script setup lang="ts">
