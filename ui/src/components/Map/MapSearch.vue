<template>
  <FeatherAutocomplete
    v-model="searchStr"
    type="multi"
    :results="results"
    label="Search"
    @search="resetLabelsAndSearch"
    :loading="loading"
    text-prop="label"
    @update:modelValue="selectItem"
    :labels="labels"
  ></FeatherAutocomplete>
</template>
  
<script setup lang="ts">
import { debounce } from 'lodash'
import { useStore } from 'vuex'
import { FeatherAutocomplete } from '@featherds/autocomplete'

const emit = defineEmits(['fly-to-node', 'set-bounding-box'])

const store = useStore()
const searchStr = ref()
const loading = ref(false)
const defaultLabels = { noResults: 'Searching...' }
const labels = ref(defaultLabels)

<<<<<<< HEAD
// add any here to fix feather TS issue
=======
// any to fix feather TS issue
>>>>>>> bec13f7e
const selectItem: any = (items: { label: string }[]) => {
  const nodeLabels = items.map((item) => item.label)
  store.dispatch('mapModule/setSearchedNodeLabels', nodeLabels)
  if (nodeLabels.length) {
    if (nodeLabels.length === 1) {
      // fly to last selected node
      emit('fly-to-node', nodeLabels[0])
    } else {
      // set bounding box for all searched nodes
      emit('set-bounding-box', nodeLabels)
    }
  }
}

const resetLabelsAndSearch = (value: string) => {
  labels.value = defaultLabels
  search(value)
}

const search = debounce(async (value: string) => {
  if (!value) return
  loading.value = true
  await store.dispatch('searchModule/search', value)
  labels.value = { noResults: 'No results found' }
  loading.value = false
}, 1000)

const results = computed(() => {
  if (store.state.searchModule.searchResults[0]) {
    return store.state.searchModule.searchResults[0].results
  }
  return []
})
</script><|MERGE_RESOLUTION|>--- conflicted
+++ resolved
@@ -25,11 +25,7 @@
 const defaultLabels = { noResults: 'Searching...' }
 const labels = ref(defaultLabels)
 
-<<<<<<< HEAD
-// add any here to fix feather TS issue
-=======
 // any to fix feather TS issue
->>>>>>> bec13f7e
 const selectItem: any = (items: { label: string }[]) => {
   const nodeLabels = items.map((item) => item.label)
   store.dispatch('mapModule/setSearchedNodeLabels', nodeLabels)
