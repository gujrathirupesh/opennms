--- conflicted
+++ resolved
@@ -13,17 +13,11 @@
     :labels="labels"
   ></FeatherAutocomplete>
 </template>
-<<<<<<< HEAD
-  
-<script setup lang="ts">
-import { ref, computed } from 'vue'
-=======
 
 <script
   setup
   lang="ts"
 >
->>>>>>> 1b0a513c
 import { debounce } from 'lodash'
 import { useStore } from 'vuex'
 import { FeatherAutocomplete } from '@featherds/autocomplete'
