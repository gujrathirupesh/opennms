--- conflicted
+++ resolved
@@ -6,11 +6,6 @@
   dispatch: Dispatch
 }
 
-<<<<<<< HEAD
-export interface IdLabelProps {
-  id: string
-  label: string
-=======
 export type UpdateModelFunction = (_value: any) => any
 
 export interface SnackbarProps {
@@ -18,7 +13,6 @@
   center?: boolean
   error?: boolean
   timeout?: number
->>>>>>> 8b97362c
 }
 
 export interface SearchResultResponse {
