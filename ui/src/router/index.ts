import { createRouter, createWebHashHistory } from 'vue-router'
<<<<<<< HEAD
=======
import Nodes from '@/containers/Nodes.vue'
import NodeDetails from '@/containers/NodeDetails.vue'
import FileEditor from '@/containers/FileEditor.vue'
import Logs from '@/containers/Logs.vue'
>>>>>>> 68c4d4ba

const router = createRouter({
  history: createWebHashHistory('/opennms/ui'),
  routes: [
    {
      path: '/',
      name: 'nodes',
      component: () => import('@/containers/Nodes.vue')
    },
    {
      path: '/node/:id',
      name: 'Node Details',
      component: () => import('@/containers/NodeDetails.vue')
    },
    {
      path: '/inventory',
      name: 'Inventory',
      component: () => import('@/containers/Inventory.vue'),
      children: [
        {
          path: '',
          component: () => import('@/components/Inventory/StepAdd.vue')
        },
        {
          path: 'configure',
          component: () => import('@/components/Inventory/StepConfigure.vue')
        },
        {
          path: 'schedule',
          component: () => import('@/components/Inventory/StepSchedule.vue')
        }
      ]
    },
    {
      path: '/file-editor',
      name: 'FileEditor',
      component: () => import('@/containers/FileEditor.vue')
    },
    {
      path: '/logs',
      name: 'Logs',
      component: () => import('@/containers/Logs.vue')
    },
    {
      path: '/file-editor',
      name: 'FileEditor',
      component: FileEditor
    },
    {
      path: '/logs',
      name: 'Logs',
      component: Logs
    },
    {
      path: '/:pathMatch(.*)*', // catch other paths and redirect
      redirect: '/'
    }
  ]
})

export default router<|MERGE_RESOLUTION|>--- conflicted
+++ resolved
@@ -1,11 +1,6 @@
 import { createRouter, createWebHashHistory } from 'vue-router'
-<<<<<<< HEAD
-=======
-import Nodes from '@/containers/Nodes.vue'
-import NodeDetails from '@/containers/NodeDetails.vue'
 import FileEditor from '@/containers/FileEditor.vue'
 import Logs from '@/containers/Logs.vue'
->>>>>>> 68c4d4ba
 
 const router = createRouter({
   history: createWebHashHistory('/opennms/ui'),
@@ -42,16 +37,6 @@
     {
       path: '/file-editor',
       name: 'FileEditor',
-      component: () => import('@/containers/FileEditor.vue')
-    },
-    {
-      path: '/logs',
-      name: 'Logs',
-      component: () => import('@/containers/Logs.vue')
-    },
-    {
-      path: '/file-editor',
-      name: 'FileEditor',
       component: FileEditor
     },
     {
