import { createRouter, createWebHashHistory } from 'vue-router'
<<<<<<< HEAD
=======
import Nodes from '@/containers/Nodes.vue'
import DeviceConfigBackup from '@/containers/DeviceConfigBackup.vue'
>>>>>>> cd74d7f6
import FileEditor from '@/containers/FileEditor.vue'
import Resources from '@/components/Resources/Resources.vue'
import Graphs from '@/components/Resources/Graphs.vue'

const router = createRouter({
  history: createWebHashHistory('/opennms/ui'),
  routes: [
    {
      path: '/',
      name: 'nodes',
      component: () => import('@/containers/Nodes.vue')
    },
    {
      path: '/node/:id',
      name: 'Node Details',
      component: () => import('@/containers/NodeDetails.vue')
<<<<<<< HEAD
    },
    {
      path: '/plugins/:extensionId/:resourceRootPath/:moduleFileName',
      name: 'Plugin',
      props: true,
      component: () => import('@/containers/Plugin.vue')
    },
    {
      path: '/inventory',
      name: 'Inventory',
      component: () => import('@/containers/Inventory.vue'),
      children: [
        {
          path: '',
          component: () => import('@/components/Inventory/StepAdd.vue')
        },
        {
          path: 'configure',
          component: () => import('@/components/Inventory/StepConfigure.vue')
        },
        {
          path: 'schedule',
          component: () => import('@/components/Inventory/StepSchedule.vue')
        }
      ]
=======
>>>>>>> cd74d7f6
    },
    {
      path: '/plugins/:extensionId/:resourceRootPath/:moduleFileName',
      name: 'Plugin',
      props: true,
      component: () => import('@/containers/Plugin.vue')
    },
    {
      path: '/file-editor',
      name: 'FileEditor',
      component: FileEditor
    },
    {
      path: '/logs',
      name: 'Logs',
      component: () => import('@/containers/Logs.vue')
    },
    {
      path: '/map',
      name: 'Map',
      component: () => import('@/containers/Map.vue'),
      children: [
        {
          path: '',
          name: 'MapAlarms',
          component: () => import('@/components/Map/MapAlarmsGrid.vue')
        },
        {
          path: 'nodes',
          name: 'MapNodes',
          component: () => import('@/components/Map/MapNodesGrid.vue')
        }
      ]
    },
    {
      path: '/resource-graphs/:name?',
      name: 'ResourceGraphs',
      component: () => import('@/containers/ResourceGraphs.vue'),
      children: [
        {
          path: '',
          name: 'Resources',
          component: Resources
        },
        {
          path: 'graphs/:label/:singleGraphDefinition/:singleGraphResourceId',
          component: Graphs,
          props: true
        },
        {
          path: 'graphs',
          name: 'Graphs',
          component: Graphs
        }
      ]
    },
    {
      path: '/open-api',
      name: 'OpenAPI',
      component: () => import('@/containers/OpenAPI.vue')
    },
    {
<<<<<<< HEAD
      path: '/resource-graphs',
      name: 'ResourceGraphs',
      component: () => import('@/containers/ResourceGraphs.vue'),
      children: [
        {
          path: '',
          name: 'Resources',
          component: () => import('@/components/Resources/Resources.vue')
        },
        {
          path: 'graphs/:label/:singleGraphDefinition/:singleGraphResourceId',
          component: () => import('@/components/Resources/Graphs.vue'),
          props: true
        },
        {
          path: 'graphs',
          name: 'Graphs',
          component: () => import('@/components/Resources/Graphs.vue')
        }
      ]
=======
      path: '/device-config-backup',
      name: 'DeviceConfigBackup',
      component: DeviceConfigBackup
>>>>>>> cd74d7f6
    },
    {
      path: '/:pathMatch(.*)*', // catch other paths and redirect
      redirect: '/'
    }
  ]
})

export default router<|MERGE_RESOLUTION|>--- conflicted
+++ resolved
@@ -1,9 +1,5 @@
 import { createRouter, createWebHashHistory } from 'vue-router'
-<<<<<<< HEAD
-=======
-import Nodes from '@/containers/Nodes.vue'
 import DeviceConfigBackup from '@/containers/DeviceConfigBackup.vue'
->>>>>>> cd74d7f6
 import FileEditor from '@/containers/FileEditor.vue'
 import Resources from '@/components/Resources/Resources.vue'
 import Graphs from '@/components/Resources/Graphs.vue'
@@ -20,7 +16,6 @@
       path: '/node/:id',
       name: 'Node Details',
       component: () => import('@/containers/NodeDetails.vue')
-<<<<<<< HEAD
     },
     {
       path: '/plugins/:extensionId/:resourceRootPath/:moduleFileName',
@@ -46,14 +41,6 @@
           component: () => import('@/components/Inventory/StepSchedule.vue')
         }
       ]
-=======
->>>>>>> cd74d7f6
-    },
-    {
-      path: '/plugins/:extensionId/:resourceRootPath/:moduleFileName',
-      name: 'Plugin',
-      props: true,
-      component: () => import('@/containers/Plugin.vue')
     },
     {
       path: '/file-editor',
@@ -110,32 +97,9 @@
       component: () => import('@/containers/OpenAPI.vue')
     },
     {
-<<<<<<< HEAD
-      path: '/resource-graphs',
-      name: 'ResourceGraphs',
-      component: () => import('@/containers/ResourceGraphs.vue'),
-      children: [
-        {
-          path: '',
-          name: 'Resources',
-          component: () => import('@/components/Resources/Resources.vue')
-        },
-        {
-          path: 'graphs/:label/:singleGraphDefinition/:singleGraphResourceId',
-          component: () => import('@/components/Resources/Graphs.vue'),
-          props: true
-        },
-        {
-          path: 'graphs',
-          name: 'Graphs',
-          component: () => import('@/components/Resources/Graphs.vue')
-        }
-      ]
-=======
       path: '/device-config-backup',
       name: 'DeviceConfigBackup',
       component: DeviceConfigBackup
->>>>>>> cd74d7f6
     },
     {
       path: '/:pathMatch(.*)*', // catch other paths and redirect
