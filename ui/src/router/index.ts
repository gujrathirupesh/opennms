--- conflicted
+++ resolved
@@ -1,17 +1,14 @@
 import { createRouter, createWebHashHistory } from 'vue-router'
 import Nodes from '@/containers/Nodes.vue'
 import NodeDetails from '@/containers/NodeDetails.vue'
-<<<<<<< HEAD
 import Demo from '../components/Common/Demo/Demo.vue'
 import DataTableDemo from '../components/Common/Demo/DataTableDemo.vue'
 import EditNode from '../components/Common/Demo/EditNode.vue'
 import ProvisionDConfig from '../components/Configuration/ProvisionDConfig.vue'
 import RequisitionDefinitionsLayout from '../components/Configuration/RequisitionDefinitionsLayout.vue'
 import ThreadPools from '../components/Configuration/ThreadPoolForm.vue'
-=======
 import FileEditor from '@/containers/FileEditor.vue'
 import Logs from '@/containers/Logs.vue'
->>>>>>> d4d289a7
 
 const router = createRouter({
   history: createWebHashHistory('/opennms/ui'),
@@ -27,7 +24,16 @@
       component: NodeDetails
     },
     {
-<<<<<<< HEAD
+      path: '/file-editor',
+      name: 'FileEditor',
+      component: FileEditor
+    },
+    {
+      path: '/logs',
+      name: 'Logs',
+      component: Logs
+    },
+    {
       path: '/demo',
       name: 'Demo',
       component: Demo
@@ -58,16 +64,6 @@
           component: EditNode
         }
       ]
-=======
-      path: '/file-editor',
-      name: 'FileEditor',
-      component: FileEditor
-    },
-    {
-      path: '/logs',
-      name: 'Logs',
-      component: Logs
->>>>>>> d4d289a7
     },
     {
       path: '/:pathMatch(.*)*', // catch other paths and redirect
