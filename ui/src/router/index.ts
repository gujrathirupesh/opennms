import { createRouter, createWebHashHistory } from 'vue-router'
import Nodes from '@/containers/Nodes.vue'
import DeviceConfigBackup from '@/containers/DeviceConfigBackup.vue'
import FileEditor from '@/containers/FileEditor.vue'
<<<<<<< HEAD
import ProvisionDConfig from '@/containers/ProvisionDConfig.vue'
import Logs from '@/containers/Logs.vue'
=======
>>>>>>> 1b0a513c
import Resources from '@/components/Resources/Resources.vue'
import Graphs from '@/components/Resources/Graphs.vue'
import useRole from '@/composables/useRole'
import useSnackbar from '@/composables/useSnackbar'

const { adminRole, dcbRole, rolesAreLoaded } = useRole()
const { showSnackBar } = useSnackbar()

const router = createRouter({
  history: createWebHashHistory('/opennms/ui'),
  routes: [
    {
      path: '/',
      name: 'nodes',
      component: Nodes
    },
    {
      path: '/node/:id',
      name: 'Node Details',
      component: () => import('@/containers/NodeDetails.vue')
    },
    {
      path: '/plugins/:extensionId/:resourceRootPath/:moduleFileName',
      name: 'Plugin',
      props: true,
      component: () => import('@/containers/Plugin.vue')
    },
    {
      path: '/file-editor',
      name: 'FileEditor',
      component: FileEditor,
      beforeEnter: (to, from) => {
        const checkRoles = () => {
          if (!adminRole.value) {
            showSnackBar({ msg: 'No role access to file editor.' })
            router.push(from.path)
          }
        }

        if (rolesAreLoaded.value) checkRoles()
        else whenever(rolesAreLoaded, () => checkRoles())
      },
    },
    {
      path: '/configuration',
      name: 'Configuration',
      component: () => import('@/containers/ProvisionDConfig.vue')
    },
    {
      path: '/configuration',
      name: 'Configuration',
      component: ProvisionDConfig
    },
    {
      path: '/logs',
      name: 'Logs',
      component: () => import('@/containers/Logs.vue'),
      beforeEnter: (to, from) => {
        const checkRoles = () => {
          if (!adminRole.value) {
            showSnackBar({ msg: 'No role access to logs.' })
            router.push(from.path)
          }
        }

        if (rolesAreLoaded.value) checkRoles()
        else whenever(rolesAreLoaded, () => checkRoles())
      },
    },
    {
      path: '/map',
      name: 'Map',
      component: () => import('@/containers/Map.vue'),
      children: [
        {
          path: '',
          name: 'MapAlarms',
          component: () => import('@/components/Map/MapAlarmsGrid.vue')
        },
        {
          path: 'nodes',
          name: 'MapNodes',
          component: () => import('@/components/Map/MapNodesGrid.vue')
        }
      ]
    },
    {
      path: '/resource-graphs',
      name: 'ResourceGraphs',
      component: () => import('@/containers/ResourceGraphs.vue'),
      children: [
        {
          path: '',
          name: 'Resources',
          component: Resources
        },
        {
          path: 'graphs/:label/:singleGraphDefinition/:singleGraphResourceId',
          component: Graphs,
          props: true
        },
        {
          path: 'graphs',
          name: 'Graphs',
          component: Graphs
        }
      ]
    },
    {
      path: '/open-api',
      name: 'OpenAPI',
      component: () => import('@/containers/OpenAPI.vue')
    },
    {
      path: '/device-config-backup',
      name: 'DeviceConfigBackup',
      component: DeviceConfigBackup,
      beforeEnter: (to, from) => {
        const checkRoles = () => {
          if (!dcbRole.value) {
            showSnackBar({ msg: 'No role access to DCB.' })
            router.push(from.path)
          }
        }

        if (rolesAreLoaded.value) checkRoles()
        else whenever(rolesAreLoaded, () => checkRoles())
      },
    },
    {
      path: '/:pathMatch(.*)*', // catch other paths and redirect
      redirect: '/'
    }
  ]
})

export default router<|MERGE_RESOLUTION|>--- conflicted
+++ resolved
@@ -2,11 +2,6 @@
 import Nodes from '@/containers/Nodes.vue'
 import DeviceConfigBackup from '@/containers/DeviceConfigBackup.vue'
 import FileEditor from '@/containers/FileEditor.vue'
-<<<<<<< HEAD
-import ProvisionDConfig from '@/containers/ProvisionDConfig.vue'
-import Logs from '@/containers/Logs.vue'
-=======
->>>>>>> 1b0a513c
 import Resources from '@/components/Resources/Resources.vue'
 import Graphs from '@/components/Resources/Graphs.vue'
 import useRole from '@/composables/useRole'
@@ -54,11 +49,6 @@
       path: '/configuration',
       name: 'Configuration',
       component: () => import('@/containers/ProvisionDConfig.vue')
-    },
-    {
-      path: '/configuration',
-      name: 'Configuration',
-      component: ProvisionDConfig
     },
     {
       path: '/logs',
