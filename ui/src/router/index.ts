--- conflicted
+++ resolved
@@ -1,10 +1,6 @@
 import { createRouter, createWebHashHistory } from 'vue-router'
 import Nodes from '@/containers/Nodes.vue'
 import NodeDetails from '@/containers/NodeDetails.vue'
-import EditNode from '../components/Common/Demo/EditNode.vue'
-import ProvisionDConfig from '../components/Configuration/ProvisionDConfig.vue'
-import RequisitionDefinitionsLayout from '../components/Configuration/RequisitionDefinitionsLayout.vue'
-import ThreadPools from '../components/Configuration/ThreadPoolForm.vue'
 import FileEditor from '@/containers/FileEditor.vue'
 import Logs from '@/containers/Logs.vue'
 
@@ -32,30 +28,6 @@
       component: Logs
     },
     {
-<<<<<<< HEAD
-      path: '/provisionDConfig',
-      name: 'provisionDConfig',
-      component: ProvisionDConfig,
-      children: [
-        {
-          path: '',
-          name: 'requisitionDefinitionsLayout',
-          component: RequisitionDefinitionsLayout
-        },
-        {
-          path: '/threadPools',
-          name: 'threadPools',
-          component: ThreadPools
-        },
-        {
-          path: '/edit/:id',
-          name: 'reqDefEdit',
-          component: EditNode
-        }
-      ]
-    },
-    {
-=======
       path: '/map',
       name: 'Map',
       component: () => import('@/containers/Map.vue'),
@@ -78,7 +50,6 @@
       component: () => import('@/containers/OpenAPI.vue')
     },
     {
->>>>>>> 70c67465
       path: '/:pathMatch(.*)*', // catch other paths and redirect
       redirect: '/'
     }
