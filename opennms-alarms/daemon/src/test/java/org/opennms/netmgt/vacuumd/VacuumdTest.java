--- conflicted
+++ resolved
@@ -101,15 +101,10 @@
         "classpath:/META-INF/opennms/applicationContext-commonConfigs.xml"
 })
 @JUnitConfigurationEnvironment
-<<<<<<< HEAD
 @JUnitTemporaryDatabase
 @Transactional
+@Ignore
 public class VacuumdTest implements InitializingBean {
-=======
-@JUnitTemporaryDatabase(dirtiesContext=true,tempDbClass=MockDatabase.class)
-@Ignore
-public class VacuumdTest implements TemporaryDatabaseAware<MockDatabase>, InitializingBean {
->>>>>>> 18a02167
     private static final long TEAR_DOWN_WAIT_MILLIS = 1000;
 
     private Vacuumd m_vacuumd;
