/*******************************************************************************
 * This file is part of OpenNMS(R).
 *
 * Copyright (C) 2008-2018 The OpenNMS Group, Inc.
 * OpenNMS(R) is Copyright (C) 1999-2018 The OpenNMS Group, Inc.
 *
 * OpenNMS(R) is a registered trademark of The OpenNMS Group, Inc.
 *
 * OpenNMS(R) is free software: you can redistribute it and/or modify
 * it under the terms of the GNU Affero General Public License as published
 * by the Free Software Foundation, either version 3 of the License,
 * or (at your option) any later version.
 *
 * OpenNMS(R) is distributed in the hope that it will be useful,
 * but WITHOUT ANY WARRANTY; without even the implied warranty of
 * MERCHANTABILITY or FITNESS FOR A PARTICULAR PURPOSE.  See the
 * GNU Affero General Public License for more details.
 *
 * You should have received a copy of the GNU Affero General Public License
 * along with OpenNMS(R).  If not, see:
 *      http://www.gnu.org/licenses/
 *
 * For more information contact:
 *     OpenNMS(R) Licensing <license@opennms.org>
 *     http://www.opennms.org/
 *     http://www.opennms.com/
 *******************************************************************************/

package org.opennms.netmgt.alarmd;

import static com.jayway.awaitility.Awaitility.await;
<<<<<<< HEAD
=======
import static java.util.concurrent.TimeUnit.MINUTES;
>>>>>>> bf5a3fda
import static java.util.concurrent.TimeUnit.SECONDS;
import static org.hamcrest.MatcherAssert.assertThat;
import static org.hamcrest.Matchers.equalTo;
import static org.hamcrest.Matchers.greaterThan;
import static org.hamcrest.Matchers.hasSize;
import static org.junit.Assert.assertEquals;
import static org.junit.Assert.assertNull;
import static org.junit.Assert.assertTrue;
import static org.junit.Assert.fail;

import java.sql.SQLException;
import java.util.ArrayList;
import java.util.Arrays;
import java.util.Collection;
import java.util.LinkedHashMap;
import java.util.List;
import java.util.Map;
import java.util.concurrent.Callable;
import java.util.concurrent.CountDownLatch;
import java.util.stream.Collectors;

import org.hamcrest.beans.HasPropertyWithValue;
import org.hamcrest.core.Every;
import org.junit.After;
import org.junit.Before;
import org.junit.Test;
import org.junit.runner.RunWith;
import org.opennms.core.soa.ServiceRegistry;
import org.opennms.core.spring.BeanUtils;
import org.opennms.core.test.OpenNMSJUnit4ClassRunner;
import org.opennms.core.test.db.MockDatabase;
import org.opennms.core.test.db.TemporaryDatabaseAware;
import org.opennms.core.test.db.annotations.JUnitTemporaryDatabase;
import org.opennms.netmgt.alarmd.api.NorthboundAlarm;
import org.opennms.netmgt.alarmd.api.Northbounder;
import org.opennms.netmgt.alarmd.api.NorthbounderException;
import org.opennms.netmgt.dao.api.AlarmDao;
import org.opennms.netmgt.dao.api.MonitoringLocationDao;
import org.opennms.netmgt.dao.api.NodeDao;
import org.opennms.netmgt.dao.mock.MockEventIpcManager;
import org.opennms.netmgt.mock.MockEventUtil;
import org.opennms.netmgt.mock.MockNetwork;
import org.opennms.netmgt.mock.MockNode;
import org.opennms.netmgt.model.OnmsAlarm;
import org.opennms.netmgt.model.OnmsNode;
import org.opennms.netmgt.model.OnmsSeverity;
import org.opennms.netmgt.model.events.EventBuilder;
import org.opennms.netmgt.xml.event.AlarmData;
import org.opennms.netmgt.xml.event.Event;
import org.opennms.netmgt.xml.event.UpdateField;
import org.opennms.test.JUnitConfigurationEnvironment;
import org.opennms.test.ThrowableAnticipator;
import org.opennms.test.mock.MockUtil;
import org.springframework.beans.factory.InitializingBean;
import org.springframework.beans.factory.annotation.Autowired;
import org.springframework.test.context.ContextConfiguration;
import org.springframework.transaction.annotation.Transactional;


@RunWith(OpenNMSJUnit4ClassRunner.class)
@ContextConfiguration(locations={
        "classpath:/META-INF/opennms/applicationContext-soa.xml",
        "classpath:/META-INF/opennms/applicationContext-commonConfigs.xml",
        "classpath:/META-INF/opennms/applicationContext-minimal-conf.xml",
        "classpath:/META-INF/opennms/applicationContext-dao.xml",
        "classpath*:/META-INF/opennms/component-dao.xml",
        "classpath:/META-INF/opennms/applicationContext-daemon.xml",
        "classpath:/META-INF/opennms/mockEventIpcManager.xml",
        "classpath:/META-INF/opennms/applicationContext-alarmd.xml"
})
@JUnitConfigurationEnvironment
@JUnitTemporaryDatabase(dirtiesContext=false,tempDbClass=MockDatabase.class,reuseDatabase=false)
public class AlarmdIT implements TemporaryDatabaseAware<MockDatabase>, InitializingBean {

    public class MockNorthbounder implements Northbounder {

        private boolean m_startCalled = false;
        private List<NorthboundAlarm> m_alarms = new ArrayList<>();

        @Override
        public void start() throws NorthbounderException {
            m_startCalled = true;
        }

        @Override
        public boolean isReady() {
            return true;
        }

        @Override
        public void onAlarm(final NorthboundAlarm alarm) throws NorthbounderException {
            m_alarms.add(alarm);
        }

        @Override
        public void stop() throws NorthbounderException {
        }

        public boolean isInitialized() {
            return m_startCalled;
        }
        
        public List<NorthboundAlarm> getAlarms() {
            return m_alarms;
        }

        @Override
        public String getName() {
            return "MockNorthbounder";
        }

        @Override
        public void reloadConfig() {
        }

    }

    private MockNetwork m_mockNetwork = new MockNetwork();

    @Autowired
    private Alarmd m_alarmd;

    @Autowired
    private AlarmDao m_alarmDao;

    @Autowired
    private MonitoringLocationDao m_locationDao;

    @Autowired
    private NodeDao m_nodeDao;

    @Autowired
    private MockEventIpcManager m_eventMgr;

    @Autowired
    private ServiceRegistry m_registry;

    @Autowired
    private AlarmDao m_alarmDao;

    private MockDatabase m_database;

    private MockNorthbounder m_northbounder;

    @Override
    public void setTemporaryDatabase(final MockDatabase database) {
        m_database = database;
    }

    @Override
    public void afterPropertiesSet() {
        BeanUtils.assertAutowiring(this);
    }

    @Before
    public void setUp() {
        m_mockNetwork.createStandardNetwork();

        m_eventMgr.setEventWriter(m_database);

        // Insert some empty nodes to avoid foreign-key violations on subsequent events/alarms
        final OnmsNode node = new OnmsNode(m_locationDao.getDefaultLocation(), "node1");
        node.setId(1);
        m_nodeDao.save(node);
        
        m_northbounder = new MockNorthbounder();
        m_registry.register(m_northbounder, Northbounder.class);

        m_alarmd.start();
    }

    @After
    public void tearDown() {
        m_alarmd.destroy();
    }

    @Test
    @Transactional
    public void testPersistAlarm() throws Exception {
        final MockNode node = m_mockNetwork.getNode(1);

        //there should be no alarms in the alarms table
        assertEmptyAlarmTable();

        //this should be the first occurrence of this alarm
        //there should be 1 alarm now
        sendNodeDownEvent("%nodeid%", node);
        await().atMost(1, SECONDS).until(allAnticipatedEventsWereReceived());
        assertEquals(1, m_alarmDao.findAll().size());

        //this should be the second occurrence and shouldn't create another row
        //there should still be only 1 alarm
        sendNodeDownEvent("%nodeid%", node);
        await().atMost(1, SECONDS).until(allAnticipatedEventsWereReceived());
        assertEquals(1, m_alarmDao.findAll().size());

        //this should be a new alarm because of the new key
        //there should now be 2 alarms
        sendNodeDownEvent("DontReduceThis", node);
        await().atMost(1, SECONDS).until(allAnticipatedEventsWereReceived());
        assertEquals(2, m_alarmDao.findAll().size());

        MockUtil.println("Going for the print of the counter column");
        for (OnmsAlarm alarm : m_alarmDao.findAll()) {
            MockUtil.println("count for reductionKey: " + alarm.getReductionKey() + " is: " + alarm.getCounter());
        }
    }
    

    @Test
    public void testPersistManyAlarmsAtOnce() throws InterruptedException {
        int numberOfAlarmsToReduce = 10;

        //there should be no alarms in the alarms table
        assertEmptyAlarmTable();

        final String reductionKey = "countThese";
        final MockNode node = m_mockNetwork.getNode(1);

        final long millis = System.currentTimeMillis()+2500;

        final CountDownLatch signal = new CountDownLatch(numberOfAlarmsToReduce);

        for (int i=1; i<= numberOfAlarmsToReduce; i++) {
            MockUtil.println("Creating Runnable: "+i+" of "+numberOfAlarmsToReduce+" events to reduce.");

            class EventRunner implements Runnable {
                @Override
                public void run() {
                    try {
                        while (System.currentTimeMillis() < millis) {
                            try {
                                Thread.sleep(10);
                            } catch (InterruptedException e) {
                                MockUtil.println(e.getMessage());
                            }
                        }
                        sendNodeDownEvent(reductionKey, node);
                    } catch (Throwable t) {
                        t.printStackTrace();
                    } finally {
                        signal.countDown();
                    }
                }
            }

            Runnable r = new EventRunner();
            Thread p = new Thread(r);
            p.start();
        }

        signal.await();

        //this should be the first occurrence of this alarm
        //there should be 1 alarm now
        int alarmCount = m_alarmDao.findAll().size();
        assertEquals("there should be 1 alarm", 1, alarmCount);
        OnmsAlarm alarm = m_alarmDao.findByReductionKey(reductionKey);
        Integer counter = alarm.getCounter();
        MockUtil.println("rowcCount is: "+alarmCount+", expected 1.");
        MockUtil.println("counterColumn is: "+counter+", expected "+numberOfAlarmsToReduce);
        if (numberOfAlarmsToReduce != counter) {
            fail("number of alarms to reduce (" + numberOfAlarmsToReduce + ") were not reduced into a single alarm (instead the counter column reads " + counter + "); ");
        }
    }

    @Test
    @Transactional
    public void testPersistSituations() throws Exception {
        final MockNode node = m_mockNetwork.getNode(1);

        //there should be no alarms in the alarms table
        assertEmptyAlarmTable();

        //there should be no alarms in the alarm_situations table
        assertEmptyAlarmSituationTable();

        //create 3 alarms to roll up into situation
        sendNodeDownEvent("Alarm1", node);
        await().atMost(1, SECONDS).until(allAnticipatedEventsWereReceived());
        assertEquals(1, m_alarmDao.findAll().size());

        sendNodeDownEvent("Alarm2", node);
        await().atMost(1, SECONDS).until(allAnticipatedEventsWereReceived());
        assertEquals(2, m_alarmDao.findAll().size());

        sendNodeDownEvent("Alarm3", node);
        await().atMost(1, SECONDS).until(allAnticipatedEventsWereReceived());
        assertEquals(3, m_alarmDao.findAll().size());

        //create situation rolling up the first 2 alarms
        List<String> reductionKeys = new ArrayList<>(Arrays.asList("Alarm1", "Alarm2"));
        sendSituationEvent("Situation1", node, reductionKeys);
        await().atMost(1, SECONDS).until(allAnticipatedEventsWereReceived());
        OnmsAlarm situation = m_alarmDao.findByReductionKey("Situation1");
        assertEquals(2, situation.getRelatedAlarms().size());

        //send situation in with 3rd alarm, should result in 1 situation with 3 alarms
        List<String> newReductionKeys = new ArrayList<>(Arrays.asList("Alarm3"));
        sendSituationEvent("Situation1", node, newReductionKeys);
        await().atMost(1, SECONDS).until(allAnticipatedEventsWereReceived());
        situation = m_alarmDao.findByReductionKey("Situation1");
        assertEquals(3, situation.getRelatedAlarms().size());
    }
    
    @Test
    @Transactional
    public void testNullEvent() throws Exception {
        ThrowableAnticipator ta = new ThrowableAnticipator();
        ta.anticipate(new NullPointerException("Cannot create alarm from null event."));
        try {
            m_alarmd.getPersister().persist(null);
        } catch (Throwable t) {
            ta.throwableReceived(t);
        }
        ta.verifyAnticipated();
    }

    @Test
    @Transactional
    public void testNorthbounder() throws Exception {
        assertTrue(m_northbounder.isInitialized());
        assertThat(m_northbounder.getAlarms(), hasSize(0));

        final EventBuilder bldr = new EventBuilder("testNoLogmsg", "AlarmdTest");
        bldr.setAlarmData(new AlarmData());
        bldr.setLogMessage("This is a test.");

        final Event event = bldr.getEvent();
        event.setDbid(17);

        MockNode node = m_mockNetwork.getNode(1);
        sendNodeDownEvent("%nodeid%", node);

        final List<NorthboundAlarm> alarms = m_northbounder.getAlarms();
        assertThat(alarms, hasSize(greaterThan(0)));
    }
    

    @Test
    @Transactional
    public void testNoLogmsg() throws Exception {
        EventBuilder bldr = new EventBuilder("testNoLogmsg", "AlarmdTest");
        bldr.setAlarmData(new AlarmData());

        ThrowableAnticipator ta = new ThrowableAnticipator();
        ta.anticipate(new IllegalArgumentException("Incoming event has an illegal dbid (0), aborting"));
        try {
            m_alarmd.getPersister().persist(bldr.getEvent());
        } catch (Throwable t) {
            ta.throwableReceived(t);
        }
        ta.verifyAnticipated();
    }

    @Test
    @Transactional
    public void testNoAlarmData() throws Exception {
        EventBuilder bldr = new EventBuilder("testNoAlarmData", "AlarmdTest");
        bldr.setLogMessage(null);

        m_alarmd.getPersister().persist(bldr.getEvent());
    }

    @Test
    @Transactional
    public void testNoDbid() throws Exception {
        EventBuilder bldr = new EventBuilder("testNoDbid", "AlarmdTest");
        bldr.setLogMessage(null);
        bldr.setAlarmData(new AlarmData());

        ThrowableAnticipator ta = new ThrowableAnticipator();
        ta.anticipate(new IllegalArgumentException("Incoming event has an illegal dbid (0), aborting"));
        try {
            m_alarmd.getPersister().persist(bldr.getEvent());
        } catch (Throwable t) {
            ta.throwableReceived(t);
        }
        ta.verifyAnticipated();
    }
    
    @Test
    @Transactional
    public void changeFields() throws InterruptedException, SQLException {
        assertEmptyAlarmTable();

        String reductionKey = "testUpdateField";
        MockNode node1 = m_mockNetwork.getNode(1);

        //Verify we have the default alarm
        sendNodeDownEvent(reductionKey, node1);
        OnmsAlarm alarm = m_alarmDao.findByReductionKey(reductionKey);
        assertEquals(OnmsSeverity.MAJOR, alarm.getSeverity());
        
        //Store the original logmsg from the original alarm (we are about to test changing it with subsequent alarm reduction)
        String defaultLogMsg = alarm.getLogMsg();
        assertTrue("The logmsg column should not be null", defaultLogMsg != null);

        //Duplicate the alarm but change the severity and verify the change
        sendNodeDownEventWithUpdateFieldSeverity(reductionKey, node1, OnmsSeverity.CRITICAL);
        assertEquals("Severity should now be Critical", OnmsSeverity.CRITICAL, m_alarmDao.findByReductionKey(reductionKey).getSeverity());
        
        //Duplicate the alarm but don't force the change of severity
        sendNodeDownEvent(reductionKey, node1);
        assertEquals("Severity should still be Critical", OnmsSeverity.CRITICAL, m_alarmDao.findByReductionKey(reductionKey).getSeverity());

        //Duplicate the alarm and change the logmsg
        sendNodeDownEventChangeLogMsg(reductionKey, node1, "new logMsg");
        String newLogMsg = m_alarmDao.findByReductionKey(reductionKey).getLogMsg();
        assertEquals("new logMsg", newLogMsg);
        assertTrue(!newLogMsg.equals(defaultLogMsg));
        
        //Duplicate the alarm but force logmsg to not change (logmsg field is updated by default)
        sendNodeDownEventDontChangeLogMsg(reductionKey, node1, "newer logMsg");
        newLogMsg = m_alarmDao.findByReductionKey(reductionKey).getLogMsg();
        assertTrue("The logMsg should not have changed.", !"newer logMsg".equals(newLogMsg));
        assertEquals("The logMsg should still be equal to the previous update.", "new logMsg", newLogMsg);

        
        //Duplicate the alarm with the default configuration and verify the logmsg has changed (as is the default behavior
        //for this field)
        sendNodeDownEvent(reductionKey, node1);
        newLogMsg = m_alarmDao.findByReductionKey(reductionKey).getLogMsg();
        assertTrue("The logMsg should have changed.", !"new logMsg".equals(newLogMsg));
        assertEquals("The logMsg should new be the default logMsg.", newLogMsg, defaultLogMsg);
        
        // Acknowledge the alarm via update-field for "acktime" / "ackuser"
        Map<String,String> eventParams = new LinkedHashMap<>();
        sendNodeDownEventWithUpdateFieldsAckUserAndTime(reductionKey, node1, "swivelchair", "", eventParams);
        String newAckUser = m_alarmDao.findByReductionKey(reductionKey).getAckUser();
        long newAckTime = m_alarmDao.findByReductionKey(reductionKey).getAckTime().getTime();
        assertEquals("New alarmackuser must be as in event parameter", "swivelchair", newAckUser);
        assertTrue("New alarmacktime must be non-null", newAckTime != 0);
        assertTrue("New alarmacktime must be within 5s of current system time", System.currentTimeMillis() - newAckTime < 5000);
        
        // Change the alarm's ackuser / acktime via update-field -- acktime heuristically assumed to be in whole seconds
        eventParams.put("extSourcedAckUser", "somebodyelse");
        eventParams.put("extSourcedAckTime", "1000000");
        sendNodeDownEventWithUpdateFieldsAckUserAndTime(reductionKey, node1, "%parm[#1]%", "%parm[extSourcedAckTime]%", eventParams);
        newAckUser = m_alarmDao.findByReductionKey(reductionKey).getAckUser();
        newAckTime = m_alarmDao.findByReductionKey(reductionKey).getAckTime().getTime();
        assertEquals("somebodyelse", newAckUser);
        assertEquals(1000000000L, newAckTime);
        
        // Change the alarm's ackuser / acktime via update-field -- acktime heuristically assumed to be in milliseconds
        eventParams.put("extSourcedAckUser", "somethirdactor");
        eventParams.put("extSourcedAckTime", "1526040190000");
        sendNodeDownEventWithUpdateFieldsAckUserAndTime(reductionKey, node1, "%parm[#1]%", "%parm[extSourcedAckTime]%", eventParams);
        newAckUser = m_alarmDao.findByReductionKey(reductionKey).getAckUser();
        newAckTime = m_alarmDao.findByReductionKey(reductionKey).getAckTime().getTime();
        assertEquals("somethirdactor", newAckUser);
        assertEquals(1526040190000L, newAckTime);
        
        // Change the alarm's ackuser / acktime via update-field -- acktime heuristically assumed to be an SNMPv2-TC::DateAndTime including time zone
        eventParams.put("extSourcedAckUser", "someotheractortz");
        eventParams.put("extSourcedAckTime", "0x07e2050b0d2a3a052d0000");
        sendNodeDownEventWithUpdateFieldsAckUserAndTime(reductionKey, node1, "%parm[#1]%", "%parm[extSourcedAckTime]%", eventParams);
        newAckUser = m_alarmDao.findByReductionKey(reductionKey).getAckUser();
        newAckTime = m_alarmDao.findByReductionKey(reductionKey).getAckTime().getTime();
        assertEquals("someotheractortz", newAckUser);
        assertEquals(1526046178500L, newAckTime);
        
        // Change the alarm's ackuser / acktime via update-field -- acktime heuristically assumed to be an SNMPv2-TC::DateAndTime excluding time zone
        eventParams.put("extSourcedAckUser", "someotheractornotz");
        eventParams.put("extSourcedAckTime", "0x07e2050b0d2a3a09");
        sendNodeDownEventWithUpdateFieldsAckUserAndTime(reductionKey, node1, "%parm[#1]%", "%parm[extSourcedAckTime]%", eventParams);
        newAckUser = m_alarmDao.findByReductionKey(reductionKey).getAckUser();
        newAckTime = m_alarmDao.findByReductionKey(reductionKey).getAckTime().getTime();
        assertEquals("someotheractornotz", newAckUser);
        assertEquals(1526046178900L, newAckTime);
        
        // De-acknowledge the alarm via update-field. Verify this nulls both acktime and ackuser.
        eventParams.clear();
        eventParams.put("extSourcedAckUser", "somethirdactor");
        eventParams.put("extSourcedAckTime", "null");
        sendNodeDownEventWithUpdateFieldsAckUserAndTime(reductionKey, node1, "%parm[extSourcedAckUser]%", "%parm[#2]%", eventParams);
        assertNull(m_alarmDao.findByReductionKey(reductionKey).getAckUser());
        assertNull(m_alarmDao.findByReductionKey(reductionKey).getAckTime());
    }

    @Test
    public void testArchiveAlarm() throws Exception {
        // Enable the archiving functionality
        AlarmPersisterImpl persisterImpl = (AlarmPersisterImpl)m_alarmd.getPersister();
        persisterImpl.setCreateNewAlarmIfClearedAlarmExists(true);

        final MockNode node = m_mockNetwork.getNode(1);

        // There should be no alarms in the alarms table
        assertEmptyAlarmTable();

        //this should be the first occurrence of this alarm
        //there should be 1 alarm now
        sendNodeDownEvent("%nodeid%", node);

        // Wait until we've create the node down alarm
        await().atMost(10, SECONDS).until(getNumAlarmsCallable(), equalTo(1));

        // Clear the existing alarm(s)
        m_alarmDao.findAll().forEach(alarm -> {
            alarm.setSeverity(OnmsSeverity.CLEARED);
            m_alarmDao.update(alarm);
            // Should not be archive
            assertThat(alarm.isArchived(), equalTo(false));
        });
        m_alarmDao.flush();

        // Trigger the alarm again
        sendNodeDownEvent("%nodeid%", node);

        // We should have two alarms now
        await().atMost(10, SECONDS).until(getNumAlarmsCallable(), equalTo(2));

        // One alarm should be cleared, and archived
        assertThat(m_alarmDao.findAll().stream().filter(a -> a.isArchived()
                && OnmsSeverity.CLEARED.equals(a.getSeverity())).count(), equalTo(1L));

        // The other should not be cleared, and not be archived
        assertThat(m_alarmDao.findAll().stream().filter(a -> !a.isArchived()
                && !OnmsSeverity.CLEARED.equals(a.getSeverity())).count(), equalTo(1L));
    }

    private Callable<Integer> getNumAlarmsCallable() {
        return () -> m_alarmDao.countAll();
    }

    //Supporting method for test
    private void sendNodeDownEventDontChangeLogMsg(String reductionKey, MockNode node, String logMsg) {
        
        EventBuilder event = MockEventUtil.createNodeDownEventBuilder("Test", node);

        if (reductionKey != null) {
            AlarmData data = new AlarmData();
            data.setAlarmType(1);
            data.setReductionKey(reductionKey);
            
            List<UpdateField> fields = new ArrayList<>();
            
            UpdateField field = new UpdateField();
            field.setFieldName("logMsg");
            field.setUpdateOnReduction(Boolean.FALSE);
            fields.add(field);
            
            data.setUpdateField(fields);
            
            event.setAlarmData(data);
        } else {
            event.setAlarmData(null);
        }

        event.setLogDest("logndisplay");
        event.setLogMessage(logMsg);

        m_eventMgr.sendNow(event.getEvent());
    }
    
    private void sendNodeDownEventChangeLogMsg(String reductionKey, MockNode node, String logMsg) {
        
        EventBuilder event = MockEventUtil.createNodeDownEventBuilder("Test", node);

        if (reductionKey != null) {
            AlarmData data = new AlarmData();
            data.setAlarmType(1);
            data.setReductionKey(reductionKey);
            
            List<UpdateField> fields = new ArrayList<>();
            
            UpdateField field = new UpdateField();
            field.setFieldName("logMsg");
            field.setUpdateOnReduction(Boolean.TRUE);
            fields.add(field);
            
            data.setUpdateField(fields);
            
            event.setAlarmData(data);
        } else {
            event.setAlarmData(null);
        }

        event.setLogDest("logndisplay");
        event.setLogMessage(logMsg);

        m_eventMgr.sendNow(event.getEvent());
    }

    private void sendNodeDownEventWithUpdateFieldSeverity(String reductionKey, MockNode node, OnmsSeverity severity) {
        EventBuilder event = MockEventUtil.createNodeDownEventBuilder("Test", node);

        if (reductionKey != null) {
            AlarmData data = new AlarmData();
            data.setAlarmType(1);
            data.setReductionKey(reductionKey);
            
            List<UpdateField> fields = new ArrayList<>();
            
            UpdateField field = new UpdateField();
            field.setFieldName("Severity");
            field.setUpdateOnReduction(Boolean.TRUE);
            fields.add(field);
            
            data.setUpdateField(fields);
            
            event.setAlarmData(data);
        } else {
            event.setAlarmData(null);
        }

        event.setLogDest("logndisplay");
        event.setLogMessage("testing");
        
        event.setSeverity(severity.getLabel());

        m_eventMgr.sendNow(event.getEvent());
    }

    private void sendNodeDownEvent(String reductionKey, MockNode node) throws SQLException {
        EventBuilder event = MockEventUtil.createNodeDownEventBuilder("Test", node);

        if (reductionKey != null) {
            AlarmData data = new AlarmData();
            data.setAlarmType(1);
            data.setReductionKey(reductionKey);            
            event.setAlarmData(data);
        } else {
            event.setAlarmData(null);
        }

        event.setLogDest("logndisplay");
        event.setLogMessage("testing");

        m_eventMgr.sendNow(event.getEvent());
    }

    private void sendSituationEvent(String reductionKey, MockNode node, List<String> alarmReductionKeys) throws SQLException {
        EventBuilder event = MockEventUtil.createNodeEventBuilder("Test", "uei.opennms.org/nodes/situation", node);
        AlarmData data = new AlarmData();
        data.setAlarmType(1);
        data.setReductionKey(reductionKey);
        event.setSeverity(OnmsSeverity.MAJOR.getLabel());
        event.setAlarmData(data);
        event.setLogDest("logndisplay");
        event.setLogMessage("testing");
        for (String alarm : alarmReductionKeys) {
            // TOOD revisit when event_parameters table supports multiple params with the same name (NMS-10214)
            // For now, suffix the parameter name with the value.
            event.addParam("related-reductionKey" + alarm, alarm);
        }
        m_eventMgr.sendNow(event.getEvent());
    }

    private void assertEmptyAlarmTable() {
        List<OnmsAlarm> alarms = m_alarmDao.findAll();
        assertEquals("Found one or more alarms: " + alarms, 0, alarms.size());
    }
    
    private void assertEmptyAlarmSituationTable() {
        List<String> alarmDescriptions = m_alarmDao.findAll().stream()
                .map(a -> a.getRelatedAlarms())
                .flatMap(Collection::stream)
                .map(a -> String.format("Alarm[id=%s, reductionKey=%s, severity=%s]", a.getId(), a.getReductionKey(), a.getSeverity()))
                .collect(Collectors.toList());
        assertEquals("Found one or more alarms linked to Situations: " + alarmDescriptions, 0, alarmDescriptions.size());
    }

    private void sendNodeDownEventWithUpdateFieldsAckUserAndTime(String reductionKey, MockNode node, String ackUserExpr, String ackTimeExpr, Map<String,String> params) throws SQLException {
        EventBuilder event = MockEventUtil.createNodeDownEventBuilder("Test", node);

        if (reductionKey != null) {
            AlarmData data = new AlarmData();
            data.setAlarmType(1);
            data.setReductionKey(reductionKey);
            
            List<UpdateField> fields = new ArrayList<>();
            
            UpdateField field = new UpdateField();
            if (ackUserExpr != null) {
                field.setFieldName("AckUser");
                field.setUpdateOnReduction(Boolean.TRUE);
                field.setValueExpression(ackUserExpr);
                fields.add(field);
            }
            
            field = new UpdateField();
            if (ackTimeExpr != null) {
                field.setFieldName("AckTime");
                field.setUpdateOnReduction(Boolean.TRUE);
                field.setValueExpression(ackTimeExpr);
                fields.add(field);
            }
            
            data.setUpdateField(fields);
            
            event.setAlarmData(data);
        } else {
            event.setAlarmData(null);
        }

        event.setLogDest("logndisplay");
        event.setLogMessage("testing");
        
        for (String paramName : params.keySet()) {
            event.addParam(paramName, params.get(paramName), "OctetString", null);
        }

        m_eventMgr.sendNow(event.getEvent());
    }

    public Callable<Boolean> allAnticipatedEventsWereReceived() {
        return new Callable<Boolean>() {
            @Override
            public Boolean call() throws Exception {
                return m_eventMgr.getEventAnticipator().getAnticipatedEvents().isEmpty();
            }
        };
    }
}<|MERGE_RESOLUTION|>--- conflicted
+++ resolved
@@ -29,10 +29,7 @@
 package org.opennms.netmgt.alarmd;
 
 import static com.jayway.awaitility.Awaitility.await;
-<<<<<<< HEAD
-=======
 import static java.util.concurrent.TimeUnit.MINUTES;
->>>>>>> bf5a3fda
 import static java.util.concurrent.TimeUnit.SECONDS;
 import static org.hamcrest.MatcherAssert.assertThat;
 import static org.hamcrest.Matchers.equalTo;
@@ -170,9 +167,6 @@
     @Autowired
     private ServiceRegistry m_registry;
 
-    @Autowired
-    private AlarmDao m_alarmDao;
-
     private MockDatabase m_database;
 
     private MockNorthbounder m_northbounder;
