/*******************************************************************************
 * This file is part of OpenNMS(R).
 *
 * Copyright (C) 2018 The OpenNMS Group, Inc.
 * OpenNMS(R) is Copyright (C) 1999-2018 The OpenNMS Group, Inc.
 *
 * OpenNMS(R) is a registered trademark of The OpenNMS Group, Inc.
 *
 * OpenNMS(R) is free software: you can redistribute it and/or modify
 * it under the terms of the GNU Affero General Public License as published
 * by the Free Software Foundation, either version 3 of the License,
 * or (at your option) any later version.
 *
 * OpenNMS(R) is distributed in the hope that it will be useful,
 * but WITHOUT ANY WARRANTY; without even the implied warranty of
 * MERCHANTABILITY or FITNESS FOR A PARTICULAR PURPOSE.  See the
 * GNU Affero General Public License for more details.
 *
 * You should have received a copy of the GNU Affero General Public License
 * along with OpenNMS(R).  If not, see:
 *      http://www.gnu.org/licenses/
 *
 * For more information contact:
 *     OpenNMS(R) Licensing <license@opennms.org>
 *     http://www.opennms.org/
 *     http://www.opennms.com/
 *******************************************************************************/

package org.opennms.netmgt.alarmd.drools;

import java.nio.file.Paths;
import java.util.Collections;
import java.util.HashMap;
import java.util.HashSet;
import java.util.List;
import java.util.Map;
import java.util.Objects;
import java.util.Set;
<<<<<<< HEAD
=======
import java.util.concurrent.CountDownLatch;
import java.util.concurrent.locks.ReentrantLock;
>>>>>>> d9b15f90
import java.util.stream.Collectors;

import org.hibernate.Hibernate;
import org.kie.api.runtime.KieSession;
import org.kie.api.runtime.rule.FactHandle;
import org.opennms.core.utils.ConfigFileConstants;
import org.opennms.netmgt.alarmd.Alarmd;
import org.opennms.netmgt.alarmd.api.AlarmCallbackStateTracker;
import org.opennms.netmgt.alarmd.api.AlarmLifecycleListener;
<<<<<<< HEAD
import org.opennms.netmgt.dao.api.AcknowledgmentDao;
import org.opennms.netmgt.model.AckAction;
import org.opennms.netmgt.model.AlarmAssociation;
import org.opennms.netmgt.model.OnmsAcknowledgment;
=======
import org.opennms.netmgt.dao.api.AlarmDao;
>>>>>>> d9b15f90
import org.opennms.netmgt.model.OnmsAlarm;
import org.slf4j.Logger;
import org.slf4j.LoggerFactory;
import org.springframework.beans.factory.annotation.Autowired;
import org.springframework.transaction.TransactionStatus;
import org.springframework.transaction.support.TransactionCallbackWithoutResult;
import org.springframework.transaction.support.TransactionTemplate;

import com.google.common.annotations.VisibleForTesting;
import com.google.common.collect.Sets;

/**
 * This class maintains the Drools context used to manage the lifecycle of the alarms.
 *
 * We drive the facts in the Drools context using callbacks provided by the {@link AlarmLifecycleListener}.
 *
 * We use a lock updating alarms in the context in order to avoid triggering the rules while an incomplete
 * view of the alarms is present in the working memory.
 *
 * @author jwhite
 */
public class DroolsAlarmContext extends ManagedDroolsContext implements AlarmLifecycleListener {
    private static final Logger LOG = LoggerFactory.getLogger(DroolsAlarmContext.class);

    @Autowired
    private AlarmService alarmService;

    @Autowired
    private AcknowledgmentDao acknowledgmentDao;

    @Autowired
    private AlarmTicketerService alarmTicketerService;

    @Autowired
    private TransactionTemplate template;

    @Autowired
    private AlarmDao alarmDao;

    private final AlarmCallbackStateTracker stateTracker = new AlarmCallbackStateTracker();

    private final Map<Integer, AlarmAndFact> alarmsById = new HashMap<>();

    private final Map<Integer, AlarmAcknowledgementAndFact> acknowledgementsByAlarmId = new HashMap<>();

    private final Map<Integer, Map<Integer, AlarmAssociationAndFact>> alarmAssociationById = new HashMap<>();

    public DroolsAlarmContext() {
        super(Paths.get(ConfigFileConstants.getHome(), "etc", "alarmd", "drools-rules.d").toFile(), Alarmd.NAME, "DroolsAlarmContext");
        setOnNewKiewSessionCallback(kieSession -> {
            kieSession.setGlobal("alarmService", alarmService);
            kieSession.insert(alarmTicketerService);

            // Rebuild the alarm id -> fact handle map
            alarmsById.clear();
            for (FactHandle fact : kieSession.getFactHandles()) {
                final Object objForFact = kieSession.getObject(fact);
                if (objForFact instanceof OnmsAlarm) {
                    final OnmsAlarm alarmInSession = (OnmsAlarm)objForFact;
                    alarmsById.put(alarmInSession.getId(), new AlarmAndFact(alarmInSession, fact));
                }
            }
        });
    }

    @Override
    public void onStart() {
        final CountDownLatch latch = new CountDownLatch(1);
        final Thread seedThread = new Thread(() -> {
            // Seed the engine with the current set of alarms asynchronously
            // We do this async since we don't want to block the whole system from starting up
            // while we wait on the database (particularly for systems with large amounts of alarms)
            getLock().lock();
            latch.countDown();
            try {
                preHandleAlarmSnapshot();
                template.execute(new TransactionCallbackWithoutResult() {
                    @Override
                    protected void doInTransactionWithoutResult(TransactionStatus status) {
                        LOG.info("Loading all alarms to seed Drools context.");
                        final List<OnmsAlarm> allAlarms = alarmDao.findAll();
                        LOG.info("Done loading {} alarms.", allAlarms.size());
                        // Leverage the existing snapshot processing function to see the engine
                        handleAlarmSnapshot(allAlarms);
                    }
                });
            } finally {
                postHandleAlarmSnapshot();
                getLock().unlock();
            }
        });
        seedThread.setName("DroolAlarmContext-InitialSeed");
        seedThread.start();

        try {
            // Wait until the seed thread has acquired the session lock before returning
            latch.await();
        } catch (InterruptedException e) {
            LOG.warn("Interrupted while waiting for seed thread to acquire session lock. "
                    + "The engine may not have a complete view of the state on startup.");
        }
    }

    @Override
    public void preHandleAlarmSnapshot() {
        getLock().lock();
        try {
            // Start tracking alarm callbacks via the state tracker
            // Do this while holding on a lock to make sure that we don't miss a callback that's in flight
            stateTracker.startTrackingAlarms();
        } finally {
            getLock().unlock();
        }
    }

    @Override
    public void handleAlarmSnapshot(List<OnmsAlarm> alarms) {
        if (!isStarted()) {
            LOG.debug("Ignoring alarm snapshot. Drools session is stopped.");
            return;
        }

        // Lock while handling the snapshot and unlock in the callback to {@link #postHandleAlarmSnapshot}
        // This prevents the rules from firing immediately after the snapshot was processed, but
        // before the session & transaction were closed, which can cause Hibernate related exceptions.
        getLock().lock();
        LOG.debug("Handling snapshot for {} alarms.", alarms.size());
        final Map<Integer, OnmsAlarm> alarmsInDbById = alarms.stream()
                .filter(a -> a.getId() != null)
                .collect(Collectors.toMap(OnmsAlarm::getId, a -> a));

        final Set<Integer> alarmIdsInDb = alarmsInDbById.keySet();
        final Set<Integer> alarmIdsInWorkingMem = alarmsById.keySet();

        final Set<Integer> alarmIdsToAdd = Sets.difference(alarmIdsInDb, alarmIdsInWorkingMem).stream()
                // The snapshot contains an alarm which we don't have in working memory.
                // It is possible that the alarm was in fact deleted some time after the
                // snapshot was processed. We should only add it, if we did not explicitly
                // delete the alarm after the snapshot was taken.
                .filter(alarmId -> !stateTracker.wasAlarmWithIdDeleted(alarmId))
                .collect(Collectors.toSet());
        final Set<Integer> alarmIdsToRemove = Sets.difference(alarmIdsInWorkingMem, alarmIdsInDb).stream()
                // We have an alarm in working memory that is not contained in the snapshot.
                // Only remove it from memory if the fact we have dates before the snapshot.
                .filter(alarmId -> !stateTracker.wasAlarmWithIdUpdated(alarmId))
                .collect(Collectors.toSet());
        final Set<Integer> alarmIdsToUpdate = Sets.intersection(alarmIdsInWorkingMem, alarmIdsInDb).stream()
                // This stream contains the set of all alarms which are both in the snapshot
                // and in working memory
                .filter(alarmId -> {
                    final AlarmAndFact alarmAndFact = alarmsById.get(alarmId);
                    // Don't bother updating the alarm in memory if the fact we have is more recent than the snapshot
                    if (stateTracker.wasAlarmWithIdUpdated(alarmId)) {
                        return false;
                    }
                    final OnmsAlarm alarmInMem = alarmAndFact.getAlarm();
                    final OnmsAlarm alarmInDb = alarmsInDbById.get(alarmId);
                    // Only update the alarms if they are different
                    return shouldUpdateAlarmForSnapshot(alarmInMem, alarmInDb);
                })
                .collect(Collectors.toSet());

<<<<<<< HEAD
            for (Integer alarmIdToRemove : alarmIdsToRemove) {
                handleDeletedAlarmNoLock(alarmIdToRemove);
            }

            handleNewOrUpdatedAlarms(Sets.union(alarmIdsToAdd, alarmIdsToUpdate).stream()
                    .map(alarmsInDbById::get)
                    .collect(Collectors.toSet()));
            LOG.debug("Done handling snapshot.");
        } finally {
            unlockIfNotFiring();
=======
        // Log details that help explain what actions are being performed, if any
        if (LOG.isDebugEnabled()) {
            if (!alarmIdsToAdd.isEmpty() || !alarmIdsToRemove.isEmpty() || !alarmIdsToUpdate.isEmpty()) {
                LOG.debug("Adding {} alarms, removing {} alarms and updating {} alarms for snapshot.",
                        alarmIdsToAdd.size(), alarmIdsToRemove.size(), alarmIdsToUpdate.size());
            } else {
                LOG.debug("No actions to perform for alarm snapshot.");
            }
            // When TRACE is enabled, include diagnostic information to help explain why
            // the alarms are being updated
            if (LOG.isTraceEnabled()) {
                for (Integer alarmIdToUpdate : alarmIdsToUpdate) {
                    LOG.trace("Updating alarm with id={}. Alarm from DB: {} vs Alarm from memory: {}",
                            alarmIdToUpdate,
                            alarmsInDbById.get(alarmIdToUpdate),
                            alarmsById.get(alarmIdToUpdate));
                }
            }
        }

        for (Integer alarmIdToRemove : alarmIdsToRemove) {
            handleDeletedAlarmNoLock(alarmIdToRemove, alarmsById.get(alarmIdToRemove).getAlarm().getReductionKey());
        }
        for (Integer alarmIdToAdd : alarmIdsToAdd) {
            handleNewOrUpdatedAlarmNoLock(alarmsInDbById.get(alarmIdToAdd));
        }
        for (Integer alarmIdToUpdate : alarmIdsToUpdate) {
            handleNewOrUpdatedAlarmNoLock(alarmsInDbById.get(alarmIdToUpdate));
        }

        LOG.debug("Done handling snapshot.");
    }

    @Override
    public void postHandleAlarmSnapshot() {
        stateTracker.resetStateAndStopTrackingAlarms();
        // If an error occurred while preparing the snapshot, it is possible that
        // this post function is called  without having handled the snapshot.
        // To avoid an IllegalMonitorStateException in this case, we only
        // unlock the session if it was locked.
        final ReentrantLock lock = getLock();
        if (lock.isHeldByCurrentThread()) {
            lock.unlock();
>>>>>>> d9b15f90
        }
    }

    /**
     * Used to determine if an alarm that is presently in the working memory should be updated
     * with the given alarm, when handling alarm snapshots.
     *
     * @param alarmInMem the alarm that is currently in the working memory
     * @param alarmInDb the alarm that is currently in the database
     * @return true if the alarm in the working memory should be updated, false otherwise
     */
    protected static boolean shouldUpdateAlarmForSnapshot(OnmsAlarm alarmInMem, OnmsAlarm alarmInDb) {
        return !Objects.equals(alarmInMem.getLastEventTime(), alarmInDb.getLastEventTime()) ||
                !Objects.equals(alarmInMem.getAckTime(), alarmInDb.getAckTime());
    }

    @Override
    public void handleNewOrUpdatedAlarm(OnmsAlarm alarm) {
        if (!isStarted()) {
            LOG.debug("Ignoring new/updated alarm. Drools session is stopped.");
            return;
        }
        getLock().lock();
        try {
            handleNewOrUpdatedAlarms(Collections.singleton(alarm));
        } finally {
            getLock().unlock();
        }
    }

    /**
     * Fetches an {@link OnmsAcknowledgment ack} via the {@link #acknowledgmentDao ack DAO} for all the given alarms.
     * For any alarm for which an ack does not exist, a default ack is generated.
     */
    private Map<Integer, OnmsAcknowledgment> fetchAcks(Set<OnmsAlarm> alarms) {
        Set<OnmsAcknowledgment> acks = new HashSet<>();

        // Update acks depending on if we are interested in one or many alarms
        if (alarms.size() == 1) {
            acknowledgmentDao.findLatestAckForRefId(alarms.iterator()
                    .next()
                    .getId())
                    .ifPresent(acks::add);
        } else {
            acks.addAll(acknowledgmentDao.findLatestAcks());
        }

        // Handle all the alarms for which an ack could be found
        Map<Integer, OnmsAcknowledgment> acksById =
                acks.stream().collect(Collectors.toMap(OnmsAcknowledgment::getRefId, ack -> ack));

        // Handle all the alarms that no ack could be found for by generating a default ack
        acksById.putAll(alarms.stream()
                .filter(alarm -> !acksById.containsKey(alarm.getId()))
                .collect(Collectors.toMap(OnmsAlarm::getId, alarm -> {
                    // For the purpose of making rule writing easier, we fake an
                    // Un-Acknowledgment for Alarms that have never been Acknowledged.
                    OnmsAcknowledgment ack = new OnmsAcknowledgment(alarm, DefaultAlarmService.DEFAULT_USER,
                            alarm.getFirstEventTime());
                    ack.setAckAction(AckAction.UNACKNOWLEDGE);
                    ack.setId(0);
                    return ack;
                })));

        return acksById;
    }

    private void handleNewOrUpdatedAlarms(Set<OnmsAlarm> alarms) {
        if (alarms.isEmpty()) {
            return;
        }

        Map<Integer, OnmsAcknowledgment> acksByRefId = fetchAcks(alarms);

        for (OnmsAlarm alarm : alarms) {
            handleNewOrUpdatedAlarmNoLock(alarm);
            handleAlarmAcknowledgements(alarm, acksByRefId.get(alarm.getId()));
        }
    }

    private void handleNewOrUpdatedAlarmNoLock(OnmsAlarm alarm) {
        final KieSession kieSession = getKieSession();
        // Initialize any related objects that are needed for rule execution
        Hibernate.initialize(alarm.getAssociatedAlarms());
        final AlarmAndFact alarmAndFact = alarmsById.get(alarm.getId());
        if (alarmAndFact == null) {
            LOG.debug("Inserting alarm into session: {}", alarm);
            final FactHandle fact = getKieSession().insert(alarm);
            alarmsById.put(alarm.getId(), new AlarmAndFact(alarm, fact));
        } else {
            // Updating the fact doesn't always give us to expected results so we resort to deleting it
            // and adding it again instead
            LOG.trace("Deleting alarm from session (for re-insertion): {}", alarm);
            kieSession.delete(alarmAndFact.getFact());
            // Reinsert
            LOG.trace("Re-inserting alarm into session: {}", alarm);
            final FactHandle fact = kieSession.insert(alarm);
            alarmsById.put(alarm.getId(), new AlarmAndFact(alarm, fact));
        }
<<<<<<< HEAD
        handleRelatedAlarms(alarm);
=======
        stateTracker.trackNewOrUpdatedAlarm(alarm.getId(), alarm.getReductionKey());
>>>>>>> d9b15f90
    }

    @Override
    public void handleDeletedAlarm(int alarmId, String reductionKey) {
        if (!isStarted()) {
            LOG.debug("Ignoring deleted alarm. Drools session is stopped.");
            return;
        }
        getLock().lock();
        try {
            handleDeletedAlarmNoLock(alarmId, reductionKey);
        } finally {
            getLock().unlock();
        }
    }

<<<<<<< HEAD
    private void handleRelatedAlarms(OnmsAlarm situation) {
        if (!situation.isSituation()) {
            return;
        }
        alarmAssociationById.putIfAbsent(situation.getId(), new HashMap<>());
        final Map<Integer, AlarmAssociationAndFact> associationFacts = alarmAssociationById.get(situation.getId());
        for (AlarmAssociation association : situation.getAssociatedAlarms()) {
            Integer alarmId = association.getRelatedAlarm().getId();
            AlarmAssociationAndFact assocationFact = associationFacts.get(alarmId);
            if (assocationFact == null) {
                LOG.debug("Inserting alarm association into session: {}", association);
                final FactHandle fact = getKieSession().insert(association);
                associationFacts.put(alarmId, new AlarmAssociationAndFact(association, fact));
            } else {
                FactHandle fact = assocationFact.getFact();
                LOG.trace("Updating alarm assocation in session: {}", assocationFact);
                getKieSession().update(fact, association);
                associationFacts.put(alarmId, new AlarmAssociationAndFact(association, fact)); 
            }
        }
        // Remove Fact for any Alarms no longer in the Situation
        Set<Integer> deletedAlarmIds = associationFacts.values().stream()
                .map(fact -> fact.getAlarmAssociation().getRelatedAlarm().getId())
                    .filter(alarmId -> !situation.getRelatedAlarmIds().contains(alarmId))
                    .collect(Collectors.toSet());
        deletedAlarmIds.forEach(alarmId -> {
            final AlarmAssociationAndFact associationAndFact = associationFacts.remove(alarmId);
            if (associationAndFact != null) {
                LOG.debug("Deleting AlarmAssociationAndFact from session: {}", associationAndFact.getAlarmAssociation());
                getKieSession().delete(associationAndFact.getFact());
            }
        });
    }

    private void handleAlarmAcknowledgements(OnmsAlarm alarm, OnmsAcknowledgment ack) {
        final AlarmAcknowledgementAndFact acknowledgmentFact = acknowledgementsByAlarmId.get(alarm.getId());
        if (acknowledgmentFact == null) {
            LOG.debug("Inserting first alarm acknowledgement into session: {}", ack);
            final FactHandle fact = getKieSession().insert(ack);
            acknowledgementsByAlarmId.put(alarm.getId(), new AlarmAcknowledgementAndFact(ack, fact));
        } else {
            FactHandle fact = acknowledgmentFact.getFact();
            LOG.trace("Updating acknowledgment in session: {}", ack);
            getKieSession().update(fact, ack);
            acknowledgementsByAlarmId.put(alarm.getId(), new AlarmAcknowledgementAndFact(ack, fact));
        }
    }

    private void handleDeletedAlarmNoLock(int alarmId) {
=======
    private void handleDeletedAlarmNoLock(int alarmId, String reductionKey) {
>>>>>>> d9b15f90
        final AlarmAndFact alarmAndFact = alarmsById.remove(alarmId);
        if (alarmAndFact != null) {
            LOG.debug("Deleting alarm from session: {}", alarmAndFact.getAlarm());
            getKieSession().delete(alarmAndFact.getFact());
        }
<<<<<<< HEAD
        deleteAlarmAcknowledgement(alarmId);
        deleteAlarmAssociations(alarmId);
    }

    private void deleteAlarmAcknowledgement(int alarmId) {
        final AlarmAcknowledgementAndFact acknowledgmentFact = acknowledgementsByAlarmId.remove(alarmId);
        if (acknowledgmentFact != null) {
            LOG.debug("Deleting ack from session: {}", acknowledgmentFact.getAcknowledgement());
            getKieSession().delete(acknowledgmentFact.getFact());
        }
    }

    private void deleteAlarmAssociations(int alarmId) {
        Map<Integer, AlarmAssociationAndFact> associationFacts = alarmAssociationById.remove(alarmId);
        if (associationFacts == null) {
            return;
        }
        for (Integer association : associationFacts.keySet()) {
            AlarmAssociationAndFact assocationFact = associationFacts.get(association);
            if (assocationFact != null) {
                LOG.debug("Deleting association from session: {}", assocationFact.getAlarmAssociation());
                getKieSession().delete(assocationFact.getFact());
            }
        }
=======
        stateTracker.trackDeletedAlarm(alarmId, reductionKey);
>>>>>>> d9b15f90
    }

    public void setAlarmService(AlarmService alarmService) {
        this.alarmService = alarmService;
    }

    public void setAcknowledgmentDao(AcknowledgmentDao acknowledgmentDao) {
        this.acknowledgmentDao = acknowledgmentDao;
    }

    public void setAlarmTicketerService(AlarmTicketerService alarmTicketerService) {
        this.alarmTicketerService = alarmTicketerService;
    }

<<<<<<< HEAD
    @VisibleForTesting
    OnmsAcknowledgment getAckByAlarmId(Integer id) {
        return acknowledgementsByAlarmId.get(id).getAcknowledgement();
=======
    public void setTransactionTemplate(TransactionTemplate template) {
        this.template = template;
    }

    public void setAlarmDao(AlarmDao alarmDao) {
        this.alarmDao = alarmDao;
>>>>>>> d9b15f90
    }
}<|MERGE_RESOLUTION|>--- conflicted
+++ resolved
@@ -36,11 +36,8 @@
 import java.util.Map;
 import java.util.Objects;
 import java.util.Set;
-<<<<<<< HEAD
-=======
 import java.util.concurrent.CountDownLatch;
 import java.util.concurrent.locks.ReentrantLock;
->>>>>>> d9b15f90
 import java.util.stream.Collectors;
 
 import org.hibernate.Hibernate;
@@ -50,14 +47,11 @@
 import org.opennms.netmgt.alarmd.Alarmd;
 import org.opennms.netmgt.alarmd.api.AlarmCallbackStateTracker;
 import org.opennms.netmgt.alarmd.api.AlarmLifecycleListener;
-<<<<<<< HEAD
 import org.opennms.netmgt.dao.api.AcknowledgmentDao;
+import org.opennms.netmgt.dao.api.AlarmDao;
 import org.opennms.netmgt.model.AckAction;
 import org.opennms.netmgt.model.AlarmAssociation;
 import org.opennms.netmgt.model.OnmsAcknowledgment;
-=======
-import org.opennms.netmgt.dao.api.AlarmDao;
->>>>>>> d9b15f90
 import org.opennms.netmgt.model.OnmsAlarm;
 import org.slf4j.Logger;
 import org.slf4j.LoggerFactory;
@@ -111,13 +105,24 @@
             kieSession.setGlobal("alarmService", alarmService);
             kieSession.insert(alarmTicketerService);
 
-            // Rebuild the alarm id -> fact handle map
+            // Rebuild the fact handle maps
             alarmsById.clear();
+            acknowledgementsByAlarmId.clear();
+            alarmAssociationById.clear();
             for (FactHandle fact : kieSession.getFactHandles()) {
                 final Object objForFact = kieSession.getObject(fact);
                 if (objForFact instanceof OnmsAlarm) {
                     final OnmsAlarm alarmInSession = (OnmsAlarm)objForFact;
                     alarmsById.put(alarmInSession.getId(), new AlarmAndFact(alarmInSession, fact));
+                } else if (objForFact instanceof OnmsAcknowledgment) {
+                    final OnmsAcknowledgment ackInSession = (OnmsAcknowledgment)objForFact;
+                    acknowledgementsByAlarmId.put(ackInSession.getRefId(), new AlarmAcknowledgementAndFact(ackInSession, fact));
+                } else if (objForFact instanceof AlarmAssociation) {
+                    final AlarmAssociation associationInSession = (AlarmAssociation)objForFact;
+                    final Integer situationId = associationInSession.getSituationAlarm().getId();
+                    final Integer alarmId = associationInSession.getRelatedAlarm().getId();
+                    final Map<Integer, AlarmAssociationAndFact> associationFacts = alarmAssociationById.computeIfAbsent(situationId, (sid) -> new HashMap<>());
+                    associationFacts.put(alarmId, new AlarmAssociationAndFact(associationInSession, fact));
                 }
             }
         });
@@ -220,18 +225,6 @@
                 })
                 .collect(Collectors.toSet());
 
-<<<<<<< HEAD
-            for (Integer alarmIdToRemove : alarmIdsToRemove) {
-                handleDeletedAlarmNoLock(alarmIdToRemove);
-            }
-
-            handleNewOrUpdatedAlarms(Sets.union(alarmIdsToAdd, alarmIdsToUpdate).stream()
-                    .map(alarmsInDbById::get)
-                    .collect(Collectors.toSet()));
-            LOG.debug("Done handling snapshot.");
-        } finally {
-            unlockIfNotFiring();
-=======
         // Log details that help explain what actions are being performed, if any
         if (LOG.isDebugEnabled()) {
             if (!alarmIdsToAdd.isEmpty() || !alarmIdsToRemove.isEmpty() || !alarmIdsToUpdate.isEmpty()) {
@@ -255,12 +248,10 @@
         for (Integer alarmIdToRemove : alarmIdsToRemove) {
             handleDeletedAlarmNoLock(alarmIdToRemove, alarmsById.get(alarmIdToRemove).getAlarm().getReductionKey());
         }
-        for (Integer alarmIdToAdd : alarmIdsToAdd) {
-            handleNewOrUpdatedAlarmNoLock(alarmsInDbById.get(alarmIdToAdd));
-        }
-        for (Integer alarmIdToUpdate : alarmIdsToUpdate) {
-            handleNewOrUpdatedAlarmNoLock(alarmsInDbById.get(alarmIdToUpdate));
-        }
+
+        handleNewOrUpdatedAlarms(Sets.union(alarmIdsToAdd, alarmIdsToUpdate).stream()
+                .map(alarmsInDbById::get)
+                .collect(Collectors.toSet()));
 
         LOG.debug("Done handling snapshot.");
     }
@@ -275,7 +266,6 @@
         final ReentrantLock lock = getLock();
         if (lock.isHeldByCurrentThread()) {
             lock.unlock();
->>>>>>> d9b15f90
         }
     }
 
@@ -375,11 +365,8 @@
             final FactHandle fact = kieSession.insert(alarm);
             alarmsById.put(alarm.getId(), new AlarmAndFact(alarm, fact));
         }
-<<<<<<< HEAD
         handleRelatedAlarms(alarm);
-=======
         stateTracker.trackNewOrUpdatedAlarm(alarm.getId(), alarm.getReductionKey());
->>>>>>> d9b15f90
     }
 
     @Override
@@ -396,13 +383,11 @@
         }
     }
 
-<<<<<<< HEAD
     private void handleRelatedAlarms(OnmsAlarm situation) {
         if (!situation.isSituation()) {
             return;
         }
-        alarmAssociationById.putIfAbsent(situation.getId(), new HashMap<>());
-        final Map<Integer, AlarmAssociationAndFact> associationFacts = alarmAssociationById.get(situation.getId());
+        final Map<Integer, AlarmAssociationAndFact> associationFacts = alarmAssociationById.computeIfAbsent(situation.getId(), (sid) -> new HashMap<>());
         for (AlarmAssociation association : situation.getAssociatedAlarms()) {
             Integer alarmId = association.getRelatedAlarm().getId();
             AlarmAssociationAndFact assocationFact = associationFacts.get(alarmId);
@@ -445,18 +430,15 @@
         }
     }
 
-    private void handleDeletedAlarmNoLock(int alarmId) {
-=======
     private void handleDeletedAlarmNoLock(int alarmId, String reductionKey) {
->>>>>>> d9b15f90
         final AlarmAndFact alarmAndFact = alarmsById.remove(alarmId);
         if (alarmAndFact != null) {
             LOG.debug("Deleting alarm from session: {}", alarmAndFact.getAlarm());
             getKieSession().delete(alarmAndFact.getFact());
         }
-<<<<<<< HEAD
         deleteAlarmAcknowledgement(alarmId);
         deleteAlarmAssociations(alarmId);
+        stateTracker.trackDeletedAlarm(alarmId, reductionKey);
     }
 
     private void deleteAlarmAcknowledgement(int alarmId) {
@@ -479,9 +461,6 @@
                 getKieSession().delete(assocationFact.getFact());
             }
         }
-=======
-        stateTracker.trackDeletedAlarm(alarmId, reductionKey);
->>>>>>> d9b15f90
     }
 
     public void setAlarmService(AlarmService alarmService) {
@@ -496,17 +475,16 @@
         this.alarmTicketerService = alarmTicketerService;
     }
 
-<<<<<<< HEAD
     @VisibleForTesting
     OnmsAcknowledgment getAckByAlarmId(Integer id) {
         return acknowledgementsByAlarmId.get(id).getAcknowledgement();
-=======
+    }
+
     public void setTransactionTemplate(TransactionTemplate template) {
         this.template = template;
     }
 
     public void setAlarmDao(AlarmDao alarmDao) {
         this.alarmDao = alarmDao;
->>>>>>> d9b15f90
     }
 }