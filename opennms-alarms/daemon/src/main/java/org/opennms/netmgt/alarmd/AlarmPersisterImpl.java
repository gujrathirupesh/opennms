/*******************************************************************************
 * This file is part of OpenNMS(R).
 *
 * Copyright (C) 2009-2018 The OpenNMS Group, Inc.
 * OpenNMS(R) is Copyright (C) 1999-2018 The OpenNMS Group, Inc.
 *
 * OpenNMS(R) is a registered trademark of The OpenNMS Group, Inc.
 *
 * OpenNMS(R) is free software: you can redistribute it and/or modify
 * it under the terms of the GNU Affero General Public License as published
 * by the Free Software Foundation, either version 3 of the License,
 * or (at your option) any later version.
 *
 * OpenNMS(R) is distributed in the hope that it will be useful,
 * but WITHOUT ANY WARRANTY; without even the implied warranty of
 * MERCHANTABILITY or FITNESS FOR A PARTICULAR PURPOSE.  See the
 * GNU Affero General Public License for more details.
 *
 * You should have received a copy of the GNU Affero General Public License
 * along with OpenNMS(R).  If not, see:
 *      http://www.gnu.org/licenses/
 *
 * For more information contact:
 *     OpenNMS(R) Licensing <license@opennms.org>
 *     http://www.opennms.org/
 *     http://www.opennms.com/
 *******************************************************************************/

package org.opennms.netmgt.alarmd;

import java.math.BigInteger;
import java.util.Arrays;
import java.util.Calendar;
import java.util.Collection;
import java.util.Collections;
import java.util.List;
import java.util.Objects;
import java.util.Set;
import java.util.concurrent.locks.Lock;
import java.util.stream.Collectors;

import org.opennms.netmgt.dao.api.AlarmDao;
import org.opennms.netmgt.dao.api.AlarmEntityNotifier;
import org.opennms.netmgt.dao.api.EventDao;
import org.opennms.netmgt.eventd.EventUtil;
import org.opennms.netmgt.model.OnmsAlarm;
import org.opennms.netmgt.model.OnmsEvent;
import org.opennms.netmgt.model.OnmsSeverity;
<<<<<<< HEAD
import org.opennms.netmgt.model.Situation;
=======
import org.opennms.netmgt.model.events.EventBuilder;
>>>>>>> 4c9d92ad
import org.opennms.netmgt.xml.event.Event;
import org.opennms.netmgt.xml.event.Parm;
import org.opennms.netmgt.xml.event.UpdateField;
import org.opennms.netmgt.xml.eventconf.LogDestType;
import org.slf4j.Logger;
import org.slf4j.LoggerFactory;
import org.springframework.beans.factory.annotation.Autowired;
import org.springframework.transaction.support.TransactionOperations;

import com.google.common.util.concurrent.Striped;

/**
 * Singleton to persist OnmsAlarms.
 *
 * @author <a href="mailto:david@opennms.org">David Hustace</a>
 * @version $Id: $
 */
public class AlarmPersisterImpl implements AlarmPersister {
    private static final Logger LOG = LoggerFactory.getLogger(AlarmPersisterImpl.class);

    protected static final Integer NUM_STRIPE_LOCKS = Integer.getInteger("org.opennms.alarmd.stripe.locks", Alarmd.THREADS * 4);

    @Autowired
    private AlarmDao m_alarmDao;

    @Autowired
    private EventDao m_eventDao;

    @Autowired
    private EventUtil m_eventUtil;

    @Autowired
    private TransactionOperations m_transactionOperations;

    @Autowired
    private AlarmEntityNotifier m_alarmEntityNotifier;

    private Striped<Lock> lockStripes = StripedExt.fairLock(NUM_STRIPE_LOCKS);

    @Override
    public OnmsAlarm persist(Event event) {
        Objects.requireNonNull(event, "Cannot create alarm from null event.");
        if (!checkEventSanityAndDoWeProcess(event)) {
            return null;
        }

        if (LOG.isDebugEnabled()) {
            LOG.debug("process: {}; nodeid: {}; ipaddr: {}; serviceid: {}", event.getUei(), event.getNodeid(), event.getInterface(), event.getService());
        }

        // Lock both the reduction and clear keys (if set) using a fair striped lock
        // We do this to ensure that clears and triggers are processed in the same order
        // as the calls are made
        final Iterable<Lock> locks = lockStripes.bulkGet(getLockKeys(event));
        final OnmsAlarm alarm;
        try {
            locks.forEach(Lock::lock);
            // Process the alarm inside a transaction
            alarm = m_transactionOperations.execute((action) -> addOrReduceEventAsAlarm(event));
        } finally {
            locks.forEach(Lock::unlock);
        }

        return alarm;
    }

    private OnmsAlarm addOrReduceEventAsAlarm(Event event) {
        final OnmsEvent e = m_eventDao.get(event.getDbid());
        if (e == null) {
            throw new IllegalStateException("Event with id " + event.getDbid() + " was deleted before we could retrieve it and create an alarm.");
        }

        final String reductionKey = event.getAlarmData().getReductionKey();
        LOG.debug("addOrReduceEventAsAlarm: looking for existing reduction key: {}", reductionKey);
        OnmsAlarm alarm = m_alarmDao.findByReductionKey(reductionKey);

        if (alarm == null) {
            if (LOG.isDebugEnabled()) {
                LOG.debug("addOrReduceEventAsAlarm: reductionKey:{} not found, instantiating new alarm", reductionKey);
            }
            alarm = createNewAlarm(e, event);

            m_alarmDao.save(alarm);
            m_eventDao.saveOrUpdate(e);

            m_alarmEntityNotifier.didCreateAlarm(alarm);
        } else {
            if (LOG.isDebugEnabled()) {
                LOG.debug("addOrReduceEventAsAlarm: reductionKey:{} found, reducing event to existing alarm: {}", reductionKey, alarm.getIpAddr());
            }
            reduceEvent(e, alarm, event);
            m_alarmDao.update(alarm);
            m_eventDao.update(e);

            if (event.getAlarmData().isAutoClean()) {
                m_eventDao.deletePreviousEventsForAlarm(alarm.getId(), e);
            }

            m_alarmEntityNotifier.didUpdateAlarmWithReducedEvent(alarm);
        }
        return alarm;
    }

    private void reduceEvent(OnmsEvent e, OnmsAlarm alarm, Event event) {
        // Always set these
        alarm.setLastEvent(e);
        alarm.setLastEventTime(e.getEventTime());
        alarm.setCounter(alarm.getCounter() + 1);

        if (!event.getAlarmData().hasUpdateFields()) {

            //We always set these even if there are not update fields specified
            alarm.setLogMsg(e.getEventLogMsg());
        } else {
            for (UpdateField field : event.getAlarmData().getUpdateFieldList()) {
                String fieldName = field.getFieldName();

                //Always set these, unless specified not to, in order to maintain current behavior
                if (fieldName.equalsIgnoreCase("LogMsg") && !field.isUpdateOnReduction()) {
                    continue;
                } else {
                    alarm.setLogMsg(e.getEventLogMsg());
                }

                //Set these others
                if (field.isUpdateOnReduction()) {

                    if (fieldName.toLowerCase().startsWith("distpoller")) {
                        alarm.setDistPoller(e.getDistPoller());
                    } else if (fieldName.toLowerCase().startsWith("ipaddr")) {
                        alarm.setIpAddr(e.getIpAddr());
                    } else if (fieldName.toLowerCase().startsWith("mouseover")) {
                        alarm.setMouseOverText(e.getEventMouseOverText());
                    } else if (fieldName.toLowerCase().startsWith("operinstruct")) {
                        alarm.setOperInstruct(e.getEventOperInstruct());
                    } else if (fieldName.equalsIgnoreCase("severity")) {
                        alarm.setSeverity(OnmsSeverity.valueOf(e.getSeverityLabel()));
                    } else if (fieldName.toLowerCase().contains("descr")) {
                        alarm.setDescription(e.getEventDescr());
                    } else if (fieldName.toLowerCase().startsWith("acktime")) {
                        final String expandedAckTime = m_eventUtil.expandParms(field.getValueExpression(), event);
                        if ("null".equalsIgnoreCase(expandedAckTime) && alarm.isAcknowledged()) {
                            alarm.unacknowledge("admin");
                        } else if ("".equals(expandedAckTime) || expandedAckTime.toLowerCase().startsWith("now")) { 
                            alarm.setAlarmAckTime(Calendar.getInstance().getTime());
                        } else if (expandedAckTime.matches("^\\d+$")) {
                            final long ackTimeLong;
                            try {
                                ackTimeLong = Long.valueOf(expandedAckTime);
                                // Heuristic: values < 2**31 * 1000 (10 Jan 2004) are probably whole seconds, otherwise milliseconds
                                if (ackTimeLong < 1073741824000L) {
                                    alarm.setAlarmAckTime(new java.util.Date(ackTimeLong * 1000));
                                } else {
                                    alarm.setAlarmAckTime(new java.util.Date(ackTimeLong));
                                }
                            } catch (NumberFormatException nfe) {
                                LOG.warn("Could not parse update-field 'acktime' value '{}' as a Long. Using current time instead.", expandedAckTime);
                                alarm.setAlarmAckTime(Calendar.getInstance().getTime());
                            }
                        } else if (expandedAckTime.toLowerCase().matches("^0x[0-9a-f]{22}$") || expandedAckTime.toLowerCase().matches("^0x[0-9a-f]{16}$")) {
                            alarm.setAlarmAckTime(m_eventUtil.decodeSnmpV2TcDateAndTime(new BigInteger(expandedAckTime.substring(2), 16)));
                        } else {
                            LOG.warn("Not sure what to do with update-field 'acktime' value '{}'. Using current time instead.", expandedAckTime);
                            alarm.setAlarmAckTime(Calendar.getInstance().getTime());
                        }
                    } else if (fieldName.toLowerCase().startsWith("ackuser")) {
                        final String expandedAckUser = m_eventUtil.expandParms(field.getValueExpression(), event);
                        if ("null".equalsIgnoreCase(expandedAckUser) || "".equals(expandedAckUser)) {
                            alarm.unacknowledge("admin");
                        } else {
                            alarm.setAlarmAckUser(expandedAckUser);
                        }
                    }
                } else {
                    LOG.warn("reduceEvent: The specified field: {}, is not supported.", fieldName);
                }
            }
        }

        Set<OnmsAlarm> relatedAlarms = getRelatedAlarms(event.getParmCollection());
        if (relatedAlarms != null && !relatedAlarms.isEmpty()) {
            // alarm.relatedAlarms becomes the union of any existing alarms and any in the event.
            for (OnmsAlarm related : relatedAlarms) {
                alarm.addRelatedAlarm(related);
            }
        }

        e.setAlarm(alarm);
    }

    private OnmsAlarm createNewAlarm(OnmsEvent e, Event event) {
        OnmsAlarm alarm = new OnmsAlarm();
        // Situations are denoted by the existance of related-reductionKeys
        alarm.setRelatedAlarms(getRelatedAlarms(event.getParmCollection()));
        alarm.setAlarmType(event.getAlarmData().getAlarmType());
        alarm.setClearKey(event.getAlarmData().getClearKey());
        alarm.setCounter(1);
        alarm.setDescription(e.getEventDescr());
        alarm.setDistPoller(e.getDistPoller());
        alarm.setFirstEventTime(e.getEventTime());
        alarm.setIfIndex(e.getIfIndex());
        alarm.setIpAddr(e.getIpAddr());
        alarm.setLastEventTime(e.getEventTime());
        alarm.setLastEvent(e);
        alarm.setLogMsg(e.getEventLogMsg());
        alarm.setMouseOverText(e.getEventMouseOverText());
        alarm.setNode(e.getNode()); 
        alarm.setOperInstruct(e.getEventOperInstruct());
        alarm.setReductionKey(event.getAlarmData().getReductionKey());
        alarm.setServiceType(e.getServiceType());
        alarm.setSeverity(OnmsSeverity.get(e.getEventSeverity()));
        alarm.setSuppressedUntil(e.getEventTime()); //UI requires this be set
        alarm.setSuppressedTime(e.getEventTime()); // UI requires this be set
        alarm.setUei(e.getEventUei());
        e.setAlarm(alarm);
        return alarm;
    }
<<<<<<< HEAD

    private Set<OnmsAlarm> getAlarms(List<Parm> list) {
=======
    
    private Set<OnmsAlarm> getRelatedAlarms(List<Parm> list) {
>>>>>>> 4c9d92ad
        if (list == null || list.isEmpty()) {
            return Collections.emptySet();
        }
        Set<String> reductionKeys = list.stream().filter(AlarmPersisterImpl::isRelatedReductionKeyWithContent).map(p -> p.getValue().getContent()).collect(Collectors.toSet());
        // Only existing alarms are returned. Reduction Keys for non-existing alarms are dropped.
        return reductionKeys.stream().map(reductionKey -> m_alarmDao.findByReductionKey(reductionKey)).filter(Objects::nonNull).collect(Collectors.toSet());
    }

    private static boolean isRelatedReductionKeyWithContent(Parm param) {
        return param.getParmName() != null
                // TOOD revisit using equals() when event_parameters table supports multiple params with the same name (see NMS-10214)
                && param.getParmName().startsWith("related-reductionKey")
                && param.getValue() != null
                && param.getValue().getContent() != null;
    }

    private static boolean checkEventSanityAndDoWeProcess(final Event event) {
        if (event.getLogmsg() != null && LogDestType.DONOTPERSIST.toString().equalsIgnoreCase(event.getLogmsg().getDest())) {
            if (LOG.isDebugEnabled()) {
                LOG.debug("checkEventSanity: uei '{}' marked as '{}'; not processing event.", event.getUei(), LogDestType.DONOTPERSIST);
            }
            return false;
        }

        if (event.getAlarmData() == null) {
            if (LOG.isDebugEnabled()) {
                LOG.debug("checkEventSanity: uei '{}' has no alarm data; not processing event.", event.getUei());
            }
            return false;
        }

        if (event.getDbid() <= 0) {
            throw new IllegalArgumentException("Incoming event has an illegal dbid (" + event.getDbid() + "), aborting");
        }

        return true;
    }

    private static Collection<String> getLockKeys(Event event) {
        if (event.getAlarmData().getClearKey() == null) {
            return Collections.singletonList(event.getAlarmData().getReductionKey());
        } else {
            return Arrays.asList(event.getAlarmData().getReductionKey(), event.getAlarmData().getClearKey());
        }
    }

    public TransactionOperations getTransactionOperations() {
        return m_transactionOperations;
    }

    public void setTransactionOperations(TransactionOperations transactionOperations) {
        m_transactionOperations = transactionOperations;
    }

    /**
     * <p>setAlarmDao</p>
     *
     * @param alarmDao a {@link org.opennms.netmgt.dao.api.AlarmDao} object.
     */
    public void setAlarmDao(AlarmDao alarmDao) {
        m_alarmDao = alarmDao;
    }

    /**
     * <p>getAlarmDao</p>
     *
     * @return a {@link org.opennms.netmgt.dao.api.AlarmDao} object.
     */
    public AlarmDao getAlarmDao() {
        return m_alarmDao;
    }

    /**
     * <p>setEventDao</p>
     *
     * @param eventDao a {@link org.opennms.netmgt.dao.api.EventDao} object.
     */
    public void setEventDao(EventDao eventDao) {
        m_eventDao = eventDao;
    }

    /**
     * <p>getEventDao</p>
     *
     * @return a {@link org.opennms.netmgt.dao.api.EventDao} object.
     */
    public EventDao getEventDao() {
        return m_eventDao;
    }
    
    /**
     * <p>setEventUtil</p>
     * 
     * @param eventUtil
     */
    public void setEventUtil(EventUtil eventUtil) {
        m_eventUtil = eventUtil;
    }
    
    /**
     * <p>getEventUtil</p>
     *
     * @return a {@link org.opennms.netmgt.eventd.EventUtil} object.
     */
    public EventUtil getEventUtil() {
        return m_eventUtil;
    }

    public AlarmEntityNotifier getAlarmChangeListener() {
        return m_alarmEntityNotifier;
    }

    public void setAlarmChangeListener(AlarmEntityNotifier alarmEntityNotifier) {
        m_alarmEntityNotifier = alarmEntityNotifier;
    }

}<|MERGE_RESOLUTION|>--- conflicted
+++ resolved
@@ -46,11 +46,6 @@
 import org.opennms.netmgt.model.OnmsAlarm;
 import org.opennms.netmgt.model.OnmsEvent;
 import org.opennms.netmgt.model.OnmsSeverity;
-<<<<<<< HEAD
-import org.opennms.netmgt.model.Situation;
-=======
-import org.opennms.netmgt.model.events.EventBuilder;
->>>>>>> 4c9d92ad
 import org.opennms.netmgt.xml.event.Event;
 import org.opennms.netmgt.xml.event.Parm;
 import org.opennms.netmgt.xml.event.UpdateField;
@@ -268,13 +263,8 @@
         e.setAlarm(alarm);
         return alarm;
     }
-<<<<<<< HEAD
-
-    private Set<OnmsAlarm> getAlarms(List<Parm> list) {
-=======
     
     private Set<OnmsAlarm> getRelatedAlarms(List<Parm> list) {
->>>>>>> 4c9d92ad
         if (list == null || list.isEmpty()) {
             return Collections.emptySet();
         }
