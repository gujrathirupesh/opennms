--- conflicted
+++ resolved
@@ -89,13 +89,10 @@
      * @throws Exception the exception
      */
     private void registerNorthnounders() throws Exception {
-<<<<<<< HEAD
-=======
         if (! m_configDao.getConfig().isEnabled()) {
             LOG.warn("The Syslog NBI is globally disabled, the destinations won't be registered which means all the alarms will be rejected.");
             return;
         }
->>>>>>> 3626404e
         for (SyslogDestination syslogDestination : m_configDao.getConfig().getDestinations()) {
             LOG.info("Registering syslog northbound configuration for destination {}.", syslogDestination.getName());
             SyslogNorthbounder nbi = new SyslogNorthbounder(m_configDao, syslogDestination.getName());
@@ -165,17 +162,10 @@
      */
     @Override
     public void reloadConfig() {
-<<<<<<< HEAD
-        m_configDao.reload();
-        LOG.info("Reloading syslog northbound configuration.");
-        m_registrations.forEach((k,v) -> { if (k != getName()) v.unregister();}); // Unregistering Syslog destinations
-        try {
-=======
         LOG.info("Reloading Syslog northbound configuration.");
         try {
             m_configDao.reload();
             m_registrations.forEach((k,v) -> { if (k != getName()) v.unregister();}); // Unregistering Syslog destinations
->>>>>>> 3626404e
             Syslog.shutdown(); // Shutdown all Syslog instances.
             registerNorthnounders(); // Re-registering all Syslog destinations.
         } catch (Exception e) {
