<?xml version="1.0"?>
<project xmlns="http://maven.apache.org/POM/4.0.0" xmlns:xsi="http://www.w3.org/2001/XMLSchema-instance"
  xsi:schemaLocation="http://maven.apache.org/POM/4.0.0 http://maven.apache.org/maven-v4_0_0.xsd">
  <parent>
    <groupId>org.opennms</groupId>
    <artifactId>opennms-alarms</artifactId>
<<<<<<< HEAD
    <version>2018.1.7-SNAPSHOT</version>
=======
    <version>2018.1.8-SNAPSHOT</version>
>>>>>>> 0f4e5a2d
  </parent>
  <modelVersion>4.0.0</modelVersion>
  <artifactId>opennms-alarm-northbounder-jms</artifactId>
  <name>OpenNMS :: Alarms :: Northbounder :: JMS</name>
  <packaging>bundle</packaging>
  <build>
    <plugins>
      <plugin>
        <groupId>org.apache.felix</groupId>
        <artifactId>maven-bundle-plugin</artifactId>
        <extensions>true</extensions>
        <configuration>
          <instructions>
            <Bundle-RequiredExecutionEnvironment>JavaSE-1.8</Bundle-RequiredExecutionEnvironment>
            <Bundle-SymbolicName>${project.groupId}.${project.artifactId}</Bundle-SymbolicName>
            <Bundle-Version>${project.version}</Bundle-Version>
            <Export-Package>org.opennms.netmgt.alarmd.northbounder.jms.*;version="${project.version}"</Export-Package>
          </instructions>
        </configuration>
      </plugin>
      <plugin>
        <artifactId>maven-assembly-plugin</artifactId>
        <extensions>true</extensions>
        <configuration>
          <descriptors>
            <descriptor>src/assembly/xsds.xml</descriptor>
          </descriptors>
        </configuration>
        <executions>
          <execution>
            <phase>package</phase>
            <goals>
              <goal>single</goal>
            </goals>
          </execution>
        </executions>
      </plugin>
    </plugins>
  </build>
  <dependencies>
    <dependency>
      <groupId>org.opennms</groupId>
      <artifactId>opennms-alarm-api</artifactId>
      <version>${project.version}</version>
    </dependency>
    <dependency>
      <groupId>org.opennms</groupId>
      <artifactId>opennms-dao</artifactId>
    </dependency>
    <dependency>
      <groupId>org.opennms.dependencies</groupId>
      <artifactId>spring-dependencies</artifactId>
      <type>pom</type>
    </dependency>
    <dependency>
      <groupId>org.opennms.dependencies</groupId>
      <artifactId>jaxb-dependencies</artifactId>
      <type>pom</type>
    </dependency>
    <dependency>
      <groupId>org.opennms.dependencies</groupId>
      <artifactId>activemq-dependencies</artifactId>
      <type>pom</type>
    </dependency>
    <dependency>
      <groupId>org.opennms</groupId>
      <artifactId>opennms-dao-mock</artifactId>
      <scope>test</scope>
    </dependency>
    <dependency>
      <groupId>org.opennms.core.test-api</groupId>
      <artifactId>org.opennms.core.test-api.http</artifactId>
      <scope>test</scope>
    </dependency>
    <dependency>
      <groupId>org.opennms.core.test-api</groupId>
      <artifactId>org.opennms.core.test-api.db</artifactId>
      <scope>test</scope>
    </dependency>
    <dependency>
      <groupId>org.opennms.core.test-api</groupId>
      <artifactId>org.opennms.core.test-api.services</artifactId>
      <scope>test</scope>
    </dependency>
    <dependency>
    	<groupId>org.opennms.core.test-api</groupId>
    	<artifactId>org.opennms.core.test-api.xml</artifactId>
    	<scope>test</scope>
    </dependency>
  </dependencies>
</project><|MERGE_RESOLUTION|>--- conflicted
+++ resolved
@@ -4,11 +4,7 @@
   <parent>
     <groupId>org.opennms</groupId>
     <artifactId>opennms-alarms</artifactId>
-<<<<<<< HEAD
-    <version>2018.1.7-SNAPSHOT</version>
-=======
     <version>2018.1.8-SNAPSHOT</version>
->>>>>>> 0f4e5a2d
   </parent>
   <modelVersion>4.0.0</modelVersion>
   <artifactId>opennms-alarm-northbounder-jms</artifactId>
