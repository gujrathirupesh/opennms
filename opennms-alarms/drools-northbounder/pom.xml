<?xml version="1.0"?>
<project xmlns="http://maven.apache.org/POM/4.0.0" xmlns:xsi="http://www.w3.org/2001/XMLSchema-instance" xsi:schemaLocation="http://maven.apache.org/POM/4.0.0 http://maven.apache.org/maven-v4_0_0.xsd">
  <parent>
    <groupId>org.opennms</groupId>
    <artifactId>opennms-alarms</artifactId>
<<<<<<< HEAD
    <version>2019.1.28-SNAPSHOT</version>
=======
    <version>2019.1.28</version>
>>>>>>> 0e6990d1
  </parent>
  <modelVersion>4.0.0</modelVersion>
  <artifactId>opennms-alarm-northbounder-drools</artifactId>
  <name>OpenNMS :: Alarms :: Northbounder :: Drools</name>
  <packaging>bundle</packaging>
  <build>
    <plugins>
      <plugin>
        <groupId>org.apache.felix</groupId>
        <artifactId>maven-bundle-plugin</artifactId>
        <extensions>true</extensions>
        <configuration>
          <instructions>
            <Bundle-RequiredExecutionEnvironment>JavaSE-1.8</Bundle-RequiredExecutionEnvironment>
            <Bundle-SymbolicName>${project.groupId}.${project.artifactId}</Bundle-SymbolicName>
            <Bundle-Version>${project.version}</Bundle-Version>
            <Export-Package>org.opennms.netmgt.alarmd.northbounder.drools.*;version="${project.version}"</Export-Package>
          </instructions>
        </configuration>
      </plugin>
      <plugin>
        <artifactId>maven-assembly-plugin</artifactId>
        <extensions>true</extensions>
        <configuration>
          <descriptors>
            <descriptor>src/assembly/xsds.xml</descriptor>
          </descriptors>
          <overrideUid>0</overrideUid>
          <overrideGid>0</overrideGid>
          <tarLongFileMode>posix</tarLongFileMode>
        </configuration>
        <executions>
          <execution>
            <phase>package</phase>
            <goals>
              <goal>single</goal>
            </goals>
          </execution>
        </executions>
      </plugin>
    </plugins>
  </build>
  <dependencies>
    <dependency>
      <groupId>org.opennms</groupId>
      <artifactId>opennms-alarm-api</artifactId>
      <version>${project.version}</version>
    </dependency>
    <dependency>
      <groupId>org.opennms</groupId>
      <artifactId>opennms-dao</artifactId>
    </dependency>
    <dependency>
      <groupId>org.opennms.dependencies</groupId>
      <artifactId>drools-dependencies</artifactId>
      <type>pom</type>
    </dependency>
    <!-- test dependencies -->
    <dependency>
      <groupId>org.opennms.core.test-api</groupId>
      <artifactId>org.opennms.core.test-api.db</artifactId>
      <scope>test</scope>
    </dependency>
    <dependency>
      <groupId>org.opennms.core.test-api</groupId>
      <artifactId>org.opennms.core.test-api.services</artifactId>
      <scope>test</scope>
    </dependency>
    <dependency>
      <groupId>org.opennms</groupId>
      <artifactId>opennms-dao-mock</artifactId>
      <scope>test</scope>
    </dependency>
    <dependency>
      <groupId>org.opennms</groupId>
      <artifactId>opennms-rrd-jrobin</artifactId>
      <scope>test</scope>
    </dependency>
    <dependency>
      <groupId>org.opennms</groupId>
      <artifactId>opennms-rrdtool-api</artifactId>
      <scope>test</scope>
    </dependency>
    <dependency>
      <groupId>org.opennms.features.collection</groupId>
      <artifactId>org.opennms.features.collection.persistence.rrd</artifactId>
      <scope>test</scope>
    </dependency>
 
  </dependencies>
  <repositories>
    <repository>
      <snapshots><enabled>false</enabled></snapshots>
      <releases><enabled>true</enabled></releases>
      <id>opennms-repo</id>
      <name>OpenNMS Repository</name>
      <url>http://maven.opennms.org/content/groups/opennms.org-release</url>
    </repository>
  </repositories>
</project><|MERGE_RESOLUTION|>--- conflicted
+++ resolved
@@ -3,11 +3,7 @@
   <parent>
     <groupId>org.opennms</groupId>
     <artifactId>opennms-alarms</artifactId>
-<<<<<<< HEAD
-    <version>2019.1.28-SNAPSHOT</version>
-=======
     <version>2019.1.28</version>
->>>>>>> 0e6990d1
   </parent>
   <modelVersion>4.0.0</modelVersion>
   <artifactId>opennms-alarm-northbounder-drools</artifactId>
