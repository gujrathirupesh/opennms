.gitignore
!/.gitignore
\#*#
*~
.swp
.*.swp
.swp
.gwt
.gwt-tmp
target
.classpath
.externalToolBuilders
.factorypath
.project
.settings
.springBeans
.vscode
.DS_Store
build.properties
*.iml
*.iws
*.ipr
.launch
.*launch
nb-configuration.xml
.idea
dependency-reduced-pom.xml
npm-debug.log
yarn-error.log
/core/web-assets/node_modules
/features/discovery/activemq-data
/features/topology-map/org.opennms.features.topology.app/www-test/
/opennms-alarms/jms-northbounder/activemq-data/

# Ignore Visual Studio Code
.factorypath

# Ignore Docker/OCI temporary files
.docker_temp*
*.oci
opennms-container/*/rpms/*.repo
opennms-container/*/rpms/*.rpm
opennms-container/*/tarball/*.tar.gz

# Python
*.pyc
__pycache__

# Antora artifacts
<<<<<<< HEAD
build/
public/
=======
/build/
/public/
>>>>>>> 47730f6d

# Ignore jenv local version files
.java-version<|MERGE_RESOLUTION|>--- conflicted
+++ resolved
@@ -47,13 +47,8 @@
 __pycache__
 
 # Antora artifacts
-<<<<<<< HEAD
-build/
-public/
-=======
 /build/
 /public/
->>>>>>> 47730f6d
 
 # Ignore jenv local version files
 .java-version