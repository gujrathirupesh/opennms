<?xml version="1.0"?>
<project xmlns="http://maven.apache.org/POM/4.0.0" xmlns:xsi="http://www.w3.org/2001/XMLSchema-instance" xsi:schemaLocation="http://maven.apache.org/POM/4.0.0 http://maven.apache.org/xsd/maven-4.0.0.xsd">
  <modelVersion>4.0.0</modelVersion>
  <parent>
    <groupId>org.opennms.features</groupId>
    <artifactId>nrtg</artifactId>
<<<<<<< HEAD
    <version>2019.1.28-SNAPSHOT</version>
=======
    <version>2019.1.28</version>
>>>>>>> 0e6990d1
  </parent>
  <groupId>org.opennms.features.nrtg</groupId>
  <artifactId>nrtg-broker</artifactId>
  <packaging>bundle</packaging>
  <properties>
    <bundle.symbolicName>org.opennms.features.nrtg.broker</bundle.symbolicName>
    <bundle.namespace>org.opennms.nrtg.nrtcollector.broker</bundle.namespace>
  </properties>
  <name>OpenNMS :: Features :: NRTG :: ActiveMQ Broker</name>
  <description>
    This bundle creates an activemq broker for use by NRTG
  </description>
</project><|MERGE_RESOLUTION|>--- conflicted
+++ resolved
@@ -4,11 +4,7 @@
   <parent>
     <groupId>org.opennms.features</groupId>
     <artifactId>nrtg</artifactId>
-<<<<<<< HEAD
-    <version>2019.1.28-SNAPSHOT</version>
-=======
     <version>2019.1.28</version>
->>>>>>> 0e6990d1
   </parent>
   <groupId>org.opennms.features.nrtg</groupId>
   <artifactId>nrtg-broker</artifactId>
