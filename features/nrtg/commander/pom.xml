--- conflicted
+++ resolved
@@ -4,11 +4,7 @@
   <parent>
     <groupId>org.opennms.features</groupId>
     <artifactId>nrtg</artifactId>
-<<<<<<< HEAD
-    <version>2015.1.0-SNAPSHOT</version>
-=======
     <version>2016.1.0-SNAPSHOT</version>
->>>>>>> a04525cd
   </parent>
   <groupId>org.opennms.features.nrtg</groupId>
   <artifactId>nrtg-commander</artifactId>
