<?xml version="1.0"?>
<project xmlns="http://maven.apache.org/POM/4.0.0" xmlns:xsi="http://www.w3.org/2001/XMLSchema-instance" xsi:schemaLocation="http://maven.apache.org/POM/4.0.0 http://maven.apache.org/xsd/maven-4.0.0.xsd">
  <modelVersion>4.0.0</modelVersion>
  <parent>
    <groupId>org.opennms.features</groupId>
    <artifactId>nrtg</artifactId>
<<<<<<< HEAD
    <version>2018.1.9-SNAPSHOT</version>
=======
    <version>2018.1.10-SNAPSHOT</version>
>>>>>>> 47b7533c
  </parent>
  <groupId>org.opennms.features.nrtg</groupId>
  <artifactId>nrtg-commander</artifactId>
  <packaging>bundle</packaging>
  <properties>
    <bundle.symbolicName>org.opennms.features.nrtg.commander</bundle.symbolicName>
    <!-- refactor code so namespace matches symbolic name -->
    <bundle.namespace>org.opennms.nrtg.commander</bundle.namespace>
  </properties>
  <name>OpenNMS :: Features :: NRTG :: Commander</name>
  <description>
     The Commander is a dummy implementation to generate CollectionJobs
     and publish them via JMS-Queues. It's able to run in parallel and 
     in multiple instances. A appropriate implementation would be a schedule 
     based system. That interpretes the datacollection configuration and 
     generates corresponding CollectionJobs. The CollectionJobs would be 
     published in the same way this dummy implementation does.
  </description>

  <dependencies>
    <!-- OpenNMS NRTCollector -->
    <dependency>
      <groupId>org.opennms.features.nrtg</groupId>
      <artifactId>nrtg-api</artifactId>
      <version>${project.version}</version>
    </dependency>
    <dependency>
      <groupId>org.opennms.features.nrtg.protocolcollector</groupId>
      <artifactId>nrtg-protocolcollector-snmp</artifactId>
      <version>${project.version}</version>
    </dependency>
    <!-- JMS -->
    <dependency>
      <groupId>org.opennms.dependencies</groupId>
      <artifactId>activemq-dependencies</artifactId>
      <version>${project.version}</version>
      <type>pom</type>
    </dependency>
    <!-- Logging -->
    <dependency>
      <groupId>org.slf4j</groupId>
      <artifactId>slf4j-api</artifactId>
      <!--<scope>provided</scope>-->
    </dependency>
    <dependency>
      <groupId>ch.qos.logback</groupId>
      <artifactId>logback-classic</artifactId>
      <version>1.0.4</version>
      <!--<scope>test</scope>-->
    </dependency>
    <!-- Spring -->
    <dependency>
      <groupId>org.opennms.dependencies</groupId>
      <artifactId>spring-dependencies</artifactId>
      <type>pom</type>
    </dependency>
    
    <!-- CGLIB -->
    <dependency>
      <groupId>cglib</groupId>
      <artifactId>cglib-nodep</artifactId>
    </dependency>
  
    <!-- Testing -->
    <dependency>
      <groupId>junit</groupId>
      <artifactId>junit</artifactId>
      <scope>test</scope>
    </dependency>
  </dependencies>
  <build>
    <plugins>
      <plugin>
        <artifactId>maven-assembly-plugin</artifactId>
        <configuration>
          <archive>
            <manifest>
              <mainClass>org.opennms.nrtg.commander.internal.CollectionCommanderStarter</mainClass>
            </manifest>
          </archive>
          <descriptorRefs>
            <descriptorRef>jar-with-dependencies</descriptorRef>
          </descriptorRefs>
          <tarLongFileMode>posix</tarLongFileMode>
        </configuration>
      </plugin>
    </plugins>
  </build>
</project><|MERGE_RESOLUTION|>--- conflicted
+++ resolved
@@ -4,11 +4,7 @@
   <parent>
     <groupId>org.opennms.features</groupId>
     <artifactId>nrtg</artifactId>
-<<<<<<< HEAD
-    <version>2018.1.9-SNAPSHOT</version>
-=======
     <version>2018.1.10-SNAPSHOT</version>
->>>>>>> 47b7533c
   </parent>
   <groupId>org.opennms.features.nrtg</groupId>
   <artifactId>nrtg-commander</artifactId>
