<?xml version="1.0"?>
<project xmlns="http://maven.apache.org/POM/4.0.0" xmlns:xsi="http://www.w3.org/2001/XMLSchema-instance" xsi:schemaLocation="http://maven.apache.org/POM/4.0.0 http://maven.apache.org/xsd/maven-4.0.0.xsd">
  <modelVersion>4.0.0</modelVersion>
  <parent>
    <groupId>org.opennms.features</groupId>
    <artifactId>nrtg</artifactId>
<<<<<<< HEAD
    <version>28.0.2-SNAPSHOT</version>
=======
    <version>28.0.2</version>
>>>>>>> 7f1c7cd1
  </parent>
  <groupId>org.opennms.features.nrtg</groupId>
  <artifactId>nrtg-commander</artifactId>
  <packaging>bundle</packaging>
  <properties>
    <bundle.symbolicName>org.opennms.features.nrtg.commander</bundle.symbolicName>
    <!-- refactor code so namespace matches symbolic name -->
    <bundle.namespace>org.opennms.nrtg.commander</bundle.namespace>
  </properties>
  <name>OpenNMS :: Features :: NRTG :: Commander</name>
  <description>
     The Commander is a dummy implementation to generate CollectionJobs
     and publish them via JMS-Queues. It's able to run in parallel and 
     in multiple instances. A appropriate implementation would be a schedule 
     based system. That interpretes the datacollection configuration and 
     generates corresponding CollectionJobs. The CollectionJobs would be 
     published in the same way this dummy implementation does.
  </description>

  <dependencies>
    <!-- OpenNMS NRTCollector -->
    <dependency>
      <groupId>org.opennms.features.nrtg</groupId>
      <artifactId>nrtg-api</artifactId>
      <version>${project.version}</version>
    </dependency>
    <dependency>
      <groupId>org.opennms.features.nrtg.protocolcollector</groupId>
      <artifactId>nrtg-protocolcollector-snmp</artifactId>
      <version>${project.version}</version>
    </dependency>
    <!-- JMS -->
    <dependency>
      <groupId>org.opennms.dependencies</groupId>
      <artifactId>activemq-dependencies</artifactId>
      <version>${project.version}</version>
      <type>pom</type>
    </dependency>
    <!-- Logging -->
    <dependency>
      <groupId>org.slf4j</groupId>
      <artifactId>slf4j-api</artifactId>
      <!--<scope>provided</scope>-->
    </dependency>
    <dependency>
      <groupId>ch.qos.logback</groupId>
      <artifactId>logback-classic</artifactId>
      <!--<scope>test</scope>-->
    </dependency>
    <!-- Spring -->
    <dependency>
      <groupId>org.opennms.dependencies</groupId>
      <artifactId>spring-dependencies</artifactId>
      <type>pom</type>
    </dependency>
    
    <!-- CGLIB -->
    <dependency>
      <groupId>cglib</groupId>
      <artifactId>cglib-nodep</artifactId>
    </dependency>
  
    <!-- Testing -->
    <dependency>
      <groupId>junit</groupId>
      <artifactId>junit</artifactId>
      <scope>test</scope>
    </dependency>
  </dependencies>
  <build>
    <plugins>
      <plugin>
        <artifactId>maven-assembly-plugin</artifactId>
        <configuration>
          <archive>
            <manifest>
              <mainClass>org.opennms.nrtg.commander.internal.CollectionCommanderStarter</mainClass>
            </manifest>
          </archive>
          <descriptorRefs>
            <descriptorRef>jar-with-dependencies</descriptorRef>
          </descriptorRefs>
          <overrideUid>0</overrideUid>
          <overrideGid>0</overrideGid>
          <tarLongFileMode>posix</tarLongFileMode>
        </configuration>
      </plugin>
    </plugins>
  </build>
</project><|MERGE_RESOLUTION|>--- conflicted
+++ resolved
@@ -4,11 +4,7 @@
   <parent>
     <groupId>org.opennms.features</groupId>
     <artifactId>nrtg</artifactId>
-<<<<<<< HEAD
-    <version>28.0.2-SNAPSHOT</version>
-=======
     <version>28.0.2</version>
->>>>>>> 7f1c7cd1
   </parent>
   <groupId>org.opennms.features.nrtg</groupId>
   <artifactId>nrtg-commander</artifactId>
