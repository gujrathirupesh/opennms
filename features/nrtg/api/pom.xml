<?xml version="1.0"?>
<project xmlns="http://maven.apache.org/POM/4.0.0" xmlns:xsi="http://www.w3.org/2001/XMLSchema-instance" xsi:schemaLocation="http://maven.apache.org/POM/4.0.0 http://maven.apache.org/xsd/maven-4.0.0.xsd">
  <modelVersion>4.0.0</modelVersion>
  <parent>
    <groupId>org.opennms.features</groupId>
    <artifactId>nrtg</artifactId>
<<<<<<< HEAD
    <version>2018.1.12-SNAPSHOT</version>
=======
    <version>2018.1.13-SNAPSHOT</version>
>>>>>>> 7d503cca
  </parent>
  <groupId>org.opennms.features.nrtg</groupId>
  <artifactId>nrtg-api</artifactId>
  <packaging>bundle</packaging>
  <properties>
    <bundle.symbolicName>org.opennms.features.nrtg.api</bundle.symbolicName>
    <!-- TODO refactor code so namespace matches symbolic name -->
    <bundle.namespace>org.opennms.nrtg.api</bundle.namespace>
  </properties>
  <name>OpenNMS :: Features :: NRTG :: API</name>
  <description>The API contains the models for the NRTG projects. It has models for collection jobs, measurements and protocol collectors.</description>
  <dependencies>
    <!-- Logging -->

    <dependency>
      <groupId>org.slf4j</groupId>
      <artifactId>slf4j-api</artifactId>
      <scope>provided</scope>
    </dependency>

    <!-- <dependency> <groupId>ch.qos.logback</groupId> <artifactId>logback-classic</artifactId> 
			<version>1.0.4</version> </dependency> -->
    <!-- Testing -->
    <dependency>
      <groupId>junit</groupId>
      <artifactId>junit</artifactId>
      <scope>test</scope>
    </dependency>
  </dependencies>
</project><|MERGE_RESOLUTION|>--- conflicted
+++ resolved
@@ -4,11 +4,7 @@
   <parent>
     <groupId>org.opennms.features</groupId>
     <artifactId>nrtg</artifactId>
-<<<<<<< HEAD
-    <version>2018.1.12-SNAPSHOT</version>
-=======
     <version>2018.1.13-SNAPSHOT</version>
->>>>>>> 7d503cca
   </parent>
   <groupId>org.opennms.features.nrtg</groupId>
   <artifactId>nrtg-api</artifactId>
