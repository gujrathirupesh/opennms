--- conflicted
+++ resolved
@@ -4,11 +4,7 @@
   <parent>
     <groupId>org.opennms.features</groupId>
     <artifactId>nrtg</artifactId>
-<<<<<<< HEAD
-    <version>2019.1.13</version>
-=======
     <version>2019.1.14-SNAPSHOT</version>
->>>>>>> d6d262b6
   </parent>
   <groupId>org.opennms.features.nrtg</groupId>
   <artifactId>protocol-collectors</artifactId>
