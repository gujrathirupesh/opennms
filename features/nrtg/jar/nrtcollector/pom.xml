--- conflicted
+++ resolved
@@ -4,11 +4,7 @@
   <parent>
     <groupId>org.opennms.features.nrtg</groupId>
     <artifactId>jar</artifactId>
-<<<<<<< HEAD
-    <version>2018.1.9-SNAPSHOT</version>
-=======
     <version>2018.1.10-SNAPSHOT</version>
->>>>>>> 47b7533c
   </parent>
   <artifactId>nrtg-collector-standalone</artifactId>
   <name>OpenNMS :: Features :: NRTG :: NRTCollector JAR</name>
