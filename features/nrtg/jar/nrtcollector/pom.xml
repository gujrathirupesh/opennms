--- conflicted
+++ resolved
@@ -4,11 +4,7 @@
   <parent>
     <groupId>org.opennms.features.nrtg</groupId>
     <artifactId>jar</artifactId>
-<<<<<<< HEAD
-    <version>2018.1.4-SNAPSHOT</version>
-=======
     <version>2018.1.5-SNAPSHOT</version>
->>>>>>> 7d989d1e
   </parent>
   <artifactId>nrtg-collector-standalone</artifactId>
   <name>OpenNMS :: Features :: NRTG :: NRTCollector JAR</name>
