--- conflicted
+++ resolved
@@ -4,11 +4,7 @@
   <parent>
     <groupId>org.opennms.features.nrtg</groupId>
     <artifactId>jar</artifactId>
-<<<<<<< HEAD
-    <version>28.0.2-SNAPSHOT</version>
-=======
     <version>28.0.2</version>
->>>>>>> 7f1c7cd1
   </parent>
   <artifactId>nrtg-collector-standalone</artifactId>
   <name>OpenNMS :: Features :: NRTG :: NRTCollector JAR</name>
