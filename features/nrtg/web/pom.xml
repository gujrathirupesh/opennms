--- conflicted
+++ resolved
@@ -4,11 +4,7 @@
   <parent>
     <groupId>org.opennms.features</groupId>
     <artifactId>nrtg</artifactId>
-<<<<<<< HEAD
-    <version>1.13.3-SNAPSHOT</version>
-=======
     <version>1.13.3</version>
->>>>>>> ab450a7a
   </parent>
   <groupId>org.opennms.features.nrtg</groupId>
   <artifactId>nrtg-web</artifactId>
