--- conflicted
+++ resolved
@@ -4,11 +4,7 @@
   <parent>
     <groupId>org.opennms.features</groupId>
     <artifactId>nrtg</artifactId>
-<<<<<<< HEAD
-    <version>2018.1.4-SNAPSHOT</version>
-=======
     <version>2018.1.5-SNAPSHOT</version>
->>>>>>> 7d989d1e
   </parent>
   <groupId>org.opennms.features.nrtg</groupId>
   <artifactId>nrtg-web</artifactId>
