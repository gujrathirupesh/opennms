--- conflicted
+++ resolved
@@ -5,11 +5,7 @@
   <parent>
     <artifactId>org.opennms.features.telemetry.protocols.openconfig</artifactId>
     <groupId>org.opennms.features.telemetry.protocols</groupId>
-<<<<<<< HEAD
-    <version>2021.1.3-SNAPSHOT</version>
-=======
     <version>2021.1.3</version>
->>>>>>> 486130c4
   </parent>
   <modelVersion>4.0.0</modelVersion>
 
