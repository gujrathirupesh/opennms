syntax = "proto3";

option java_package = "org.opennms.netmgt.telemetry.protocols.bmp.transport";
option java_outer_classname = "Transport";

import public "google/protobuf/empty.proto";
import public "google/protobuf/timestamp.proto";

message IpAddress {
    oneof address {
        bytes v4 = 1;
        bytes v6 = 2;
    }
}

message Peer {
    enum Type {
        GLOBAL_INSTANCE = 0;
        RD_INSTANCE = 1;
        LOCAL_INSTANCE = 2;
        LOC_RIB_INSTANCE = 3;
    }

    message LocRibFlags {
        bool filtered = 1;
    }

    message PeerFlags {
        enum IpVersion {
            IP_V4 = 0;
            IP_V6 = 1;
        }

        enum Policy {
            PRE_POLICY = 0;
            POST_POLICY = 1;
        }

        IpVersion ip_version = 1;
        Policy policy = 2;
        bool legacy_as_path = 3;
        bool adjIn = 4;
    }

    Type type = 1;

    oneof flags {
        PeerFlags peerFlags = 2;
        LocRibFlags locRibFlags = 3;
    }

    fixed64 distinguisher = 4;
    IpAddress address = 5;
    fixed32 as = 6;
    IpAddress id = 7;

<<<<<<< HEAD
    google.protobuf.Timestamp timestamp = 7;

    string hostname = 15;
=======
    google.protobuf.Timestamp timestamp = 8;
>>>>>>> c873c193
}

message InitiationPacket {
    string sys_name = 1;
    repeated string sys_desc = 2;
    repeated string message = 3;
    repeated string admin_label = 4;
    IpAddress bgpId = 65531;

    string hostname = 65535;
}

message TerminationPacket {
    repeated string message = 1;
    uint32 reason = 2;
    google.protobuf.Empty unknown = 3;
}



message PeerUpPacket {
    message Capability {
        uint32 code = 1;
        uint32 length = 2;
        bytes value = 3;
    }

    message CapabilityList {
        repeated Capability capability = 1;
    }

    message OpenMessage {
        uint32 version = 1;
        fixed32 as = 2;
        uint32 hold_time = 3;
        IpAddress id = 4;
        CapabilityList capabilities = 5;
    }

    Peer peer = 1;

    IpAddress local_address = 2;
    uint32 local_port = 3;
    uint32 remote_port = 4;

    OpenMessage send_msg = 5;
    OpenMessage recv_msg = 6;

    string sys_name = 7;
    string sys_desc = 8;
    string message = 9;
    string table_name = 10;
}

message PeerDownPacket {
    Peer peer = 1;

    message Code {
        uint32 code = 1;
        uint32 subcode = 2;
    }

    oneof reason {
        Code local_bgp_notification = 2;
        uint32 local_no_notification = 3;
        Code remote_bgp_notification = 4;
        google.protobuf.Empty remote_no_notification = 5;
        google.protobuf.Empty unknown = 6;
    }
}

message RouteMonitoringPacket {
    message Route {
        IpAddress prefix = 1;
        uint32 length = 2;
        uint64 pathId = 3;
        string labels = 4;
    }

    message PathAttribute {
        enum Origin {
            IGP = 0;
            EGP = 1;
            INCOMPLETE = 2;
        }

        message AsPath {
            message Segment {
                enum Type {
                    AS_SET = 0;
                    AS_SEQUENCE = 1;
                }

                Type type = 1;
                repeated fixed32 paths = 2;
            }

            repeated Segment segments = 1;
        }

        message NextHop {
            IpAddress address = 1;
        }

        message MultiExitDisc {
            uint32 discriminator = 1;
        }

        message LocalPref {
            uint32 preference = 1;
        }

        message AtomicAggregate {
        }

        message Aggregator {
            fixed32 as = 1;
            IpAddress address = 2;
        }

        message ClusterList {
            repeated IpAddress cluster_id = 1;
        }

        message ExtendedCommunities {
            repeated ExtendedCommunity extended_communities = 1;
        }

        message ExtendedCommunity {
            fixed32 type = 1;
            bytes value = 2;
        }

        message AsPathLimit {
            fixed32 upper_bound = 1;
            uint32 as = 2;
        }

        message LargeCommunities {
            repeated LargeCommunity large_communities = 1;
        }

        message LargeCommunity {
            uint32 global_administrator = 1;
            uint32 local_data_part_1 = 2;
            uint32 local_data_part_2 = 3;
        }

        message AttrSet {
            uint32 origin_as = 1;
            repeated PathAttribute path_attributes = 2;
        }

        message MultiprotocolReachableNrli {
            uint32 afi = 1;
            uint32 safi = 2;
            IpAddress nextHop = 3;
            repeated Route advertised = 4;
            repeated Route vpnAdvertised = 5;
        }

        message MultiprotocolUnreachableNrli {
            uint32 afi = 1;
            uint32 safi = 2;
            IpAddress nextHop = 3;
            repeated Route withdrawn = 4;
            repeated Route vpnWithdrawn = 5;
        }

        bool optional = 1;
        bool transitive = 2;
        bool partial = 3;
        bool extended = 4;

        oneof value {
            Origin origin = 5;
            AsPath as_path = 6;
            NextHop next_hop = 7;
            MultiExitDisc multi_exit_disc = 8;
            LocalPref local_pref = 9;
            AtomicAggregate atomic_aggregate = 10;
            Aggregator aggregator = 11;
            uint32 community = 12;
            uint32 originator_id = 13;
            ClusterList cluster_list = 14;
            ExtendedCommunities extended_communities = 15;
            fixed32 connector = 16;
            AsPathLimit as_path_limit = 17;
            LargeCommunities large_communities = 18;
            AttrSet attr_set = 19;
            MultiprotocolReachableNrli mpReachNrli = 20;
            MultiprotocolUnreachableNrli mpUnreachNrli = 21;
        }
    }

    Peer peer = 1;

    repeated Route withdraws = 2;
    repeated Route reachables = 3;

    repeated PathAttribute attributes = 4;
}

message StatisticsReportPacket {
    message Gauge {
        uint64 value = 1;
    }

    message Counter {
        uint32 count = 1;
    }

    Peer peer = 1;

    Counter rejected = 100;
    Counter duplicate_prefix = 101;
    Counter duplicate_withdraw = 102;
    Counter invalid_update_due_to_as_confed_loop = 103;
    Counter invalid_update_due_to_as_path_loop = 104;
    Counter invalid_update_due_to_cluster_list_loop = 105;
    Counter invalid_update_due_to_originator_id = 106;
    Gauge adj_rib_in = 107;
    Gauge adj_rib_out = 108;
    map<string, Gauge> per_afi_adj_rib_in = 109;
    map<string, Gauge> per_afi_local_rib = 110;
    Counter update_treat_as_withdraw = 111;
    Counter prefix_treat_as_withdraw = 112;
    Counter duplicate_update = 113;
    Gauge local_rib = 114;
    Gauge export_rib = 115;
    map<string, Gauge> per_afi_adj_rib_out = 116;
    map<string, Gauge> per_afi_export_rib = 117;
}

message Heartbeat {
    enum Mode {
        STARTED = 0;
        CHANGE = 1;
        PERIODIC = 2;
        STOPPED = 3;
    }

    Mode mode = 1;

    repeated IpAddress routers = 2;
}

message Message {
    uint32 version = 1;
    IpAddress bgpId = 2;
    reserved 3, 4;

    oneof packet {
        InitiationPacket initiation = 5;
        TerminationPacket termination = 6;
        PeerUpPacket peer_up = 7;
        PeerDownPacket peer_down = 8;
        RouteMonitoringPacket route_monitoring = 9;
        StatisticsReportPacket statistics_report = 10;

        Heartbeat heartbeat = 15;
    }

    reserved 11, 12, 13, 14;
}<|MERGE_RESOLUTION|>--- conflicted
+++ resolved
@@ -53,14 +53,9 @@
     IpAddress address = 5;
     fixed32 as = 6;
     IpAddress id = 7;
-
-<<<<<<< HEAD
-    google.protobuf.Timestamp timestamp = 7;
+    google.protobuf.Timestamp timestamp = 8;
 
     string hostname = 15;
-=======
-    google.protobuf.Timestamp timestamp = 8;
->>>>>>> c873c193
 }
 
 message InitiationPacket {
