--- conflicted
+++ resolved
@@ -53,17 +53,12 @@
 import io.netty.channel.EventLoopGroup;
 import io.netty.channel.SimpleChannelInboundHandler;
 import io.netty.channel.group.ChannelGroup;
-import io.netty.channel.group.ChannelGroupFuture;
 import io.netty.channel.group.DefaultChannelGroup;
 import io.netty.channel.nio.NioEventLoopGroup;
 import io.netty.channel.socket.SocketChannel;
 import io.netty.channel.socket.nio.NioServerSocketChannel;
 import io.netty.handler.codec.ByteToMessageDecoder;
-<<<<<<< HEAD
-import io.netty.util.concurrent.Future;
 import io.netty.util.concurrent.GlobalEventExecutor;
-=======
->>>>>>> e7cb9bc4
 import io.netty.util.internal.SocketUtils;
 
 public class TcpListener implements Listener {
@@ -185,47 +180,22 @@
 
     public void stop() throws InterruptedException {
         LOG.info("Closing channel...");
-        this.socketFuture.channel().close().sync();
-
-        this.parser.stop();
-
-<<<<<<< HEAD
-        ChannelFuture socketChannelClose = null;
-        LOG.info("Closing channel...");
         if (this.socketFuture != null) {
-            socketChannelClose = this.socketFuture.channel().close();
+            this.socketFuture.channel().close().sync();
         }
 
-        ChannelGroupFuture channelsClose = null;
         LOG.info("Disconnecting clients...");
-        if (this.channels != null) {
-            channelsClose = this.channels.close();
-        }
-
-        if (socketChannelClose != null) {
-            socketChannelClose.sync();
-        }
-
-        if (workerShutdown != null) {
-            workerShutdown.sync();
-        }
-
-        if (bossShutdown != null) {
-            bossShutdown.sync();
-        }
-
-        if (channelsClose != null) {
-            channelsClose.awaitUninterruptibly();
-        }
+        this.channels.close().awaitUninterruptibly();
 
         LOG.info("Stopping parser...");
         if (this.parser != null) {
             this.parser.stop();
         }
-=======
+
         LOG.info("Closing boss group...");
-        this.bossGroup.shutdownGracefully().sync();
->>>>>>> e7cb9bc4
+        if (this.bossGroup != null) {
+            this.bossGroup.shutdownGracefully().sync();
+        }
     }
 
     @Override
