/*******************************************************************************
 * This file is part of OpenNMS(R).
 *
 * Copyright (C) 2017-2022 The OpenNMS Group, Inc.
 * OpenNMS(R) is Copyright (C) 1999-2022 The OpenNMS Group, Inc.
 *
 * OpenNMS(R) is a registered trademark of The OpenNMS Group, Inc.
 *
 * OpenNMS(R) is free software: you can redistribute it and/or modify
 * it under the terms of the GNU Affero General Public License as published
 * by the Free Software Foundation, either version 3 of the License,
 * or (at your option) any later version.
 *
 * OpenNMS(R) is distributed in the hope that it will be useful,
 * but WITHOUT ANY WARRANTY; without even the implied warranty of
 * MERCHANTABILITY or FITNESS FOR A PARTICULAR PURPOSE.  See the
 * GNU Affero General Public License for more details.
 *
 * You should have received a copy of the GNU Affero General Public License
 * along with OpenNMS(R).  If not, see:
 *      http://www.gnu.org/licenses/
 *
 * For more information contact:
 *     OpenNMS(R) Licensing <license@opennms.org>
 *     http://www.opennms.org/
 *     http://www.opennms.com/
 *******************************************************************************/

package org.opennms.netmgt.telemetry.listeners;

import java.net.InetSocketAddress;
import java.util.List;
import java.util.Objects;
import java.util.concurrent.CompletableFuture;

import org.opennms.netmgt.telemetry.api.receiver.Listener;
import org.slf4j.Logger;
import org.slf4j.LoggerFactory;

import com.codahale.metrics.Meter;
import com.codahale.metrics.MetricRegistry;

import io.netty.bootstrap.ServerBootstrap;
import io.netty.buffer.ByteBuf;
import io.netty.channel.ChannelFuture;
import io.netty.channel.ChannelHandlerContext;
import io.netty.channel.ChannelInboundHandlerAdapter;
import io.netty.channel.ChannelInitializer;
import io.netty.channel.ChannelOption;
import io.netty.channel.EventLoopGroup;
import io.netty.channel.SimpleChannelInboundHandler;
import io.netty.channel.nio.NioEventLoopGroup;
import io.netty.channel.socket.SocketChannel;
import io.netty.channel.socket.nio.NioServerSocketChannel;
import io.netty.handler.codec.ByteToMessageDecoder;
import io.netty.util.concurrent.Future;
import io.netty.util.internal.SocketUtils;

public class TcpListener implements Listener {
    private static final Logger LOG = LoggerFactory.getLogger(TcpListener.class);

    private final String name;
    private final TcpParser parser;

    private final Meter packetsReceived;

    private String host = null;
    private int port = 50000;

    private EventLoopGroup bossGroup;
    private EventLoopGroup workerGroup;

    private ChannelFuture socketFuture;

    public TcpListener(final String name,
                       final TcpParser parser,
                       final MetricRegistry metrics) {
        this.name = Objects.requireNonNull(name);
        this.parser = Objects.requireNonNull(parser);

        packetsReceived = metrics.meter(MetricRegistry.name("listeners", name, "packetsReceived"));
    }

    public void start() throws InterruptedException {
        this.bossGroup = new NioEventLoopGroup();
        this.workerGroup = new NioEventLoopGroup();

        this.parser.start(this.bossGroup);

        final InetSocketAddress address = this.host != null
                ? SocketUtils.socketAddress(this.host, this.port)
                : new InetSocketAddress(this.port);

        this.socketFuture = new ServerBootstrap()
                .group(this.bossGroup, this.workerGroup)
                .channel(NioServerSocketChannel.class)
                .option(ChannelOption.SO_REUSEADDR, true)
                .option(ChannelOption.SO_BACKLOG, 128)
                .childOption(ChannelOption.SO_KEEPALIVE, true)
                .childHandler(new ChannelInitializer<SocketChannel>() {
                    @Override
                    protected void initChannel(final SocketChannel ch) {
                        final TcpParser.Handler session = TcpListener.this.parser.accept(ch.remoteAddress(), ch.localAddress());
                        ch.pipeline()
                                .addFirst(new ChannelInboundHandlerAdapter() {
                                    @Override
                                    public  void channelRead(ChannelHandlerContext ctx, Object msg) throws Exception {
                                        packetsReceived.mark();
                                        super.channelRead(ctx, msg);
                                    }
                                })
                                .addLast(new ByteToMessageDecoder() {
                                    @Override
                                    protected void decode(final ChannelHandlerContext ctx,
                                                          final ByteBuf in,
                                                          final List<Object> out) throws Exception {
                                        session.parse(in)
                                               .ifPresent(out::add);
                                    }

                                    @Override
                                    public void channelActive(ChannelHandlerContext ctx) throws Exception {
                                        super.channelActive(ctx);
                                        session.active();
                                    }

                                    @Override
                                    public void channelInactive(ChannelHandlerContext ctx) throws Exception {
                                        super.channelInactive(ctx);
                                        session.inactive();
                                    }
                                })
                                .addLast(new SimpleChannelInboundHandler<CompletableFuture<?>>() {
                                    @Override
                                    protected void channelRead0(final ChannelHandlerContext ctx,
                                                                final CompletableFuture<?> future) throws Exception {
                                        future.handle((result, ex) -> {
                                            if (ex != null) {
                                                ctx.fireExceptionCaught(ex);
                                            }
                                            return result;
                                        });
                                    }
                                })
                                .addLast(new ChannelInboundHandlerAdapter() {
                                    @Override
                                    public void exceptionCaught(final ChannelHandlerContext ctx, final Throwable cause) {
                                        LOG.warn("Invalid packet: {}", cause.getMessage());
                                        LOG.debug("", cause);

                                        session.inactive();

                                        ctx.close();
                                    }
                                });
                    }
                })
                .bind(address)
                .sync();
    }

    public void stop() throws InterruptedException {
<<<<<<< HEAD
        LOG.info("Closing channel...");
        if (this.socketFuture != null) {
            this.socketFuture.channel().close().sync();
        }

        if (this.parser != null) {
            this.parser.stop();
        }

        LOG.info("Closing boss group...");
        if (this.bossGroup != null) {
            this.bossGroup.shutdownGracefully().sync();
=======
        LOG.info("Shutting down boss group...");

        Future<?> bossShutdown = null;
        if (this.bossGroup != null) {
            bossShutdown = this.bossGroup.shutdownGracefully();
        }

        Future<?> workerShutdown = null;
        LOG.info("Shutting down worker group...");
        if (this.workerGroup != null) {
            workerShutdown = this.workerGroup.shutdownGracefully();
        }

        ChannelFuture socketChannelClose = null;
        LOG.info("Closing channel...");
        if (this.socketFuture != null) {
            socketChannelClose = this.socketFuture.channel().close();
        }

        if (socketChannelClose != null) {
            socketChannelClose.sync();
        }

        if (workerShutdown != null) {
            workerShutdown.sync();
        }

        if (bossShutdown != null) {
            bossShutdown.sync();
        }

        LOG.info("Stopping parser...");
        if (this.parser != null) {
            this.parser.stop();
>>>>>>> 7ede22d0
        }
    }

    @Override
    public String getName() {
        return this.name;
    }

    public String getHost() {
        return this.host;
    }

    public void setHost(final String host) {
        this.host = host;
    }

    public int getPort() {
        return this.port;
    }

    public void setPort(final int port) {
        this.port = port;
    }
}<|MERGE_RESOLUTION|>--- conflicted
+++ resolved
@@ -160,20 +160,6 @@
     }
 
     public void stop() throws InterruptedException {
-<<<<<<< HEAD
-        LOG.info("Closing channel...");
-        if (this.socketFuture != null) {
-            this.socketFuture.channel().close().sync();
-        }
-
-        if (this.parser != null) {
-            this.parser.stop();
-        }
-
-        LOG.info("Closing boss group...");
-        if (this.bossGroup != null) {
-            this.bossGroup.shutdownGracefully().sync();
-=======
         LOG.info("Shutting down boss group...");
 
         Future<?> bossShutdown = null;
@@ -208,7 +194,6 @@
         LOG.info("Stopping parser...");
         if (this.parser != null) {
             this.parser.stop();
->>>>>>> 7ede22d0
         }
     }
 
