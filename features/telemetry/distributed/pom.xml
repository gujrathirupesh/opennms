--- conflicted
+++ resolved
@@ -3,11 +3,7 @@
   <parent>
     <groupId>org.opennms.features</groupId>
     <artifactId>org.opennms.features.telemetry</artifactId>
-<<<<<<< HEAD
-    <version>2021.1.3-SNAPSHOT</version>
-=======
     <version>2021.1.3</version>
->>>>>>> 486130c4
   </parent>
   <modelVersion>4.0.0</modelVersion>
   <groupId>org.opennms.features.telemetry</groupId>
