--- conflicted
+++ resolved
@@ -3,11 +3,7 @@
   <parent>
     <groupId>org.opennms.features</groupId>
     <artifactId>org.opennms.features.telemetry</artifactId>
-<<<<<<< HEAD
-    <version>28.0.2-SNAPSHOT</version>
-=======
     <version>28.0.2</version>
->>>>>>> 7f1c7cd1
   </parent>
   <modelVersion>4.0.0</modelVersion>
   <groupId>org.opennms.features.telemetry</groupId>
