--- conflicted
+++ resolved
@@ -6,11 +6,7 @@
     <relativePath>../topology-map/poms/compiled/</relativePath>
     <groupId>org.opennms.features.topology.build</groupId>
     <artifactId>compiled-bundle-settings</artifactId>
-<<<<<<< HEAD
-    <version>2018.1.3-SNAPSHOT</version>
-=======
     <version>2018.1.4-SNAPSHOT</version>
->>>>>>> bc1631de
   </parent>
 
   <groupId>org.opennms.plugins</groupId>
