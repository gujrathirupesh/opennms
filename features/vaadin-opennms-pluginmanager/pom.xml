--- conflicted
+++ resolved
@@ -279,19 +279,6 @@
 
   <pluginRepositories>
     <pluginRepository>
-<<<<<<< HEAD
-=======
-      <id>codehaus-snapshots</id>
-      <snapshots>
-        <enabled>true</enabled>
-      </snapshots>
-      <releases>
-        <enabled>false</enabled>
-      </releases>
-      <url>https://maven.opennms.org/content/groups/codehaus.org-snapshot/</url>
-    </pluginRepository>
-    <pluginRepository>
->>>>>>> 6645c7d8
       <id>vaadin-snapshots</id>
       <snapshots>
         <enabled>true</enabled>
