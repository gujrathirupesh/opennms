
<project xmlns="http://maven.apache.org/POM/4.0.0" xmlns:xsi="http://www.w3.org/2001/XMLSchema-instance" xsi:schemaLocation="http://maven.apache.org/POM/4.0.0 http://maven.apache.org/xsd/maven-4.0.0.xsd">
  <parent>
    <groupId>org.opennms.features</groupId>
    <artifactId>org.opennms.features.jest</artifactId>
    <version>29.0.6-SNAPSHOT</version>
  </parent>

  <!-- Feature Definition -->
  <modelVersion>4.0.0</modelVersion>
  <groupId>io.searchbox</groupId>
  <artifactId>jest-complete-osgi</artifactId>
  <version>${jestVersion}</version>
  <name>jest-complete-osgi</name>
  <description>shaded osgi bundle containing complete jest implementation</description>
  <packaging>bundle</packaging>

  <properties>
    <httpcoreVersion>4.3.3</httpcoreVersion>
    <httpclientVersion>4.3.6</httpclientVersion>
    <httpasyncclientVersion>4.0.2</httpasyncclientVersion>
  </properties>

  <build>

    <plugins>
      <plugin>
        <groupId>org.apache.maven.plugins</groupId>
        <artifactId>maven-shade-plugin</artifactId>
        <version>${maven.shade.plugin.version}</version>
        <executions>
          <execution>
            <phase>package</phase>
            <goals>
              <goal>shade</goal>
            </goals>
            <configuration>
              <artifactSet>
                <includes>
                  <include>io.searchbox:jest</include>
                  <include>io.searchbox:jest-common</include>
                </includes>
                <excludes>
                </excludes>
              </artifactSet>
              <!-- <transformers> -->
              <!-- <transformer implementation="org.apache.maven.plugins.shade.resource.ManifestResourceTransformer"> -->
              <!-- <manifestEntries> -->
              <!-- <Bundle-SymbolicName>${project.artifactId}</Bundle-SymbolicName> -->
              <!-- <Export-Package>io,io.searchbox,io.searchbox.action,io.searchbox.annotations,io.searchbox.client,io.searchbox.client.config,io.searchbox.client.config.exception,io.searchbox.client.config.idle,io.searchbox.client.http.apache,io.searchbox.cloning,io.searchbox.cluster,io.searchbox.core,io.searchbox.core.search,io.searchbox.core.search.aggregation,io.searchbox.core.search.sort,io.searchbox.indices,io.searchbox.indices.aliases,io.searchbox.indices.mapping,io.searchbox.indices.script,io.searchbox.indices.settings,io.searchbox.indices.template,io.searchbox.indices.type,io.searchbox.params,io.searchbox.snapshot -->
              <!-- </Export-Package> -->
              <!-- <Import-Package>*</Import-Package> -->
              <!-- <Private-Package></Private-Package> -->
              <!-- </manifestEntries> -->
              <!-- </transformer> -->
              <!-- </transformers> -->
              <createDependencyReducedPom>true</createDependencyReducedPom>
            </configuration>
          </execution>
        </executions>
      </plugin>


      <plugin>
        <groupId>org.apache.felix</groupId>
        <artifactId>maven-bundle-plugin</artifactId>
        <!-- <version>2.5.3</version> -->
        <extensions>true</extensions>
        <executions>
          <!-- <execution> -->
          <!-- <id>bundle-manifest</id> -->
          <!-- <phase>process-classes</phase> -->
          <!-- <goals> -->
          <!-- <goal>manifest</goal> -->
          <!-- </goals> -->
          <!-- </execution> -->
        </executions>
        <configuration>
          <instructions>
            <unpackBundle>true</unpackBundle>
            <Bundle-SymbolicName>${project.artifactId}</Bundle-SymbolicName>
            <Bundle-Version>${project.version}</Bundle-Version>
            <Export-Package>
              io,
              io.searchbox,
              io.searchbox.action,
              io.searchbox.annotations,
              io.searchbox.client,
              io.searchbox.client.config,
              io.searchbox.client.config.discovery,
              io.searchbox.client.config.exception,
              io.searchbox.client.config.idle,
              io.searchbox.client.http.apache,
              io.searchbox.cloning,
              io.searchbox.cluster,
              io.searchbox.core,
              io.searchbox.core.search,
              io.searchbox.core.search.aggregation,
              io.searchbox.core.search.sort,
              io.searchbox.indices,
              io.searchbox.indices.aliases,
              io.searchbox.indices.mapping,
              io.searchbox.indices.script,
              io.searchbox.indices.settings,
              io.searchbox.indices.template,
              io.searchbox.indices.type,
              io.searchbox.params,
              io.searchbox.snapshot
            </Export-Package>
            <Import-Package>
              com.google.common.base,
              com.google.common.collect,
              com.google.common.io,
              com.google.common.reflect,
              com.google.common.util.concurrent,
              com.google.gson,
              com.google.gson.annotations,
              io.searchbox.action,
              io.searchbox.client.config.discovery,
              io.searchbox.client.config.exception,
              org.apache.http,
              org.apache.http.auth,
              org.apache.http.client,
              org.apache.http.client.config,
              org.apache.http.client.entity,
              org.apache.http.client.methods,
              org.apache.http.client.protocol,
              org.apache.http.concurrent,
              org.apache.http.config,
              org.apache.http.conn,
              org.apache.http.conn.routing,
              org.apache.http.conn.socket,
              org.apache.http.conn.ssl,
              org.apache.http.entity,
              org.apache.http.impl.auth,
              org.apache.http.impl.client,
              org.apache.http.impl.conn,
              org.apache.http.impl.nio.client,
              org.apache.http.impl.nio.conn,
              org.apache.http.impl.nio.reactor,
              org.apache.http.nio.conn,
              org.apache.http.nio.conn.ssl,
              org.apache.http.nio.reactor,
              org.apache.http.protocol,
              org.apache.http.util,
              org.slf4j,
            </Import-Package>
          </instructions>
        </configuration>
      </plugin>
      <plugin>
        <groupId>org.apache.maven.plugins</groupId>
        <artifactId>maven-checkstyle-plugin</artifactId>
        <executions>
          <execution>
            <id>check-license</id>
            <phase>none</phase>
          </execution>
          <execution>
            <id>check-style</id>
            <phase>none</phase>
          </execution>
        </executions>
      </plugin>
    </plugins>
  </build>

  <dependencies>


    <dependency>
      <groupId>io.searchbox</groupId>
      <artifactId>jest</artifactId>
      <exclusions>
        <exclusion>
          <groupId>commons-logging</groupId>
          <artifactId>commons-logging</artifactId>
        </exclusion>
      </exclusions>
    </dependency>

    <dependency>
      <groupId>io.searchbox</groupId>
      <artifactId>jest-common</artifactId>
      <version>${jestVersion}</version>
      <exclusions>
        <exclusion>
          <groupId>commons-logging</groupId>
          <artifactId>commons-logging</artifactId>
        </exclusion>
      </exclusions>
    </dependency>

    <dependency>
      <groupId>org.opennms.features.jest</groupId>
      <artifactId>org.opennms.features.jest.dependencies</artifactId>
      <version>${project.parent.version}</version>
      <type>pom</type>
      <scope>provided</scope>
    </dependency>

    <dependency>
      <groupId>junit</groupId>
      <artifactId>junit</artifactId>
      <scope>test</scope>
    </dependency>

  </dependencies>
<<<<<<< HEAD

=======
>>>>>>> 6152a9f2
</project><|MERGE_RESOLUTION|>--- conflicted
+++ resolved
@@ -206,8 +206,4 @@
     </dependency>
 
   </dependencies>
-<<<<<<< HEAD
-
-=======
->>>>>>> 6152a9f2
 </project>