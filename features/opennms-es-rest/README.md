--- conflicted
+++ resolved
@@ -4,11 +4,7 @@
 ~~~~
 project groupId: org.opennms.plugins
 project name:    opennms-es-rest
-<<<<<<< HEAD
-version:         2018.1.11-SNAPSHOT
-=======
 version:         2018.1.12-SNAPSHOT
->>>>>>> 395d9c81
 ~~~~
 
 ### Description
@@ -34,17 +30,10 @@
 
 ~~~~
 
-<<<<<<< HEAD
-karaf@root> feature:addurl mvn:org.opennms.plugins/opennms-es-rest/2018.1.11-SNAPSHOT/xml/features
-karaf@root> feature:install opennms-es-rest
-
-(or feature:install opennms-es-rest/2018.1.11-SNAPSHOT for a specific version of the feature)
-=======
 karaf@root> feature:addurl mvn:org.opennms.plugins/opennms-es-rest/2018.1.12-SNAPSHOT/xml/features
 karaf@root> feature:install opennms-es-rest
 
 (or feature:install opennms-es-rest/2018.1.12-SNAPSHOT for a specific version of the feature)
->>>>>>> 395d9c81
 ~~~~
 
 Example searches to use in Kibana Sense
