## OpenNMS Elasticsearch 2 ReST Plugin

### Maven Project
~~~~
project groupId: org.opennms.plugins
project name:    opennms-es-rest
<<<<<<< HEAD
version:         21.1.0-SNAPSHOT
=======
version:         2017.1.7-SNAPSHOT
>>>>>>> 44878255
~~~~

### Description

This project sends opennms data to Elasticsearch using the Jest ReST library
(https://github.com/searchbox-io/Jest)

Three indexes are created; one for alarms, one for alarm change events and one for raw events.

Alarms and alarm change events are only saved if the alarm-change-notifier plugin is also installed to generate alarm change events from the opennms alarms table. 
(https://github.com/gallenc/alarm-change-notifier)

### To install in OpenNMS 

Open the karaf command prompt using
~~~~
ssh -p 8101 admin@localhost

(or ssh -o UserKnownHostsFile=/dev/null -o StrictHostKeyChecking=no if no host checking wanted)
~~~~

To install the feature in karaf use

~~~~

<<<<<<< HEAD
karaf@root> feature:addurl mvn:org.opennms.plugins/opennms-es-rest/21.1.0-SNAPSHOT/xml/features
karaf@root> feature:install opennms-es-rest

(or feature:install opennms-es-rest/21.1.0-SNAPSHOT for a specific version of the feature)
=======
karaf@root> features:addurl mvn:org.opennms.plugins/opennms-es-rest/2017.1.7-SNAPSHOT/xml/features
karaf@root> features:install opennms-es-rest

(or features:install opennms-es-rest/2017.1.7-SNAPSHOT for a specific version of the feature)
>>>>>>> 44878255
~~~~

Example searches to use in Kibana Sense
~~~~
GET /opennms-alarms-*/_search

GET /opennms-alarms-*/

GET opennms-alarms-2016.08/alarmdata/1823

DELETE /opennms-alarms-*/

GET /opennms-events-*/_search

GET /opennms-events-raw*/_search

DELETE /opennms-events-*/

GET /opennms-events-raw*/

GET /opennms-events-alarmchange-*/

GET opennms-events-alarmchange-*/_search

GET opennms-events-alarmchange-2016.08/eventdata/11549

POST opennms-alarms-2016.08/alarmdata/1763/_update 
{"doc_as_upsert":true,"doc":{"suppressedtime":"2016-08-15T20:22:47+01:00","systemid":"00000000-0000-0000-0000-000000000000","dom":"15","severity_text":"Minor","suppresseduntil":"2016-08-15T20:22:47+01:00","description":"Generic Raspberry Pi Alarm Raise 1","mouseovertext":null,"dow":"2","hour":"20","x733probablecause":"1","lasteventid":"11569","lasteventtime":"2016-08-15T20:22:47+01:00","managedobjectinstance":null,"alarmacktime":null,"qosalarmstate":null,"ipaddr":"127.0.0.1","alarmackuser":null,"nodeid":null,"firsteventtime":"2016-08-15T20:22:47+01:00","ifindex":null,"alarmtype":"1","x733alarmtype":null,"logmsg":"Generic Raspberry Pi Alarm Raise 1","tticketid":null,"firstautomationtime":null,"p_PiIoId":"1","clearkey":null,"managedobjecttype":null,"eventuei":"uei.opennms.org\/application\/generic\/piAlarmRaise","counter":"1","applicationdn":null,"operinstruct":"","ossprimarykey":null,"@timestamp":"2016-08-15T20:22:47+01:00","stickymemo":null,"tticketstate":null,"alarmid":"1763","serviceid":null,"reductionkey":"uei.opennms.org\/application\/generic\/piAlarmRaise:0:127.0.0.1:1","suppresseduser":null,"lastautomationtime":null}}


DELETE /opennms-events-alarmchange*/

GET /.kibana/_search


GET _template/eventsindextemplate

DELETE _template/eventsindextemplate


GET /opennms-alarms-*/

GET /opennms-alarms-*/_search

GET /opennms-alarms-*/_search
{
    "script_fields" : {
        "alarm-duration" : {
            "script" : "doc['alarmcleartime'].value - doc['firsteventtime'].value"
        }
    }
        
    
}


~~~~
<|MERGE_RESOLUTION|>--- conflicted
+++ resolved
@@ -4,11 +4,7 @@
 ~~~~
 project groupId: org.opennms.plugins
 project name:    opennms-es-rest
-<<<<<<< HEAD
-version:         21.1.0-SNAPSHOT
-=======
-version:         2017.1.7-SNAPSHOT
->>>>>>> 44878255
+version:         2018.1.0-SNAPSHOT
 ~~~~
 
 ### Description
@@ -34,17 +30,10 @@
 
 ~~~~
 
-<<<<<<< HEAD
-karaf@root> feature:addurl mvn:org.opennms.plugins/opennms-es-rest/21.1.0-SNAPSHOT/xml/features
+karaf@root> feature:addurl mvn:org.opennms.plugins/opennms-es-rest/2018.1.0-SNAPSHOT/xml/features
 karaf@root> feature:install opennms-es-rest
 
-(or feature:install opennms-es-rest/21.1.0-SNAPSHOT for a specific version of the feature)
-=======
-karaf@root> features:addurl mvn:org.opennms.plugins/opennms-es-rest/2017.1.7-SNAPSHOT/xml/features
-karaf@root> features:install opennms-es-rest
-
-(or features:install opennms-es-rest/2017.1.7-SNAPSHOT for a specific version of the feature)
->>>>>>> 44878255
+(or feature:install opennms-es-rest/2018.1.0-SNAPSHOT for a specific version of the feature)
 ~~~~
 
 Example searches to use in Kibana Sense
