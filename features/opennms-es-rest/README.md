## OpenNMS Elasticsearch 2 ReST Plugin

### Maven Project
~~~~
project groupId: org.opennms.plugins
project name:    opennms-es-rest
<<<<<<< HEAD
version:         2018.1.9-SNAPSHOT
=======
version:         2018.1.10-SNAPSHOT
>>>>>>> 47b7533c
~~~~

### Description

This project sends opennms data to Elasticsearch using the Jest ReST library
(https://github.com/searchbox-io/Jest)

Three indexes are created; one for alarms, one for alarm change events and one for raw events.

Alarms and alarm change events are only saved if the alarm-change-notifier plugin is also installed to generate alarm change events from the opennms alarms table. 
(https://github.com/gallenc/alarm-change-notifier)

### To install in OpenNMS 

Open the karaf command prompt using
~~~~
ssh -p 8101 admin@localhost

(or ssh -o UserKnownHostsFile=/dev/null -o StrictHostKeyChecking=no if no host checking wanted)
~~~~

To install the feature in karaf use

~~~~

<<<<<<< HEAD
karaf@root> feature:addurl mvn:org.opennms.plugins/opennms-es-rest/2018.1.9-SNAPSHOT/xml/features
karaf@root> feature:install opennms-es-rest

(or feature:install opennms-es-rest/2018.1.9-SNAPSHOT for a specific version of the feature)
=======
karaf@root> feature:addurl mvn:org.opennms.plugins/opennms-es-rest/2018.1.10-SNAPSHOT/xml/features
karaf@root> feature:install opennms-es-rest

(or feature:install opennms-es-rest/2018.1.10-SNAPSHOT for a specific version of the feature)
>>>>>>> 47b7533c
~~~~

Example searches to use in Kibana Sense
~~~~
GET /opennms-alarms-*/_search

GET /opennms-alarms-*/

GET opennms-alarms-2016.08/alarmdata/1823

DELETE /opennms-alarms-*/

GET /opennms-events-*/_search

GET /opennms-events-raw*/_search

DELETE /opennms-events-*/

GET /opennms-events-raw*/

GET /opennms-events-alarmchange-*/

GET opennms-events-alarmchange-*/_search

GET opennms-events-alarmchange-2016.08/eventdata/11549

POST opennms-alarms-2016.08/alarmdata/1763/_update 
{"doc_as_upsert":true,"doc":{"suppressedtime":"2016-08-15T20:22:47+01:00","systemid":"00000000-0000-0000-0000-000000000000","dom":"15","severity_text":"Minor","suppresseduntil":"2016-08-15T20:22:47+01:00","description":"Generic Raspberry Pi Alarm Raise 1","mouseovertext":null,"dow":"2","hour":"20","x733probablecause":"1","lasteventid":"11569","lasteventtime":"2016-08-15T20:22:47+01:00","managedobjectinstance":null,"alarmacktime":null,"qosalarmstate":null,"ipaddr":"127.0.0.1","alarmackuser":null,"nodeid":null,"firsteventtime":"2016-08-15T20:22:47+01:00","ifindex":null,"alarmtype":"1","x733alarmtype":null,"logmsg":"Generic Raspberry Pi Alarm Raise 1","tticketid":null,"firstautomationtime":null,"p_PiIoId":"1","clearkey":null,"managedobjecttype":null,"eventuei":"uei.opennms.org\/application\/generic\/piAlarmRaise","counter":"1","applicationdn":null,"operinstruct":"","ossprimarykey":null,"@timestamp":"2016-08-15T20:22:47+01:00","stickymemo":null,"tticketstate":null,"alarmid":"1763","serviceid":null,"reductionkey":"uei.opennms.org\/application\/generic\/piAlarmRaise:0:127.0.0.1:1","suppresseduser":null,"lastautomationtime":null}}


DELETE /opennms-events-alarmchange*/

GET /.kibana/_search


GET _template/eventsindextemplate

DELETE _template/eventsindextemplate


GET /opennms-alarms-*/

GET /opennms-alarms-*/_search

GET /opennms-alarms-*/_search
{
    "script_fields" : {
        "alarm-duration" : {
            "script" : "doc['alarmcleartime'].value - doc['firsteventtime'].value"
        }
    }
        
    
}


~~~~
<|MERGE_RESOLUTION|>--- conflicted
+++ resolved
@@ -4,11 +4,7 @@
 ~~~~
 project groupId: org.opennms.plugins
 project name:    opennms-es-rest
-<<<<<<< HEAD
-version:         2018.1.9-SNAPSHOT
-=======
 version:         2018.1.10-SNAPSHOT
->>>>>>> 47b7533c
 ~~~~
 
 ### Description
@@ -34,17 +30,10 @@
 
 ~~~~
 
-<<<<<<< HEAD
-karaf@root> feature:addurl mvn:org.opennms.plugins/opennms-es-rest/2018.1.9-SNAPSHOT/xml/features
-karaf@root> feature:install opennms-es-rest
-
-(or feature:install opennms-es-rest/2018.1.9-SNAPSHOT for a specific version of the feature)
-=======
 karaf@root> feature:addurl mvn:org.opennms.plugins/opennms-es-rest/2018.1.10-SNAPSHOT/xml/features
 karaf@root> feature:install opennms-es-rest
 
 (or feature:install opennms-es-rest/2018.1.10-SNAPSHOT for a specific version of the feature)
->>>>>>> 47b7533c
 ~~~~
 
 Example searches to use in Kibana Sense
