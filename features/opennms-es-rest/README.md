## OpenNMS Elasticsearch 2 ReST Plugin

### Maven Project
~~~~
project groupId: org.opennms.plugins
project name:    opennms-es-rest
<<<<<<< HEAD
version:         2020.1.12-SNAPSHOT
=======
version:         2020.1.12
>>>>>>> 1f5ad498
~~~~

### Description

This project sends opennms data to Elasticsearch using the Jest ReST library
(https://github.com/searchbox-io/Jest)

### To install in OpenNMS 

Open the karaf command prompt using
~~~~
ssh -p 8101 admin@localhost

(or ssh -o UserKnownHostsFile=/dev/null -o StrictHostKeyChecking=no if no host checking wanted)
~~~~

To install the feature in karaf use

~~~~

<<<<<<< HEAD
karaf@root> feature:addurl mvn:org.opennms.features/org.opennms.features.opennms-es-rest/2020.1.12-SNAPSHOT/xml/features
karaf@root> feature:install opennms-es-rest

(or feature:install opennms-es-rest/2020.1.12-SNAPSHOT for a specific version of the feature)
=======
karaf@root> feature:addurl mvn:org.opennms.features/org.opennms.features.opennms-es-rest/2020.1.12/xml/features
karaf@root> feature:install opennms-es-rest

(or feature:install opennms-es-rest/2020.1.12 for a specific version of the feature)
>>>>>>> 1f5ad498
~~~~

Example searches to use in Kibana Sense
~~~~
GET /opennms-events-*/_search

GET /opennms-events-raw*/_search

DELETE /opennms-events-*/

GET /opennms-events-raw*/

GET /.kibana/_search


GET _template/eventsindextemplate

DELETE _template/eventsindextemplate

~~~~
<|MERGE_RESOLUTION|>--- conflicted
+++ resolved
@@ -4,11 +4,7 @@
 ~~~~
 project groupId: org.opennms.plugins
 project name:    opennms-es-rest
-<<<<<<< HEAD
-version:         2020.1.12-SNAPSHOT
-=======
 version:         2020.1.12
->>>>>>> 1f5ad498
 ~~~~
 
 ### Description
@@ -29,17 +25,10 @@
 
 ~~~~
 
-<<<<<<< HEAD
-karaf@root> feature:addurl mvn:org.opennms.features/org.opennms.features.opennms-es-rest/2020.1.12-SNAPSHOT/xml/features
-karaf@root> feature:install opennms-es-rest
-
-(or feature:install opennms-es-rest/2020.1.12-SNAPSHOT for a specific version of the feature)
-=======
 karaf@root> feature:addurl mvn:org.opennms.features/org.opennms.features.opennms-es-rest/2020.1.12/xml/features
 karaf@root> feature:install opennms-es-rest
 
 (or feature:install opennms-es-rest/2020.1.12 for a specific version of the feature)
->>>>>>> 1f5ad498
 ~~~~
 
 Example searches to use in Kibana Sense
