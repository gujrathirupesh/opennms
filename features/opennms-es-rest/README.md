--- conflicted
+++ resolved
@@ -4,11 +4,7 @@
 ~~~~
 project groupId: org.opennms.plugins
 project name:    opennms-es-rest
-<<<<<<< HEAD
-version:         2019.1.28-SNAPSHOT
-=======
 version:         2019.1.28
->>>>>>> 0e6990d1
 ~~~~
 
 ### Description
@@ -29,17 +25,10 @@
 
 ~~~~
 
-<<<<<<< HEAD
-karaf@root> feature:addurl mvn:org.opennms.features/org.opennms.features.opennms-es-rest/2019.1.28-SNAPSHOT/xml/features
-karaf@root> feature:install opennms-es-rest
-
-(or feature:install opennms-es-rest/2019.1.28-SNAPSHOT for a specific version of the feature)
-=======
 karaf@root> feature:addurl mvn:org.opennms.features/org.opennms.features.opennms-es-rest/2019.1.28/xml/features
 karaf@root> feature:install opennms-es-rest
 
 (or feature:install opennms-es-rest/2019.1.28 for a specific version of the feature)
->>>>>>> 0e6990d1
 ~~~~
 
 Example searches to use in Kibana Sense
