## OpenNMS Elasticsearch 2 ReST Plugin

### Maven Project
~~~~
project groupId: org.opennms.plugins
project name:    opennms-es-rest
<<<<<<< HEAD
version:         2019.1.23-SNAPSHOT
=======
version:         2019.1.23
>>>>>>> 4865931a
~~~~

### Description

This project sends opennms data to Elasticsearch using the Jest ReST library
(https://github.com/searchbox-io/Jest)

### To install in OpenNMS 

Open the karaf command prompt using
~~~~
ssh -p 8101 admin@localhost

(or ssh -o UserKnownHostsFile=/dev/null -o StrictHostKeyChecking=no if no host checking wanted)
~~~~

To install the feature in karaf use

~~~~

<<<<<<< HEAD
karaf@root> feature:addurl mvn:org.opennms.features/org.opennms.features.opennms-es-rest/2019.1.23-SNAPSHOT/xml/features
karaf@root> feature:install opennms-es-rest

(or feature:install opennms-es-rest/2019.1.23-SNAPSHOT for a specific version of the feature)
=======
karaf@root> feature:addurl mvn:org.opennms.features/org.opennms.features.opennms-es-rest/2019.1.23/xml/features
karaf@root> feature:install opennms-es-rest

(or feature:install opennms-es-rest/2019.1.23 for a specific version of the feature)
>>>>>>> 4865931a
~~~~

Example searches to use in Kibana Sense
~~~~
GET /opennms-events-*/_search

GET /opennms-events-raw*/_search

DELETE /opennms-events-*/

GET /opennms-events-raw*/

GET /.kibana/_search


GET _template/eventsindextemplate

DELETE _template/eventsindextemplate

~~~~
<|MERGE_RESOLUTION|>--- conflicted
+++ resolved
@@ -4,11 +4,7 @@
 ~~~~
 project groupId: org.opennms.plugins
 project name:    opennms-es-rest
-<<<<<<< HEAD
-version:         2019.1.23-SNAPSHOT
-=======
 version:         2019.1.23
->>>>>>> 4865931a
 ~~~~
 
 ### Description
@@ -29,17 +25,10 @@
 
 ~~~~
 
-<<<<<<< HEAD
-karaf@root> feature:addurl mvn:org.opennms.features/org.opennms.features.opennms-es-rest/2019.1.23-SNAPSHOT/xml/features
-karaf@root> feature:install opennms-es-rest
-
-(or feature:install opennms-es-rest/2019.1.23-SNAPSHOT for a specific version of the feature)
-=======
 karaf@root> feature:addurl mvn:org.opennms.features/org.opennms.features.opennms-es-rest/2019.1.23/xml/features
 karaf@root> feature:install opennms-es-rest
 
 (or feature:install opennms-es-rest/2019.1.23 for a specific version of the feature)
->>>>>>> 4865931a
 ~~~~
 
 Example searches to use in Kibana Sense
