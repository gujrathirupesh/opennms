<project xmlns="http://maven.apache.org/POM/4.0.0" xmlns:xsi="http://www.w3.org/2001/XMLSchema-instance" xsi:schemaLocation="http://maven.apache.org/POM/4.0.0 http://maven.apache.org/xsd/maven-4.0.0.xsd">
  <parent>
    <groupId>org.opennms.plugins</groupId>
    <artifactId>opennms-es-rest.parent</artifactId>
<<<<<<< HEAD
    <version>2017.1.0-SNAPSHOT</version>
=======
    <version>19.0.0-SNAPSHOT</version>
>>>>>>> c77b3c8f
  </parent>

  <!-- LicenceAuthenticator -->
  <modelVersion>4.0.0</modelVersion>
  <artifactId>opennms-es-rest.main-module</artifactId>
  <name>opennms-es-rest.main-module</name>
  <description>Main Module for opennms-es-rest</description>
  <packaging>bundle</packaging>

  <build>
    <plugins>
      <plugin>
        <groupId>org.apache.felix</groupId>
        <artifactId>maven-bundle-plugin</artifactId>
        <extensions>true</extensions>
        <configuration>
          <instructions>
            <Bundle-SymbolicName>${project.artifactId}</Bundle-SymbolicName>
            <Bundle-Version>${project.version}</Bundle-Version>
            <!-- <Import-Package> -->
            <!-- org.apache.felix.service.command, -->
            <!-- * -->
            <!-- </Import-Package> -->
          </instructions>
        </configuration>
      </plugin>

      <!-- ElasticSearch maven plugin goals -->
      <!-- elasticsearch:help Display help information on elasticsearch-maven-plugin. -->
      <!-- Call mvn elasticsearch:help -Ddetail=true -Dgoal=<goal-name> to display parameter details. -->
      <!-- elasticsearch:load (phase: pre-integration-test) -->
      <!-- elasticsearch:stop (phase: post-integration-test) Goal which stops the local Elasticsearch node. -->
      <!-- elasticsearch:start (phase: pre-integration-test) Goal which starts a local Elasticsearch node. -->
      <!-- elasticsearch:run (phase: pre-integration-test) Starts a local instance of ElasticSearch indefinitely. -->
      <!-- In order to kill it a CTRL+C has to be made. -->
      <plugin>
        <groupId>com.github.alexcojocaru</groupId>
        <artifactId>elasticsearch-maven-plugin</artifactId>
        <version>2.2</version>
        <configuration>
          <clusterName>test</clusterName>
          <!-- set not to clash with normal ES ports 9300 9200 -->
          <tcpPort>9300</tcpPort>
          <httpPort>9200</httpPort>
        </configuration>
        <executions>
          <!-- The elasticsearch plugin is by default bound to the -->
          <!-- pre-integration-test and post-integration-test phases -->
          <!-- here we are binding into the normal unit test phases -->
          <execution>
            <id>start-elasticsearch</id>
            <!-- <phase>pre-integration-test</phase> -->
            <phase>test-compile</phase>
            <goals>
              <goal>start</goal>
            </goals>
          </execution>
          <execution>
            <id>deploy-json</id>
            <!-- <phase>pre-integration-test</phase> -->
            <phase>test-compile</phase>
            <goals>
              <goal>load</goal>
            </goals>
            <configuration>
              <scriptFile>src/test/resources/elasticsearch.script</scriptFile>
            </configuration>
          </execution>
          <execution>
            <id>stop-elasticsearch</id>
            <!-- <phase>post-integration-test</phase> -->
            <phase>prepare-package</phase>
            <goals>
              <goal>stop</goal>
            </goals>
          </execution>
        </executions>
        <dependencies>
          <dependency>
            <groupId>org.elasticsearch</groupId>
            <artifactId>elasticsearch</artifactId>
            <!-- REPLACE THE FOLLOWING WITH THE ES VERSION USED IN TESTS -->
            <version>2.4.0</version>
          </dependency>
        </dependencies>
      </plugin>

      <plugin>
        <groupId>org.apache.maven.plugins</groupId>
        <artifactId>maven-surefire-plugin</artifactId>

        <configuration>
          <excludes>
            <!-- prevent tests running in this package. These are manual one off development tests -->
            <exclude>**/manual/*.java</exclude>
          </excludes>
        </configuration>
      </plugin>
    </plugins>
    <pluginManagement>
      <plugins>
        <!--This plugin's configuration is used to store Eclipse m2e settings only. It has no influence on the Maven build itself.-->
        <plugin>
          <groupId>org.eclipse.m2e</groupId>
          <artifactId>lifecycle-mapping</artifactId>
          <version>1.0.0</version>
          <configuration>
            <lifecycleMappingMetadata>
              <pluginExecutions>
                <pluginExecution>
                  <pluginExecutionFilter>
                    <groupId>
                      com.github.alexcojocaru
                    </groupId>
                    <artifactId>
                      elasticsearch-maven-plugin
                    </artifactId>
                    <versionRange>[2.2,)</versionRange>
                    <goals>
                      <goal>start</goal>
                      <goal>load</goal>
                    </goals>
                  </pluginExecutionFilter>
                  <action>
                    <ignore></ignore>
                  </action>
                </pluginExecution>
              </pluginExecutions>
            </lifecycleMappingMetadata>
          </configuration>
        </plugin>
      </plugins>
    </pluginManagement>
  </build>

  <dependencies>
    <dependency>
      <groupId>org.opennms.plugins</groupId>
      <artifactId>org.opennms.plugin.licencemanager</artifactId>
      <version>${licencemanagerVersion}</version>
      <type>jar</type>
      <scope>provided</scope>
    </dependency>
    <dependency>
      <groupId>org.apache.karaf.shell</groupId>
      <artifactId>org.apache.karaf.shell.console</artifactId>
      <scope>provided</scope>
    </dependency>
    <dependency>
      <groupId>org.osgi</groupId>
      <artifactId>org.osgi.core</artifactId>
      <scope>provided</scope>
    </dependency>
    <dependency>
      <groupId>org.osgi</groupId>
      <artifactId>org.osgi.compendium</artifactId>
      <scope>provided</scope>
    </dependency>
    <dependency>
      <groupId>org.slf4j</groupId>
      <artifactId>slf4j-api</artifactId>
      <scope>provided</scope>
    </dependency>
    <dependency>
      <groupId>org.slf4j</groupId>
      <artifactId>jcl-over-slf4j</artifactId>
      <scope>provided</scope>
    </dependency>

    <dependency>
      <groupId>org.apache.logging.log4j</groupId>
      <artifactId>log4j-api</artifactId>
      <scope>test</scope>
    </dependency>
    <dependency>
      <groupId>org.apache.logging.log4j</groupId>
      <artifactId>log4j-core</artifactId>
      <scope>test</scope>
    </dependency>
    <dependency>
      <groupId>org.apache.logging.log4j</groupId>
      <artifactId>log4j-1.2-api</artifactId>
      <scope>test</scope>
    </dependency>
    <dependency>
      <groupId>org.apache.logging.log4j</groupId>
      <artifactId>log4j-slf4j-impl</artifactId>
      <scope>test</scope>
    </dependency>

    <dependency>
      <groupId>junit</groupId>
      <artifactId>junit</artifactId>
      <scope>test</scope>
    </dependency>

    <!-- opennms dependencies -->
    <dependency>
      <groupId>org.opennms.osgi</groupId>
      <artifactId>opennms-osgi-core</artifactId>
      <version>${project.version}</version>
      <scope>provided</scope>
    </dependency>

    <dependency>
      <groupId>org.opennms</groupId>
      <artifactId>opennms-dao</artifactId>
      <scope>provided</scope>
    </dependency>

    <dependency>
      <groupId>org.opennms.core</groupId>
      <artifactId>org.opennms.core.api</artifactId>
      <scope>provided</scope>
    </dependency>

    <dependency>
      <groupId>org.opennms.core.ipc.sink</groupId>
      <artifactId>org.opennms.core.ipc.sink.common</artifactId>
      <version>${project.version}</version>
      <scope>provided</scope>
    </dependency>

    <dependency>
      <groupId>org.opennms</groupId>
      <artifactId>opennms-model</artifactId>
      <scope>provided</scope>
    </dependency>

    <dependency>
      <groupId>com.googlecode.json-simple</groupId>
      <artifactId>json-simple</artifactId>
      <version>${json-simpleVersion}</version>
      <scope>provided</scope>
    </dependency>

    <dependency>
      <groupId>io.searchbox</groupId>
      <artifactId>jest</artifactId>
      <scope>provided</scope>
      <exclusions>
        <exclusion>
          <groupId>commons-logging</groupId>
          <artifactId>commons-logging</artifactId>
        </exclusion>
        <exclusion>
          <groupId>org.apache.httpcomponents</groupId>
          <artifactId>httpcore-nio</artifactId>
        </exclusion>
        <exclusion>
          <groupId>org.apache.httpcomponents</groupId>
          <artifactId>httpclient</artifactId>
        </exclusion>
        <exclusion>
          <groupId>org.apache.httpcomponents</groupId>
          <artifactId>httpasyncclient</artifactId>
        </exclusion>
      </exclusions>
    </dependency>

    <dependency>
      <groupId>org.apache.httpcomponents</groupId>
      <artifactId>httpcore-osgi</artifactId>
      <!-- <version>4.4.4</version> --><!-- jest version -->
      <scope>provided</scope>
    </dependency>

    <dependency>
      <groupId>org.apache.httpcomponents</groupId>
      <artifactId>httpclient-osgi</artifactId>
      <!-- <version>4.5.2</version> --><!-- jest version --> <!-- 4.3.6 best match -->
      <scope>provided</scope>
    </dependency>

    <!-- best match derived from httpasyncclient 4.0.2 compiled against httpclient 4.3.5 httpcore 4.3.2 -->
    <dependency>
      <groupId>org.apache.httpcomponents</groupId>
      <artifactId>httpasyncclient-osgi</artifactId>
      <!-- <version>4.1.1</version> --><!-- jest version -->
      <scope>provided</scope>
    </dependency>

  </dependencies>

</project><|MERGE_RESOLUTION|>--- conflicted
+++ resolved
@@ -2,11 +2,7 @@
   <parent>
     <groupId>org.opennms.plugins</groupId>
     <artifactId>opennms-es-rest.parent</artifactId>
-<<<<<<< HEAD
     <version>2017.1.0-SNAPSHOT</version>
-=======
-    <version>19.0.0-SNAPSHOT</version>
->>>>>>> c77b3c8f
   </parent>
 
   <!-- LicenceAuthenticator -->
@@ -51,6 +47,7 @@
           <!-- set not to clash with normal ES ports 9300 9200 -->
           <tcpPort>9300</tcpPort>
           <httpPort>9200</httpPort>
+          <skip>${skipTests}</skip>
         </configuration>
         <executions>
           <!-- The elasticsearch plugin is by default bound to the -->
