--- conflicted
+++ resolved
@@ -2,11 +2,7 @@
   <parent>
     <groupId>org.opennms.plugins</groupId>
     <artifactId>opennms-es-rest.parent</artifactId>
-<<<<<<< HEAD
-    <version>2018.1.9-SNAPSHOT</version>
-=======
     <version>2018.1.10-SNAPSHOT</version>
->>>>>>> 47b7533c
   </parent>
 
   <!-- ProductDescriptor -->
