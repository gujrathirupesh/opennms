/*******************************************************************************
 * This file is part of OpenNMS(R).
 *
<<<<<<< HEAD
 * Copyright (C) 2002-2022 The OpenNMS Group, Inc.
 * OpenNMS(R) is Copyright (C) 1999-2022 The OpenNMS Group, Inc.
=======
 * Copyright (C) 2002-2023 The OpenNMS Group, Inc.
 * OpenNMS(R) is Copyright (C) 1999-2023 The OpenNMS Group, Inc.
>>>>>>> 7fa701ec
 *
 * OpenNMS(R) is a registered trademark of The OpenNMS Group, Inc.
 *
 * OpenNMS(R) is free software: you can redistribute it and/or modify
 * it under the terms of the GNU Affero General Public License as published
 * by the Free Software Foundation, either version 3 of the License,
 * or (at your option) any later version.
 *
 * OpenNMS(R) is distributed in the hope that it will be useful,
 * but WITHOUT ANY WARRANTY; without even the implied warranty of
 * MERCHANTABILITY or FITNESS FOR A PARTICULAR PURPOSE.  See the
 * GNU Affero General Public License for more details.
 *
 * You should have received a copy of the GNU Affero General Public License
 * along with OpenNMS(R).  If not, see:
 *      http://www.gnu.org/licenses/
 *
 * For more information contact:
 *     OpenNMS(R) Licensing <license@opennms.org>
 *     http://www.opennms.org/
 *     http://www.opennms.com/
 *******************************************************************************/

package org.opennms.plugins.elasticsearch.rest.archive.manual;

import java.util.List;

import org.junit.Test;
import org.junit.Ignore;
import org.opennms.netmgt.xml.event.Event;
import org.opennms.plugins.elasticsearch.rest.archive.OnmsRestEventsClient;
import org.slf4j.Logger;
import org.slf4j.LoggerFactory;

@Ignore("manual test meant to be run against a real elasticsearch")
public class OnmsRestEventsToEsIT {
	private static final Logger LOG = LoggerFactory.getLogger(OnmsRestEventsToEsIT.class);

	private String opennmsUrl = "http://localhost:8980";
	private String userName = "admin";
	private String passWord = "admin";

	/**
	 * test if events can be received from OpenNMS ReST UI
	 */
	@Test
	public void getEventsTest() {
		LOG.debug("starting getEventsTest");
		final OnmsRestEventsClient onmsRestEventsClient = new OnmsRestEventsClient(opennmsUrl, userName, passWord);
		final List<Event> receivedEvents = onmsRestEventsClient.getEvents(1, 5);
		if (receivedEvents.isEmpty()){
			LOG.debug("\nNO TEST RECEIVED EVENTS ----------------------------------------");
		} else {
			LOG.debug("\nTEST RECEIVED EVENTS ----------------------------------------");
			for(Event event : receivedEvents){
				LOG.debug("Event id: "+ event.getDbid()+" uei: "+ event.getUei());
			}
			LOG.debug("\nEND OF TEST RECEIVED EVENTS ----------------------------------------");
		}
		LOG.debug("finished getEventsTest");

	}

	@Test
	public void getEventCountTest() {
		LOG.debug("starting getEventCountTest");
		OnmsRestEventsClient onmsRestEventsClient = new OnmsRestEventsClient(opennmsUrl, userName, passWord);
		Integer eventCount = onmsRestEventsClient.getEventCount();
		LOG.debug("event count={}", eventCount);
		LOG.debug("finished getEventCountTest");

	}

}<|MERGE_RESOLUTION|>--- conflicted
+++ resolved
@@ -1,13 +1,8 @@
 /*******************************************************************************
  * This file is part of OpenNMS(R).
  *
-<<<<<<< HEAD
- * Copyright (C) 2002-2022 The OpenNMS Group, Inc.
- * OpenNMS(R) is Copyright (C) 1999-2022 The OpenNMS Group, Inc.
-=======
  * Copyright (C) 2002-2023 The OpenNMS Group, Inc.
  * OpenNMS(R) is Copyright (C) 1999-2023 The OpenNMS Group, Inc.
->>>>>>> 7fa701ec
  *
  * OpenNMS(R) is a registered trademark of The OpenNMS Group, Inc.
  *
