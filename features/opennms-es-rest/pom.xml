<?xml version="1.0" encoding="UTF-8"?>
<project xmlns="http://maven.apache.org/POM/4.0.0" xmlns:xsi="http://www.w3.org/2001/XMLSchema-instance" xsi:schemaLocation="http://maven.apache.org/POM/4.0.0 http://maven.apache.org/xsd/maven-4.0.0.xsd">

  <parent>
    <groupId>org.opennms</groupId>
    <artifactId>org.opennms.features</artifactId>
<<<<<<< HEAD
    <version>2018.1.20-SNAPSHOT</version>
=======
    <version>2017.1.24-SNAPSHOT</version>
>>>>>>> 9c44beda
  </parent>

  <modelVersion>4.0.0</modelVersion>
  <groupId>org.opennms.plugins</groupId>
  <artifactId>opennms-es-rest.parent</artifactId>
  <name>opennms-es-rest.parent</name>
  <description>opennms-es-rest Parent Project</description>
  <packaging>pom</packaging>

  <properties>
    <project.build.sourceEncoding>UTF-8</project.build.sourceEncoding>
    <project.reporting.outputEncoding>UTF-8</project.reporting.outputEncoding>

    <!-- these properties define the productSpec.xml variables -->
    <!-- <productFeatureRepository>mvn:${groupId}/${productName}/${project.version}/xml/features</productFeatureRepository> -->
    <productFeatureRepository>mvn:org.opennms.karaf/opennms/${project.version}/xml/features</productFeatureRepository>
    <productName>opennms-es-rest</productName>
    <productId>${productName}/${project.version}</productId>

    <jestVersion>2.0.3</jestVersion>
    <json-simpleVersion>1.1.1</json-simpleVersion>
  </properties>

  <modules>
    <module>jest-complete-osgi</module>
    <module>main-module</module>
    <module>product-descriptor</module>
    <module>feature</module>
  </modules>

  <build>

    <pluginManagement>
      <plugins>
        <!--This plugin's configuration is used to store Eclipse m2e settings only. It has no influence on the Maven build itself. -->
        <plugin>
          <groupId>org.eclipse.m2e</groupId>
          <artifactId>lifecycle-mapping</artifactId>
          <version>1.0.0</version>
          <configuration>
            <lifecycleMappingMetadata>
              <pluginExecutions>
                <pluginExecution>
                  <pluginExecutionFilter>
                    <groupId>org.codehaus.mojo</groupId>
                    <artifactId>exec-maven-plugin</artifactId>
                    <versionRange>[1.0,)</versionRange>
                    <goals>
                      <goal>java</goal>
                    </goals>
                  </pluginExecutionFilter>
                  <action>
                    <execute />
                  </action>
                </pluginExecution>
                <pluginExecution>
                  <pluginExecutionFilter>
                    <groupId>org.codehaus.mojo</groupId>
                    <artifactId>build-helper-maven-plugin</artifactId>
                    <versionRange>[1.0,)</versionRange>
                    <goals>
                      <goal>add-source</goal>
                      <goal>add-test-source</goal>
                      <goal>add-resource</goal>
                      <goal>add-test-resource</goal>
                      <goal>maven-version</goal>
                      <goal>parse-version</goal>
                    </goals>
                  </pluginExecutionFilter>
                  <action>
                    <execute>
                      <runOnConfiguration>true</runOnConfiguration>
                      <runOnIncremental>true</runOnIncremental>
                    </execute>
                  </action>
                </pluginExecution>
                <pluginExecution>
                  <pluginExecutionFilter>
                    <groupId>org.apache.maven.plugins</groupId>
                    <artifactId>maven-dependency-plugin</artifactId>
                    <versionRange>[2.0,)</versionRange>
                    <goals>
                      <goal>copy-dependencies</goal>
                      <goal>unpack</goal>
                      <goal>unpack-dependencies</goal>
                    </goals>
                  </pluginExecutionFilter>
                  <action>
                    <!-- <execute/> -->
                    <ignore />
                  </action>
                </pluginExecution>
                <pluginExecution>
                  <pluginExecutionFilter>
                    <groupId>org.opennms.maven.plugins</groupId>
                    <artifactId>features-maven-plugin</artifactId>
                    <versionRange>[1.0-SNAPSHOT,)</versionRange>
                    <goals>
                      <goal>generate-features-xml</goal>
                    </goals>
                  </pluginExecutionFilter>
                  <action>
                    <ignore />
                  </action>
                </pluginExecution>
              </pluginExecutions>
            </lifecycleMappingMetadata>
          </configuration>
        </plugin>

        <plugin>
          <groupId>org.apache.maven.plugins</groupId>
          <artifactId>maven-antrun-plugin</artifactId>
        </plugin>

      </plugins>
    </pluginManagement>

  </build>

  <dependencyManagement>
    <dependencies>
      <dependency>
        <groupId>io.searchbox</groupId>
        <artifactId>jest</artifactId>
        <version>${jestVersion}</version>
      </dependency>
    </dependencies>
  </dependencyManagement>

  <pluginRepositories>
    <pluginRepository>
      <snapshots>
        <enabled>false</enabled>
      </snapshots>
      <releases>
        <enabled>true</enabled>
      </releases>
      <id>opennms-repo</id>
      <name>OpenNMS Repository</name>
      <url>http://maven.opennms.org/content/groups/opennms.org-release</url>
    </pluginRepository>
  </pluginRepositories>

  <repositories>
    <repository>
      <snapshots>
        <enabled>false</enabled>
      </snapshots>
      <releases>
        <enabled>true</enabled>
      </releases>
      <id>opennms-repo</id>
      <name>OpenNMS Repository</name>
      <url>http://maven.opennms.org/content/groups/opennms.org-release</url>
    </repository>
    <repository>
      <id>opennms-snapshots</id>
      <name>OpenNMS Snapshot Maven Repository</name>
      <snapshots>
        <enabled>true</enabled>
      </snapshots>
      <releases>
        <enabled>false</enabled>
      </releases>
      <url>http://maven.opennms.org/content/groups/opennms.org-snapshot</url>
    </repository>
  </repositories>


</project><|MERGE_RESOLUTION|>--- conflicted
+++ resolved
@@ -4,11 +4,7 @@
   <parent>
     <groupId>org.opennms</groupId>
     <artifactId>org.opennms.features</artifactId>
-<<<<<<< HEAD
     <version>2018.1.20-SNAPSHOT</version>
-=======
-    <version>2017.1.24-SNAPSHOT</version>
->>>>>>> 9c44beda
   </parent>
 
   <modelVersion>4.0.0</modelVersion>
