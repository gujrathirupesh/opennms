--- conflicted
+++ resolved
@@ -143,20 +143,6 @@
       <releases>
         <enabled>true</enabled>
       </releases>
-<<<<<<< HEAD
-=======
-      <id>maven-repo</id>
-      <name>Maven Central</name>
-      <url>https://maven.opennms.org/content/repositories/central/</url>
-    </pluginRepository>
-    <pluginRepository>
-      <snapshots>
-        <enabled>false</enabled>
-      </snapshots>
-      <releases>
-        <enabled>true</enabled>
-      </releases>
->>>>>>> 6645c7d8
       <id>opennms-repo</id>
       <name>OpenNMS Repository</name>
       <url>https://maven.opennms.org/content/groups/opennms.org-release</url>
