<?xml version="1.0" encoding="UTF-8"?>
<project xmlns:xsi="http://www.w3.org/2001/XMLSchema-instance" xmlns="http://maven.apache.org/POM/4.0.0" xsi:schemaLocation="http://maven.apache.org/POM/4.0.0 http://maven.apache.org/maven-v4_0_0.xsd">

  <parent>
    <relativePath>../poms/compiled/</relativePath>
    <groupId>org.opennms.features.topology.build</groupId>
    <artifactId>compiled-bundle-settings</artifactId>
<<<<<<< HEAD
    <version>29.0.4-SNAPSHOT</version>
=======
    <version>29.0.4</version>
>>>>>>> 77cf3d99
  </parent>

  <properties>
    <bundle.symbolicName>org.opennms.features.topology.api</bundle.symbolicName>
    <bundle.namespace>org.opennms.features.topology.api</bundle.namespace>
  </properties>

  <modelVersion>4.0.0</modelVersion>
  <groupId>org.opennms.features.topology</groupId>
  <artifactId>org.opennms.features.topology.api</artifactId>

  <name>${bundle.symbolicName}</name>

  <packaging>bundle</packaging>

  <dependencies>
    <!--
     | uncomment to add all imported (non-local) bundles to your compilation classpath
    <dependency>
      <type>pom</type>
      <groupId>${parent.groupId}</groupId>
      <artifactId>provision</artifactId>
      <optional>true</optional>
    </dependency>
    -->
    <dependency>
      <groupId>org.opennms.dependencies</groupId>
      <artifactId>spring-dependencies</artifactId>
      <scope>provided</scope>
      <type>pom</type>
    </dependency>
    <dependency>
      <groupId>org.opennms.dependencies</groupId>
      <artifactId>jaxb-dependencies</artifactId>
      <type>pom</type>
      <scope>provided</scope>
    </dependency>
    <dependency>
      <groupId>org.opennms.features</groupId>
      <artifactId>vaadin</artifactId>
      <type>pom</type>
      <scope>provided</scope>
    </dependency>
    <dependency>
      <groupId>javax.servlet</groupId>
      <artifactId>javax.servlet-api</artifactId>
    </dependency>
    <dependency>
      <groupId>org.opennms.core</groupId>
      <artifactId>org.opennms.core.criteria</artifactId>
      <scope>provided</scope>
    </dependency>
    <dependency>
      <groupId>org.opennms</groupId>
      <artifactId>opennms-dao</artifactId>
      <scope>compile</scope>
    </dependency>
    <dependency>
      <groupId>org.opennms.features.measurements</groupId>
      <artifactId>org.opennms.features.measurements.api</artifactId>
      <scope>provided</scope>
    </dependency>
    <dependency>
      <groupId>org.slf4j</groupId>
      <artifactId>slf4j-api</artifactId>
      <scope>provided</scope>
    </dependency>
    <dependency>
	   <groupId>org.osgi</groupId>
	   <artifactId>osgi.core</artifactId>
	   <scope>provided</scope>
	</dependency>
    <dependency>
	   <groupId>org.osgi</groupId>
	   <artifactId>osgi.cmpn</artifactId>
	   <scope>provided</scope>
	</dependency>
    <dependency>
      <groupId>org.opennms.core.test-api</groupId>
      <artifactId>org.opennms.core.test-api.lib</artifactId>
      <scope>test</scope>
    </dependency>
    <dependency>
      <groupId>org.opennms.core.test-api</groupId>
      <artifactId>org.opennms.core.test-api.xml</artifactId>
      <scope>test</scope>
    </dependency>
	<dependency>
	   <groupId>junit</groupId>
	   <artifactId>junit</artifactId>
	   <scope>test</scope>
	</dependency>
	
  </dependencies>

</project><|MERGE_RESOLUTION|>--- conflicted
+++ resolved
@@ -5,11 +5,7 @@
     <relativePath>../poms/compiled/</relativePath>
     <groupId>org.opennms.features.topology.build</groupId>
     <artifactId>compiled-bundle-settings</artifactId>
-<<<<<<< HEAD
-    <version>29.0.4-SNAPSHOT</version>
-=======
     <version>29.0.4</version>
->>>>>>> 77cf3d99
   </parent>
 
   <properties>
