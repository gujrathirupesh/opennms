/*******************************************************************************
 * This file is part of OpenNMS(R).
 *
 * Copyright (C) 2012 The OpenNMS Group, Inc.
 * OpenNMS(R) is Copyright (C) 1999-2012 The OpenNMS Group, Inc.
 *
 * OpenNMS(R) is a registered trademark of The OpenNMS Group, Inc.
 *
 * OpenNMS(R) is free software: you can redistribute it and/or modify
 * it under the terms of the GNU General Public License as published
 * by the Free Software Foundation, either version 3 of the License,
 * or (at your option) any later version.
 *
 * OpenNMS(R) is distributed in the hope that it will be useful,
 * but WITHOUT ANY WARRANTY; without even the implied warranty of
 * MERCHANTABILITY or FITNESS FOR A PARTICULAR PURPOSE.  See the
 * GNU General Public License for more details.
 *
 * You should have received a copy of the GNU General Public License
 * along with OpenNMS(R).  If not, see:
 *      http://www.gnu.org/licenses/
 *
 * For more information contact:
 *     OpenNMS(R) Licensing <license@opennms.org>
 *     http://www.opennms.org/
 *     http://www.opennms.com/
 *******************************************************************************/

package org.opennms.features.topology.api;

import java.util.Collection;

import org.opennms.features.topology.api.topo.Criteria;
import org.opennms.features.topology.api.topo.GraphProvider;
import org.opennms.features.topology.api.topo.Vertex;
import org.opennms.features.topology.api.topo.VertexRef;

import com.vaadin.data.Property;

public interface GraphContainer extends DisplayState {

	public interface ChangeListener {
		public void graphChanged(GraphContainer graphContainer);
	}

	GraphProvider getBaseTopology();

	void setBaseTopology(GraphProvider graphProvider);

	Vertex getParent(VertexRef child);

	Criteria getCriteria(String namespace);

	void setCriteria(Criteria critiera);

	void addChangeListener(ChangeListener listener);

	void removeChangeListener(ChangeListener listener);

	Graph getGraph();

	SelectionManager getSelectionManager();

<<<<<<< HEAD
	Collection<VertexRef> getVertexRefForest(Collection<VertexRef> vertexRefs);
=======
    public abstract Property getScaleProperty();
    
    public MapViewManager getMapViewManager();
>>>>>>> d3040197

	Property getScaleProperty();
}<|MERGE_RESOLUTION|>--- conflicted
+++ resolved
@@ -61,13 +61,9 @@
 
 	SelectionManager getSelectionManager();
 
-<<<<<<< HEAD
 	Collection<VertexRef> getVertexRefForest(Collection<VertexRef> vertexRefs);
-=======
-    public abstract Property getScaleProperty();
     
-    public MapViewManager getMapViewManager();
->>>>>>> d3040197
+	MapViewManager getMapViewManager();
 
 	Property getScaleProperty();
 }