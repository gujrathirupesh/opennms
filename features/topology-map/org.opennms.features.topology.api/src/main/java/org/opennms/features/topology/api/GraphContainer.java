--- conflicted
+++ resolved
@@ -38,35 +38,30 @@
 import com.vaadin.data.Property;
 
 public interface GraphContainer extends DisplayState {
-	
+
 	public interface ChangeListener {
 		public void graphChanged(GraphContainer graphContainer);
 	}
 
-	public GraphProvider getBaseTopology();
-    
-    public void setBaseTopology(GraphProvider graphProvider);
-    
-    public Vertex getParent(VertexRef child);
-    
-	public Criteria getCriteria(String namespace);
-	
-	public void setCriteria(Criteria critiera);
-	
-	public void addChangeListener(ChangeListener listener);
-	
-	public void removeChangeListener(ChangeListener listener);
+	GraphProvider getBaseTopology();
 
-	public Graph getGraph();
-	
-	public SelectionManager getSelectionManager();
-	
-	public Collection<VertexRef> getVertexRefForest(Collection<VertexRef> vertexRefs);
+	void setBaseTopology(GraphProvider graphProvider);
 
-<<<<<<< HEAD
-	void setDataSource(GraphProvider graphProvider);
-=======
-    public abstract Property getScaleProperty();
+	Vertex getParent(VertexRef child);
 
->>>>>>> 4db98530
+	Criteria getCriteria(String namespace);
+
+	void setCriteria(Criteria critiera);
+
+	void addChangeListener(ChangeListener listener);
+
+	void removeChangeListener(ChangeListener listener);
+
+	Graph getGraph();
+
+	SelectionManager getSelectionManager();
+
+	Collection<VertexRef> getVertexRefForest(Collection<VertexRef> vertexRefs);
+
+	Property getScaleProperty();
 }