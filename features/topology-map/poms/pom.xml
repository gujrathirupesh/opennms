--- conflicted
+++ resolved
@@ -43,57 +43,4 @@
     </dependencies>
   </dependencyManagement>
 
-<<<<<<< HEAD
-  <repositories>
-    <repository>
-      <id>opennms-snapshots</id>
-      <url>https://maven.opennms.org/content/groups/opennms.org-snapshot/</url>
-      <releases>
-        <enabled>false</enabled>
-      </releases>
-      <snapshots>
-        <enabled>true</enabled>
-      </snapshots>
-    </repository>
-    <repository>
-      <id>vaadin-snapshots</id>
-      <url>https://maven.opennms.org/content/repositories/vaadin-snapshots/</url>
-      <releases>
-        <enabled>false</enabled>
-      </releases>
-      <snapshots>
-        <enabled>true</enabled>
-      </snapshots>
-    </repository>
-    <repository>
-      <id>opennms-repo</id>
-      <url>https://maven.opennms.org/content/groups/opennms.org-release/</url>
-      <snapshots>
-        <enabled>false</enabled>
-      </snapshots>
-    </repository>
-    <repository>
-      <id>vaadin-addons</id>
-      <url>https://maven.opennms.org/content/repositories/vaadin-addons/</url>
-      <snapshots>
-        <enabled>false</enabled>
-      </snapshots>
-    </repository>
-  </repositories>
-
-  <pluginRepositories>
-    <pluginRepository>
-      <id>vaadin-snapshots</id>
-      <url>https://maven.opennms.org/content/repositories/vaadin-snapshots/</url>
-      <releases>
-        <enabled>false</enabled>
-      </releases>
-      <snapshots>
-        <enabled>true</enabled>
-      </snapshots>
-    </pluginRepository>
-  </pluginRepositories>
-
-=======
->>>>>>> 6152a9f2
 </project>