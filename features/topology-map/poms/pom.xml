<?xml version="1.0" encoding="UTF-8"?>
<project xmlns="http://maven.apache.org/POM/4.0.0" xmlns:xsi="http://www.w3.org/2001/XMLSchema-instance"
  xsi:schemaLocation="http://maven.apache.org/POM/4.0.0 http://maven.apache.org/maven-v4_0_0.xsd">

  <parent>
    <groupId>org.opennms.features</groupId>
    <artifactId>org.opennms.features.topology</artifactId>
    <version>21.1.0-SNAPSHOT</version>
  </parent>

  <modelVersion>4.0.0</modelVersion>
  <groupId>org.opennms.features.topology.build</groupId>
  <artifactId>shared-plugin-settings</artifactId>

  <name>org.opennms.features.topology - plugin configuration</name>

  <packaging>pom</packaging>

  <modules>
    <module>wrappers</module>
    <module>compiled</module>
  </modules>

  <build>
    <pluginManagement>
      <plugins>
        <plugin>
          <groupId>org.apache.felix</groupId>
          <artifactId>maven-bundle-plugin</artifactId>
          <extensions>true</extensions>
        </plugin>
      </plugins>
    </pluginManagement>
  </build>

  <dependencyManagement>
    <dependencies>
      <dependency>
        <groupId>org.apache.karaf.shell</groupId>
        <artifactId>org.apache.karaf.shell.core</artifactId>
        <version>${karafVersion}</version>
      </dependency>
    </dependencies>
  </dependencyManagement>

<<<<<<< HEAD
  <pluginRepositories>
    <pluginRepository>
=======
<!--
  <repositories>
    <repository>
      <id>servicemix</id>
      <name>Apache ServiceMix Repository</name>
      <url>https://maven.opennms.org/content/repositories/servicemix/</url>
      <releases><enabled>true</enabled></releases>
      <snapshots><enabled>false</enabled></snapshots>
    </repository>
    <repository>
      <snapshots><enabled>false</enabled><updatePolicy>${updatePolicy}</updatePolicy></snapshots>
      <releases><enabled>true</enabled><updatePolicy>${updatePolicy}</updatePolicy></releases>
      <id>opennms-repo</id>
      <name>OpenNMS Repository</name>
      <url>https://maven.opennms.org/content/groups/opennms.org-release/</url>
    </repository>
  </repositories>
-->

  <pluginRepositories>
    <pluginRepository>
      <id>servicemix</id>
      <name>Apache ServiceMix Repository</name>
      <url>https://maven.opennms.org/content/repositories/servicemix/</url>
      <releases><enabled>true</enabled></releases>
      <snapshots><enabled>false</enabled></snapshots>
    </pluginRepository>
    <pluginRepository>
>>>>>>> 6645c7d8
      <snapshots><enabled>true</enabled></snapshots>
      <releases><enabled>false</enabled></releases>
      <id>opennms-snapshots</id>
      <name>OpenNMS Snapshot Maven Repository</name>
      <url>https://maven.opennms.org/content/groups/opennms.org-snapshot/</url>
    </pluginRepository>
  </pluginRepositories>

</project><|MERGE_RESOLUTION|>--- conflicted
+++ resolved
@@ -43,39 +43,8 @@
     </dependencies>
   </dependencyManagement>
 
-<<<<<<< HEAD
   <pluginRepositories>
     <pluginRepository>
-=======
-<!--
-  <repositories>
-    <repository>
-      <id>servicemix</id>
-      <name>Apache ServiceMix Repository</name>
-      <url>https://maven.opennms.org/content/repositories/servicemix/</url>
-      <releases><enabled>true</enabled></releases>
-      <snapshots><enabled>false</enabled></snapshots>
-    </repository>
-    <repository>
-      <snapshots><enabled>false</enabled><updatePolicy>${updatePolicy}</updatePolicy></snapshots>
-      <releases><enabled>true</enabled><updatePolicy>${updatePolicy}</updatePolicy></releases>
-      <id>opennms-repo</id>
-      <name>OpenNMS Repository</name>
-      <url>https://maven.opennms.org/content/groups/opennms.org-release/</url>
-    </repository>
-  </repositories>
--->
-
-  <pluginRepositories>
-    <pluginRepository>
-      <id>servicemix</id>
-      <name>Apache ServiceMix Repository</name>
-      <url>https://maven.opennms.org/content/repositories/servicemix/</url>
-      <releases><enabled>true</enabled></releases>
-      <snapshots><enabled>false</enabled></snapshots>
-    </pluginRepository>
-    <pluginRepository>
->>>>>>> 6645c7d8
       <snapshots><enabled>true</enabled></snapshots>
       <releases><enabled>false</enabled></releases>
       <id>opennms-snapshots</id>
