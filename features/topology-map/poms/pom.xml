--- conflicted
+++ resolved
@@ -43,43 +43,4 @@
     </dependencies>
   </dependencyManagement>
 
-<<<<<<< HEAD
-  <repositories>
-    <repository>
-      <id>opennms-snapshots</id>
-      <url>https://maven.opennms.org/content/groups/opennms.org-snapshot/</url>
-      <releases>
-        <enabled>false</enabled>
-      </releases>
-      <snapshots>
-        <enabled>true</enabled>
-      </snapshots>
-    </repository>
-    <repository>
-      <id>vaadin-snapshots</id>
-      <url>https://maven.opennms.org/content/repositories/vaadin-snapshots/</url>
-      <releases>
-        <enabled>false</enabled>
-      </releases>
-      <snapshots>
-        <enabled>true</enabled>
-      </snapshots>
-    </repository>
-  </repositories>
-
-  <pluginRepositories>
-    <pluginRepository>
-      <id>vaadin-snapshots</id>
-      <url>https://maven.opennms.org/content/repositories/vaadin-snapshots/</url>
-      <releases>
-        <enabled>false</enabled>
-      </releases>
-      <snapshots>
-        <enabled>true</enabled>
-      </snapshots>
-    </pluginRepository>
-  </pluginRepositories>
-
-=======
->>>>>>> 7de0edfa
 </project>