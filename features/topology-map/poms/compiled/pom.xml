<?xml version="1.0" encoding="UTF-8"?>
<project xmlns="http://maven.apache.org/POM/4.0.0" xmlns:xsi="http://www.w3.org/2001/XMLSchema-instance"
  xsi:schemaLocation="http://maven.apache.org/POM/4.0.0 http://maven.apache.org/maven-v4_0_0.xsd">

  <parent>
    <groupId>org.opennms.features.topology.build</groupId>
    <artifactId>shared-plugin-settings</artifactId>
<<<<<<< HEAD
    <version>2018.1.3-SNAPSHOT</version>
=======
    <version>2018.1.4-SNAPSHOT</version>
>>>>>>> bc1631de
  </parent>

  <modelVersion>4.0.0</modelVersion>
  <artifactId>compiled-bundle-settings</artifactId>

  <name>OpenNMS :: Features :: Topology POMs compiled - bundle instructions</name>

  <packaging>pom</packaging>

  <build>
    <resources>
      <resource>
        <directory>src/main/resources</directory>
      </resource>
      <!--
       | example additional resource entries, useful when building Eclipse RCP applications
      <resource>
        <directory>.</directory>
        <includes>
          <include>plugin.xml</include>
          <include>plugin.properties</include>
          <include>icons/**</include>
        </includes>
      </resource>
      -->
    </resources>
    <plugins>
      <plugin>
        <!--
         | the following instructions build a simple set of public/private classes into an OSGi bundle
        -->
        <groupId>org.apache.felix</groupId>
        <artifactId>maven-bundle-plugin</artifactId>
        <configuration>
          <instructions>
            <Bundle-SymbolicName>${bundle.symbolicName}</Bundle-SymbolicName>
            <Bundle-Version>${project.version}</Bundle-Version>
            <!--
             | assume public classes are in the top package, and private classes are under ".internal"
            -->
            <Export-Package>!${bundle.namespace}.internal.*,${bundle.namespace}.*;version="${project.version}"</Export-Package>
            <Private-Package>${bundle.namespace}.internal.*</Private-Package>
            <!--
             | each module can override these defaults in their osgi.bnd file
            -->
            <_include>-osgi.bnd</_include>

            <!-- bnd doesn't create valid Export-Service entries for some of our blueprint services so remove them -->
            <_removeheaders>Export-Service</_removeheaders>
          </instructions>
        </configuration>
      </plugin>
    </plugins>
  </build>

</project><|MERGE_RESOLUTION|>--- conflicted
+++ resolved
@@ -5,11 +5,7 @@
   <parent>
     <groupId>org.opennms.features.topology.build</groupId>
     <artifactId>shared-plugin-settings</artifactId>
-<<<<<<< HEAD
-    <version>2018.1.3-SNAPSHOT</version>
-=======
     <version>2018.1.4-SNAPSHOT</version>
->>>>>>> bc1631de
   </parent>
 
   <modelVersion>4.0.0</modelVersion>
