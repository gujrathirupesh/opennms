<?xml version="1.0" encoding="UTF-8"?>
<project xmlns:xsi="http://www.w3.org/2001/XMLSchema-instance" xmlns="http://maven.apache.org/POM/4.0.0" xsi:schemaLocation="http://maven.apache.org/POM/4.0.0 http://maven.apache.org/maven-v4_0_0.xsd">
  <parent>
    <relativePath>../poms/compiled/</relativePath>
    <groupId>org.opennms.features.topology.build</groupId>
    <artifactId>compiled-bundle-settings</artifactId>
<<<<<<< HEAD
    <version>2019.1.23-SNAPSHOT</version>
=======
    <version>2019.1.23</version>
>>>>>>> 4865931a
  </parent>
  <properties>
    <bundle.symbolicName>org.opennms.features.topology.link</bundle.symbolicName>
    <bundle.namespace>org.opennms.features.topology.link</bundle.namespace>
  </properties>
  <modelVersion>4.0.0</modelVersion>
  <groupId>org.opennms.features.topology</groupId>
  <artifactId>org.opennms.features.topology.link</artifactId>
  <name>${bundle.symbolicName}</name>
  <packaging>bundle</packaging>
  <dependencies>
    <!--
     | uncomment to add all imported (non-local) bundles to your compilation classpath
    <dependency>
      <type>pom</type>
      <groupId>${parent.groupId}</groupId>
      <artifactId>provision</artifactId>
      <optional>true</optional>
    </dependency>
    -->
	<dependency>
	   <groupId>junit</groupId>
	   <artifactId>junit</artifactId>
	   <scope>test</scope>
	</dependency>
  </dependencies>
</project><|MERGE_RESOLUTION|>--- conflicted
+++ resolved
@@ -4,11 +4,7 @@
     <relativePath>../poms/compiled/</relativePath>
     <groupId>org.opennms.features.topology.build</groupId>
     <artifactId>compiled-bundle-settings</artifactId>
-<<<<<<< HEAD
-    <version>2019.1.23-SNAPSHOT</version>
-=======
     <version>2019.1.23</version>
->>>>>>> 4865931a
   </parent>
   <properties>
     <bundle.symbolicName>org.opennms.features.topology.link</bundle.symbolicName>
