<blueprint xmlns="http://www.osgi.org/xmlns/blueprint/v1.0.0"
xmlns:xsi="http://www.w3.org/2001/XMLSchema-instance" xmlns:cm="http://aries.apache.org/blueprint/xmlns/blueprint-cm/v1.1.0"
xsi:schemaLocation="
http://www.osgi.org/xmlns/blueprint/v1.0.0 http://www.osgi.org/xmlns/blueprint/v1.0.0/blueprint.xsd
http://aries.apache.org/blueprint/xmlns/blueprint-cm/v1.1.0 https://svn.apache.org/repos/asf/aries/tags/blueprint-0.3.1/blueprint-cm/src/main/resources/org/apache/aries/blueprint/compendium/cm/blueprint-cm-1.1.0.xsd
http://www.osgi.org/xmlns/blueprint-ext/v1.1.0 https://svn.apache.org/repos/asf/aries/tags/blueprint-0.3.1/blueprint-core/src/main/resources/org/apache/aries/blueprint/ext/blueprint-ext.xsd">
    
    <cm:property-placeholder id="appConfig" persistent-id="org.opennms.features.topology.app" update-strategy="reload">
        <cm:default-properties>
            <cm:property name="servletAlias" value="/topology"/>
            <cm:property name="widgetset" value="org.opennms.features.topology.widgetset.gwt.TopologyWidgetset"/>
            <cm:property name="theme" value="topo_default" />
            <cm:property name="showHeader" value="true" />
        </cm:default-properties>
    </cm:property-placeholder>
    
    <reference id="topologyProvider" interface="org.opennms.features.topology.api.topo.GraphProvider" availability="mandatory" />
    
    <reference id="onmsHeaderProvider" interface="org.opennms.web.api.OnmsHeaderProvider" availability="mandatory" />
    
    <bean id="topologyApplication" class="org.opennms.features.topology.app.internal.TopologyWidgetTestApplication" scope="prototype">
        <argument ref="commandManager"/>
        <argument ref="historyManager"/>
        <argument ref="veGraphContainer" />
        <argument ref="iconRepoManager"/>
        <argument>
            <bean class="org.opennms.features.topology.app.internal.DefaultSelectionManager"/>
        </argument>
        <!-- <property name="theme" value="${theme}"/> -->
        <property name="widgetManager" ref="widgetManager"/>
        <property name="treeWidgetManager" ref="treeWidgetManager"/>
        <property name="headerProvider" ref="onmsHeaderProvider" />
        <property name="showHeader" value="${showHeader}" />
    </bean>
    
<<<<<<< HEAD
=======
    <bean id="veGraphContainer" class="org.opennms.features.topology.app.internal.VEProviderGraphContainer" scope="prototype">
        <argument ref="topologyProvider" />
        <argument ref="providerManager" />
        <property name="bundleContext" ref="blueprintBundleContext" />
    </bean>
    
    <!--  Header reference -->
    <reference id="onmsHeaderProvider" interface="org.opennms.web.api.OnmsHeaderProvider" availability="mandatory" />
    
>>>>>>> 7d50a175
    <bean id="topologyWidgetTestApplicationFactory" class="org.opennms.features.topology.app.internal.TopologyWidgetTestApplicationFactory" >
        <!-- Blueprint container bean -->
        <argument ref="blueprintContainer"/>
        <!-- Bean id of the Vaadin application prototype -->
        <argument value="topologyApplication"/>
    </bean>

    <bean id="graphContainer" class="org.opennms.features.topology.app.internal.VEProviderGraphContainer">
        <argument ref="topologyProvider"/>
        <argument ref="providerManager"/>
    </bean>

    <service interface="org.ops4j.pax.vaadin.ApplicationFactory" ref="topologyWidgetTestApplicationFactory">
        <service-properties>
            <entry key="alias" value="${servletAlias}"/>
            <entry key="widgetset" value="${widgetset}"/>
        </service-properties>
    </service>
    
    <bean id="topologySelector" class="org.opennms.features.topology.app.internal.operations.TopologySelector">
    	<property name="bundleContext" ref="blueprintBundleContext" />
    </bean>
    
    <reference-list interface="org.opennms.features.topology.api.topo.GraphProvider" availability="mandatory">
        <reference-listener bind-method="addGraphProvider" unbind-method="removeGraphProvider" ref="topologySelector" />
    </reference-list>
    
    <bean id="statusSelector" class="org.opennms.features.topology.app.internal.operations.StatusSelector">
        <property name="bundleContext" ref="blueprintBundleContext" />
    </bean>

    <reference-list interface="org.opennms.features.topology.api.topo.StatusProvider" availability="optional">
        <reference-listener bind-method="addStatusProvider" unbind-method="removeStatusProvider" ref="statusSelector" />
    </reference-list>

    <!-- default icon repository -->
    <service>
      <interfaces>
        <value>org.opennms.features.topology.api.IconRepository</value>
        <value>org.osgi.service.cm.ManagedService</value>
      </interfaces>
      <service-properties>
        <entry key="service.pid" value="org.opennms.features.topology.app.icons"/>
      </service-properties>
       <bean class="org.opennms.features.topology.api.support.ConfigurableIconRepository" />
    </service>

    <!-- Icon Repository Manager -->
    <bean id="iconRepoManager" class="org.opennms.features.topology.app.internal.support.IconRepositoryManager"/>
    
    <reference-list interface="org.opennms.features.topology.api.IconRepository" availability="optional">
        <reference-listener bind-method="onBind" unbind-method="onUnbind" ref="iconRepoManager" />
    </reference-list>
    
    <service interface="org.opennms.features.topology.api.IconRepository">
        <bean class="org.opennms.features.topology.api.support.DefaultIconRepository">
            <property name="iconMap">
                <map>
                    <entry key="default" value="theme://images/generic-device.png" />
                    <entry key="group" value="theme://images/cloud.png"/>
                    
                    <!--  TODO: move these into VMWare ToPr -->
                    <entry key="NETWORK_ICON" value="theme://images/vmware-network.png"/>
                    <entry key="HOSTSYSTEM_ICON_ON" value="theme://images/vmware-hostsystem-on.png"/>
                    <entry key="HOSTSYSTEM_ICON_OFF" value="theme://images/vmware-hostsystem-off.png"/>
                    <entry key="HOSTSYSTEM_ICON_STANDBY" value="theme://images/vmware-hostsystem-standby.png"/>
                    <entry key="HOSTSYSTEM_ICON_UNKNOWN" value="theme://images/vmware-hostsystem-unknown.png"/>
                    <entry key="VIRTUALMACHINE_ICON_ON" value="theme://images/vmware-virtualmachine-on.png"/>
                    <entry key="VIRTUALMACHINE_ICON_OFF" value="theme://images/vmware-virtualmachine-off.png"/>
                    <entry key="VIRTUALMACHINE_ICON_SUSPENDED" value="theme://images/vmware-virtualmachine-suspended.png"/>
                    <entry key="VIRTUALMACHINE_ICON_UNKNOWN" value="theme://images/vmware-virtualmachine-unknown.png"/>
                    <entry key="DATASTORE_ICON" value="theme://images/vmware-datastore.png"/>
                    <entry key="DATACENTER_ICON" value="theme://images/vmware-datacenter.png"/>

					<!-- linkd icon information has been moved into the linkd ToPr's blueprint.xml file -->
                </map>
            </property>
        </bean>
    </service>
    
    <bean id="providerManager" class="org.opennms.features.topology.app.internal.ProviderManager" />
    
    <reference-list interface="org.opennms.features.topology.api.topo.EdgeProvider" availability="optional">
        <reference-listener bind-method="onEdgeProviderBind" unbind-method="onEdgeProviderUnbind" ref="providerManager"/>
    </reference-list>

    <reference-list interface="org.opennms.features.topology.api.topo.VertexProvider" availability="optional">
        <reference-listener bind-method="onVertexProviderBind" unbind-method="onVertexProviderUnbind" ref="providerManager"/>
    </reference-list>
    
    <bean id="widgetManager" class="org.opennms.features.topology.app.internal.WidgetManager" />
    <bean id="treeWidgetManager" class="org.opennms.features.topology.app.internal.WidgetManager" />
    
    <reference-list interface="org.opennms.features.topology.api.IViewContribution" availability="optional" filter="(location=bottom)">
        <reference-listener bind-method="onBind" unbind-method="onUnbind" ref="widgetManager"/>
    </reference-list>
    
    <reference-list interface="org.opennms.features.topology.api.IViewContribution" availability="optional" filter="(location=left)">
        <reference-listener bind-method="onBind" unbind-method="onUnbind" ref="treeWidgetManager"/>
    </reference-list>
    
    <service interface="org.osgi.service.cm.ManagedService" >
        <service-properties>
            <entry key="service.pid" value="org.opennms.features.topology.app.menu"/>
        </service-properties>
        <bean class="org.opennms.features.topology.app.internal.MenuConfigManagedService">
            <property name="commandManager" ref="commandManager"/>
        </bean>
    </service>
    
    <bean id="commandManager" class="org.opennms.features.topology.app.internal.CommandManager" />
    
    <reference-list interface="org.opennms.features.topology.app.internal.Command" availability="optional">
        <reference-listener bind-method="onBind" unbind-method="onUnbind" ref="commandManager">
        </reference-listener>
    </reference-list>
    
    <reference-list interface="org.opennms.features.topology.api.Operation" availability="optional">
        <reference-listener bind-method="onBind" unbind-method="onUnbind" ref="commandManager">
        </reference-listener>
    </reference-list>
    
    <reference-list interface="org.opennms.features.topology.api.CheckedOperation" availability="optional">
        <reference-listener bind-method="onBind" unbind-method="onUnbind" ref="commandManager">
        </reference-listener>
    </reference-list>
    
    <service interface="org.opennms.features.topology.api.CheckedOperation" >
        <service-properties>
            <entry key="operation.menuLocation" value="View"/>
            <entry key="operation.label" value="Circle Layout?group=layout"/>
        </service-properties>
        <bean class="org.opennms.features.topology.app.internal.operations.CircleLayoutOperation"/>
    </service>
    
    <service interface="org.opennms.features.topology.api.CheckedOperation" >
        <service-properties>
            <entry key="operation.menuLocation" value="View"/>
            <entry key="operation.label" value="FR Layout?group=layout"/>
        </service-properties>
        <bean class="org.opennms.features.topology.app.internal.operations.FRLayoutOperation"/>
    </service>
    
    <!--
    <service interface="org.opennms.features.topology.api.Operation" >
        <service-properties>
            <entry key="operation.menuLocation" value="View"/>
            <entry key="operation.label" value="History"/>
        </service-properties>
        <bean class="org.opennms.features.topology.app.internal.operations.HistoryOperation">
            <argument ref="commandManager"/>
        </bean>
    </service>
    -->
    
    <service interface="org.opennms.features.topology.api.CheckedOperation" >
        <service-properties>
            <entry key="operation.menuLocation" value="View"/>
            <entry key="operation.label" value="Real Ultimate Layout?group=layout"/>
        </service-properties>
        <bean class="org.opennms.features.topology.app.internal.operations.RealUltimateLayoutOperation"/>
    </service>

    <service interface="org.opennms.features.topology.api.CheckedOperation" >
        <service-properties>
            <entry key="operation.menuLocation" value="View"/>
            <entry key="operation.label" value="ISOM Layout?group=layout"/>
        </service-properties>
        <bean class="org.opennms.features.topology.app.internal.operations.ISOMLayoutOperation"/>
    </service>
    
    <service interface="org.opennms.features.topology.api.CheckedOperation" >
        <service-properties>
            <entry key="operation.menuLocation" value="View"/>
            <entry key="operation.label" value="KK Layout?group=layout"/>
        </service-properties>
        <bean class="org.opennms.features.topology.app.internal.operations.KKLayoutOperation"/>
    </service>
    
    <service interface="org.opennms.features.topology.api.CheckedOperation" >
        <service-properties>
            <entry key="operation.menuLocation" value="View"/>
            <entry key="operation.label" value="Manual Layout?group=layout"/>
        </service-properties>
        <bean class="org.opennms.features.topology.app.internal.operations.ManualLayoutOperation"/>
    </service>

    <service interface="org.opennms.features.topology.api.Operation" >
        <service-properties>
            <entry key="operation.menuLocation" value="View"/>
            <entry key="operation.label" value="Redo Layout?group=additions"/>
            <entry key="operation.contextMenuLocation" value=""/>
        </service-properties>
        <bean class="org.opennms.features.topology.app.internal.operations.RedoLayoutOperation"/>
    </service>
    
    <service interface="org.opennms.features.topology.api.Operation" >
        <service-properties>
            <entry key="operation.menuLocation" value="View"/>
            <entry key="operation.label" value="Create Group?group=grouping"/>
        </service-properties>
        <bean class="org.opennms.features.topology.app.internal.operations.CreateGroupOperation"/>
    </service>
    
    <service interface="org.opennms.features.topology.api.Operation" >
        <service-properties>
            <!-- <entry key="operation.menuLocation" value="View"/> -->
            <entry key="operation.contextMenuLocation" value=""/>
            <entry key="operation.label" value="Rename Group"/>
        </service-properties>
        <bean class="org.opennms.features.topology.app.internal.operations.RenameGroupOperation"/>
    </service>

    <service interface="org.opennms.features.topology.api.Operation" >
        <service-properties>
            <!-- <entry key="operation.menuLocation" value="View"/> -->
            <entry key="operation.contextMenuLocation" value=""/>
            <entry key="operation.label" value="Delete Group"/>
        </service-properties>
        <bean class="org.opennms.features.topology.app.internal.operations.DeleteGroupOperation"/>
    </service>

    <service interface="org.opennms.features.topology.api.Operation" >
        <service-properties>
            <!-- <entry key="operation.menuLocation" value="View"/> -->
            <entry key="operation.contextMenuLocation" value=""/>
            <entry key="operation.label" value="Add This Item To a Group"/>
        </service-properties>
        <bean class="org.opennms.features.topology.app.internal.operations.AddVertexToGroupOperation"/>
    </service>

    <service interface="org.opennms.features.topology.api.Operation" >
        <service-properties>
            <!-- <entry key="operation.menuLocation" value="View"/> -->
            <entry key="operation.contextMenuLocation" value=""/>
            <entry key="operation.label" value="Remove item from this Group"/>
        </service-properties>
        <bean class="org.opennms.features.topology.app.internal.operations.RemoveVertexFromGroupOperation"/>
    </service>

    <!-- removed for SPC-247
    <service interface="org.opennms.features.topology.api.Operation" >
        <service-properties>
            <entry key="operation.menuLocation" value="View"/>
            <entry key="operation.label" value="Show Map"/>
        </service-properties>
        <bean class="org.opennms.features.topology.app.internal.operations.ShowMapOperation"/>
    </service>
    -->
    
    <!-- removed for SPC-249
    <service interface="org.opennms.features.topology.api.CheckedOperation" >
        <service-properties>
            <entry key="operation.menuLocation" value="Edit|Layout"/>
            <entry key="operation.label" value="Simple Layout"/>
        </service-properties>
        <bean class="org.opennms.features.topology.app.internal.operations.SimpleLayoutOperation"/>
    </service>
    -->
    
    <service interface="org.opennms.features.topology.api.CheckedOperation" >
        <service-properties>
            <entry key="operation.menuLocation" value="View"/>
            <entry key="operation.label" value="Spring Layout?group=layout"/>
        </service-properties>
        <bean class="org.opennms.features.topology.app.internal.operations.SpringLayoutOperation"/>
    </service>
    
    <reference id="historyManager" interface="org.opennms.features.topology.api.HistoryManager" availability="mandatory">
    </reference>

</blueprint><|MERGE_RESOLUTION|>--- conflicted
+++ resolved
@@ -33,8 +33,6 @@
         <property name="showHeader" value="${showHeader}" />
     </bean>
     
-<<<<<<< HEAD
-=======
     <bean id="veGraphContainer" class="org.opennms.features.topology.app.internal.VEProviderGraphContainer" scope="prototype">
         <argument ref="topologyProvider" />
         <argument ref="providerManager" />
@@ -43,8 +41,7 @@
     
     <!--  Header reference -->
     <reference id="onmsHeaderProvider" interface="org.opennms.web.api.OnmsHeaderProvider" availability="mandatory" />
-    
->>>>>>> 7d50a175
+
     <bean id="topologyWidgetTestApplicationFactory" class="org.opennms.features.topology.app.internal.TopologyWidgetTestApplicationFactory" >
         <!-- Blueprint container bean -->
         <argument ref="blueprintContainer"/>
