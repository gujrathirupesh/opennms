--- conflicted
+++ resolved
@@ -75,13 +75,8 @@
     <reference-list interface="org.opennms.features.topology.api.topo.StatusProvider" availability="optional">
         <reference-listener bind-method="addStatusProvider" unbind-method="removeStatusProvider" ref="statusSelector" />
     </reference-list>
-<<<<<<< HEAD
 
     <!-- default icon repository -->
-=======
-    
-    <!-- default icon repository -->    
->>>>>>> 27eae618
     <service>
       <interfaces>
         <value>org.opennms.features.topology.api.IconRepository</value>
