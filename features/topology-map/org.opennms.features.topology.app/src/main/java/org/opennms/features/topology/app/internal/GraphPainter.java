--- conflicted
+++ resolved
@@ -1,23 +1,8 @@
 package org.opennms.features.topology.app.internal;
 
-<<<<<<< HEAD
-import java.util.ArrayList;
-import java.util.List;
-import java.util.Map;
-
-import org.opennms.features.topology.api.Graph;
-import org.opennms.features.topology.api.GraphContainer;
-import org.opennms.features.topology.api.Layout;
-import org.opennms.features.topology.api.Point;
-import org.opennms.features.topology.api.SelectionManager;
-import org.opennms.features.topology.api.topo.Edge;
-import org.opennms.features.topology.api.topo.StatusProvider;
-import org.opennms.features.topology.api.topo.Vertex;
-=======
 import com.vaadin.server.PaintException;
 import org.opennms.features.topology.api.*;
 import org.opennms.features.topology.api.topo.*;
->>>>>>> 62fd2e8a
 import org.opennms.features.topology.app.internal.gwt.client.SharedEdge;
 import org.opennms.features.topology.app.internal.gwt.client.SharedVertex;
 import org.opennms.features.topology.app.internal.gwt.client.TopologyComponentState;
@@ -25,11 +10,7 @@
 import org.slf4j.Logger;
 import org.slf4j.LoggerFactory;
 
-<<<<<<< HEAD
-import com.vaadin.server.PaintException;
-=======
 import java.util.*;
->>>>>>> 62fd2e8a
 
 public class GraphPainter extends BaseGraphVisitor {
 
@@ -41,14 +22,9 @@
     private final List<SharedVertex> m_vertices = new ArrayList<SharedVertex>();
     private final List<SharedEdge> m_edges = new ArrayList<SharedEdge>();
     private static final Logger s_log = LoggerFactory.getLogger(VEProviderGraphContainer.class);
-<<<<<<< HEAD
-
-	GraphPainter(GraphContainer graphContainer, Layout layout, IconRepositoryManager iconRepoManager, StatusProvider statusProvider, TopologyComponentState componentState) {
-=======
     private final Map<VertexRef,Status> m_statusMap = new HashMap<VertexRef, Status>();
 
     GraphPainter(GraphContainer graphContainer, Layout layout, IconRepositoryManager iconRepoManager, StatusProvider statusProvider, TopologyComponentState componentState) {
->>>>>>> 62fd2e8a
 		m_graphContainer = graphContainer;
 		m_layout = layout;
 		m_iconRepoManager = iconRepoManager;
@@ -60,9 +36,6 @@
 	    return m_statusProvider;
 	}
 
-<<<<<<< HEAD
-	@Override
-=======
     @Override
     public void visitGraph(Graph graph) throws PaintException {
         if (m_statusProvider != null) {
@@ -73,7 +46,6 @@
     }
 
     @Override
->>>>>>> 62fd2e8a
 	public void visitVertex(Vertex vertex) throws PaintException {
 		Point initialLocation = m_layout.getInitialLocation(vertex);
 		Point location = m_layout.getLocation(vertex);
@@ -84,19 +56,8 @@
 		v.setX(location.getX());
 		v.setY(location.getY());
 		v.setSelected(isSelected(m_graphContainer.getSelectionManager(), vertex));
-<<<<<<< HEAD
-		if(m_graphContainer.getStatusProvider().getNamespace() != null) {
-            //TODO: This assumes Alarm status need to provide a better api
-            v.setStatus(getStatus(vertex));
-            v.setStatusCount(getStatusCount(vertex));
-        }
-        //TODO: remove setIconURL, we no longer are using bitmaps
-        //v.setIconUrl(m_iconRepoManager.findSVGIconIdByKey(vertex.getIconKey()));
-
-=======
         v.setStatus(getStatus(vertex));
         v.setStatusCount(getStatusCount(vertex));
->>>>>>> 62fd2e8a
         v.setSVGIconId(m_iconRepoManager.findSVGIconIdByKey(vertex.getIconKey()));
 		v.setLabel(vertex.getLabel());
 		v.setTooltipText(getTooltipText(vertex));
@@ -104,21 +65,13 @@
 	}
 
     private String getStatusCount(Vertex vertex) {
-<<<<<<< HEAD
-        Map<String,String> statusProperties = m_graphContainer.getStatusProvider().getStatusForVertex(vertex).getStatusProperties();
-=======
         Status status = m_statusMap.get(vertex);
         Map<String, String> statusProperties = status != null ? status.getStatusProperties() : new HashMap<String, String>();
->>>>>>> 62fd2e8a
         return statusProperties.get("statusCount") == null ? "" : statusProperties.get("statusCount");
     }
 
     private String getStatus(Vertex vertex) {
-<<<<<<< HEAD
-        return m_statusProvider != null && m_statusProvider.getStatusForVertex(vertex) != null ? m_statusProvider.getStatusForVertex(vertex).computeStatus() : "";
-=======
         return m_statusMap.get(vertex) != null ? m_statusMap.get(vertex).computeStatus() : "";
->>>>>>> 62fd2e8a
     }
 
     private static String getTooltipText(Vertex vertex) {
