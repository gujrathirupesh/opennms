--- conflicted
+++ resolved
@@ -496,13 +496,8 @@
                     m_graphContainer.setSemanticZoomLevel(szl);
                     setSemanticZoomLevel(szl);
                     saveHistory();
-<<<<<<< HEAD
                 }
-                if(szl == 0){
-                    szlOutBtn.setEnabled(false);
-=======
->>>>>>> 0cc4b674
-                }
+
                 szlOutBtn.setEnabled(szl > 0);
             }
         });
