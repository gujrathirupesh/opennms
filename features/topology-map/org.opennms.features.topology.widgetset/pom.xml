<?xml version="1.0" encoding="UTF-8"?>
<project xmlns:xsi="http://www.w3.org/2001/XMLSchema-instance" xmlns="http://maven.apache.org/POM/4.0.0" xsi:schemaLocation="http://maven.apache.org/POM/4.0.0 http://maven.apache.org/maven-v4_0_0.xsd">

  <parent>
    <relativePath>../poms/compiled/</relativePath>
    <groupId>org.opennms.features.topology.build</groupId>
    <artifactId>compiled-bundle-settings</artifactId>
    <version>1.13.0-SNAPSHOT</version>
  </parent>

  <modelVersion>4.0.0</modelVersion>
  <groupId>org.opennms.features.topology</groupId>
  <artifactId>widgetset</artifactId>

  <name>${bundle.symbolicName}</name>

  <packaging>bundle</packaging>
  
  <properties>
    <bundle.symbolicName>org.opennms.features.topology.widgetset</bundle.symbolicName>
    <bundle.namespace>org.opennms.features.topology.widgetset</bundle.namespace>
  </properties>

  <build>
    <plugins>
<<<<<<< HEAD
        <plugin>
            <groupId>com.vaadin</groupId>
            <artifactId>vaadin-maven-plugin</artifactId>
            <version>${vaadin.plugin.version}</version>
            <configuration>
                <extraJvmArgs>-Xmx512M -Xss1024k</extraJvmArgs>
                <webappDirectory>${basedir}/target/gwt/VAADIN/widgetsets
                </webappDirectory>
                <hostedWebapp>${basedir}/target/gwt/VAADIN/widgetsets
                </hostedWebapp>
                <noServer>true</noServer>
                <!-- Remove draftCompile when project is ready -->
                <draftCompile>true</draftCompile>
                <compileReport>true</compileReport>
                <style>OBF</style>
                <strict>true</strict>
                <runTarget>http://localhost:8980/opennms/topology</runTarget>
                <gwtSdkFirstInClasspath>true</gwtSdkFirstInClasspath>
            </configuration>
            <executions>
                <execution>
                    <configuration>
                        <!-- if you don't specify any modules, the plugin will find them -->
                        <!-- <modules> <module>com.vaadin.demo.mobilemail.gwt.ColorPickerWidgetSet</module>
                            </modules> -->
                    </configuration>
                    <goals>
                        <goal>resources</goal>
                        <goal>update-widgetset</goal>
                        <goal>compile</goal>
                    </goals>
                </execution>
            </executions>
        </plugin>
=======
      <!-- Compiles your custom GWT components with the GWT compiler -->
      <!-- A hosted mode browser for client-side widget debugging can be run with the goal gwt:run after uncommenting the
	   correct line below. A remote debugger can then be connected to port 8998. Note that e.g. a Jetty server should be running
	   with the server side parts - use the goal jetty:run . -->
      <plugin>
        <groupId>org.codehaus.mojo</groupId>
        <artifactId>gwt-maven-plugin</artifactId>
        <version>${gwtPluginVersion}</version>
        <configuration>
          <!-- <modules> <module>org.opennms.features.topology.app.internal.gwt.MyWidgetSet</module> </modules> -->
          <webappDirectory>target/gwt/VAADIN/widgetsets</webappDirectory>
          <extraJvmArgs>-Xmx1g -Xss1024k</extraJvmArgs>
        </configuration>
        <executions>
          <execution>
            <goals>
              <goal>resources</goal>
              <goal>compile</goal>
            </goals>
          </execution>
        </executions>
        <dependencies>
          <dependency>
            <groupId>com.google.gwt</groupId>
            <artifactId>gwt-dev</artifactId>
            <version>${gwtVersion}</version>
          </dependency>
          <dependency>
            <groupId>com.google.gwt</groupId>
            <artifactId>gwt-user</artifactId>
            <version>${gwtVersion}</version>
          </dependency>
        </dependencies>
      </plugin>
      
      <plugin>
        <groupId>com.vaadin</groupId>
        <artifactId>vaadin-maven-plugin</artifactId>
        <version>1.0.2</version>
        <executions>
          <execution>
            <configuration></configuration>
            <goals>
              <goal>update-widgetset</goal>
            </goals>
          </execution>
        </executions>
      </plugin>
>>>>>>> f9c8e0b6
      
    </plugins>

  </build>

  <dependencies>

    <dependency>
      <groupId>org.opennms.osgi.features.topology</groupId>
      <artifactId>vaadin</artifactId>
      <type>pom</type>
    </dependency>
    
    <dependency>
      <groupId>org.opennms.features.topology</groupId>
      <artifactId>app</artifactId>
      <version>${project.version}</version>
    </dependency>
<!--     <dependency> -->
<!--         <groupId>org.opennms.features.topology</groupId> -->
<!--         <artifactId>ssh</artifactId> -->
<!--         <version>${project.version}</version> -->
<!--     </dependency> -->
    
    <!-- these are required in order to ensure that the TopologyComponent class can load to it can be checked for annotations -->
    <dependency>
      <groupId>org.opennms.features.topology</groupId>
      <artifactId>api</artifactId>
      <version>${project.version}</version>
      <scope>provided</scope>
    </dependency>

  </dependencies>
</project><|MERGE_RESOLUTION|>--- conflicted
+++ resolved
@@ -23,13 +23,12 @@
 
   <build>
     <plugins>
-<<<<<<< HEAD
         <plugin>
             <groupId>com.vaadin</groupId>
             <artifactId>vaadin-maven-plugin</artifactId>
             <version>${vaadin.plugin.version}</version>
             <configuration>
-                <extraJvmArgs>-Xmx512M -Xss1024k</extraJvmArgs>
+                <extraJvmArgs>-Xmx1g -Xss1024k</extraJvmArgs>
                 <webappDirectory>${basedir}/target/gwt/VAADIN/widgetsets
                 </webappDirectory>
                 <hostedWebapp>${basedir}/target/gwt/VAADIN/widgetsets
@@ -58,56 +57,6 @@
                 </execution>
             </executions>
         </plugin>
-=======
-      <!-- Compiles your custom GWT components with the GWT compiler -->
-      <!-- A hosted mode browser for client-side widget debugging can be run with the goal gwt:run after uncommenting the
-	   correct line below. A remote debugger can then be connected to port 8998. Note that e.g. a Jetty server should be running
-	   with the server side parts - use the goal jetty:run . -->
-      <plugin>
-        <groupId>org.codehaus.mojo</groupId>
-        <artifactId>gwt-maven-plugin</artifactId>
-        <version>${gwtPluginVersion}</version>
-        <configuration>
-          <!-- <modules> <module>org.opennms.features.topology.app.internal.gwt.MyWidgetSet</module> </modules> -->
-          <webappDirectory>target/gwt/VAADIN/widgetsets</webappDirectory>
-          <extraJvmArgs>-Xmx1g -Xss1024k</extraJvmArgs>
-        </configuration>
-        <executions>
-          <execution>
-            <goals>
-              <goal>resources</goal>
-              <goal>compile</goal>
-            </goals>
-          </execution>
-        </executions>
-        <dependencies>
-          <dependency>
-            <groupId>com.google.gwt</groupId>
-            <artifactId>gwt-dev</artifactId>
-            <version>${gwtVersion}</version>
-          </dependency>
-          <dependency>
-            <groupId>com.google.gwt</groupId>
-            <artifactId>gwt-user</artifactId>
-            <version>${gwtVersion}</version>
-          </dependency>
-        </dependencies>
-      </plugin>
-      
-      <plugin>
-        <groupId>com.vaadin</groupId>
-        <artifactId>vaadin-maven-plugin</artifactId>
-        <version>1.0.2</version>
-        <executions>
-          <execution>
-            <configuration></configuration>
-            <goals>
-              <goal>update-widgetset</goal>
-            </goals>
-          </execution>
-        </executions>
-      </plugin>
->>>>>>> f9c8e0b6
       
     </plugins>
 
