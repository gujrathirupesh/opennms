<?xml version="1.0" encoding="UTF-8"?>
<project xmlns:xsi="http://www.w3.org/2001/XMLSchema-instance" xmlns="http://maven.apache.org/POM/4.0.0" xsi:schemaLocation="http://maven.apache.org/POM/4.0.0 http://maven.apache.org/maven-v4_0_0.xsd">
  <parent>
    <relativePath>../../poms/compiled/</relativePath>
    <groupId>org.opennms.features.topology.build</groupId>
    <artifactId>compiled-bundle-settings</artifactId>
<<<<<<< HEAD
    <version>28.0.2-SNAPSHOT</version>
=======
    <version>28.0.2</version>
>>>>>>> 7f1c7cd1
  </parent>
  <properties>
    <bundle.symbolicName>org.opennms.features.topology.plugins.topo.vmware</bundle.symbolicName>
    <bundle.namespace>org.opennms.features.topology.plugins.topo.vmware</bundle.namespace>
  </properties>
  <modelVersion>4.0.0</modelVersion>
  <groupId>org.opennms.features.topology.plugins.topo</groupId>
  <artifactId>org.opennms.features.topology.plugins.topo.vmware</artifactId>
  <name>OpenNMS :: Features :: Topology :: Plugins :: VMware</name>
  <packaging>bundle</packaging>
  <dependencies>
    <!--
     | uncomment to add all imported (non-local) bundles to your compilation classpath
    <dependency>
      <type>pom</type>
      <groupId>${parent.groupId}</groupId>
      <artifactId>provision</artifactId>
      <optional>true</optional>
    </dependency>
    -->
    <dependency>
       <groupId>org.opennms</groupId>
       <artifactId>opennms-dao</artifactId>
       <scope>provided</scope>
    </dependency>
    <dependency>
      <groupId>org.opennms.features.topology</groupId>
      <artifactId>org.opennms.features.topology.api</artifactId>
      <version>${project.version}</version>
      <scope>provided</scope>
    </dependency>
    <dependency>
      <groupId>org.opennms.features</groupId>
      <artifactId>vaadin</artifactId>
      <type>pom</type>
      <scope>provided</scope>
    </dependency>
    <dependency>
      <groupId>org.slf4j</groupId>
      <artifactId>slf4j-api</artifactId>
      <scope>provided</scope>
    </dependency>
    <dependency>
      <groupId>junit</groupId>
      <artifactId>junit</artifactId>
      <scope>test</scope>
    </dependency>
    <dependency>
      <groupId>org.easymock</groupId>
      <artifactId>easymock</artifactId>
      <scope>test</scope>
    </dependency>
  </dependencies>
</project><|MERGE_RESOLUTION|>--- conflicted
+++ resolved
@@ -4,11 +4,7 @@
     <relativePath>../../poms/compiled/</relativePath>
     <groupId>org.opennms.features.topology.build</groupId>
     <artifactId>compiled-bundle-settings</artifactId>
-<<<<<<< HEAD
-    <version>28.0.2-SNAPSHOT</version>
-=======
     <version>28.0.2</version>
->>>>>>> 7f1c7cd1
   </parent>
   <properties>
     <bundle.symbolicName>org.opennms.features.topology.plugins.topo.vmware</bundle.symbolicName>
