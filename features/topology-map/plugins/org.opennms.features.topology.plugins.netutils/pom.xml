<?xml version="1.0" encoding="UTF-8"?>
<project xmlns="http://maven.apache.org/POM/4.0.0" xmlns:xsi="http://www.w3.org/2001/XMLSchema-instance"
	xsi:schemaLocation="http://maven.apache.org/POM/4.0.0 http://maven.apache.org/maven-v4_0_0.xsd">
	<modelVersion>4.0.0</modelVersion>

	<parent>
		<relativePath>../../poms/compiled/</relativePath>
		<groupId>org.opennms.features.topology.build</groupId>
		<artifactId>compiled-bundle-settings</artifactId>
		<version>1.11.2-SNAPSHOT</version>
	</parent>

	<groupId>org.opennms.features.topology</groupId>
	<artifactId>org.opennms.features.topology.netutils</artifactId>
	<packaging>${packaging.type}</packaging>
	<name>OpenNMS Topology NetUtils</name>

	<properties>
<<<<<<< HEAD
		<project.build.sourceEncoding>UTF-8</project.build.sourceEncoding>
		<vaadin.version>6.7.8</vaadin.version>
		<gwt.version>2.3.0</gwt.version>
		<gwt.plugin.version>2.2.0</gwt.plugin.version>
		<packaging.type>bundle</packaging.type>
		<scope.type>provided</scope.type>
=======
		<bundle.symbolicName>org.opennms.features.topology.netutils</bundle.symbolicName>
		<bundle.namespace>org.opennms.features.topology.netutils</bundle.namespace>
>>>>>>> 73ef5ab9
	</properties>
    
    <profiles>
        <profile>
            <id>gwt-compile</id>
            <properties>
                <packaging.type>war</packaging.type>
                <scope.type>compile</scope.type>
            </properties>
        <build>
         <plugins>
          <plugin>
              <groupId>org.apache.maven.plugins</groupId>
              <artifactId>maven-compiler-plugin</artifactId>
              <configuration>
                  <source>1.5</source>
                  <target>1.5</target>
              </configuration>
          </plugin>
	
	            <!-- Compiles your custom GWT components with the GWT compiler -->
	            <!-- A hosted mode browser for client-side widget debugging can be run 
	                with the goal gwt:run after uncommenting the correct line below. A remote 
	                debugger can then be connected to port 8998. Note that e.g. a Jetty server 
	                should be running with the server side parts - use the goal jetty:run . -->
	            <plugin>
	                <groupId>org.codehaus.mojo</groupId>
	                <artifactId>gwt-maven-plugin</artifactId>
	                <version>${gwt.plugin.version}</version>
	                <configuration>
	                    <webappDirectory>${project.build.directory}/${project.build.finalName}/VAADIN/widgetsets</webappDirectory>
	                    <extraJvmArgs>-Xmx512M -Xss1024k</extraJvmArgs>
	                </configuration>
	                <executions>
	                    <execution>
	                        <goals>
	                            <goal>resources</goal>
	                            <goal>compile</goal>
	                        </goals>
	                    </execution>
	                </executions>
	                <dependencies>
	                    <dependency>
	                        <groupId>com.google.gwt</groupId>
	                        <artifactId>gwt-dev</artifactId>
	                        <version>${gwt.version}</version>
	                    </dependency>
	                    <dependency>
	                        <groupId>com.google.gwt</groupId>
	                        <artifactId>gwt-user</artifactId>
	                        <version>${gwt.version}</version>
	                    </dependency>
	                </dependencies>
	            </plugin>
	            <plugin>
	                <groupId>com.vaadin</groupId>
	                <artifactId>vaadin-maven-plugin</artifactId>
	                <version>1.0.2</version>
	                <executions>
	                    <execution>
	                        <configuration></configuration>
	                        <goals>
	                            <goal>update-widgetset</goal>
	                        </goals>
	                    </execution>
	                </executions>
	            </plugin>
	
	        </plugins>
	
	        <!-- This is needed for the sources required by the GWT compiler to be 
	            included in the produced JARs -->
	        <resources>
	            <resource>
	                <directory>src/main/java</directory>
	            </resource>
	            <resource>
	                <directory>src/main/resources</directory>
	            </resource>
	        </resources>
	       </build>
        </profile>
        
        <profile>
            <id>jetty-run</id>
            <properties>
                <packaging.type>war</packaging.type>
                <scope.type>compile</scope.type>
            </properties>
            <build>
                <plugins>
	                <plugin>
	                    <groupId>org.mortbay.jetty</groupId>
	                    <artifactId>maven-jetty-plugin</artifactId>
	                    <version>6.1.24</version>
	                    <configuration>
	                        <stopPort>9966</stopPort>
	                        <stopKey>org.opennms.features.vaadin-topology-widget</stopKey>
	                        <!-- Redeploy every x seconds if changes are detected, 0 for no automatic 
	                            redeployment -->
	                        <scanIntervalSeconds>0</scanIntervalSeconds>
	                        <!-- make sure Jetty also finds the widgetset -->
	                        <webAppConfig>
	                            <contextPath>/webapp</contextPath>
	                            <baseResource implementation="org.mortbay.resource.ResourceCollection">
	                                <resourcesAsCSV>src/main/webapp,${project.build.directory}/${project.build.finalName}</resourcesAsCSV>
	                            </baseResource>
	                        </webAppConfig>
	                    </configuration>
	                </plugin>
                </plugins>
            </build>
        
        </profile>
    </profiles>
    
    <build>
		<resources>
		    <resource>
		        <directory>src/main/java</directory>
		    </resource>
		    <resource>
		        <directory>src/main/resources</directory>
		    </resource>
		</resources>
		<plugins>
		    <!-- KARAF PLUGIN -->
		    <plugin>
		          <groupId>org.apache.felix</groupId>
		          <artifactId>maven-bundle-plugin</artifactId>
		          <extensions>true</extensions>
		    </plugin>
		</plugins>
    </build>
	

	<repositories>
		<repository>
			<id>vaadin-snapshots</id>
			<url>http://oss.sonatype.org/content/repositories/vaadin-snapshots/</url>
			<releases>
				<enabled>false</enabled>
			</releases>
			<snapshots>
			</snapshots>
		</repository>

		<repository>
			<id>vaadin-addons</id>
			<url>http://maven.vaadin.com/vaadin-addons</url>
		</repository>		
	</repositories>

	<pluginRepositories>
		<pluginRepository>
			<id>codehaus-snapshots</id>
			<url>http://nexus.codehaus.org/snapshots</url>
			<snapshots>
			</snapshots>
			<releases>
				<enabled>false</enabled>
			</releases>
		</pluginRepository>
		<pluginRepository>
			<id>vaadin-snapshots</id>
			<url>http://oss.sonatype.org/content/repositories/vaadin-snapshots/</url>
			<snapshots>
			</snapshots>
			<releases>
				<enabled>false</enabled>
			</releases>
		</pluginRepository>
	</pluginRepositories>

	<dependencies>
	<!-- NECESSARY DEPENDENCIES -->

	    <dependency>
	      <groupId>junit</groupId>
	      <artifactId>junit</artifactId>
	      <scope>test</scope>
	    </dependency>
		<dependency>
            <groupId>org.opennms.osgi.features.topology</groupId>
            <artifactId>vaadin</artifactId>
            <version>${project.version}</version>
            <type>pom</type>
        </dependency>
		<dependency>
			<groupId>com.google.gwt</groupId>
			<artifactId>gwt-user</artifactId>
			<version>${gwt.version}</version>
			<scope>${scope.type}</scope>
		</dependency>

		<dependency>
            <groupId>org.slf4j</groupId>
            <artifactId>slf4j-simple</artifactId>
        </dependency>
        
		 <dependency>
			<groupId>javax.validation</groupId>
			<artifactId>validation-api</artifactId>
			<version>1.0.0.GA</version>
			<classifier>sources</classifier>
			<scope>${scope.type}</scope>
		</dependency>
		
		 <!-- TOPOLOGY API DEPENDENCIES -->
    	<dependency>
      		<groupId>org.opennms.features.topology</groupId>
      		<artifactId>org.opennms.features.topology.api</artifactId>
<<<<<<< HEAD
      		<version>1.11.1-SNAPSHOT</version>
      		 <scope>${scope.type}</scope> 
=======
      		<version>${project.version}</version>
      		 <scope>provided</scope> 
>>>>>>> 73ef5ab9
    	</dependency>
	</dependencies>

</project><|MERGE_RESOLUTION|>--- conflicted
+++ resolved
@@ -16,17 +16,14 @@
 	<name>OpenNMS Topology NetUtils</name>
 
 	<properties>
-<<<<<<< HEAD
 		<project.build.sourceEncoding>UTF-8</project.build.sourceEncoding>
 		<vaadin.version>6.7.8</vaadin.version>
 		<gwt.version>2.3.0</gwt.version>
 		<gwt.plugin.version>2.2.0</gwt.plugin.version>
 		<packaging.type>bundle</packaging.type>
 		<scope.type>provided</scope.type>
-=======
 		<bundle.symbolicName>org.opennms.features.topology.netutils</bundle.symbolicName>
 		<bundle.namespace>org.opennms.features.topology.netutils</bundle.namespace>
->>>>>>> 73ef5ab9
 	</properties>
     
     <profiles>
@@ -239,13 +236,8 @@
     	<dependency>
       		<groupId>org.opennms.features.topology</groupId>
       		<artifactId>org.opennms.features.topology.api</artifactId>
-<<<<<<< HEAD
-      		<version>1.11.1-SNAPSHOT</version>
-      		 <scope>${scope.type}</scope> 
-=======
       		<version>${project.version}</version>
-      		 <scope>provided</scope> 
->>>>>>> 73ef5ab9
+      		<scope>${scope.type}</scope> 
     	</dependency>
 	</dependencies>
 
