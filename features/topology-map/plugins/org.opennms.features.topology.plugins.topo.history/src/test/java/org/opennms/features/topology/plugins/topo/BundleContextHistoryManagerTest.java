/*******************************************************************************
 * This file is part of OpenNMS(R).
 *
 * Copyright (C) 2013-2020 The OpenNMS Group, Inc.
 * OpenNMS(R) is Copyright (C) 1999-2020 The OpenNMS Group, Inc.
 *
 * OpenNMS(R) is a registered trademark of The OpenNMS Group, Inc.
 *
 * OpenNMS(R) is free software: you can redistribute it and/or modify
 * it under the terms of the GNU Affero General Public License as published
 * by the Free Software Foundation, either version 3 of the License,
 * or (at your option) any later version.
 *
 * OpenNMS(R) is distributed in the hope that it will be useful,
 * but WITHOUT ANY WARRANTY; without even the implied warranty of
 * MERCHANTABILITY or FITNESS FOR A PARTICULAR PURPOSE.  See the
 * GNU Affero General Public License for more details.
 *
 * You should have received a copy of the GNU Affero General Public License
 * along with OpenNMS(R).  If not, see:
 *      http://www.gnu.org/licenses/
 *
 * For more information contact:
 *     OpenNMS(R) Licensing <license@opennms.org>
 *     http://www.opennms.org/
 *     http://www.opennms.com/
 *******************************************************************************/

package org.opennms.features.topology.plugins.topo;

import static org.hamcrest.collection.IsIterableContainingInAnyOrder.containsInAnyOrder;
import static org.mockito.ArgumentMatchers.any;

import java.io.File;
import java.io.FileInputStream;
import java.io.IOException;
import java.util.ArrayList;
import java.util.Collection;
import java.util.Date;
import java.util.HashMap;
import java.util.List;
import java.util.Map;
import java.util.Properties;

import org.easymock.EasyMock;
import org.junit.After;
import org.junit.Assert;
import org.junit.Before;
import org.junit.Test;
import org.mockito.Mockito;
import org.opennms.features.topology.api.BoundingBox;
import org.opennms.features.topology.api.Graph;
import org.opennms.features.topology.api.GraphContainer;
import org.opennms.features.topology.api.Layout;
import org.opennms.features.topology.api.MapViewManager;
import org.opennms.features.topology.api.SelectionManager;
import org.opennms.features.topology.api.TopologyServiceClient;
import org.opennms.features.topology.api.support.HistoryAwareSearchProvider;
import org.opennms.features.topology.api.support.SavedHistory;
import org.opennms.features.topology.api.support.ServiceLocator;
import org.opennms.features.topology.api.topo.AbstractVertex;
import org.opennms.features.topology.api.topo.Criteria;
import org.opennms.features.topology.api.topo.Edge;
import org.opennms.features.topology.api.topo.GraphProvider;
import org.opennms.features.topology.api.topo.MetaTopologyProvider;
import org.opennms.features.topology.api.topo.SearchCriteria;
import org.opennms.features.topology.api.topo.SearchProvider;
import org.opennms.features.topology.api.topo.SearchResult;
import org.opennms.features.topology.api.topo.simple.SimpleMetaTopologyProvider;
import org.opennms.features.topology.api.topo.Vertex;
import org.opennms.features.topology.api.topo.VertexRef;
import org.opennms.features.topology.api.topo.BackendGraph;
import org.opennms.features.topology.app.internal.AlarmProvider;
import org.opennms.features.topology.app.internal.AlarmSearchProvider;
import org.opennms.features.topology.app.internal.CategoryProvider;
import org.opennms.features.topology.app.internal.CategorySearchProvider;
import org.opennms.features.topology.app.internal.DefaultLayout;
import org.opennms.features.topology.app.internal.IpInterfaceProvider;
import org.opennms.features.topology.app.internal.IpLikeSearchProvider;
import org.opennms.features.topology.app.internal.jung.CircleLayoutAlgorithm;
import org.opennms.features.topology.app.internal.operations.AutoRefreshToggleOperation;
import org.opennms.features.topology.app.internal.operations.CircleLayoutOperation;
import org.opennms.features.topology.app.internal.operations.FRLayoutOperation;
import org.opennms.features.topology.app.internal.operations.ISOMLayoutOperation;
import org.opennms.features.topology.app.internal.operations.KKLayoutOperation;
import org.opennms.features.topology.app.internal.operations.ManualLayoutOperation;
import org.opennms.features.topology.app.internal.operations.RealUltimateLayoutOperation;
import org.opennms.features.topology.app.internal.operations.SimpleLayoutOperation;
import org.opennms.features.topology.app.internal.operations.SpringLayoutOperation;
import org.opennms.features.topology.app.internal.service.DefaultTopologyService;
import org.opennms.features.topology.app.internal.support.AlarmHopCriteria;
import org.opennms.features.topology.app.internal.support.CategoryHopCriteria;
import org.opennms.features.topology.app.internal.support.IpLikeHopCriteria;
import org.opennms.netmgt.enlinkd.persistence.api.TopologyEntityCache;
import org.opennms.netmgt.model.OnmsAlarm;
import org.opennms.netmgt.model.OnmsCategory;
import org.opennms.netmgt.model.OnmsDistPoller;
import org.opennms.netmgt.model.OnmsEvent;
import org.opennms.netmgt.model.OnmsIpInterface;
import org.opennms.netmgt.model.OnmsNode;
import org.osgi.framework.BundleContext;

import com.google.common.collect.Lists;

public class BundleContextHistoryManagerTest  {

    private static final String searchQuery = "search query 1";
    private static final String idAlarm = "1";
    private static final String idCategory = "2";
    private static final String idIpLike = "3";
    private static final String labelAlarm = "alarmLabel";
    private static final String labelCategory = "categoryLabel";
    private static final String labelIpLike = "ipLikeLabel";

    private enum CriteriaTypes {
        category,
        ipLike,
        alarm
    }

    private static class TestVertex extends AbstractVertex {

        public TestVertex(String id) {
            super("test", id, id);
        }
    }

    private static final String DATA_FILE_NAME = BundleContextHistoryManager.DATA_FILE_NAME;

    private BundleContextHistoryManager historyManager;
    private GraphContainer graphContainerMock;
    private Graph graphMock;
    private GraphProvider graphProviderMock;
    private BundleContext bundleContextMock;
    private ServiceLocator serviceLocatorMock;
    private TopologyServiceClient topologyServiceClientMock;

    private Map<CriteriaTypes, SearchResult> startingSearchResults;
    private Map<CriteriaTypes, Criteria> startingCriteria;
    private Map<CriteriaTypes, SearchProvider> startingProviders;
    private List<Criteria> capturedCriteria;
    private List<Vertex> displayableVertices;
    private Layout selectedLayout;

    @Before
    public void setUp() {
        if (new File(DATA_FILE_NAME).exists()) {
            new File(DATA_FILE_NAME).delete();
        }

        serviceLocatorMock = Mockito.mock(ServiceLocator.class);
    	bundleContextMock = Mockito.mock(BundleContext.class);
    	graphContainerMock = Mockito.mock(GraphContainer.class);
    	topologyServiceClientMock = Mockito.mock(TopologyServiceClient.class);
        graphMock = Mockito.mock(Graph.class);
        graphProviderMock = Mockito.mock(GraphProvider.class);

        startingSearchResults = new HashMap<>();
        startingProviders = new HashMap<>();
        startingCriteria = new HashMap<>();
        capturedCriteria = new ArrayList<>();
        displayableVertices = new ArrayList<>();
        selectedLayout = new DefaultLayout();

        historyManager = new BundleContextHistoryManager(bundleContextMock, serviceLocatorMock);
        historyManager.onBind(new CircleLayoutOperation());
        historyManager.onBind(new ManualLayoutOperation(null));
        historyManager.onBind(new FRLayoutOperation());
        historyManager.onBind(new SimpleLayoutOperation());
        historyManager.onBind(new ISOMLayoutOperation());
        historyManager.onBind(new SpringLayoutOperation());
        historyManager.onBind(new RealUltimateLayoutOperation());
        historyManager.onBind(new KKLayoutOperation());
        historyManager.onBind(new AutoRefreshToggleOperation());

        setBehaviour(graphProviderMock);
        setBehaviour(topologyServiceClientMock);
        setBehaviour(bundleContextMock);
        setBehaviour(graphContainerMock);
        setBehaviour(graphMock);
        setBehaviour(serviceLocatorMock);

        initProvidersAndCriteria();
    }

    @After
    public void tearDown() {
        if (new File(DATA_FILE_NAME).exists()) {
            new File(DATA_FILE_NAME).delete();
        }
    }

    @Test
    public void testHistoryManager() throws IOException {
        String admin = "admin";
        String user1 = "user1";
        displayableVertices.add(new TestVertex("100"));
        
        // simple save
        String historyHash = historyManager.saveOrUpdateHistory(admin, graphContainerMock);
        SavedHistory savedHistory = historyManager.getHistoryByFragment(historyHash);
        Properties properties = loadProperties();
        Assert.assertNotNull(savedHistory);
        Assert.assertNotNull(properties);
        Assert.assertEquals(2, properties.size()); // user -> historyId and historyId -> historyContent
        Assert.assertTrue(properties.containsKey(admin));
        Assert.assertTrue(properties.containsKey(historyHash));
        Assert.assertNotNull(properties.get(admin));
        properties = null;  // no access to this field after this line!

        // save again (nothing should change)
        String historyHash2 = historyManager.saveOrUpdateHistory(admin, graphContainerMock);
        SavedHistory savedHistory2 = historyManager.getHistoryByFragment(historyHash2);
        properties = loadProperties();
        Assert.assertNotNull(savedHistory2);
        Assert.assertNotNull(properties);
        Assert.assertEquals(2, properties.size()); // user -> historyId and historyId -> historyContent
        Assert.assertTrue(properties.containsKey(admin));
        Assert.assertTrue(properties.containsKey(historyHash2));
        Assert.assertEquals(properties.get(admin), historyHash2);
        Assert.assertNotNull(properties.get(historyHash2));

        // change entry for user "admin"
        displayableVertices.add(new TestVertex("200"));
        String historyHash3 = historyManager.saveOrUpdateHistory(admin, graphContainerMock);
        SavedHistory savedHistory3 = historyManager.getHistoryByFragment(historyHash3);
        properties = loadProperties();
        Assert.assertNotNull(savedHistory3);
        Assert.assertNotNull(properties);
        Assert.assertEquals(3, properties.size());   // user -> historyId and historyId -> historyContent
        Assert.assertTrue(properties.containsKey(admin));
        Assert.assertTrue(properties.containsKey(historyHash3));
        Assert.assertTrue(properties.containsKey(historyHash2)); // this should not be removed
        Assert.assertNotNull(properties.get(historyHash3));

        // create an entry for another user, but with same historyHash
        String historyHash4 = historyManager.saveOrUpdateHistory(user1, graphContainerMock);
        SavedHistory savedHistory4 = historyManager.getHistoryByFragment(historyHash3);
        properties = loadProperties();
        Assert.assertEquals(historyHash3, historyHash4);
        Assert.assertNotNull(savedHistory4);
        Assert.assertNotNull(properties);
        Assert.assertEquals(4, properties.size()); // user -> historyId and historyId -> historyContent
        Assert.assertTrue(properties.containsKey(user1));
        Assert.assertTrue(properties.containsKey(admin));
        Assert.assertTrue(properties.containsKey(historyHash4));
        Assert.assertEquals(historyHash4, properties.get(admin));
        Assert.assertEquals(historyHash4, properties.get(user1));
        Assert.assertNotNull(properties.get(historyHash4));

        // change entry for user1
        displayableVertices.remove(0);
        String historyHash5 = historyManager.saveOrUpdateHistory(user1, graphContainerMock);
        SavedHistory savedHistory5 = historyManager.getHistoryByFragment(historyHash3);
        properties = loadProperties();
        Assert.assertNotNull(savedHistory5);
        Assert.assertNotNull(properties);
        Assert.assertEquals(5, properties.size());   // user -> historyId and historyId -> historyContent
        Assert.assertTrue(properties.containsKey(admin));
        Assert.assertTrue(properties.containsKey(user1));
        Assert.assertTrue(properties.containsKey(historyHash4));
        Assert.assertTrue(properties.containsKey(historyHash5));
        Assert.assertNotNull(properties.get(historyHash5));
        Assert.assertEquals(historyHash4, properties.get(admin));
        Assert.assertEquals(historyHash5, properties.get(user1));
    }

    /**
     * <p>This method tests the correctness of {@link org.opennms.features.topology.api.support.HistoryAwareSearchProvider#buildCriteriaFromQuery(SearchResult, GraphContainer)} method.
     * The {@link SearchCriteria} objects, generated by this method, are compared to those created directly, with the use of a corresponding constructor</p>
     * <p>
     * Additionally, it checks whether the {@link SavedHistory} objects are saved / loaded correctly and whether there is any data loss / distortion
     * </p>
     */
    @Test
    public void verifySearchCriteriaPersistence() {
        // Test 1 - checking whether method buildCriteriaFromQuery is working correctly
        // Testing for CategoryHopCriteria & CategorySearchProvider
        Criteria criterionNew = ((HistoryAwareSearchProvider)this.startingProviders.get(CriteriaTypes.category)).buildCriteriaFromQuery(
                            this.startingSearchResults.get(CriteriaTypes.category), graphContainerMock);
        Assert.assertEquals(this.startingCriteria.get(CriteriaTypes.category), criterionNew);

        // Testing for IpLikeHopCriteria & IpLikeSearchProvider
        criterionNew = ((HistoryAwareSearchProvider)this.startingProviders.get(CriteriaTypes.ipLike)).buildCriteriaFromQuery(
                this.startingSearchResults.get(CriteriaTypes.ipLike), graphContainerMock);
        Assert.assertEquals(this.startingCriteria.get(CriteriaTypes.ipLike), criterionNew);

        // Testing for AlarmHopCriteria & AlarmSearchProvider
        criterionNew = ((HistoryAwareSearchProvider)this.startingProviders.get(CriteriaTypes.alarm)).buildCriteriaFromQuery(
                this.startingSearchResults.get(CriteriaTypes.alarm), graphContainerMock);
        Assert.assertEquals(this.startingCriteria.get(CriteriaTypes.alarm), criterionNew);

        // Testing saving/loading of history - checking whether the set of Criteria remains the same
        // Step 1 - providing GraphContainer with a starting Criteria set
        for (Criteria criteria : this.startingCriteria.values()) {
            graphContainerMock.addCriteria(criteria);
        }

        // Saving and then loading history
        String fragment = historyManager.saveOrUpdateHistory("admin", graphContainerMock);
        historyManager.applyHistory(fragment, graphContainerMock);

        Assert.assertNotNull(capturedCriteria);
        Assert.assertThat(startingCriteria.values(), containsInAnyOrder(capturedCriteria.toArray()));
    }

    /**
     * In this method all starting {@link SearchCriteria} and {@link SearchProvider} objects are initialized
     */
    private void initProvidersAndCriteria() {
        // Preparing SearchProviders
        CategoryProvider vertexProvider = new CategoryProvider() {
            @Override
            public Collection<OnmsCategory> getAllCategories() {
                return Lists.newArrayList(findCategoryByName("somename"));
            }

            @Override
            public OnmsCategory findCategoryByName(String m_categoryName) {
                OnmsCategory cat = new OnmsCategory("test", "test");
                cat.setId(Integer.valueOf(idCategory));
                return cat;
            }

            @Override
            public List<OnmsNode> findNodesForCategory(OnmsCategory category) {
                return new ArrayList<>();
            }
        };
        IpInterfaceProvider ipInterfaceProvider = new IpInterfaceProvider() {
            @Override
            public List<OnmsIpInterface> findMatching(org.opennms.core.criteria.Criteria criteria) {
                OnmsNode node = new OnmsNode();
                node.setId(Integer.valueOf(idIpLike));
                String ipAddr = "127.0.0.1";
                OnmsIpInterface ipInterface = new OnmsIpInterface(ipAddr, node);
                return Lists.newArrayList(ipInterface);
            }
        };
        AlarmProvider alarmProvider = new AlarmProvider() {
            @Override
            public List<OnmsAlarm> findMatchingAlarms(org.opennms.core.criteria.Criteria criteria) {
                Date eventTime = new Date();
                OnmsDistPoller distPoller = new OnmsDistPoller("pollerID");
                OnmsEvent event = new OnmsEvent();
                OnmsAlarm alarm = new OnmsAlarm(Integer.valueOf(idAlarm), "eventUI", distPoller, 2, 3, eventTime, event);
                return Lists.newArrayList(alarm);
            }
        };

        // Creating SearchResults to be used in testing
        SearchResult sResultCategory = new SearchResult(CategoryHopCriteria.NAMESPACE, idCategory, labelCategory, searchQuery, SearchResult.COLLAPSIBLE, !SearchResult.COLLAPSED);
        SearchResult sResultAlarm = new SearchResult(AlarmHopCriteria.NAMESPACE, idAlarm, labelAlarm, searchQuery, SearchResult.COLLAPSIBLE, !SearchResult.COLLAPSED);
        SearchResult sResultIpLike = new SearchResult(IpLikeHopCriteria.NAMESPACE, idIpLike, labelIpLike, searchQuery, SearchResult.COLLAPSIBLE, !SearchResult.COLLAPSED);
        this.startingSearchResults.put(CriteriaTypes.alarm, sResultAlarm);
        this.startingSearchResults.put(CriteriaTypes.ipLike, sResultIpLike);
        this.startingSearchResults.put(CriteriaTypes.category, sResultCategory);

        // Initializing available (initial) SearchProviders
        final DefaultTopologyService topologyService = new DefaultTopologyService();
        topologyService.setServiceLocator(serviceLocatorMock);
        topologyService.setTopologyEntityCache(EasyMock.niceMock(TopologyEntityCache.class));

        this.startingProviders.put(CriteriaTypes.category, new CategorySearchProvider(topologyService, vertexProvider));
        this.startingProviders.put(CriteriaTypes.ipLike, new IpLikeSearchProvider(ipInterfaceProvider));
        this.startingProviders.put(CriteriaTypes.alarm, new AlarmSearchProvider(alarmProvider));

        // Initializing available (initial) Criteria
        this.startingCriteria.put(CriteriaTypes.category, new CategoryHopCriteria(sResultCategory, vertexProvider, graphContainerMock));
        this.startingCriteria.put(CriteriaTypes.ipLike, new IpLikeHopCriteria(sResultIpLike, ipInterfaceProvider));
        this.startingCriteria.put(CriteriaTypes.alarm, new AlarmHopCriteria(new AlarmSearchProvider(alarmProvider).new AlarmSearchResult(sResultAlarm), alarmProvider));
    }

    private static Properties loadProperties() throws IOException {
        Properties props = new Properties();
        props.load(new FileInputStream(new File(DATA_FILE_NAME)));
        return props;
    }

    private void setBehaviour(GraphProvider graphProviderMock) {
        BackendGraph graphMock = Mockito.mock(BackendGraph.class);
<<<<<<< HEAD
        Mockito.when(graphMock.getVertices(Matchers.any())).thenReturn(Lists.newArrayList());
=======
        Mockito.when(graphMock.getVertices(any())).thenReturn(Lists.newArrayList());
>>>>>>> edc6f17c
        Mockito.when(graphMock.getNamespace()).thenReturn("test");

        Mockito.when(graphProviderMock.getCurrentGraph()).thenReturn(graphMock);
        Mockito.when(graphProviderMock.getNamespace()).thenReturn("test");
    }

    private void setBehaviour(TopologyServiceClient topologyServiceClientMock) {
        Mockito.when(topologyServiceClientMock.getNamespace()).
                thenReturn("test");

        Mockito.when(topologyServiceClientMock.getGraphProviderBy("test")).
                thenReturn(this.graphProviderMock);
    }

    private void setBehaviour(ServiceLocator serviceLocator) {
        Mockito.when(serviceLocator.findServices(SearchProvider.class, null))
               .thenAnswer(invocationOnMock -> Lists.newArrayList(startingProviders.values()));

        Mockito.when(serviceLocator.findServices(MetaTopologyProvider.class, null))
               .thenAnswer(invocationOnMock -> Lists.newArrayList(new SimpleMetaTopologyProvider(graphProviderMock)));
    }

    private void setBehaviour(Graph graphMock) {
        Mockito.when(graphMock.getDisplayEdges()).
                thenReturn(new ArrayList<Edge>());

        Mockito.when(graphMock.getDisplayVertices()).
                thenReturn(displayableVertices);

        Mockito.when(graphMock.getLayout()).
                thenReturn(selectedLayout);
    }

    private void setBehaviour(GraphContainer graphContainerMock) {
    	MapViewManager mapViewManagerMock = Mockito.mock(MapViewManager.class);
        SelectionManager selectionManagerMock = Mockito.mock(SelectionManager.class);

        Mockito.when(mapViewManagerMock.getCurrentBoundingBox()).
                thenReturn(new BoundingBox(0,0,Integer.MAX_VALUE, Integer.MAX_VALUE));

        Mockito.when(selectionManagerMock.getSelectedVertexRefs()).
                thenReturn(new ArrayList<VertexRef>());

    	Mockito.when(graphContainerMock.getGraph()).
                thenReturn(graphMock);

        Mockito.when(graphContainerMock.getSemanticZoomLevel()).
                thenReturn(0);

        Mockito.when(graphContainerMock.getLayoutAlgorithm()).
                thenReturn(new CircleLayoutAlgorithm());
        
        Mockito.when(graphContainerMock.getMapViewManager()).
                thenReturn(mapViewManagerMock);
        
        Mockito.when(graphContainerMock.getSelectionManager()).
                thenReturn(selectionManagerMock);

        Mockito.when(graphContainerMock.getTopologyServiceClient()).
                thenReturn(topologyServiceClientMock);

        Mockito.doAnswer(invocationOnMock -> capturedCriteria.toArray(new Criteria[capturedCriteria.size()]))
                .when(graphContainerMock).getCriteria();

        Mockito.doAnswer(invocationOnMock -> {
			capturedCriteria.clear();
			return null;
		}).when(graphContainerMock).clearCriteria();

        Mockito.doAnswer(invocation -> {
			if (invocation.getArguments()[0] != null && invocation.getArguments()[0] instanceof Criteria) {
				capturedCriteria.add((Criteria) invocation.getArguments()[0]);
			}
			return null;
		}).when(graphContainerMock).addCriteria(any(Criteria.class));
    }

    private void setBehaviour(BundleContext bundleContextMock) {
        Mockito.when(bundleContextMock.getDataFile(DATA_FILE_NAME)).
                thenReturn(new File(DATA_FILE_NAME));
    }
}<|MERGE_RESOLUTION|>--- conflicted
+++ resolved
@@ -379,11 +379,7 @@
 
     private void setBehaviour(GraphProvider graphProviderMock) {
         BackendGraph graphMock = Mockito.mock(BackendGraph.class);
-<<<<<<< HEAD
-        Mockito.when(graphMock.getVertices(Matchers.any())).thenReturn(Lists.newArrayList());
-=======
         Mockito.when(graphMock.getVertices(any())).thenReturn(Lists.newArrayList());
->>>>>>> edc6f17c
         Mockito.when(graphMock.getNamespace()).thenReturn("test");
 
         Mockito.when(graphProviderMock.getCurrentGraph()).thenReturn(graphMock);
