--- conflicted
+++ resolved
@@ -6,11 +6,7 @@
     <parent>
     <artifactId>org.opennms.features.topology.plugins</artifactId>
     <groupId>org.opennms.features.topology</groupId>
-<<<<<<< HEAD
-    <version>2018.1.4-SNAPSHOT</version>
-=======
     <version>2018.1.5-SNAPSHOT</version>
->>>>>>> 7d989d1e
   </parent>
 
     <groupId>org.opennms.features.topology.plugins.topo</groupId>
