<?xml version="1.0" encoding="UTF-8"?>
<project xmlns="http://maven.apache.org/POM/4.0.0" xmlns:xsi="http://www.w3.org/2001/XMLSchema-instance" xsi:schemaLocation="http://maven.apache.org/POM/4.0.0 http://maven.apache.org/xsd/maven-4.0.0.xsd">

    <modelVersion>4.0.0</modelVersion>

    <parent>
    <artifactId>org.opennms.features.topology.plugins</artifactId>
    <groupId>org.opennms.features.topology</groupId>
<<<<<<< HEAD
    <version>2018.1.11-SNAPSHOT</version>
=======
    <version>2018.1.12-SNAPSHOT</version>
>>>>>>> 395d9c81
  </parent>

    <groupId>org.opennms.features.topology.plugins.topo</groupId>
    <artifactId>org.opennms.features.topology.plugins.topo.history</artifactId>
    <packaging>bundle</packaging>

    <name>OpenNMS :: Features :: Topology :: Plugins :: History</name>
    
    <properties>
        <bundle.symbolicName>org.opennms.features.topology.plugins.topo.history</bundle.symbolicName>
        <bundle.namespace>org.opennms.features.topology.plugins.topo.history</bundle.namespace>
        <project.build.sourceEncoding>UTF-8</project.build.sourceEncoding>
    </properties>
    <dependencies>
        <dependency>
            <groupId>org.osgi</groupId>
            <artifactId>org.osgi.core</artifactId>
            <scope>provided</scope>
        </dependency>
        <dependency>
            <groupId>org.opennms.osgi.features.topology</groupId>
            <artifactId>opennms-topology-api</artifactId>
            <type>pom</type>
        </dependency>
        <dependency>
            <groupId>org.opennms.features</groupId>
            <artifactId>vaadin</artifactId>
            <type>pom</type>
        </dependency>
        <dependency>
            <groupId>org.slf4j</groupId>
            <artifactId>slf4j-api</artifactId>
            <scope>provided</scope>
        </dependency>
        <dependency>
            <groupId>junit</groupId>
            <artifactId>junit</artifactId>
            <scope>test</scope>
        </dependency>
        <dependency>
            <groupId>org.easymock</groupId>
            <artifactId>easymock</artifactId>
            <scope>test</scope>
        </dependency>
        <dependency>
            <groupId>org.opennms.features.topology</groupId>
            <artifactId>org.opennms.features.topology.app</artifactId>
            <version>${project.version}</version>
            <scope>test</scope>
        </dependency>
        <dependency>
            <groupId>org.hamcrest</groupId>
            <artifactId>hamcrest-library</artifactId>
            <scope>test</scope>
        </dependency>
        <dependency>
            <groupId>org.mockito</groupId>
            <artifactId>mockito-all</artifactId>
            <scope>test</scope>
        </dependency>
    </dependencies>

    <build>
        <plugins>
            <plugin>
                <groupId>org.apache.felix</groupId>
                <artifactId>maven-bundle-plugin</artifactId>
                <extensions>true</extensions>
                <configuration>
                    <instructions>
                        <Bundle-RequiredExecutionEnvironment>JavaSE-1.8</Bundle-RequiredExecutionEnvironment>
                        <Bundle-SymbolicName>${project.artifactId}</Bundle-SymbolicName>
                        <Bundle-Version>${project.version}</Bundle-Version>
                    </instructions>
                </configuration>
            </plugin>
        </plugins>
    </build>

</project><|MERGE_RESOLUTION|>--- conflicted
+++ resolved
@@ -6,11 +6,7 @@
     <parent>
     <artifactId>org.opennms.features.topology.plugins</artifactId>
     <groupId>org.opennms.features.topology</groupId>
-<<<<<<< HEAD
-    <version>2018.1.11-SNAPSHOT</version>
-=======
     <version>2018.1.12-SNAPSHOT</version>
->>>>>>> 395d9c81
   </parent>
 
     <groupId>org.opennms.features.topology.plugins.topo</groupId>
