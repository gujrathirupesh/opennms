<?xml version="1.0" encoding="UTF-8"?>
<project xmlns="http://maven.apache.org/POM/4.0.0" xmlns:xsi="http://www.w3.org/2001/XMLSchema-instance" xsi:schemaLocation="http://maven.apache.org/POM/4.0.0 http://maven.apache.org/xsd/maven-4.0.0.xsd">

    <modelVersion>4.0.0</modelVersion>

    <parent>
    <artifactId>org.opennms.features.topology.plugins</artifactId>
    <groupId>org.opennms.features.topology</groupId>
<<<<<<< HEAD
    <version>2018.1.5-SNAPSHOT</version>
=======
    <version>2018.1.6-SNAPSHOT</version>
>>>>>>> 18e72108
  </parent>

    <groupId>org.opennms.features.topology.plugins.topo</groupId>
    <artifactId>org.opennms.features.topology.plugins.topo.history</artifactId>
    <packaging>bundle</packaging>

    <name>OpenNMS :: Features :: Topology :: Plugins :: History</name>
    
    <properties>
        <bundle.symbolicName>org.opennms.features.topology.plugins.topo.history</bundle.symbolicName>
        <bundle.namespace>org.opennms.features.topology.plugins.topo.history</bundle.namespace>
        <project.build.sourceEncoding>UTF-8</project.build.sourceEncoding>
    </properties>
    <dependencies>
        <dependency>
            <groupId>org.osgi</groupId>
            <artifactId>org.osgi.core</artifactId>
            <scope>provided</scope>
        </dependency>
        <dependency>
            <groupId>org.opennms.osgi.features.topology</groupId>
            <artifactId>opennms-topology-api</artifactId>
            <type>pom</type>
        </dependency>
        <dependency>
            <groupId>org.opennms.features</groupId>
            <artifactId>vaadin</artifactId>
            <type>pom</type>
        </dependency>
        <dependency>
            <groupId>org.slf4j</groupId>
            <artifactId>slf4j-api</artifactId>
            <scope>provided</scope>
        </dependency>
        <dependency>
            <groupId>junit</groupId>
            <artifactId>junit</artifactId>
            <scope>test</scope>
        </dependency>
        <dependency>
            <groupId>org.easymock</groupId>
            <artifactId>easymock</artifactId>
            <scope>test</scope>
        </dependency>
        <dependency>
            <groupId>org.opennms.features.topology</groupId>
            <artifactId>org.opennms.features.topology.app</artifactId>
            <version>${project.version}</version>
            <scope>test</scope>
        </dependency>
        <dependency>
            <groupId>org.hamcrest</groupId>
            <artifactId>hamcrest-library</artifactId>
            <scope>test</scope>
        </dependency>
        <dependency>
            <groupId>org.mockito</groupId>
            <artifactId>mockito-all</artifactId>
            <scope>test</scope>
        </dependency>
    </dependencies>

    <build>
        <plugins>
            <plugin>
                <groupId>org.apache.felix</groupId>
                <artifactId>maven-bundle-plugin</artifactId>
                <extensions>true</extensions>
                <configuration>
                    <instructions>
                        <Bundle-RequiredExecutionEnvironment>JavaSE-1.8</Bundle-RequiredExecutionEnvironment>
                        <Bundle-SymbolicName>${project.artifactId}</Bundle-SymbolicName>
                        <Bundle-Version>${project.version}</Bundle-Version>
                    </instructions>
                </configuration>
            </plugin>
        </plugins>
    </build>

</project><|MERGE_RESOLUTION|>--- conflicted
+++ resolved
@@ -6,11 +6,7 @@
     <parent>
     <artifactId>org.opennms.features.topology.plugins</artifactId>
     <groupId>org.opennms.features.topology</groupId>
-<<<<<<< HEAD
-    <version>2018.1.5-SNAPSHOT</version>
-=======
     <version>2018.1.6-SNAPSHOT</version>
->>>>>>> 18e72108
   </parent>
 
     <groupId>org.opennms.features.topology.plugins.topo</groupId>
