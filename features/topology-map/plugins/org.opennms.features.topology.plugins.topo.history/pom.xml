<?xml version="1.0" encoding="UTF-8"?>
<project xmlns="http://maven.apache.org/POM/4.0.0" xmlns:xsi="http://www.w3.org/2001/XMLSchema-instance" xsi:schemaLocation="http://maven.apache.org/POM/4.0.0 http://maven.apache.org/xsd/maven-4.0.0.xsd">

    <modelVersion>4.0.0</modelVersion>

    <parent>
    <artifactId>org.opennms.features.topology.plugins</artifactId>
    <groupId>org.opennms.features.topology</groupId>
<<<<<<< HEAD
    <version>2020.1.0-SNAPSHOT</version>
=======
    <version>26.1.3-SNAPSHOT</version>
>>>>>>> edc6f17c
  </parent>

    <groupId>org.opennms.features.topology.plugins.topo</groupId>
    <artifactId>org.opennms.features.topology.plugins.topo.history</artifactId>
    <packaging>bundle</packaging>

    <name>OpenNMS :: Features :: Topology :: Plugins :: History</name>
    
    <properties>
        <bundle.symbolicName>org.opennms.features.topology.plugins.topo.history</bundle.symbolicName>
        <bundle.namespace>org.opennms.features.topology.plugins.topo.history</bundle.namespace>
        <project.build.sourceEncoding>UTF-8</project.build.sourceEncoding>
    </properties>
    <dependencies>
        <dependency>
            <groupId>org.osgi</groupId>
            <artifactId>org.osgi.core</artifactId>
            <scope>provided</scope>
        </dependency>
        <dependency>
            <groupId>org.opennms.features.topology</groupId>
            <artifactId>org.opennms.features.topology.api</artifactId>
            <version>${project.version}</version>
        </dependency>
        <dependency>
            <groupId>org.opennms.features</groupId>
            <artifactId>vaadin</artifactId>
            <type>pom</type>
        </dependency>
        <dependency>
            <groupId>org.slf4j</groupId>
            <artifactId>slf4j-api</artifactId>
            <scope>provided</scope>
        </dependency>
        <dependency>
            <groupId>junit</groupId>
            <artifactId>junit</artifactId>
            <scope>test</scope>
        </dependency>
        <dependency>
            <groupId>org.easymock</groupId>
            <artifactId>easymock</artifactId>
            <scope>test</scope>
        </dependency>
        <dependency>
            <groupId>org.opennms.features.topology</groupId>
            <artifactId>org.opennms.features.topology.app</artifactId>
            <version>${project.version}</version>
            <scope>test</scope>
        </dependency>
        <dependency>
            <groupId>org.hamcrest</groupId>
            <artifactId>hamcrest-library</artifactId>
            <scope>test</scope>
        </dependency>
        <dependency>
            <groupId>org.mockito</groupId>
            <artifactId>mockito-core</artifactId>
            <scope>test</scope>
        </dependency>
    </dependencies>

    <build>
        <plugins>
            <plugin>
                <groupId>org.apache.felix</groupId>
                <artifactId>maven-bundle-plugin</artifactId>
                <extensions>true</extensions>
                <configuration>
                    <instructions>
                        <Bundle-RequiredExecutionEnvironment>JavaSE-1.8</Bundle-RequiredExecutionEnvironment>
                        <Bundle-SymbolicName>${project.artifactId}</Bundle-SymbolicName>
                        <Bundle-Version>${project.version}</Bundle-Version>
                    </instructions>
                </configuration>
            </plugin>
        </plugins>
    </build>

</project><|MERGE_RESOLUTION|>--- conflicted
+++ resolved
@@ -6,11 +6,7 @@
     <parent>
     <artifactId>org.opennms.features.topology.plugins</artifactId>
     <groupId>org.opennms.features.topology</groupId>
-<<<<<<< HEAD
     <version>2020.1.0-SNAPSHOT</version>
-=======
-    <version>26.1.3-SNAPSHOT</version>
->>>>>>> edc6f17c
   </parent>
 
     <groupId>org.opennms.features.topology.plugins.topo</groupId>
