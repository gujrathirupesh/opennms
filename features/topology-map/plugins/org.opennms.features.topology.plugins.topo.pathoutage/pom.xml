<?xml version="1.0" encoding="UTF-8"?>
<project xmlns:xsi="http://www.w3.org/2001/XMLSchema-instance"
         xmlns="http://maven.apache.org/POM/4.0.0"
         xsi:schemaLocation="http://maven.apache.org/POM/4.0.0 http://maven.apache.org/maven-v4_0_0.xsd">

  <parent>
    <relativePath>../../poms/compiled/</relativePath>
    <groupId>org.opennms.features.topology.build</groupId>
    <artifactId>compiled-bundle-settings</artifactId>
<<<<<<< HEAD
    <version>2020.1.1
=======
    <version>2020.1.2-SNAPSHOT
>>>>>>> 4241966f
    </version>
  </parent>
  <properties>
    <bundle.symbolicName>org.opennms.features.topology.plugins.topo.pathoutage</bundle.symbolicName>
    <bundle.namespace>org.opennms.features.topology.plugins.topo.pathoutage</bundle.namespace>
  </properties>

  <modelVersion>4.0.0</modelVersion>
  <groupId>org.opennms.features.topology.plugins.topo</groupId>
  <artifactId>org.opennms.features.topology.plugins.topo.pathoutage</artifactId>
  <name>OpenNMS :: Features :: Topology :: Plugins :: PathOutage</name>
  <packaging>bundle</packaging>
  <dependencies>

    <!-- Embedded in jar (not provided) -->
    <dependency>
      <groupId>net.sf.jung</groupId>
      <artifactId>jung-api</artifactId>
    </dependency>
    <dependency>
      <groupId>net.sf.jung</groupId>
      <artifactId>jung-graph-impl</artifactId>
    </dependency>

    <!-- Provided by runtime environment -->
    <dependency>
      <groupId>org.opennms.features.topology</groupId>
      <artifactId>org.opennms.features.topology.api</artifactId>
      <version>${project.version}</version>
      <scope>provided</scope>
    </dependency>
    <dependency>
      <groupId>org.opennms.features</groupId>
      <artifactId>vaadin</artifactId>
      <type>pom</type>
      <scope>provided</scope>
    </dependency>
    <dependency>
      <groupId>org.opennms</groupId>
      <artifactId>opennms-dao-api</artifactId>
      <scope>provided</scope>
    </dependency>

    <!-- Test dependencies -->
    <dependency>
      <groupId>org.opennms</groupId>
      <artifactId>opennms-config</artifactId>
      <scope>test</scope>
    </dependency>
    <dependency>
      <groupId>junit</groupId>
      <artifactId>junit</artifactId>
      <scope>test</scope>
    </dependency>
    <dependency>
      <groupId>org.opennms.core.test-api</groupId>
      <artifactId>org.opennms.core.test-api.lib</artifactId>
      <scope>test</scope>
    </dependency>
    <dependency>
      <groupId>org.opennms.core.test-api</groupId>
      <artifactId>org.opennms.core.test-api.db</artifactId>
      <scope>test</scope>
    </dependency>
    <dependency>
      <groupId>org.opennms.core.test-api</groupId>
      <artifactId>org.opennms.core.test-api.services</artifactId>
      <scope>test</scope>
    </dependency>
    <dependency>
      <groupId>org.opennms</groupId>
      <artifactId>opennms-rrd-jrobin</artifactId>
      <scope>test</scope>
    </dependency>
    <dependency>
      <groupId>org.opennms</groupId>
      <artifactId>opennms-rrdtool-api</artifactId>
      <scope>test</scope>
    </dependency>
    <dependency>
      <groupId>org.opennms.dependencies</groupId>
      <artifactId>jrrd2-dependencies</artifactId>
      <scope>test</scope>
      <type>pom</type>
    </dependency>
    <dependency>
      <groupId>org.opennms.features.collection</groupId>
      <artifactId>org.opennms.features.collection.persistence.rrd</artifactId>
      <scope>test</scope>
    </dependency>
    <dependency>
      <groupId>org.opennms</groupId>
      <artifactId>opennms-dao</artifactId>
      <scope>test</scope>
    </dependency>
    <dependency>
      <groupId>org.opennms</groupId>
      <artifactId>opennms-dao-mock</artifactId>
      <scope>test</scope>
    </dependency>
    <dependency>
      <groupId>org.hibernate</groupId>
      <artifactId>hibernate-validator</artifactId>
      <scope>test</scope>
    </dependency>
    <dependency>
        <groupId>org.mockito</groupId>
        <artifactId>mockito-core</artifactId>
        <scope>test</scope>
    </dependency>
  </dependencies>
</project><|MERGE_RESOLUTION|>--- conflicted
+++ resolved
@@ -7,11 +7,7 @@
     <relativePath>../../poms/compiled/</relativePath>
     <groupId>org.opennms.features.topology.build</groupId>
     <artifactId>compiled-bundle-settings</artifactId>
-<<<<<<< HEAD
-    <version>2020.1.1
-=======
     <version>2020.1.2-SNAPSHOT
->>>>>>> 4241966f
     </version>
   </parent>
   <properties>
