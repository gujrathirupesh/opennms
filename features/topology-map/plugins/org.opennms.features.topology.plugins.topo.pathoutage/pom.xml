<?xml version="1.0" encoding="UTF-8"?>
<project xmlns:xsi="http://www.w3.org/2001/XMLSchema-instance"
         xmlns="http://maven.apache.org/POM/4.0.0"
         xsi:schemaLocation="http://maven.apache.org/POM/4.0.0 http://maven.apache.org/maven-v4_0_0.xsd">

  <parent>
    <relativePath>../../poms/compiled/</relativePath>
    <groupId>org.opennms.features.topology.build</groupId>
    <artifactId>compiled-bundle-settings</artifactId>
<<<<<<< HEAD
    <version>29.0.4-SNAPSHOT
=======
    <version>29.0.4
>>>>>>> 77cf3d99
    </version>
  </parent>
  <properties>
    <bundle.symbolicName>org.opennms.features.topology.plugins.topo.pathoutage</bundle.symbolicName>
    <bundle.namespace>org.opennms.features.topology.plugins.topo.pathoutage</bundle.namespace>
  </properties>

  <modelVersion>4.0.0</modelVersion>
  <groupId>org.opennms.features.topology.plugins.topo</groupId>
  <artifactId>org.opennms.features.topology.plugins.topo.pathoutage</artifactId>
  <name>OpenNMS :: Features :: Topology :: Plugins :: PathOutage</name>
  <packaging>bundle</packaging>
  <dependencies>

    <!-- Embedded in jar (not provided) -->
    <dependency>
      <groupId>net.sf.jung</groupId>
      <artifactId>jung-api</artifactId>
    </dependency>
    <dependency>
      <groupId>net.sf.jung</groupId>
      <artifactId>jung-graph-impl</artifactId>
    </dependency>

    <!-- Provided by runtime environment -->
    <dependency>
      <groupId>org.opennms.features.topology</groupId>
      <artifactId>org.opennms.features.topology.api</artifactId>
      <version>${project.version}</version>
      <scope>provided</scope>
    </dependency>
    <dependency>
      <groupId>org.opennms.features</groupId>
      <artifactId>vaadin</artifactId>
      <type>pom</type>
      <scope>provided</scope>
    </dependency>
    <dependency>
      <groupId>org.opennms</groupId>
      <artifactId>opennms-dao-api</artifactId>
      <scope>provided</scope>
    </dependency>

    <!-- Test dependencies -->
    <dependency>
      <groupId>org.opennms</groupId>
      <artifactId>opennms-config</artifactId>
      <scope>test</scope>
    </dependency>
    <dependency>
      <groupId>junit</groupId>
      <artifactId>junit</artifactId>
      <scope>test</scope>
    </dependency>
    <dependency>
      <groupId>org.opennms.core.test-api</groupId>
      <artifactId>org.opennms.core.test-api.lib</artifactId>
      <scope>test</scope>
    </dependency>
    <dependency>
      <groupId>org.opennms.core.test-api</groupId>
      <artifactId>org.opennms.core.test-api.db</artifactId>
      <scope>test</scope>
    </dependency>
    <dependency>
      <groupId>org.opennms.core.test-api</groupId>
      <artifactId>org.opennms.core.test-api.services</artifactId>
      <scope>test</scope>
    </dependency>
    <dependency>
      <groupId>org.opennms</groupId>
      <artifactId>opennms-rrd-jrobin</artifactId>
      <scope>test</scope>
    </dependency>
    <dependency>
      <groupId>org.opennms.features.collection</groupId>
      <artifactId>org.opennms.features.collection.persistence.rrd</artifactId>
      <scope>test</scope>
    </dependency>
    <dependency>
      <groupId>org.opennms</groupId>
      <artifactId>opennms-dao</artifactId>
      <scope>test</scope>
    </dependency>
    <dependency>
      <groupId>org.opennms</groupId>
      <artifactId>opennms-dao-mock</artifactId>
      <scope>test</scope>
    </dependency>
    <dependency>
      <groupId>org.hibernate</groupId>
      <artifactId>hibernate-validator</artifactId>
      <scope>test</scope>
    </dependency>
    <dependency>
        <groupId>org.mockito</groupId>
        <artifactId>mockito-core</artifactId>
        <scope>test</scope>
    </dependency>
  </dependencies>
</project><|MERGE_RESOLUTION|>--- conflicted
+++ resolved
@@ -7,11 +7,7 @@
     <relativePath>../../poms/compiled/</relativePath>
     <groupId>org.opennms.features.topology.build</groupId>
     <artifactId>compiled-bundle-settings</artifactId>
-<<<<<<< HEAD
-    <version>29.0.4-SNAPSHOT
-=======
     <version>29.0.4
->>>>>>> 77cf3d99
     </version>
   </parent>
   <properties>
