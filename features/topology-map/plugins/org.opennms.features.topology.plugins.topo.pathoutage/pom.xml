<?xml version="1.0" encoding="UTF-8"?>
<project xmlns:xsi="http://www.w3.org/2001/XMLSchema-instance"
         xmlns="http://maven.apache.org/POM/4.0.0"
         xsi:schemaLocation="http://maven.apache.org/POM/4.0.0 http://maven.apache.org/maven-v4_0_0.xsd">

  <parent>
    <relativePath>../../poms/compiled/</relativePath>
    <groupId>org.opennms.features.topology.build</groupId>
    <artifactId>compiled-bundle-settings</artifactId>
<<<<<<< HEAD
    <version>2020.1.12-SNAPSHOT
=======
    <version>2020.1.12
>>>>>>> 1f5ad498
    </version>
  </parent>
  <properties>
    <bundle.symbolicName>org.opennms.features.topology.plugins.topo.pathoutage</bundle.symbolicName>
    <bundle.namespace>org.opennms.features.topology.plugins.topo.pathoutage</bundle.namespace>
  </properties>

  <modelVersion>4.0.0</modelVersion>
  <groupId>org.opennms.features.topology.plugins.topo</groupId>
  <artifactId>org.opennms.features.topology.plugins.topo.pathoutage</artifactId>
  <name>OpenNMS :: Features :: Topology :: Plugins :: PathOutage</name>
  <packaging>bundle</packaging>
  <dependencies>

    <!-- Embedded in jar (not provided) -->
    <dependency>
      <groupId>net.sf.jung</groupId>
      <artifactId>jung-api</artifactId>
    </dependency>
    <dependency>
      <groupId>net.sf.jung</groupId>
      <artifactId>jung-graph-impl</artifactId>
    </dependency>

    <!-- Provided by runtime environment -->
    <dependency>
      <groupId>org.opennms.features.topology</groupId>
      <artifactId>org.opennms.features.topology.api</artifactId>
      <version>${project.version}</version>
      <scope>provided</scope>
    </dependency>
    <dependency>
      <groupId>org.opennms.features</groupId>
      <artifactId>vaadin</artifactId>
      <type>pom</type>
      <scope>provided</scope>
    </dependency>
    <dependency>
      <groupId>org.opennms</groupId>
      <artifactId>opennms-dao-api</artifactId>
      <scope>provided</scope>
    </dependency>

    <!-- Test dependencies -->
    <dependency>
      <groupId>org.opennms</groupId>
      <artifactId>opennms-config</artifactId>
      <scope>test</scope>
    </dependency>
    <dependency>
      <groupId>junit</groupId>
      <artifactId>junit</artifactId>
      <scope>test</scope>
    </dependency>
    <dependency>
      <groupId>org.opennms.core.test-api</groupId>
      <artifactId>org.opennms.core.test-api.lib</artifactId>
      <scope>test</scope>
    </dependency>
    <dependency>
      <groupId>org.opennms.core.test-api</groupId>
      <artifactId>org.opennms.core.test-api.db</artifactId>
      <scope>test</scope>
    </dependency>
    <dependency>
      <groupId>org.opennms.core.test-api</groupId>
      <artifactId>org.opennms.core.test-api.services</artifactId>
      <scope>test</scope>
    </dependency>
    <dependency>
      <groupId>org.opennms</groupId>
      <artifactId>opennms-rrd-jrobin</artifactId>
      <scope>test</scope>
    </dependency>
    <dependency>
      <groupId>org.opennms</groupId>
      <artifactId>opennms-rrdtool-api</artifactId>
      <scope>test</scope>
    </dependency>
    <dependency>
      <groupId>org.opennms.dependencies</groupId>
      <artifactId>jrrd2-dependencies</artifactId>
      <scope>test</scope>
      <type>pom</type>
    </dependency>
    <dependency>
      <groupId>org.opennms.features.collection</groupId>
      <artifactId>org.opennms.features.collection.persistence.rrd</artifactId>
      <scope>test</scope>
    </dependency>
    <dependency>
      <groupId>org.opennms</groupId>
      <artifactId>opennms-dao</artifactId>
      <scope>test</scope>
    </dependency>
    <dependency>
      <groupId>org.opennms</groupId>
      <artifactId>opennms-dao-mock</artifactId>
      <scope>test</scope>
    </dependency>
    <dependency>
      <groupId>org.hibernate</groupId>
      <artifactId>hibernate-validator</artifactId>
      <scope>test</scope>
    </dependency>
    <dependency>
        <groupId>org.mockito</groupId>
        <artifactId>mockito-core</artifactId>
        <scope>test</scope>
    </dependency>
  </dependencies>
</project><|MERGE_RESOLUTION|>--- conflicted
+++ resolved
@@ -7,11 +7,7 @@
     <relativePath>../../poms/compiled/</relativePath>
     <groupId>org.opennms.features.topology.build</groupId>
     <artifactId>compiled-bundle-settings</artifactId>
-<<<<<<< HEAD
-    <version>2020.1.12-SNAPSHOT
-=======
     <version>2020.1.12
->>>>>>> 1f5ad498
     </version>
   </parent>
   <properties>
