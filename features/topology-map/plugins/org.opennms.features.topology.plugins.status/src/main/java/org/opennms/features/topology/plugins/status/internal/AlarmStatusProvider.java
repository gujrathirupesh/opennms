package org.opennms.features.topology.plugins.status.internal;

import java.util.*;

<<<<<<< HEAD
import org.hibernate.HibernateException;
import org.hibernate.criterion.CriteriaQuery;
import org.hibernate.criterion.Criterion;
import org.hibernate.criterion.DetachedCriteria;
import org.hibernate.engine.TypedValue;
import org.opennms.core.criteria.Criteria;
import org.opennms.core.criteria.CriteriaBuilder;
=======
>>>>>>> 62fd2e8a
import org.opennms.features.topology.api.topo.Status;
import org.opennms.features.topology.api.topo.StatusProvider;
import org.opennms.features.topology.api.topo.Vertex;
import org.opennms.features.topology.api.topo.VertexProvider;
import org.opennms.features.topology.api.topo.VertexRef;
import org.opennms.netmgt.dao.api.AlarmDao;
<<<<<<< HEAD
import org.opennms.netmgt.model.OnmsAlarm;
import org.opennms.netmgt.model.OnmsSeverity;
import org.opennms.netmgt.model.alarm.AlarmSummary;
=======
import org.opennms.netmgt.model.OnmsSeverity;
import org.opennms.netmgt.model.alarm.AlarmSummary;
import org.slf4j.LoggerFactory;
>>>>>>> 62fd2e8a

public class AlarmStatusProvider implements StatusProvider {
    
    public class AlarmStatus implements Status{

<<<<<<< HEAD
        private int m_statusId;
        private String m_label;
        private int m_alarmCount = 0;

        public AlarmStatus(int id, String label, int count) {
            m_statusId = id;
=======
        private final String m_label;
        private final long m_alarmCount;

        public AlarmStatus(String label, long count) {
>>>>>>> 62fd2e8a
            m_label = label;
            m_alarmCount = count;
        }

        @Override
        public String computeStatus() {
            return m_label.toLowerCase();
        }

        @Override
        public Map<String, String> getStatusProperties() {
            Map<String, String> statusMap = new HashMap<String, String>();
            statusMap.put("status", m_label.toLowerCase());
            statusMap.put("statusCount", "" + m_alarmCount);
            return statusMap;
        }
        
    }

    private AlarmDao m_alarmDao;
    private VertexProvider m_vertexProvider;
    
    public VertexProvider getVertexProvider() {
        return m_vertexProvider;
    }

    public void setVertexProvider(VertexProvider vertexProvider) {
        m_vertexProvider = vertexProvider;
    }

    public void setAlarmDao(AlarmDao alarmDao) {
        m_alarmDao = alarmDao;
    }

    @Override
<<<<<<< HEAD
    public Status getStatusForVertex(VertexRef vertexRef) {
        
        if(vertexRef.getNamespace().equals("nodes")) {
            try {
                Collection<Integer> nodeIds = new ArrayList<Integer>();
                if(isGroup(vertexRef)) {
                    addChildrenRecursively(vertexRef, nodeIds);
                } else {
                    nodeIds.add(Integer.valueOf(vertexRef.getId()));
=======
    public Map<VertexRef, Status> getStatusForVertices(Collection<VertexRef> vertices) {
        Map<VertexRef, Status> returnMap = new HashMap<VertexRef, Status>();

        // split nodes from groups and others
        List<VertexRef> nodeRefs = getNodeVertexRefs(vertices); // nodes
        List<VertexRef> otherRefs = getOtherVertexRefs(vertices);  // groups

        Map<Integer, VertexRef> nodeIdMap = extractNodeIds(nodeRefs);
        Map<Integer, AlarmSummary> nodeIdToAlarmSummaryMap = getAlarmSummaries(nodeIdMap.keySet()); // calculate status for ALL nodes

        // status for all known node ids
        for (Integer eachNodeId : nodeIdMap.keySet()) {
            AlarmSummary summary = nodeIdToAlarmSummaryMap.get(eachNodeId);
            AlarmStatus status = summary == null ? createIndeterminateStatus() : createStatus(summary);
            VertexRef ref = nodeIdMap.get(eachNodeId);
            returnMap.put(ref, status);

            LoggerFactory.getLogger(getClass()).debug("Status for node '{}' with id '{}' is: {}", ref.getLabel(), ref.getId(), status);
        }

        // calculate status for groups and nodes which are neither grop nor node
        for (VertexRef eachRef : otherRefs) {
            if (isGroup(eachRef)) {
                List<AlarmSummary> alarmSummariesForGroup = new ArrayList<AlarmSummary>();
                List<Vertex> children = getVertexProvider().getChildren(eachRef);
                for (Vertex eachChildren : children) {
                    AlarmSummary eachChildrenAlarmSummary = nodeIdToAlarmSummaryMap.get(eachChildren.getNodeID());
                    if (eachChildrenAlarmSummary != null) {
                        alarmSummariesForGroup.add(eachChildrenAlarmSummary);
                    }
                }

                AlarmStatus groupStatus = calculateAlarmStatusForGroup(alarmSummariesForGroup);
                returnMap.put(eachRef, groupStatus);
            } else {
                returnMap.put(eachRef, createIndeterminateStatus());
            }
        }

        return returnMap;
    }

    private Map<Integer , AlarmSummary> getAlarmSummaries(Set<Integer> nodeIds) {
        Map<Integer, AlarmSummary> resultMap = new HashMap<Integer, AlarmSummary>();

        List<AlarmSummary> alarmSummaries = m_alarmDao.getNodeAlarmSummaries(nodeIds.toArray(new Integer[nodeIds.size()]));
        for (AlarmSummary eachSummary : alarmSummaries) {
            resultMap.put(eachSummary.getNodeId(), eachSummary);
        }

        return resultMap;
    }

    private AlarmStatus createStatus(AlarmSummary summary) {
        AlarmStatus status = new AlarmStatus(summary.getMaxSeverity().getLabel(), summary.getAlarmCount());
        return status;
    }

    private Map<Integer, VertexRef> extractNodeIds(Collection<VertexRef> inputList) {
        Map<Integer, VertexRef> vertexRefToNodeIdMap = new HashMap<Integer, VertexRef>();

        for (VertexRef eachRef : inputList) {
            if ("nodes".equals(eachRef.getNamespace())) {
                try {
                    Integer nodeId = Integer.parseInt(eachRef.getId());
                    if (nodeId != null) {
                        vertexRefToNodeIdMap.put(nodeId, eachRef);
                    }
                } catch (NumberFormatException nfe) {
                    LoggerFactory.getLogger(getClass()).warn("Could not parse id '{}' of vertex '{}' as integer.", eachRef.getId(), eachRef);
>>>>>>> 62fd2e8a
                }
                return getAlarmStatus(nodeIds);
            } catch (NumberFormatException e) {
                return createIndeterminateStatus();
            }
<<<<<<< HEAD
        } else {
            return createIndeterminateStatus();
=======
>>>>>>> 62fd2e8a
        }

        return vertexRefToNodeIdMap;
    }

<<<<<<< HEAD
    @Override
    public Collection<Status> getStatusForVertices(Collection<VertexRef> vertices) {
        Collection<Status> verticesStatus = new ArrayList<Status>();
        for(VertexRef vert : vertices) {
            verticesStatus.add(getStatusForVertex(vert));
        }
        return verticesStatus;
    }

    @Override
    public String getNamespace() {
        return "node-alarm-status";
    }

    private Status getAlarmStatus(Collection<Integer> nodeIds) {
        List<AlarmSummary> alarmSummaries = m_alarmDao.getNodeAlarmSummaries(nodeIds.toArray(new Integer[nodeIds.size()]));
        if(alarmSummaries != null && alarmSummaries.size() >= 1) {
            return calculateAlarmStatus(alarmSummaries);
        } else {
            return createIndeterminateStatus();
=======
    private List<VertexRef> getNodeVertexRefs(Collection<VertexRef> vertices) {
        List<VertexRef> returnList = new ArrayList<VertexRef>();
         for (VertexRef eachRef : vertices) {
            if ("nodes".equals(eachRef.getNamespace())) {
                if(isGroup(eachRef)) {
                    addChildrenRecursively(eachRef, returnList);
                } else {
                    if (!returnList.contains(eachRef)) {
                        returnList.add(eachRef);
                    }
                }
            }
         }
        return returnList;
    }

    private List<VertexRef> getOtherVertexRefs(Collection<VertexRef> vertices) {
        List<VertexRef> returnList = new ArrayList<VertexRef>();
        for (VertexRef eachRef : vertices) {
            if (!"nodes".equals(eachRef.getNamespace())) {
                returnList.add(eachRef); // we do not need to check for groups, because a group would have a namespace "nodes"
            }
>>>>>>> 62fd2e8a
        }
        return returnList;
    }

<<<<<<< HEAD
    private void addChildrenRecursively(VertexRef groupRef, Collection<Integer> nodeIds) {
        List<Vertex> vertices = getVertexProvider().getChildren(groupRef);
        for(Vertex vertex : vertices) {
            if(!vertex.isGroup()) {
                nodeIds.add(vertex.getNodeID());
            } else {
                addChildrenRecursively(vertex, nodeIds);
=======
    private void addChildrenRecursively(VertexRef groupRef, Collection<VertexRef> vertexRefs) {
        List<Vertex> vertices = getVertexProvider().getChildren(groupRef);
        for(Vertex vertex : vertices) {
            if(!vertex.isGroup()) {
                if (!vertexRefs.contains(vertex)) {
                    vertexRefs.add(vertex);
                }
            } else {
                addChildrenRecursively(vertex, vertexRefs);
>>>>>>> 62fd2e8a
            }
        }
    }

    private boolean isGroup(VertexRef vertexRef) {
        if(vertexRef instanceof Vertex) {
            return ((Vertex) vertexRef).isGroup();
        }
        return false;
    }

<<<<<<< HEAD
    private Status createIndeterminateStatus() {
        return new AlarmStatus(OnmsSeverity.INDETERMINATE.getId(), OnmsSeverity.INDETERMINATE.getLabel(), 0);
    }

    private AlarmStatus calculateAlarmStatus(List<AlarmSummary> alarmSummaries) {
        Collections.sort(alarmSummaries, new Comparator<AlarmSummary>() {
            @Override
            public int compare(AlarmSummary o1, AlarmSummary o2) {
                return o1.getMaxSeverity().compareTo(o2.getMaxSeverity());
            }
        });
        OnmsSeverity severity = alarmSummaries.get(0).getMaxSeverity();
        int count = 0;
        for (AlarmSummary eachSummary : alarmSummaries) {
            count += eachSummary.getAlarmCount();
        }
        return new AlarmStatus(severity.getId(), severity.getLabel(), count);
=======
    private AlarmStatus createIndeterminateStatus() {
        return new AlarmStatus(OnmsSeverity.INDETERMINATE.getLabel(), 0);
    }

    private AlarmStatus calculateAlarmStatusForGroup(List<AlarmSummary> alarmSummaries) {
        if (!alarmSummaries.isEmpty()) {
            Collections.sort(alarmSummaries, new Comparator<AlarmSummary>() {
                @Override
                public int compare(AlarmSummary o1, AlarmSummary o2) {
                    return o1.getMaxSeverity().compareTo(o2.getMaxSeverity());
                }
            });
            OnmsSeverity severity = alarmSummaries.get(0).getMaxSeverity();
            int count = 0;
            for (AlarmSummary eachSummary : alarmSummaries) {
                count += eachSummary.getAlarmCount();
            }
            return new AlarmStatus(severity.getLabel(), count);
        }
        return createIndeterminateStatus();
>>>>>>> 62fd2e8a
    }
}<|MERGE_RESOLUTION|>--- conflicted
+++ resolved
@@ -2,49 +2,24 @@
 
 import java.util.*;
 
-<<<<<<< HEAD
-import org.hibernate.HibernateException;
-import org.hibernate.criterion.CriteriaQuery;
-import org.hibernate.criterion.Criterion;
-import org.hibernate.criterion.DetachedCriteria;
-import org.hibernate.engine.TypedValue;
-import org.opennms.core.criteria.Criteria;
-import org.opennms.core.criteria.CriteriaBuilder;
-=======
->>>>>>> 62fd2e8a
 import org.opennms.features.topology.api.topo.Status;
 import org.opennms.features.topology.api.topo.StatusProvider;
 import org.opennms.features.topology.api.topo.Vertex;
 import org.opennms.features.topology.api.topo.VertexProvider;
 import org.opennms.features.topology.api.topo.VertexRef;
 import org.opennms.netmgt.dao.api.AlarmDao;
-<<<<<<< HEAD
-import org.opennms.netmgt.model.OnmsAlarm;
-import org.opennms.netmgt.model.OnmsSeverity;
-import org.opennms.netmgt.model.alarm.AlarmSummary;
-=======
 import org.opennms.netmgt.model.OnmsSeverity;
 import org.opennms.netmgt.model.alarm.AlarmSummary;
 import org.slf4j.LoggerFactory;
->>>>>>> 62fd2e8a
 
 public class AlarmStatusProvider implements StatusProvider {
     
     public class AlarmStatus implements Status{
 
-<<<<<<< HEAD
-        private int m_statusId;
-        private String m_label;
-        private int m_alarmCount = 0;
-
-        public AlarmStatus(int id, String label, int count) {
-            m_statusId = id;
-=======
         private final String m_label;
         private final long m_alarmCount;
 
         public AlarmStatus(String label, long count) {
->>>>>>> 62fd2e8a
             m_label = label;
             m_alarmCount = count;
         }
@@ -80,17 +55,6 @@
     }
 
     @Override
-<<<<<<< HEAD
-    public Status getStatusForVertex(VertexRef vertexRef) {
-        
-        if(vertexRef.getNamespace().equals("nodes")) {
-            try {
-                Collection<Integer> nodeIds = new ArrayList<Integer>();
-                if(isGroup(vertexRef)) {
-                    addChildrenRecursively(vertexRef, nodeIds);
-                } else {
-                    nodeIds.add(Integer.valueOf(vertexRef.getId()));
-=======
     public Map<VertexRef, Status> getStatusForVertices(Collection<VertexRef> vertices) {
         Map<VertexRef, Status> returnMap = new HashMap<VertexRef, Status>();
 
@@ -161,44 +125,13 @@
                     }
                 } catch (NumberFormatException nfe) {
                     LoggerFactory.getLogger(getClass()).warn("Could not parse id '{}' of vertex '{}' as integer.", eachRef.getId(), eachRef);
->>>>>>> 62fd2e8a
-                }
-                return getAlarmStatus(nodeIds);
-            } catch (NumberFormatException e) {
-                return createIndeterminateStatus();
-            }
-<<<<<<< HEAD
-        } else {
-            return createIndeterminateStatus();
-=======
->>>>>>> 62fd2e8a
+                }
+            }
         }
 
         return vertexRefToNodeIdMap;
     }
 
-<<<<<<< HEAD
-    @Override
-    public Collection<Status> getStatusForVertices(Collection<VertexRef> vertices) {
-        Collection<Status> verticesStatus = new ArrayList<Status>();
-        for(VertexRef vert : vertices) {
-            verticesStatus.add(getStatusForVertex(vert));
-        }
-        return verticesStatus;
-    }
-
-    @Override
-    public String getNamespace() {
-        return "node-alarm-status";
-    }
-
-    private Status getAlarmStatus(Collection<Integer> nodeIds) {
-        List<AlarmSummary> alarmSummaries = m_alarmDao.getNodeAlarmSummaries(nodeIds.toArray(new Integer[nodeIds.size()]));
-        if(alarmSummaries != null && alarmSummaries.size() >= 1) {
-            return calculateAlarmStatus(alarmSummaries);
-        } else {
-            return createIndeterminateStatus();
-=======
     private List<VertexRef> getNodeVertexRefs(Collection<VertexRef> vertices) {
         List<VertexRef> returnList = new ArrayList<VertexRef>();
          for (VertexRef eachRef : vertices) {
@@ -221,20 +154,10 @@
             if (!"nodes".equals(eachRef.getNamespace())) {
                 returnList.add(eachRef); // we do not need to check for groups, because a group would have a namespace "nodes"
             }
->>>>>>> 62fd2e8a
         }
         return returnList;
     }
 
-<<<<<<< HEAD
-    private void addChildrenRecursively(VertexRef groupRef, Collection<Integer> nodeIds) {
-        List<Vertex> vertices = getVertexProvider().getChildren(groupRef);
-        for(Vertex vertex : vertices) {
-            if(!vertex.isGroup()) {
-                nodeIds.add(vertex.getNodeID());
-            } else {
-                addChildrenRecursively(vertex, nodeIds);
-=======
     private void addChildrenRecursively(VertexRef groupRef, Collection<VertexRef> vertexRefs) {
         List<Vertex> vertices = getVertexProvider().getChildren(groupRef);
         for(Vertex vertex : vertices) {
@@ -244,7 +167,6 @@
                 }
             } else {
                 addChildrenRecursively(vertex, vertexRefs);
->>>>>>> 62fd2e8a
             }
         }
     }
@@ -256,25 +178,6 @@
         return false;
     }
 
-<<<<<<< HEAD
-    private Status createIndeterminateStatus() {
-        return new AlarmStatus(OnmsSeverity.INDETERMINATE.getId(), OnmsSeverity.INDETERMINATE.getLabel(), 0);
-    }
-
-    private AlarmStatus calculateAlarmStatus(List<AlarmSummary> alarmSummaries) {
-        Collections.sort(alarmSummaries, new Comparator<AlarmSummary>() {
-            @Override
-            public int compare(AlarmSummary o1, AlarmSummary o2) {
-                return o1.getMaxSeverity().compareTo(o2.getMaxSeverity());
-            }
-        });
-        OnmsSeverity severity = alarmSummaries.get(0).getMaxSeverity();
-        int count = 0;
-        for (AlarmSummary eachSummary : alarmSummaries) {
-            count += eachSummary.getAlarmCount();
-        }
-        return new AlarmStatus(severity.getId(), severity.getLabel(), count);
-=======
     private AlarmStatus createIndeterminateStatus() {
         return new AlarmStatus(OnmsSeverity.INDETERMINATE.getLabel(), 0);
     }
@@ -295,6 +198,5 @@
             return new AlarmStatus(severity.getLabel(), count);
         }
         return createIndeterminateStatus();
->>>>>>> 62fd2e8a
     }
 }