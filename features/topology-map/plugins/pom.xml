<?xml version="1.0" encoding="UTF-8"?>
<project xmlns="http://maven.apache.org/POM/4.0.0" xmlns:xsi="http://www.w3.org/2001/XMLSchema-instance" xsi:schemaLocation="http://maven.apache.org/POM/4.0.0 http://maven.apache.org/maven-v4_0_0.xsd">

  <parent>
    <groupId>org.opennms.features</groupId>
    <artifactId>org.opennms.features.topology</artifactId>
<<<<<<< HEAD
    <version>2018.1.10-SNAPSHOT</version>
=======
    <version>2018.1.11-SNAPSHOT</version>
>>>>>>> 98185d33
  </parent>

  <modelVersion>4.0.0</modelVersion>
  <groupId>org.opennms.features.topology</groupId>
  <artifactId>org.opennms.features.topology.plugins</artifactId>

  <name>OpenNMS :: Features :: Topology :: Plugins</name>

  <packaging>pom</packaging>

  <modules>
    <module>org.opennms.features.topology.plugins.browsers</module>
    <module>org.opennms.features.topology.plugins.layout</module>
    <module>org.opennms.features.topology.plugins.ncs</module>
    <module>org.opennms.features.topology.plugins.netutils</module>
    <!-- <module>org.opennms.features.topology.plugins.ssh</module> -->
    <module>org.opennms.features.topology.plugins.topo.application</module>
    <module>org.opennms.features.topology.plugins.topo.asset</module>
    <module>org.opennms.features.topology.plugins.topo.bsm</module>
    <module>org.opennms.features.topology.plugins.topo.pathoutage</module>
    <module>org.opennms.features.topology.plugins.topo.graphml</module>
    <module>org.opennms.features.topology.plugins.topo.history</module>
    <module>org.opennms.features.topology.plugins.topo.linkd</module>
    <module>org.opennms.features.topology.plugins.topo.sfree</module>
    <module>org.opennms.features.topology.plugins.topo.vmware</module>
  </modules>

  <repositories>
    <repository>
      <snapshots><enabled>false</enabled></snapshots>
      <releases><enabled>true</enabled></releases>
      <id>opennms-repo</id>
      <name>OpenNMS Maven Repository</name>
      <url>http://maven.opennms.org/content/groups/opennms.org-release</url>
    </repository>
  </repositories>

</project><|MERGE_RESOLUTION|>--- conflicted
+++ resolved
@@ -4,11 +4,7 @@
   <parent>
     <groupId>org.opennms.features</groupId>
     <artifactId>org.opennms.features.topology</artifactId>
-<<<<<<< HEAD
-    <version>2018.1.10-SNAPSHOT</version>
-=======
     <version>2018.1.11-SNAPSHOT</version>
->>>>>>> 98185d33
   </parent>
 
   <modelVersion>4.0.0</modelVersion>
