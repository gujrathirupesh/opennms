<?xml version="1.0" encoding="UTF-8"?>
<project xmlns="http://maven.apache.org/POM/4.0.0" xmlns:xsi="http://www.w3.org/2001/XMLSchema-instance" xsi:schemaLocation="http://maven.apache.org/POM/4.0.0 http://maven.apache.org/maven-v4_0_0.xsd">

  <parent>
    <groupId>org.opennms.features</groupId>
    <artifactId>org.opennms.features.topology</artifactId>
<<<<<<< HEAD
    <version>2018.1.5-SNAPSHOT</version>
=======
    <version>2018.1.6-SNAPSHOT</version>
>>>>>>> 18e72108
  </parent>

  <modelVersion>4.0.0</modelVersion>
  <groupId>org.opennms.features.topology</groupId>
  <artifactId>org.opennms.features.topology.plugins</artifactId>

  <name>OpenNMS :: Features :: Topology :: Plugins</name>

  <packaging>pom</packaging>

  <modules>
    <module>org.opennms.features.topology.plugins.browsers</module>
    <module>org.opennms.features.topology.plugins.layout</module>
    <module>org.opennms.features.topology.plugins.ncs</module>
    <module>org.opennms.features.topology.plugins.netutils</module>
    <!-- <module>org.opennms.features.topology.plugins.ssh</module> -->
    <module>org.opennms.features.topology.plugins.topo.application</module>
    <module>org.opennms.features.topology.plugins.topo.asset</module>
    <module>org.opennms.features.topology.plugins.topo.bsm</module>
    <module>org.opennms.features.topology.plugins.topo.pathoutage</module>
    <module>org.opennms.features.topology.plugins.topo.graphml</module>
    <module>org.opennms.features.topology.plugins.topo.history</module>
    <module>org.opennms.features.topology.plugins.topo.linkd</module>
    <module>org.opennms.features.topology.plugins.topo.sfree</module>
    <module>org.opennms.features.topology.plugins.topo.vmware</module>
  </modules>

  <repositories>
    <repository>
      <snapshots><enabled>false</enabled></snapshots>
      <releases><enabled>true</enabled></releases>
      <id>opennms-repo</id>
      <name>OpenNMS Maven Repository</name>
      <url>http://maven.opennms.org/content/groups/opennms.org-release</url>
    </repository>
  </repositories>

</project><|MERGE_RESOLUTION|>--- conflicted
+++ resolved
@@ -4,11 +4,7 @@
   <parent>
     <groupId>org.opennms.features</groupId>
     <artifactId>org.opennms.features.topology</artifactId>
-<<<<<<< HEAD
-    <version>2018.1.5-SNAPSHOT</version>
-=======
     <version>2018.1.6-SNAPSHOT</version>
->>>>>>> 18e72108
   </parent>
 
   <modelVersion>4.0.0</modelVersion>
