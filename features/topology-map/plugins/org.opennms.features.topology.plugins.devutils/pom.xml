--- conflicted
+++ resolved
@@ -5,11 +5,7 @@
     <relativePath>../../poms/compiled/</relativePath>
     <groupId>org.opennms.features.topology.build</groupId>
     <artifactId>compiled-bundle-settings</artifactId>
-<<<<<<< HEAD
     <version>1.11.4-SPACE-SNAPSHOT</version>
-=======
-    <version>1.11.91-SNAPSHOT</version>
->>>>>>> 7dddf663
   </parent>
 
   <properties>
