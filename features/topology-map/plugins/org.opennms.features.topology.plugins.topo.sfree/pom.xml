<?xml version="1.0" encoding="UTF-8"?>
<project xmlns:xsi="http://www.w3.org/2001/XMLSchema-instance" xmlns="http://maven.apache.org/POM/4.0.0" xsi:schemaLocation="http://maven.apache.org/POM/4.0.0 http://maven.apache.org/maven-v4_0_0.xsd">

  <parent>
    <relativePath>../../poms/compiled/</relativePath>
    <groupId>org.opennms.features.topology.build</groupId>
    <artifactId>compiled-bundle-settings</artifactId>
<<<<<<< HEAD
    <version>2018.1.5-SNAPSHOT</version>
=======
    <version>2018.1.6-SNAPSHOT</version>
>>>>>>> 18e72108
  </parent>

  <properties>
    <bundle.symbolicName>org.opennms.features.topology.plugins.topo.sfree</bundle.symbolicName>
    <bundle.namespace>org.opennms.features.topology.plugins.topo.sfree</bundle.namespace>
  </properties>

  <modelVersion>4.0.0</modelVersion>
  <groupId>org.opennms.features.topology.plugins.topo</groupId>
  <artifactId>org.opennms.features.topology.plugins.topo.sfree</artifactId>

  <name>OpenNMS :: Features :: Topology :: Plugins :: SFree</name>

  <packaging>bundle</packaging>

  <dependencies>
    <!--
     | uncomment to add all imported (non-local) bundles to your compilation classpath
    <dependency>
      <type>pom</type>
      <groupId>${parent.groupId}</groupId>
      <artifactId>provision</artifactId>
      <optional>true</optional>
    </dependency>
    -->
    <dependency>
      <groupId>org.opennms.features.topology</groupId>
      <artifactId>org.opennms.features.topology.api</artifactId>
      <version>${project.version}</version>
      <scope>provided</scope>
    </dependency>
    <dependency>
      <groupId>org.opennms.features</groupId>
      <artifactId>vaadin</artifactId>
      <type>pom</type>
      <scope>provided</scope>
    </dependency>
    <dependency>
      <groupId>org.slf4j</groupId>
      <artifactId>slf4j-api</artifactId>
      <scope>provided</scope>
    </dependency>

    <dependency>
	   <groupId>org.osgi</groupId>
	   <artifactId>org.osgi.compendium</artifactId>
	   <scope>provided</scope>
	</dependency>
	
    <dependency>
	   <groupId>org.osgi</groupId>
	   <artifactId>org.osgi.core</artifactId>
	   <scope>provided</scope>
	</dependency>
    <dependency>
      <groupId>org.opennms.core.test-api</groupId>
      <artifactId>org.opennms.core.test-api.lib</artifactId>
      <scope>test</scope>
    </dependency>
    <dependency>
      <groupId>junit</groupId>
      <artifactId>junit</artifactId>
      <scope>test</scope>
    </dependency>
    <dependency>
      <groupId>org.easymock</groupId>
      <artifactId>easymock</artifactId>
      <scope>test</scope>
    </dependency>
    <dependency>
      <groupId>org.opennms.core</groupId>
      <artifactId>org.opennms.core.criteria</artifactId>
    </dependency>
  </dependencies>

</project><|MERGE_RESOLUTION|>--- conflicted
+++ resolved
@@ -5,11 +5,7 @@
     <relativePath>../../poms/compiled/</relativePath>
     <groupId>org.opennms.features.topology.build</groupId>
     <artifactId>compiled-bundle-settings</artifactId>
-<<<<<<< HEAD
-    <version>2018.1.5-SNAPSHOT</version>
-=======
     <version>2018.1.6-SNAPSHOT</version>
->>>>>>> 18e72108
   </parent>
 
   <properties>
