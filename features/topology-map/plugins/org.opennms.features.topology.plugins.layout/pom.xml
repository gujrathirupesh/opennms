<?xml version="1.0" encoding="UTF-8"?>
<project xmlns:xsi="http://www.w3.org/2001/XMLSchema-instance" xmlns="http://maven.apache.org/POM/4.0.0" xsi:schemaLocation="http://maven.apache.org/POM/4.0.0 http://maven.apache.org/maven-v4_0_0.xsd">

  <parent>
    <relativePath>../../poms/compiled/</relativePath>
    <groupId>org.opennms.features.topology.build</groupId>
    <artifactId>compiled-bundle-settings</artifactId>
<<<<<<< HEAD
    <version>28.0.2-SNAPSHOT</version>
=======
    <version>28.0.2</version>
>>>>>>> 7f1c7cd1
  </parent>

  <properties>
    <bundle.symbolicName>org.opennms.features.topology.plugins.layout</bundle.symbolicName>
    <bundle.namespace>org.opennms.features.topology.plugins.layout</bundle.namespace>
  </properties>

  <modelVersion>4.0.0</modelVersion>
  <groupId>org.opennms.features.topology.plugins</groupId>
  <artifactId>org.opennms.features.topology.plugins.layout</artifactId>

  <name>OpenNMS :: Features :: Topology :: Plugins :: Layout</name>

  <packaging>bundle</packaging>

  <dependencies>
    <!--
     | uncomment to add all imported (non-local) bundles to your compilation classpath
    <dependency>
      <type>pom</type>
      <groupId>${parent.groupId}</groupId>
      <artifactId>provision</artifactId>
      <optional>true</optional>
    </dependency>
    -->
    <dependency>
      <groupId>org.slf4j</groupId>
      <artifactId>slf4j-api</artifactId>
      <scope>provided</scope>
    </dependency>
    <dependency>
      <groupId>org.osgi</groupId>
      <artifactId>org.osgi.core</artifactId>
      <scope>provided</scope>
    </dependency>
    <dependency>
      <groupId>org.osgi</groupId>
      <artifactId>org.osgi.compendium</artifactId>
      <scope>provided</scope>
    </dependency>
  </dependencies>

</project><|MERGE_RESOLUTION|>--- conflicted
+++ resolved
@@ -5,11 +5,7 @@
     <relativePath>../../poms/compiled/</relativePath>
     <groupId>org.opennms.features.topology.build</groupId>
     <artifactId>compiled-bundle-settings</artifactId>
-<<<<<<< HEAD
-    <version>28.0.2-SNAPSHOT</version>
-=======
     <version>28.0.2</version>
->>>>>>> 7f1c7cd1
   </parent>
 
   <properties>
