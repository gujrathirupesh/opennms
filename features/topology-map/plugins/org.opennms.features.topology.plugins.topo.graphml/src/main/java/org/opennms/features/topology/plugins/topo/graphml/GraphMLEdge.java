--- conflicted
+++ resolved
@@ -40,14 +40,7 @@
     private Map<String, Object> properties = Maps.newHashMap();
 
     public GraphMLEdge(String namespace, org.opennms.features.graphml.model.GraphMLEdge graphMLEdge, GraphMLVertex source, GraphMLVertex target) {
-<<<<<<< HEAD
         super(namespace, graphMLEdge.getId(), source, target);
-=======
-        super(namespace,
-              graphMLEdge.getProperty(GraphMLProperties.ID),
-              source,
-              target);
->>>>>>> a348e45b
 
         setTooltipText(graphMLEdge.getProperty(GraphMLProperties.TOOLTIP_TEXT));
         setProperties(graphMLEdge.getProperties());
