--- conflicted
+++ resolved
@@ -89,15 +89,13 @@
         return ((AbstractBusinessServiceVertex) getParent()).getRoot();
     }
 
-<<<<<<< HEAD
+    @Override
+    public int getLevel() {
+        return level;
+    }
+
     public abstract Type getType();
 
     public abstract Set<String> getReductionKeys();
 
-=======
-    @Override
-    public int getLevel() {
-        return level;
-    }
->>>>>>> b2dc2913
 }