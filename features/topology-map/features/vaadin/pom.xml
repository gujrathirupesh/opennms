<?xml version="1.0" encoding="UTF-8"?>
<project xmlns:xsi="http://www.w3.org/2001/XMLSchema-instance" xmlns="http://maven.apache.org/POM/4.0.0" xsi:schemaLocation="http://maven.apache.org/POM/4.0.0 http://maven.apache.org/maven-v4_0_0.xsd">

  <parent>
    <groupId>org.opennms.features.topology</groupId>
    <artifactId>features</artifactId>
    <version>1.13.0-SNAPSHOT</version>
  </parent>

  <modelVersion>4.0.0</modelVersion>
  <groupId>org.opennms.osgi.features.topology</groupId>
  <artifactId>vaadin</artifactId>

  <name>OpenNMS Features :: Topology :: Vaadin + Dependencies</name>

  <description>The Vaadin web application framework.</description>

  <packaging>pom</packaging>

  <build>
    <plugins>
      <plugin>
        <groupId>org.opennms.maven.plugins</groupId>
        <artifactId>features-maven-plugin</artifactId>
        <configuration>
          <features>
            <feature>http-whiteboard</feature>
          </features>
          <bundles>
            <bundle>wrap:mvn:org.vaadin.addons/refresher/1.2.1.7</bundle>
            <bundle>wrap:mvn:org.vaadin.addons/contextmenu/4.2.1</bundle>
            <bundle>wrap:mvn:org.vaadin.addon/confirmdialog/2.0.4</bundle>
          </bundles>
        </configuration>
      </plugin>
    </plugins>
  </build>

  <dependencies>
<!-- Vaadin Update -->
    <dependency>
      <groupId>com.vaadin</groupId>
      <artifactId>vaadin-server</artifactId>
    </dependency>
    <dependency>
      <groupId>com.vaadin</groupId>
      <artifactId>vaadin-client-compiled</artifactId>
    </dependency>
    <dependency>
      <groupId>com.vaadin</groupId>
      <artifactId>vaadin-client</artifactId>
    </dependency>
    <dependency>
      <groupId>com.vaadin</groupId>
      <artifactId>vaadin-themes</artifactId>
    </dependency>
    <dependency>
        <groupId>com.vaadin</groupId>
        <artifactId>vaadin-shared</artifactId>
        <version>${vaadinVersion}</version>
    </dependency>

    <dependency>
        <groupId>com.vaadin</groupId>
        <artifactId>vaadin-shared-deps</artifactId>
        <version>1.0.2</version>
    </dependency>
    <dependency>
        <groupId>org.jsoup</groupId>
        <artifactId>jsoup</artifactId>
<<<<<<< HEAD
        <version>1.7.2</version>
=======
>>>>>>> 54237913
    </dependency>
    
    <dependency>
      <groupId>org.ops4j.pax.vaadin</groupId>
      <artifactId>service</artifactId>
      <version>0.3.0-SNAPSHOT</version>
    </dependency>
    <dependency>
      <groupId>javax.servlet</groupId>
      <artifactId>servlet-api</artifactId>
      <scope>provided</scope>
    </dependency>
    <!-- this will actually get skipped because it's wrapped above -->
    <dependency>
      <groupId>org.vaadin.addons</groupId>
      <artifactId>contextmenu</artifactId>
      <version>4.2.1</version>
    </dependency>
    <dependency>
    	<groupId>org.vaadin.addons</groupId>
    	<artifactId>refresher</artifactId>
    	<version>1.2.1.7</version>
    </dependency>
    <dependency>
      <groupId>org.vaadin.addon</groupId>
      <artifactId>confirmdialog</artifactId>
      <version>2.0.4</version>
    </dependency>
    <dependency>
      <groupId>org.opennms.features.themes</groupId>
      <artifactId>onms-default-theme</artifactId>
      <version>${project.version}</version>
    </dependency>
  </dependencies>

  <repositories>
    <repository>
       <id>vaadin-addons</id>
       <url>http://maven.opennms.org/content/groups/vaadin.com-addons/</url>
    </repository>
    <repository>
      <snapshots><enabled>true</enabled></snapshots>
      <releases><enabled>false</enabled></releases>
      <id>opennms-snapshots</id>
      <name>OpenNMS Snapshot Maven Repository</name>
      <url>http://maven.opennms.org/content/groups/opennms.org-snapshot</url>
    </repository>
  </repositories>

</project><|MERGE_RESOLUTION|>--- conflicted
+++ resolved
@@ -68,16 +68,11 @@
     <dependency>
         <groupId>org.jsoup</groupId>
         <artifactId>jsoup</artifactId>
-<<<<<<< HEAD
-        <version>1.7.2</version>
-=======
->>>>>>> 54237913
     </dependency>
     
     <dependency>
       <groupId>org.ops4j.pax.vaadin</groupId>
       <artifactId>service</artifactId>
-      <version>0.3.0-SNAPSHOT</version>
     </dependency>
     <dependency>
       <groupId>javax.servlet</groupId>
