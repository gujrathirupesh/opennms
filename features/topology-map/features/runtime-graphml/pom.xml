<?xml version="1.0" encoding="UTF-8"?>
<project xmlns:xsi="http://www.w3.org/2001/XMLSchema-instance" xmlns="http://maven.apache.org/POM/4.0.0" xsi:schemaLocation="http://maven.apache.org/POM/4.0.0 http://maven.apache.org/maven-v4_0_0.xsd">
  <parent>
    <groupId>org.opennms.features.topology</groupId>
    <artifactId>features</artifactId>
<<<<<<< HEAD
    <version>2018.1.0-SNAPSHOT</version>
=======
    <version>2018.1.0</version>
>>>>>>> 15b526cc
  </parent>
  <modelVersion>4.0.0</modelVersion>
  <groupId>org.opennms.osgi.features.topology</groupId>
  <artifactId>opennms-topology-runtime-graphml</artifactId>
  <name>OpenNMS :: Features :: Topology :: Features :: GraphML</name>
  <description>GraphML runtime and plugins for the OpenNMS topology web app.</description>
  <packaging>pom</packaging>
  <build>
    <plugins>
      <plugin>
        <groupId>org.opennms.maven.plugins</groupId>
        <artifactId>features-maven-plugin</artifactId>
        <configuration>
          <repositories>
            <repository>mvn:${project.groupId}/opennms-topology-runtime-base/${project.version}/xml/features</repository>
          </repositories>
          <features>
            <feature>opennms-topology-runtime-base</feature>
          </features>
        </configuration>
      </plugin>
    </plugins>
  </build>
  <dependencies>
    <dependency>
      <groupId>org.opennms.osgi.features.topology</groupId>
      <artifactId>opennms-topology-runtime-base</artifactId>
      <version>${project.version}</version>
      <classifier>features</classifier>
      <type>xml</type>
      <scope>provided</scope>
    </dependency>
    <dependency>
      <groupId>org.opennms.features.topology.plugins.topo</groupId>
      <artifactId>graphml</artifactId>
      <version>${project.version}</version>
    </dependency>
    <!-- At the moment this is provided by the system bundle -->
    <!--<dependency>-->
      <!--<groupId>org.opennms.features</groupId>-->
      <!--<artifactId>org.opennms.features.graphml</artifactId>-->
      <!--<version>${project.version}</version>-->
    <!--</dependency>-->
    <dependency>
      <groupId>org.codehaus.groovy</groupId>
      <artifactId>groovy-all</artifactId>
      <version>${groovyVersion}</version>
    </dependency>
  </dependencies>
</project><|MERGE_RESOLUTION|>--- conflicted
+++ resolved
@@ -3,11 +3,7 @@
   <parent>
     <groupId>org.opennms.features.topology</groupId>
     <artifactId>features</artifactId>
-<<<<<<< HEAD
-    <version>2018.1.0-SNAPSHOT</version>
-=======
     <version>2018.1.0</version>
->>>>>>> 15b526cc
   </parent>
   <modelVersion>4.0.0</modelVersion>
   <groupId>org.opennms.osgi.features.topology</groupId>
