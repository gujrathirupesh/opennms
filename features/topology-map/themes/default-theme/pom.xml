<?xml version="1.0" encoding="UTF-8"?>
<project xmlns="http://maven.apache.org/POM/4.0.0" xmlns:xsi="http://www.w3.org/2001/XMLSchema-instance" xsi:schemaLocation="http://maven.apache.org/POM/4.0.0 http://maven.apache.org/xsd/maven-4.0.0.xsd">

    <modelVersion>4.0.0</modelVersion>

    <parent>
    <artifactId>org.opennms.features.topology.themes</artifactId>
    <groupId>org.opennms.features.topology</groupId>
<<<<<<< HEAD
    <version>2017.1.0-SNAPSHOT</version>
=======
    <version>19.0.0-SNAPSHOT</version>
>>>>>>> c77b3c8f
  </parent>

    <groupId>org.opennms.features.topology.themes</groupId>
    <artifactId>org.opennms.features.topology.themes.default-theme</artifactId>
    <packaging>bundle</packaging>
    <name>OpenNMS :: Features :: Topology :: Default  Theme</name>
    <properties>
        <bundle.symbolicname>org.opennms.features.topology.themes.default-theme</bundle.symbolicname>
    </properties>
    <description>This is an OSGi bundle created with the OpenNMS Operation archetype</description>
    
    <dependencies>
        <dependency>
            <groupId>org.opennms.osgi.features.topology</groupId>
            <artifactId>opennms-topology-api</artifactId>
            <type>pom</type>
        </dependency>
        <dependency>
            <groupId>org.opennms.features</groupId>
            <artifactId>vaadin</artifactId>
            <type>pom</type>
        </dependency>
    </dependencies>

    <build>
        <resources>
            <resource>
                <directory>src/main/java</directory>
            </resource>
        </resources>
        
        <plugins>
            <plugin>
                <artifactId>maven-resources-plugin</artifactId>
                <version>2.7</version>
                <executions>
                    <execution>
                        <id>copy-d3</id>
                        <phase>validate</phase>
                        <goals>
                            <goal>copy-resources</goal>
                        </goals>
                        <configuration>
                            <outputDirectory>${basedir}/target/javascript/VAADIN/themes/topo_default/js</outputDirectory>
                             <resources>
                                 <resource>
                                     <directory>../../../../opennms-webapp/src/main/webapp/lib/d3</directory>
                                     <includes>
                                        <include>d3.js</include>
                                    </includes>
                                </resource>
                            </resources>
                        </configuration>
                    </execution>
                    <execution>
                        <id>copy-leaflet</id>
                        <phase>validate</phase>
                        <goals>
                            <goal>copy-resources</goal>
                        </goals>
                        <configuration>
                            <outputDirectory>${basedir}/target/javascript/VAADIN/themes/topo_default/leaflet</outputDirectory>
                            <resources>
                                <resource>
                                    <directory>../../../../opennms-webapp/src/main/webapp/lib/leaflet/dist</directory>
                                    <includes>
                                        <include>leaflet-src.js</include>
                                        <include>leaflet.css</include>
                                    </includes>
                                </resource>
                            </resources>
                        </configuration>
                    </execution>
                    <execution>
                        <id>copy-ionicons</id>
                        <phase>validate</phase>
                        <goals>
                            <goal>copy-resources</goal>
                        </goals>
                        <configuration>
                            <outputDirectory>${basedir}/target/javascript/VAADIN/themes/topo_default/ionicons</outputDirectory>
                            <resources>
                                <resource>
                                    <directory>../../../../opennms-webapp/src/main/webapp/lib/ionicons</directory>
                                </resource>
                            </resources>
                        </configuration>
                    </execution>
                </executions>
            </plugin>
            <plugin>
                <groupId>org.apache.felix</groupId>
                <artifactId>maven-bundle-plugin</artifactId>
                <extensions>true</extensions>
                <configuration>
                    <instructions>
                        <Bundle-RequiredExecutionEnvironment>JavaSE-1.8</Bundle-RequiredExecutionEnvironment>
                        <Bundle-SymbolicName>${project.artifactId}</Bundle-SymbolicName>
                        <Bundle-Version>${project.version}</Bundle-Version>
                        <Fragment-Host>com.vaadin.themes;bundle-version=${vaadinVersion}</Fragment-Host>
                        <Include-Resource>
                          {maven-resources},
                          {maven-dependencies},
                          target/javascript
                        </Include-Resource>
                    </instructions>
                </configuration>
            </plugin>
        </plugins>
    </build>

</project><|MERGE_RESOLUTION|>--- conflicted
+++ resolved
@@ -6,11 +6,7 @@
     <parent>
     <artifactId>org.opennms.features.topology.themes</artifactId>
     <groupId>org.opennms.features.topology</groupId>
-<<<<<<< HEAD
     <version>2017.1.0-SNAPSHOT</version>
-=======
-    <version>19.0.0-SNAPSHOT</version>
->>>>>>> c77b3c8f
   </parent>
 
     <groupId>org.opennms.features.topology.themes</groupId>
