--- conflicted
+++ resolved
@@ -4,11 +4,7 @@
   <parent>
     <groupId>org.opennms</groupId>
     <artifactId>org.opennms.features</artifactId>
-<<<<<<< HEAD
     <version>2017.1.24-SNAPSHOT</version>
-=======
-    <version>2016.1.24-SNAPSHOT</version>
->>>>>>> 0c81d933
   </parent>
 
   <modelVersion>4.0.0</modelVersion>
