--- conflicted
+++ resolved
@@ -70,8 +70,4 @@
             <scope>test</scope>
         </dependency>
     </dependencies>
-<<<<<<< HEAD
-
-=======
->>>>>>> 6152a9f2
 </project>