<ui:UiBinder
  xmlns:ui='urn:ui:com.google.gwt.uibinder'
  xmlns:g='urn:import:com.google.gwt.user.client.ui'
  xmlns:me='urn:import:org.opennms.features.poller.remote.gwt.client'>
  
  <ui:style>
  
  
  </ui:style>

<<<<<<< HEAD
  <ui:style field='selectionStyle' type='org.opennms.features.poller.remote.gwt.client.LocationPanel.SelectionStyle'>
    .selectedRow {
        border-width: 1px;
        border-style: inset;
        border-color: #90a5d3;
        opacity: .5;
        filter:literal("alpha(opacity=50)");
    }

    .alternateRow{
        background-color: #c8e1fe;
    }
    
    .upStatus{
    	background-image: "images/icon-UP.png";
    }
    
    .downStatus{
    	background-image: "images/icon-DOWN.png";
    }
    
    .marginalStatus{
    	background-image: "images/icon-MARGINAL.png";
    }
    
    .unknownStatus{
        background-image: "images/icon-UNKNOWN.png";
    }
  </ui:style>
  
  <g:HTMLPanel >
    <me:FilterPanel/>
    <hr/>
    <me:TagPanel ui:field="tagPanel"/>
    <hr/>
    <g:ScrollPanel ui:field="m_scrollPanel" styleName="{style.scrollPanel}">
      <g:FlexTable ui:field='m_locations' styleName="{style.flexTable}" />
    </g:ScrollPanel>
  </g:HTMLPanel>
=======
    <g:DockLayoutPanel unit="PX">
        <g:north size="255">
            <g:HTMLPanel>
                <me:FilterPanel/>
                <hr/>
                <me:TagPanel/>
                <hr/>
            </g:HTMLPanel>
        </g:north>
        <g:center>
            <g:FlowPanel>
                <me:PageableApplicationList ui:field="applicationList"/>
                <me:PageableLocationList ui:field="locationList"/>
            </g:FlowPanel>
        </g:center>
    </g:DockLayoutPanel>
>>>>>>> 56571917

</ui:UiBinder><|MERGE_RESOLUTION|>--- conflicted
+++ resolved
@@ -8,53 +8,12 @@
   
   </ui:style>
 
-<<<<<<< HEAD
-  <ui:style field='selectionStyle' type='org.opennms.features.poller.remote.gwt.client.LocationPanel.SelectionStyle'>
-    .selectedRow {
-        border-width: 1px;
-        border-style: inset;
-        border-color: #90a5d3;
-        opacity: .5;
-        filter:literal("alpha(opacity=50)");
-    }
-
-    .alternateRow{
-        background-color: #c8e1fe;
-    }
-    
-    .upStatus{
-    	background-image: "images/icon-UP.png";
-    }
-    
-    .downStatus{
-    	background-image: "images/icon-DOWN.png";
-    }
-    
-    .marginalStatus{
-    	background-image: "images/icon-MARGINAL.png";
-    }
-    
-    .unknownStatus{
-        background-image: "images/icon-UNKNOWN.png";
-    }
-  </ui:style>
-  
-  <g:HTMLPanel >
-    <me:FilterPanel/>
-    <hr/>
-    <me:TagPanel ui:field="tagPanel"/>
-    <hr/>
-    <g:ScrollPanel ui:field="m_scrollPanel" styleName="{style.scrollPanel}">
-      <g:FlexTable ui:field='m_locations' styleName="{style.flexTable}" />
-    </g:ScrollPanel>
-  </g:HTMLPanel>
-=======
     <g:DockLayoutPanel unit="PX">
         <g:north size="255">
             <g:HTMLPanel>
                 <me:FilterPanel/>
                 <hr/>
-                <me:TagPanel/>
+                <me:TagPanel ui:field="tagPanel"/>
                 <hr/>
             </g:HTMLPanel>
         </g:north>
@@ -65,6 +24,5 @@
             </g:FlowPanel>
         </g:center>
     </g:DockLayoutPanel>
->>>>>>> 56571917
 
 </ui:UiBinder>