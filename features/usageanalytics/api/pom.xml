--- conflicted
+++ resolved
@@ -5,11 +5,7 @@
     <parent>
         <artifactId>org.opennms.features.usageanalytics</artifactId>
         <groupId>org.opennms.features</groupId>
-<<<<<<< HEAD
         <version>32.0.0-SNAPSHOT</version>
-=======
-        <version>31.0.2-SNAPSHOT</version>
->>>>>>> c7213967
     </parent>
 
     <groupId>org.opennms.features.usageanalytics</groupId>
