<?xml version="1.0" encoding="UTF-8"?>
<project xmlns="http://maven.apache.org/POM/4.0.0"
         xmlns:xsi="http://www.w3.org/2001/XMLSchema-instance"
         xsi:schemaLocation="http://maven.apache.org/POM/4.0.0 http://maven.apache.org/xsd/maven-4.0.0.xsd">
    <parent>
        <artifactId>org.opennms.features</artifactId>
        <groupId>org.opennms</groupId>
<<<<<<< HEAD
        <version>32.0.0-SNAPSHOT</version>
=======
        <version>31.0.2-SNAPSHOT</version>
>>>>>>> c7213967
    </parent>

    <groupId>org.opennms.features</groupId>
    <artifactId>org.opennms.features.usageanalytics</artifactId>
    <name>OpenNMS :: Features :: Usage Analytics</name>
    <description>The Usage Analytics package will be used to store and provide with access to usage analytics data.</description>

    <modelVersion>4.0.0</modelVersion>
<<<<<<< HEAD
    <version>32.0.0-SNAPSHOT</version>
=======
    <version>31.0.2-SNAPSHOT</version>
>>>>>>> c7213967
    <packaging>pom</packaging>

    <modules>
        <module>api</module>
        <module>impl</module>
    </modules>

</project><|MERGE_RESOLUTION|>--- conflicted
+++ resolved
@@ -5,11 +5,7 @@
     <parent>
         <artifactId>org.opennms.features</artifactId>
         <groupId>org.opennms</groupId>
-<<<<<<< HEAD
         <version>32.0.0-SNAPSHOT</version>
-=======
-        <version>31.0.2-SNAPSHOT</version>
->>>>>>> c7213967
     </parent>
 
     <groupId>org.opennms.features</groupId>
@@ -18,11 +14,7 @@
     <description>The Usage Analytics package will be used to store and provide with access to usage analytics data.</description>
 
     <modelVersion>4.0.0</modelVersion>
-<<<<<<< HEAD
     <version>32.0.0-SNAPSHOT</version>
-=======
-    <version>31.0.2-SNAPSHOT</version>
->>>>>>> c7213967
     <packaging>pom</packaging>
 
     <modules>
