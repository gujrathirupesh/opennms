--- conflicted
+++ resolved
@@ -28,14 +28,9 @@
 
 package org.opennms.features.backup.minion;
 
-<<<<<<< HEAD
-
-=======
 import static org.awaitility.Awaitility.await;
->>>>>>> bb5c2a35
 import static java.util.concurrent.TimeUnit.SECONDS;
 import static org.awaitility.Awaitility.await;
-
 import org.opennms.features.backup.api.BackupStrategy;
 import org.opennms.features.backup.api.Config;
 import org.opennms.features.backup.api.ConfigType;
@@ -52,7 +47,6 @@
 
     @Override
     public Config getConfig(String ipAddress, int port, Map<String, String> params) {
-        //startTFTPServer();
         Config config = new Config();
         SshClient sshClient = null;
         try {
@@ -81,15 +75,11 @@
         return config;
     }
 
-    private void startTFTPServer() {
-        TFTPServer ts = new TFTPServer(new File(args[0]), new File(args[0]), GET_AND_PUT);
-    }
-
     public static void main(String[] args) {
         CiscoBackupStrategy ciscoBackupStrategy = new CiscoBackupStrategy();
         Map params = new HashMap();
-        params.put(Const.DEVICE_USER, "azureuser");
-        Path fileName = Path.of("/Users/maximbrener/Downloads/cisco_key.pem");
+        params.put(Const.DEVICE_USER, "???");
+        Path fileName = Path.of("???");
         String actual = null;
         try {
             actual = Files.readString(fileName);
@@ -97,7 +87,7 @@
             e.printStackTrace();
         }
         params.put(Const.DEVICE_KEY, actual);
-        Config config = ciscoBackupStrategy.getConfig("20.115.57.63", 22, params);
+        Config config = ciscoBackupStrategy.getConfig("???", 22, params);
         System.out.println(config);
     }
 }