--- conflicted
+++ resolved
@@ -156,10 +156,9 @@
         final Button refresh = new Button("Refresh SNMP Collections", new Button.ClickListener() {
             @Override
             public void buttonClick(Button.ClickEvent event) {
-<<<<<<< HEAD
                 ConfirmDialog.show(getUI(),
                                    "Are you sure?",
-                                   "By doing this all unsafed changes on the SNMP collection will be lost.",
+                                   "By doing this all unsaved changes on the SNMP collection will be lost.",
                                    "Yes",
                                    "No",
                                    new ConfirmDialog.Listener() {
@@ -169,22 +168,6 @@
                             snmpCollectionTable.setSnmpCollections(snmpCollections);
                             snmpCollectionTable.select(null);
                             snmpCollectionForm.setVisible(false);
-=======
-                MessageBox mb = new MessageBox(getApplication().getMainWindow(),
-                                               "Are you sure?",
-                                               MessageBox.Icon.QUESTION,
-                                               "By doing this all unsaved changes in SNMP collection will be lost.",
-                                               new MessageBox.ButtonConfig(MessageBox.ButtonType.YES, "Yes"),
-                                               new MessageBox.ButtonConfig(MessageBox.ButtonType.NO, "No"));
-                mb.addStyleName(Runo.WINDOW_DIALOG);
-                mb.show(new EventListener() {
-                    public void buttonClicked(ButtonType buttonType) {
-                        if (buttonType == MessageBox.ButtonType.YES) {
-                            table.refreshSnmpCollections();
-                            table.select(null);
-                            form.setVisible(false);
-
->>>>>>> 0e60b024
                         }
                     }
                 });
