<?xml version="1.0" encoding="UTF-8"?>
<project xmlns="http://maven.apache.org/POM/4.0.0" xmlns:xsi="http://www.w3.org/2001/XMLSchema-instance"
         xsi:schemaLocation="http://maven.apache.org/POM/4.0.0 http://maven.apache.org/xsd/maven-4.0.0.xsd">
    <modelVersion>4.0.0</modelVersion>
    <parent>
        <artifactId>themes</artifactId>
        <groupId>org.opennms.features</groupId>
<<<<<<< HEAD
        <version>21.1.0-SNAPSHOT</version>
=======
        <version>2017.1.7-SNAPSHOT</version>
>>>>>>> 44878255
    </parent>
    <groupId>org.opennms.features.themes</groupId>
    <artifactId>jmxconfiggenerator-theme</artifactId>
    <packaging>bundle</packaging>
    <name>OpenNMS :: Features :: Vaadin :: Theme :: JMX Configuration Generator</name>
    <properties>
        <bundle.symbolicname>org.opennms.features.topology.themes.jmxconfiggenerator-theme</bundle.symbolicname>
    </properties>
    <dependencies>
        <dependency>
            <groupId>org.osgi</groupId>
            <artifactId>org.osgi.core</artifactId>
            <scope>provided</scope>
        </dependency>
    </dependencies>
    <build>
        <resources>
            <resource>
                <directory>src/main/java</directory>
            </resource>
        </resources>
        <plugins>
            <plugin>
                <groupId>org.apache.felix</groupId>
                <artifactId>maven-bundle-plugin</artifactId>
                <extensions>true</extensions>
                <configuration>
                    <instructions>
                        <Bundle-RequiredExecutionEnvironment>JavaSE-1.8</Bundle-RequiredExecutionEnvironment>
                        <Bundle-SymbolicName>${project.artifactId}</Bundle-SymbolicName>
                        <Bundle-Version>${project.version}</Bundle-Version>
                        <Fragment-Host>com.vaadin.themes;bundle-version=${vaadinVersion}</Fragment-Host>
                    </instructions>
                </configuration>
            </plugin>
        </plugins>
    </build>
</project><|MERGE_RESOLUTION|>--- conflicted
+++ resolved
@@ -5,11 +5,7 @@
     <parent>
         <artifactId>themes</artifactId>
         <groupId>org.opennms.features</groupId>
-<<<<<<< HEAD
-        <version>21.1.0-SNAPSHOT</version>
-=======
-        <version>2017.1.7-SNAPSHOT</version>
->>>>>>> 44878255
+        <version>2018.1.0-SNAPSHOT</version>
     </parent>
     <groupId>org.opennms.features.themes</groupId>
     <artifactId>jmxconfiggenerator-theme</artifactId>
