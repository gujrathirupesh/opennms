--- conflicted
+++ resolved
@@ -6,11 +6,7 @@
     <parent>
     <artifactId>themes</artifactId>
     <groupId>org.opennms.features</groupId>
-<<<<<<< HEAD
-    <version>2018.1.3-SNAPSHOT</version>
-=======
     <version>2018.1.4-SNAPSHOT</version>
->>>>>>> bc1631de
   </parent>
 
     <groupId>org.opennms.features.themes</groupId>
