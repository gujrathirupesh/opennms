@import "../runo/legacy-styles.css";

.dashboard .v-portlet-slot {
    background: #fff !important;
    -webkit-border-radius: 4px !important;
    -moz-border-radius: 4px !important;
    border-radius: 4px !important;
    -webkit-box-shadow: 0 2px 3px rgba(0, 0, 0, 0.14), 0 0 0 1px rgba(0, 0, 0, 0.07) !important;
    -moz-box-shadow: 0 2px 3px rgba(0, 0, 0, 0.14), 0 0 0 1px rgba(0, 0, 0, 0.07) !important;
    box-shadow: 0 2px 3px rgba(0, 0, 0, 0.14), 0 0 0 1px rgba(0, 0, 0, 0.07) !important;
}

.dashboard .v-portlet-header {
    color: #fff !important;
    text-shadow: 0 1px 1px #000 !important;
    background: #5d6167 !important;
    background: -moz-linear-gradient(top, #5d6167 0%, #393939 100%) !important;
    background: -webkit-gradient(linear, left top, left bottom, color-stop(0%, #5d6167), color-stop(100%, #393939)) !important;
    background: -webkit-linear-gradient(top, #5d6167 0%, #393939 100%) !important;
    background: -o-linear-gradient(top, #5d6167 0%, #393939 100%) !important;
    background: -ms-linear-gradient(top, #5d6167 0%, #393939 100%) !important;
}

.dashboard .v-portlet-content-wrapper {
    border: none !important;
}

.dashboard .v-portlet .v-portlet-header-button {
    margin-right: 3px;
    border-radius: 3px;
}

.dashboard.v-app {
    background: #dfe0e1;
    background: -moz-linear-gradient(top, #d8d9da 0%, #e6e7e8 10%, #e0e1e2 100%);
    background: -webkit-gradient(linear, left top, left bottom, color-stop(0%, #d8d9da), color-stop(10%, #e6e7e8), color-stop(100%, #e0e1e2));
    background: -webkit-linear-gradient(top, #d8d9da 0%, #e6e7e8 10%, #e0e1e2 100%);
    background: -o-linear-gradient(top, #d8d9da 0%, #e6e7e8 10%, #e0e1e2 100%);
    background: -ms-linear-gradient(top, #d8d9da 0%, #e6e7e8 10%, #e0e1e2 100%);
}

.debug {
    border: 1px dashed red;
}

.dashboard .header {
<<<<<<< HEAD
    background: #ddd;
    border-bottom: 2px solid #ccc;
=======
    background-color: #dddddd;
    border-color: #dddddd;
    border-width: 0 0 1px;
}

#onmslogo {
    background:url(/opennms/images/horizon_logo.svg) no-repeat;
    display:block;
    height:44px;
    width:130px;
    overflow:hidden;
    text-indent:100%;
    white-space:nowrap;
    margin: 10px 0px 0px 10px;
>>>>>>> b2bf7f17
}

.dashboard .wallboard-board {
    color: #3ba300;
    padding: 5px 5px;
    margin: 1px;
}

.dashboard .wallboard-board {
    font-size: 18px;
    padding: 5px 5px;
    margin: 1px;
}

.dashboard .wallboard-board .progress-paused {
    font-size: 24px;
    font-weight: bold;
    background: orange;
    border: 2px solid orangered;
    border-radius: 4px;
    padding: 10px;
    margin-bottom: 20px;
    margin-top: 20px;
    display: block;
}

.configuration-title {
    font-size: 24px;
    font-weight: bold;
    line-height: normal;
}

.help-title {
    font-size: 16px;
    font-weight: bold;
    line-height: normal;
}

.help-content {
    font-size: 14px;
    line-height: normal;
}

.help-table {
    font-size: 14px;
    width: 100%;
    border: 1px solid;
    line-height: normal;
    vertical-align: top;
}

.help-table-cell {
    vertical-align: top;
}

.v-table-cell-wrapper { line-height: normal; padding: 3px; }

/*  --------------------------------------------------
    :: Alarm/Node Table Rows (Vaadin Widgets)
    -------------------------------------------------- */

/**
 * Table row CSS. Coordinate these class names with the values inside:
 *
 * org.opennms.features.topology.app.internal.support.AlarmTableCellStyleGenerator
 */

/* The padding: 20px is handled by adding &nbsp;s with a ColumnGenerator */
.v-table-cell-content-bright { /* padding-left: 20px; */ background-position: top left; background-repeat: repeat-y; }

.v-table-row-alarm-minor,
.v-table-row-alarm-minor-noack {
    border-top: 2px solid #FF9900 !important;
}
.v-table-row-alarm-minor-noack {
    font-weight: bold;
}
.v-table-row-alarm-minor.v-table-row,
.v-table-row-alarm-minor-noack.v-table-row {
    background-color: #FFEBCD;
}
.v-table-row-alarm-minor.v-table-row-odd,
.v-table-row-alarm-minor-noack.v-table-row-odd {
    background-color: #F8E4C6;
}
.v-table-row-alarm-minor .v-table-cell-content-bright,
.v-table-row-alarm-minor-noack .v-table-cell-content-bright
{
    background-image: url(../../../images/bgMinor.png);
}

.v-table-row-alarm-critical,
.v-table-row-alarm-critical-noack {
    border-top: 2px solid #CC0000 !important;
}
.v-table-row-alarm-critical-noack {
    font-weight: bold;
}
.v-table-row-alarm-critical.v-table-row,
.v-table-row-alarm-critical-noack.v-table-row {
    background-color: #F5CDCD;
}
.v-table-row-alarm-critical.v-table-row-odd,
.v-table-row-alarm-critical-noack.v-table-row-odd {
    background-color: #EEC6C6;
}
.v-table-row-alarm-critical .v-table-cell-content-bright,
.v-table-row-alarm-critical-noack .v-table-cell-content-bright
{
    background-image: url(../../../images/bgCritical.png);
}

.v-table-row-alarm-major,
.v-table-row-alarm-major-noack {
    border-top: 2px solid #FF3300 !important;
}
.v-table-row-alarm-major-noack {
    font-weight: bold;
}
.v-table-row-alarm-major.v-table-row,
.v-table-row-alarm-major-noack.v-table-row {
    background-color: #FFD7CD;
}
.v-table-row-alarm-major.v-table-row-odd,
.v-table-row-alarm-major-noack.v-table-row-odd {
    background-color: #F8D0C6;
}
.v-table-row-alarm-major .v-table-cell-content-bright,
.v-table-row-alarm-major-noack .v-table-cell-content-bright
{
    background-image: url(../../../images/bgMajor.png);
}

.v-table-row-alarm-warning,
.v-table-row-alarm-warning-noack {
    border-top: 2px solid #FFCC00 !important;
}
.v-table-row-alarm-warning-noack {
    font-weight: bold;
}
.v-table-row-alarm-warning.v-table-row,
.v-table-row-alarm-warning-noack.v-table-row {
    background-color: #FFF5CD;
}
.v-table-row-alarm-warning.v-table-row-odd,
.v-table-row-alarm-warning-noack.v-table-row-odd {
    background-color: #F8EEC6;
}
.v-table-row-alarm-warning .v-table-cell-content-bright,
.v-table-row-alarm-warning-noack .v-table-cell-content-bright
{
    background-image: url(../../../images/bgWarning.png);
}

.v-table-row-alarm-indeterminate,
.v-table-row-alarm-indeterminate-noack {
    border-top: 2px solid #999000 !important;
}
.v-table-row-alarm-indeterminate-noack {
    font-weight: bold;
}
.v-table-row-alarm-indeterminate.v-table-row,
.v-table-row-alarm-indeterminate-noack.v-table-row {
    background-color: #EBEBCD;
}
.v-table-row-alarm-indeterminate.v-table-row-odd,
.v-table-row-alarm-indeterminate-noack.v-table-row-odd {
    background-color: #E4E4C6;
}
.v-table-row-alarm-indeterminate .v-table-cell-content-bright,
.v-table-row-alarm-indeterminate-noack .v-table-cell-content-bright
{
    background-image: url(../../../images/bgIndeterminate.png);
}

.v-table-row-alarm-normal,
.v-table-row-alarm-normal-noack {
    border-top: 2px solid #336600 !important;
}
.v-table-row-alarm-normal-noack {
    font-weight: bold;
}
.v-table-row-alarm-normal.v-table-row,
.v-table-row-alarm-normal-noack.v-table-row {
    background-color: #D7E1CD;
}
.v-table-row-alarm-normal.v-table-row-odd,
.v-table-row-alarm-normal-noack.v-table-row-odd {
    background-color: #D0DAC6;
}
.v-table-row-alarm-normal .v-table-cell-content-bright,
.v-table-row-alarm-normal-noack .v-table-cell-content-bright
{
    background-image: url(../../../images/bgNormal.png);
}

.v-table-row-alarm-cleared,
.v-table-row-alarm-cleared-noack {
    border-top: 2px solid #999 !important;
}
.v-table-row-alarm-cleared-noack {
    font-weight: bold;
}
.v-table-row-alarm-cleared.v-table-row,
.v-table-row-alarm-cleared-noack.v-table-row {
    background-color: #EEEEEE;
}
.v-table-row-alarm-cleared.v-table-row-odd,
.v-table-row-alarm-cleared-noack.v-table-row-odd {
    background-color: #E7E7E7;
}
.v-table-row-alarm-cleared .v-table-cell-content-bright,
.v-table-row-alarm-cleared-noack .v-table-cell-content-bright
{
    background-image: url(../../../images/bgCleared.png);
}

/*  --------------------------------------------------
    :: Ops Board/Panel styles
    -------------------------------------------------- */

.alert-details-dashlet .onms-table{
    border-collapse: collapse;
    width: 100%;
    margin-top: 0;
    margin-bottom: 10px;
    color:#000000;
}

.alert-details-dashlet .onms { padding-left: 20px; background-position: top left; background-repeat: repeat-y; }
.alert-details-dashlet .Critical{ background-color: #F5CDCD; border-top: 2px solid #CC0000 !important; background-image: url(../../../images/bgCritical.png); }
.alert-details-dashlet .Major{ background-color: #FFD7CD; border-top: 2px solid #FF3300 !important; background-image: url(../../../images/bgMajor.png); }
.alert-details-dashlet .Minor{ background-color: #FFEBCD; border-top: 2px solid #FF9900 !important; background-image: url(../../../images/bgMinor.png); }
.alert-details-dashlet .Warning{ background-color: #FFF5CD; border-top: 2px solid #FFCC00 !important; background-image: url(../../../images/bgWarning.png); }
.alert-details-dashlet .Indeterminate{ background-color: #EBEBCD; border-top: 2px solid #999000 !important; background-image: url(../../../images/bgIndeterminate.png); }
.alert-details-dashlet .Normal{ background-color: #D7E1CD; border-top: 2px solid #336600 !important; background-image: url(../../../images/bgNormal.png); }
.alert-details-dashlet .Cleared { background-color: #EEE; border-top: 2px solid #999 !important; background-image: url(../../../images/bgCleared.png); }
.alert-details-dashlet .nobright { background-image: none;}

.alert-details-dashlet .Critical .onms { background-color: #F5CDCD; }
.alert-details-dashlet .Critical .divider { border-top: 2px solid #CC0000 !important; }
.alert-details-dashlet .Critical .bright { background-image: url(../../../images/bgCritical.png); }

.alert-details-dashlet .Major .onms { background-color: #FFD7CD; }
.alert-details-dashlet .Major .divider { border-top: 2px solid #FF3300 !important; }
.alert-details-dashlet .Major .bright { background-image: url(../../../images/bgMajor.png); }

.alert-details-dashlet .Minor .onms { background-color: #FFEBCD; }
.alert-details-dashlet .Minor .divider { border-top: 2px solid #FF9900 !important; }
.alert-details-dashlet .Minor .bright { background-image: url(../../../images/bgMinor.png); }

.alert-details-dashlet .Warning .onms { background-color: #FFF5CD; }
.alert-details-dashlet .Warning .divider { border-top: 2px solid #FFCC00 !important; }
.alert-details-dashlet .Warning .bright { background-image: url(../../../images/bgWarning.png); }

.alert-details-dashlet .Indeterminate .onms { background-color: #EBEBCD; }
.alert-details-dashlet .Indeterminate .divider { border-top: 2px solid #999900 !important; }
.alert-details-dashlet .Indeterminate .bright { background-image: url(../../../images/bgIndeterminate.png); }

.alert-details-dashlet .Normal .onms { background-color: #D7E1CD; }
.alert-details-dashlet .Normal .divider { border-top: 2px solid #336600 !important; }
.alert-details-dashlet .Normal .bright { background-image: url(../../../images/bgNormal.png); }

.alert-details-dashlet .Cleared .onms { background-color: #EEE; }
.alert-details-dashlet .Cleared .divider { border-top: 2px solid #999 !important; }
.alert-details-dashlet .Cleared .bright { background-image: url(../../../images/bgCleared.png); }
/*
td.onms { font-size: 100%; }
*/
.alert-details-dashlet .onms-header-cell {
    border:1px solid #999;
    padding: 4px 5px;
    background-color: #444;
    font-weight: bold;
    text-align: left;
    color: #FFF;
    height:1.5em;
}

.alert-details-dashlet .onms-cell {
    border: 1px solid #999;
    padding: 4px 5px;
    background-color: #FFF;
    font-size: 100%;
    height:1.5em;
    overflow:hidden;
}<|MERGE_RESOLUTION|>--- conflicted
+++ resolved
@@ -44,25 +44,20 @@
 }
 
 .dashboard .header {
-<<<<<<< HEAD
-    background: #ddd;
-    border-bottom: 2px solid #ccc;
-=======
-    background-color: #dddddd;
-    border-color: #dddddd;
+    background-color: #ddd;
+    border-color: #ccc;
     border-width: 0 0 1px;
 }
 
 #onmslogo {
-    background:url(/opennms/images/horizon_logo.svg) no-repeat;
+    background:url(/opennms/images/meridian_logo.svg) no-repeat;
     display:block;
     height:44px;
-    width:130px;
+    width:170px;
     overflow:hidden;
     text-indent:100%;
     white-space:nowrap;
     margin: 10px 0px 0px 10px;
->>>>>>> b2bf7f17
 }
 
 .dashboard .wallboard-board {
