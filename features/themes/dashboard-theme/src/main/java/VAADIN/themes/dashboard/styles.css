--- conflicted
+++ resolved
@@ -44,10 +44,6 @@
 }
 
 .dashboard .header {
-<<<<<<< HEAD
-    background: #ddd;
-    border-bottom: 2px solid #ccc;
-=======
     background-color: #ddd;
     border-color: #ccc;
     border-width: 0 0 1px;
@@ -62,7 +58,6 @@
     text-indent:100%;
     white-space:nowrap;
     margin: 10px 0px 0px 10px;
->>>>>>> 673e377b
 }
 
 .dashboard .wallboard-board {
