--- conflicted
+++ resolved
@@ -6,11 +6,7 @@
     <parent>
     <artifactId>themes</artifactId>
     <groupId>org.opennms.features</groupId>
-<<<<<<< HEAD
-    <version>2018.1.10-SNAPSHOT</version>
-=======
     <version>2018.1.11-SNAPSHOT</version>
->>>>>>> 98185d33
 	</parent>
 
     <groupId>org.opennms.features.themes</groupId>
