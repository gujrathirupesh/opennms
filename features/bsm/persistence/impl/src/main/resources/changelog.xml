<?xml version="1.0" encoding="UTF-8"?>
<databaseChangeLog
	xmlns="http://www.liquibase.org/xml/ns/dbchangelog"
	xmlns:xsi="http://www.w3.org/2001/XMLSchema-instance"
	xmlns:ext="http://www.liquibase.org/xml/ns/dbchangelog-ext"
	xsi:schemaLocation="http://www.liquibase.org/xml/ns/dbchangelog http://www.liquibase.org/xml/ns/dbchangelog/dbchangelog-2.0.xsd
		http://www.liquibase.org/xml/ns/dbchangelog-ext http://www.liquibase.org/xml/ns/dbchangelog/dbchangelog-ext.xsd">
	<changeSet author="jwhite" id="18.0.0-bsm-initialize">
		<createTable tableName="bsm_service">
			<column name="id" type="integer">
				<constraints nullable="false" primaryKey="true" primaryKeyName="bsm_services_pkey" />
			</column>
			<column name="name" type="text" />
		</createTable>
		<createTable tableName="bsm_service_attributes" >
			<column name="bsm_service_id" type="integer">
			  <constraints nullable="false"/>
			</column>
			<column name="key" type="varchar(255)">
			  <constraints nullable="false"/>
			</column>
			<column name="value" type="text">
			  <constraints nullable="false"/>
			</column>
		</createTable>
		<addPrimaryKey tableName="bsm_service_attributes" columnNames="bsm_service_id, key" constraintName="bsm_service_attributes_pkey" />
		<addForeignKeyConstraint constraintName="fk_bsm_service_attributes_service_id"
			baseTableName="bsm_service_attributes" baseColumnNames="bsm_service_id"
			referencedTableName="bsm_service" referencedColumnNames="id" />
	</changeSet>
	<changeSet author="jwhite" id="18.0.0-bsm-ifservices">
		<createTable tableName="bsm_service_ifservices" >
			<column name="bsm_service_id" type="integer">
			  <constraints nullable="false"/>
			</column>
			<column name="ifserviceid" type="integer">
			  <constraints nullable="false"/>
			</column>
		</createTable>
		<addPrimaryKey tableName="bsm_service_ifservices" columnNames="bsm_service_id, ifserviceid" constraintName="bsm_service_ifservices_pkey" />
		<addForeignKeyConstraint constraintName="fk_bsm_service_ifservices_service_id"
			baseTableName="bsm_service_ifservices" baseColumnNames="bsm_service_id"
			referencedTableName="bsm_service" referencedColumnNames="id" />
		<addForeignKeyConstraint constraintName="fk_bsm_service_ifservices_ifserviceid"
			baseTableName="bsm_service_ifservices" baseColumnNames="ifserviceid"
			referencedTableName="ifservices" referencedColumnNames="id" />
	</changeSet>
<<<<<<< HEAD
	<changeSet id="18.0.0-bsm-reductionkeys" author="mneumann">
		<createTable tableName="bsm_service_reductionkeys">
			<column name="bsm_service_id" type="integer">
				<constraints nullable="false"/>
			</column>
			<column name="reductionkey" type="text">
				<constraints nullable="false"/>
			</column>
		</createTable>
		<addPrimaryKey tableName="bsm_service_reductionkeys" columnNames="bsm_service_id, reductionkey" constraintName="bsm_service_reductionkeys_pkey" />
=======
	<changeSet author="fooker" id="18.0.0-bsm-service-children">
		<createTable tableName="bsm_service_children" >
			<column name="bsm_service_parent" type="integer">
				<constraints nullable="false"/>
			</column>
			<column name="bsm_service_child" type="integer">
				<constraints nullable="false"/>
			</column>
		</createTable>
		<addPrimaryKey tableName="bsm_service_children" columnNames="bsm_service_parent, bsm_service_child" constraintName="bsm_service_children_pkey" />
		<addForeignKeyConstraint constraintName="fk_bsm_service_parent_service_id"
								 baseTableName="bsm_service_children" baseColumnNames="bsm_service_parent"
								 referencedTableName="bsm_service" referencedColumnNames="id"
                                 onDelete="CASCADE" />
		<addForeignKeyConstraint constraintName="fk_bsm_service_child_service_id"
								 baseTableName="bsm_service_children" baseColumnNames="bsm_service_child"
								 referencedTableName="bsm_service" referencedColumnNames="id"
                                 onDelete="CASCADE" />
>>>>>>> 70886339
	</changeSet>
</databaseChangeLog><|MERGE_RESOLUTION|>--- conflicted
+++ resolved
@@ -45,7 +45,6 @@
 			baseTableName="bsm_service_ifservices" baseColumnNames="ifserviceid"
 			referencedTableName="ifservices" referencedColumnNames="id" />
 	</changeSet>
-<<<<<<< HEAD
 	<changeSet id="18.0.0-bsm-reductionkeys" author="mneumann">
 		<createTable tableName="bsm_service_reductionkeys">
 			<column name="bsm_service_id" type="integer">
@@ -56,7 +55,7 @@
 			</column>
 		</createTable>
 		<addPrimaryKey tableName="bsm_service_reductionkeys" columnNames="bsm_service_id, reductionkey" constraintName="bsm_service_reductionkeys_pkey" />
-=======
+	</changeSet>
 	<changeSet author="fooker" id="18.0.0-bsm-service-children">
 		<createTable tableName="bsm_service_children" >
 			<column name="bsm_service_parent" type="integer">
@@ -75,6 +74,5 @@
 								 baseTableName="bsm_service_children" baseColumnNames="bsm_service_child"
 								 referencedTableName="bsm_service" referencedColumnNames="id"
                                  onDelete="CASCADE" />
->>>>>>> 70886339
 	</changeSet>
 </databaseChangeLog>