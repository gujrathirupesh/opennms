--- conflicted
+++ resolved
@@ -5,11 +5,7 @@
     <parent>
         <groupId>org.opennms.features</groupId>
         <artifactId>org.opennms.features.bsm</artifactId>
-<<<<<<< HEAD
-        <version>2019.1.28-SNAPSHOT</version>
-=======
         <version>2019.1.28</version>
->>>>>>> 0e6990d1
     </parent>
     <groupId>org.opennms.features.bsm</groupId>
     <artifactId>test-util</artifactId>
