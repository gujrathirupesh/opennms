<?xml version="1.0" encoding="UTF-8"?>
<project xmlns="http://maven.apache.org/POM/4.0.0" xmlns:xsi="http://www.w3.org/2001/XMLSchema-instance"
         xsi:schemaLocation="http://maven.apache.org/POM/4.0.0 http://maven.apache.org/maven-v4_0_0.xsd">
    <modelVersion>4.0.0</modelVersion>
    <parent>
        <groupId>org.opennms.features</groupId>
        <artifactId>org.opennms.features.bsm</artifactId>
<<<<<<< HEAD
        <version>28.0.2-SNAPSHOT</version>
=======
        <version>28.0.2</version>
>>>>>>> 7f1c7cd1
    </parent>
    <groupId>org.opennms.features.bsm</groupId>
    <artifactId>test-util</artifactId>
    <packaging>jar</packaging>
    <name>OpenNMS :: Features :: BSM :: Test Util</name>
    <dependencies>
        <dependency>
            <groupId>org.opennms.features.bsm</groupId>
            <artifactId>org.opennms.features.bsm.service.api</artifactId>
            <version>${project.version}</version>
        </dependency>
        <dependency>
            <groupId>org.opennms.features.bsm</groupId>
            <artifactId>org.opennms.features.bsm.persistence.api</artifactId>
            <version>${project.version}</version>
        </dependency>
        <dependency>
            <groupId>org.opennms.features.bsm</groupId>
            <artifactId>org.opennms.features.bsm.rest.api</artifactId>
            <version>${project.version}</version>
        </dependency>
        <dependency>
            <groupId>org.opennms.features.rest</groupId>
            <artifactId>org.opennms.features.rest.common</artifactId>
            <version>${project.version}</version>
        </dependency>
        <dependency>
            <groupId>org.opennms</groupId>
            <artifactId>opennms-dao</artifactId>
        </dependency>
        <!-- Test dependencies -->
        <dependency>
            <groupId>junit</groupId>
            <artifactId>junit</artifactId>
            <scope>test</scope>
        </dependency>
    </dependencies>
</project><|MERGE_RESOLUTION|>--- conflicted
+++ resolved
@@ -5,11 +5,7 @@
     <parent>
         <groupId>org.opennms.features</groupId>
         <artifactId>org.opennms.features.bsm</artifactId>
-<<<<<<< HEAD
-        <version>28.0.2-SNAPSHOT</version>
-=======
         <version>28.0.2</version>
->>>>>>> 7f1c7cd1
     </parent>
     <groupId>org.opennms.features.bsm</groupId>
     <artifactId>test-util</artifactId>
