<?xml version="1.0" encoding="UTF-8"?>
<project xmlns="http://maven.apache.org/POM/4.0.0" xmlns:xsi="http://www.w3.org/2001/XMLSchema-instance"
         xsi:schemaLocation="http://maven.apache.org/POM/4.0.0 http://maven.apache.org/maven-v4_0_0.xsd">
    <modelVersion>4.0.0</modelVersion>
    <parent>
        <groupId>org.opennms.features</groupId>
        <artifactId>org.opennms.features.bsm</artifactId>
<<<<<<< HEAD
        <version>2019.1.13</version>
=======
        <version>2019.1.14-SNAPSHOT</version>
>>>>>>> d6d262b6
    </parent>
    <groupId>org.opennms.features.bsm</groupId>
    <artifactId>vaadin-adminpage</artifactId>
    <packaging>bundle</packaging>
    <name>OpenNMS :: Features :: BSM :: Vaadin Adminpage</name>
    <properties>
        <bundle.symbolicName>org.opennms.features.bsm.vaadin.adminpage</bundle.symbolicName>
        <bundle.namespace>org.opennms.features.bsm.vaadin.adminpage</bundle.namespace>
    </properties>
    <build>
        <plugins>
            <plugin>
                <groupId>org.apache.felix</groupId>
                <artifactId>maven-bundle-plugin</artifactId>
                <configuration>
                    <instructions>
                        <Bundle-SymbolicName>${bundle.symbolicName}</Bundle-SymbolicName>
                        <Bundle-Version>${project.version}</Bundle-Version>
                        <Vaadin-Package-Version>1</Vaadin-Package-Version>
                        <Vaadin-Widgetsets>org.opennms.vaadin.DefaultWidgetset</Vaadin-Widgetsets>
                    </instructions>
                </configuration>
            </plugin>
        </plugins>
    </build>
    <dependencies>
       <dependency>
			<groupId>org.opennms.features</groupId>
	      	<artifactId>vaadin</artifactId>
	      	<type>pom</type>
	    </dependency>
        <dependency>
            <groupId>org.opennms.features.vaadin-components</groupId>
            <artifactId>core</artifactId>
            <version>${project.version}</version>
        </dependency>
        <dependency>
            <groupId>org.opennms.features.vaadin-components</groupId>
            <artifactId>widgetset</artifactId>
            <version>${project.version}</version>
        </dependency>
        <dependency>
            <groupId>org.opennms.features.topology</groupId>
            <artifactId>org.opennms.features.topology.link</artifactId>
            <version>${project.version}</version>
        </dependency>
        <dependency>
            <groupId>org.opennms.features.bsm</groupId>
            <artifactId>org.opennms.features.bsm.service.api</artifactId>
            <version>${project.version}</version>
            <scope>provided</scope>
        </dependency>
        <dependency>
            <groupId>org.osgi</groupId>
            <artifactId>org.osgi.core</artifactId>
            <scope>provided</scope>
        </dependency>
        <dependency>
            <groupId>org.osgi</groupId>
            <artifactId>org.osgi.compendium</artifactId>
            <scope>provided</scope>
        </dependency>
        <dependency>
            <groupId>org.opennms</groupId>
            <artifactId>opennms-web-api</artifactId>
            <scope>provided</scope>
        </dependency>
        <dependency>
            <groupId>junit</groupId>
            <artifactId>junit</artifactId>
            <scope>test</scope>
        </dependency>
        <dependency>
            <groupId>org.opennms</groupId>
            <artifactId>opennms-dao-mock</artifactId>
            <scope>test</scope>
        </dependency>
        <dependency>
            <groupId>org.opennms</groupId>
            <artifactId>opennms-rrd-jrobin</artifactId>
            <scope>test</scope>
        </dependency>
        <dependency>
            <groupId>org.opennms</groupId>
            <artifactId>opennms-rrdtool-api</artifactId>
            <scope>test</scope>
        </dependency>
        <dependency>
            <groupId>org.opennms.core.test-api</groupId>
            <artifactId>org.opennms.core.test-api.db</artifactId>
            <scope>test</scope>
        </dependency>
        <dependency>
            <groupId>org.opennms.features.collection</groupId>
            <artifactId>org.opennms.features.collection.persistence.rrd</artifactId>
            <scope>test</scope>
        </dependency>
    </dependencies>
</project><|MERGE_RESOLUTION|>--- conflicted
+++ resolved
@@ -5,11 +5,7 @@
     <parent>
         <groupId>org.opennms.features</groupId>
         <artifactId>org.opennms.features.bsm</artifactId>
-<<<<<<< HEAD
-        <version>2019.1.13</version>
-=======
         <version>2019.1.14-SNAPSHOT</version>
->>>>>>> d6d262b6
     </parent>
     <groupId>org.opennms.features.bsm</groupId>
     <artifactId>vaadin-adminpage</artifactId>
