--- conflicted
+++ resolved
@@ -129,11 +129,7 @@
             public Object generateCell(Table source, Object itemId, Object columnId) {
                 Button editButton = new Button("edit");
                 editButton.addStyleName("small");
-<<<<<<< HEAD
-                editButton.setId("editButton-" + ((BusinessServiceDTO) itemId).getName());
-=======
                 editButton.setId("editButton-" + ((BusinessService) itemId).getName());
->>>>>>> 9bbed888
 
                 editButton.addClickListener((Button.ClickListener) event -> {
                     getUI().addWindow(new BusinessServiceEditWindow((BusinessService) itemId, BusinessServiceMainLayout.this));
@@ -151,28 +147,6 @@
                     public Object generateCell(Table source, Object itemId, Object columnId) {
                         Button deleteButton = new Button("delete");
                         deleteButton.addStyleName("small");
-<<<<<<< HEAD
-                        BusinessServiceDTO businessServiceDTO = (BusinessServiceDTO) itemId;
-                        deleteButton.setId("deleteButton-" + businessServiceDTO.getName());
-
-                        deleteButton.addClickListener((Button.ClickListener) event -> {
-                                    if (businessServiceDTO.getParentServices().isEmpty() && businessServiceDTO.getChildServices().isEmpty()) {
-                                        businessServiceManager.delete(businessServiceDTO.getId());
-                                        refreshTable();
-                                    } else {
-                                        new org.opennms.netmgt.vaadin.core.ConfirmationDialog()
-                                                .withOkAction(new org.opennms.netmgt.vaadin.core.ConfirmationDialog.Action() {
-                                                    @Override
-                                                    public void execute(org.opennms.netmgt.vaadin.core.ConfirmationDialog window) {
-                                                        businessServiceManager.delete(businessServiceDTO.getId());
-                                                        refreshTable();
-                                                    }
-                                                })
-                                                .withOkLabel("Delete anyway")
-                                                .withCancelLabel("Cancel")
-                                                .withCaption("Warning")
-                                                .withDescription("This entry is referencing or is referenced by other Business Services! Do you really to delete this entry?")
-=======
                         BusinessService businessService = (BusinessService) itemId;
                         deleteButton.setId("deleteButton-" + businessService.getName());
 
@@ -195,7 +169,6 @@
                                                 .withCancelLabel("Cancel")
                                                 .withCaption("Warning")
                                                 .withDescription("This entry is referencing or is referenced by other Business Services! Do you really want to delete this entry?")
->>>>>>> 9bbed888
                                                 .open();
                                     }
                                 }
@@ -210,14 +183,12 @@
          * add the table to the layout
          */
         addComponent(m_table);
-
         setExpandRatio(m_table, 1.0f);
 
         /**
          * initial refresh of table
          */
         refreshTable();
-
     }
 
     /**
