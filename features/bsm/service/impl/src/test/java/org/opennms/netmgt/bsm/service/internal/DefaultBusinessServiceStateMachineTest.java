/*******************************************************************************
 * This file is part of OpenNMS(R).
 *
 * Copyright (C) 2009-2015 The OpenNMS Group, Inc.
 * OpenNMS(R) is Copyright (C) 1999-2015 The OpenNMS Group, Inc.
 *
 * OpenNMS(R) is a registered trademark of The OpenNMS Group, Inc.
 *
 * OpenNMS(R) is free software: you can redistribute it and/or modify
 * it under the terms of the GNU Affero General Public License as published
 * by the Free Software Foundation, either version 3 of the License,
 * or (at your option) any later version.
 *
 * OpenNMS(R) is distributed in the hope that it will be useful,
 * but WITHOUT ANY WARRANTY; without even the implied warranty of
 * MERCHANTABILITY or FITNESS FOR A PARTICULAR PURPOSE.  See the
 * GNU Affero General Public License for more details.
 *
 * You should have received a copy of the GNU Affero General Public License
 * along with OpenNMS(R).  If not, see:
 *      http://www.gnu.org/licenses/
 *
 * For more information contact:
 *     OpenNMS(R) Licensing <license@opennms.org>
 *     http://www.opennms.org/
 *     http://www.opennms.com/
 *******************************************************************************/

package org.opennms.netmgt.bsm.service.internal;

import static org.junit.Assert.assertEquals;
import static org.opennms.netmgt.bsm.test.BsmTestUtils.createAlarm;
import static org.opennms.netmgt.bsm.test.BsmTestUtils.createSimpleHierarchy;

import java.util.List;

import com.google.common.base.Throwables;
import com.google.common.collect.Lists;

import org.junit.Test;
import org.opennms.netmgt.bsm.persistence.api.BusinessServiceEntity;
import org.opennms.netmgt.bsm.service.BusinessServiceStateChangeHandler;
import org.opennms.netmgt.bsm.test.BsmTestData;
import org.opennms.netmgt.bsm.test.BsmTestUtils;
import org.opennms.netmgt.model.OnmsMonitoredService;
import org.opennms.netmgt.model.OnmsSeverity;

<<<<<<< HEAD
import com.google.common.collect.Lists;

=======
>>>>>>> 8c7c4343
public class DefaultBusinessServiceStateMachineTest {

    @Test
    public void canMaintainState() {
<<<<<<< HEAD
        BsmTestData testSpecification = createSimpleHierarchy();
        List<BusinessServiceEntity> bss = testSpecification.getServices();
=======
        String explicitReductionKey = "explicitReductionKey";

        // Create a simple hierarchy
        OnmsMonitoredService svc1 = createService(1, "192.168.1.1", "ICMP");
        BusinessService bs1 = new BusinessService();
        bs1.addIpService(svc1);
        bs1.setName("BS1");
        bs1.addReductionKey(explicitReductionKey);

        BusinessService bs2 = new BusinessService();
        bs2.setName("BS2");
        List<BusinessService> bss = Lists.newArrayList(bs1, bs2);
>>>>>>> 8c7c4343

        // Setup the state machine
        LoggingStateChangeHandler handler = new LoggingStateChangeHandler();
        DefaultBusinessServiceStateMachine stateMachine = new DefaultBusinessServiceStateMachine();
        stateMachine.setBusinessServices(bss);
        stateMachine.addHandler(handler, null);

        // Verify the initial state
        assertEquals(0, handler.getStateChanges().size());
        for (BusinessServiceEntity eachBs : bss) {
            assertEquals(DefaultBusinessServiceStateMachine.DEFAULT_SEVERITY, stateMachine.getOperationalStatus(eachBs));
        }

<<<<<<< HEAD
        BusinessServiceEntity bsChild1 = testSpecification.findByName("Child 1");
        BusinessServiceEntity bsChild2 = testSpecification.findByName("Child 2");
        BusinessServiceEntity bsParent = testSpecification.findByName("Parent");
        OnmsMonitoredService svc1 = testSpecification.findIpService("192.168.1.1", "ICMP");
        OnmsMonitoredService svc2 = testSpecification.findIpService("192.168.1.2", "SNMP");
=======
        // Now create an alarm matching the reductionKey of the ip-service
        OnmsAlarm alarm = new OnmsAlarm();
        alarm.setUei(EventConstants.NODE_LOST_SERVICE_EVENT_UEI);
        alarm.setSeverity(OnmsSeverity.MINOR);
        alarm.setReductionKey(String.format("%s::1:192.168.1.1:ICMP", EventConstants.NODE_LOST_SERVICE_EVENT_UEI));
>>>>>>> 8c7c4343

        // Pass the alarm to the state machine
        stateMachine.handleNewOrUpdatedAlarm(createAlarm(svc1, OnmsSeverity.MINOR));

        // Verify the updated state
        assertEquals(2, handler.getStateChanges().size());
        assertEquals(OnmsSeverity.MINOR, stateMachine.getOperationalStatus(svc1));
<<<<<<< HEAD
        assertEquals(OnmsSeverity.MINOR, stateMachine.getOperationalStatus(bsChild1));
        assertEquals(DefaultBusinessServiceStateMachine.DEFAULT_SEVERITY, stateMachine.getOperationalStatus(svc2));
        assertEquals(DefaultBusinessServiceStateMachine.DEFAULT_SEVERITY, stateMachine.getOperationalStatus(bsChild2));
        assertEquals(OnmsSeverity.MINOR, stateMachine.getOperationalStatus(bsParent));

        // Verify that hierarchy also works
        stateMachine.handleNewOrUpdatedAlarm(BsmTestUtils.createAlarm(svc2, OnmsSeverity.MAJOR));
        assertEquals(4, handler.getStateChanges().size());
        assertEquals(OnmsSeverity.MINOR, stateMachine.getOperationalStatus(svc1));
        assertEquals(OnmsSeverity.MINOR, stateMachine.getOperationalStatus(bsChild1));
        assertEquals(OnmsSeverity.MAJOR, stateMachine.getOperationalStatus(svc2));
        assertEquals(OnmsSeverity.MAJOR, stateMachine.getOperationalStatus(bsChild2));
        assertEquals(OnmsSeverity.MAJOR, stateMachine.getOperationalStatus(bsParent));
=======
        assertEquals(OnmsSeverity.MINOR, stateMachine.getOperationalStatus(bs1));
        assertEquals(DefaultBusinessServiceStateMachine.DEFAULT_SEVERITY, stateMachine.getOperationalStatus(bs2));

        // Now create an alarm matching the explicit reductionKey
        alarm = new OnmsAlarm();
        alarm.setUei(EventConstants.NODE_LOST_SERVICE_EVENT_UEI);
        alarm.setSeverity(OnmsSeverity.MAJOR);
        alarm.setReductionKey(explicitReductionKey);

        // Pass the alarm to the state machine
        stateMachine.handleNewOrUpdatedAlarm(alarm);

        // Verify the updated state regarding the explicit reductionKey
        assertEquals(2, handler.getStateChanges().size());
        assertEquals(OnmsSeverity.MAJOR, stateMachine.getOperationalStatus(bs1));
    }

    private static OnmsMonitoredService createService(final int nodeId, final String ipAddress, final String serviceName) {
        return new OnmsMonitoredService() {
            private static final long serialVersionUID = 8510675581667310365L;

            public Integer getNodeId() {
                return nodeId;
            }

            public InetAddress getIpAddress() {
                try {
                    return InetAddress.getByName(ipAddress);
                } catch (UnknownHostException e) {
                    throw Throwables.propagate(e);
                }
            }

            public String getServiceName() {
                return serviceName;
            }

            public String toString() {
                return getServiceName();
            }
        };
>>>>>>> 8c7c4343
    }

    public static class LoggingStateChangeHandler implements BusinessServiceStateChangeHandler {
        
        public static class StateChange {
            private final BusinessServiceEntity m_businessService;
            private final OnmsSeverity m_newSeverity;
            private final OnmsSeverity m_prevSeverity;

            public StateChange(BusinessServiceEntity businessService, OnmsSeverity newSeverity, OnmsSeverity prevSeverity) {
                m_businessService = businessService;
                m_newSeverity = newSeverity;
                m_prevSeverity = prevSeverity;
            }

            public BusinessServiceEntity getBusinessService() {
                return m_businessService;
            }

            public OnmsSeverity getNewSeverity() {
                return m_newSeverity;
            }

            public OnmsSeverity getPrevSeverity() {
                return m_prevSeverity;
            }
        }

        private final List<StateChange> m_stateChanges = Lists.newArrayList();

        @Override
        public void handleBusinessServiceStateChanged(BusinessServiceEntity businessService, OnmsSeverity newSeverity,
                                                      OnmsSeverity prevSeverity) {
            m_stateChanges.add(new StateChange(businessService, newSeverity, prevSeverity));
        }

        public List<StateChange> getStateChanges() {
            return m_stateChanges;
        }
    }
}<|MERGE_RESOLUTION|>--- conflicted
+++ resolved
@@ -34,43 +34,33 @@
 
 import java.util.List;
 
-import com.google.common.base.Throwables;
-import com.google.common.collect.Lists;
-
 import org.junit.Test;
 import org.opennms.netmgt.bsm.persistence.api.BusinessServiceEntity;
 import org.opennms.netmgt.bsm.service.BusinessServiceStateChangeHandler;
 import org.opennms.netmgt.bsm.test.BsmTestData;
 import org.opennms.netmgt.bsm.test.BsmTestUtils;
+import org.opennms.netmgt.events.api.EventConstants;
+import org.opennms.netmgt.model.OnmsAlarm;
 import org.opennms.netmgt.model.OnmsMonitoredService;
 import org.opennms.netmgt.model.OnmsSeverity;
 
-<<<<<<< HEAD
 import com.google.common.collect.Lists;
 
-=======
->>>>>>> 8c7c4343
 public class DefaultBusinessServiceStateMachineTest {
 
     @Test
     public void canMaintainState() {
-<<<<<<< HEAD
         BsmTestData testSpecification = createSimpleHierarchy();
         List<BusinessServiceEntity> bss = testSpecification.getServices();
-=======
-        String explicitReductionKey = "explicitReductionKey";
 
-        // Create a simple hierarchy
-        OnmsMonitoredService svc1 = createService(1, "192.168.1.1", "ICMP");
-        BusinessService bs1 = new BusinessService();
-        bs1.addIpService(svc1);
-        bs1.setName("BS1");
-        bs1.addReductionKey(explicitReductionKey);
+        BusinessServiceEntity bsChild1 = testSpecification.findByName("Child 1");
+        BusinessServiceEntity bsChild2 = testSpecification.findByName("Child 2");
+        BusinessServiceEntity bsParent = testSpecification.findByName("Parent");
+        OnmsMonitoredService svc1 = testSpecification.findIpService("192.168.1.1", "ICMP");
+        OnmsMonitoredService svc2 = testSpecification.findIpService("192.168.1.2", "SNMP");
 
-        BusinessService bs2 = new BusinessService();
-        bs2.setName("BS2");
-        List<BusinessService> bss = Lists.newArrayList(bs1, bs2);
->>>>>>> 8c7c4343
+        // manually add a reduction key to a business service to verify that this also works
+        bsChild1.addReductionKey("explicitReductionKey");
 
         // Setup the state machine
         LoggingStateChangeHandler handler = new LoggingStateChangeHandler();
@@ -84,33 +74,18 @@
             assertEquals(DefaultBusinessServiceStateMachine.DEFAULT_SEVERITY, stateMachine.getOperationalStatus(eachBs));
         }
 
-<<<<<<< HEAD
-        BusinessServiceEntity bsChild1 = testSpecification.findByName("Child 1");
-        BusinessServiceEntity bsChild2 = testSpecification.findByName("Child 2");
-        BusinessServiceEntity bsParent = testSpecification.findByName("Parent");
-        OnmsMonitoredService svc1 = testSpecification.findIpService("192.168.1.1", "ICMP");
-        OnmsMonitoredService svc2 = testSpecification.findIpService("192.168.1.2", "SNMP");
-=======
-        // Now create an alarm matching the reductionKey of the ip-service
-        OnmsAlarm alarm = new OnmsAlarm();
-        alarm.setUei(EventConstants.NODE_LOST_SERVICE_EVENT_UEI);
-        alarm.setSeverity(OnmsSeverity.MINOR);
-        alarm.setReductionKey(String.format("%s::1:192.168.1.1:ICMP", EventConstants.NODE_LOST_SERVICE_EVENT_UEI));
->>>>>>> 8c7c4343
-
-        // Pass the alarm to the state machine
+        // Pass alarm to the state machine
         stateMachine.handleNewOrUpdatedAlarm(createAlarm(svc1, OnmsSeverity.MINOR));
 
         // Verify the updated state
         assertEquals(2, handler.getStateChanges().size());
         assertEquals(OnmsSeverity.MINOR, stateMachine.getOperationalStatus(svc1));
-<<<<<<< HEAD
         assertEquals(OnmsSeverity.MINOR, stateMachine.getOperationalStatus(bsChild1));
         assertEquals(DefaultBusinessServiceStateMachine.DEFAULT_SEVERITY, stateMachine.getOperationalStatus(svc2));
         assertEquals(DefaultBusinessServiceStateMachine.DEFAULT_SEVERITY, stateMachine.getOperationalStatus(bsChild2));
         assertEquals(OnmsSeverity.MINOR, stateMachine.getOperationalStatus(bsParent));
 
-        // Verify that hierarchy also works
+        // Verify that hierarchy works
         stateMachine.handleNewOrUpdatedAlarm(BsmTestUtils.createAlarm(svc2, OnmsSeverity.MAJOR));
         assertEquals(4, handler.getStateChanges().size());
         assertEquals(OnmsSeverity.MINOR, stateMachine.getOperationalStatus(svc1));
@@ -118,49 +93,19 @@
         assertEquals(OnmsSeverity.MAJOR, stateMachine.getOperationalStatus(svc2));
         assertEquals(OnmsSeverity.MAJOR, stateMachine.getOperationalStatus(bsChild2));
         assertEquals(OnmsSeverity.MAJOR, stateMachine.getOperationalStatus(bsParent));
-=======
-        assertEquals(OnmsSeverity.MINOR, stateMachine.getOperationalStatus(bs1));
-        assertEquals(DefaultBusinessServiceStateMachine.DEFAULT_SEVERITY, stateMachine.getOperationalStatus(bs2));
 
-        // Now create an alarm matching the explicit reductionKey
-        alarm = new OnmsAlarm();
-        alarm.setUei(EventConstants.NODE_LOST_SERVICE_EVENT_UEI);
-        alarm.setSeverity(OnmsSeverity.MAJOR);
-        alarm.setReductionKey(explicitReductionKey);
-
-        // Pass the alarm to the state machine
-        stateMachine.handleNewOrUpdatedAlarm(alarm);
-
-        // Verify the updated state regarding the explicit reductionKey
-        assertEquals(2, handler.getStateChanges().size());
-        assertEquals(OnmsSeverity.MAJOR, stateMachine.getOperationalStatus(bs1));
-    }
-
-    private static OnmsMonitoredService createService(final int nodeId, final String ipAddress, final String serviceName) {
-        return new OnmsMonitoredService() {
-            private static final long serialVersionUID = 8510675581667310365L;
-
-            public Integer getNodeId() {
-                return nodeId;
-            }
-
-            public InetAddress getIpAddress() {
-                try {
-                    return InetAddress.getByName(ipAddress);
-                } catch (UnknownHostException e) {
-                    throw Throwables.propagate(e);
-                }
-            }
-
-            public String getServiceName() {
-                return serviceName;
-            }
-
-            public String toString() {
-                return getServiceName();
-            }
-        };
->>>>>>> 8c7c4343
+        // Verify that explicit reductionKeys work as well
+        OnmsAlarm customAlarm = new OnmsAlarm();
+        customAlarm.setUei(EventConstants.NODE_LOST_SERVICE_EVENT_UEI);
+        customAlarm.setSeverity(OnmsSeverity.CRITICAL);
+        customAlarm.setReductionKey("explicitReductionKey");
+        stateMachine.handleNewOrUpdatedAlarm(customAlarm);
+        assertEquals(6, handler.getStateChanges().size());
+        assertEquals(OnmsSeverity.MINOR, stateMachine.getOperationalStatus(svc1));
+        assertEquals(OnmsSeverity.MAJOR, stateMachine.getOperationalStatus(svc2));
+        assertEquals(OnmsSeverity.CRITICAL, stateMachine.getOperationalStatus(bsChild1));
+        assertEquals(OnmsSeverity.MAJOR, stateMachine.getOperationalStatus(bsChild2));
+        assertEquals(OnmsSeverity.CRITICAL, stateMachine.getOperationalStatus(bsParent));
     }
 
     public static class LoggingStateChangeHandler implements BusinessServiceStateChangeHandler {
