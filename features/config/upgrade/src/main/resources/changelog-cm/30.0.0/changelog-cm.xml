<?xml version="1.0" encoding="UTF-8"?>
<databaseChangeLog
        xmlns="http://www.liquibase.org/xml/ns/dbchangelog"
        xmlns:xsi="http://www.w3.org/2001/XMLSchema-instance"
        xmlns:cm="http://www.liquibase.org/xml/ns/dbchangelog-ext"
        xsi:schemaLocation="http://www.liquibase.org/xml/ns/dbchangelog http://www.liquibase.org/xml/ns/dbchangelog/dbchangelog-2.0.xsd
    http://www.liquibase.org/xml/ns/dbchangelog-ext http://www.liquibase.org/xml/ns/dbchangelog/dbchangelog-ext.xsd">

    <changeSet author="pschweizer" id="1.0-register-schema-provisiond">
        <cm:registerSchema id="provisiond"/>
        <cm:importSchemaFromXsd id="provisiond" xsdFileName="provisiond-configuration.xsd" xsdFileHash="8a501f54269c52b7ba5c49d89a99b5967c33acfab3d953444828fa47d76dfbab" rootElement="provisiond-configuration"/>
        <cm:importConfig schemaId="provisiond" configId="default" filePath="provisiond-configuration.xml"/>
    </changeSet>

    <changeSet author="pschweizer" id="register-schema-datachoices">
        <cm:registerSchema id="org.opennms.features.datachoices"/>
        <cm:changeSchema schemaId="org.opennms.features.datachoices">
            <cm:put name="enabled" type="boolean"/>
            <cm:put name="acknowledged-by" type="string"/>
            <cm:put name="acknowledged-at" type="string"/>
            <cm:put name="url" type="string" default="http://stats.opennms.org/datachoices/"/>
            <cm:put name="interval" type="number" default="86400000"/> <!-- 24 hours -->
            <cm:put name="useSystemProxy" type="boolean" default="false"/>
            <cm:put name="systemid" type="string" />
        </cm:changeSchema>
        <cm:importConfig schemaId="org.opennms.features.datachoices" configId="default" filePath="org.opennms.features.datachoices.cfg"/>
    </changeSet>

    <changeSet author="ssuman" id="1.0-register-schema-enlinkd">
        <cm:registerSchema id="enlinkd"/>
        <cm:importSchemaFromXsd id="enlinkd" xsdFileName="enlinkd-configuration.xsd" xsdFileHash="cf03a578f483997efbbd931700a2946bb08157352f802cf39be954aa84856471" rootElement="enlinkd-configuration"/>
        <cm:importConfig schemaId="enlinkd" configId="default" filePath="enlinkd-configuration.xml"/>
    </changeSet>

    <changeSet author="ssuman" id="1.0-register-schema-vmware">
        <cm:registerSchema id="vmware"/>
        <cm:importSchemaFromXsd id="vmware" xsdFileName="vmware-config.xsd" xsdFileHash="d95180bbd8950c40256527197f97b4aee1b6277649927e47c4e50d712aa77250" rootElement="vmware-config"/>
        <cm:importConfig schemaId="vmware" configId="default" filePath="vmware-config.xml"/>
    </changeSet>

    <changeSet author="tmohanta" id="1.0-register-schema-discovery">
        <cm:registerSchema id="discovery"/>
        <cm:importSchemaFromXsd id="discovery" xsdFileName="discovery-configuration.xsd" xsdFileHash="83ae4c573fe8023f3b8ddcbbd1eb50a1bdeb26b5041347d2038e20db53edf31e" rootElement="discovery-configuration"/>
        <cm:importConfig schemaId="discovery" configId="default" filePath="discovery-configuration.xml"/>
    </changeSet>

    <changeSet author="psuthar" id="1.0-register-schema-trapd">
        <cm:registerSchema id="trapd"/>
        <cm:importSchemaFromXsd id="trapd" xsdFileName="trapd-configuration.xsd" xsdFileHash="ad97a001cd7ebb8a8b1a45574ba4e681e204ecf8592bf264764d4d7f52efc7a1" rootElement="trapd-configuration"/>
        <cm:importConfig schemaId="trapd" configId="default" filePath="trapd-configuration.xml"/>
    </changeSet>

    <changeSet author="dherdt" id="1.0-register-jmxconfig">
        <cm:registerSchema id="jmx"/>
        <cm:importSchemaFromXsd id="jmx" xsdFileName="jmx-config.xsd" xsdFileHash="a06f6d24c15f976e94ac1a4467b5d4195d7b89dc114ff385c7ac5c4a65fad193" rootElement="jmx-config"/>
        <cm:importConfig schemaId="jmx" configId="default" filePath="jmx-config.xml"/>
    </changeSet>

    <changeSet author="psuthar" id="1.0-register-xmp">
        <cm:registerSchema id="xmp"/>
        <cm:importSchemaFromXsd id="xmp" xsdFileName="xmp-config.xsd" xsdFileHash="0f7950d6175734b2f20d50123da6614af5d44346e8311f0fb3e9e9d86c3ce94a" rootElement="xmp-config"/>
        <cm:importConfig schemaId="xmp" configId="default" filePath="xmp-config.xml"/>
    </changeSet>

    <changeSet author="uguggilam" id="1.0-register-schema-notifd">
        <cm:registerSchema id="notifd"/>
        <cm:importSchemaFromXsd id="notifd" xsdFileName="notifd-configuration.xsd" xsdFileHash="ffb7114b6ac496314340fa5eb95b5bfdd8e7754c3c2916e618673802c913a5e2" rootElement="notifd-configuration"/>
        <cm:importConfig schemaId="notifd" configId="default" filePath="notifd-configuration.xml"/>
    </changeSet>

<<<<<<< HEAD
    <changeSet author="pschweizer" id="register-org.opennms.features.topology.app.icons.application">
        <cm:registerSchema id="org.opennms.features.topology.app.icons.application"/>
        <cm:changeSchema schemaId="org.opennms.features.topology.app.icons.application">
            <cm:put name="application.application" type="string" default="application"/>
            <cm:put name="application.monitored-service" type="string" default="IP_service"/>
        </cm:changeSchema>
        <cm:importConfig schemaId="org.opennms.features.topology.app.icons.application" configId="default" filePath="org.opennms.features.topology.app.icons.application.cfg"/>
    </changeSet>

=======
>>>>>>> 960583b2
    <changeSet author="dherdt" id="1.0-register-wsman">
        <cm:registerSchema id="wsman"/>
        <cm:importSchemaFromXsd id="wsman" xsdFileName="wsman-config.xsd" xsdFileHash="fe36eb86fac7d54f0078559d0b3c5d5edcb6ae04cbf378dc13f0d40b2ed96c01" rootElement="wsman-config"/>
        <cm:importConfig schemaId="wsman" configId="default" filePath="wsman-config.xml"/>
    </changeSet>

</databaseChangeLog><|MERGE_RESOLUTION|>--- conflicted
+++ resolved
@@ -68,7 +68,6 @@
         <cm:importConfig schemaId="notifd" configId="default" filePath="notifd-configuration.xml"/>
     </changeSet>
 
-<<<<<<< HEAD
     <changeSet author="pschweizer" id="register-org.opennms.features.topology.app.icons.application">
         <cm:registerSchema id="org.opennms.features.topology.app.icons.application"/>
         <cm:changeSchema schemaId="org.opennms.features.topology.app.icons.application">
@@ -78,8 +77,12 @@
         <cm:importConfig schemaId="org.opennms.features.topology.app.icons.application" configId="default" filePath="org.opennms.features.topology.app.icons.application.cfg"/>
     </changeSet>
 
-=======
->>>>>>> 960583b2
+    <changeSet author="dherdt" id="1.0-register-wsman">
+        <cm:registerSchema id="wsman"/>
+        <cm:importSchemaFromXsd id="wsman" xsdFileName="wsman-config.xsd" xsdFileHash="fe36eb86fac7d54f0078559d0b3c5d5edcb6ae04cbf378dc13f0d40b2ed96c01" rootElement="wsman-config"/>
+        <cm:importConfig schemaId="wsman" configId="default" filePath="wsman-config.xml"/>
+    </changeSet>
+
     <changeSet author="dherdt" id="1.0-register-wsman">
         <cm:registerSchema id="wsman"/>
         <cm:importSchemaFromXsd id="wsman" xsdFileName="wsman-config.xsd" xsdFileHash="fe36eb86fac7d54f0078559d0b3c5d5edcb6ae04cbf378dc13f0d40b2ed96c01" rootElement="wsman-config"/>
