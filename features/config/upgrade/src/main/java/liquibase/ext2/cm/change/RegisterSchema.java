--- conflicted
+++ resolved
@@ -83,13 +83,8 @@
         return id;
     }
 
-<<<<<<< HEAD
-    protected RunnableWithException getCmFunction(ConfigurationManagerService m) {
-        return () -> m.registerSchema(id, xsdFileName, this.rootElement);
-=======
     public void setId(String id) {
         this.id = id;
->>>>>>> 71ad787b
     }
 }
 
