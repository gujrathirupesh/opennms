--- conflicted
+++ resolved
@@ -72,21 +72,6 @@
         }
     }
 
-    private void checkHash(ValidationErrors validationErrors, String xsdFileName, String expectedXsdHash) {
-        try {
-            String actualHash = HashUtil.getHash(xsdFileName);
-            if(!actualHash.equals(xsdFileHash)) {
-                validationErrors.addError(String.format("The hashes for the schema file %s don't match." +
-                        " Expected from changelog: %s, actual: %s.%n", xsdFileName, expectedXsdHash, actualHash));
-            }
-        } catch (Exception e) {
-            validationErrors.addError(
-                    String.format("Cannot compare hashes for the schema file %s." +
-                            " Expected from changelog: %s.%n%s", xsdFileName, expectedXsdHash, e.getMessage())
-            );
-        }
-    }
-
     protected abstract String getChangeName();
 
     protected abstract RunnableWithException getCmFunction(ConfigurationManagerService m);
@@ -127,7 +112,6 @@
 
     public String getXsdFileName() {
         return xsdFileName;
-<<<<<<< HEAD
     }
 
     public void setXsdFileName(String xsdFileName) {
@@ -138,18 +122,6 @@
         return xsdFileHash;
     }
 
-=======
-    }
-
-    public void setXsdFileName(String xsdFileName) {
-        this.xsdFileName = xsdFileName;
-    }
-
-    public String getXsdFileHash() {
-        return xsdFileHash;
-    }
-
->>>>>>> 71ad787b
     public void setXsdFileHash(String xsdHash) {
         this.xsdFileHash = xsdHash;
     }
