--- conflicted
+++ resolved
@@ -7,16 +7,6 @@
         xsi:schemaLocation="http://www.liquibase.org/xml/ns/dbchangelog http://www.liquibase.org/xml/ns/dbchangelog/dbchangelog-2.0.xsd
     http://www.liquibase.org/xml/ns/dbchangelog-ext http://www.liquibase.org/xml/ns/dbchangelog/dbchangelog-ext.xsd">
 
-<<<<<<< HEAD
-    <changeSet author="LiquibaseUpgrader" id="register-schemas">
-        <cm:registerSchema id="provisiond" xsdFileName="provisiond-configuration.xsd" xsdFileHash="8a501f54269c52b7ba5c49d89a99b5967c33acfab3d953444828fa47d76dfbab" rootElement="provisiond-configuration"/>
-        <cm:registerSchema id="eventd" xsdFileName="eventd-configuration.xsd" xsdFileHash="dba9c50b58600a7003ed4e34735628bb656b0430864288ccbe7813a30cedf407" rootElement="eventd-configuration"/>
-        <cm:importConfig schemaId="provisiond" configId="default" filePath="provisiond-configuration.xml"/>
-        <cm:importConfig schemaId="eventd" configId="default" filePath="eventd-configuration.xml"/>
-    </changeSet>
-    <changeSet author="LiquibaseUpgraderIT" id="upgrade-schema-provisiond">
-        <cm:upgradeSchema id="provisiond" xsdFileName="provisiond-configuration_v2.xsd" xsdFileHash="8a501f54269c52b7ba5c49d89a99b5967c33acfab3d953444828fa47d76dfbab" rootElement="provisiond-configuration"/>
-=======
     <changeSet author="LiquibaseUpgraderIT" id="register-schemas">
         <!-- provisiond -->
         <cm:registerSchema id="provisiond"/>
@@ -41,6 +31,5 @@
         </cm:changeSchema>
         <cm:registerSchema id="datachoices"/>
         <cm:importConfig schemaId="datachoices" configId="default" filePath="org.opennms.features.datachoices.cfg"/>
->>>>>>> 71ad787b
     </changeSet>
 </databaseChangeLog>