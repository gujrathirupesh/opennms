/*******************************************************************************
 * This file is part of OpenNMS(R).
 *
 * Copyright (C) 2021 The OpenNMS Group, Inc.
 * OpenNMS(R) is Copyright (C) 1999-2021 The OpenNMS Group, Inc.
 *
 * OpenNMS(R) is a registered trademark of The OpenNMS Group, Inc.
 *
 * OpenNMS(R) is free software: you can redistribute it and/or modify
 * it under the terms of the GNU Affero General Public License as published
 * by the Free Software Foundation, either version 3 of the License,
 * or (at your option) any later version.
 *
 * OpenNMS(R) is distributed in the hope that it will be useful,
 * but WITHOUT ANY WARRANTY; without even the implied warranty of
 * MERCHANTABILITY or FITNESS FOR A PARTICULAR PURPOSE.  See the
 * GNU Affero General Public License for more details.
 *
 * You should have received a copy of the GNU Affero General Public License
 * along with OpenNMS(R).  If not, see:
 *      http://www.gnu.org/licenses/
 *
 * For more information contact:
 *     OpenNMS(R) Licensing <license@opennms.org>
 *     http://www.opennms.org/
 *     http://www.opennms.com/
 *******************************************************************************/

package org.opennms.features.config.service.impl;

<<<<<<< HEAD
=======
import java.io.IOException;
import java.util.ArrayList;
import java.util.Collection;
import java.util.Collections;
import java.util.HashMap;
import java.util.HashSet;
import java.util.Map;
import java.util.Objects;
import java.util.Optional;
import java.util.Set;
import java.util.concurrent.ConcurrentHashMap;
import java.util.function.Consumer;

import javax.xml.bind.JAXBException;

>>>>>>> 71ad787b
import org.json.JSONObject;
import org.opennms.features.config.dao.api.ConfigConverter;
import org.opennms.features.config.dao.api.ConfigData;
import org.opennms.features.config.dao.api.ConfigDefinition;
import org.opennms.features.config.dao.api.ConfigSchema;
import org.opennms.features.config.dao.api.ConfigStoreDao;
import org.opennms.features.config.dao.impl.util.XmlConverter;
import org.opennms.features.config.service.api.ConfigUpdateInfo;
import org.opennms.features.config.service.api.ConfigurationManagerService;
import org.opennms.features.config.service.api.JsonAsString;
import org.slf4j.Logger;
import org.slf4j.LoggerFactory;
import org.springframework.stereotype.Component;

import javax.xml.bind.JAXBException;
import java.io.IOException;
import java.util.*;
import java.util.concurrent.ConcurrentHashMap;
import java.util.function.Consumer;

@Component
public class ConfigurationManagerServiceImpl implements ConfigurationManagerService {
    private final static Logger LOG = LoggerFactory.getLogger(ConfigurationManagerServiceImpl.class);
    private final ConfigStoreDao<JSONObject> configStoreDao;
    // This map contains key: ConfigUpdateInfo value: list of Consumer
    private final ConcurrentHashMap<ConfigUpdateInfo, Collection<Consumer<ConfigUpdateInfo>>> onloadNotifyMap = new ConcurrentHashMap<>();
<<<<<<< HEAD
=======

    private final Map<String, ConfigDefinition> configDefinitions = new HashMap<>(); // TODO: Patrick: need to be replaced with proper implementations
>>>>>>> 71ad787b

    public ConfigurationManagerServiceImpl(final ConfigStoreDao<JSONObject> configStoreDao) {
        this.configStoreDao = configStoreDao;
    }

    @Override
    public void registerSchema(String configName, String xsdName, String topLevelElement)
            throws IOException, JAXBException {
        XmlConverter converter = new XmlConverter(xsdName, topLevelElement);
        Objects.requireNonNull(configName);
        Objects.requireNonNull(converter);
        if (this.getRegisteredSchema(configName).isPresent()) {
            throw new IllegalArgumentException(String.format("Schema with id=%s is already registered.", configName));
        }
        final ConfigSchema configSchema = new ConfigSchema(configName, converter.getClass(), converter);
        configStoreDao.register(configSchema);
    }

    @Override
    public void registerConfigDefinition(String configName, ConfigDefinition configDefinition) {
        // TODO: Patrick: implement me properly
        Objects.requireNonNull(configName);
        Objects.requireNonNull(configDefinition);
        if (this.getRegisteredSchema(configName).isPresent() || configDefinitions.containsKey(configName)) {
            throw new IllegalArgumentException(String.format("Schema with id=%s is already registered.", configName));
        }
        this.configDefinitions.put(configName, configDefinition); // TODO: Patrick fix this mock:
        try {
            ConfigSchema<?> schema = new ConfigSchema<>(configDefinition.getConfigName(),
                    XmlConverter.class,
                    new XmlConverter("provisiond-configuration.xsd", "provisiond-configuration"));
            configStoreDao.register(schema);
        } catch(IOException | JAXBException e) {
            throw new RuntimeException(e);
        }
    }

    @Override
    public void upgradeSchema(String configName, String xsdName, String topLevelElement)
            throws IOException, JAXBException {
        XmlConverter converter = new XmlConverter(xsdName, topLevelElement);

        Objects.requireNonNull(configName);
        Objects.requireNonNull(converter);
        if (this.getRegisteredSchema(configName).isEmpty()) {
            throw new IllegalArgumentException(String.format("Schema with id=%s is not present. Use registerSchema instead.", configName));
        }

        final ConfigSchema configSchema = new ConfigSchema(configName,
                converter.getClass(), converter);
        Map<String, JSONObject> configs = configStoreDao
                .getConfigs(configName)
                .orElse(Collections.emptyMap());

<<<<<<< HEAD
        // Validate to check all of the existing configuration matches the new schema. If not => throw Exception
=======
        // Check if all existing configuration match the new schema. If not => throw Exception
>>>>>>> 71ad787b
        for (Map.Entry<String, JSONObject> config : configs.entrySet()) {
            String xml = converter.jsonToXml(config.getValue().toString());
            if (!converter.validate(xml, ConfigConverter.SCHEMA_TYPE.XML)) {
                throw new IllegalArgumentException(
                        String.format("Existing config with id=%s doesn't fit new schema %s", config.getKey(), config.getValue()));
            }
        }

        // all good => save new schema version.
        configStoreDao.register(configSchema);
    }

    @Override
    public Map<String, ConfigSchema<?>> getAllConfigSchema() {
        return configStoreDao.getAllConfigSchema();
    }

    @Override
    public void changeConfigDefinition(String configName, ConfigDefinition configDefinition) {
        // TODO: Patrick: implement me properly
        Objects.requireNonNull(configName);
        Objects.requireNonNull(configDefinition);
        if (this.getRegisteredSchema(configName).isEmpty() &&  !configDefinitions.containsKey(configName)) {
            throw new IllegalArgumentException(String.format("Schema with id=%s is not present. Use registerSchema instead.", configName));
        }
        this.configDefinitions.put(configName, configDefinition);
    }

    @Override
    public Optional<ConfigSchema<?>> getRegisteredSchema(final String configName) {
        Objects.requireNonNull(configName);
        return configStoreDao.getConfigSchema(configName);
    }

    @Override
<<<<<<< HEAD
=======
    public Optional<ConfigDefinition> getRegisteredConfigDefinition(String configName) {
        Objects.requireNonNull(configName);
        return Optional.ofNullable(this.configDefinitions.get(configName));
    }

    @Override
>>>>>>> 71ad787b
    public void registerReloadConsumer(ConfigUpdateInfo info, Consumer<ConfigUpdateInfo> consumer) {
        onloadNotifyMap.compute(info, (k, v) -> {
            if (v == null) {
                ArrayList<Consumer<ConfigUpdateInfo>> consumers = new ArrayList<>();
                consumers.add(consumer);
                return consumers;
            } else {
                v.add(consumer);
                return v;
            }
        });
    }

    /**
     * It will be trigger when a config is updated.
     *
     * @param configUpdateInfo
     */
    private void triggerReloadConsumer(ConfigUpdateInfo configUpdateInfo) {
        LOG.debug("Calling onReloaded callbacks");
        onloadNotifyMap.computeIfPresent(configUpdateInfo, (k, v) -> {
            v.forEach(c -> {
                try {
                    c.accept(configUpdateInfo);
                } catch (Exception e) {
                    LOG.warn("Fail to notify configName: {}, callback: {}, error: {}",
                            configUpdateInfo.getConfigName(), v, e.getMessage());
                }
            });
            return v;
        });
    }

    /**
     * {@inheritDoc}
     */
    @Override
    public void registerConfiguration(final String configName, final String configId, JsonAsString configObject)
            throws IOException {
        Objects.requireNonNull(configId);
        Objects.requireNonNull(configName);
        Objects.requireNonNull(configObject);
        Optional<ConfigSchema<?>> configSchema = this.getRegisteredSchema(configName);
        if (configSchema.isEmpty()) {
            throw new IllegalArgumentException(String.format("Unknown service with id=%s.", configName));
        }
        if (this.getJSONConfiguration(configName, configId).isPresent()) {
            throw new IllegalArgumentException(String.format(
                    "Configuration with service=%s, id=%s is already registered, update instead.", configName, configId));
        }

        configStoreDao.addConfig(configName, configId, new JSONObject(configObject.toString()));
        LOG.info("ConfigurationManager.registeredConfiguration(service={}, id={}, config={});", configName, configId, configObject);
    }

    @Override
    public void unregisterConfiguration(final String configName, final String configId) throws IOException {
        this.configStoreDao.deleteConfig(configName, configId);
    }

    @Override
    public void updateConfiguration(String configName, String configId, JsonAsString config) throws IOException {
        configStoreDao.updateConfig(configName, configId, new JSONObject(config.toString()));
        ConfigUpdateInfo updateInfo = new ConfigUpdateInfo(configName, configId);
        this.triggerReloadConsumer(updateInfo);
    }

    @Override
    public Optional<JSONObject> getJSONConfiguration(final String configName, final String configId) throws IOException {
        return configStoreDao.getConfig(configName, configId);
    }

    @Override
    public String getJSONStrConfiguration(String configName, String configId) throws IOException, IllegalArgumentException {
        Optional<JSONObject> config = this.getJSONConfiguration(configName, configId);
        if (config.isEmpty()) {
            throw new IllegalArgumentException(configName + ":" + configId);
        }
        return config.get().toString();
    }

    @Override
    public Optional<String> getXmlConfiguration(String configName, String configId) throws IOException {
        Optional<ConfigSchema<?>> configSchema = configStoreDao.getConfigSchema(configName);
        if (configSchema.isEmpty()) {
            LOG.error("Fail to get config for configName: {}, configId: {}", configName, configId);
            return Optional.empty();
        }
        Optional<JSONObject> config = configStoreDao.getConfig(configName, configId);
        if (config.isEmpty()) {
            LOG.error("Fail to get config for configName: {}, configId: {}", configName, configId);
            return Optional.empty();
        }
        JSONObject json = config.get();
        return Optional.of(configSchema.get().getConverter().jsonToXml(json.toString()));
    }

    @Override
    public Set<String> getConfigNames() {
        return configStoreDao.getConfigNames().get();
    }

    @Override
    public void unregisterSchema(String configName) throws IOException {
        configStoreDao.unregister(configName);
    }

    @Override
    public Set<String> getConfigIds(String configName) throws IOException {
        Optional<ConfigData<JSONObject>> configData = configStoreDao.getConfigData(configName);
        if (configData.isEmpty()) {
            return new HashSet<>();
        }
        return configData.get().getConfigs().keySet();
    }

    @Override
    public Optional<ConfigData<JSONObject>> getConfigData(String configName) throws IOException {
        return configStoreDao.getConfigData(configName);
    }


//    //TODO: CHECK WHAT IS THAT FOR
//    @Override
//    public Optional<ConfigData<JSONObject>> getConfigurationMetaData(String configName) {
//        Objects.requireNonNull(serviceId);
//        return configStoreDao.getConfigData(configName).get();
//    }
/*
    @Override
    public ConfigData getSchemaForConfiguration(String configName) {
        return configStoreDao.getConfigSchema()
    }
*/
//    //TODO: CHECK later
//    @Override
//    public ConfigData<JSONObject> getSchemaForConfiguration(String configName) {
//        return null;
//    }


//    @Override
//    public void putConfiguration(final String configId, final JSONObject configContent) {
//        Objects.requireNonNull(configId);
//        Objects.requireNonNull(configContent);
//        if(!this.isConfigurationRegistered(configId)) {
//            throw new IllegalArgumentException(String.format("Unknown configuration with configId=%s. Please register first.", configId));
//        }
//        store.put(configId, configContent.toString(), STORE_CONTEXT_CONFIG);
//    }
//
//    private String getNamespaceForConfigId(final String configId) {
//        return getSchemaForConfiguration(configId)
//                .getXmlSchema()
//                .getNamespace();
//    }
//
//    @Override
//    public void putConfiguration(String configId, JSONObject object) {
//
//    }
//
//    @Override
//    public void removeConfiguration(String configId, String path) {
//
//    }


//    private void putConfigurationWithException(final String configId, final String path, final String content) throws DocumentException, IOException, SAXException {
//        Objects.requireNonNull(configId);
//        Objects.requireNonNull(path);
//        Document config = getConfigurationAsDocument(configId);
//        int index;
//        String namespace = getNamespaceForConfigId(configId);
//        final Element element = (Element) PathUtil.selectSingleNode(config, path, namespace);
//        Branch parent;
//        if (element == null) {
//            parent = (Branch) config.selectSingleNode(PathUtil.getParentPath(path));
//            index = Optional.ofNullable(parent).map(Branch::content).map(List::size).orElse(0);
//        } else {
//            // node exists, we need to replace it. Lets remove the old one
//            parent = element.getParent();
//            index = Optional.ofNullable(parent).map(Branch::content).map(list -> list.indexOf(element)).orElse(0);
//            if (parent == null) {
//                config.remove(element);
//            } else {
//                parent.remove(element);
//            }
//        }
//
//        String elementName = PathUtil.getElementName(PathUtil.getLastElement(path));
//        Element newElement = DocumentHelper.createElement(elementName);
//        setContentOfElement(newElement, content);
//        if (parent == null) {
//            config.add(newElement);
//        } else {
//            parent.content().add(index, newElement); // changes to list is reflected in parent
//        }
//        writeConfiguration(configId, config);
//    }

//    private void writeConfiguration(final String configId, final Document configDoc) throws IOException, SAXException, DocumentException {
//        Configuration config = this.getConfigurationMetaData(configId)
//                .orElseThrow(() -> new NullPointerException(String.format("Config with id=%s does not exist. Register first.", configId)));
//        XMLSchema schema = this.getSchemaForConfiguration(config.getSchemaId()).getXmlSchema();
//        String xml = configDoc.asXML();
//
//        // validate
//        XMLValidator.validate(xml, schema);
//
//        // write
//        String json = xmlMapper.xmlToJson(configId, xml);
//        putConfiguration(configId, new JSONObject(json));
//    }
//
//    private Document getConfigurationAsDocument(final String configId) throws DocumentException {
//        Objects.requireNonNull(configId);
//        Document config;
//        Optional<String> configAsString = this.getConfiguration(configId)
//                .map(json -> xmlMapper.jsonToXml(configId, json.toString()));
//        if (configAsString.isPresent()) {
//            SAXReader reader = new SAXReader();
//            config = reader.read(new StringReader(configAsString.get()));
//        } else {
//            config = DocumentHelper.createDocument();
//        }
//        return config;
//    }
//    private String getNamespaceForConfigId(final String configId) {
//        return getSchemaForConfiguration(configId)
//                .getXmlSchema()
//                .getNamespace();
//    }

//    private void removeConfigurationWithException(final String configId, final String path) throws DocumentException, IOException, SAXException {
//        Objects.requireNonNull(configId);
//        Objects.requireNonNull(path);
//        Document config = getConfigurationAsDocument(configId);
//
//        for (Object nodeObj : PathUtil.selectNodes(config, path, getNamespaceForConfigId(configId))) {
//            Node node = (Node) nodeObj;
//            node.getParent().remove(node);
//        }
//
//        writeConfiguration(configId, config);
//    }
}<|MERGE_RESOLUTION|>--- conflicted
+++ resolved
@@ -28,8 +28,6 @@
 
 package org.opennms.features.config.service.impl;
 
-<<<<<<< HEAD
-=======
 import java.io.IOException;
 import java.util.ArrayList;
 import java.util.Collection;
@@ -45,7 +43,6 @@
 
 import javax.xml.bind.JAXBException;
 
->>>>>>> 71ad787b
 import org.json.JSONObject;
 import org.opennms.features.config.dao.api.ConfigConverter;
 import org.opennms.features.config.dao.api.ConfigData;
@@ -60,23 +57,14 @@
 import org.slf4j.LoggerFactory;
 import org.springframework.stereotype.Component;
 
-import javax.xml.bind.JAXBException;
-import java.io.IOException;
-import java.util.*;
-import java.util.concurrent.ConcurrentHashMap;
-import java.util.function.Consumer;
-
 @Component
 public class ConfigurationManagerServiceImpl implements ConfigurationManagerService {
     private final static Logger LOG = LoggerFactory.getLogger(ConfigurationManagerServiceImpl.class);
     private final ConfigStoreDao<JSONObject> configStoreDao;
     // This map contains key: ConfigUpdateInfo value: list of Consumer
     private final ConcurrentHashMap<ConfigUpdateInfo, Collection<Consumer<ConfigUpdateInfo>>> onloadNotifyMap = new ConcurrentHashMap<>();
-<<<<<<< HEAD
-=======
 
     private final Map<String, ConfigDefinition> configDefinitions = new HashMap<>(); // TODO: Patrick: need to be replaced with proper implementations
->>>>>>> 71ad787b
 
     public ConfigurationManagerServiceImpl(final ConfigStoreDao<JSONObject> configStoreDao) {
         this.configStoreDao = configStoreDao;
@@ -131,11 +119,7 @@
                 .getConfigs(configName)
                 .orElse(Collections.emptyMap());
 
-<<<<<<< HEAD
-        // Validate to check all of the existing configuration matches the new schema. If not => throw Exception
-=======
         // Check if all existing configuration match the new schema. If not => throw Exception
->>>>>>> 71ad787b
         for (Map.Entry<String, JSONObject> config : configs.entrySet()) {
             String xml = converter.jsonToXml(config.getValue().toString());
             if (!converter.validate(xml, ConfigConverter.SCHEMA_TYPE.XML)) {
@@ -171,15 +155,12 @@
     }
 
     @Override
-<<<<<<< HEAD
-=======
     public Optional<ConfigDefinition> getRegisteredConfigDefinition(String configName) {
         Objects.requireNonNull(configName);
         return Optional.ofNullable(this.configDefinitions.get(configName));
     }
 
     @Override
->>>>>>> 71ad787b
     public void registerReloadConsumer(ConfigUpdateInfo info, Consumer<ConfigUpdateInfo> consumer) {
         onloadNotifyMap.compute(info, (k, v) -> {
             if (v == null) {
