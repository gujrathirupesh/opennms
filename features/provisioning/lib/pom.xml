<?xml version="1.0"?>
<project xmlns="http://maven.apache.org/POM/4.0.0" xmlns:xsi="http://www.w3.org/2001/XMLSchema-instance" xsi:schemaLocation="http://maven.apache.org/POM/4.0.0 http://maven.apache.org/maven-v4_0_0.xsd">
  <parent>
    <groupId>org.opennms.features</groupId>
    <artifactId>org.opennms.features.provisioning</artifactId>
<<<<<<< HEAD
    <version>2017.1.0-SNAPSHOT</version>
=======
    <version>19.0.0-SNAPSHOT</version>
>>>>>>> c77b3c8f
  </parent>
  <modelVersion>4.0.0</modelVersion>
  <groupId>org.opennms.features.provisioning</groupId>
  <artifactId>org.opennms.features.provisioning.lib</artifactId>
  <name>OpenNMS :: Features :: Provisioning :: Library</name>
  <packaging>bundle</packaging>
  <build>
    <plugins>
      <plugin>
        <groupId>org.apache.felix</groupId>
        <artifactId>maven-bundle-plugin</artifactId>
        <extensions>true</extensions>
        <configuration>
          <instructions>
            <Bundle-RequiredExecutionEnvironment>JavaSE-1.8</Bundle-RequiredExecutionEnvironment>
            <Bundle-SymbolicName>${project.artifactId}</Bundle-SymbolicName>
            <Bundle-Version>${project.version}</Bundle-Version>
          </instructions>
        </configuration>
      </plugin>
    </plugins>
  </build>
</project><|MERGE_RESOLUTION|>--- conflicted
+++ resolved
@@ -3,11 +3,7 @@
   <parent>
     <groupId>org.opennms.features</groupId>
     <artifactId>org.opennms.features.provisioning</artifactId>
-<<<<<<< HEAD
     <version>2017.1.0-SNAPSHOT</version>
-=======
-    <version>19.0.0-SNAPSHOT</version>
->>>>>>> c77b3c8f
   </parent>
   <modelVersion>4.0.0</modelVersion>
   <groupId>org.opennms.features.provisioning</groupId>
