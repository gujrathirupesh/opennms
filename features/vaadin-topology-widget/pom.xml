--- conflicted
+++ resolved
@@ -4,11 +4,7 @@
   <parent>
     <artifactId>org.opennms.features</artifactId>
     <groupId>org.opennms</groupId>
-<<<<<<< HEAD
-    <version>1.11.2-SPACE-SNAPSHOT</version>
-=======
-    <version>1.11.3-SNAPSHOT</version>
->>>>>>> 53ff6ef5
+    <version>1.11.3-SPACE-SNAPSHOT</version>
   </parent>
   <groupId>org.opennms.features</groupId>
   <artifactId>org.opennms.features.vaadin-topology-widget</artifactId>
