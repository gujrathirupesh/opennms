--- conflicted
+++ resolved
@@ -29,6 +29,7 @@
 package org.opennms.web.rest.v1;
 
 import java.util.Date;
+import java.util.List;
 
 import javax.ws.rs.Consumes;
 import javax.ws.rs.DefaultValue;
@@ -43,45 +44,28 @@
 import javax.ws.rs.core.Response;
 import javax.ws.rs.core.Response.Status;
 
-<<<<<<< HEAD
 import com.google.common.base.Preconditions;
 import com.google.common.collect.Lists;
 
+import org.opennms.netmgt.measurements.api.FilterEngine;
 import org.opennms.netmgt.measurements.api.MeasurementsService;
 import org.opennms.netmgt.measurements.api.exceptions.ExpressionException;
 import org.opennms.netmgt.measurements.api.exceptions.FetchException;
 import org.opennms.netmgt.measurements.api.exceptions.FilterException;
 import org.opennms.netmgt.measurements.api.exceptions.ResourceNotFoundException;
 import org.opennms.netmgt.measurements.api.exceptions.ValidationException;
-=======
-import org.opennms.netmgt.measurements.api.ExpressionEngine;
-import org.opennms.netmgt.measurements.api.ExpressionException;
-import org.opennms.netmgt.measurements.api.FetchResults;
-import org.opennms.netmgt.measurements.api.FilterEngine;
-import org.opennms.netmgt.measurements.api.MeasurementFetchStrategy;
-import org.opennms.netmgt.measurements.impl.JEXLExpressionEngine;
-import org.opennms.netmgt.measurements.model.Expression;
-import org.opennms.netmgt.measurements.model.FilterDef;
 import org.opennms.netmgt.measurements.model.FilterMetaData;
->>>>>>> a93b344f
 import org.opennms.netmgt.measurements.model.QueryRequest;
 import org.opennms.netmgt.measurements.model.QueryResponse;
 import org.opennms.netmgt.measurements.model.Source;
 import org.slf4j.Logger;
 import org.slf4j.LoggerFactory;
+import org.slf4j.helpers.MessageFormatter;
 import org.springframework.beans.factory.annotation.Autowired;
 import org.springframework.context.annotation.Scope;
 import org.springframework.stereotype.Component;
 import org.springframework.transaction.annotation.Transactional;
 
-<<<<<<< HEAD
-=======
-import com.google.common.base.Preconditions;
-import com.google.common.base.Strings;
-import com.google.common.collect.Lists;
-import com.google.common.collect.RowSortedTable;
-
->>>>>>> a93b344f
 /**
  * The Measurements API provides read-only access to values
  * persisted by the collectors.
@@ -109,6 +93,9 @@
 
     @Autowired
     private MeasurementsService service;
+
+    @Autowired
+    private FilterEngine filterEngine;
 
     @GET
     @Path("filters")
@@ -185,50 +172,16 @@
         QueryResponse response = null;
         try {
             response = service.query(request);
-        } catch (ExpressionException | FilterException | ValidationException e) {
+        } catch (ExpressionException e) {
+            throw getException(Status.BAD_REQUEST, e, "An error occurred while evaluating an expression: {}", e.getMessage());
+        } catch (FilterException  | ValidationException e) {
             throw getException(Status.BAD_REQUEST, e, e.getMessage());
         } catch (ResourceNotFoundException e) {
             throw getException(Status.NOT_FOUND, e, e.getMessage());
         } catch (FetchException e) {
             throw getException(Status.INTERNAL_SERVER_ERROR, e, e.getMessage());
         } catch (Exception e) {
-<<<<<<< HEAD
-            throw getException(Status.INTERNAL_SERVER_ERROR, e, "Query failed");
-=======
-            throw getException(Status.INTERNAL_SERVER_ERROR, e, "Fetch failed: {}", e.getMessage());
-        }
-
-        // Return a 404 when null
-        if (results == null) {
-            throw getException(Status.NOT_FOUND, "Resource or attribute not found for {}", request);
-        }
-
-        // Apply the expression to the fetch results
-        try {
-            expressionEngine.applyExpressions(request, results);
-        } catch (ExpressionException e) {
-            throw getException(Status.BAD_REQUEST, e, "An error occurred while evaluating an expression: {}", e.getMessage());
-        }
-
-        // Apply the filters
-        if (!request.getFilters().isEmpty()) {
-            RowSortedTable<Long, String, Double> table = results.asRowSortedTable();
-            try {
-                filterEngine.filter(request.getFilters(), table);
-            } catch (Throwable t) {
-                throw getException(Status.BAD_REQUEST, t, "An error occurred while applying one or more filters: {}", t.getMessage());
-            }
-            results = new FetchResults(table, results.getStep(), results.getConstants());
-        }
-
-        final Map<String, double[]> columns = results.getColumns();
-
-        // Remove any transient values belonging to sources
-        for (final Source source : request.getSources()) {
-            if (source.getTransient()) {
-                columns.remove(source.getLabel());
-            }
->>>>>>> a93b344f
+            throw getException(Status.INTERNAL_SERVER_ERROR, e, "Query failed: {}", e.getMessage());
         }
 
         // Return a 204 if there are no columns
@@ -239,67 +192,14 @@
         return response;
     }
 
-<<<<<<< HEAD
-    protected static WebApplicationException getException(final Status status, String msg) throws WebApplicationException {
-=======
-    /**
-     * Validates the query request, in order to avoid triggering
-     * internal server errors for invalid input.
-     *
-     * @throws WebApplicationException if validation fails.
-     */
-    private static void validateQueryRequest(final QueryRequest request) {
-        final Map<String,String> labels = new HashMap<String,String>();
-
-        if (request.getEnd() < 0) {
-            throw getException(Status.BAD_REQUEST, "Query end must be >= 0: {}", request.getEnd());
-        }
-        if (request.getStep() <= 0) {
-            throw getException(Status.BAD_REQUEST, "Query step must be > 0: {}", request.getStep());
-        }
-        for (final Source source : request.getSources()) {
-            if (source.getResourceId() == null
-                    || source.getAttribute() == null
-                    || source.getLabel() == null
-                    || source.getAggregation() == null) {
-                throw getException(Status.BAD_REQUEST, "Query source fields must be set: {}", source);
-            }
-            if (labels.containsKey(source.getLabel())) {
-                throw getException(Status.BAD_REQUEST, "Query source label '{}' conflict: source with that label is already defined.", source.getLabel());
-            } else {
-                labels.put(source.getLabel(), "source");
-            }
-        }
-        for (final Expression expression : request.getExpressions()) {
-            if (expression.getExpression() == null
-                    || expression.getLabel() == null) {
-                throw getException(Status.BAD_REQUEST, "Query expression fields must be set: {}", expression);
-            }
-            if (labels.containsKey(expression.getLabel())) {
-                final String type = labels.get(expression.getLabel());
-                throw getException(Status.BAD_REQUEST, "Query expression label '{}' conflict: {} with that label is already defined.", expression.getLabel(), type);
-            } else {
-                labels.put(expression.getLabel(), "expression");
-            }
-        }
-        List<FilterDef> filters = request.getFilters();
-        if (filters.size() > 0) {
-            for (FilterDef filter : filters) {
-                if (filter.getName() == null) {
-                    throw getException(Status.BAD_REQUEST, "Filter name must be set: {}", filter);
-                }
-            }
-        }
-    }
-
-    protected static <T> WebApplicationException getException(final Status status, String msg, Object... params) throws WebApplicationException {
+    protected static WebApplicationException getException(final Status status, String msg, Object... params) throws WebApplicationException {
         if (params != null) msg = MessageFormatter.arrayFormat(msg, params).getMessage();
->>>>>>> a93b344f
         LOG.error(msg);
         return new WebApplicationException(Response.status(status).type(MediaType.TEXT_PLAIN).entity(msg).build());
     }
 
-    protected static WebApplicationException getException(final Status status, Throwable t, String msg) throws WebApplicationException {
+    protected static WebApplicationException getException(final Status status, Throwable t, String msg, Object... params) throws WebApplicationException {
+        if (params != null) msg = MessageFormatter.arrayFormat(msg, params).getMessage();
         LOG.error(msg, t);
         return new WebApplicationException(Response.status(status).type(MediaType.TEXT_PLAIN).entity(msg).build());
     }
