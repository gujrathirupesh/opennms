--- conflicted
+++ resolved
@@ -35,16 +35,10 @@
 import com.google.common.collect.Lists;
 import com.google.common.collect.RowSortedTable;
 
-<<<<<<< HEAD
 import org.opennms.netmgt.measurements.api.exceptions.FilterException;
-import org.opennms.netmgt.measurements.model.FilterDefinition;
-import org.springframework.stereotype.Component;
-=======
-import org.opennms.netmgt.measurements.api.Filter;
-import org.opennms.netmgt.measurements.api.FilterFactory;
 import org.opennms.netmgt.measurements.model.FilterDef;
 import org.opennms.netmgt.measurements.model.FilterMetaData;
->>>>>>> a93b344f
+import org.springframework.stereotype.Component;
 
 /**
  * Used to apply a series of {@link Filter} to a {@link RowSortedTable}. 
@@ -71,12 +65,7 @@
     /**
      * Successively applies all of the filters.
      */
-<<<<<<< HEAD
-    public void filter(final List<FilterDefinition> filterDefinitions, final RowSortedTable<Long, String, Double> table) throws FilterException {
-=======
-    public void filter(final List<FilterDef> filterDefinitions,
-                       final RowSortedTable<Long, String, Double> table) throws Exception {
->>>>>>> a93b344f
+    public void filter(final List<FilterDef> filterDefinitions, final RowSortedTable<Long, String, Double> table) throws FilterException {
         Preconditions.checkNotNull(filterDefinitions, "filterDefinitions argument");
         Preconditions.checkNotNull(table, "table argument");
 
