/*******************************************************************************
 * This file is part of OpenNMS(R).
 *
 * Copyright (C) 2010-2015 The OpenNMS Group, Inc.
 * OpenNMS(R) is Copyright (C) 1999-2015 The OpenNMS Group, Inc.
 *
 * OpenNMS(R) is a registered trademark of The OpenNMS Group, Inc.
 *
 * OpenNMS(R) is free software: you can redistribute it and/or modify
 * it under the terms of the GNU Affero General Public License as published
 * by the Free Software Foundation, either version 3 of the License,
 * or (at your option) any later version.
 *
 * OpenNMS(R) is distributed in the hope that it will be useful,
 * but WITHOUT ANY WARRANTY; without even the implied warranty of
 * MERCHANTABILITY or FITNESS FOR A PARTICULAR PURPOSE.  See the
 * GNU Affero General Public License for more details.
 *
 * You should have received a copy of the GNU Affero General Public License
 * along with OpenNMS(R).  If not, see:
 *      http://www.gnu.org/licenses/
 *
 * For more information contact:
 *     OpenNMS(R) Licensing <license@opennms.org>
 *     http://www.opennms.org/
 *     http://www.opennms.com/
 *******************************************************************************/

package org.opennms.netmgt.measurements.impl;

import static org.junit.Assert.assertEquals;

import java.awt.Point;
import java.util.Map;

import org.junit.Ignore;
import org.junit.Test;
import org.opennms.netmgt.measurements.api.ExpressionEngine;
import org.opennms.netmgt.measurements.api.exceptions.ExpressionException;
import org.opennms.netmgt.measurements.api.FetchResults;
import org.opennms.netmgt.measurements.model.Expression;
import org.opennms.netmgt.measurements.model.QueryRequest;
import org.opennms.netmgt.measurements.model.Source;

import com.google.common.collect.Lists;
import com.google.common.collect.Maps;

public class JEXLExpressionEngineTest {

    private static final double DELTA = 0.0001;
    private final ExpressionEngine jexlExpressionEngine = new JEXLExpressionEngine();

    @Test(expected=ExpressionException.class)
    public void failsWhenExpressionHasInvalidSyntax() throws ExpressionException {
        performExpression("/");
    }

    @Test(expected=ExpressionException.class)
    public void failsWhenExpressionDoesNotReturnADouble() throws ExpressionException {
        performExpression("!(!true)");
    }

    @Test
    public void canPerformLinearCombination() throws ExpressionException {
        double results[] = performExpression("x * 5 + 7");
        assertEquals(12, results[1], DELTA);
    }

    @Test
    public void canPerformSin() throws ExpressionException {
        double results[] = performExpression("math:sin(x)");
        assertEquals(Math.sin(1.0d), results[1], DELTA);
    }

    /*
     * LIMIT
     * 
     * Pops two elements from the stack and uses them to define a range.
     * Then it pops another element and if it falls inside the range, it is
     * pushed back. If not, an unknown is pushed. The range defined includes
     * the two boundaries (so: a number equal to one of the boundaries will be
     * pushed back). If any of the three numbers involved is either unknown or
     * infinite this function will always return an unknown
     * 
     * Example: CDEF:a=alpha,0,100,LIMIT will return unknown if alpha is
     * lower than 0 or if it is higher than 100.
     */
    @Test
    public void canPerformLimit() throws ExpressionException {
        final String limitExpression = "( ( (A == __inf) || (A == __neg_inf) || (B == __inf) || (B == __neg_inf) || (C == __inf) || (C == __neg_inf) || (C < A) || (C > B) ) ? NaN : C )";

        // a = min, b = max, c = value
        final double a = 0.0;
        final double b = 0.14290626;
        final double withinRange = 0.1;
        final Map<String,Object> entries = Maps.newHashMap();

        // value is within the range (value)
        entries.put("A", a);
        entries.put("B", b);
        entries.put("C", 0.01);
        double results[] = performExpression(limitExpression, entries);
        assertEquals(0.01, results[0], DELTA);

        // value is equal to minimum (value)
        entries.put("A", a);
        entries.put("B", b);
        entries.put("C", a);
        results = performExpression(limitExpression, entries);
        assertEquals(a, results[0], DELTA);

        // value is less than minimum (unknown)
        entries.put("A", a);
        entries.put("B", b);
        entries.put("C", a - 1.0);
        results = performExpression(limitExpression, entries);
        assertEquals(Double.NaN, results[0], DELTA);

        // value is equal to maximum (value)
        entries.put("A", a);
        entries.put("B", b);
        entries.put("C", b);
        results = performExpression(limitExpression, entries);
        assertEquals(b, results[0], DELTA);

        // value is greater than maximum (unknown)
        entries.put("A", a);
        entries.put("B", b);
        entries.put("C", b + 1.0);
        results = performExpression(limitExpression, entries);
        assertEquals(Double.NaN, results[0], DELTA);

        // value is -infinity (unknown)
        entries.put("A", a);
        entries.put("B", b);
        entries.put("C", Double.NEGATIVE_INFINITY);
        results = performExpression(limitExpression, entries);
        assertEquals(Double.NaN, results[0], DELTA);

        // minimum is -infinity (unknown)
        entries.put("A", Double.NEGATIVE_INFINITY);
        entries.put("B", b);
        entries.put("C", withinRange);
        results = performExpression(limitExpression, entries);
        assertEquals(Double.NaN, results[0], DELTA);

        // minimum is infinity (unknown)
        entries.put("A", Double.POSITIVE_INFINITY);
        entries.put("B", b);
        entries.put("C", withinRange);
        results = performExpression(limitExpression, entries);
        assertEquals(Double.NaN, results[0], DELTA);

        // maximum is -infinity (unknown)
        entries.put("A", a);
        entries.put("B", Double.NEGATIVE_INFINITY);
        entries.put("C", withinRange);
        results = performExpression(limitExpression, entries);
        assertEquals(Double.NaN, results[0], DELTA);

        // maximum is infinity (unknown)
        entries.put("A", a);
        entries.put("B", Double.POSITIVE_INFINITY);
        entries.put("C", withinRange);
        results = performExpression(limitExpression, entries);
        assertEquals(Double.NaN, results[0], DELTA);
    }

    @Test
    public void testMinMax() throws ExpressionException {
        final String minExpression = "math:min(A,B)";
        final String maxExpression = "math:max(A,B)";

        // a = min, b = max, c = value
        final double small = 1.0;
        final double large = 100.0;
        final Map<String,Object> entries = Maps.newHashMap();

        // min: small is smaller than large
        entries.put("A", small);
        entries.put("B", large);
        double results[] = performExpression(minExpression, entries);
        assertEquals(small, results[0], DELTA);

        // min: small is smaller than large
        entries.put("A", large);
        entries.put("B", small);
        results = performExpression(minExpression, entries);
        assertEquals(small, results[0], DELTA);

        // min: small is same as small
        entries.put("A", small);
        entries.put("B", small);
        results = performExpression(minExpression, entries);
        assertEquals(small, results[0], DELTA);

        // min: unknown is unknown
        entries.put("A", small);
        entries.put("B", Double.NaN);
        results = performExpression(minExpression, entries);
        assertEquals(Double.NaN, results[0], DELTA);

        // max: large is larger than small
        entries.put("A", small);
        entries.put("B", large);
        results = performExpression(maxExpression, entries);
        assertEquals(large, results[0], DELTA);

        // max: large is larger than small
        entries.put("A", large);
        entries.put("B", small);
        results = performExpression(maxExpression, entries);
        assertEquals(large, results[0], DELTA);

        // max: large is same as large
        entries.put("A", large);
        entries.put("B", large);
        results = performExpression(maxExpression, entries);
        assertEquals(large, results[0], DELTA);

        // max: unknown is unknown
        entries.put("A", small);
        entries.put("B", Double.NaN);
        results = performExpression(maxExpression, entries);
        assertEquals(Double.NaN, results[0], DELTA);
    }

    @Test
    public void testMinMaxNaN() throws ExpressionException {
        final String minExpression = "( ( A == NaN ) ? B : ( ( B == NaN ) ? A : math:min(A,B) ) )";
        final String maxExpression = "( ( A == NaN ) ? B : ( ( B == NaN ) ? A : math:max(A,B) ) )";

        // a = min, b = max, c = value
        final double small = 1.0;
        final double large = 100.0;
        final Map<String,Object> entries = Maps.newHashMap();

        // min: small is smaller than large
        entries.put("A", small);
        entries.put("B", large);
        double results[] = performExpression(minExpression, entries);
        assertEquals(small, results[0], DELTA);

        // min: small is smaller than large
        entries.put("A", large);
        entries.put("B", small);
        results = performExpression(minExpression, entries);
        assertEquals(small, results[0], DELTA);

        // min: small is same as small
        entries.put("A", small);
        entries.put("B", small);
        results = performExpression(minExpression, entries);
        assertEquals(small, results[0], DELTA);

        // min: value and unknown is value
        entries.put("A", small);
        entries.put("B", Double.NaN);
        results = performExpression(minExpression, entries);
        assertEquals(small, results[0], DELTA);

        // min: unknown and value is value
        entries.put("A", Double.NaN);
        entries.put("B", small);
        results = performExpression(minExpression, entries);
        assertEquals(small, results[0], DELTA);

        // max: large is larger than small
        entries.put("A", small);
        entries.put("B", large);
        results = performExpression(maxExpression, entries);
        assertEquals(large, results[0], DELTA);

        // max: large is larger than small
        entries.put("A", large);
        entries.put("B", small);
        results = performExpression(maxExpression, entries);
        assertEquals(large, results[0], DELTA);

        // max: large is same as large
        entries.put("A", large);
        entries.put("B", large);
        results = performExpression(maxExpression, entries);
        assertEquals(large, results[0], DELTA);

        // max: value and unknown is value
        entries.put("A", small);
        entries.put("B", Double.NaN);
        results = performExpression(maxExpression, entries);
        assertEquals(small, results[0], DELTA);

        // max: unknown and value is value
        entries.put("A", Double.NaN);
        entries.put("B", small);
        results = performExpression(maxExpression, entries);
        assertEquals(small, results[0], DELTA);
    }

    @Test
    public void testAddNan() throws Exception {
        final String expression = "( ( ( A == NaN ) && ( B == NaN ) ) ? NaN : ( ( A == NaN ) ? B : ( ( B == NaN ) ? A : ( A + B ) ) ) )";

        // a = min, b = max, c = value
        final double a = 1.0;
        final double b = 100.0;
        final Map<String,Object> entries = Maps.newHashMap();

        // a + b = sum
        entries.put("A", a);
        entries.put("B", b);
        double results[] = performExpression(expression, entries);
        assertEquals(a+b, results[0], DELTA);

        // a + NaN = a
        entries.put("A", a);
        entries.put("B", Double.NaN);
        results = performExpression(expression, entries);
        assertEquals(a, results[0], DELTA);

        // NaN + b = b
        entries.put("A", Double.NaN);
        entries.put("B", b);
        results = performExpression(expression, entries);
        assertEquals(b, results[0], DELTA);

        // NaN + NaN = NaN
        entries.put("A", Double.NaN);
        entries.put("B", Double.NaN);
        results = performExpression(expression, entries);
        assertEquals(Double.NaN, results[0], DELTA);
    }

    @Test
    public void testMath() throws Exception {
        final Map<String,Object> entries = Maps.newHashMap();

        entries.put("A", 1);
        double results[] = performExpression("math:sin(A)", entries);
        assertEquals(0.841470, results[0], DELTA);

        entries.put("A", 1);
        results = performExpression("math:cos(A)", entries);
        assertEquals(0.540302, results[0], DELTA);

        entries.put("A", Math.E);
        results = performExpression("math:log(A)", entries);
        assertEquals(1, results[0], DELTA);

        entries.put("A", 1);
        results = performExpression("math:exp(A)", entries);
        assertEquals(Math.E, results[0], DELTA);

        entries.put("A", 4);
        results = performExpression("math:sqrt(A)", entries);
        assertEquals(2, results[0], DELTA);

        entries.put("A", 1);
        results = performExpression("math:atan(A)", entries);
        assertEquals(0.7853981633974483, results[0], DELTA);

        entries.put("Y", 90);
        entries.put("X", 15);
        results = performExpression("math:atan2(Y,X)", entries);
        assertEquals(1.4056476493802699, results[0], DELTA);
    }

    @Test
    public void canReferenceTimestamp() throws ExpressionException {
        double results[] = performExpression("timestamp / 125.0d");
        assertEquals(400.0d, results[50], 0.0001);
    }

    @Test
    public void canReferenceConstant() throws ExpressionException {
        Map<String, Object> constants = Maps.newHashMap();
        constants.put("speed", 65);

        double results[] = performExpression("speed / 0.62137", constants);
        assertEquals(104.607560713, results[0], 0.0001);
    }

    @Test
    public void canReferenceDiffTime() throws ExpressionException {
        // The __diff_time attribute is used by Backshift
        double results[] = performExpression("1 * __diff_time");
        assertEquals(99000.0, results[0], 0.0001);
    }

<<<<<<< HEAD
    @Test
    public void canReferenceStep() throws ExpressionException {
        double results[] = performExpression("1 * __step");
        assertEquals(1.0, results[0], 0.0001);
=======
    @Test(expected = ExpressionException.class)
    public void checkBlacklist() throws ExpressionException {
        final Map<String,Object> entries = Maps.newHashMap();
        entries.put("A", new Point(5,2));

        double results[] = performExpression("A.x * A.y", entries);
        assertEquals(10.0, results[0], DELTA);
>>>>>>> a055f39b
    }

    private double[] performExpression(String expression) throws ExpressionException {
        Map<String, Object> constants = Maps.newHashMap();
        return performExpression(expression, constants);
    }

    private double[] performExpression(String expression, Map<String, Object> constants) throws ExpressionException {
        // Build a simple request with the given expression
        QueryRequest request = new QueryRequest();

        Source constant = new Source();
        constant.setLabel("x");
        request.setSources(Lists.newArrayList(constant));

        Expression exp = new Expression();
        exp.setLabel("y");
        exp.setExpression(expression);
        request.setExpressions(Lists.newArrayList(exp));

        // Build the fetch results with known values
        final int N = 100;
        long timestamps[] = new long[N];
        double xValues[] = new double[N];
        for (int i = 0; i < N; i++) {
            timestamps[i] = i * 1000;
            xValues[i] = Double.valueOf(i);
        }
        Map<String, double[]> values = Maps.newHashMap();
        values.put("x", xValues);
        FetchResults results = new FetchResults(timestamps, values, 1, constants);

        // Use the engine to evaluate the expression
        jexlExpressionEngine.applyExpressions(request, results);

        // Retrieve the results
        return results.getColumns().get("y");
    }
}<|MERGE_RESOLUTION|>--- conflicted
+++ resolved
@@ -386,12 +386,12 @@
         assertEquals(99000.0, results[0], 0.0001);
     }
 
-<<<<<<< HEAD
     @Test
     public void canReferenceStep() throws ExpressionException {
         double results[] = performExpression("1 * __step");
         assertEquals(1.0, results[0], 0.0001);
-=======
+    }
+
     @Test(expected = ExpressionException.class)
     public void checkBlacklist() throws ExpressionException {
         final Map<String,Object> entries = Maps.newHashMap();
@@ -399,7 +399,6 @@
 
         double results[] = performExpression("A.x * A.y", entries);
         assertEquals(10.0, results[0], DELTA);
->>>>>>> a055f39b
     }
 
     private double[] performExpression(String expression) throws ExpressionException {
