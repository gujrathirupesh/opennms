/*******************************************************************************
 * This file is part of OpenNMS(R).
 *
 * Copyright (C) 2019 The OpenNMS Group, Inc.
 * OpenNMS(R) is Copyright (C) 1999-2019 The OpenNMS Group, Inc.
 *
 * OpenNMS(R) is a registered trademark of The OpenNMS Group, Inc.
 *
 * OpenNMS(R) is free software: you can redistribute it and/or modify
 * it under the terms of the GNU Affero General Public License as published
 * by the Free Software Foundation, either version 3 of the License,
 * or (at your option) any later version.
 *
 * OpenNMS(R) is distributed in the hope that it will be useful,
 * but WITHOUT ANY WARRANTY; without even the implied warranty of
 * MERCHANTABILITY or FITNESS FOR A PARTICULAR PURPOSE.  See the
 * GNU Affero General Public License for more details.
 *
 * You should have received a copy of the GNU Affero General Public License
 * along with OpenNMS(R).  If not, see:
 *      http://www.gnu.org/licenses/
 *
 * For more information contact:
 *     OpenNMS(R) Licensing <license@opennms.org>
 *     http://www.opennms.org/
 *     http://www.opennms.com/
 *******************************************************************************/

package org.opennms.netmgt.dnsresolver.netty;

import java.net.InetAddress;
import java.net.InetSocketAddress;
import java.time.Duration;
import java.util.ArrayList;
import java.util.Arrays;
import java.util.Iterator;
import java.util.List;
import java.util.Objects;
import java.util.Optional;
import java.util.concurrent.CompletableFuture;
import java.util.concurrent.TimeUnit;
import java.util.stream.Collectors;

import org.opennms.netmgt.dnsresolver.api.DnsResolver;
import org.opennms.netmgt.events.api.EventForwarder;
import org.opennms.netmgt.model.events.EventBuilder;
import org.opennms.netmgt.xml.event.Event;
import org.slf4j.Logger;
import org.slf4j.LoggerFactory;

import com.codahale.metrics.Gauge;
import com.codahale.metrics.Meter;
import com.codahale.metrics.MetricRegistry;
import com.codahale.metrics.Timer;
import com.google.common.annotations.VisibleForTesting;
import com.google.common.base.Strings;
import com.google.common.net.HostAndPort;

import io.github.resilience4j.circuitbreaker.CircuitBreaker;
import io.github.resilience4j.circuitbreaker.CircuitBreakerConfig;
import io.netty.resolver.dns.DefaultDnsCache;
import io.netty.resolver.dns.DnsCache;
import io.netty.resolver.dns.DnsNameResolverTimeoutException;
import io.netty.resolver.dns.DnsServerAddressStreamProvider;
import io.netty.resolver.dns.DnsServerAddressStreamProviders;
import io.netty.resolver.dns.SequentialDnsServerAddressStreamProvider;
import io.netty.util.internal.SocketUtils;

/**
 * Asynchronous DNS resolution using Netty.
 *
 * Creates multiple resolvers (aka contexts) (defaults to 2*num cores) against which the queries
 * are randomized in order to improve performance.
 *
 * Uses a circuit breaker in order to ensure that callers do not continue to be bogged down
 * if resolution fails.
 *
 * @author jwhite
 */
public class NettyDnsResolver implements DnsResolver {
    private static final Logger LOG = LoggerFactory.getLogger(NettyDnsResolver.class);

    public static final String CIRCUIT_BREAKER_STATE_CHANGE_EVENT_UEI = "uei.opennms.org/circuitBreaker/stateChange";

    private final EventForwarder eventForwarder;
    private final MetricRegistry metrics;
    private final Timer lookupTimer;
    private final Meter lookupsSuccessful;
    private final Meter lookupsFailed;
    private final Meter lookupsRejectedByCircuitBreaker;

    private int numContexts = 0;
    private String nameservers = null;
    private long queryTimeoutMillis = TimeUnit.SECONDS.toMillis(5);
    private int minTtlSeconds = -1;
    private int maxTtlSeconds = -1;
    private int negativeTtlSeconds = -1;
    private long maxCacheSize = -1;

    private boolean breakerEnabled = true;
    private int breakerFailureRateThreshold = 80;
    private int breakerWaitDurationInOpenState = 15;
    private int breakerRingBufferSizeInHalfOpenState = 10;
    private int breakerRingBufferSizeInClosedState = 100;

    private List<NettyResolverContext> contexts;
    private Iterator<NettyResolverContext> iterator;
    private CaffeineDnsCache cache;

    private CircuitBreaker circuitBreaker;

    public NettyDnsResolver(EventForwarder eventForwarder, MetricRegistry metrics) {
        this.eventForwarder = Objects.requireNonNull(eventForwarder);
        this.metrics = Objects.requireNonNull(metrics);
        lookupTimer = metrics.timer("lookups");
        lookupsSuccessful = metrics.meter("lookupsSuccessful");
        lookupsFailed = metrics.meter("lookupsFailed");
        lookupsRejectedByCircuitBreaker = metrics.meter("lookupsRejectedByCircuitBreaker");
    }

    public void init() {
        numContexts = Math.max(0, numContexts);
        if (numContexts == 0) {
            numContexts = Runtime.getRuntime().availableProcessors() * 2;
        }
        LOG.debug("Initializing Netty resolver with {} contexts and nameservers: {}", numContexts, nameservers);

        // Initialize the cache with the given TTL settings - use defaults if the configured values
        // are less than 0
        final CaffeineDnsCache cacheWithDefaults = new CaffeineDnsCache();
        cache = new CaffeineDnsCache(minTtlSeconds < 0 ? cacheWithDefaults.minTtl() : minTtlSeconds,
                maxTtlSeconds < 0 ? cacheWithDefaults.maxTtl() : maxTtlSeconds,
                negativeTtlSeconds < 0 ? cacheWithDefaults.negativeTtl() : negativeTtlSeconds,
                maxCacheSize < 0 ? cacheWithDefaults.maxSize() : maxCacheSize);
        cache.registerMetrics(metrics);
        contexts = new ArrayList<>(numContexts);
        for (int i = 0; i < numContexts; i++) {
            // Share the same cache across all of the contexts
            NettyResolverContext context = new NettyResolverContext(this, cache, i);
            context.init();
            contexts.add(context);
        }
        iterator = new RandomIterator<>(contexts).iterator();

        // Configure this statically for now, we can expose this as needed
        final CircuitBreakerConfig circuitBreakerConfig = CircuitBreakerConfig.custom()
                .failureRateThreshold(breakerFailureRateThreshold)
                .waitDurationInOpenState(Duration.ofSeconds(breakerWaitDurationInOpenState))
                .ringBufferSizeInHalfOpenState(breakerRingBufferSizeInHalfOpenState)
                .ringBufferSizeInClosedState(breakerRingBufferSizeInClosedState)
                .recordExceptions(DnsNameResolverTimeoutException.class)
                .build();
        circuitBreaker = CircuitBreaker.of("nettyDnsResolver", circuitBreakerConfig);

        circuitBreaker.getEventPublisher()
                .onStateTransition(e -> {
                    // Send an event when the circuit breaker's state changes
                    final Event event = new EventBuilder(CIRCUIT_BREAKER_STATE_CHANGE_EVENT_UEI, NettyDnsResolver.class.getCanonicalName())
                            .addParam("name", circuitBreaker.getName())
                            .addParam("fromState", e.getStateTransition().getFromState().toString())
                            .addParam("toState", e.getStateTransition().getToState().toString())
                            .getEvent();
                    eventForwarder.sendNow(event);
                })
                .onSuccess(e -> {
                    lookupsSuccessful.mark();
                })
                .onError(e -> {
                    lookupsFailed.mark();
                })
                .onCallNotPermitted(e -> {
                    lookupsRejectedByCircuitBreaker.mark();
                });

        if (breakerEnabled) {
            circuitBreaker.transitionToClosedState();
        } else {
            circuitBreaker.transitionToDisabledState();
        }
    }

    public void destroy() {
        for (NettyResolverContext context : contexts) {
            try {
                context.destroy();
            } catch (Exception e) {
                LOG.warn("Error occurred while destroying context.", e);
            }
        }
        contexts.clear();
        cache.unregisterMetrics(metrics);
    }

    @Override
    public CompletableFuture<Optional<InetAddress>> lookup(String hostname) {
        return circuitBreaker.executeCompletionStage(() -> {
            final NettyResolverContext resolverContext = iterator.next();
            final Timer.Context timerContext = lookupTimer.time();
            return resolverContext.lookup(hostname).whenComplete((res, ex) -> {
                timerContext.stop();
            });
        }).toCompletableFuture();
    }

    @Override
    public CompletableFuture<Optional<String>> reverseLookup(InetAddress inetAddress) {
        return circuitBreaker.executeCompletionStage(() -> {
            final NettyResolverContext resolverContext = iterator.next();
            final Timer.Context timerContext = lookupTimer.time();
            return resolverContext.reverseLookup(inetAddress).whenComplete((res, ex) -> {
                timerContext.stop();
            });
        }).toCompletableFuture();
    }

<<<<<<< HEAD
    @VisibleForTesting
    CaffeineDnsCache getCache() {
        return cache;
=======
    public boolean getBreakerEnabled() {
        return breakerEnabled;
    }

    public void setBreakerEnabled(boolean breakerEnabled) {
        this.breakerEnabled = breakerEnabled;
    }

    public int getBreakerFailureRateThreshold() {
        return breakerFailureRateThreshold;
    }

    public void setBreakerFailureRateThreshold(int breakerFailureRateThreshold) {
        this.breakerFailureRateThreshold = breakerFailureRateThreshold;
    }

    public int getBreakerWaitDurationInOpenState() {
        return breakerWaitDurationInOpenState;
    }

    public void setBreakerWaitDurationInOpenState(int breakerWaitDurationInOpenState) {
        this.breakerWaitDurationInOpenState = breakerWaitDurationInOpenState;
    }

    public int getBreakerRingBufferSizeInHalfOpenState() {
        return breakerRingBufferSizeInHalfOpenState;
    }

    public void setBreakerRingBufferSizeInHalfOpenState(int breakerRingBufferSizeInHalfOpenState) {
        this.breakerRingBufferSizeInHalfOpenState = breakerRingBufferSizeInHalfOpenState;
    }

    public int getBreakerRingBufferSizeInClosedState() {
        return breakerRingBufferSizeInClosedState;
    }

    public void setBreakerRingBufferSizeInClosedState(int breakerRingBufferSizeInClosedState) {
        this.breakerRingBufferSizeInClosedState = breakerRingBufferSizeInClosedState;
>>>>>>> 79db356b
    }

    public int getNumContexts() {
        return numContexts;
    }

    public void setNumContexts(int numContexts) {
        this.numContexts = numContexts;
    }

    public String getNameservers() {
        return nameservers;
    }

    public void setNameservers(String nameservers) {
        this.nameservers = nameservers;
    }

    public long getQueryTimeoutMillis() {
        return queryTimeoutMillis;
    }

    public void setQueryTimeoutMillis(long queryTimeoutMillis) {
        this.queryTimeoutMillis = queryTimeoutMillis;
    }

    public int getMinTtlSeconds() {
        return minTtlSeconds;
    }

    public void setMinTtlSeconds(int minTtlSeconds) {
        this.minTtlSeconds = minTtlSeconds;
    }

    public int getMaxTtlSeconds() {
        return maxTtlSeconds;
    }

    public void setMaxTtlSeconds(int maxTtlSeconds) {
        this.maxTtlSeconds = maxTtlSeconds;
    }

    public int getNegativeTtlSeconds() {
        return negativeTtlSeconds;
    }

    public void setNegativeTtlSeconds(int negativeTtlSeconds) {
        this.negativeTtlSeconds = negativeTtlSeconds;
    }

    public long getMaxCacheSize() {
        return maxCacheSize;
    }

    public void setMaxCacheSize(long maxCacheSize) {
        this.maxCacheSize = maxCacheSize;
    }

    public CircuitBreaker getCircuitBreaker() {
        return circuitBreaker;
    }

    public DnsServerAddressStreamProvider getNameServerProvider() {
        if (Strings.isNullOrEmpty(nameservers)) {
            // Use the platform default
            return DnsServerAddressStreamProviders.platformDefault();
        }
        return new SequentialDnsServerAddressStreamProvider(toSocketAddresses(nameservers).toArray(new InetSocketAddress[]{}));
    }

    public static List<InetSocketAddress> toSocketAddresses(String commaSeparatedAddressesWithPorts) {
        final String[] servers = commaSeparatedAddressesWithPorts.split(",");
        return Arrays.stream(servers)
                .map(s -> {
                    final HostAndPort hp = HostAndPort.fromString(s.trim())
                            .withDefaultPort(53)
                            .requireBracketsForIPv6();
                    return SocketUtils.socketAddress(hp.getHostText(), hp.getPort());
                })
                .collect(Collectors.toList());
    }
}<|MERGE_RESOLUTION|>--- conflicted
+++ resolved
@@ -213,11 +213,11 @@
         }).toCompletableFuture();
     }
 
-<<<<<<< HEAD
     @VisibleForTesting
     CaffeineDnsCache getCache() {
         return cache;
-=======
+    }
+
     public boolean getBreakerEnabled() {
         return breakerEnabled;
     }
@@ -256,7 +256,6 @@
 
     public void setBreakerRingBufferSizeInClosedState(int breakerRingBufferSizeInClosedState) {
         this.breakerRingBufferSizeInClosedState = breakerRingBufferSizeInClosedState;
->>>>>>> 79db356b
     }
 
     public int getNumContexts() {
