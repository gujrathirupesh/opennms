--- conflicted
+++ resolved
@@ -3,11 +3,7 @@
   <parent>
     <groupId>org.opennms</groupId>
     <artifactId>org.opennms.features</artifactId>
-<<<<<<< HEAD
-    <version>29.0.4-SNAPSHOT</version>
-=======
     <version>29.0.4</version>
->>>>>>> 77cf3d99
   </parent>
   <modelVersion>4.0.0</modelVersion>
   <groupId>org.opennms.features</groupId>
