/*******************************************************************************
 * This file is part of OpenNMS(R).
 *
 * Copyright (C) 2019 The OpenNMS Group, Inc.
 * OpenNMS(R) is Copyright (C) 1999-2019 The OpenNMS Group, Inc.
 *
 * OpenNMS(R) is a registered trademark of The OpenNMS Group, Inc.
 *
 * OpenNMS(R) is free software: you can redistribute it and/or modify
 * it under the terms of the GNU Affero General Public License as published
 * by the Free Software Foundation, either version 3 of the License,
 * or (at your option) any later version.
 *
 * OpenNMS(R) is distributed in the hope that it will be useful,
 * but WITHOUT ANY WARRANTY; without even the implied warranty of
 * MERCHANTABILITY or FITNESS FOR A PARTICULAR PURPOSE.  See the
 * GNU Affero General Public License for more details.
 *
 * You should have received a copy of the GNU Affero General Public License
 * along with OpenNMS(R).  If not, see:
 *      http://www.gnu.org/licenses/
 *
 * For more information contact:
 *     OpenNMS(R) Licensing <license@opennms.org>
 *     http://www.opennms.org/
 *     http://www.opennms.com/
 *******************************************************************************/

package org.opennms.netmgt.remotepollerng;

import java.io.File;
import java.net.InetAddress;
import java.util.Collections;
import java.util.List;
import java.util.Map;
import java.util.Objects;
import java.util.Optional;

import org.opennms.core.criteria.Criteria;
import org.opennms.core.criteria.CriteriaBuilder;
import org.opennms.core.tracing.api.TracerRegistry;
import org.opennms.core.utils.InetAddressUtils;
import org.opennms.core.utils.LocationUtils;
import org.opennms.core.utils.SystemInfoUtils;
import org.opennms.netmgt.collection.api.CollectionAgentFactory;
import org.opennms.netmgt.collection.api.PersisterFactory;
import org.opennms.netmgt.collection.api.ServiceParameters;
import org.opennms.netmgt.collection.dto.CollectionAgentDTO;
import org.opennms.netmgt.collection.dto.CollectionSetDTO;
import org.opennms.netmgt.collection.support.builder.CollectionSetBuilder;
import org.opennms.netmgt.collection.support.builder.PerspectiveResponseTimeResource;
import org.opennms.netmgt.config.PollerConfig;
import org.opennms.netmgt.config.poller.Package;
import org.opennms.netmgt.config.poller.Parameter;
import org.opennms.netmgt.config.poller.Service;
import org.opennms.netmgt.daemon.DaemonTools;
import org.opennms.netmgt.daemon.SpringServiceDaemon;
import org.opennms.netmgt.dao.api.ApplicationDao;
import org.opennms.netmgt.dao.api.EventDao;
import org.opennms.netmgt.dao.api.MonitoredServiceDao;
import org.opennms.netmgt.dao.api.MonitoringLocationDao;
import org.opennms.netmgt.dao.api.OutageDao;
import org.opennms.netmgt.dao.api.ServicePerspective;
import org.opennms.netmgt.dao.api.SessionUtils;
import org.opennms.netmgt.events.api.EventConstants;
import org.opennms.netmgt.events.api.EventForwarder;
import org.opennms.netmgt.events.api.annotations.EventHandler;
import org.opennms.netmgt.events.api.annotations.EventListener;
import org.opennms.netmgt.events.api.model.IEvent;
import org.opennms.netmgt.model.OnmsEvent;
import org.opennms.netmgt.model.OnmsIpInterface;
import org.opennms.netmgt.model.OnmsMonitoredService;
import org.opennms.netmgt.model.OnmsNode;
import org.opennms.netmgt.model.OnmsOutage;
import org.opennms.netmgt.model.ResourcePath;
import org.opennms.netmgt.model.events.EventBuilder;
import org.opennms.netmgt.model.monitoringLocations.OnmsMonitoringLocation;
import org.opennms.netmgt.poller.LocationAwarePollerClient;
import org.opennms.netmgt.poller.PollStatus;
import org.opennms.netmgt.poller.ServiceMonitor;
import org.opennms.netmgt.poller.ServiceMonitorRegistry;
import org.opennms.netmgt.poller.support.DefaultServiceMonitorRegistry;
import org.opennms.netmgt.rrd.RrdRepository;
import org.opennms.netmgt.threshd.api.ThresholdInitializationException;
import org.opennms.netmgt.threshd.api.ThresholdingService;
import org.opennms.netmgt.threshd.api.ThresholdingSession;
import org.opennms.netmgt.xml.event.Event;
import org.quartz.JobBuilder;
import org.quartz.JobDataMap;
import org.quartz.JobDetail;
import org.quartz.JobKey;
import org.quartz.Scheduler;
import org.quartz.SchedulerException;
import org.quartz.SimpleScheduleBuilder;
import org.quartz.Trigger;
import org.quartz.TriggerBuilder;
import org.quartz.impl.StdSchedulerFactory;
import org.quartz.listeners.SchedulerListenerSupport;
import org.slf4j.Logger;
import org.slf4j.LoggerFactory;
import org.springframework.beans.factory.annotation.Autowired;

import com.google.common.annotations.VisibleForTesting;
import com.google.common.collect.ImmutableMap;
import com.google.common.collect.Maps;

@EventListener(name=RemotePollerd.NAME, logPrefix=RemotePollerd.LOG_PREFIX)
public class RemotePollerd implements SpringServiceDaemon, PerspectiveServiceTracker.Listener {
    private static final Logger LOG = LoggerFactory.getLogger(RemotePollerd.class);

    public static final String NAME = "RemotePollerNG";

    public static final String LOG_PREFIX = "remotepollerd";

    private static final ServiceMonitorRegistry serviceMonitorRegistry = new DefaultServiceMonitorRegistry();

    private final SessionUtils sessionUtils;
    private final MonitoringLocationDao monitoringLocationDao;
    private final PollerConfig pollerConfig;
    private final MonitoredServiceDao monitoredServiceDao;
    private final LocationAwarePollerClient locationAwarePollerClient;
    private final ApplicationDao applicationDao;
    private final CollectionAgentFactory collectionAgentFactory;
    private final PersisterFactory persisterFactory;
    private final EventForwarder eventForwarder;
    private final ThresholdingService thresholdingService;
    private final EventDao eventDao;
    private final OutageDao outageDao;
    private final TracerRegistry tracerRegistry;

    private final PerspectiveServiceTracker tracker;

    @VisibleForTesting
    Scheduler scheduler;

    private AutoCloseable trackerSession;

    @Autowired
    public RemotePollerd(final SessionUtils sessionUtils,
                         final MonitoringLocationDao monitoringLocationDao,
                         final PollerConfig pollerConfig,
                         final MonitoredServiceDao monitoredServiceDao,
                         final LocationAwarePollerClient locationAwarePollerClient,
                         final ApplicationDao applicationDao,
                         final CollectionAgentFactory collectionAgentFactory,
                         final PersisterFactory persisterFactory,
                         final EventForwarder eventForwarder,
                         final ThresholdingService thresholdingService,
                         final EventDao eventDao,
                         final OutageDao outageDao,
                         final TracerRegistry tracerRegistry,
                         final PerspectiveServiceTracker tracker) throws SchedulerException {
        this.sessionUtils = Objects.requireNonNull(sessionUtils);
        this.monitoringLocationDao = Objects.requireNonNull(monitoringLocationDao);
        this.pollerConfig = Objects.requireNonNull(pollerConfig);
        this.monitoredServiceDao = Objects.requireNonNull(monitoredServiceDao);
        this.locationAwarePollerClient = Objects.requireNonNull(locationAwarePollerClient);
        this.applicationDao = Objects.requireNonNull(applicationDao);
        this.collectionAgentFactory = Objects.requireNonNull(collectionAgentFactory);
        this.persisterFactory = Objects.requireNonNull(persisterFactory);
        this.eventForwarder = Objects.requireNonNull(eventForwarder);
        this.thresholdingService = Objects.requireNonNull(thresholdingService);
        this.eventDao = Objects.requireNonNull(eventDao);
        this.outageDao = Objects.requireNonNull(outageDao);

        this.tracerRegistry = Objects.requireNonNull(tracerRegistry);
        this.tracerRegistry.init(SystemInfoUtils.getInstanceId());

        this.tracker = Objects.requireNonNull(tracker);
    }

    @Override
    public void start() throws Exception {
        this.scheduler = new StdSchedulerFactory().getScheduler();
        this.scheduler.start();
        this.scheduler.getListenerManager().addSchedulerListener(new SchedulerListenerSupport() {
            @Override
            public void schedulerError(String msg, SchedulerException cause) {
                LOG.error("Unexpected error during poll: {}", msg, cause);
            }
        });

        this.trackerSession = this.tracker.track(this);
    }

    @Override
    public void destroy() throws Exception {
        this.trackerSession.close();
        this.trackerSession = null;

        this.scheduler.shutdown();
        this.scheduler = null;
    }

<<<<<<< HEAD
    @Override
    public void onServicePerspectiveAdded(final PerspectiveServiceTracker.ServicePerspectiveRef servicePerspective, final ServicePerspective entity) {
        final JobKey key = buildJobKey(servicePerspective);

        final OnmsMonitoredService service = entity.getService();
        final OnmsIpInterface ipInterface = service.getIpInterface();
        final OnmsNode node = ipInterface.getNode();

        // Get the polling package for the service
        this.pollerConfig.rebuildPackageIpListMap();

        final Package pkg = this.pollerConfig.getPackages().stream()
                                             .filter(p -> this.pollerConfig.isInterfaceInPackage(InetAddressUtils.str(service.getIpAddress()), p) &&
                                                          this.pollerConfig.isServiceInPackageAndEnabled(service.getServiceName(), p))
                                             .reduce((prev, curr) -> curr) // Take the last filtered element
                                             .orElse(null);
        if (pkg == null) {
            return;
        }

        // Find the service (and the pattern parameters) for the service name
        final Optional<Package.ServiceMatch> serviceMatch = pkg.findService(service.getServiceName());
        if (!serviceMatch.isPresent()) {
            return;
        }

        // Find the monitor implementation for the service name
        final ServiceMonitor serviceMonitor = this.pollerConfig.getServiceMonitor(serviceMatch.get().service.getName());
        if (serviceMonitor == null) {
            return;
        }

        final RrdRepository rrdRepository = new RrdRepository();
        rrdRepository.setStep(this.pollerConfig.getStep(pkg));
        rrdRepository.setHeartBeat(rrdRepository.getStep() * 2);
        rrdRepository.setRraList(this.pollerConfig.getRRAList(pkg));
=======
            final Optional<String> rrdRepositoryDir = Optional.ofNullable(getServiceParameter(serviceMatch.get().service, "rrd-repository"));
            final Optional<RrdRepository> rrdRepository = rrdRepositoryDir.map(directory -> {
                final RrdRepository rrdRepositoryInstance = new RrdRepository();
                rrdRepositoryInstance.setStep(this.pollerConfig.getStep(pkg));
                rrdRepositoryInstance.setHeartBeat(rrdRepositoryInstance.getStep() * 2);
                rrdRepositoryInstance.setRraList(this.pollerConfig.getRRAList(pkg));
                rrdRepositoryInstance.setRrdBaseDir(new File(directory));
                return rrdRepositoryInstance;
            });

            // Create the thresholding session for this poller
            final Optional<ThresholdingSession> thresholdingSession = rrdRepository.flatMap(repository -> {
                try {
                    return Optional.of(this.thresholdingService.createSession(service.nodeId,
                            InetAddressUtils.str(service.ipAddress),
                            service.serviceName,
                            repository,
                            new ServiceParameters(Collections.emptyMap())));
                } catch (final ThresholdInitializationException ex) {
                    LOG.error("Failed to create thresholding session", ex);
                    return Optional.empty();
                }
            });

            // Build remote polled services for each location
            return Optional.of(perspectiveLocations.stream()
                                                   .map(OnmsMonitoringLocation::getLocationName)
                                                   .map(perspectiveLocation -> new RemotePolledService(service,
                                                                                                       node.getForeignSource(),
                                                                                                       node.getForeignId(),
                                                                                                       node.getLabel(),
                                                                                                       pkg,
                                                                                                       serviceMatch.get(),
                                                                                                       serviceMonitor,
                                                                                                       perspectiveLocation,
                                                                                                       node.getLocation().getLocationName(),
                                                                                                       rrdRepository.orElse(null),
                                                                                                       thresholdingSession.orElse(null)))
                                                   .collect(Collectors.toSet()));
        });
    }
>>>>>>> c7b17771

        final String rrdRepositoryDir = getServiceParameter(serviceMatch.get().service, "rrd-repository");
        rrdRepository.setRrdBaseDir(new File(rrdRepositoryDir));

        // Create the thresholding session for this poller
        final ThresholdingSession thresholdingSession;
        try {
            thresholdingSession = this.thresholdingService.createSession(service.getNodeId(),
                                                                         InetAddressUtils.str(service.getIpAddress()),
                                                                         service.getServiceName(),
                                                                         rrdRepository,
                                                                         new ServiceParameters(Collections.emptyMap()));
        } catch (final ThresholdInitializationException e) {
            LOG.error("Failed to create thresholding session", e);
            return;
        }

        // Build remote polled services
        final RemotePolledService remotePolledService = new RemotePolledService(service.getNodeId(),
                                                                                service.getIpAddress(),
                                                                                service.getServiceName(),
                                                                                node.getForeignSource(),
                                                                                node.getForeignId(),
                                                                                node.getLabel(),
                                                                                pkg,
                                                                                serviceMatch.get(),
                                                                                serviceMonitor,
                                                                                servicePerspective.getPerspectiveLocation(),
                                                                                node.getLocation().getLocationName(),
                                                                                rrdRepository,
                                                                                thresholdingSession);

        // Build job for scheduler
        final JobDetail job = JobBuilder
                .newJob(RemotePollJob.class)
                .withIdentity(key)
                .setJobData(new JobDataMap(ImmutableMap.builder()
                                                       .put(RemotePollJob.POLLED_SERVICE, remotePolledService)
                                                       .put(RemotePollJob.REMOTE_POLLER_BACKEND, this)
                                                       .put(RemotePollJob.TRACER, this.tracerRegistry.getTracer())
                                                       .build()))
                .build();

        final Trigger trigger = TriggerBuilder
                .newTrigger()
                .withSchedule(SimpleScheduleBuilder.simpleSchedule()
                                                   .withIntervalInMilliseconds(remotePolledService.getServiceConfig().getInterval())
                                                   .repeatForever())
                .build();

        LOG.debug("Scheduling service named {} at location {} with interval {}ms", remotePolledService.getServiceName(),
                  remotePolledService.getPerspectiveLocation(), remotePolledService.getServiceConfig().getInterval());

        try {
            this.scheduler.scheduleJob(job, trigger);
        } catch (final SchedulerException e) {
            LOG.error("Failed to schedule {} ({}).", remotePolledService, key, e);
        }
    }

    @Override
    public void onServicePerspectiveRemoved(final PerspectiveServiceTracker.ServicePerspectiveRef servicePerspective) {
        final JobKey key = buildJobKey(servicePerspective);

        try {
            this.scheduler.deleteJob(key);
        } catch (final SchedulerException e) {
            LOG.error("Failed to un-schedule {} ({}).", servicePerspective, key, e);
        }
    }

    public static JobKey buildJobKey(final PerspectiveServiceTracker.ServicePerspectiveRef servicePerspective) {
        return buildJobKey(servicePerspective.getNodeId(),
                           servicePerspective.getIpAddress(),
                           servicePerspective.getServiceName(),
                           servicePerspective.getPerspectiveLocation());
    }

    public static JobKey buildJobKey(final int nodeId, final InetAddress ipAddress, final String serviceName, final String perspectiveLocation) {
        final String name = String.format("%s-%s-%s", nodeId, InetAddressUtils.str(ipAddress), serviceName);
        return new JobKey(name, perspectiveLocation);
    }

    public LocationAwarePollerClient getLocationAwarePollerClient() {
        return locationAwarePollerClient;
    }

    protected void reportResult(final RemotePolledService polledService, final PollStatus pollResult) {
        // Update the status in the polled service
        if (!polledService.updateStatus(pollResult)) {
            // Nothing to do if status has not changed
            return;
        }

        final String uei = pollResult.isAvailable() ? EventConstants.REMOTE_NODE_REGAINED_SERVICE_UEI : EventConstants.REMOTE_NODE_LOST_SERVICE_UEI;

        final EventBuilder builder = new EventBuilder(uei, RemotePollerd.NAME);
        builder.addParam(EventConstants.PARM_LOCATION, polledService.getPerspectiveLocation());
        builder.setNodeid(polledService.getNodeId());
        builder.setInterface(polledService.getIpAddress());
        builder.setService(polledService.getServiceName());
        builder.addParam("perspective", polledService.getPerspectiveLocation());

        if (!pollResult.isAvailable() && pollResult.getReason() != null) {
            builder.addParam(EventConstants.PARM_LOSTSERVICE_REASON, pollResult.getReason());
        }

        this.eventForwarder.sendNow(builder.getEvent());
    }

    public void persistResponseTimeData(final RemotePolledService polledService, final PollStatus pollStatus) {
        if (polledService.getRrdRepository() == null) {
            return;
        }

        String dsName = getServiceParameter(polledService.getServiceConfig(), "ds-name");
        if (dsName == null) {
            dsName = PollStatus.PROPERTY_RESPONSE_TIME;
        }

        String rrdBaseName = getServiceParameter(polledService.getServiceConfig(), "rrd-base-name");
        if (rrdBaseName == null) {
            rrdBaseName = dsName;
        }

        // Prefer ds-name over "response-time" for primary response-time value
        final Map<String, Number> properties = Maps.newHashMap(pollStatus.getProperties());
        if (!properties.containsKey(dsName) && properties.containsKey(PollStatus.PROPERTY_RESPONSE_TIME)) {
            properties.put(dsName, properties.get(PollStatus.PROPERTY_RESPONSE_TIME));
            properties.remove(PollStatus.PROPERTY_RESPONSE_TIME);
        }

        // Build collection agent
        final CollectionAgentDTO agent = new CollectionAgentDTO();
        agent.setAddress(polledService.getIpAddress());
        agent.setForeignId(polledService.getForeignId());
        agent.setForeignSource(polledService.getForeignSource());
        agent.setNodeId(polledService.getNodeId());
        agent.setNodeLabel(polledService.getNodeLabel());
        agent.setLocationName(polledService.getPerspectiveLocation());
        agent.setStorageResourcePath(ResourcePath.get(LocationUtils.isDefaultLocationName(polledService.getResidentLocation())
                                                      ? ResourcePath.get()
                                                      : ResourcePath.get(ResourcePath.sanitize(polledService.getResidentLocation())),
                                                      InetAddressUtils.str(polledService.getIpAddress())));
        agent.setStoreByForeignSource(false);

        // Create collection set from response times as gauges and persist
        final CollectionSetBuilder collectionSetBuilder = new CollectionSetBuilder(agent);
        final PerspectiveResponseTimeResource resource = new PerspectiveResponseTimeResource(polledService.getPerspectiveLocation(), InetAddressUtils.str(polledService.getIpAddress()), polledService.getServiceName());
        for (final Map.Entry<String, Number> e: properties.entrySet()) {
            final String key = PollStatus.PROPERTY_RESPONSE_TIME.equals(e.getKey())
                               ? dsName
                               : e.getKey();

            collectionSetBuilder.withGauge(resource, rrdBaseName, key, e.getValue());
        }

        final CollectionSetDTO collectionSetDTO = collectionSetBuilder.build();

        collectionSetDTO.visit(this.persisterFactory.createPersister(new ServiceParameters(Collections.emptyMap()),
                                                                         polledService.getRrdRepository(),
                                                                         false,
                                                                         true,
                                                                         true));

        try {
            if (polledService.getThresholdingSession() != null) {
                polledService.getThresholdingSession().accept(collectionSetDTO);
            }
        } catch (final Throwable e) {
            LOG.error("Failed to threshold on {} for {} because of an exception", polledService, dsName, e);
        }
    }

    private String getServiceParameter(final Service service, final String key) {
        for(final Parameter parm : this.pollerConfig.parameters(service)) {
            if (key.equals(parm.getKey())) {
                if (parm.getValue() != null) {
                    return parm.getValue();
                } else if (parm.getAnyObject() != null) {
                    return parm.getAnyObject().toString();
                }
            }
        }
        return null;
    }

    @Override
    public void afterPropertiesSet() throws Exception {
    }

    @EventHandler(uei = EventConstants.RELOAD_DAEMON_CONFIG_UEI)
    public void handleReloadDaemonConfig(final IEvent event) {
        DaemonTools.handleReloadEvent(event, RemotePollerd.NAME, (ev) ->  {
            try {
                this.pollerConfig.update();

                this.destroy();
                this.start();
            } catch (final Exception e) {
                LOG.error("Failed to reload poller configuration", e);
            }
        });
    }

    @EventHandler(uei = EventConstants.REMOTE_NODE_LOST_SERVICE_UEI)
    public void handleRemoteNodeLostService(final IEvent e) {
        if (e.hasNodeid() && e.getInterfaceAddress() != null && e.getService() != null && e.getParm("perspective") != null) {
            final OnmsEvent onmsEvent = eventDao.get(e.getDbid());
            final OnmsMonitoredService service = this.monitoredServiceDao.get(onmsEvent.getNodeId(), onmsEvent.getIpAddr(), onmsEvent.getServiceType().getId());
            final OnmsMonitoringLocation perspective = monitoringLocationDao.get(e.getParm("perspective").getValue().getContent());
            final OnmsOutage onmsOutage = new OnmsOutage(onmsEvent.getEventCreateTime(), onmsEvent, service);
            onmsOutage.setPerspective(perspective);
            outageDao.save(onmsOutage);

            final Event outageEvent = new EventBuilder(EventConstants.OUTAGE_CREATED_EVENT_UEI, "RemotePollerd")
                    .setNodeid(onmsEvent.getNodeId())
                    .setInterface(onmsEvent.getIpAddr())
                    .setService(service.getServiceName())
                    .setTime(onmsEvent.getEventCreateTime())
                    .setParam("perspective", perspective.getLocationName())
                    .getEvent();
            eventForwarder.sendNow(outageEvent);
        } else {
            LOG.warn("Received incomplete {} event: {}", EventConstants.REMOTE_NODE_LOST_SERVICE_UEI, e);
        }
    }

    @EventHandler(uei = EventConstants.REMOTE_NODE_REGAINED_SERVICE_UEI)
    public void handleRemoteNodeGainedService(final IEvent e) {
        if (e.hasNodeid() && e.getInterfaceAddress() != null && e.getService() != null && e.getParm("perspective") != null) {
            final OnmsEvent onmsEvent = eventDao.get(e.getDbid());
            final OnmsMonitoredService service = this.monitoredServiceDao.get(onmsEvent.getNodeId(), onmsEvent.getIpAddr(), onmsEvent.getServiceType().getId());
            final OnmsMonitoringLocation perspective = monitoringLocationDao.get(e.getParm("perspective").getValue().getContent());

            final Criteria criteria = new CriteriaBuilder(OnmsOutage.class)
                    .eq("perspective", perspective)
                    .isNull("serviceRegainedEvent")
                    .isNull("ifRegainedService")
                    .eq("monitoredService", service).toCriteria();

            final List<OnmsOutage> onmsOutages = outageDao.findMatching(criteria);

            if (onmsOutages.size() == 1) {
                final OnmsOutage onmsOutage = onmsOutages.get(0);
                onmsOutage.setIfRegainedService(onmsEvent.getEventCreateTime());
                onmsOutage.setServiceRegainedEvent(onmsEvent);
                outageDao.update(onmsOutage);

                final Event outageEvent = new EventBuilder(EventConstants.OUTAGE_RESOLVED_EVENT_UEI, "RemotePollerd")
                        .setNodeid(onmsEvent.getNodeId())
                        .setInterface(onmsEvent.getIpAddr())
                        .setService(service.getServiceName())
                        .setTime(onmsEvent.getEventCreateTime())
                        .setParam("perspective", perspective.getLocationName())
                        .getEvent();
                eventForwarder.sendNow(outageEvent);
            } else {
                LOG.warn("Found more than one outages for {} event: {}", EventConstants.REMOTE_NODE_REGAINED_SERVICE_UEI, e);
            }
        } else {
            LOG.warn("Received incomplete {} event: {}", EventConstants.REMOTE_NODE_REGAINED_SERVICE_UEI, e);
        }
    }
}<|MERGE_RESOLUTION|>--- conflicted
+++ resolved
@@ -192,7 +192,6 @@
         this.scheduler = null;
     }
 
-<<<<<<< HEAD
     @Override
     public void onServicePerspectiveAdded(final PerspectiveServiceTracker.ServicePerspectiveRef servicePerspective, final ServicePerspective entity) {
         final JobKey key = buildJobKey(servicePerspective);
@@ -225,69 +224,29 @@
             return;
         }
 
-        final RrdRepository rrdRepository = new RrdRepository();
-        rrdRepository.setStep(this.pollerConfig.getStep(pkg));
-        rrdRepository.setHeartBeat(rrdRepository.getStep() * 2);
-        rrdRepository.setRraList(this.pollerConfig.getRRAList(pkg));
-=======
-            final Optional<String> rrdRepositoryDir = Optional.ofNullable(getServiceParameter(serviceMatch.get().service, "rrd-repository"));
-            final Optional<RrdRepository> rrdRepository = rrdRepositoryDir.map(directory -> {
-                final RrdRepository rrdRepositoryInstance = new RrdRepository();
-                rrdRepositoryInstance.setStep(this.pollerConfig.getStep(pkg));
-                rrdRepositoryInstance.setHeartBeat(rrdRepositoryInstance.getStep() * 2);
-                rrdRepositoryInstance.setRraList(this.pollerConfig.getRRAList(pkg));
-                rrdRepositoryInstance.setRrdBaseDir(new File(directory));
-                return rrdRepositoryInstance;
-            });
-
-            // Create the thresholding session for this poller
-            final Optional<ThresholdingSession> thresholdingSession = rrdRepository.flatMap(repository -> {
-                try {
-                    return Optional.of(this.thresholdingService.createSession(service.nodeId,
-                            InetAddressUtils.str(service.ipAddress),
-                            service.serviceName,
-                            repository,
-                            new ServiceParameters(Collections.emptyMap())));
-                } catch (final ThresholdInitializationException ex) {
-                    LOG.error("Failed to create thresholding session", ex);
-                    return Optional.empty();
-                }
-            });
-
-            // Build remote polled services for each location
-            return Optional.of(perspectiveLocations.stream()
-                                                   .map(OnmsMonitoringLocation::getLocationName)
-                                                   .map(perspectiveLocation -> new RemotePolledService(service,
-                                                                                                       node.getForeignSource(),
-                                                                                                       node.getForeignId(),
-                                                                                                       node.getLabel(),
-                                                                                                       pkg,
-                                                                                                       serviceMatch.get(),
-                                                                                                       serviceMonitor,
-                                                                                                       perspectiveLocation,
-                                                                                                       node.getLocation().getLocationName(),
-                                                                                                       rrdRepository.orElse(null),
-                                                                                                       thresholdingSession.orElse(null)))
-                                                   .collect(Collectors.toSet()));
+        final Optional<String> rrdRepositoryDir = Optional.ofNullable(getServiceParameter(serviceMatch.get().service, "rrd-repository"));
+        final Optional<RrdRepository> rrdRepository = rrdRepositoryDir.map(directory -> {
+            final RrdRepository rrdRepositoryInstance = new RrdRepository();
+            rrdRepositoryInstance.setStep(this.pollerConfig.getStep(pkg));
+            rrdRepositoryInstance.setHeartBeat(rrdRepositoryInstance.getStep() * 2);
+            rrdRepositoryInstance.setRraList(this.pollerConfig.getRRAList(pkg));
+            rrdRepositoryInstance.setRrdBaseDir(new File(directory));
+            return rrdRepositoryInstance;
         });
-    }
->>>>>>> c7b17771
-
-        final String rrdRepositoryDir = getServiceParameter(serviceMatch.get().service, "rrd-repository");
-        rrdRepository.setRrdBaseDir(new File(rrdRepositoryDir));
 
         // Create the thresholding session for this poller
-        final ThresholdingSession thresholdingSession;
-        try {
-            thresholdingSession = this.thresholdingService.createSession(service.getNodeId(),
-                                                                         InetAddressUtils.str(service.getIpAddress()),
-                                                                         service.getServiceName(),
-                                                                         rrdRepository,
-                                                                         new ServiceParameters(Collections.emptyMap()));
-        } catch (final ThresholdInitializationException e) {
-            LOG.error("Failed to create thresholding session", e);
-            return;
-        }
+        final Optional<ThresholdingSession> thresholdingSession = rrdRepository.flatMap(repository -> {
+            try {
+                return Optional.of(this.thresholdingService.createSession(service.getNodeId(),
+                        InetAddressUtils.str(service.getIpAddress()),
+                        service.getServiceName(),
+                        repository,
+                        new ServiceParameters(Collections.emptyMap())));
+            } catch (final ThresholdInitializationException ex) {
+                LOG.error("Failed to create thresholding session", ex);
+                return Optional.empty();
+            }
+        });
 
         // Build remote polled services
         final RemotePolledService remotePolledService = new RemotePolledService(service.getNodeId(),
@@ -301,8 +260,8 @@
                                                                                 serviceMonitor,
                                                                                 servicePerspective.getPerspectiveLocation(),
                                                                                 node.getLocation().getLocationName(),
-                                                                                rrdRepository,
-                                                                                thresholdingSession);
+                                                                                rrdRepository.orElse(null),
+                                                                                thresholdingSession.orElse(null));
 
         // Build job for scheduler
         final JobDetail job = JobBuilder
