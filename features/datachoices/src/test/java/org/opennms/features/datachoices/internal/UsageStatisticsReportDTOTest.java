/*******************************************************************************
 * This file is part of OpenNMS(R).
 *
 * Copyright (C) 2016-2022 The OpenNMS Group, Inc.
 * OpenNMS(R) is Copyright (C) 1999-2022 The OpenNMS Group, Inc.
 *
 * OpenNMS(R) is a registered trademark of The OpenNMS Group, Inc.
 *
 * OpenNMS(R) is free software: you can redistribute it and/or modify
 * it under the terms of the GNU Affero General Public License as published
 * by the Free Software Foundation, either version 3 of the License,
 * or (at your option) any later version.
 *
 * OpenNMS(R) is distributed in the hope that it will be useful,
 * but WITHOUT ANY WARRANTY; without even the implied warranty of
 * MERCHANTABILITY or FITNESS FOR A PARTICULAR PURPOSE.  See the
 * GNU Affero General Public License for more details.
 *
 * You should have received a copy of the GNU Affero General Public License
 * along with OpenNMS(R).  If not, see:
 *      http://www.gnu.org/licenses/
 *
 * For more information contact:
 *     OpenNMS(R) Licensing <license@opennms.org>
 *     http://www.opennms.org/
 *     http://www.opennms.com/
 *******************************************************************************/

package org.opennms.features.datachoices.internal;

import static org.junit.Assert.assertEquals;

import java.util.Map;
import java.util.TreeMap;

import org.junit.Test;

import com.google.common.collect.Maps;

public class UsageStatisticsReportDTOTest {

    @Test
    public void canMarshallToJson() {
        final UsageStatisticsReportDTO usageStatisticsReport = new UsageStatisticsReportDTO();
        usageStatisticsReport.setSystemId("aae3fdeb-3014-47b4-bb13-c8aa503fccb7");
        usageStatisticsReport.setVersion("10.5.7");
        usageStatisticsReport.setPackageName("opennms");

        Map<String, Long> numberOfNodesBySysOid = Maps.newHashMap();
        numberOfNodesBySysOid.put(".1.2.3.4", 2L);
        numberOfNodesBySysOid.put(".1.2.3.5", 6L);
        usageStatisticsReport.setNodesBySysOid(numberOfNodesBySysOid);

        final Map<String, Long> requisitionSchemeCount = new TreeMap<>();
        requisitionSchemeCount.put("vmware", 3L);
        requisitionSchemeCount.put("file", 4L);
        usageStatisticsReport.setProvisiondRequisitionSchemeCount(requisitionSchemeCount);

        final Map<String, Boolean> services = new TreeMap<>();
        services.put("Provisiond", true);
        services.put("Telemetryd", false);
        usageStatisticsReport.setServices(services);

        usageStatisticsReport.setOnCallRoleCount(1);
        usageStatisticsReport.setNotificationEnablementStatus(null);
        usageStatisticsReport.setDestinationPathCount(-1);
        usageStatisticsReport.setUsers(0);
        usageStatisticsReport.setGroups(0);
        String actualJson = usageStatisticsReport.toJson();
        System.err.println(actualJson);
<<<<<<< HEAD
        String expectedJson =
                "{" +
                    "\"alarms\":0," +
                    "\"availableProcessors\":null," +
                    "\"businessEdgeCount\":0," +
                    "\"coreFlowsPersisted\":0," +
                    "\"coreNewtsSamplesInserted\":0," +
                    "\"coreQueuedUpdatesCompleted\":0," +
                    "\"databaseProductName\":null," +
                    "\"databaseProductVersion\":null," +
                    "\"dcbFailed\":0," +
                    "\"dcbSucceed\":0," +
                    "\"dcbWebUiEntries\":0," +
                    "\"destinationPathCount\":-1," +
                    "\"eventLogsProcessed\":0," +
                    "\"events\":0," +
                    "\"freePhysicalMemorySize\":null," +
                    "\"groups\":0," +
                    "\"installedFeatures\":null," +
                    "\"installedOIAPlugins\":null," +
                    "\"ipInterfaces\":0," +
                    "\"minions\":0," +
                    "\"monitoredServices\":0," +
                    "\"monitoringLocations\":0," +
                    "\"nodes\":0," +
                    "\"nodesBySysOid\":{\".1.2.3.4\":2,\".1.2.3.5\":6}," +
                    "\"nodesWithDeviceConfigBySysOid\":{}," +
                    "\"notificationEnablementStatus\":null," +
                    "\"onCallRoleCount\":1," +
                    "\"osArch\":null," +
                    "\"osName\":null," +
                    "\"osVersion\":null," +
                    "\"packageName\":\"opennms\"," +
                    "\"pollsCompleted\":0," +
                    "\"provisiondImportThreadPoolSize\":0," +
                    "\"provisiondRequisitionSchemeCount\":{\"file\":4," +
                    "\"vmware\":3}," +
                    "\"provisiondRescanThreadPoolSize\":0," +
                    "\"provisiondScanThreadPoolSize\":0," +
                    "\"provisiondWriteThreadPoolSize\":0," +
                    "\"requisitionCount\":0," +
                    "\"requisitionWithChangedFSCount\":0," +
                    "\"rpcStrategy\":null," +
                    "\"services\":{\"Provisiond\":true," +
                    "\"Telemetryd\":false}," +
                    "\"sinkStrategy\":null," +
                    "\"situations\":0," +
                    "\"snmpInterfaces\":0," +
                    "\"snmpInterfacesWithFlows\":0," +
                    "\"systemId\":\"aae3fdeb-3014-47b4-bb13-c8aa503fccb7\"," +
                    "\"totalPhysicalMemorySize\":null," +
                    "\"tssStrategies\":null," +
                    "\"users\":0," +
                    "\"version\":\"10.5.7\"" +
                "}";

=======
        String expectedJson = "{" +
            "\"alarms\":0," +
            "\"availableProcessors\":null," +
            "\"businessEdgeCount\":0," +
            "\"coreFlowsPersisted\":0," +
            "\"coreNewtsSamplesInserted\":0," +
            "\"coreQueuedUpdatesCompleted\":0," +
            "\"databaseProductName\":null," +
            "\"databaseProductVersion\":null," +
            "\"destinationPathCount\":-1," +
            "\"eventLogsProcessed\":0," +
            "\"events\":0," +
            "\"freePhysicalMemorySize\":null," +
            "\"groups\":0," +
            "\"installedFeatures\":null," +
            "\"installedOIAPlugins\":null," +
            "\"ipInterfaces\":0," +
            "\"minions\":0," +
            "\"monitoredServices\":0," +
            "\"monitoringLocations\":0," +
            "\"nodes\":0," +
            "\"nodesBySysOid\":{\".1.2.3.4\":2," +
            "\".1.2.3.5\":6}," +
            "\"nodesWithDeviceConfigBySysOid\":{}," +
            "\"notificationEnablementStatus\":null," +
            "\"notifications\":0," +
            "\"onCallRoleCount\":1," +
            "\"osArch\":null," +
            "\"osName\":null," +
            "\"osVersion\":null," +
            "\"outages\":0," +
            "\"packageName\":\"opennms\"," +
            "\"pollsCompleted\":0," +
            "\"provisiondImportThreadPoolSize\":0," +
            "\"provisiondRequisitionSchemeCount\":{\"file\":4," +
            "\"vmware\":3}," +
            "\"provisiondRescanThreadPoolSize\":0," +
            "\"provisiondScanThreadPoolSize\":0," +
            "\"provisiondWriteThreadPoolSize\":0," +
            "\"requisitionCount\":0," +
            "\"requisitionWithChangedFSCount\":0," +
            "\"rpcStrategy\":null," +
            "\"services\":{\"Provisiond\":true," +
            "\"Telemetryd\":false}," +
            "\"sinkStrategy\":null," +
            "\"situations\":0," +
            "\"snmpInterfaces\":0," +
            "\"snmpInterfacesWithFlows\":0," +
            "\"systemId\":\"aae3fdeb-3014-47b4-bb13-c8aa503fccb7\"," +
            "\"totalPhysicalMemorySize\":null," +
            "\"tssStrategies\":null," +
            "\"users\":0," +
            "\"version\":\"10.5.7\"" +
        "}";
>>>>>>> 61c62073
        assertEquals(expectedJson, actualJson);
    }
}<|MERGE_RESOLUTION|>--- conflicted
+++ resolved
@@ -68,64 +68,6 @@
         usageStatisticsReport.setGroups(0);
         String actualJson = usageStatisticsReport.toJson();
         System.err.println(actualJson);
-<<<<<<< HEAD
-        String expectedJson =
-                "{" +
-                    "\"alarms\":0," +
-                    "\"availableProcessors\":null," +
-                    "\"businessEdgeCount\":0," +
-                    "\"coreFlowsPersisted\":0," +
-                    "\"coreNewtsSamplesInserted\":0," +
-                    "\"coreQueuedUpdatesCompleted\":0," +
-                    "\"databaseProductName\":null," +
-                    "\"databaseProductVersion\":null," +
-                    "\"dcbFailed\":0," +
-                    "\"dcbSucceed\":0," +
-                    "\"dcbWebUiEntries\":0," +
-                    "\"destinationPathCount\":-1," +
-                    "\"eventLogsProcessed\":0," +
-                    "\"events\":0," +
-                    "\"freePhysicalMemorySize\":null," +
-                    "\"groups\":0," +
-                    "\"installedFeatures\":null," +
-                    "\"installedOIAPlugins\":null," +
-                    "\"ipInterfaces\":0," +
-                    "\"minions\":0," +
-                    "\"monitoredServices\":0," +
-                    "\"monitoringLocations\":0," +
-                    "\"nodes\":0," +
-                    "\"nodesBySysOid\":{\".1.2.3.4\":2,\".1.2.3.5\":6}," +
-                    "\"nodesWithDeviceConfigBySysOid\":{}," +
-                    "\"notificationEnablementStatus\":null," +
-                    "\"onCallRoleCount\":1," +
-                    "\"osArch\":null," +
-                    "\"osName\":null," +
-                    "\"osVersion\":null," +
-                    "\"packageName\":\"opennms\"," +
-                    "\"pollsCompleted\":0," +
-                    "\"provisiondImportThreadPoolSize\":0," +
-                    "\"provisiondRequisitionSchemeCount\":{\"file\":4," +
-                    "\"vmware\":3}," +
-                    "\"provisiondRescanThreadPoolSize\":0," +
-                    "\"provisiondScanThreadPoolSize\":0," +
-                    "\"provisiondWriteThreadPoolSize\":0," +
-                    "\"requisitionCount\":0," +
-                    "\"requisitionWithChangedFSCount\":0," +
-                    "\"rpcStrategy\":null," +
-                    "\"services\":{\"Provisiond\":true," +
-                    "\"Telemetryd\":false}," +
-                    "\"sinkStrategy\":null," +
-                    "\"situations\":0," +
-                    "\"snmpInterfaces\":0," +
-                    "\"snmpInterfacesWithFlows\":0," +
-                    "\"systemId\":\"aae3fdeb-3014-47b4-bb13-c8aa503fccb7\"," +
-                    "\"totalPhysicalMemorySize\":null," +
-                    "\"tssStrategies\":null," +
-                    "\"users\":0," +
-                    "\"version\":\"10.5.7\"" +
-                "}";
-
-=======
         String expectedJson = "{" +
             "\"alarms\":0," +
             "\"availableProcessors\":null," +
@@ -135,6 +77,9 @@
             "\"coreQueuedUpdatesCompleted\":0," +
             "\"databaseProductName\":null," +
             "\"databaseProductVersion\":null," +
+            "\"dcbFailed\":0," +
+            "\"dcbSucceed\":0," +
+            "\"dcbWebUiEntries\":0," +
             "\"destinationPathCount\":-1," +
             "\"eventLogsProcessed\":0," +
             "\"events\":0," +
@@ -147,8 +92,7 @@
             "\"monitoredServices\":0," +
             "\"monitoringLocations\":0," +
             "\"nodes\":0," +
-            "\"nodesBySysOid\":{\".1.2.3.4\":2," +
-            "\".1.2.3.5\":6}," +
+            "\"nodesBySysOid\":{\".1.2.3.4\":2,\".1.2.3.5\":6}," +
             "\"nodesWithDeviceConfigBySysOid\":{}," +
             "\"notificationEnablementStatus\":null," +
             "\"notifications\":0," +
@@ -160,8 +104,7 @@
             "\"packageName\":\"opennms\"," +
             "\"pollsCompleted\":0," +
             "\"provisiondImportThreadPoolSize\":0," +
-            "\"provisiondRequisitionSchemeCount\":{\"file\":4," +
-            "\"vmware\":3}," +
+            "\"provisiondRequisitionSchemeCount\":{\"file\":4,\"vmware\":3}," +
             "\"provisiondRescanThreadPoolSize\":0," +
             "\"provisiondScanThreadPoolSize\":0," +
             "\"provisiondWriteThreadPoolSize\":0," +
@@ -180,7 +123,7 @@
             "\"users\":0," +
             "\"version\":\"10.5.7\"" +
         "}";
->>>>>>> 61c62073
+
         assertEquals(expectedJson, actualJson);
     }
 }