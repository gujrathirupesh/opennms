/*******************************************************************************
 * This file is part of OpenNMS(R).
 *
 * Copyright (C) 2016 The OpenNMS Group, Inc.
 * OpenNMS(R) is Copyright (C) 1999-2016 The OpenNMS Group, Inc.
 *
 * OpenNMS(R) is a registered trademark of The OpenNMS Group, Inc.
 *
 * OpenNMS(R) is free software: you can redistribute it and/or modify
 * it under the terms of the GNU Affero General Public License as published
 * by the Free Software Foundation, either version 3 of the License,
 * or (at your option) any later version.
 *
 * OpenNMS(R) is distributed in the hope that it will be useful,
 * but WITHOUT ANY WARRANTY; without even the implied warranty of
 * MERCHANTABILITY or FITNESS FOR A PARTICULAR PURPOSE.  See the
 * GNU Affero General Public License for more details.
 *
 * You should have received a copy of the GNU Affero General Public License
 * along with OpenNMS(R).  If not, see:
 *      http://www.gnu.org/licenses/
 *
 * For more information contact:
 *     OpenNMS(R) Licensing <license@opennms.org>
 *     http://www.opennms.org/
 *     http://www.opennms.com/
 *******************************************************************************/

package org.opennms.features.datachoices.internal;

import java.io.IOException;
import java.util.Collections;
import java.util.Map;

import javax.xml.bind.annotation.XmlRootElement;

import org.codehaus.jackson.map.ObjectMapper;
import org.codehaus.jackson.map.SerializationConfig.Feature;

import com.google.common.base.Throwables;

@XmlRootElement
public class UsageStatisticsReportDTO {

    private String m_systemId;

    private String m_osName;
    private String m_osVersion;
    private String m_osArch;

    private String m_version;
    private String m_packageName;

    private int m_nodes;
    private int m_ipInterfaces;
    private int m_snmpInterfaces;
    private long m_snmpInterfacesWithFlows;
    private int m_monitoredServices;
    private int m_events;
    private int m_alarms;
    private long m_situations;
    private int m_destinationPathCount;
    private Boolean m_notificationEnablementStatus;
    private int m_onCallRoleCount;
    private Map<String, Long> m_nodesBySysOid = Collections.emptyMap();
    private long m_monitoringLocations;
    private long m_minions;
    private String m_installedFeatures;
    private String m_installedOIAPlugins;
    private Integer m_availableProcessors;
    private Long m_freePhysicalMemorySize;
    private Long m_totalPhysicalMemorySize;
    private long m_provisiondImportThreadPoolSize;
    private long m_provisiondScanThreadPoolSize;
    private long m_provisiondRescanThreadPoolSize;
    private long m_provisiondWriteThreadPoolSize;
    private long m_requisitionCount;
    private long m_requisitionWithChangedFSCount;
    private Map<String, Long> m_provisiondRequisitionSchemeCount;
    private Map<String, Boolean> m_services;
    private String m_databaseProductName;
    private String m_databaseProductVersion;
    private String m_sinkStrategy;
    private String m_rpcStrategy;
    private String m_tssStrategies;
    private int m_businessEdgeCount;
    private long m_pollsCompleted;
    private long m_eventLogsProcessed;
    private long m_coreFlowsPersisted;
    private long m_coreNewtsSamplesInserted;
    private long m_coreQueuedUpdatesCompleted;
    private int m_users;
    private int m_groups;
    private long m_dcbSucceed;
    private long m_dcbFailed;
<<<<<<< HEAD
    private long m_dcbWebUiEntries;
=======
    private Map<String, Long> m_nodesWithDeviceConfigBySysOid = Collections.emptyMap();
>>>>>>> dc52ac67

    public void setSystemId(String systemId) {
        m_systemId = systemId;
    }

    public String getSystemId() {
        return m_systemId;
    }

    public void setOsName(String osName) {
        m_osName = osName;
    }

    public String getOsName() {
        return m_osName;
    }

    public void setOsVersion(String osVersion){
        m_osVersion = osVersion;
    }

    public String getOsVersion() {
        return m_osVersion;
    }

    public void setOsArch(String osArch) {
        m_osArch = osArch;
    }

    public String getOsArch() {
        return m_osArch;
    }

    public void setVersion(String version) {
        m_version = version;
    }

    public String getVersion() {
        return m_version;
    }

    public void setPackageName(String packageName) {
        m_packageName = packageName;
    }

    public String getPackageName() {
        return m_packageName;
    }

    public void setNodes(int nodes) {
        m_nodes = nodes;
    }

    public int getNodes() {
        return m_nodes;
    }

    public void setIpInterfaces(int ipInterfaces) {
        m_ipInterfaces = ipInterfaces;
    }

    public int getIpInterfaces() {
        return m_ipInterfaces;
    }

    public void setSnmpInterfaces(int snmpInterfaces) {
        m_snmpInterfaces = snmpInterfaces;
    }

    public int getSnmpInterfaces() {
        return m_snmpInterfaces;
    }

    public void setSnmpInterfacesWithFlows(long snmpInterfacesWithFlows) {
        m_snmpInterfacesWithFlows = snmpInterfacesWithFlows;
    }

    public long getSnmpInterfacesWithFlows() {
        return m_snmpInterfacesWithFlows;
    }

    public void setMonitoredServices(int monitoredServices) {
        m_monitoredServices = monitoredServices;
    }

    public int getMonitoredServices() {
        return m_monitoredServices;
    }

    public void setEvents(int events) {
        m_events = events;
    }

    public int getEvents() {
        return m_events;
    }

    public void setAlarms(int alarms) {
        m_alarms = alarms;
    }

    public int getAlarms() {
        return m_alarms;
    }

    public long getSituations() {
        return m_situations;
    }

    public void setSituations(long situations) {
        m_situations = situations;
    }

    public void setNodesBySysOid(Map<String, Long> nodesBySysOid) {
        m_nodesBySysOid = nodesBySysOid;
    }

    public Map<String, Long> getNodesBySysOid() {
        return m_nodesBySysOid;
    }

    public long getMonitoringLocations() {
        return m_monitoringLocations;
    }

    public void setMonitoringLocations(long monitoringLocations) {
        m_monitoringLocations = monitoringLocations;
    }

    public long getMinions() {
        return m_minions;
    }

    public void setMinions(long minions) {
        this.m_minions = minions;
    }

    public String getInstalledFeatures() {
        return m_installedFeatures;
    }

    public void setInstalledFeatures(String installedFeatures) {
        m_installedFeatures = installedFeatures;
    }

    public String getInstalledOIAPlugins() {
        return m_installedOIAPlugins;
    }

    public void setInstalledOIAPlugins(String plugins) {
        this.m_installedOIAPlugins = plugins;
    }

    public void setAvailableProcessors(Integer availableProcessors) {
        this.m_availableProcessors = availableProcessors;
    }

    public Integer getAvailableProcessors() {
        return this.m_availableProcessors;
    }

    public Long getFreePhysicalMemorySize() {
        return this.m_freePhysicalMemorySize;
    }

    public void setFreePhysicalMemorySize(Long freePhysicalMemorySize) {
        this.m_freePhysicalMemorySize = freePhysicalMemorySize;
    }

    public Long getTotalPhysicalMemorySize() {
        return this.m_totalPhysicalMemorySize;
    }

    public void setTotalPhysicalMemorySize(long totalPhysicalMemorySize) {
        this.m_totalPhysicalMemorySize = totalPhysicalMemorySize;
    }

    public long getProvisiondImportThreadPoolSize() {
        return m_provisiondImportThreadPoolSize;
    }

    public void setProvisiondImportThreadPoolSize(long provisiondImportThreadPoolSize) {
        m_provisiondImportThreadPoolSize = provisiondImportThreadPoolSize;
    }

    public long getProvisiondScanThreadPoolSize() {
        return m_provisiondScanThreadPoolSize;
    }

    public void setProvisiondScanThreadPoolSize(long provisiondScanThreadPoolSize) {
        m_provisiondScanThreadPoolSize = provisiondScanThreadPoolSize;
    }

    public long getProvisiondRescanThreadPoolSize() {
        return m_provisiondRescanThreadPoolSize;
    }

    public void setProvisiondRescanThreadPoolSize(long provisiondRescanThreadPoolSize) {
        m_provisiondRescanThreadPoolSize = provisiondRescanThreadPoolSize;
    }

    public long getProvisiondWriteThreadPoolSize() {
        return m_provisiondWriteThreadPoolSize;
    }

    public void setProvisiondWriteThreadPoolSize(long provisiondWriteThreadPoolSize) {
        m_provisiondWriteThreadPoolSize = provisiondWriteThreadPoolSize;
    }

    public Map<String, Long> getProvisiondRequisitionSchemeCount() {
        return m_provisiondRequisitionSchemeCount;
    }

    public void setProvisiondRequisitionSchemeCount(Map<String, Long> provisiondRequisitionSchemeCount) {
        m_provisiondRequisitionSchemeCount = provisiondRequisitionSchemeCount;
    }

    public Map<String, Boolean> getServices() {
        return m_services;
    }

    public void setServices(Map<String, Boolean> services) {
        m_services = services;
    }

    public int getDestinationPathCount() {
        return m_destinationPathCount;
    }

    public void setDestinationPathCount(int m_destinationPathCount) {
        this.m_destinationPathCount = m_destinationPathCount;
    }

    public Boolean isNotificationEnablementStatus() {
        return m_notificationEnablementStatus;
    }

    public void setNotificationEnablementStatus(Boolean m_notificationEnablementStatus) {
        this.m_notificationEnablementStatus = m_notificationEnablementStatus;
    }

    public int getOnCallRoleCount() {
        return m_onCallRoleCount;
    }

    public void setOnCallRoleCount(int m_onCallRoleCount) {
        this.m_onCallRoleCount = m_onCallRoleCount;
    }

    public void setRequisitionCount(long count) {
        this.m_requisitionCount = count;
    }

    public long getRequisitionCount() {
        return m_requisitionCount;
    }

    public void setRequisitionWithChangedFSCount(long count) {
        this.m_requisitionWithChangedFSCount = count;
    }

    public long getRequisitionWithChangedFSCount() {
        return m_requisitionWithChangedFSCount;
    }
    
    public void setBusinessEdgeCount(int edges) {
        this.m_businessEdgeCount = edges;
    }

    public int getBusinessEdgeCount() {
        return m_businessEdgeCount;
    }

    public String getDatabaseProductName() {
        return m_databaseProductName;
    }

    public void setDatabaseProductName(String databaseProductName) {
        this.m_databaseProductName = databaseProductName;
    }

    public String getDatabaseProductVersion() {
        return m_databaseProductVersion;
    }

    public void setDatabaseProductVersion(String databaseProductVersion) {
        this.m_databaseProductVersion = databaseProductVersion;
    }

    public long getPollsCompleted() {
        return m_pollsCompleted;
    }

    public void setPollsCompleted(long pollsCompleted) {
        this.m_pollsCompleted = pollsCompleted;
    }
    public long getEventLogsProcessed() {
        return m_eventLogsProcessed;
    }

    public void setEventLogsProcessed(long eventLogsProcessed) {
        this.m_eventLogsProcessed = eventLogsProcessed;
    }

    public long getCoreFlowsPersisted() {
        return m_coreFlowsPersisted;
    }

    public void setCoreFlowsPersisted(long coreFlowsPersisted) {
        this.m_coreFlowsPersisted = coreFlowsPersisted;
    }

    public long getCoreNewtsSamplesInserted() {
        return m_coreNewtsSamplesInserted;
    }

    public void setCoreNewtsSamplesInserted(long coreNewtsSamplesInserted) {
        this.m_coreNewtsSamplesInserted = coreNewtsSamplesInserted;
    }

    public long getCoreQueuedUpdatesCompleted() {
        return m_coreQueuedUpdatesCompleted;
    }

    public void setCoreQueuedUpdatesCompleted(long coreQueuedUpdatesCompleted) {
        this.m_coreQueuedUpdatesCompleted = coreQueuedUpdatesCompleted;
    }

    public void setSinkStrategy(String sinkStrategy) {
        this.m_sinkStrategy = sinkStrategy;
    }

    public String getSinkStrategy() {
        return m_sinkStrategy;
    }

    public void setRpcStrategy(String rpcStrategy) {
        this.m_rpcStrategy = rpcStrategy;
    }

    public String getRpcStrategy() {
        return m_rpcStrategy;
    }

    public void setTssStrategies(String tssStrategies) {
        this.m_tssStrategies = tssStrategies;
    }

    public String getTssStrategies() {
        return m_tssStrategies;
    }

    public int getGroups() {
        return this.m_groups;
    }

    public void setGroups(int m_groups) {
        this.m_groups = m_groups;
    }

    public int getUsers() {
        return this.m_users;
    }

    public void setUsers(int m_users) {
        this.m_users = m_users;
    }

    public long getDcbSucceed() {
        return m_dcbSucceed;
    }

    public void setDcbSucceed(long m_dcbSucceed) {
        this.m_dcbSucceed = m_dcbSucceed;
    }

    public long getDcbFailed() {
        return m_dcbFailed;
    }

    public void setDcbFailed(long m_dcbFailed) {
        this.m_dcbFailed = m_dcbFailed;
    }

<<<<<<< HEAD
    public long getDcbWebUiEntries() {
        return m_dcbWebUiEntries;
    }

    public void setDcbWebUiEntries(long m_dcbWebUiEntries) {
        this.m_dcbWebUiEntries = m_dcbWebUiEntries;
=======
    public Map<String, Long> getNodesWithDeviceConfigBySysOid() {
        return m_nodesWithDeviceConfigBySysOid;
    }

    public void setNodesWithDeviceConfigBySysOid(Map<String, Long> nodesWithConfigBySysOid) {
        this.m_nodesWithDeviceConfigBySysOid = nodesWithConfigBySysOid;
>>>>>>> dc52ac67
    }

    public String toJson() {
        return toJson(false);
    }

    public String toJson(boolean prettyPrint) {
        ObjectMapper mapper = new ObjectMapper();
        mapper.enable(Feature.SORT_PROPERTIES_ALPHABETICALLY);
        if (prettyPrint) {
            mapper.enable(Feature.INDENT_OUTPUT);
        }
        try {
            return mapper.writeValueAsString(this);
        } catch (IOException e) {
            throw Throwables.propagate(e);
        }
    }
}<|MERGE_RESOLUTION|>--- conflicted
+++ resolved
@@ -93,11 +93,8 @@
     private int m_groups;
     private long m_dcbSucceed;
     private long m_dcbFailed;
-<<<<<<< HEAD
     private long m_dcbWebUiEntries;
-=======
     private Map<String, Long> m_nodesWithDeviceConfigBySysOid = Collections.emptyMap();
->>>>>>> dc52ac67
 
     public void setSystemId(String systemId) {
         m_systemId = systemId;
@@ -482,21 +479,20 @@
         this.m_dcbFailed = m_dcbFailed;
     }
 
-<<<<<<< HEAD
     public long getDcbWebUiEntries() {
         return m_dcbWebUiEntries;
     }
 
     public void setDcbWebUiEntries(long m_dcbWebUiEntries) {
         this.m_dcbWebUiEntries = m_dcbWebUiEntries;
-=======
+    }
+
     public Map<String, Long> getNodesWithDeviceConfigBySysOid() {
         return m_nodesWithDeviceConfigBySysOid;
     }
 
     public void setNodesWithDeviceConfigBySysOid(Map<String, Long> nodesWithConfigBySysOid) {
         this.m_nodesWithDeviceConfigBySysOid = nodesWithConfigBySysOid;
->>>>>>> dc52ac67
     }
 
     public String toJson() {
