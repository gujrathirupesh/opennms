--- conflicted
+++ resolved
@@ -70,10 +70,6 @@
 
     private String m_installedFeatures;
 
-<<<<<<< HEAD
-    private Integer m_availableProcessors;
-    private Long m_freePhysicalMemorySize;
-    private Long m_totalPhysicalMemorySize;
     private long m_provisiondImportThreadPoolSize;
     private long m_provisiondScanThreadPoolSize;
     private long m_provisiondRescanThreadPoolSize;
@@ -81,8 +77,6 @@
     private Map<String, Long> m_provisiondRequisitionSchemeCount;
     private Map<String, Boolean> m_services;
 
-=======
->>>>>>> fcbb419e
     public void setSystemId(String systemId) {
         m_systemId = systemId;
     }
@@ -227,31 +221,6 @@
         m_installedFeatures = installedFeatures;
     }
 
-<<<<<<< HEAD
-    public void setAvailableProcessors(Integer availableProcessors) {
-        this.m_availableProcessors = availableProcessors;
-    }
-
-    public Integer getAvailableProcessors() {
-        return this.m_availableProcessors;
-    }
-
-    public Long getFreePhysicalMemorySize() {
-        return this.m_freePhysicalMemorySize;
-    }
-
-    public void setFreePhysicalMemorySize(Long freePhysicalMemorySize) {
-        this.m_freePhysicalMemorySize = freePhysicalMemorySize;
-    }
-
-    public Long getTotalPhysicalMemorySize() {
-        return this.m_totalPhysicalMemorySize;
-    }
-
-    public void setTotalPhysicalMemorySize(long totalPhysicalMemorySize) {
-        this.m_totalPhysicalMemorySize = totalPhysicalMemorySize;
-    }
-
     public long getProvisiondImportThreadPoolSize() {
         return m_provisiondImportThreadPoolSize;
     }
@@ -324,8 +293,6 @@
         this.m_onCallRoleCount = m_onCallRoleCount;
     }
 
-=======
->>>>>>> fcbb419e
     public String toJson() {
         return toJson(false);
     }
