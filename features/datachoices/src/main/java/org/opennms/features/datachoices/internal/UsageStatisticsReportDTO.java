--- conflicted
+++ resolved
@@ -91,12 +91,9 @@
     private long m_coreQueuedUpdatesCompleted;
     private int m_users;
     private int m_groups;
-<<<<<<< HEAD
     private long m_dcbSucceed;
     private long m_dcbFailed;
-=======
     private Map<String, Long> m_nodesWithDeviceConfigBySysOid = Collections.emptyMap();
->>>>>>> bb3d88b0
 
     public void setSystemId(String systemId) {
         m_systemId = systemId;
@@ -465,7 +462,6 @@
         this.m_users = m_users;
     }
 
-<<<<<<< HEAD
     public long getDcbSucceed() {
         return m_dcbSucceed;
     }
@@ -480,14 +476,14 @@
 
     public void setDcbFailed(long m_dcbFailed) {
         this.m_dcbFailed = m_dcbFailed;
-=======
+    }
+
     public Map<String, Long> getNodesWithDeviceConfigBySysOid() {
         return m_nodesWithDeviceConfigBySysOid;
     }
 
     public void setNodesWithDeviceConfigBySysOid(Map<String, Long> nodesWithConfigBySysOid) {
         this.m_nodesWithDeviceConfigBySysOid = nodesWithConfigBySysOid;
->>>>>>> bb3d88b0
     }
 
     public String toJson() {
