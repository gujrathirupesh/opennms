--- conflicted
+++ resolved
@@ -222,8 +222,6 @@
             installedFeatures = "ERROR: Failed to enumerate the installed features: " + e.getMessage();
         }
         usageStatisticsReport.setInstalledFeatures(installedFeatures);
-<<<<<<< HEAD
-        setJmxAttributes(usageStatisticsReport);
         gatherProvisiondData(usageStatisticsReport);
         usageStatisticsReport.setServices(m_serviceConfigurationFactory.getServiceNameMap());
 
@@ -231,8 +229,6 @@
         usageStatisticsReport.setNotificationEnablementStatus(getNotificationEnablementStatus());
         usageStatisticsReport.setOnCallRoleCount(m_groupFactory.getRoles().size());
 
-=======
->>>>>>> fcbb419e
         return usageStatisticsReport;
     }
 
