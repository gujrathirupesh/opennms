/*******************************************************************************
 * This file is part of OpenNMS(R).
 *
 * Copyright (C) 2016-2022 The OpenNMS Group, Inc.
 * OpenNMS(R) is Copyright (C) 1999-2022 The OpenNMS Group, Inc.
 *
 * OpenNMS(R) is a registered trademark of The OpenNMS Group, Inc.
 *
 * OpenNMS(R) is free software: you can redistribute it and/or modify
 * it under the terms of the GNU Affero General Public License as published
 * by the Free Software Foundation, either version 3 of the License,
 * or (at your option) any later version.
 *
 * OpenNMS(R) is distributed in the hope that it will be useful,
 * but WITHOUT ANY WARRANTY; without even the implied warranty of
 * MERCHANTABILITY or FITNESS FOR A PARTICULAR PURPOSE.  See the
 * GNU Affero General Public License for more details.
 *
 * You should have received a copy of the GNU Affero General Public License
 * along with OpenNMS(R).  If not, see:
 *      http://www.gnu.org/licenses/
 *
 * For more information contact:
 *     OpenNMS(R) Licensing <license@opennms.org>
 *     http://www.opennms.org/
 *     http://www.opennms.com/
 *******************************************************************************/

package org.opennms.features.datachoices.internal;

import java.io.IOException;
import java.lang.management.ManagementFactory;
import java.nio.charset.StandardCharsets;
import java.util.Arrays;
import java.util.Timer;
import java.util.TimerTask;
import java.util.stream.Collectors;

import org.apache.http.client.methods.HttpPost;
import org.apache.http.entity.ContentType;
import org.apache.http.entity.StringEntity;
import org.apache.http.impl.client.CloseableHttpClient;
import org.apache.karaf.features.FeaturesService;
import org.opennms.core.utils.SystemInfoUtils;
import org.opennms.core.web.HttpClientWrapper;
import org.opennms.features.datachoices.internal.StateManager.StateChangeHandler;
import org.opennms.netmgt.config.GroupFactory;
import org.opennms.netmgt.config.NotifdConfigFactory;
import org.opennms.netmgt.config.ServiceConfigFactory;
import org.opennms.netmgt.config.DestinationPathFactory;
import org.opennms.netmgt.dao.api.AlarmDao;
import org.opennms.netmgt.dao.api.EventDao;
import org.opennms.netmgt.dao.api.IpInterfaceDao;
import org.opennms.netmgt.dao.api.MonitoredServiceDao;
import org.opennms.netmgt.dao.api.MonitoringLocationDao;
import org.opennms.netmgt.dao.api.MonitoringSystemDao;
import org.opennms.netmgt.dao.api.NodeDao;
import org.opennms.netmgt.dao.api.ProvisiondConfigurationDao;
import org.opennms.netmgt.dao.api.SnmpInterfaceDao;
import org.opennms.netmgt.model.OnmsMonitoringSystem;
import org.slf4j.Logger;
import org.slf4j.LoggerFactory;

import javax.management.AttributeNotFoundException;
import javax.management.InstanceNotFoundException;
import javax.management.MBeanException;
import javax.management.MBeanServer;
import javax.management.MalformedObjectNameException;
import javax.management.ObjectName;
import javax.management.ReflectionException;

public class UsageStatisticsReporter implements StateChangeHandler {
    private static final Logger LOG = LoggerFactory.getLogger(UsageStatisticsReporter.class);

    public static final String USAGE_REPORT = "usage-report";
    private static final String JMX_OBJ_OS = "java.lang:type=OperatingSystem";
    private static final String JMX_ATTR_FREE_PHYSICAL_MEMORY_SIZE = "FreePhysicalMemorySize";
    private static final String JMX_ATTR_TOTAL_PHYSICAL_MEMORY_SIZE = "TotalPhysicalMemorySize";
    private static final String JMX_ATTR_AVAILABLE_PROCESSORS = "AvailableProcessors";
    private static final MBeanServer M_BEAN_SERVER = ManagementFactory.getPlatformMBeanServer();

    private String m_url;

    private long m_interval;

    private Timer m_timer;

    private StateManager m_stateManager;

    private NodeDao m_nodeDao;

    private IpInterfaceDao m_ipInterfaceDao;

    private SnmpInterfaceDao m_snmpInterfaceDao;

    private MonitoredServiceDao m_monitoredServiceDao;

    private EventDao m_eventDao;

    private AlarmDao m_alarmDao;

    private MonitoringLocationDao m_monitoringLocationDao;

    private MonitoringSystemDao m_monitoringSystemDao;

    private FeaturesService m_featuresService;

    private ProvisiondConfigurationDao m_provisiondConfigurationDao;

    private ServiceConfigFactory m_serviceConfigurationFactory;

    private DestinationPathFactory m_destinationPathFactory;

    private NotifdConfigFactory m_notifdConfigFactory;

    private GroupFactory m_groupFactory;

    private boolean m_useSystemProxy = true; // true == legacy behaviour

    public synchronized void init() {
        if (m_timer != null) {
            LOG.warn("Usage statistic reporter was already initialized.");
        }
        try {
            if (Boolean.FALSE.equals(m_stateManager.isEnabled())) {
                LOG.info("Usage statistic reporting is disabled.");
                return;
            } else if (Boolean.TRUE.equals(m_stateManager.isEnabled())) {
                sendAndSchedule();
            }
            LOG.info("Waiting for user confirmation.");
            // Listen for state changes
            m_stateManager.onIsEnabledChanged(this);
        } catch (IOException e) {
            LOG.warn("Failed check opt-in status. Assuming user opted out.", e);
        }
    }

    public synchronized void sendAndSchedule() {
        LOG.info("Scheduling usage statistics report every {} ms", m_interval);
        m_timer = new Timer();
        m_timer.schedule(new Task(), 0, m_interval);

        // Fire of the first report in a background thread
        sendAsync();
    }

    @Override
    public synchronized void onIsEnabledChanged(boolean isEnabled) {
        if (isEnabled && m_timer == null) {
            sendAndSchedule();
        } else if (!isEnabled && m_timer != null) {
            destroy();
        }
    }

    public synchronized void destroy() {
        if (m_timer != null) {
            LOG.info("Disabling scheduled report.");
            m_timer.cancel();
            m_timer = null;
        }
    }

    private class Task extends TimerTask {
        @Override
        public void run() {
            final UsageStatisticsReportDTO usageStatsReport = generateReport();
            final String usageStatsReportJson = usageStatsReport.toJson();

            final HttpClientWrapper clientWrapper = HttpClientWrapper.create()
                    .setConnectionTimeout(30 * 1000)
                    .setSocketTimeout(30 * 1000);
            if(m_useSystemProxy) {
                clientWrapper.useSystemProxySettings();
            }
            try (CloseableHttpClient client = clientWrapper.getClient()) {
                HttpPost httpRequest = new HttpPost(m_url + USAGE_REPORT);
                httpRequest.setEntity(new StringEntity(usageStatsReportJson, ContentType.create("application/json", StandardCharsets.UTF_8)));
                LOG.info("Sending usage statistics report to {}: {}", httpRequest.getURI(), usageStatsReportJson);
                client.execute(httpRequest);
                LOG.info("Succesfully sent usage statistics report.");
            } catch (IOException e) {
                LOG.info("The usage statistics report was not succesfully delivered: {}", e.getMessage());
            }
        }
    }

    public void sendSync() {
        new Task().run();
    }

    public void sendAsync() {
        Thread thread = new Thread(new Task());
        thread.start();
    }

    public UsageStatisticsReportDTO generateReport() {
        final SystemInfoUtils sysInfoUtils = new SystemInfoUtils();
        final UsageStatisticsReportDTO usageStatisticsReport = new UsageStatisticsReportDTO();
        // Unique system identifier
        try {
            usageStatisticsReport.setSystemId(m_stateManager.getOrGenerateSystemId());
        } catch (IOException e) {
            LOG.warn("An error occurred while retrieving the system id. " +
                        "The usage report will be submitted with a null system id.", e);
        }
        // Operating System
        usageStatisticsReport.setOsName(System.getProperty("os.name"));
        usageStatisticsReport.setOsArch(System.getProperty("os.arch"));
        usageStatisticsReport.setOsVersion(System.getProperty("os.version"));
        // OpenNMS version and flavor
        usageStatisticsReport.setVersion(sysInfoUtils.getVersion());
        usageStatisticsReport.setPackageName(sysInfoUtils.getPackageName());
        // Object counts
        usageStatisticsReport.setNodes(m_nodeDao.countAll());
        usageStatisticsReport.setIpInterfaces(m_ipInterfaceDao.countAll());
        usageStatisticsReport.setSnmpInterfaces(m_snmpInterfaceDao.countAll());
        usageStatisticsReport.setSnmpInterfacesWithFlows(m_snmpInterfaceDao.getNumInterfacesWithFlows());
        usageStatisticsReport.setMonitoredServices(m_monitoredServiceDao.countAll());
        usageStatisticsReport.setEvents(m_eventDao.countAll());
        usageStatisticsReport.setAlarms(m_alarmDao.countAll());
        usageStatisticsReport.setSituations(m_alarmDao.getNumSituations());
        usageStatisticsReport.setMonitoringLocations(m_monitoringLocationDao.countAll());
        usageStatisticsReport.setMinions(m_monitoringSystemDao.getNumMonitoringSystems(OnmsMonitoringSystem.TYPE_MINION));
        // Node statistics
        usageStatisticsReport.setNodesBySysOid(m_nodeDao.getNumberOfNodesBySysOid());
        // Karaf features
        String installedFeatures;
        try {
            installedFeatures = Arrays.stream(m_featuresService.listInstalledFeatures())
                    .map(f -> f.getName() + "/" + f.getVersion())
                    .sorted()
                    .collect(Collectors.joining(","));
        } catch (Exception e) {
            installedFeatures = "ERROR: Failed to enumerate the installed features: " + e.getMessage();
        }
        usageStatisticsReport.setInstalledFeatures(installedFeatures);
<<<<<<< HEAD
        gatherProvisiondData(usageStatisticsReport);
        usageStatisticsReport.setServices(m_serviceConfigurationFactory.getServiceNameMap());

        usageStatisticsReport.setDestinationPathCount(getDestinationPathCount());
        usageStatisticsReport.setNotificationEnablementStatus(getNotificationEnablementStatus());
        usageStatisticsReport.setRoleCount(m_groupFactory.getRoles().size());
=======
        setJmxAttributes(usageStatisticsReport);
>>>>>>> bcf3b932

        return usageStatisticsReport;
    }
    private void setJmxAttributes(UsageStatisticsReportDTO usageStatisticsReport) {
        Object freePhysicalMemSizeObj = getJmxAttribute(JMX_OBJ_OS, JMX_ATTR_FREE_PHYSICAL_MEMORY_SIZE);
        if (freePhysicalMemSizeObj != null) {
            usageStatisticsReport.setFreePhysicalMemorySize((long) freePhysicalMemSizeObj);
        }
        Object totalPhysicalMemSizeObj = getJmxAttribute(JMX_OBJ_OS, JMX_ATTR_TOTAL_PHYSICAL_MEMORY_SIZE);
        if (totalPhysicalMemSizeObj != null) {
            usageStatisticsReport.setTotalPhysicalMemorySize((long) totalPhysicalMemSizeObj);
        }
        Object availableProcessorsObj = getJmxAttribute(JMX_OBJ_OS, JMX_ATTR_AVAILABLE_PROCESSORS);
        if (availableProcessorsObj != null) {
            usageStatisticsReport.setAvailableProcessors((int) availableProcessorsObj);
        }
    }

    private Object getJmxAttribute(String objectName, String attributeName) {
        ObjectName objNameActual;
        try {
            objNameActual = new ObjectName(objectName);
        } catch (MalformedObjectNameException e) {
            LOG.warn("Failed to query from object name " + objectName, e);
            return null;
        }
        try {
            return M_BEAN_SERVER.getAttribute(objNameActual, attributeName);
        } catch (InstanceNotFoundException | AttributeNotFoundException
                 | ReflectionException | MBeanException e) {
            LOG.warn("Failed to query from attribute name " + attributeName + " on object " + objectName, e);
            return null;
        }
    }

    public void setUrl(String url) {
        m_url = url;
    }

    public void setInterval(long interval) {
        m_interval = interval;
    }

    public void setStateManager(StateManager stateManager) {
        m_stateManager = stateManager;
    }

    public void setNodeDao(NodeDao nodeDao) {
        m_nodeDao = nodeDao;
    }

    public void setIpInterfaceDao(IpInterfaceDao ipInterfaceDao) {
        m_ipInterfaceDao = ipInterfaceDao;
    }

    public void setSnmpInterfaceDao(SnmpInterfaceDao snmpInterfaceDao) {
        m_snmpInterfaceDao = snmpInterfaceDao;
    }

    public void setMonitoredServiceDao(MonitoredServiceDao monitoredServiceDao) {
        m_monitoredServiceDao = monitoredServiceDao;
    }

    public void setEventDao(EventDao eventDao) {
        m_eventDao = eventDao;
    }

    public void setAlarmDao(AlarmDao alarmDao) {
        m_alarmDao = alarmDao;
    }

    public void setMonitoringLocationDao(MonitoringLocationDao monitoringLocationDao) {
        m_monitoringLocationDao = monitoringLocationDao;
    }

    public void setMonitoringSystemDao(MonitoringSystemDao monitoringSystemDao) {
        m_monitoringSystemDao = monitoringSystemDao;
    }

    public void setFeaturesService(FeaturesService featuresService) {
        m_featuresService = featuresService;
    }

    public void setUseSystemProxy(boolean useSystemProxy){
        m_useSystemProxy = useSystemProxy;
    }

    public ProvisiondConfigurationDao getProvisiondConfigurationDao() {
        return m_provisiondConfigurationDao;
    }

    public void setProvisiondConfigurationDao(ProvisiondConfigurationDao provisiondConfigurationDao) {
        m_provisiondConfigurationDao = provisiondConfigurationDao;
    }

    private void gatherProvisiondData(final UsageStatisticsReportDTO usageStatisticsReport) {
        try {
            usageStatisticsReport.setProvisiondImportThreadPoolSize(m_provisiondConfigurationDao.getImportThreads());
            usageStatisticsReport.setProvisiondRescanThreadPoolSize(m_provisiondConfigurationDao.getRescanThreads());
            usageStatisticsReport.setProvisiondScanThreadPoolSize(m_provisiondConfigurationDao.getScanThreads());
            usageStatisticsReport.setProvisiondWriteThreadPoolSize(m_provisiondConfigurationDao.getWriteThreads());
            usageStatisticsReport.setProvisiondRequisitionSchemeCount(m_provisiondConfigurationDao.getRequisitionSchemeCount());
        } catch (IOException e) {
            LOG.error("Error retrieving provisiond configuration", e);
        }
    }

    public ServiceConfigFactory getServiceConfigurationFactory() {
        return m_serviceConfigurationFactory;
    }

    public void setServiceConfigurationFactory(ServiceConfigFactory serviceConfigurationFactory) {
        m_serviceConfigurationFactory = serviceConfigurationFactory;
    }

    public void setDestinationPathFactory(DestinationPathFactory destinationPathFactory){
        m_destinationPathFactory = destinationPathFactory;
    }

    public void setNotifdConfigFactory(NotifdConfigFactory notifdConfigFactory) {
        this.m_notifdConfigFactory = notifdConfigFactory;
    }

    public void setGroupFactory(GroupFactory groupFactory) {
        this.m_groupFactory = groupFactory;
    }

    private int getDestinationPathCount(){
        try {
            return m_destinationPathFactory.getPaths().size();

        } catch (IOException e) {
            return -1;
        }
    }

    private Boolean getNotificationEnablementStatus(){
        try {
            final String bool = m_notifdConfigFactory.getNotificationStatus();
            switch (bool){
                case "on":
                    return true;
                case "off":
                    return false;
                default:
                    return null;
            }
        } catch (IOException e) {
            return null;
        }
    }
}<|MERGE_RESOLUTION|>--- conflicted
+++ resolved
@@ -236,16 +236,13 @@
             installedFeatures = "ERROR: Failed to enumerate the installed features: " + e.getMessage();
         }
         usageStatisticsReport.setInstalledFeatures(installedFeatures);
-<<<<<<< HEAD
+        setJmxAttributes(usageStatisticsReport);
         gatherProvisiondData(usageStatisticsReport);
         usageStatisticsReport.setServices(m_serviceConfigurationFactory.getServiceNameMap());
 
         usageStatisticsReport.setDestinationPathCount(getDestinationPathCount());
         usageStatisticsReport.setNotificationEnablementStatus(getNotificationEnablementStatus());
         usageStatisticsReport.setRoleCount(m_groupFactory.getRoles().size());
-=======
-        setJmxAttributes(usageStatisticsReport);
->>>>>>> bcf3b932
 
         return usageStatisticsReport;
     }
