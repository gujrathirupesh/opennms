<blueprint
	xmlns="http://www.osgi.org/xmlns/blueprint/v1.0.0"
	xmlns:xsi="http://www.w3.org/2001/XMLSchema-instance"
	xmlns:cm="http://aries.apache.org/blueprint/xmlns/blueprint-cm/v1.1.0"
	xsi:schemaLocation="
		http://www.osgi.org/xmlns/blueprint/v1.0.0
		http://www.osgi.org/xmlns/blueprint/v1.0.0/blueprint.xsd
		
		http://aries.apache.org/blueprint/xmlns/blueprint-cm/v1.1.0
		http://aries.apache.org/schemas/blueprint-cm/blueprint-cm-1.1.0.xsd
">

  <!-- Configuration properties -->
  <cm:property-placeholder id="kafkaProducerProperties" persistent-id="org.opennms.features.kafka.producer" update-strategy="reload">
    <cm:default-properties>
      <cm:property name="encoding" value="UTF8"/>
      <cm:property name="eventTopic" value="events"/>
      <cm:property name="alarmTopic" value="alarms"/>
      <cm:property name="nodeTopic" value="nodes"/>
      <cm:property name="topologyVertexTopic" value="vertices"/>
      <cm:property name="topologyEdgeTopic" value="edges"/>
      <cm:property name="alarmFeedbackTopic" value="alarmFeedback"/>
      <cm:property name="metricTopic" value="metrics"/>
      <cm:property name="forward.metrics" value="true"/>
      <cm:property name="nodeRefreshTimeoutMs" value="300000"/> <!-- 5 minutes -->
      <cm:property name="alarmSync" value="true"/>
      <cm:property name="eventFilter" value=""/>
      <cm:property name="alarmFilter" value=""/>
      <cm:property name="nodeIdToCriteriaMaxCacheSize" value="10000"/>
      <cm:property name="suppressIncrementalAlarms" value="true"/>
      <cm:property name="kafkaSendQueueCapacity" value="1000"/>
      <cm:property name="startAlarmSyncWithCleanState" value="false"/>
      <cm:property name="numEventListenerThreads" value="4"/>
<<<<<<< HEAD
=======
      <cm:property name="nodeAsyncUpdateThreads" value="10"/>
>>>>>>> c696317c
    </cm:default-properties>
  </cm:property-placeholder>

  <reference id="configAdmin" interface="org.osgi.service.cm.ConfigurationAdmin" />
  <reference id="eventConfDao" interface="org.opennms.netmgt.config.api.EventConfDao" />
  <reference id="eventSubscriptionService" interface="org.opennms.netmgt.events.api.EventSubscriptionService" />
  <reference id="nodeDao" interface="org.opennms.netmgt.dao.api.NodeDao" />
  <reference id="sessionUtils" interface="org.opennms.netmgt.dao.api.SessionUtils" />
  <reference id="alarmDao" interface="org.opennms.netmgt.dao.api.AlarmDao" />
  <reference id="hwEntityDao" interface="org.opennms.netmgt.dao.api.HwEntityDao" />
  <reference id="onmsTopologyDao" interface="org.opennms.netmgt.topologies.service.api.OnmsTopologyDao" />

  <bean id="protobufMapper" class="org.opennms.features.kafka.producer.ProtobufMapper">
    <argument ref="eventConfDao"/>
    <argument ref="hwEntityDao"/>
    <argument ref="sessionUtils"/>
    <argument ref="nodeDao"/>
    <argument value="${nodeIdToCriteriaMaxCacheSize}"/>
  </bean>

  <bean id="nodeCache" class="org.opennms.features.kafka.producer.NodeCache">
    <argument ref="nodeDao"/>
    <argument ref="sessionUtils"/>
    <property name="timeoutInMs" value="${nodeRefreshTimeoutMs}"/>
  </bean>

  <bean id="kafkaProducer" class="org.opennms.features.kafka.producer.OpennmsKafkaProducer"
          init-method="init" destroy-method="destroy">
    <argument ref="protobufMapper"/>
    <argument ref="nodeCache"/>
    <argument ref="configAdmin"/>
    <argument ref="eventSubscriptionService"/>
    <argument ref="onmsTopologyDao"/>
    <argument value="${nodeAsyncUpdateThreads}"/>

    <property name="topologyVertexTopic" value="${topologyVertexTopic}"/>
    <property name="topologyEdgeTopic" value="${topologyEdgeTopic}"/>
    <property name="eventTopic" value="${eventTopic}"/>
    <property name="alarmTopic" value="${alarmTopic}"/>
    <property name="nodeTopic" value="${nodeTopic}"/>
    <property name="alarmFeedbackTopic" value="${alarmFeedbackTopic}"/>
    <property name="eventFilter" value="${eventFilter}"/>
    <property name="alarmFilter" value="${alarmFilter}"/>
    <property name="suppressIncrementalAlarms" value="${suppressIncrementalAlarms}"/>
    <property name="kafkaSendQueueCapacity" value="${kafkaSendQueueCapacity}"/>
    <property name="encoding" value="${encoding}"/>
    <property name="numEventListenerThreads" value="${numEventListenerThreads}"/>
  </bean>

  <service ref="kafkaProducer" interface="org.opennms.netmgt.topologies.service.api.OnmsTopologyConsumer">
    <service-properties>
      <entry key="type" value="kafkaProducer"/>
    </service-properties>
  </service>

  <service ref="kafkaProducer" interface="org.opennms.netmgt.alarmd.api.AlarmLifecycleListener">
    <service-properties>
      <entry key="registration.export" value="true"/>
    </service-properties>
  </service>

  <bean id="alarmDataSync" class="org.opennms.features.kafka.producer.datasync.KafkaAlarmDataSync"
		init-method="init" destroy-method="destroy">
    <argument ref="configAdmin"/>
    <argument ref="kafkaProducer"/>
    <argument ref="protobufMapper" />
    <property name="alarmTopic" value="${alarmTopic}"/>
    <property name="alarmSync" value="${alarmSync}"/>
    <property name="suppressIncrementalAlarms" value="${suppressIncrementalAlarms}"/>
    <property name="startWithCleanState" value="${startAlarmSyncWithCleanState}"/>
  </bean>

  <bean factory-ref="kafkaProducer" factory-method="setDataSync">
    <argument ref="alarmDataSync"/>
  </bean>

  <service ref="alarmDataSync" interface="org.opennms.features.kafka.producer.datasync.AlarmDataStore" />

</blueprint><|MERGE_RESOLUTION|>--- conflicted
+++ resolved
@@ -31,10 +31,7 @@
       <cm:property name="kafkaSendQueueCapacity" value="1000"/>
       <cm:property name="startAlarmSyncWithCleanState" value="false"/>
       <cm:property name="numEventListenerThreads" value="4"/>
-<<<<<<< HEAD
-=======
       <cm:property name="nodeAsyncUpdateThreads" value="10"/>
->>>>>>> c696317c
     </cm:default-properties>
   </cm:property-placeholder>
 
