--- conflicted
+++ resolved
@@ -190,7 +190,6 @@
     }
 
     @Test
-<<<<<<< HEAD
     public void testDefaultValues() {
 
         LatencyCollectionResource latencyCollectionResource = new LatencyCollectionResource("ICMP", IP_ADDRESS, LOCATION);
@@ -244,7 +243,10 @@
         assertThat(responseResource.isPresent(), equalTo(Boolean.TRUE));
         responseResource.ifPresent(resource -> {
                     assertThat(resource.getNumeric(0).getValue(), equalTo(1050.0)); // persisted resource
-=======
+                }
+        );
+    }
+
     public void testNMS14740() throws IOException {
         final OnmsNode node = databasePopulator.getNode6();
         final CollectionAgent agent = new MockCollectionAgent(node.getId(), "test", InetAddress.getLocalHost());
@@ -274,7 +276,6 @@
                     assertThat(resource.getNumeric(0).getValue(), isOneOf(105.0, 1050.0));
                     // check that a NaN was stored for this invalid value instead of throwing a NPE
                     assertThat(resource.getNumeric(1).getValue(), is(Double.NaN));
->>>>>>> 73531fbd
                 }
         );
     }
