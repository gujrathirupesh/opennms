################################################################################
#
#    Licensed to the Apache Software Foundation (ASF) under one or more
#    contributor license agreements.  See the NOTICE file distributed with
#    this work for additional information regarding copyright ownership.
#    The ASF licenses this file to You under the Apache License, Version 2.0
#    (the "License"); you may not use this file except in compliance with
#    the License.  You may obtain a copy of the License at
#
#       http://www.apache.org/licenses/LICENSE-2.0
#
#    Unless required by applicable law or agreed to in writing, software
#    distributed under the License is distributed on an "AS IS" BASIS,
#    WITHOUT WARRANTIES OR CONDITIONS OF ANY KIND, either express or implied.
#    See the License for the specific language governing permissions and
#    limitations under the License.
#
################################################################################

#
# Comma separated list of features repositories to register by default
#
featuresRepositories = \
    mvn:org.apache.karaf.features/framework/${karafVersion}/xml/features, \
    mvn:org.opennms.karaf/opennms/${project.version}/xml/karaf-extensions, \
    mvn:org.opennms.karaf/opennms/${project.version}/xml/sentinel, \
    mvn:org.apache.karaf.features/standard/${karafVersion}/xml/features, \
    mvn:org.opennms.karaf/opennms/${project.version}/xml/spring-legacy

#
# Comma separated list of features to install at startup
#
featuresBoot = \
    (aries-blueprint, \
    deployer), \
    instance/${karafVersion}, \
    package/${karafVersion}, \
    log/${karafVersion}, \
    ssh/${karafVersion}, \
    framework/${karafVersion}, \
    system/${karafVersion}, \
    eventadmin/${karafVersion}, \
    feature/${karafVersion}, \
    shell/${karafVersion}, \
    management/${karafVersion}, \
    service/${karafVersion}, \
    jaas/${karafVersion}, \
    shell-compat/${karafVersion}, \
    diagnostic/${karafVersion}, \
    wrap, \
    bundle/${karafVersion}, \
    config/${karafVersion}, \
    kar/${karafVersion}, \
<<<<<<< HEAD
    scv-jceks-impl/${project.version}, \
    scv-shell/${project.version}, \
=======
    guava/${guavaOsgiVersion}, \
    scv/${project.version}, \
>>>>>>> 12c87639
    karaf-extender/${project.version}

#
# Resource repositories (OBR) that the features resolver can use
# to resolve requirements/capabilities
#
# The format of the resourceRepositories is 
# resourceRepositories=[xml:url|json:url],...
# for Instance:
#
#resourceRepositories=xml:http://host/path/to/index.xml
# or
#resourceRepositories=json:http://host/path/to/index.json
#

#
# Defines if the boot features are started in asynchronous mode (in a dedicated thread)
#
featuresBootAsynchronous=false

#
# Service requirements enforcement
#
# By default, the feature resolver checks the service requirements/capabilities of
# bundles for new features (xml schema >= 1.3.0) in order to automatically installs
# the required bundles.
# The following flag can have those values:
#   - disable: service requirements are completely ignored
#   - default: service requirements are ignored for old features
#   - enforce: service requirements are always verified
#
#serviceRequirements=default

#
# Store cfg file for config element in feature
#
#configCfgStore=true<|MERGE_RESOLUTION|>--- conflicted
+++ resolved
@@ -51,13 +51,9 @@
     bundle/${karafVersion}, \
     config/${karafVersion}, \
     kar/${karafVersion}, \
-<<<<<<< HEAD
+    guava/${guavaOsgiVersion}, \
     scv-jceks-impl/${project.version}, \
     scv-shell/${project.version}, \
-=======
-    guava/${guavaOsgiVersion}, \
-    scv/${project.version}, \
->>>>>>> 12c87639
     karaf-extender/${project.version}
 
 #
