<?xml version="1.0" encoding="UTF-8"?>
<project xmlns="http://maven.apache.org/POM/4.0.0" xmlns:xsi="http://www.w3.org/2001/XMLSchema-instance" xsi:schemaLocation="http://maven.apache.org/POM/4.0.0 http://maven.apache.org/maven-v4_0_0.xsd">
  <parent>
      <groupId>org.opennms.features.flows</groupId>
      <artifactId>org.opennms.features.flows.classification</artifactId>
<<<<<<< HEAD
      <version>2019.1.28-SNAPSHOT</version>
=======
      <version>2019.1.28</version>
>>>>>>> 0e6990d1
  </parent>
  <modelVersion>4.0.0</modelVersion>
  <groupId>org.opennms.features.flows.classification</groupId>
  <artifactId>org.opennms.features.flows.classification.engine</artifactId>
  <name>OpenNMS :: Features :: Flows :: Classification :: Engine (Parent)</name>
  <packaging>pom</packaging>
  <modules>
    <module>api</module>
    <module>impl</module>
  </modules>
</project><|MERGE_RESOLUTION|>--- conflicted
+++ resolved
@@ -3,11 +3,7 @@
   <parent>
       <groupId>org.opennms.features.flows</groupId>
       <artifactId>org.opennms.features.flows.classification</artifactId>
-<<<<<<< HEAD
-      <version>2019.1.28-SNAPSHOT</version>
-=======
       <version>2019.1.28</version>
->>>>>>> 0e6990d1
   </parent>
   <modelVersion>4.0.0</modelVersion>
   <groupId>org.opennms.features.flows.classification</groupId>
