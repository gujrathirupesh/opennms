/*******************************************************************************
 * This file is part of OpenNMS(R).
 *
 * Copyright (C) 2017-2019 The OpenNMS Group, Inc.
 * OpenNMS(R) is Copyright (C) 1999-2019 The OpenNMS Group, Inc.
 *
 * OpenNMS(R) is a registered trademark of The OpenNMS Group, Inc.
 *
 * OpenNMS(R) is free software: you can redistribute it and/or modify
 * it under the terms of the GNU Affero General Public License as published
 * by the Free Software Foundation, either version 3 of the License,
 * or (at your option) any later version.
 *
 * OpenNMS(R) is distributed in the hope that it will be useful,
 * but WITHOUT ANY WARRANTY; without even the implied warranty of
 * MERCHANTABILITY or FITNESS FOR A PARTICULAR PURPOSE.  See the
 * GNU Affero General Public License for more details.
 *
 * You should have received a copy of the GNU Affero General Public License
 * along with OpenNMS(R).  If not, see:
 *      http://www.gnu.org/licenses/
 *
 * For more information contact:
 *     OpenNMS(R) Licensing <license@opennms.org>
 *     http://www.opennms.org/
 *     http://www.opennms.com/
 *******************************************************************************/

package org.opennms.netmgt.collection.support;

import java.util.HashMap;
import java.util.List;
import java.util.Map;

import org.apache.commons.jexl2.JexlContext;
import org.apache.commons.jexl2.JexlException;
import org.apache.commons.jexl2.MapContext;
import org.apache.commons.jexl2.ReadonlyContext;
import org.apache.commons.jexl2.UnifiedJEXL;
import org.opennms.core.sysprops.SystemProperties;
<<<<<<< HEAD
=======
import org.opennms.core.utils.jexl.OnmsJexlEngine;
>>>>>>> a1e71af3
import org.opennms.netmgt.collection.api.CollectionResource;
import org.opennms.netmgt.collection.api.Parameter;
import org.slf4j.Logger;
import org.slf4j.LoggerFactory;

/**
 *
 * @author roskens
 */
public class JexlIndexStorageStrategy extends IndexStorageStrategy {

    private static final Logger LOG = LoggerFactory.getLogger(JexlIndexStorageStrategy.class);
    private static final int DEFAULT_JEXLENGINE_CACHESIZE = 512;
    private static final String QUOTE = "\"";

    private static final String PARAM_INDEX_FORMAT = "index-format";
    private static final String PARAM_CLEAN_OUTPUT = "clean-output";

    protected final OnmsJexlEngine jexlEngine;
    private final UnifiedJEXL unifiedJexl;

    private final Map<String, String> m_parameters;

<<<<<<< HEAD
    static {
        final int cacheSize = SystemProperties.getInteger("org.opennms.netmgt.dao.support.JEXLIndexStorageStrategy.cacheSize", DEFAULT_JEXLENGINE_CACHESIZE);
        JEXL_ENGINE = new JexlEngine();
        JEXL_ENGINE.setCache(cacheSize);
        JEXL_ENGINE.setLenient(false);
        JEXL_ENGINE.setStrict(true);

        EL = new UnifiedJEXL(JEXL_ENGINE);
    }

=======
>>>>>>> a1e71af3
    public JexlIndexStorageStrategy() {
        super();
        final int cacheSize = SystemProperties.getInteger("org.opennms.netmgt.dao.support.JEXLIndexStorageStrategy.cacheSize", DEFAULT_JEXLENGINE_CACHESIZE);
        jexlEngine = new OnmsJexlEngine();
        jexlEngine.setCache(cacheSize);
        jexlEngine.setLenient(false);
        jexlEngine.setStrict(true);
        unifiedJexl = new UnifiedJEXL(jexlEngine);
        m_parameters = new HashMap<>();
    }

    /** {@inheritDoc} */
    @Override
    public String getResourceNameFromIndex(CollectionResource resource) {
        String resourceName = null;
        try {
            UnifiedJEXL.Expression expr = unifiedJexl.parse( m_parameters.get(PARAM_INDEX_FORMAT) );
            JexlContext context = new MapContext();
            m_parameters.entrySet().forEach((entry) -> {
                context.set(entry.getKey(), entry.getValue());
            });
            updateContext(context, resource);
            resourceName = (String) expr.evaluate(new ReadonlyContext(context));
        } catch (JexlException e) {
            LOG.error("getResourceNameFromIndex(): error evaluating index-format [{}] as a Jexl Expression", m_parameters.get(PARAM_INDEX_FORMAT), e);
        } finally {
            if (resourceName == null) {
                resourceName = resource.getInstance();
            }
        }
        if ("true".equals(m_parameters.get(PARAM_CLEAN_OUTPUT)) && resourceName != null) {
            resourceName = resourceName.replaceAll("\\s+", "_").replaceAll(":", "_").replaceAll("\\\\", "_").replaceAll("[\\[\\]]", "_").replaceAll("[|/]", "_").replaceAll("=", "").replaceAll("[_]+$", "").replaceAll("___", "_");
        }

        LOG.debug("getResourceNameFromIndex(): {}", resourceName);
        return resourceName;
    }

    /** {@inheritDoc} */
    @Override
    public void setParameters(List<Parameter> parameterCollection) throws IllegalArgumentException {
        if (parameterCollection == null) {
            final String msg ="Got a null parameter list, but need one containing a '" + PARAM_INDEX_FORMAT + "' parameter.";
            LOG.error(msg);
            throw new IllegalArgumentException(msg);
        }
        parameterCollection.forEach((param) -> {
            if (null == param.getKey()) {
                LOG.warn("Encountered unsupported parameter key=\"{}\". Can accept: {}, {}", param.getKey(), PARAM_INDEX_FORMAT, PARAM_CLEAN_OUTPUT);
            } else {
                m_parameters.put(param.getKey(), param.getValue());
            }
        });
        if (!m_parameters.containsKey(PARAM_INDEX_FORMAT)) {
            throw new IllegalArgumentException("Missing index-format expression");
        }
    }

    public void updateContext(JexlContext context, CollectionResource resource) throws IllegalArgumentException {
    }
}<|MERGE_RESOLUTION|>--- conflicted
+++ resolved
@@ -38,10 +38,7 @@
 import org.apache.commons.jexl2.ReadonlyContext;
 import org.apache.commons.jexl2.UnifiedJEXL;
 import org.opennms.core.sysprops.SystemProperties;
-<<<<<<< HEAD
-=======
 import org.opennms.core.utils.jexl.OnmsJexlEngine;
->>>>>>> a1e71af3
 import org.opennms.netmgt.collection.api.CollectionResource;
 import org.opennms.netmgt.collection.api.Parameter;
 import org.slf4j.Logger;
@@ -65,19 +62,6 @@
 
     private final Map<String, String> m_parameters;
 
-<<<<<<< HEAD
-    static {
-        final int cacheSize = SystemProperties.getInteger("org.opennms.netmgt.dao.support.JEXLIndexStorageStrategy.cacheSize", DEFAULT_JEXLENGINE_CACHESIZE);
-        JEXL_ENGINE = new JexlEngine();
-        JEXL_ENGINE.setCache(cacheSize);
-        JEXL_ENGINE.setLenient(false);
-        JEXL_ENGINE.setStrict(true);
-
-        EL = new UnifiedJEXL(JEXL_ENGINE);
-    }
-
-=======
->>>>>>> a1e71af3
     public JexlIndexStorageStrategy() {
         super();
         final int cacheSize = SystemProperties.getInteger("org.opennms.netmgt.dao.support.JEXLIndexStorageStrategy.cacheSize", DEFAULT_JEXLENGINE_CACHESIZE);
