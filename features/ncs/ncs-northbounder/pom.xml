--- conflicted
+++ resolved
@@ -2,11 +2,7 @@
   <parent>
     <groupId>org.opennms.features</groupId>
     <artifactId>org.opennms.features.ncs</artifactId>
-<<<<<<< HEAD
-    <version>2018.1.11-SNAPSHOT</version>
-=======
     <version>2018.1.12-SNAPSHOT</version>
->>>>>>> 395d9c81
   </parent>
   <modelVersion>4.0.0</modelVersion>
   <groupId>org.opennms.features.ncs</groupId>
