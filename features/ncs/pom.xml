<?xml version="1.0" encoding="UTF-8"?>
<project xmlns="http://maven.apache.org/POM/4.0.0" xmlns:xsi="http://www.w3.org/2001/XMLSchema-instance" xsi:schemaLocation="http://maven.apache.org/POM/4.0.0 http://maven.apache.org/maven-v4_0_0.xsd">
  <parent>
    <groupId>org.opennms</groupId>
    <artifactId>org.opennms.features</artifactId>
<<<<<<< HEAD
    <version>2018.1.10-SNAPSHOT</version>
=======
    <version>2018.1.11-SNAPSHOT</version>
>>>>>>> 98185d33
  </parent>
  <modelVersion>4.0.0</modelVersion>
  <groupId>org.opennms.features</groupId>
  <artifactId>org.opennms.features.ncs</artifactId>
  <packaging>pom</packaging>
  <name>OpenNMS :: Features :: NCS</name>
  <modules>
    <module>ncs-test</module>
    <module>ncs-model</module>
    <module>ncs-persistence</module>
    <module>ncs-drools</module>
    <module>ncs-northbounder</module>
    <module>ncs-alarm-gui</module>
  </modules>
</project><|MERGE_RESOLUTION|>--- conflicted
+++ resolved
@@ -3,11 +3,7 @@
   <parent>
     <groupId>org.opennms</groupId>
     <artifactId>org.opennms.features</artifactId>
-<<<<<<< HEAD
-    <version>2018.1.10-SNAPSHOT</version>
-=======
     <version>2018.1.11-SNAPSHOT</version>
->>>>>>> 98185d33
   </parent>
   <modelVersion>4.0.0</modelVersion>
   <groupId>org.opennms.features</groupId>
