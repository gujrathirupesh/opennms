--- conflicted
+++ resolved
@@ -4,11 +4,7 @@
     <parent>
         <artifactId>org.opennms.features</artifactId>
         <groupId>org.opennms</groupId>
-<<<<<<< HEAD
-        <version>2019.1.13</version>
-=======
         <version>2019.1.14-SNAPSHOT</version>
->>>>>>> d6d262b6
     </parent>
     <groupId>org.opennms.features</groupId>
     <artifactId>org.opennms.features.name-cutter</artifactId>
