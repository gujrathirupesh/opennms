/*******************************************************************************
 * This file is part of OpenNMS(R).
 *
 * Copyright (C) 2022 The OpenNMS Group, Inc.
 * OpenNMS(R) is Copyright (C) 1999-2022 The OpenNMS Group, Inc.
 *
 * OpenNMS(R) is a registered trademark of The OpenNMS Group, Inc.
 *
 * OpenNMS(R) is free software: you can redistribute it and/or modify
 * it under the terms of the GNU Affero General Public License as published
 * by the Free Software Foundation, either version 3 of the License,
 * or (at your option) any later version.
 *
 * OpenNMS(R) is distributed in the hope that it will be useful,
 * but WITHOUT ANY WARRANTY; without even the implied warranty of
 * MERCHANTABILITY or FITNESS FOR A PARTICULAR PURPOSE.  See the
 * GNU Affero General Public License for more details.
 *
 * You should have received a copy of the GNU Affero General Public License
 * along with OpenNMS(R).  If not, see:
 *      http://www.gnu.org/licenses/
 *
 * For more information contact:
 *     OpenNMS(R) Licensing <license@opennms.org>
 *     http://www.opennms.org/
 *     http://www.opennms.com/
 *******************************************************************************/

package org.opennms.web.springframework.security;

import java.io.IOException;

import javax.servlet.ServletException;
import javax.servlet.http.HttpServletRequest;
import javax.servlet.http.HttpServletResponse;

import org.opennms.web.api.Util;
import org.slf4j.Logger;
import org.slf4j.LoggerFactory;
import org.springframework.security.core.Authentication;
import org.springframework.security.web.authentication.SimpleUrlAuthenticationSuccessHandler;
import org.springframework.security.web.savedrequest.DefaultSavedRequest;
import org.springframework.security.web.savedrequest.HttpSessionRequestCache;
import org.springframework.security.web.savedrequest.RequestCache;
import org.springframework.util.StringUtils;

public class OpenNMSAuthSuccessHandler extends SimpleUrlAuthenticationSuccessHandler {
    protected final Logger logger = LoggerFactory.getLogger(OpenNMSAuthSuccessHandler.class);
    private final RequestCache requestCache = new HttpSessionRequestCache();

    @Override
    public void onAuthenticationSuccess(HttpServletRequest request, HttpServletResponse response, Authentication authentication) throws ServletException, IOException {
<<<<<<< HEAD
        SavedRequest savedRequest = this.requestCache.getRequest(request, response);
=======
        final DefaultSavedRequest savedRequest = (DefaultSavedRequest) this.requestCache.getRequest(request, response);
>>>>>>> b69bd44b

        // changing JSESSIONID to prevent Session Fixation attacks, see NMS-15310
        request.changeSessionId();

        if (savedRequest == null) {
            this.getRedirectStrategy().sendRedirect(request, response, createTargetURL(request, response));
            super.clearAuthenticationAttributes(request);
        } else {
            String targetUrlParameter = this.getTargetUrlParameter();
            if (!this.isAlwaysUseDefaultTargetUrl() && (targetUrlParameter == null || !StringUtils.hasText(request.getParameter(targetUrlParameter)))) {
                this.clearAuthenticationAttributes(request);
                final String targetUrl = Util.calculateUrlBase(request, savedRequest.getServletPath() + (savedRequest.getQueryString() == null ? "" : "?" + savedRequest.getQueryString()));
                this.logger.debug("Redirecting to DefaultSavedRequest Url: " + targetUrl);
                this.getRedirectStrategy().sendRedirect(request, response, targetUrl);
            } else {
                this.requestCache.removeRequest(request, response);
                this.getRedirectStrategy().sendRedirect(request, response, createTargetURL(request, response));
            }
        }
    }
    private String createTargetURL(HttpServletRequest request, HttpServletResponse response) {
        return Util.calculateUrlBase(request, determineTargetUrl(request, response));
    }
}<|MERGE_RESOLUTION|>--- conflicted
+++ resolved
@@ -50,11 +50,7 @@
 
     @Override
     public void onAuthenticationSuccess(HttpServletRequest request, HttpServletResponse response, Authentication authentication) throws ServletException, IOException {
-<<<<<<< HEAD
-        SavedRequest savedRequest = this.requestCache.getRequest(request, response);
-=======
         final DefaultSavedRequest savedRequest = (DefaultSavedRequest) this.requestCache.getRequest(request, response);
->>>>>>> b69bd44b
 
         // changing JSESSIONID to prevent Session Fixation attacks, see NMS-15310
         request.changeSessionId();
