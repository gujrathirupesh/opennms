/*******************************************************************************
 * This file is part of OpenNMS(R).
 *
 * Copyright (C) 2002-2014 The OpenNMS Group, Inc.
 * OpenNMS(R) is Copyright (C) 1999-2014 The OpenNMS Group, Inc.
 *
 * OpenNMS(R) is a registered trademark of The OpenNMS Group, Inc.
 *
 * OpenNMS(R) is free software: you can redistribute it and/or modify
 * it under the terms of the GNU Affero General Public License as published
 * by the Free Software Foundation, either version 3 of the License,
 * or (at your option) any later version.
 *
 * OpenNMS(R) is distributed in the hope that it will be useful,
 * but WITHOUT ANY WARRANTY; without even the implied warranty of
 * MERCHANTABILITY or FITNESS FOR A PARTICULAR PURPOSE.  See the
 * GNU Affero General Public License for more details.
 *
 * You should have received a copy of the GNU Affero General Public License
 * along with OpenNMS(R).  If not, see:
 *      http://www.gnu.org/licenses/
 *
 * For more information contact:
 *     OpenNMS(R) Licensing <license@opennms.org>
 *     http://www.opennms.org/
 *     http://www.opennms.com/
 *******************************************************************************/

package org.opennms.web.springframework.security;

import org.springframework.security.web.authentication.WebAuthenticationDetails;

import javax.servlet.http.HttpServletRequest;

public class OnmsAuthenticationDetails extends WebAuthenticationDetails {
<<<<<<< HEAD
	private static final long serialVersionUID = 1L;
	
	String[] m_userGroupList;
=======

    private static final long serialVersionUID = -7850100700631490637L;

   private String[] m_userGroupList;
>>>>>>> 5768a955

    /**
     * Records the remote address and will also set the session Id if a session
     * already exists (it won't create one).
     *
     * @param request that the authentication request was received from
     */
    public OnmsAuthenticationDetails(HttpServletRequest request) {
        super(request);
        String userGroups = request.getParameter("j_usergroups");
        if(userGroups != null){
            String[] split = userGroups.split(",");
            m_userGroupList = split[0].equals("") ? null : split;
        } else {
            m_userGroupList = null;
        }

    }

    public String[] getUserGroups(){
        return m_userGroupList;
    }

    public void setUserGroups(String... groups){
        m_userGroupList = groups;
    }

    public String toString() {
        StringBuilder sb = new StringBuilder();
        sb.append(super.toString()).append(": ");
        sb.append("UserGroups: ").append(this.getUserGroups());

        return sb.toString();
    }
}<|MERGE_RESOLUTION|>--- conflicted
+++ resolved
@@ -33,16 +33,9 @@
 import javax.servlet.http.HttpServletRequest;
 
 public class OnmsAuthenticationDetails extends WebAuthenticationDetails {
-<<<<<<< HEAD
-	private static final long serialVersionUID = 1L;
-	
-	String[] m_userGroupList;
-=======
-
     private static final long serialVersionUID = -7850100700631490637L;
 
    private String[] m_userGroupList;
->>>>>>> 5768a955
 
     /**
      * Records the remote address and will also set the session Id if a session
