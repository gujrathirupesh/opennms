/*******************************************************************************
 * This file is part of OpenNMS(R).
 *
 * Copyright (C) 2006-2014 The OpenNMS Group, Inc.
 * OpenNMS(R) is Copyright (C) 1999-2014 The OpenNMS Group, Inc.
 *
 * OpenNMS(R) is a registered trademark of The OpenNMS Group, Inc.
 *
 * OpenNMS(R) is free software: you can redistribute it and/or modify
 * it under the terms of the GNU Affero General Public License as published
 * by the Free Software Foundation, either version 3 of the License,
 * or (at your option) any later version.
 *
 * OpenNMS(R) is distributed in the hope that it will be useful,
 * but WITHOUT ANY WARRANTY; without even the implied warranty of
 * MERCHANTABILITY or FITNESS FOR A PARTICULAR PURPOSE.  See the
 * GNU Affero General Public License for more details.
 *
 * You should have received a copy of the GNU Affero General Public License
 * along with OpenNMS(R).  If not, see:
 *      http://www.gnu.org/licenses/
 *
 * For more information contact:
 *     OpenNMS(R) Licensing <license@opennms.org>
 *     http://www.opennms.org/
 *     http://www.opennms.com/
 *******************************************************************************/

package org.opennms.web.springframework.security;

import static org.junit.Assert.assertEquals;
import static org.junit.Assert.assertNotNull;

import java.util.Arrays;
import java.util.Collection;

import org.junit.Before;
import org.junit.Test;
import org.junit.runner.RunWith;
import org.opennms.core.spring.BeanUtils;
import org.opennms.core.test.MockLogAppender;
import org.opennms.core.test.OpenNMSJUnit4ClassRunner;
import org.opennms.core.test.db.annotations.JUnitTemporaryDatabase;
import org.opennms.netmgt.config.UserManager;
import org.opennms.netmgt.model.OnmsUser;
import org.opennms.test.JUnitConfigurationEnvironment;
import org.opennms.test.ThrowableAnticipator;
import org.opennms.web.api.Authentication;
import org.springframework.beans.factory.InitializingBean;
import org.springframework.beans.factory.annotation.Autowired;
import org.springframework.security.authentication.AuthenticationProvider;
import org.springframework.security.authentication.BadCredentialsException;
import org.springframework.security.authentication.UsernamePasswordAuthenticationToken;
import org.springframework.security.core.GrantedAuthority;
import org.springframework.test.context.ContextConfiguration;

@RunWith(OpenNMSJUnit4ClassRunner.class)
@ContextConfiguration(locations={
<<<<<<< HEAD
        "classpath:/META-INF/opennms/applicationContext-commonConfigs.xml",
=======
		"classpath:/META-INF/opennms/applicationContext-commonConfigs.xml",
        "classpath:/META-INF/opennms/applicationContext-minimal-conf.xml",
>>>>>>> 83a04e74
        "classpath:/META-INF/opennms/applicationContext-soa.xml",
        "classpath:/META-INF/opennms/applicationContext-mockDao.xml",
        "classpath*:/META-INF/opennms/component-dao.xml",
        "classpath:/META-INF/opennms/applicationContext-mock-usergroup.xml",
        "classpath:/org/opennms/web/springframework/security/AuthenticationIntegrationTest-context.xml"
})
@JUnitConfigurationEnvironment
@JUnitTemporaryDatabase
public class AuthenticationIntegrationTest implements InitializingBean {

    @Autowired
    private UserManager m_userManager;

    @Autowired
    private AuthenticationProvider m_provider; 

    @Before
    public void setUp() {
        MockLogAppender.setupLogging(true, "DEBUG");
    }

    @Test
    public void testAuthenticateAdmin() {
        org.springframework.security.core.Authentication authentication = new UsernamePasswordAuthenticationToken("admin", "admin");
        org.springframework.security.core.Authentication authenticated = m_provider.authenticate(authentication);
        assertNotNull("authenticated Authentication object not null", authenticated);
        Collection<? extends GrantedAuthority> authorities = authenticated.getAuthorities();
        assertNotNull("GrantedAuthorities should not be null", authorities);
        assertEquals("GrantedAuthorities size", 2, authorities.size());
        assertContainsAuthority(Authentication.ROLE_ADMIN, authorities);
        assertContainsAuthority(Authentication.ROLE_USER, authorities);
    }


    @Test
    public void testAuthenticateRtc() {
        org.springframework.security.core.Authentication authentication = new UsernamePasswordAuthenticationToken("rtc", "rtc");
        org.springframework.security.core.Authentication authenticated = m_provider.authenticate(authentication);
        assertNotNull("authenticated Authentication object not null", authenticated);
        Collection<? extends GrantedAuthority> authorities = authenticated.getAuthorities();
        assertNotNull("GrantedAuthorities should not be null", authorities);
        assertEquals("GrantedAuthorities size", 1, authorities.size());
        assertContainsAuthority(Authentication.ROLE_RTC, authorities);
    }

    @Test
    public void testAuthenticateTempUser() throws Exception {
        OnmsUser user = new OnmsUser("tempuser");
        user.setFullName("Temporary User");
        user.setPassword("18126E7BD3F84B3F3E4DF094DEF5B7DE");
        user.setDutySchedule(Arrays.asList("MoTuWeThFrSaSu800-2300"));
        m_userManager.save(user);

        org.springframework.security.core.Authentication authentication = new UsernamePasswordAuthenticationToken("tempuser", "mike");
        org.springframework.security.core.Authentication authenticated = m_provider.authenticate(authentication);
        assertNotNull("authenticated Authentication object not null", authenticated);
        Collection<? extends GrantedAuthority> authorities = authenticated.getAuthorities();
        assertNotNull("GrantedAuthorities should not be null", authorities);
        assertEquals("GrantedAuthorities size", 1, authorities.size());
        assertContainsAuthority(Authentication.ROLE_USER, authorities);
    }

    @Test
    public void testAuthenticateBadUsername() {
        org.springframework.security.core.Authentication authentication = new UsernamePasswordAuthenticationToken("badUsername", "admin");

        ThrowableAnticipator ta = new ThrowableAnticipator();
        ta.anticipate(new BadCredentialsException("Bad credentials"));
        try {
            m_provider.authenticate(authentication);
        } catch (Throwable t) {
            ta.throwableReceived(t);
        }
        ta.verifyAnticipated();
    }

    @Test
    public void testAuthenticateBadPassword() {
        org.springframework.security.core.Authentication authentication = new UsernamePasswordAuthenticationToken("admin", "badPassword");

        ThrowableAnticipator ta = new ThrowableAnticipator();
        ta.anticipate(new BadCredentialsException("Bad credentials"));
        try {
            m_provider.authenticate(authentication);
        } catch (Throwable t) {
            ta.throwableReceived(t);
        }
        ta.verifyAnticipated();
    }

    @Override
    public void afterPropertiesSet() throws Exception {
        BeanUtils.assertAutowiring(this);
    }

    private void assertContainsAuthority(final String role, final Collection<? extends GrantedAuthority> authorities) {
        for (final GrantedAuthority authority : authorities) {
            if (role.equals(authority.getAuthority())) {
                return;
            }
        }
        throw new AssertionError("role " + role + " was not found in " + authorities);
    }

}<|MERGE_RESOLUTION|>--- conflicted
+++ resolved
@@ -56,12 +56,8 @@
 
 @RunWith(OpenNMSJUnit4ClassRunner.class)
 @ContextConfiguration(locations={
-<<<<<<< HEAD
         "classpath:/META-INF/opennms/applicationContext-commonConfigs.xml",
-=======
-		"classpath:/META-INF/opennms/applicationContext-commonConfigs.xml",
         "classpath:/META-INF/opennms/applicationContext-minimal-conf.xml",
->>>>>>> 83a04e74
         "classpath:/META-INF/opennms/applicationContext-soa.xml",
         "classpath:/META-INF/opennms/applicationContext-mockDao.xml",
         "classpath*:/META-INF/opennms/component-dao.xml",
