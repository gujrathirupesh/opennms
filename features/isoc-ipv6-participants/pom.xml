<?xml version="1.0" encoding="UTF-8"?>
<project xmlns="http://maven.apache.org/POM/4.0.0" xmlns:xsi="http://www.w3.org/2001/XMLSchema-instance" xsi:schemaLocation="http://maven.apache.org/POM/4.0.0 http://maven.apache.org/maven-v4_0_0.xsd">
  <parent>
	<artifactId>org.opennms.features</artifactId>
	<groupId>org.opennms</groupId>
<<<<<<< HEAD
	<version>1.11.4-SPACE-SNAPSHOT</version>
=======
	<version>1.11.91-SNAPSHOT</version>
>>>>>>> 7dddf663
  </parent>

  <modelVersion>4.0.0</modelVersion>

  <groupId>org.opennms.features</groupId>
  <artifactId>org.opennms.features.isoc-ipv6-participants</artifactId>
  <name>ISOC World IPv6 Participant List</name>

  <build>
	<plugins>
      <plugin>
        <groupId>org.codehaus.mojo</groupId>
        <artifactId>xml-maven-plugin</artifactId>
        <executions>
          <execution>
            <goals>
              <goal>transform</goal>
            </goals>
          </execution>
        </executions>
        <configuration>
          <transformationSets>
            <transformationSet>
              <dir>src/main/xml</dir>
              <stylesheet>src/main/xslt/participants-requisition.xsl</stylesheet>
			  <fileMappers>
				<fileMapper implementation="org.codehaus.plexus.components.io.filemappers.RegExpFileMapper">
				  <pattern>\.xml$</pattern>
				  <replacement>-requisition.xml</replacement>
				</fileMapper>
			  </fileMappers>
            </transformationSet>
            <transformationSet>
              <dir>src/main/xml</dir>
              <stylesheet>src/main/xslt/participants-poller-configuration.xsl</stylesheet>
              <parameters>
                <parameter>
                  <name>rrdDirectory</name>
                  <!-- <value>${install.share.dir}</value> -->
                  <value>/var/opennms</value>
                </parameter>
              </parameters>
			  <fileMappers>
				<fileMapper implementation="org.codehaus.plexus.components.io.filemappers.RegExpFileMapper">
				  <pattern>\.xml$</pattern>
				  <replacement>-poller-configuration.xml</replacement>
				</fileMapper>
			  </fileMappers>
            </transformationSet>
          </transformationSets>
        </configuration>
		<dependencies>
		  <dependency>
			<groupId>xalan</groupId>
			<artifactId>xalan</artifactId>
			<version>2.7.1</version>
		  </dependency>
		  <dependency>
			<groupId>org.opennms</groupId>
			<artifactId>opennms-util</artifactId>
			<version>${project.version}</version>
		  </dependency>
		</dependencies>
      </plugin>
	</plugins>
  </build>
</project>
<|MERGE_RESOLUTION|>--- conflicted
+++ resolved
@@ -1,77 +1,73 @@
-<?xml version="1.0" encoding="UTF-8"?>
-<project xmlns="http://maven.apache.org/POM/4.0.0" xmlns:xsi="http://www.w3.org/2001/XMLSchema-instance" xsi:schemaLocation="http://maven.apache.org/POM/4.0.0 http://maven.apache.org/maven-v4_0_0.xsd">
-  <parent>
-	<artifactId>org.opennms.features</artifactId>
-	<groupId>org.opennms</groupId>
-<<<<<<< HEAD
-	<version>1.11.4-SPACE-SNAPSHOT</version>
-=======
-	<version>1.11.91-SNAPSHOT</version>
->>>>>>> 7dddf663
-  </parent>
-
-  <modelVersion>4.0.0</modelVersion>
-
-  <groupId>org.opennms.features</groupId>
-  <artifactId>org.opennms.features.isoc-ipv6-participants</artifactId>
-  <name>ISOC World IPv6 Participant List</name>
-
-  <build>
-	<plugins>
-      <plugin>
-        <groupId>org.codehaus.mojo</groupId>
-        <artifactId>xml-maven-plugin</artifactId>
-        <executions>
-          <execution>
-            <goals>
-              <goal>transform</goal>
-            </goals>
-          </execution>
-        </executions>
-        <configuration>
-          <transformationSets>
-            <transformationSet>
-              <dir>src/main/xml</dir>
-              <stylesheet>src/main/xslt/participants-requisition.xsl</stylesheet>
-			  <fileMappers>
-				<fileMapper implementation="org.codehaus.plexus.components.io.filemappers.RegExpFileMapper">
-				  <pattern>\.xml$</pattern>
-				  <replacement>-requisition.xml</replacement>
-				</fileMapper>
-			  </fileMappers>
-            </transformationSet>
-            <transformationSet>
-              <dir>src/main/xml</dir>
-              <stylesheet>src/main/xslt/participants-poller-configuration.xsl</stylesheet>
-              <parameters>
-                <parameter>
-                  <name>rrdDirectory</name>
-                  <!-- <value>${install.share.dir}</value> -->
-                  <value>/var/opennms</value>
-                </parameter>
-              </parameters>
-			  <fileMappers>
-				<fileMapper implementation="org.codehaus.plexus.components.io.filemappers.RegExpFileMapper">
-				  <pattern>\.xml$</pattern>
-				  <replacement>-poller-configuration.xml</replacement>
-				</fileMapper>
-			  </fileMappers>
-            </transformationSet>
-          </transformationSets>
-        </configuration>
-		<dependencies>
-		  <dependency>
-			<groupId>xalan</groupId>
-			<artifactId>xalan</artifactId>
-			<version>2.7.1</version>
-		  </dependency>
-		  <dependency>
-			<groupId>org.opennms</groupId>
-			<artifactId>opennms-util</artifactId>
-			<version>${project.version}</version>
-		  </dependency>
-		</dependencies>
-      </plugin>
-	</plugins>
-  </build>
-</project>
+<?xml version="1.0" encoding="UTF-8"?>
+<project xmlns="http://maven.apache.org/POM/4.0.0" xmlns:xsi="http://www.w3.org/2001/XMLSchema-instance" xsi:schemaLocation="http://maven.apache.org/POM/4.0.0 http://maven.apache.org/maven-v4_0_0.xsd">
+  <parent>
+	<artifactId>org.opennms.features</artifactId>
+	<groupId>org.opennms</groupId>
+	<version>1.11.91-SPACE-SNAPSHOT</version>
+  </parent>
+
+  <modelVersion>4.0.0</modelVersion>
+
+  <groupId>org.opennms.features</groupId>
+  <artifactId>org.opennms.features.isoc-ipv6-participants</artifactId>
+  <name>ISOC World IPv6 Participant List</name>
+
+  <build>
+	<plugins>
+      <plugin>
+        <groupId>org.codehaus.mojo</groupId>
+        <artifactId>xml-maven-plugin</artifactId>
+        <executions>
+          <execution>
+            <goals>
+              <goal>transform</goal>
+            </goals>
+          </execution>
+        </executions>
+        <configuration>
+          <transformationSets>
+            <transformationSet>
+              <dir>src/main/xml</dir>
+              <stylesheet>src/main/xslt/participants-requisition.xsl</stylesheet>
+			  <fileMappers>
+				<fileMapper implementation="org.codehaus.plexus.components.io.filemappers.RegExpFileMapper">
+				  <pattern>\.xml$</pattern>
+				  <replacement>-requisition.xml</replacement>
+				</fileMapper>
+			  </fileMappers>
+            </transformationSet>
+            <transformationSet>
+              <dir>src/main/xml</dir>
+              <stylesheet>src/main/xslt/participants-poller-configuration.xsl</stylesheet>
+              <parameters>
+                <parameter>
+                  <name>rrdDirectory</name>
+                  <!-- <value>${install.share.dir}</value> -->
+                  <value>/var/opennms</value>
+                </parameter>
+              </parameters>
+			  <fileMappers>
+				<fileMapper implementation="org.codehaus.plexus.components.io.filemappers.RegExpFileMapper">
+				  <pattern>\.xml$</pattern>
+				  <replacement>-poller-configuration.xml</replacement>
+				</fileMapper>
+			  </fileMappers>
+            </transformationSet>
+          </transformationSets>
+        </configuration>
+		<dependencies>
+		  <dependency>
+			<groupId>xalan</groupId>
+			<artifactId>xalan</artifactId>
+			<version>2.7.1</version>
+		  </dependency>
+		  <dependency>
+			<groupId>org.opennms</groupId>
+			<artifactId>opennms-util</artifactId>
+			<version>${project.version}</version>
+		  </dependency>
+		</dependencies>
+      </plugin>
+	</plugins>
+  </build>
+</project>