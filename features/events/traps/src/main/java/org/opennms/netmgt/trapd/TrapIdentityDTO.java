/*******************************************************************************
 * This file is part of OpenNMS(R).
 *
 * Copyright (C) 2016-2016 The OpenNMS Group, Inc.
 * OpenNMS(R) is Copyright (C) 1999-2016 The OpenNMS Group, Inc.
 *
 * OpenNMS(R) is a registered trademark of The OpenNMS Group, Inc.
 *
 * OpenNMS(R) is free software: you can redistribute it and/or modify
 * it under the terms of the GNU Affero General Public License as published
 * by the Free Software Foundation, either version 3 of the License,
 * or (at your option) any later version.
 *
 * OpenNMS(R) is distributed in the hope that it will be useful,
 * but WITHOUT ANY WARRANTY; without even the implied warranty of
 * MERCHANTABILITY or FITNESS FOR A PARTICULAR PURPOSE.  See the
 * GNU Affero General Public License for more details.
 *
 * You should have received a copy of the GNU Affero General Public License
 * along with OpenNMS(R).  If not, see:
 *      http://www.gnu.org/licenses/
 *
 * For more information contact:
 *     OpenNMS(R) Licensing <license@opennms.org>
 *     http://www.opennms.org/
 *     http://www.opennms.com/
 *******************************************************************************/

package org.opennms.netmgt.trapd;

import java.util.Objects;

import javax.xml.bind.annotation.XmlAccessType;
import javax.xml.bind.annotation.XmlAccessorType;
import javax.xml.bind.annotation.XmlAttribute;
import javax.xml.bind.annotation.XmlRootElement;

import org.opennms.netmgt.snmp.TrapIdentity;

import com.google.common.base.MoreObjects;

@XmlRootElement(name="trap-identity")
@XmlAccessorType(value= XmlAccessType.NONE)
public class TrapIdentityDTO {

    @XmlAttribute(name="generic", required=true)
    private int generic;

    @XmlAttribute(name="specific", required=true)
    private int specific;

    @XmlAttribute(name="enterprise-id", required=true)
    private String enterpriseId;

<<<<<<< HEAD
    @XmlAttribute(name="enterprise-id")
=======
    @XmlAttribute(name="trap-oid")
>>>>>>> 828dbc28
    private String trapOID;

    // Default Constructor for JAXB
    public TrapIdentityDTO() {

    }

    public TrapIdentityDTO(TrapIdentity trapIdentity) {
        Objects.requireNonNull(trapIdentity);
        this.generic = trapIdentity.getGeneric();
        this.specific = trapIdentity.getSpecific();
        this.enterpriseId = trapIdentity.getEnterpriseId();
        this.trapOID = trapIdentity.getTrapOID();
    }

    public int getGeneric() {
        return generic;
    }

    public void setGeneric(int generic) {
        this.generic = generic;
    }

    public int getSpecific() {
        return specific;
    }

    public void setSpecific(int specific) {
        this.specific = specific;
    }

    public String getEnterpriseId() {
        return enterpriseId;
    }

    public void setEnterpriseId(String enterpriseId) {
        this.enterpriseId = enterpriseId;
    }

    public String getTrapOID() {
        return trapOID;
    }

    @Override
    public String toString() {
        return MoreObjects.toStringHelper(this).add("Generic", getGeneric())
                .add("Specific", getSpecific())
                .add("EnterpriseId", getEnterpriseId())
                .add("trapOID", getTrapOID())
                .toString();
    }

    @Override
    public boolean equals(Object o) {
        if (this == o) return true;
        if (o == null || getClass() != o.getClass()) return false;
        TrapIdentityDTO that = (TrapIdentityDTO) o;
        return Objects.equals(generic, that.generic)
                && Objects.equals(specific, that.specific)
                && Objects.equals(enterpriseId, that.enterpriseId)
                && Objects.equals(trapOID, that.trapOID);
    }

    @Override
    public int hashCode() {
        return Objects.hash(generic, specific, enterpriseId, trapOID);
    }
}<|MERGE_RESOLUTION|>--- conflicted
+++ resolved
@@ -52,11 +52,7 @@
     @XmlAttribute(name="enterprise-id", required=true)
     private String enterpriseId;
 
-<<<<<<< HEAD
-    @XmlAttribute(name="enterprise-id")
-=======
     @XmlAttribute(name="trap-oid")
->>>>>>> 828dbc28
     private String trapOID;
 
     // Default Constructor for JAXB
