<blueprint xmlns="http://www.osgi.org/xmlns/blueprint/v1.0.0"
	xmlns:xsi="http://www.w3.org/2001/XMLSchema-instance"
	xmlns:cm="http://aries.apache.org/blueprint/xmlns/blueprint-cm/v1.1.0"
	xmlns:ext="http://aries.apache.org/blueprint/xmlns/blueprint-ext/v1.1.0"
	xsi:schemaLocation="
		http://www.osgi.org/xmlns/blueprint/v1.0.0 
		http://www.osgi.org/xmlns/blueprint/v1.0.0/blueprint.xsd

		http://aries.apache.org/blueprint/xmlns/blueprint-cm/v1.1.0
		http://aries.apache.org/schemas/blueprint-cm/blueprint-cm-1.1.0.xsd

		http://aries.apache.org/blueprint/xmlns/blueprint-ext/v1.1.0
		http://aries.apache.org/schemas/blueprint-ext/blueprint-ext-1.1.xsd
">

	<cm:property-placeholder id="syslogHandlerDefaultProperties" persistent-id="org.opennms.netmgt.syslog.handler.default" update-strategy="none">
		<cm:default-properties>
			<cm:property name="brokerUri" value="vm://localhost?create=false" />
		</cm:default-properties>
	</cm:property-placeholder>

	<bean id="syslogConnectionHandlerDefault" class="org.opennms.netmgt.syslogd.SyslogConnectionHandlerDefaultImpl"/>

	<!-- Don't register this as a service: we're only using it internally -->
	<!--
	<service interface="org.opennms.netmgt.syslogd.SyslogConnectionHandler" ref="syslogConnectionHandlerDefault"/>
	-->

	<!-- Camel Event marshalling processor -->
	<bean id="unmarshaller" class="org.opennms.core.camel.JaxbUtilsUnmarshalProcessor">
		<argument value="org.opennms.netmgt.syslogd.SyslogConnection" />
	</bean>

	<reference id="syslogdConfig" interface="org.opennms.netmgt.config.SyslogdConfig" />
	
	<bean id="syslogdConfigProcessor" class="org.opennms.netmgt.syslogd.SyslogdConfigProcessor">
		<argument ref="syslogdConfig"/>
	</bean>

	<!-- ActiveMQ component from OpenNMS deamon context -->
	<reference id="queuingservice" interface="org.apache.camel.Component" filter="(alias=onms.broker)"/>


	<camelContext id="syslogConnectionHandlerDefaultContext" xmlns="http://camel.apache.org/schema/blueprint">
		<propertyPlaceholder id="properties" location="blueprint:syslogHandlerDefaultProperties" />

		<route id="receiveSyslogConnection">
<<<<<<< HEAD
			<from uri="activemq:broadcastSyslog?disableReplyTo=true"/>
=======
			<from uri="queuingservice:broadcastSyslog"/>
>>>>>>> a4866730
			<bean ref="unmarshaller"/>
			<!-- Update the SyslogdConfig on the message to the local config value -->
			<bean ref="syslogdConfigProcessor"/>
			<to uri="seda:syslogHandler"/>
		</route>

		<route id="syslogHandler">
			<from uri="seda:syslogHandler"/>
			<!-- 
				Pass the message to the default handler which will convert it into
				an event and broadcast the event.
			-->
			<bean ref="syslogConnectionHandlerDefault"/>
		</route>
	</camelContext>

</blueprint><|MERGE_RESOLUTION|>--- conflicted
+++ resolved
@@ -45,11 +45,7 @@
 		<propertyPlaceholder id="properties" location="blueprint:syslogHandlerDefaultProperties" />
 
 		<route id="receiveSyslogConnection">
-<<<<<<< HEAD
-			<from uri="activemq:broadcastSyslog?disableReplyTo=true"/>
-=======
-			<from uri="queuingservice:broadcastSyslog"/>
->>>>>>> a4866730
+			<from uri="queuingservice:broadcastSyslog?disableReplyTo=true"/>
 			<bean ref="unmarshaller"/>
 			<!-- Update the SyslogdConfig on the message to the local config value -->
 			<bean ref="syslogdConfigProcessor"/>
