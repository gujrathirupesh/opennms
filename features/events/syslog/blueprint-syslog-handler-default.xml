<blueprint xmlns="http://www.osgi.org/xmlns/blueprint/v1.0.0"
	xmlns:xsi="http://www.w3.org/2001/XMLSchema-instance"
	xmlns:cm="http://aries.apache.org/blueprint/xmlns/blueprint-cm/v1.1.0"
	xmlns:ext="http://aries.apache.org/blueprint/xmlns/blueprint-ext/v1.1.0"
	xsi:schemaLocation="
		http://www.osgi.org/xmlns/blueprint/v1.0.0 
		http://www.osgi.org/xmlns/blueprint/v1.0.0/blueprint.xsd

		http://aries.apache.org/blueprint/xmlns/blueprint-cm/v1.1.0
		http://aries.apache.org/schemas/blueprint-cm/blueprint-cm-1.1.0.xsd

		http://aries.apache.org/blueprint/xmlns/blueprint-ext/v1.1.0
		http://aries.apache.org/schemas/blueprint-ext/blueprint-ext-1.1.xsd
">

	<cm:property-placeholder id="syslogHandlerDefaultProperties" persistent-id="org.opennms.netmgt.syslog.handler.default" update-strategy="none">
		<cm:default-properties>
			<cm:property name="brokerUri" value="vm://localhost?create=false" />
		</cm:default-properties>
	</cm:property-placeholder>

	<bean id="syslogConnectionHandlerDefault" class="org.opennms.netmgt.syslogd.SyslogConnectionHandlerDefaultImpl"/>

	<!-- Don't register this as a service: we're only using it internally -->
	<!--
	<service interface="org.opennms.netmgt.syslogd.SyslogConnectionHandler" ref="syslogConnectionHandlerDefault"/>
	-->

	<!-- Camel Event marshalling processor -->
	<bean id="unmarshaller" class="org.opennms.core.camel.JaxbUtilsUnmarshalProcessor">
		<argument value="org.opennms.netmgt.syslogd.SyslogConnection" />
	</bean>

	<reference id="syslogdConfig" interface="org.opennms.netmgt.config.SyslogdConfig" />
	
	<bean id="syslogdConfigProcessor" class="org.opennms.netmgt.syslogd.SyslogdConfigProcessor">
		<argument ref="syslogdConfig"/>
	</bean>

	<!-- ActiveMQ component from OpenNMS deamon context -->
	<reference id="queuingservice" interface="org.apache.camel.Component" filter="(alias=onms.broker)"/>


	<camelContext id="syslogConnectionHandlerDefaultContext" xmlns="http://camel.apache.org/schema/blueprint">
		<propertyPlaceholder id="properties" location="blueprint:syslogHandlerDefaultProperties" />

		<route id="receiveSyslogConnection">
<<<<<<< HEAD
			<from uri="queuingservice:broadcastSyslog"/>
			<bean ref="unmarshaller"/>
=======
			<from uri="activemq:broadcastSyslog"/>
			<process ref="unmarshaller"/>
>>>>>>> fd9a059e
			<!-- Update the SyslogdConfig on the message to the local config value -->
			<bean ref="syslogdConfigProcessor"/>
			<to uri="seda:syslogHandler"/>
		</route>

		<route id="syslogHandler">
			<from uri="seda:syslogHandler"/>
			<!-- 
				Pass the message to the default handler which will convert it into
				an event and broadcast the event.
			-->
			<bean ref="syslogConnectionHandlerDefault"/>
		</route>
	</camelContext>

</blueprint><|MERGE_RESOLUTION|>--- conflicted
+++ resolved
@@ -45,13 +45,8 @@
 		<propertyPlaceholder id="properties" location="blueprint:syslogHandlerDefaultProperties" />
 
 		<route id="receiveSyslogConnection">
-<<<<<<< HEAD
 			<from uri="queuingservice:broadcastSyslog"/>
-			<bean ref="unmarshaller"/>
-=======
-			<from uri="activemq:broadcastSyslog"/>
 			<process ref="unmarshaller"/>
->>>>>>> fd9a059e
 			<!-- Update the SyslogdConfig on the message to the local config value -->
 			<bean ref="syslogdConfigProcessor"/>
 			<to uri="seda:syslogHandler"/>
