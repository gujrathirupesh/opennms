/*******************************************************************************
 * This file is part of OpenNMS(R).
 *
 * Copyright (C) 2006-2020 The OpenNMS Group, Inc.
 * OpenNMS(R) is Copyright (C) 1999-2020 The OpenNMS Group, Inc.
 *
 * OpenNMS(R) is a registered trademark of The OpenNMS Group, Inc.
 *
 * OpenNMS(R) is free software: you can redistribute it and/or modify
 * it under the terms of the GNU Affero General Public License as published
 * by the Free Software Foundation, either version 3 of the License,
 * or (at your option) any later version.
 *
 * OpenNMS(R) is distributed in the hope that it will be useful,
 * but WITHOUT ANY WARRANTY; without even the implied warranty of
 * MERCHANTABILITY or FITNESS FOR A PARTICULAR PURPOSE.  See the
 * GNU Affero General Public License for more details.
 *
 * You should have received a copy of the GNU Affero General Public License
 * along with OpenNMS(R).  If not, see:
 *      http://www.gnu.org/licenses/
 *
 * For more information contact:
 *     OpenNMS(R) Licensing <license@opennms.org>
 *     http://www.opennms.org/
 *     http://www.opennms.com/
 *******************************************************************************/

package org.opennms.netmgt.eventd;

import static org.junit.Assert.assertEquals;
import static org.junit.Assert.assertNull;

import org.junit.Before;
import org.junit.Test;
import org.junit.runner.RunWith;
import org.opennms.core.test.OpenNMSJUnit4ClassRunner;
import org.opennms.core.test.db.annotations.JUnitTemporaryDatabase;
import org.opennms.core.utils.InetAddressUtils;
import org.opennms.netmgt.dao.DatabasePopulator;
import org.opennms.netmgt.dao.api.AssetRecordDao;
import org.opennms.netmgt.dao.api.HwEntityDao;
import org.opennms.netmgt.model.OnmsAssetRecord;
import org.opennms.netmgt.model.OnmsHwEntity;
import org.opennms.netmgt.model.OnmsNode;
import org.opennms.netmgt.model.events.EventBuilder;
import org.opennms.netmgt.xml.event.Event;
import org.opennms.test.JUnitConfigurationEnvironment;
import org.springframework.beans.factory.annotation.Autowired;
import org.springframework.test.context.ContextConfiguration;
import org.springframework.transaction.annotation.Transactional;

@RunWith(OpenNMSJUnit4ClassRunner.class)
@ContextConfiguration(locations={
        "classpath:/META-INF/opennms/applicationContext-soa.xml",
        "classpath:/META-INF/opennms/applicationContext-dao.xml",
        "classpath:/META-INF/opennms/applicationContext-databasePopulator.xml",
        "classpath*:/META-INF/opennms/component-dao.xml",
        "classpath:/META-INF/opennms/applicationContext-commonConfigs.xml",
        "classpath:/META-INF/opennms/applicationContext-minimal-conf.xml",
        "classpath:/META-INF/opennms/applicationContext-eventDaemon.xml",
        "classpath:/META-INF/opennms/mockSinkConsumerManager.xml"
})
@JUnitConfigurationEnvironment
@JUnitTemporaryDatabase
@Transactional
public class EventUtilHibernateIT {

    @Autowired
    private EventUtilDaoImpl eventUtilDaoImpl;

    @Autowired
    private DatabasePopulator m_populator;

    @Autowired
    private AssetRecordDao m_assetRecordDao;

    @Autowired
    private HwEntityDao m_hwEntityDao;

    @Before
    public void setUp() throws Exception {
    	m_populator.populateDatabase();
    }

    @Test
    @JUnitTemporaryDatabase
    public void testExpandParms() {
        String testString = "%uei%:%nodeid%:%nodelabel%:%nodelocation%";

        /*
         * Checking default location
         */
        Event event1 = new EventBuilder("testUei", "testSource").setNodeid(1).getEvent();
        String string1 = eventUtilDaoImpl.expandParms(testString, event1);
        assertEquals("testUei:1:node1:Default", string1);

        /*
         * Checking custom location
         */
        OnmsNode onmsNode = m_populator.getNodeDao().get(2);
        onmsNode.setLocation(m_populator.getMonitoringLocationDao().get("RDU"));
        m_populator.getNodeDao().update(onmsNode);

        Event event2 = new EventBuilder("testUei", "testSource").setNodeid(2).getEvent();
        String string2 = eventUtilDaoImpl.expandParms(testString, event2);
        assertEquals("testUei:2:node2:RDU", string2);
    }

    /**
     * <p>Requirements:</p>
     * <ul>
     * <li>'%%' will expand to a single percent sign in output.</li>
     * <li>If whitespace is found before the expansion parameter is closed
     *   (ie. %event uei%) then it is an invalid expansion parameter. The
     *   leading percent sign is reproduced in the output and parsing
     *   continues after its position.</li>
     * <li>Percent signs that are unpaired by the time the end of input
     *   is reached will be reproduced in the output.</li>
     * </ul>
     */
<<<<<<< HEAD
    @Test
    public void testExpansionStringWithPercentSign() {
        // Escaped percent sign '%%'
        String testString = "This string for %uei% has a %% sign in it.";
        Event event1 = new EventBuilder("testUei", "testSource").getEvent();
        String string1 = eventUtilDaoImpl.expandParms(testString, event1);
        assertEquals("This string for testUei has a % sign in it.", string1);

        // Escaped percent sign '%%' with trailing percent sign
        testString = "This string for %uei% has a %%uei% sign in it.";
        event1 = new EventBuilder("testUei", "testSource").getEvent();
        string1 = eventUtilDaoImpl.expandParms(testString, event1);
        assertEquals("This string for testUei has a %uei% sign in it.", string1);

        // No whitespace with several escaped percent signs and trailing percent
        testString = "%%uei%%%uei%%%%%uei%%%";
        event1 = new EventBuilder("testUei", "testSource").getEvent();
        string1 = eventUtilDaoImpl.expandParms(testString, event1);
        assertEquals("%uei%testUei%%uei%%", string1);

        // Single percent
        testString = "%";
        event1 = new EventBuilder("testUei", "testSource").getEvent();
        string1 = eventUtilDaoImpl.expandParms(testString, event1);
        assertEquals("%", string1);

        // Parameter expansion with leading and trailing single percents
        testString = "%This string for %uei% is 100% awesome.";
        event1 = new EventBuilder("testUei", "testSource").getEvent();
        string1 = eventUtilDaoImpl.expandParms(testString, event1);
        assertEquals("%This string for testUei is 100% awesome.", string1);

        // Parameter expansion with trailing single percent
        testString = "This string for %uei% is 100% awesome.";
        event1 = new EventBuilder("testUei", "testSource").getEvent();
        string1 = eventUtilDaoImpl.expandParms(testString, event1);
        assertEquals("This string for testUei is 100% awesome.", string1);

        // No parameter expansion, 1 percent
        testString = "This string is 100% awesome.";
        event1 = new EventBuilder("testUei", "testSource").getEvent();
        string1 = eventUtilDaoImpl.expandParms(testString, event1);
        assertEquals("This string is 100% awesome.", string1);

        // No parameter expansion, 2 percents with whitespace in between
        testString = "This string is 100% awesome and 100% lame.";
        event1 = new EventBuilder("testUei", "testSource").getEvent();
        string1 = eventUtilDaoImpl.expandParms(testString, event1);
        assertEquals("This string is 100% awesome and 100% lame.", string1);

        // Parameter expansion with interstitial percent
        testString = "This string for %uei% is 100% awesome even though it is %uei%.";
        event1 = new EventBuilder("testUei", "testSource").getEvent();
        string1 = eventUtilDaoImpl.expandParms(testString, event1);
        assertEquals("This string for testUei is 100% awesome even though it is testUei.", string1);

        // Percent sign at end of string without trailing whitespace
        testString = "This string for %uei% is 100%awesomeAndCool";
        event1 = new EventBuilder("testUei", "testSource").getEvent();
        string1 = eventUtilDaoImpl.expandParms(testString, event1);
        assertEquals("This string for testUei is 100%awesomeAndCool", string1);
    }

=======
>>>>>>> f0f13c35
    @Test
    @JUnitTemporaryDatabase
    public void testExpansionStringWithPercentSign() {
        // Escaped percent sign '%%'
        String testString = "This string for %uei% has a %% sign in it.";
        Event event1 = new EventBuilder("testUei", "testSource").getEvent();
        String string1 = eventUtilDaoImpl.expandParms(testString, event1);
        assertEquals("This string for testUei has a % sign in it.", string1);

        // Escaped percent sign '%%' with trailing percent sign
        testString = "This string for %uei% has a %%uei% sign in it.";
        event1 = new EventBuilder("testUei", "testSource").getEvent();
        string1 = eventUtilDaoImpl.expandParms(testString, event1);
        assertEquals("This string for testUei has a %uei% sign in it.", string1);

        // No whitespace with several escaped percent signs and trailing percent
        testString = "%%uei%%%uei%%%%%uei%%%";
        event1 = new EventBuilder("testUei", "testSource").getEvent();
        string1 = eventUtilDaoImpl.expandParms(testString, event1);
        assertEquals("%uei%testUei%%uei%%", string1);

        // Single percent
        testString = "%";
        event1 = new EventBuilder("testUei", "testSource").getEvent();
        string1 = eventUtilDaoImpl.expandParms(testString, event1);
        assertEquals("%", string1);

        // Parameter expansion with leading and trailing single percents
        testString = "%This string for %uei% is 100% awesome.";
        event1 = new EventBuilder("testUei", "testSource").getEvent();
        string1 = eventUtilDaoImpl.expandParms(testString, event1);
        assertEquals("%This string for testUei is 100% awesome.", string1);

        // Parameter expansion with trailing single percent
        testString = "This string for %uei% is 100% awesome.";
        event1 = new EventBuilder("testUei", "testSource").getEvent();
        string1 = eventUtilDaoImpl.expandParms(testString, event1);
        assertEquals("This string for testUei is 100% awesome.", string1);

        // No parameter expansion, 1 percent
        testString = "This string is 100% awesome.";
        event1 = new EventBuilder("testUei", "testSource").getEvent();
        string1 = eventUtilDaoImpl.expandParms(testString, event1);
        assertEquals("This string is 100% awesome.", string1);

        // No parameter expansion, 2 percents with whitespace in between
        testString = "This string is 100% awesome and 100% lame.";
        event1 = new EventBuilder("testUei", "testSource").getEvent();
        string1 = eventUtilDaoImpl.expandParms(testString, event1);
        assertEquals("This string is 100% awesome and 100% lame.", string1);

        // Parameter expansion with interstitial percent
        testString = "This string for %uei% is 100% awesome even though it is %uei%.";
        event1 = new EventBuilder("testUei", "testSource").getEvent();
        string1 = eventUtilDaoImpl.expandParms(testString, event1);
        assertEquals("This string for testUei is 100% awesome even though it is testUei.", string1);

        // Percent sign at end of string without trailing whitespace
        testString = "This string for %uei% is 100%awesomeAndCool";
        event1 = new EventBuilder("testUei", "testSource").getEvent();
        string1 = eventUtilDaoImpl.expandParms(testString, event1);
        assertEquals("This string for testUei is 100%awesomeAndCool", string1);
    }

    @Test
    @JUnitTemporaryDatabase
    public void testGetNodeLabel() {
    	String label = eventUtilDaoImpl.getNodeLabel(m_populator.getNode3().getId());
		assertEquals("node3",label);
		label = eventUtilDaoImpl.getNodeLabel(m_populator.getNode1().getId());
		assertEquals("node1",label);
		label = eventUtilDaoImpl.getNodeLabel(m_populator.getNode2().getId());
		assertEquals("node2",label);
    }
    
    @Test
    @JUnitTemporaryDatabase
    public void testGetForeignSource() {
        String label = eventUtilDaoImpl.getForeignSource(m_populator.getNode3().getId());
        assertEquals("imported:", label);
        label = eventUtilDaoImpl.getForeignSource(m_populator.getNode1().getId());
        assertEquals("imported:", label);
        label = eventUtilDaoImpl.getForeignSource(m_populator.getNode6().getId());
        assertNull(label);
    }

    @Test
    @JUnitTemporaryDatabase
    public void testGetForeignId() {
        String label = eventUtilDaoImpl.getForeignId(m_populator.getNode3().getId());
        assertEquals("3", label);
        label = eventUtilDaoImpl.getForeignId(m_populator.getNode1().getId());
        assertEquals("1", label);
        label = eventUtilDaoImpl.getForeignId(m_populator.getNode6().getId());
        assertNull(label);
    }

    @Test
    @JUnitTemporaryDatabase
    public void testGetIfAlias() {
    	String alias = eventUtilDaoImpl.getIfAlias(m_populator.getNode1().getId(), "192.168.1.1");
    	assertEquals("Initial ifAlias value", alias);
    }
    
    @Test
    @JUnitTemporaryDatabase
    public void testGetAssetFieldValue() {
        OnmsNode node1 = m_populator.getNode1();
        OnmsAssetRecord asset1 = node1.getAssetRecord();
        asset1.setAdmin("some-adm1n-label");
        asset1.setSerialNumber("42");
        m_assetRecordDao.saveOrUpdate(asset1);

        String asset = eventUtilDaoImpl.getAssetFieldValue("asset[admin]", node1.getId());
        assertEquals("some-adm1n-label", asset);

        asset = eventUtilDaoImpl.getAssetFieldValue("asset[serialNumber]", node1.getId());
        assertEquals("42", asset);

        // Checking case sensitivity
        asset = eventUtilDaoImpl.getAssetFieldValue("asset[serialnumber]", node1.getId());
        assertEquals("42", asset);
    }

    @Test
    @JUnitTemporaryDatabase
    public void getHardwareFieldValue() {
        OnmsNode node1 = m_populator.getNode1();
        OnmsHwEntity hwEntity = new OnmsHwEntity();
        hwEntity.setNode(node1);
        hwEntity.setEntPhysicalIndex(0);
        hwEntity.setEntPhysicalName("Chassis");
        hwEntity.setEntPhysicalDescr("some-physical-d3scr");
        m_hwEntityDao.save(hwEntity);

        // Access the field by index
        String hwfield = eventUtilDaoImpl.getHardwareFieldValue("hardware[0:entPhysicalDescr]", node1.getId());
        assertEquals("some-physical-d3scr", hwfield);

        // Access the field by name
        hwfield = eventUtilDaoImpl.getHardwareFieldValue("hardware[Chassis:entPhysicalDescr]", node1.getId());
        assertEquals("some-physical-d3scr", hwfield);

        // Access the field by regex
        hwfield = eventUtilDaoImpl.getHardwareFieldValue("hardware[~%Cha%:entPhysicalDescr]", node1.getId());
        assertEquals("some-physical-d3scr", hwfield);
    }

    @Test
    @JUnitTemporaryDatabase
    public void testPrimaryInterface() {
        final String testString = "This string has a primary interface set to %primaryinterface% and the interface set to %interface%.";
        final Event event = new EventBuilder("testUei", "testSource").setNodeid(1).setInterface(InetAddressUtils.addr("10.10.10.10")).getEvent();
        final String string = eventUtilDaoImpl.expandParms(testString, event);
        assertEquals("This string has a primary interface set to 192.168.1.1 and the interface set to 10.10.10.10.", string);
    }
}<|MERGE_RESOLUTION|>--- conflicted
+++ resolved
@@ -119,72 +119,6 @@
      *   is reached will be reproduced in the output.</li>
      * </ul>
      */
-<<<<<<< HEAD
-    @Test
-    public void testExpansionStringWithPercentSign() {
-        // Escaped percent sign '%%'
-        String testString = "This string for %uei% has a %% sign in it.";
-        Event event1 = new EventBuilder("testUei", "testSource").getEvent();
-        String string1 = eventUtilDaoImpl.expandParms(testString, event1);
-        assertEquals("This string for testUei has a % sign in it.", string1);
-
-        // Escaped percent sign '%%' with trailing percent sign
-        testString = "This string for %uei% has a %%uei% sign in it.";
-        event1 = new EventBuilder("testUei", "testSource").getEvent();
-        string1 = eventUtilDaoImpl.expandParms(testString, event1);
-        assertEquals("This string for testUei has a %uei% sign in it.", string1);
-
-        // No whitespace with several escaped percent signs and trailing percent
-        testString = "%%uei%%%uei%%%%%uei%%%";
-        event1 = new EventBuilder("testUei", "testSource").getEvent();
-        string1 = eventUtilDaoImpl.expandParms(testString, event1);
-        assertEquals("%uei%testUei%%uei%%", string1);
-
-        // Single percent
-        testString = "%";
-        event1 = new EventBuilder("testUei", "testSource").getEvent();
-        string1 = eventUtilDaoImpl.expandParms(testString, event1);
-        assertEquals("%", string1);
-
-        // Parameter expansion with leading and trailing single percents
-        testString = "%This string for %uei% is 100% awesome.";
-        event1 = new EventBuilder("testUei", "testSource").getEvent();
-        string1 = eventUtilDaoImpl.expandParms(testString, event1);
-        assertEquals("%This string for testUei is 100% awesome.", string1);
-
-        // Parameter expansion with trailing single percent
-        testString = "This string for %uei% is 100% awesome.";
-        event1 = new EventBuilder("testUei", "testSource").getEvent();
-        string1 = eventUtilDaoImpl.expandParms(testString, event1);
-        assertEquals("This string for testUei is 100% awesome.", string1);
-
-        // No parameter expansion, 1 percent
-        testString = "This string is 100% awesome.";
-        event1 = new EventBuilder("testUei", "testSource").getEvent();
-        string1 = eventUtilDaoImpl.expandParms(testString, event1);
-        assertEquals("This string is 100% awesome.", string1);
-
-        // No parameter expansion, 2 percents with whitespace in between
-        testString = "This string is 100% awesome and 100% lame.";
-        event1 = new EventBuilder("testUei", "testSource").getEvent();
-        string1 = eventUtilDaoImpl.expandParms(testString, event1);
-        assertEquals("This string is 100% awesome and 100% lame.", string1);
-
-        // Parameter expansion with interstitial percent
-        testString = "This string for %uei% is 100% awesome even though it is %uei%.";
-        event1 = new EventBuilder("testUei", "testSource").getEvent();
-        string1 = eventUtilDaoImpl.expandParms(testString, event1);
-        assertEquals("This string for testUei is 100% awesome even though it is testUei.", string1);
-
-        // Percent sign at end of string without trailing whitespace
-        testString = "This string for %uei% is 100%awesomeAndCool";
-        event1 = new EventBuilder("testUei", "testSource").getEvent();
-        string1 = eventUtilDaoImpl.expandParms(testString, event1);
-        assertEquals("This string for testUei is 100%awesomeAndCool", string1);
-    }
-
-=======
->>>>>>> f0f13c35
     @Test
     @JUnitTemporaryDatabase
     public void testExpansionStringWithPercentSign() {
