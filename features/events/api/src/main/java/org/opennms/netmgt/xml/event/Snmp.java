/*******************************************************************************
 * This file is part of OpenNMS(R).
 *
 * Copyright (C) 2011-2020 The OpenNMS Group, Inc.
 * OpenNMS(R) is Copyright (C) 1999-2020 The OpenNMS Group, Inc.
 *
 * OpenNMS(R) is a registered trademark of The OpenNMS Group, Inc.
 *
 * OpenNMS(R) is free software: you can redistribute it and/or modify
 * it under the terms of the GNU Affero General Public License as published
 * by the Free Software Foundation, either version 3 of the License,
 * or (at your option) any later version.
 *
 * OpenNMS(R) is distributed in the hope that it will be useful,
 * but WITHOUT ANY WARRANTY; without even the implied warranty of
 * MERCHANTABILITY or FITNESS FOR A PARTICULAR PURPOSE.  See the
 * GNU Affero General Public License for more details.
 *
 * You should have received a copy of the GNU Affero General Public License
 * along with OpenNMS(R).  If not, see:
 *      http://www.gnu.org/licenses/
 *
 * For more information contact:
 *     OpenNMS(R) Licensing <license@opennms.org>
 *     http://www.opennms.org/
 *     http://www.opennms.com/
 *******************************************************************************/

package org.opennms.netmgt.xml.event;

  //---------------------------------/
 //- Imported classes and packages -/
//---------------------------------/

import org.opennms.netmgt.events.api.model.ISnmp;

import java.io.Serializable;
import java.util.Objects;

import javax.validation.constraints.NotNull;
import javax.xml.bind.annotation.XmlAccessType;
import javax.xml.bind.annotation.XmlAccessorType;
import javax.xml.bind.annotation.XmlElement;
import javax.xml.bind.annotation.XmlRootElement;


/**
 * The snmp information from the trap
 * 
 * @version $Revision$ $Date$
 */

@XmlRootElement(name="snmp")
@XmlAccessorType(XmlAccessType.FIELD)
//@ValidateUsing("event.xsd")
public class Snmp implements Serializable {
	private static final long serialVersionUID = -3623082421217325379L;

	//--------------------------/
     //- Class/Member Variables -/
    //--------------------------/

    /**
     * The snmp enterprise id
     */
	@XmlElement(name="id", required=true)
	@NotNull
    private java.lang.String _id;

    /**
     * The snmp enterprise id text
     */
	@XmlElement(name="idtext")
    private java.lang.String _idtext;

    /**
     * The snmp version
     */
	@XmlElement(name="version", required=true)
	@NotNull
    private java.lang.String _version;

    /**
     * The specific trap number
     */
	@XmlElement(name="specific")
    private Integer _specific;

    /**
     * The generic trap number
     */
	@XmlElement(name="generic")
    private Integer _generic;

    /**
     * The community name
     */
	@XmlElement(name="community")
    private java.lang.String _community;

    /**
     * The time stamp
     */
	@XmlElement(name="time-stamp")
    private Long _timeStamp;


      //----------------/
     //- Constructors -/
    //----------------/

    public Snmp() {
        super();
    }

<<<<<<< HEAD
    public static Snmp copyFrom(ISnmp source) {
        if (source == null) {
            return null;
        }

        Snmp snmp = new Snmp();
        snmp.setId(source.getId());
        snmp.setIdtext(source.getIdtext());
        snmp.setVersion(source.getVersion());
        snmp.setSpecific(source.hasSpecific() ? source.getSpecific() : null);
        snmp.setGeneric(source.hasGeneric() ? source.getGeneric() : null);
        snmp.setCommunity(source.getCommunity());
        snmp.setTimeStamp(source.hasTimeStamp() ? source.getTimeStamp() : null);
        return snmp;
    }
=======
>>>>>>> 1214005f

      //-----------/
     //- Methods -/
    //-----------/

    /**
     */
    public void deleteGeneric(
    ) {
    	this._generic = null;
    }

    /**
     */
    public void deleteSpecific(
    ) {
    	this._specific = null;
    }

    /**
     */
    public void deleteTimeStamp(
    ) {
    	this._timeStamp = null;
    }

    /**
     * Returns the value of field 'community'. The field
     * 'community' has the following description: The community
     * name
     * 
     * @return the value of field 'Community'.
     */
    public java.lang.String getCommunity(
    ) {
        return this._community;
    }

    /**
     * Returns the value of field 'generic'. The field 'generic'
     * has the following description: The generic trap number
     * 
     * @return the value of field 'Generic'.
     */
    public Integer getGeneric(
    ) {
        return this._generic == null? 0 : this._generic;
    }

    /**
     * Returns the value of field 'id'. The field 'id' has the
     * following description: The snmp enterprise id
     * 
     * @return the value of field 'Id'.
     */
    public java.lang.String getId(
    ) {
        return this._id;
    }

    /**
     * Returns the value of field 'idtext'. The field 'idtext' has
     * the following description: The snmp enterprise id text
     * 
     * @return the value of field 'Idtext'.
     */
    public java.lang.String getIdtext(
    ) {
        return this._idtext;
    }

    /**
     * Returns the value of field 'specific'. The field 'specific'
     * has the following description: The specific trap number
     * 
     * @return the value of field 'Specific'.
     */
    public Integer getSpecific(
    ) {
        return this._specific == null? 0 : this._specific;
    }

    /**
     * Returns the value of field 'timeStamp'. The field
     * 'timeStamp' has the following description: The time stamp
     * 
     * @return the value of field 'TimeStamp'.
     */
    public Long getTimeStamp(
    ) {
        return this._timeStamp == null? 0 : this._timeStamp;
    }

    /**
     * Returns the value of field 'version'. The field 'version'
     * has the following description: The snmp version
     * 
     * @return the value of field 'Version'.
     */
    public java.lang.String getVersion(
    ) {
        return this._version;
    }

    /**
     * Method hasGeneric.
     * 
     * @return true if at least one Generic has been added
     */
    public boolean hasGeneric(
    ) {
        return this._generic != null;
    }

    /**
     * Method hasSpecific.
     * 
     * @return true if at least one Specific has been added
     */
    public boolean hasSpecific(
    ) {
    	return this._specific != null;
    }

    /**
     * Method hasTimeStamp.
     * 
     * @return true if at least one TimeStamp has been added
     */
    public boolean hasTimeStamp(
    ) {
        return this._timeStamp != null;
    }

    /**
     * Sets the value of field 'community'. The field 'community'
     * has the following description: The community name
     * 
     * @param community the value of field 'community'.
     */
    public void setCommunity(
            final java.lang.String community) {
        this._community = community;
    }

    /**
     * Sets the value of field 'generic'. The field 'generic' has
     * the following description: The generic trap number
     * 
     * @param generic the value of field 'generic'.
     */
    public void setGeneric(
            final Integer generic) {
        this._generic = generic;
    }

    /**
     * Sets the value of field 'id'. The field 'id' has the
     * following description: The snmp enterprise id
     * 
     * @param id the value of field 'id'.
     */
    public void setId(
            final java.lang.String id) {
        this._id = id;
    }

    /**
     * Sets the value of field 'idtext'. The field 'idtext' has the
     * following description: The snmp enterprise id text
     * 
     * @param idtext the value of field 'idtext'.
     */
    public void setIdtext(
            final java.lang.String idtext) {
        this._idtext = idtext;
    }

    /**
     * Sets the value of field 'specific'. The field 'specific' has
     * the following description: The specific trap number
     * 
     * @param specific the value of field 'specific'.
     */
    public void setSpecific(
            final Integer specific) {
        this._specific = specific;
    }

    /**
     * Sets the value of field 'timeStamp'. The field 'timeStamp'
     * has the following description: The time stamp
     * 
     * @param timeStamp the value of field 'timeStamp'.
     */
    public void setTimeStamp(
            final Long timeStamp) {
        this._timeStamp = timeStamp;
    }

    /**
     * Sets the value of field 'version'. The field 'version' has
     * the following description: The snmp version
     * 
     * @param version the value of field 'version'.
     */
    public void setVersion(
            final java.lang.String version) {
        this._version = version;
    }

        @Override
    public String toString() {
    	return new OnmsStringBuilder(this).toString();
    }

    @Override
    public boolean equals(Object o) {
        if (this == o) return true;
        if (o == null || getClass() != o.getClass()) return false;
        Snmp snmp = (Snmp) o;
        return Objects.equals(_id, snmp._id) && Objects.equals(_idtext, snmp._idtext) && Objects.equals(_version, snmp._version) && Objects.equals(_specific, snmp._specific) && Objects.equals(_generic, snmp._generic) && Objects.equals(_community, snmp._community) && Objects.equals(_timeStamp, snmp._timeStamp);
    }

    @Override
    public int hashCode() {
        return Objects.hash(_id, _idtext, _version, _specific, _generic, _community, _timeStamp);
    }
}<|MERGE_RESOLUTION|>--- conflicted
+++ resolved
@@ -113,7 +113,6 @@
         super();
     }
 
-<<<<<<< HEAD
     public static Snmp copyFrom(ISnmp source) {
         if (source == null) {
             return null;
@@ -129,8 +128,6 @@
         snmp.setTimeStamp(source.hasTimeStamp() ? source.getTimeStamp() : null);
         return snmp;
     }
-=======
->>>>>>> 1214005f
 
       //-----------/
      //- Methods -/
