/*******************************************************************************
 * This file is part of OpenNMS(R).
 *
 * Copyright (C) 2018 The OpenNMS Group, Inc.
 * OpenNMS(R) is Copyright (C) 1999-2018 The OpenNMS Group, Inc.
 *
 * OpenNMS(R) is a registered trademark of The OpenNMS Group, Inc.
 *
 * OpenNMS(R) is free software: you can redistribute it and/or modify
 * it under the terms of the GNU Affero General Public License as published
 * by the Free Software Foundation, either version 3 of the License,
 * or (at your option) any later version.
 *
 * OpenNMS(R) is distributed in the hope that it will be useful,
 * but WITHOUT ANY WARRANTY; without even the implied warranty of
 * MERCHANTABILITY or FITNESS FOR A PARTICULAR PURPOSE.  See the
 * GNU Affero General Public License for more details.
 *
 * You should have received a copy of the GNU Affero General Public License
 * along with OpenNMS(R).  If not, see:
 *      http://www.gnu.org/licenses/
 *
 * For more information contact:
 *     OpenNMS(R) Licensing <license@opennms.org>
 *     http://www.opennms.org/
 *     http://www.opennms.com/
 *******************************************************************************/

package org.opennms.netmgt.enlinkd.service.api;

import java.util.Objects;
import java.util.ArrayList;
import java.util.HashSet;
import java.util.List;
import java.util.Map;
import java.util.Set;

import org.slf4j.Logger;
import org.slf4j.LoggerFactory;

// least condition theorem for simple connections
// X and Y are bridges
// m_1 m_2 m_3 are mac addresses
// m_x is a mac address of bridge X
// piX, pjX are port on bridgeX
// FDB(pi,X) is the Bridge Forwarding Set for port pi on bridge X
// TS(pi,X) is the Through Set for port pi on bridge X
// minimun requiremnt:
// X and Y are simple connected by xy on X and yx on Y
// condition 1
// if exists m_x and m_y :     m_x belongs FDB(yx,Y) 
//                             m_y belongs FDB(xy,X)
//
// condition 2X
// if exists m_x, m_1 and m_2, p1 and p2 on Y : m_x belongs to FDB(yx,Y) 
//                                              m_1 belongs to FDB(p1,Y) FDB(xy,X)
//                                              m_2 belongs to FDB(p2,Y) FDB(xy,X)
// condition 2Y
// if exists m_y, m_1 and m_2, p1 and p2 on X : m_y belongs to FDB(xy,X) 
//                                              m_1 belongs to FDB(p1,X) FDB(yx,Y)
//                                              m_2 belongs to FDB(p2,X) FDB(yx,Y)
//
//
// condition 3X
// if exist m_1,m_2,m_3 and p1,p2 on Y and p3 on X: m_1 belongs to FDB(p1,Y) FDB(xy,X) 
//                                                  m_2 belongs to FDB(p2,Y) FDB(xy,X) 
//                                                  m_3 belongs to FDB(yx,Y) FDB(p3,X)      
//
// condition 3Y
// if exist m_1,m_2,m_3 and p1,p2 on Y and p3 on X: m_1 belongs to FDB(p1,X) FDB(yx,Y) 
//                                                  m_2 belongs to FDB(p2,X) FDB(yx,Y) 
//                                                  m_3 belongs to FDB(xy,X) FDB(p3,Y)
//
// condition 3XY
// if exist m_1,m_k,m_3 and p1 on Y and p3 on X: m_1 belongs to FDB(p1,Y) FDB(xy,X)
//                                               m_k belongs to FDB(yx,Y) FDB(xy,X) 
//                                               m_3 belongs to FDB(yx,Y) FDB(p3,X)
//
// condition 4
// intersection is made only by macs living on xy of X and yx of Y
// only one common port on X and Y
// these is no other common forwarding port
// first step is to find the common macs.
// then we work on this set (if the size is only 2......no way)
// get m_1 m_2 m_3 and check the ports on the two bridges...to match rules
// 
public class BridgeSimpleConnection implements Topology {

    public static Set<String> getMacs(BridgeForwardingTable xBridge,
            BridgeForwardingTable yBridge, BridgeSimpleConnection simple)
            throws BridgeTopologyException {

        if ( simple.getFirstPort() == null) {
            throw new BridgeTopologyException("getMacs: not found simpleconnection ["
                    + xBridge.getNodeId() + "]", simple);
        }

        if ( simple.getSecondPort() == null) {
            throw new BridgeTopologyException("getMacs: not found simpleconnection ["
                    + yBridge.getNodeId() + "]", simple);
        }

        if (xBridge.getNodeId().intValue() != simple.getFirstPort().getNodeId().intValue()) {
            throw new BridgeTopologyException("getMacs: node mismatch ["
                    + xBridge.getNodeId() + "] found " , simple.getFirstPort());
        }

        if (yBridge.getNodeId().intValue() != simple.getSecondPort().getNodeId().intValue()) {
            throw new BridgeTopologyException("getMacs: node mismatch ["
                    + yBridge.getNodeId() + "]", simple.getSecondPort());
        }

        Set<String> macsOnSegment = xBridge.getBridgePortWithMacs(simple.getFirstPort()).getMacs();
        macsOnSegment.retainAll(yBridge.getBridgePortWithMacs(simple.getSecondPort()).getMacs());

        return macsOnSegment;
    }

    static final Logger LOG = LoggerFactory.getLogger(BridgeSimpleConnection.class);

    private final BridgeForwardingTable m_xBridge;
    private final BridgeForwardingTable m_yBridge;
    private BridgePort m_xyPort;
    private BridgePort m_yxPort;

    public BridgePort getFirstPort() {
        return m_xyPort;
    }
    
    public BridgePort getSecondPort() {
        return m_yxPort;
    }

    public Integer getFirstBridgePort() {
        return m_xyPort.getBridgePort();
    }
    
    public Integer getSecondBridgePort() {
        return m_yxPort.getBridgePort();
    }

    private BridgeSimpleConnection(BridgeForwardingTable xBridge, 
            BridgeForwardingTable yBridge) {
        super();
        m_xBridge = xBridge;
        m_yBridge = yBridge;
    }
    
    private void findSimpleConnection() throws BridgeTopologyException {

        if (LOG.isDebugEnabled()) {
            LOG.debug("findSimpleConnection: \n first bridge -> \n{}\n second bridge -> \n{}",
                      m_xBridge.printTopology(),
                      m_yBridge.printTopology());
        }

        if (m_xBridge.getPorttomac().size() == 1) {
            m_xyPort=m_xBridge.getPorttomac().iterator().next().getPort();
            LOG.debug("findSimpleConnection: only one port found: bridge:[{}] <- {} ",
                      m_yBridge.getNodeId(),
                      m_xyPort.printTopology());
        }

        if (m_yBridge.getPorttomac().size() == 1) {
            m_yxPort=m_yBridge.getPorttomac().iterator().next().getPort();
            LOG.debug("findSimpleConnection: only one port found: bridge:[{}] <- {} ",
                      m_xBridge.getNodeId(),
                      m_yxPort.printTopology());
        }

        // there is a mac of Y found on X BFT
        if (m_xyPort == null) {
                m_xyPort = condition1(m_yBridge, m_xBridge);
        }

        // there is a mac of X found on Y BFT
        if (m_yxPort == null) {
               m_yxPort = condition1(m_xBridge, m_yBridge);
        }
        
        if (m_xyPort != null && m_yxPort != null) {
            return;
        }

        Set<String> commonlearnedmacs = new HashSet<>(m_xBridge.getMactoport().keySet());
        commonlearnedmacs.retainAll(new HashSet<>(m_yBridge.getMactoport().keySet()));

        if (m_yxPort != null && m_xyPort == null) { 
            m_xyPort = condition2(
                            commonlearnedmacs,
                            m_yxPort,
                            m_yBridge,
                            m_xBridge);
        }
        
        if (m_yxPort == null && m_xyPort != null) {
            m_yxPort = BridgeSimpleConnection.condition2(
                            commonlearnedmacs,
                            m_xyPort,
                            m_xBridge,
                            m_yBridge);
        }

        if (m_xyPort != null && m_yxPort != null) {
            return;
        }

        if (m_xyPort == null && m_yxPort == null) {
            List<BridgePort> ports = BridgeSimpleConnection.condition3(commonlearnedmacs, m_xBridge, m_yBridge);
            if (ports.size() == 2) {
                m_xyPort = ports.get(0);
                m_yxPort = ports.get(1);
                return;
            }

<<<<<<< HEAD
            ports=BridgeSimpleConnection.condition4(m_xBridge, m_yBridge);
=======
        if (m_xyPort == null && m_yxPort == null) {
            List<BridgePort> ports = BridgeSimpleConnection.condition4(m_xBridge, m_yBridge);
>>>>>>> 514599ca
            if (ports.size() == 2) {
                m_xyPort = ports.get(0);
                m_yxPort = ports.get(1);
                return;
            }
        }
        throw new BridgeTopologyException("findSimpleConnection: no simple connection found", m_xBridge);
    }

    private static List<BridgePort> condition4(BridgeForwardingTable bridgexFt, BridgeForwardingTable bridgeyFt) {
        if (LOG.isDebugEnabled()) {
            LOG.debug("condition4: bridge [{}] {} ports -> bridge [{}] {} ports",
                    bridgexFt.getNodeId(),
                    bridgexFt.getPorttomac().size(),
                    bridgeyFt.getNodeId(),
                    bridgeyFt.getPorttomac().size());
        }
        List<BridgePort> bbports = new ArrayList<>(2);
        BridgePort bridgexPort = bridgexFt
                .getPorttomac().iterator().next().getPort();

        if (bridgexFt.getPorttomac().size() == 2 && bridgeyFt.getPorttomac().size() == 2) {

            Set<String> commonSegmentMacAddress = bridgexFt.getBridgePortWithMacs(bridgexPort).getMacs();
            NEXT: for (BridgePortWithMacs bpwm: bridgeyFt.getPorttomac()) {
                for (String mac : bpwm.getMacs()) {
                    if (commonSegmentMacAddress.contains(mac)) {
                        continue NEXT;
                    }
                }
                if (LOG.isDebugEnabled()) {
                    LOG.debug("condition4: simple connection found [{}] -> [{}]", bridgexPort.printTopology(), bpwm.getPort().printTopology());
                }
                bbports.add(0, bridgexPort);
                bbports.add(1, bpwm.getPort());
                return bbports;
            }
        }
        LOG.warn("condition4: no simple connection found [{}] -> [{}]", bridgexFt.getNodeId(), bridgeyFt.getNodeId());
        return bbports;
    }

    private static List<BridgePort> condition3(Set<String> commonlearnedmacs,
                                               BridgeForwardingTable bridgexFt,
                                               BridgeForwardingTable bridgeyFt
                                               ) {
    
    //
    // condition 3XY
    // if exist m_1,m_k,m_3 and p1 on Y and p3 on X: m_1 belongs to FDB(p1,Y) FDB(xy,X)
    //                                               m_k belongs to FDB(yx,Y) FDB(xy,X) 
    //                                               m_3 belongs to FDB(yx,Y) FDB(p3,X)
    // condition 3Y
    // if exist m_1,m_2,m_3 and p1,p2 on Y and p3 on X: m_1 belongs to FDB(p1,X) FDB(yx,Y) 
    //                                                  m_2 belongs to FDB(p2,X) FDB(yx,Y) 
    //                                                  m_3 belongs to FDB(xy,X) FDB(p3,Y)
    //

        Map<String,BridgePort> xbft = bridgexFt.getMactoport();
        Map<String,BridgePort> ybft = bridgeyFt.getMactoport();

        if (LOG.isDebugEnabled()) {
            LOG.debug("condition3: [{}]<->[{}]common (learned mac): -> {}",
                  bridgexFt.getNodeId(),
                  bridgeyFt.getNodeId(),
                  commonlearnedmacs);
        }
        String mac1=null;
        String mac2=null;
        BridgePort yp1=null;
        BridgePort yp2 = null;
        BridgePort xp1 = null;
        BridgePort xp2 = null;
        List<BridgePort> bbports = new ArrayList<>(2);
        for (String mac: commonlearnedmacs) {
            if (mac1 == null) {
                mac1 = mac;
                yp1=ybft.get(mac);
                xp1=xbft.get(mac);
                if (LOG.isDebugEnabled()) {
                    LOG.debug("condition3: mac:[{}] {} - {} ", mac1,
                              xp1.printTopology(),
                              yp1.printTopology());
                }
                continue;
            }
            if (Objects.equals(ybft.get(mac).getBridgePort(), yp1.getBridgePort())
                    && Objects.equals(xbft.get(mac).getBridgePort(), xp1.getBridgePort())) {
                continue;
            }
            if (mac2 == null) {
                mac2=mac;
                yp2=ybft.get(mac);
                xp2=xbft.get(mac);
                if (LOG.isDebugEnabled()) {
                    LOG.debug("condition3: mac:[{}], {} - {} ", mac2,
                          xp2.printTopology(),
                          yp2.printTopology());
                }
                continue;
            }
            if (Objects.equals(ybft.get(mac).getBridgePort(), yp2.getBridgePort())
                    && Objects.equals(xbft.get(mac).getBridgePort(), xp2.getBridgePort())) {
                continue;
            }
            BridgePort yp3 = ybft.get(mac);
            BridgePort xp3 = xbft.get(mac);
            if (LOG.isDebugEnabled()) {
                LOG.debug("condition3: mac:[{}], {} - {} ", mac,
                          xp3.printTopology(),
                          yp3.printTopology());
            }
            //m_1 belongs to FDB(p1,Y) FDB(xy,X) 
            //m_2 belongs to FDB(p2,Y) FDB(xy,X) 
            //m_3 belongs to FDB(yx,Y) FDB(p3,X)
            //
            //m_1 belongs to FDB(p1,Y) FDB(xy,X) 
            //m_2 belongs to FDB(yx,Y) FDB(xy,X) 
            //m_3 belongs to FDB(yx,Y) FDB(p3,X)
            if (Objects.equals(xp1.getBridgePort(), xp2.getBridgePort())
                    && !Objects.equals(xp1.getBridgePort(), xp3.getBridgePort())
                    && (!Objects.equals(yp1.getBridgePort(), yp3.getBridgePort())
                    || !Objects.equals(yp2.getBridgePort(), yp3.getBridgePort())) ) {
            	bbports.add(0, xp1);
            	bbports.add(1, yp3);
                return bbports;
            }
            // exchange x y
            if (Objects.equals(yp1.getBridgePort(), yp2.getBridgePort())
                    && !Objects.equals(yp1.getBridgePort(), yp3.getBridgePort())
                    && (!Objects.equals(xp1.getBridgePort(), xp3.getBridgePort())
                    || !Objects.equals(xp2.getBridgePort(), xp3.getBridgePort())) ) {
            	bbports.add(0, xp3);
            	bbports.add(1, yp1);                    
                return bbports;
            }
            // exchange 3 with 2
            //m_1 belongs to FDB(p1,Y) FDB(xy,X) 
            //m_2 belongs to FDB(yx,Y) FDB(p3,X)
            //m_3 belongs to FDB(p2,Y) FDB(xy,X) 
            //
            //m_1 belongs to FDB(p1,Y) FDB(xy,X) 
            //m_2 belongs to FDB(yx,Y) FDB(p3,X)
            //m_3 belongs to FDB(yx,Y) FDB(xy,X) 
            if (Objects.equals(xp1.getBridgePort(), xp3.getBridgePort())
                    && !Objects.equals(xp1.getBridgePort(), xp2.getBridgePort())
                    && (!Objects.equals(yp1.getBridgePort(), yp2.getBridgePort())
                    || !Objects.equals(yp2.getBridgePort(), yp3.getBridgePort())) ) {
            	bbports.add(0, xp1);
            	bbports.add(1, yp2);
                return bbports;
            }
            // revert x y
            if (Objects.equals(yp1.getBridgePort(), yp3.getBridgePort())
                    && !Objects.equals(yp1.getBridgePort(), yp2.getBridgePort())
                    && (!Objects.equals(xp1.getBridgePort(), xp2.getBridgePort())
                    || !Objects.equals(xp2.getBridgePort(), xp3.getBridgePort())) ) {
            	bbports.add(0, xp2);
            	bbports.add(1, yp1);
                return bbports;
            }
            // exchange 3 with 1
            //m_1 belongs to FDB(yx,Y) FDB(p3,X)
            //m_2 belongs to FDB(p2,Y) FDB(xy,X) 
            //m_3 belongs to FDB(p1,Y) FDB(xy,X) 
            //
            //m_1 belongs to FDB(yx,Y) FDB(p3,X)
            //m_2 belongs to FDB(yx,Y) FDB(xy,X) 
            //m_3 belongs to FDB(p1,Y) FDB(xy,X) 
            if (Objects.equals(xp3.getBridgePort(), xp2.getBridgePort())
                    && !Objects.equals(xp1.getBridgePort(), xp3.getBridgePort())
                    && (!Objects.equals(yp1.getBridgePort(), yp3.getBridgePort())
                    || !Objects.equals(yp2.getBridgePort(), yp1.getBridgePort())) ) {
            	bbports.add(0, xp2);
            	bbports.add(1, yp1);
                return bbports;
            }
            if (Objects.equals(yp3.getBridgePort(), yp2.getBridgePort())
                    && !Objects.equals(yp1.getBridgePort(), yp3.getBridgePort())
                    && (!Objects.equals(xp1.getBridgePort(), xp3.getBridgePort())
                    || !Objects.equals(xp2.getBridgePort(), xp1.getBridgePort())) ) {
            	bbports.add(0, xp1);
            	bbports.add(1, yp2);
                return bbports;
            }

        }
        // all macs on the same port
        if (mac2 == null) {
        	bbports.add(0, xp1);
        	bbports.add(1, yp1);
        	return bbports;
        }
        LOG.warn("condition3: no simple connection found [{}] -> [{}]", bridgexFt.getNodeId(), bridgeyFt.getNodeId());
        return bbports;
   }
    
    // condition 2 yx found                         m_x belongs to FDB(yx,Y)
    // if exists m_1 and m_2, p1 and p2 on Y :      m_1 belongs to FDB(p1,Y) FDB(xy,X)
    //                                              m_2 belongs to FDB(p2,Y) FDB(xy,X)
    private static BridgePort condition2(Set<String> commonlearnedmacs, BridgePort bridge1port, 
            BridgeForwardingTable bridge1Ft, 
            BridgeForwardingTable bridge2Ft) {

        if (LOG.isDebugEnabled()) {
            LOG.debug("condition2: [{}]<->[{}]common (learned mac): -> {}",
                    bridge1Ft.getNodeId(),
                    bridge2Ft.getNodeId(),
                    commonlearnedmacs);
        }

        for (String mac: commonlearnedmacs) {
            BridgePort bridge1port1 = bridge1Ft.getMactoport().get(mac);
            BridgePort bridge2port1 = bridge2Ft.getMactoport().get(mac);
            if (bridge1port.getBridgePort().intValue() != bridge1port1.getBridgePort().intValue()) {
                LOG.debug("condition2: bridge:[{}] <- {}", 
                          bridge1Ft.getNodeId(),
                          bridge2port1.printTopology());
                return bridge2port1;
            }
        }
        LOG.warn("condition2: no connection found for bridge: [{}] -> [{}], {}",
                bridge1Ft.getNodeId(),
                bridge2Ft.getNodeId(),
                bridge1port.printTopology());

        return null;
    }

    private static BridgePort condition1(BridgeForwardingTable bridge1Ft, BridgeForwardingTable bridge2Ft) {
        for (String mac: bridge1Ft.getIdentifiers()) {
            if (bridge2Ft.getMactoport().containsKey(mac)) {
                BridgePort bp = bridge2Ft.getMactoport().get(mac);
                if (LOG.isDebugEnabled()) {
                    LOG.debug("condition1: {} -> bridge:[{}] identifier:[{}]",bp.printTopology(), bridge1Ft.getNodeId(), mac);
                }
                return bp;
            }
        }
        LOG.warn("condition1: bridge:[{}] -> no connection found for bridge:[{}] identifiers {}", bridge2Ft.getNodeId(), bridge1Ft.getNodeId(),bridge1Ft.getIdentifiers());
        return null;
    }
 
    public static BridgeSimpleConnection createAndRun(BridgeForwardingTable xBridge, 
    BridgeForwardingTable yBridge) throws BridgeTopologyException {
        BridgeSimpleConnection sp = new BridgeSimpleConnection(xBridge, yBridge);
        sp.findSimpleConnection();
        return sp;
        
    }

    @Override
    public String printTopology() {
        StringBuilder strbfr = new StringBuilder();
        strbfr.append("simple connection: [");
        if (m_xyPort != null) {
            strbfr.append(m_xyPort.printTopology());
        } else {
            strbfr.append("null");
        }
        strbfr.append("], <--> [");
        if (m_yxPort != null) {
            strbfr.append(m_yxPort.printTopology());
        } else {
            strbfr.append("null");
        }
       strbfr.append("]");
       return strbfr.toString();
    }

}<|MERGE_RESOLUTION|>--- conflicted
+++ resolved
@@ -212,13 +212,7 @@
                 m_yxPort = ports.get(1);
                 return;
             }
-
-<<<<<<< HEAD
             ports=BridgeSimpleConnection.condition4(m_xBridge, m_yBridge);
-=======
-        if (m_xyPort == null && m_yxPort == null) {
-            List<BridgePort> ports = BridgeSimpleConnection.condition4(m_xBridge, m_yBridge);
->>>>>>> 514599ca
             if (ports.size() == 2) {
                 m_xyPort = ports.get(0);
                 m_yxPort = ports.get(1);
