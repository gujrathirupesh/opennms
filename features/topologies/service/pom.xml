--- conflicted
+++ resolved
@@ -3,11 +3,7 @@
   <parent>
     <groupId>org.opennms.features</groupId>
     <artifactId>org.opennms.features.topologies</artifactId>
-<<<<<<< HEAD
-    <version>30.0.0-SNAPSHOT</version>
-=======
     <version>30.0.0</version>
->>>>>>> 74ab5cae
   </parent>
   <modelVersion>4.0.0</modelVersion>
   <groupId>org.opennms.features.topologies</groupId>
