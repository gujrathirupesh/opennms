
<project xmlns="http://maven.apache.org/POM/4.0.0" xmlns:xsi="http://www.w3.org/2001/XMLSchema-instance" xsi:schemaLocation="http://maven.apache.org/POM/4.0.0 http://maven.apache.org/xsd/maven-4.0.0.xsd">
  <parent>
    <groupId>org.opennms.plugins</groupId>
    <artifactId>alarm-change-notifier.parent</artifactId>
<<<<<<< HEAD
    <version>27.0.2</version>
=======
    <version>27.0.3</version>
>>>>>>> 0e30c0a1
  </parent>

  <!-- Feature Definition -->
  <modelVersion>4.0.0</modelVersion>
  <artifactId>alarm-change-notifier</artifactId>
  <name>alarm-change-notifier</name>
  <description>Feature definition for alarm-change-notifier</description>
  <packaging>pom</packaging>

  <dependencies>

    <dependency>
      <groupId>com.impossibl.pgjdbc-ng</groupId>
      <artifactId>pgjdbc-ng</artifactId>
      <version>${pgjdbc-ng-version}</version>
      <!-- <classifier>complete</classifier> -->
      <exclusions>
        <exclusion>
          <groupId>io.netty</groupId>
          <artifactId>netty-all</artifactId>
        </exclusion>
      </exclusions>
    </dependency>

    <!-- OSGi netty dependencies for pgjdbc-ng -->
    <dependency>
      <groupId>io.netty</groupId>
      <artifactId>netty-common</artifactId>
      <version>${netty4Version}</version>
    </dependency>
    <dependency>
      <groupId>io.netty</groupId>
      <artifactId>netty-transport</artifactId>
      <version>${netty4Version}</version>
    </dependency>
    <dependency>
      <groupId>io.netty</groupId>
      <artifactId>netty-buffer</artifactId>
      <version>${netty4Version}</version>
    </dependency>
    <dependency>
      <groupId>io.netty</groupId>
      <artifactId>netty-handler</artifactId>
      <version>${netty4Version}</version>
    </dependency>
    <dependency>
      <groupId>io.netty</groupId>
      <artifactId>netty-resolver</artifactId>
      <version>${netty4Version}</version>
    </dependency>
    <dependency>
      <groupId>io.netty</groupId>
      <artifactId>netty-codec</artifactId>
      <version>${netty4Version}</version>
    </dependency>

    <dependency>
      <groupId>org.opennms.plugins</groupId>
      <artifactId>${productName}.pg-jdbc-utils</artifactId>
      <version>${project.version}</version>
    </dependency>
    <dependency>
      <groupId>org.opennms.plugins</groupId>
      <artifactId>${productName}.main-module</artifactId>
      <version>${project.version}</version>
    </dependency>

    <dependency>
      <groupId>com.googlecode.json-simple</groupId>
      <artifactId>json-simple</artifactId>
      <version>${json-simpleVersion}</version>
    </dependency>

  </dependencies>
  <pluginRepositories>
    <pluginRepository>
      <snapshots>
        <enabled>false</enabled>
      </snapshots>
      <releases>
        <enabled>true</enabled>
      </releases>
      <id>opennms-repo</id>
      <name>OpenNMS Repository</name>
      <url>http://maven.opennms.org/content/groups/opennms.org-release</url>
    </pluginRepository>
  </pluginRepositories>

</project><|MERGE_RESOLUTION|>--- conflicted
+++ resolved
@@ -3,11 +3,7 @@
   <parent>
     <groupId>org.opennms.plugins</groupId>
     <artifactId>alarm-change-notifier.parent</artifactId>
-<<<<<<< HEAD
-    <version>27.0.2</version>
-=======
     <version>27.0.3</version>
->>>>>>> 0e30c0a1
   </parent>
 
   <!-- Feature Definition -->
