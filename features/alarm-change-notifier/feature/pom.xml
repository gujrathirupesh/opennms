--- conflicted
+++ resolved
@@ -3,11 +3,7 @@
   <parent>
     <groupId>org.opennms.plugins</groupId>
     <artifactId>alarm-change-notifier.parent</artifactId>
-<<<<<<< HEAD
-    <version>2021.1.3-SNAPSHOT</version>
-=======
     <version>2021.1.3</version>
->>>>>>> 486130c4
   </parent>
 
   <!-- Feature Definition -->
