<project xmlns="http://maven.apache.org/POM/4.0.0" xmlns:xsi="http://www.w3.org/2001/XMLSchema-instance" xsi:schemaLocation="http://maven.apache.org/POM/4.0.0 http://maven.apache.org/xsd/maven-4.0.0.xsd">

  <parent>
    <groupId>org.opennms.plugins</groupId>
    <artifactId>alarm-change-notifier.parent</artifactId>
<<<<<<< HEAD
    <version>2017.1.24-SNAPSHOT</version>
=======
    <version>19.0.0-SNAPSHOT</version>
>>>>>>> 5aaaad21
  </parent>

  <modelVersion>4.0.0</modelVersion>
  <artifactId>alarm-change-notifier.rewrap-pgjdbc-ng</artifactId>
  <name>alarm-change-notifier.rewrap-pgjdbc-ng</name>
  <description>installs a version of pgjdbc-ng 0.6 with correct OSGi Manifest </description>
  <packaging>pom</packaging>

  <build>
    <plugins>

      <plugin>
        <groupId>org.apache.maven.plugins</groupId>
        <artifactId>maven-install-plugin</artifactId>

        <executions>
          <execution>
            <id>execution1</id>
            <phase>verify</phase>
            <goals>
              <goal>install-file</goal>
            </goals>
            <configuration>
              <file>${basedir}/lib/pgjdbc-ng-0.6.osgi.jar</file>
              <groupId>com.impossibl.pgjdbc-ng</groupId>
              <artifactId>pgjdbc-ng</artifactId>
              <name>pgjdbc-ng</name>
              <version>0.6.osgi-wrap</version>
              <packaging>jar</packaging>
            </configuration>
          </execution>
        </executions>
      </plugin>

    </plugins>
  </build>

</project><|MERGE_RESOLUTION|>--- conflicted
+++ resolved
@@ -3,11 +3,7 @@
   <parent>
     <groupId>org.opennms.plugins</groupId>
     <artifactId>alarm-change-notifier.parent</artifactId>
-<<<<<<< HEAD
     <version>2017.1.24-SNAPSHOT</version>
-=======
-    <version>19.0.0-SNAPSHOT</version>
->>>>>>> 5aaaad21
   </parent>
 
   <modelVersion>4.0.0</modelVersion>
