--- conflicted
+++ resolved
@@ -2,11 +2,7 @@
   <parent>
     <groupId>org.opennms.plugins</groupId>
     <artifactId>alarm-change-notifier.parent</artifactId>
-<<<<<<< HEAD
     <version>2017.1.0-SNAPSHOT</version>
-=======
-    <version>19.0.0-SNAPSHOT</version>
->>>>>>> c77b3c8f
   </parent>
 
   <!-- LicenceAuthenticator -->
