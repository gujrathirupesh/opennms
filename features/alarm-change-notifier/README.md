--- conflicted
+++ resolved
@@ -5,11 +5,7 @@
 ~~~~
 project groupId: org.opennms.plugins
 project name:    alarm-change-notifier
-<<<<<<< HEAD
-version:         2018.1.0-SNAPSHOT
-=======
 version:         2018.1.0
->>>>>>> 15b526cc
 ~~~~
 
 ## Description
@@ -81,17 +77,10 @@
 to install the feature in karaf use
 
 ~~~~
-<<<<<<< HEAD
-karaf@root> feature:addurl mvn:org.opennms.plugins/alarm-change-notifier/2018.1.0-SNAPSHOT/xml/features
-karaf@root> feature:install alarm-change-notifier
-
-(or feature:install alarm-change-notifier/2018.1.0-SNAPSHOT for a specific version of the feature)
-=======
 karaf@root> feature:addurl mvn:org.opennms.plugins/alarm-change-notifier/2018.1.0/xml/features
 karaf@root> feature:install alarm-change-notifier
 
 (or feature:install alarm-change-notifier/2018.1.0 for a specific version of the feature)
->>>>>>> 15b526cc
 ~~~~
 
 
