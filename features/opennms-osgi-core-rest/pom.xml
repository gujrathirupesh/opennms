--- conflicted
+++ resolved
@@ -59,15 +59,10 @@
     <repositories>
         <repository>
             <id>opennms-repo</id>
-<<<<<<< HEAD
-            <name>OpenNMS Repository</name>
-            <url>https://maven.opennms.org/content/groups/opennms.org-release</url>
-=======
             <url>https://maven.opennms.org/content/groups/opennms.org-release/</url>
             <snapshots>
                 <enabled>false</enabled>
             </snapshots>
->>>>>>> 9739e50d
         </repository>
     </repositories>
 </project>