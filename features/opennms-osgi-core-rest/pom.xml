--- conflicted
+++ resolved
@@ -54,18 +54,4 @@
             <version>${project.version}</version>
         </dependency>
     </dependencies>
-<<<<<<< HEAD
-
-    <!-- Required for com.eclipsesource.jaxrs/* -->
-    <repositories>
-        <repository>
-            <id>opennms-repo</id>
-            <url>https://maven.opennms.org/content/groups/opennms.org-release/</url>
-            <snapshots>
-                <enabled>false</enabled>
-            </snapshots>
-        </repository>
-    </repositories>
-=======
->>>>>>> 6152a9f2
 </project>