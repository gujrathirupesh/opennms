<?xml version="1.0" encoding="UTF-8"?>
<project xmlns:xsi="http://www.w3.org/2001/XMLSchema-instance" xmlns="http://maven.apache.org/POM/4.0.0"
         xsi:schemaLocation="http://maven.apache.org/POM/4.0.0 http://maven.apache.org/maven-v4_0_0.xsd">
    <parent>
        <relativePath>../topology-map/poms/compiled/</relativePath>
        <groupId>org.opennms.features.topology.build</groupId>
        <artifactId>compiled-bundle-settings</artifactId>
        <version>30.0.0-SNAPSHOT</version>
    </parent>
    <modelVersion>4.0.0</modelVersion>
    <groupId>org.opennms.osgi</groupId>
    <artifactId>opennms-osgi-core-rest</artifactId>
    <name>OpenNMS :: Features :: OSGI :: Core :: Rest</name>
    <description>
        Core module which provides features to install to listen for rest related services,
        such as @Path annotated interfaces.
    </description>
    <packaging>bundle</packaging>
    <properties>
        <bundle.namespace>org.opennms.osgi.core.rest</bundle.namespace>
        <bundle.symbolicName>${bundle.namespace}</bundle.symbolicName>
    </properties>
    <dependencies>
        <dependency>
            <groupId>org.slf4j</groupId>
            <artifactId>slf4j-api</artifactId>
            <scope>provided</scope>
        </dependency>
        <dependency>
            <groupId>org.osgi</groupId>
            <artifactId>osgi.core</artifactId>
            <scope>provided</scope>
        </dependency>
        <dependency>
            <groupId>org.osgi</groupId>
            <artifactId>osgi.cmpn</artifactId>
            <scope>provided</scope>
        </dependency>
        <dependency>
            <groupId>com.eclipsesource.jaxrs</groupId>
            <artifactId>features</artifactId>
            <classifier>features</classifier>
            <type>xml</type>
            <version>${osgiJaxRsVersion}</version>
        </dependency>
        <dependency>
            <groupId>org.opennms.features</groupId>
            <artifactId>org.opennms.features.rest-provider</artifactId>
            <version>${project.version}</version>
        </dependency>
        <dependency>
            <groupId>org.opennms.container.bridge</groupId>
            <artifactId>org.opennms.container.bridge.rest</artifactId>
            <version>${project.version}</version>
        </dependency>
    </dependencies>

    <!-- Required for com.eclipsesource.jaxrs/* -->
    <repositories>
        <repository>
<<<<<<< HEAD
            <snapshots><enabled>false</enabled></snapshots>
            <releases><enabled>true</enabled></releases>
            <id>opennms-repo</id>
            <name>OpenNMS Repository</name>
            <url>http://maven.opennms.org/content/groups/opennms.org-release</url>
=======
            <id>opennms-repo</id>
            <url>https://maven.opennms.org/content/groups/opennms.org-release/</url>
            <snapshots>
                <enabled>false</enabled>
            </snapshots>
>>>>>>> aacc5c4a
        </repository>
    </repositories>
</project><|MERGE_RESOLUTION|>--- conflicted
+++ resolved
@@ -58,19 +58,11 @@
     <!-- Required for com.eclipsesource.jaxrs/* -->
     <repositories>
         <repository>
-<<<<<<< HEAD
-            <snapshots><enabled>false</enabled></snapshots>
-            <releases><enabled>true</enabled></releases>
-            <id>opennms-repo</id>
-            <name>OpenNMS Repository</name>
-            <url>http://maven.opennms.org/content/groups/opennms.org-release</url>
-=======
             <id>opennms-repo</id>
             <url>https://maven.opennms.org/content/groups/opennms.org-release/</url>
             <snapshots>
                 <enabled>false</enabled>
             </snapshots>
->>>>>>> aacc5c4a
         </repository>
     </repositories>
 </project>