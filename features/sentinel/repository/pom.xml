--- conflicted
+++ resolved
@@ -27,14 +27,9 @@
                         <configuration>
                             <descriptors>
                                 <descriptor>mvn:org.apache.karaf.features/standard/${karafVersion}/xml/features</descriptor>
-<<<<<<< HEAD
-=======
-                                <descriptor>mvn:org.opennms.karaf/opennms/${project.version}/xml/spring-legacy</descriptor>
->>>>>>> 3ac50c8b
                                 <!-- Add OpenNMS features -->
                                 <descriptor>mvn:org.opennms.newts/newts-karaf/${newtsVersion}/xml/features</descriptor>
                                 <descriptor>mvn:org.opennms.karaf/opennms/${project.version}/xml/features</descriptor>
-                                <descriptor>mvn:org.opennms.karaf/opennms/${project.version}/xml/spring</descriptor>
                                 <descriptor>mvn:org.opennms.karaf/opennms/${project.version}/xml/spring-legacy</descriptor>
                                 <!-- Add Sentinel features -->
                                 <descriptor>mvn:org.opennms.karaf/opennms/${project.version}/xml/sentinel</descriptor>
@@ -168,13 +163,6 @@
             <groupId>org.opennms.karaf</groupId>
             <artifactId>opennms</artifactId>
             <version>${project.version}</version>
-            <classifier>spring</classifier>
-            <type>xml</type>
-        </dependency>
-        <dependency>
-            <groupId>org.opennms.karaf</groupId>
-            <artifactId>opennms</artifactId>
-            <version>${project.version}</version>
             <classifier>spring-legacy</classifier>
             <type>xml</type>
         </dependency>
