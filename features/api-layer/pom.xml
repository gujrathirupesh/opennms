<?xml version="1.0" encoding="UTF-8"?>
<<<<<<< HEAD
<project xmlns="http://maven.apache.org/POM/4.0.0" xmlns:xsi="http://www.w3.org/2001/XMLSchema-instance"
         xsi:schemaLocation="http://maven.apache.org/POM/4.0.0 http://maven.apache.org/maven-v4_0_0.xsd">
    <parent>
        <groupId>org.opennms</groupId>
        <artifactId>org.opennms.features</artifactId>
        <version>30.0.0-SNAPSHOT</version>
    </parent>
    <modelVersion>4.0.0</modelVersion>
    <groupId>org.opennms.features</groupId>
    <artifactId>org.opennms.features.api-layer</artifactId>
    <name>OpenNMS :: Features :: API Layer</name>
    <packaging>bundle</packaging>
    <properties>
      <opennms.doc.component>plugins</opennms.doc.component>
      <!-- automatically run annotation processors within the incremental compilation -->
      <m2e.apt.activation>jdt_apt</m2e.apt.activation>
    </properties>
    <build>
        <plugins>
            <plugin>
                <groupId>org.apache.maven.plugins</groupId>
                <artifactId>maven-compiler-plugin</artifactId>
                <configuration>
                    <annotationProcessorPaths>
                        <path>
                            <groupId>org.mapstruct</groupId>
                            <artifactId>mapstruct-processor</artifactId>
                            <version>${mapstructVersion}</version>
                        </path>
                    </annotationProcessorPaths>
                </configuration>
            </plugin>
            <plugin>
                <groupId>org.apache.felix</groupId>
                <artifactId>maven-bundle-plugin</artifactId>
                <extensions>true</extensions>
                <configuration>
                    <instructions>
                        <Bundle-RequiredExecutionEnvironment>JavaSE-1.8</Bundle-RequiredExecutionEnvironment>
                        <Bundle-SymbolicName>${project.artifactId}</Bundle-SymbolicName>
                        <Bundle-Version>${project.version}</Bundle-Version>
                    </instructions>
                </configuration>
            </plugin>
        </plugins>
    </build>

    <dependencies>
        <dependency>
            <groupId>org.slf4j</groupId>
            <artifactId>slf4j-api</artifactId>
        </dependency>
        <dependency>
            <groupId>org.osgi</groupId>
            <artifactId>osgi.core</artifactId>
            <scope>provided</scope>
        </dependency>
        <dependency>
            <groupId>org.opennms</groupId>
            <artifactId>opennms-config-api</artifactId>
        </dependency>
        <dependency>
            <groupId>org.opennms.integration.api</groupId>
            <artifactId>api</artifactId>
            <version>${opennmsApiVersion}</version>
        </dependency>
        <dependency>
            <groupId>org.opennms.integration.api</groupId>
            <artifactId>common</artifactId>
            <version>${opennmsApiVersion}</version>
        </dependency>
        <dependency>
            <groupId>org.opennms.core</groupId>
            <artifactId>org.opennms.core.api</artifactId>
        </dependency>
        <dependency>
            <groupId>org.opennms</groupId>
            <artifactId>opennms-config-model</artifactId>
        </dependency>
        <dependency>
            <groupId>org.opennms</groupId>
            <artifactId>opennms-config</artifactId>
        </dependency>
        <dependency>
            <groupId>org.opennms.core.health</groupId>
            <artifactId>org.opennms.core.health.api</artifactId>
	        <version>${project.version}</version>
        </dependency>
        <dependency>
            <groupId>org.opennms</groupId>
            <artifactId>opennms-alarm-api</artifactId>
            <version>${project.version}</version>
        </dependency>
        <dependency>
            <groupId>org.opennms.features.situation-feedback</groupId>
            <artifactId>org.opennms.features.situation-feedback.api</artifactId>
            <version>${project.version}</version>
        </dependency>
        <dependency>
            <groupId>org.opennms</groupId>
            <artifactId>opennms-provision-api</artifactId>
        </dependency>
        <dependency>
            <groupId>org.opennms.features.ticketing</groupId>
            <artifactId>org.opennms.features.ticketing.api</artifactId>
        </dependency>
        <dependency>
            <groupId>org.opennms</groupId>
            <artifactId>opennms-provision-persistence</artifactId>
        </dependency>
        <dependency>
            <groupId>org.mapstruct</groupId>
            <artifactId>mapstruct</artifactId>
            <version>${mapstructVersion}</version>
        </dependency>
        <dependency>
            <groupId>org.opennms.features.topology</groupId>
            <artifactId>org.opennms.features.topology.api</artifactId>
            <version>${project.version}</version>
        </dependency>
        <dependency>
            <groupId>org.opennms.features.topologies</groupId>
            <artifactId>org.opennms.features.topologies.service.api</artifactId>
            <version>${project.version}</version>
        </dependency>
        <dependency>
            <groupId>org.opennms.features.collection</groupId>
            <artifactId>org.opennms.features.collection.thresholding.api</artifactId>
            <version>${project.version}</version>
        </dependency>
        <dependency>
            <groupId>org.opennms.features.graph</groupId>
            <artifactId>org.opennms.features.graph.api</artifactId>
            <version>${project.version}</version>
        </dependency>
        <dependency>
            <groupId>org.opennms.features.graph.provider</groupId>
            <artifactId>org.opennms.features.graph.provider.topology</artifactId>
            <version>${project.version}</version>
        </dependency>

        <!-- Test -->
        <dependency>
            <groupId>junit</groupId>
            <artifactId>junit</artifactId>
            <scope>test</scope>
        </dependency>
        <dependency>
            <groupId>org.hamcrest</groupId>
            <artifactId>hamcrest-library</artifactId>
            <scope>test</scope>
        </dependency>
        <dependency>
            <groupId>org.mockito</groupId>
            <artifactId>mockito-core</artifactId>
            <scope>test</scope>
        </dependency>
        <dependency>
            <groupId>org.opennms.features.enlinkd</groupId>
            <artifactId>org.opennms.features.enlinkd.service.api</artifactId>
        </dependency>
        <dependency>
            <groupId>org.opennms.features.topologies</groupId>
            <artifactId>org.opennms.features.topologies.service.api</artifactId>
            <version>${project.version}</version>
            <type>test-jar</type>
            <scope>test</scope>
        </dependency>
    </dependencies>

    <repositories>
      <repository>
        <id>sonatype.org-snapshot</id>
        <name>Sonatype OSS Snapshots Repository</name>
        <url>https://oss.sonatype.org/content/repositories/snapshots</url>
        <releases><enabled>false</enabled></releases>
        <snapshots><enabled>true</enabled></snapshots>
      </repository>
    </repositories>
=======
<project xmlns:xsi="http://www.w3.org/2001/XMLSchema-instance" xmlns="http://maven.apache.org/POM/4.0.0" xsi:schemaLocation="http://maven.apache.org/POM/4.0.0 http://maven.apache.org/maven-v4_0_0.xsd">
  <parent>
    <groupId>org.opennms</groupId>
    <artifactId>org.opennms.features</artifactId>
    <version>30.0.0-SNAPSHOT</version>
  </parent>
  <modelVersion>4.0.0</modelVersion>
  <groupId>org.opennms.features</groupId>
  <artifactId>org.opennms.features.api-layer</artifactId>
  <name>OpenNMS :: Features :: API Layer (Parent)</name>
  <packaging>pom</packaging>
  <modules>
    <module>common</module>
    <module>core</module>
    <module>minion</module>
  </modules>
>>>>>>> 4322ef80
</project><|MERGE_RESOLUTION|>--- conflicted
+++ resolved
@@ -1,185 +1,4 @@
 <?xml version="1.0" encoding="UTF-8"?>
-<<<<<<< HEAD
-<project xmlns="http://maven.apache.org/POM/4.0.0" xmlns:xsi="http://www.w3.org/2001/XMLSchema-instance"
-         xsi:schemaLocation="http://maven.apache.org/POM/4.0.0 http://maven.apache.org/maven-v4_0_0.xsd">
-    <parent>
-        <groupId>org.opennms</groupId>
-        <artifactId>org.opennms.features</artifactId>
-        <version>30.0.0-SNAPSHOT</version>
-    </parent>
-    <modelVersion>4.0.0</modelVersion>
-    <groupId>org.opennms.features</groupId>
-    <artifactId>org.opennms.features.api-layer</artifactId>
-    <name>OpenNMS :: Features :: API Layer</name>
-    <packaging>bundle</packaging>
-    <properties>
-      <opennms.doc.component>plugins</opennms.doc.component>
-      <!-- automatically run annotation processors within the incremental compilation -->
-      <m2e.apt.activation>jdt_apt</m2e.apt.activation>
-    </properties>
-    <build>
-        <plugins>
-            <plugin>
-                <groupId>org.apache.maven.plugins</groupId>
-                <artifactId>maven-compiler-plugin</artifactId>
-                <configuration>
-                    <annotationProcessorPaths>
-                        <path>
-                            <groupId>org.mapstruct</groupId>
-                            <artifactId>mapstruct-processor</artifactId>
-                            <version>${mapstructVersion}</version>
-                        </path>
-                    </annotationProcessorPaths>
-                </configuration>
-            </plugin>
-            <plugin>
-                <groupId>org.apache.felix</groupId>
-                <artifactId>maven-bundle-plugin</artifactId>
-                <extensions>true</extensions>
-                <configuration>
-                    <instructions>
-                        <Bundle-RequiredExecutionEnvironment>JavaSE-1.8</Bundle-RequiredExecutionEnvironment>
-                        <Bundle-SymbolicName>${project.artifactId}</Bundle-SymbolicName>
-                        <Bundle-Version>${project.version}</Bundle-Version>
-                    </instructions>
-                </configuration>
-            </plugin>
-        </plugins>
-    </build>
-
-    <dependencies>
-        <dependency>
-            <groupId>org.slf4j</groupId>
-            <artifactId>slf4j-api</artifactId>
-        </dependency>
-        <dependency>
-            <groupId>org.osgi</groupId>
-            <artifactId>osgi.core</artifactId>
-            <scope>provided</scope>
-        </dependency>
-        <dependency>
-            <groupId>org.opennms</groupId>
-            <artifactId>opennms-config-api</artifactId>
-        </dependency>
-        <dependency>
-            <groupId>org.opennms.integration.api</groupId>
-            <artifactId>api</artifactId>
-            <version>${opennmsApiVersion}</version>
-        </dependency>
-        <dependency>
-            <groupId>org.opennms.integration.api</groupId>
-            <artifactId>common</artifactId>
-            <version>${opennmsApiVersion}</version>
-        </dependency>
-        <dependency>
-            <groupId>org.opennms.core</groupId>
-            <artifactId>org.opennms.core.api</artifactId>
-        </dependency>
-        <dependency>
-            <groupId>org.opennms</groupId>
-            <artifactId>opennms-config-model</artifactId>
-        </dependency>
-        <dependency>
-            <groupId>org.opennms</groupId>
-            <artifactId>opennms-config</artifactId>
-        </dependency>
-        <dependency>
-            <groupId>org.opennms.core.health</groupId>
-            <artifactId>org.opennms.core.health.api</artifactId>
-	        <version>${project.version}</version>
-        </dependency>
-        <dependency>
-            <groupId>org.opennms</groupId>
-            <artifactId>opennms-alarm-api</artifactId>
-            <version>${project.version}</version>
-        </dependency>
-        <dependency>
-            <groupId>org.opennms.features.situation-feedback</groupId>
-            <artifactId>org.opennms.features.situation-feedback.api</artifactId>
-            <version>${project.version}</version>
-        </dependency>
-        <dependency>
-            <groupId>org.opennms</groupId>
-            <artifactId>opennms-provision-api</artifactId>
-        </dependency>
-        <dependency>
-            <groupId>org.opennms.features.ticketing</groupId>
-            <artifactId>org.opennms.features.ticketing.api</artifactId>
-        </dependency>
-        <dependency>
-            <groupId>org.opennms</groupId>
-            <artifactId>opennms-provision-persistence</artifactId>
-        </dependency>
-        <dependency>
-            <groupId>org.mapstruct</groupId>
-            <artifactId>mapstruct</artifactId>
-            <version>${mapstructVersion}</version>
-        </dependency>
-        <dependency>
-            <groupId>org.opennms.features.topology</groupId>
-            <artifactId>org.opennms.features.topology.api</artifactId>
-            <version>${project.version}</version>
-        </dependency>
-        <dependency>
-            <groupId>org.opennms.features.topologies</groupId>
-            <artifactId>org.opennms.features.topologies.service.api</artifactId>
-            <version>${project.version}</version>
-        </dependency>
-        <dependency>
-            <groupId>org.opennms.features.collection</groupId>
-            <artifactId>org.opennms.features.collection.thresholding.api</artifactId>
-            <version>${project.version}</version>
-        </dependency>
-        <dependency>
-            <groupId>org.opennms.features.graph</groupId>
-            <artifactId>org.opennms.features.graph.api</artifactId>
-            <version>${project.version}</version>
-        </dependency>
-        <dependency>
-            <groupId>org.opennms.features.graph.provider</groupId>
-            <artifactId>org.opennms.features.graph.provider.topology</artifactId>
-            <version>${project.version}</version>
-        </dependency>
-
-        <!-- Test -->
-        <dependency>
-            <groupId>junit</groupId>
-            <artifactId>junit</artifactId>
-            <scope>test</scope>
-        </dependency>
-        <dependency>
-            <groupId>org.hamcrest</groupId>
-            <artifactId>hamcrest-library</artifactId>
-            <scope>test</scope>
-        </dependency>
-        <dependency>
-            <groupId>org.mockito</groupId>
-            <artifactId>mockito-core</artifactId>
-            <scope>test</scope>
-        </dependency>
-        <dependency>
-            <groupId>org.opennms.features.enlinkd</groupId>
-            <artifactId>org.opennms.features.enlinkd.service.api</artifactId>
-        </dependency>
-        <dependency>
-            <groupId>org.opennms.features.topologies</groupId>
-            <artifactId>org.opennms.features.topologies.service.api</artifactId>
-            <version>${project.version}</version>
-            <type>test-jar</type>
-            <scope>test</scope>
-        </dependency>
-    </dependencies>
-
-    <repositories>
-      <repository>
-        <id>sonatype.org-snapshot</id>
-        <name>Sonatype OSS Snapshots Repository</name>
-        <url>https://oss.sonatype.org/content/repositories/snapshots</url>
-        <releases><enabled>false</enabled></releases>
-        <snapshots><enabled>true</enabled></snapshots>
-      </repository>
-    </repositories>
-=======
 <project xmlns:xsi="http://www.w3.org/2001/XMLSchema-instance" xmlns="http://maven.apache.org/POM/4.0.0" xsi:schemaLocation="http://maven.apache.org/POM/4.0.0 http://maven.apache.org/maven-v4_0_0.xsd">
   <parent>
     <groupId>org.opennms</groupId>
@@ -196,5 +15,4 @@
     <module>core</module>
     <module>minion</module>
   </modules>
->>>>>>> 4322ef80
 </project>