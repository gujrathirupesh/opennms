<?xml version="1.0" encoding="UTF-8"?>
<project xmlns="http://maven.apache.org/POM/4.0.0" xmlns:xsi="http://www.w3.org/2001/XMLSchema-instance" xsi:schemaLocation="http://maven.apache.org/POM/4.0.0 http://maven.apache.org/maven-v4_0_0.xsd">
  <parent>
    <groupId>org.opennms.features.alarms</groupId>
    <artifactId>org.opennms.features.alarms.history</artifactId>
<<<<<<< HEAD
    <version>32.0.0-SNAPSHOT</version>
=======
    <version>31.0.5-SNAPSHOT</version>
>>>>>>> ed51ceeb
  </parent>
  <modelVersion>4.0.0</modelVersion>
  <groupId>org.opennms.features.alarms.history</groupId>
  <artifactId>org.opennms.features.alarms.history.elastic</artifactId>
  <packaging>bundle</packaging>
  <name>OpenNMS :: Features :: Alarms :: History :: Elastic</name>
  <build>
    <plugins>
      <plugin>
        <groupId>org.apache.maven.plugins</groupId>
        <artifactId>maven-compiler-plugin</artifactId>
        <configuration>
          <annotationProcessorPaths>
            <path>
              <groupId>org.mapstruct</groupId>
              <artifactId>mapstruct-processor</artifactId>
              <version>${mapstructVersion}</version>
            </path>
          </annotationProcessorPaths>
        </configuration>
      </plugin>
      <plugin>
        <groupId>org.apache.felix</groupId>
        <artifactId>maven-bundle-plugin</artifactId>
        <extensions>true</extensions>
        <configuration>
          <instructions>
            <Bundle-RequiredExecutionEnvironment>JavaSE-1.8</Bundle-RequiredExecutionEnvironment>
            <Bundle-SymbolicName>${project.artifactId}</Bundle-SymbolicName>
            <Bundle-Version>${project.version}</Bundle-Version>
          </instructions>
        </configuration>
      </plugin>
    </plugins>
  </build>

  <dependencies>
    <dependency>
      <groupId>org.opennms.features.alarms.history</groupId>
      <artifactId>org.opennms.features.alarms.history.api</artifactId>
      <version>${project.version}</version>
    </dependency>
    <dependency>
      <groupId>org.opennms</groupId>
      <artifactId>opennms-dao-api</artifactId>
    </dependency>
    <dependency>
      <groupId>org.opennms</groupId>
      <artifactId>opennms-alarm-api</artifactId>
      <version>${project.version}</version>
    </dependency>
    <dependency>
      <groupId>org.opennms.core</groupId>
      <artifactId>org.opennms.core.cache</artifactId>
      <version>${project.version}</version>
    </dependency>
    <dependency>
      <groupId>org.opennms.core.health</groupId>
      <artifactId>org.opennms.core.health.api</artifactId>
      <version>${project.version}</version>
    </dependency>
    <dependency>
      <groupId>org.opennms.features.jest</groupId>
      <artifactId>org.opennms.features.jest.client</artifactId>
      <version>${project.version}</version>
    </dependency>
    <dependency>
      <groupId>io.searchbox</groupId>
      <artifactId>jest-complete-osgi</artifactId>
      <version>${jestVersion}</version>
    </dependency>
    <dependency>
      <groupId>com.google.code.gson</groupId>
      <artifactId>gson</artifactId>
      <version>${jestGsonVersion}</version>
    </dependency>
    <dependency>
      <groupId>com.google.guava</groupId>
      <artifactId>guava</artifactId>
      <version>${guavaVersion}</version>
    </dependency>
    <dependency>
      <groupId>org.osgi</groupId>
      <artifactId>osgi.core</artifactId>
      <scope>provided</scope>
    </dependency>
    <dependency>
      <groupId>org.freemarker</groupId>
      <artifactId>freemarker</artifactId>
      <version>${freemarkerVersion}</version>
    </dependency>
    <dependency>
      <groupId>org.mapstruct</groupId>
      <artifactId>mapstruct</artifactId>
      <version>${mapstructVersion}</version>
    </dependency>

    <!-- Test Scope -->
    <dependency>
      <groupId>org.apache.httpcomponents</groupId>
      <artifactId>httpasyncclient</artifactId>
      <version>${httpasyncclientVersion}</version>
      <scope>test</scope>
      <exclusions>
        <exclusion>
          <groupId>commons-logging</groupId>
          <artifactId>commons-logging</artifactId>
        </exclusion>
      </exclusions>
    </dependency>
    <dependency>
      <groupId>junit</groupId>
      <artifactId>junit</artifactId>
      <scope>test</scope>
    </dependency>
    <dependency>
      <groupId>org.awaitility</groupId>
      <artifactId>awaitility</artifactId>
      <scope>test</scope>
    </dependency>
    <dependency>
      <groupId>org.opennms.core.test-api</groupId>
      <artifactId>org.opennms.core.test-api.elasticsearch</artifactId>
      <version>${project.version}</version>
      <scope>test</scope>
    </dependency>
    <!--
      A parent module defines netty-all with a specific verison, but Elastic requires
      a different version. We overwrite it here manually so that the proper dependencies
      are pulled in.
    -->
    <dependency>
      <groupId>io.netty</groupId>
      <artifactId>netty-all</artifactId>
      <version>${elasticsearchNettyVersion}</version>
      <scope>test</scope>
    </dependency>
    <dependency>
      <groupId>io.netty</groupId>
      <artifactId>netty-codec</artifactId>
      <version>${elasticsearchNettyVersion}</version>
      <scope>test</scope>
    </dependency>
    <dependency>
      <groupId>io.netty</groupId>
      <artifactId>netty-codec-http</artifactId>
      <version>${elasticsearchNettyVersion}</version>
      <scope>test</scope>
    </dependency>
    <dependency>
      <groupId>io.netty</groupId>
      <artifactId>netty-transport</artifactId>
      <version>${elasticsearchNettyVersion}</version>
      <scope>test</scope>
    </dependency>
    <dependency>
      <groupId>io.netty</groupId>
      <artifactId>netty-resolver</artifactId>
      <version>${elasticsearchNettyVersion}</version>
      <scope>test</scope>
    </dependency>
    <dependency>
      <groupId>io.netty</groupId>
      <artifactId>netty-handler</artifactId>
      <version>${elasticsearchNettyVersion}</version>
      <scope>test</scope>
    </dependency>
    <dependency>
      <groupId>io.netty</groupId>
      <artifactId>netty-buffer</artifactId>
      <version>${elasticsearchNettyVersion}</version>
      <scope>test</scope>
    </dependency>
    <dependency>
      <groupId>io.netty</groupId>
      <artifactId>netty-common</artifactId>
      <version>${elasticsearchNettyVersion}</version>
      <scope>test</scope>
    </dependency>
    <dependency>
      <groupId>org.opennms.core.test-api</groupId>
      <artifactId>org.opennms.core.test-api.lib</artifactId>
      <scope>test</scope>
    </dependency>
    <dependency>
      <groupId>org.mockito</groupId>
      <artifactId>mockito-core</artifactId>
      <scope>test</scope>
    </dependency>
    <dependency>
      <groupId>org.opennms.core.test-api</groupId>
      <artifactId>org.opennms.core.test-api.alarm</artifactId>
      <version>${project.version}</version>
      <scope>test</scope>
    </dependency>
  </dependencies>
</project><|MERGE_RESOLUTION|>--- conflicted
+++ resolved
@@ -3,11 +3,7 @@
   <parent>
     <groupId>org.opennms.features.alarms</groupId>
     <artifactId>org.opennms.features.alarms.history</artifactId>
-<<<<<<< HEAD
     <version>32.0.0-SNAPSHOT</version>
-=======
-    <version>31.0.5-SNAPSHOT</version>
->>>>>>> ed51ceeb
   </parent>
   <modelVersion>4.0.0</modelVersion>
   <groupId>org.opennms.features.alarms.history</groupId>
