--- conflicted
+++ resolved
@@ -6,11 +6,7 @@
     <parent>
         <artifactId>org.opennms.features</artifactId>
         <groupId>org.opennms</groupId>
-<<<<<<< HEAD
-        <version>2018.1.0-SNAPSHOT</version>
-=======
         <version>2018.1.0</version>
->>>>>>> 15b526cc
     </parent>
     <groupId>org.opennms.features</groupId>
     <artifactId>resource-cli</artifactId>
