<?xml version="1.0" encoding="UTF-8"?>
<project xmlns="http://maven.apache.org/POM/4.0.0" xmlns:xsi="http://www.w3.org/2001/XMLSchema-instance" xsi:schemaLocation="http://maven.apache.org/POM/4.0.0 http://maven.apache.org/maven-v4_0_0.xsd">
  <modelVersion>4.0.0</modelVersion>
  <parent>
    <groupId>org.opennms</groupId>
    <artifactId>org.opennms.features</artifactId>
    <version>1.13.5-SNAPSHOT</version>
  </parent>
  <groupId>org.opennms.features</groupId>
  <artifactId>org.opennms.features.system-report</artifactId>
  <name>OpenNMS Features System Report</name>
  <packaging>jar</packaging>
  <build>
    <resources>
      <resource>
        <directory>src/main/resources</directory>
      </resource>
    </resources>
    <plugins>
      <plugin>
        <groupId>org.apache.maven.plugins</groupId>
        <artifactId>maven-jar-plugin</artifactId>
        <configuration>
          <archive>
            <manifest>
              <mainClass>org.opennms.systemreport.SystemReport</mainClass>
              <addClasspath>true</addClasspath>
            </manifest>
            <manifestEntries>
              <Class-Path>opennms_bootstrap.jar</Class-Path>
            </manifestEntries>
          </archive>
        </configuration>
      </plugin>
    </plugins>
  </build>
  <dependencies>
    <dependency>
      <groupId>org.opennms</groupId>
      <artifactId>opennms-bootstrap</artifactId>
    </dependency>
    <dependency>
      <groupId>org.opennms</groupId>
      <artifactId>opennms-dao</artifactId>
    </dependency>
    <dependency>
      <groupId>org.opennms.core</groupId>
      <artifactId>org.opennms.core.soa</artifactId>
    </dependency>
    <dependency>
      <groupId>commons-cli</groupId>
      <artifactId>commons-cli</artifactId>
    </dependency>
    <dependency>
      <groupId>org.apache.commons</groupId>
      <artifactId>commons-exec</artifactId>
    </dependency>
    <dependency>
      <groupId>commons-net</groupId>
      <artifactId>commons-net</artifactId>
    </dependency>
    <!-- needed by opennms-dao runtime :( -->
    <dependency>
      <groupId>org.opennms</groupId>
      <artifactId>opennms-rrd-jrobin</artifactId>
    </dependency>
    <!-- test dependencies -->
    <dependency>
      <groupId>org.opennms.core.test-api</groupId>
      <artifactId>org.opennms.core.test-api.db</artifactId>
      <scope>test</scope>
    </dependency>
    <dependency>
      <groupId>org.opennms.core.test-api</groupId>
      <artifactId>org.opennms.core.test-api.http</artifactId>
      <scope>test</scope>
    </dependency>
    <dependency>
      <groupId>org.opennms.core.test-api</groupId>
      <artifactId>org.opennms.core.test-api.services</artifactId>
      <scope>test</scope>
    </dependency>
    <dependency>
      <groupId>org.opennms</groupId>
      <artifactId>opennms-test</artifactId>
      <scope>test</scope>
    </dependency>
    <dependency>
<<<<<<< HEAD
      <groupId>org.opennms</groupId>
      <artifactId>opennms-dao-mock</artifactId>
      <scope>test</scope>
    </dependency>
    </dependencies>
=======
      <groupId>org.mockito</groupId>
      <artifactId>mockito-all</artifactId>
      <scope>test</scope>
    </dependency>
  </dependencies>
>>>>>>> 1f2d1361

<!--
  <repositories>
    <repository>
      <snapshots><enabled>false</enabled><updatePolicy>${updatePolicy}</updatePolicy></snapshots>
      <releases><enabled>true</enabled><updatePolicy>${updatePolicy}</updatePolicy></releases>
      <id>opennms-repo</id>
      <name>OpenNMS Maven Repository</name>
      <url>http://maven.opennms.org/content/groups/opennms.org-release</url>
    </repository>
  </repositories>
-->

</project><|MERGE_RESOLUTION|>--- conflicted
+++ resolved
@@ -86,19 +86,16 @@
       <scope>test</scope>
     </dependency>
     <dependency>
-<<<<<<< HEAD
       <groupId>org.opennms</groupId>
       <artifactId>opennms-dao-mock</artifactId>
       <scope>test</scope>
     </dependency>
-    </dependencies>
-=======
+    <dependency>
       <groupId>org.mockito</groupId>
       <artifactId>mockito-all</artifactId>
       <scope>test</scope>
     </dependency>
   </dependencies>
->>>>>>> 1f2d1361
 
 <!--
   <repositories>
