<?xml version="1.0" encoding="UTF-8"?>
<project xmlns="http://maven.apache.org/POM/4.0.0" xmlns:xsi="http://www.w3.org/2001/XMLSchema-instance" xsi:schemaLocation="http://maven.apache.org/POM/4.0.0 http://maven.apache.org/maven-v4_0_0.xsd">
  <modelVersion>4.0.0</modelVersion>
  <parent>
    <groupId>org.opennms</groupId>
    <artifactId>org.opennms.features</artifactId>
<<<<<<< HEAD
    <version>2015.1.0-SNAPSHOT</version>
=======
    <version>2016.1.0-SNAPSHOT</version>
>>>>>>> a04525cd
  </parent>
  <groupId>org.opennms.features</groupId>
  <artifactId>org.opennms.features.system-report</artifactId>
  <name>OpenNMS Features System Report</name>
  <packaging>jar</packaging>
  <build>
    <resources>
      <resource>
        <directory>src/main/resources</directory>
      </resource>
    </resources>
  </build>
  <dependencies>
    <dependency>
      <groupId>org.opennms</groupId>
      <artifactId>opennms-dao</artifactId>
    </dependency>
    <dependency>
      <groupId>org.opennms.core</groupId>
      <artifactId>org.opennms.core.soa</artifactId>
    </dependency>
    <dependency>
      <groupId>commons-cli</groupId>
      <artifactId>commons-cli</artifactId>
    </dependency>
    <dependency>
      <groupId>org.apache.commons</groupId>
      <artifactId>commons-exec</artifactId>
    </dependency>
    <dependency>
      <groupId>commons-net</groupId>
      <artifactId>commons-net</artifactId>
    </dependency>
    <!-- needed by opennms-dao runtime :( -->
    <dependency>
      <groupId>org.opennms</groupId>
      <artifactId>opennms-rrd-jrobin</artifactId>
    </dependency>
    <dependency>
      <groupId>org.opennms</groupId>
      <artifactId>opennms-rrdtool-api</artifactId>
    </dependency>
    <!-- test dependencies -->
    <dependency>
      <groupId>org.opennms.core.test-api</groupId>
      <artifactId>org.opennms.core.test-api.db</artifactId>
      <scope>test</scope>
    </dependency>
    <dependency>
      <groupId>org.opennms.core.test-api</groupId>
      <artifactId>org.opennms.core.test-api.http</artifactId>
      <scope>test</scope>
    </dependency>
    <dependency>
      <groupId>org.opennms.core.test-api</groupId>
      <artifactId>org.opennms.core.test-api.services</artifactId>
      <scope>test</scope>
    </dependency>
    <dependency>
      <groupId>org.opennms</groupId>
      <artifactId>opennms-test</artifactId>
      <scope>test</scope>
    </dependency>
    <dependency>
      <groupId>org.opennms</groupId>
      <artifactId>opennms-dao-mock</artifactId>
      <scope>test</scope>
    </dependency>
    <dependency>
      <groupId>org.mockito</groupId>
      <artifactId>mockito-all</artifactId>
      <scope>test</scope>
    </dependency>
  </dependencies>

<!--
  <repositories>
    <repository>
      <snapshots><enabled>false</enabled><updatePolicy>${updatePolicy}</updatePolicy></snapshots>
      <releases><enabled>true</enabled><updatePolicy>${updatePolicy}</updatePolicy></releases>
      <id>opennms-repo</id>
      <name>OpenNMS Maven Repository</name>
      <url>http://maven.opennms.org/content/groups/opennms.org-release</url>
    </repository>
  </repositories>
-->

</project><|MERGE_RESOLUTION|>--- conflicted
+++ resolved
@@ -4,11 +4,7 @@
   <parent>
     <groupId>org.opennms</groupId>
     <artifactId>org.opennms.features</artifactId>
-<<<<<<< HEAD
-    <version>2015.1.0-SNAPSHOT</version>
-=======
     <version>2016.1.0-SNAPSHOT</version>
->>>>>>> a04525cd
   </parent>
   <groupId>org.opennms.features</groupId>
   <artifactId>org.opennms.features.system-report</artifactId>
