--- conflicted
+++ resolved
@@ -32,11 +32,6 @@
 import java.util.Map;
 import java.util.TreeMap;
 
-<<<<<<< HEAD
-import org.apache.commons.exec.CommandLine;
-=======
-import org.opennms.core.utils.LogUtils;
->>>>>>> 1f2d1361
 import org.opennms.systemreport.AbstractSystemReportPlugin;
 import org.springframework.core.io.FileSystemResource;
 import org.springframework.core.io.Resource;
@@ -61,36 +56,23 @@
         return 11;
     }
 
-<<<<<<< HEAD
-    @Override
     public Map<String, Resource> getEntries() {
         final Map<String,Resource> map = new TreeMap<String,Resource>();
-
-        final String top = findBinary("top");
-=======
-    public TreeMap<String, Resource> getEntries() {
-        final TreeMap<String,Resource> map = new TreeMap<String,Resource>();
         final String top = getResourceLocator().findBinary("top");
->>>>>>> 1f2d1361
 
         String topOutput = null;
 
         if (top != null) {
-<<<<<<< HEAD
-            topOutput = slurpOutput(CommandLine.parse(top + " -h"), true);
+            topOutput = getResourceLocator().slurpOutput(top + " -h", true);
             LOG.debug("top -h output: {}", topOutput);
-=======
-            topOutput = getResourceLocator().slurpOutput(top + " -h", true);
-            LogUtils.debugf(this, "top -h output: %s", topOutput);
->>>>>>> 1f2d1361
 
             if (topOutput.contains("-b") && topOutput.contains("-n")) {
                 final String topcmd = top + " -n 1 -b";
-                LogUtils.debugf(this, "calling: %s", topcmd);
+                LOG.trace("calling: {}", topcmd);
                 topOutput = getResourceLocator().slurpOutput(topcmd, false);
             } else if (topOutput.contains("-l")) {
                 final String topcmd = top + " -l 1";
-                LogUtils.debugf(this, "calling: %s", topcmd);
+                LOG.trace("calling: {}", topcmd);
                 topOutput = getResourceLocator().slurpOutput(topcmd, false);
             } else {
                 topOutput = null;
