--- conflicted
+++ resolved
@@ -6,11 +6,7 @@
     <parent>
         <artifactId>org.opennms.features</artifactId>
         <groupId>org.opennms</groupId>
-<<<<<<< HEAD
-        <version>2018.1.10-SNAPSHOT</version>
-=======
         <version>2018.1.11-SNAPSHOT</version>
->>>>>>> 98185d33
     </parent>
     <groupId>org.opennms.features</groupId>
     <artifactId>jmxconfiggenerator</artifactId>
