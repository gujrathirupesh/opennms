/*******************************************************************************
 * This file is part of OpenNMS(R).
 *
 * Copyright (C) 2012-2014 The OpenNMS Group, Inc.
 * OpenNMS(R) is Copyright (C) 1999-2014 The OpenNMS Group, Inc.
 *
 * OpenNMS(R) is a registered trademark of The OpenNMS Group, Inc.
 *
 * OpenNMS(R) is free software: you can redistribute it and/or modify
 * it under the terms of the GNU Affero General Public License as published
 * by the Free Software Foundation, either version 3 of the License,
 * or (at your option) any later version.
 *
 * OpenNMS(R) is distributed in the hope that it will be useful,
 * but WITHOUT ANY WARRANTY; without even the implied warranty of
 * MERCHANTABILITY or FITNESS FOR A PARTICULAR PURPOSE.  See the
 * GNU Affero General Public License for more details.
 *
 * You should have received a copy of the GNU Affero General Public License
 * along with OpenNMS(R).  If not, see:
 *      http://www.gnu.org/licenses/
 *
 * For more information contact:
 *     OpenNMS(R) Licensing <license@opennms.org>
 *     http://www.opennms.org/
 *     http://www.opennms.com/
 *******************************************************************************/

package org.opennms.features.jmxconfiggenerator.jmxconfig;

<<<<<<< HEAD
import com.google.common.collect.Collections2;
import org.opennms.features.jmxconfiggenerator.jmxconfig.query.FilterCriteria;
import org.opennms.features.jmxconfiggenerator.jmxconfig.query.MBeanServerQuery;
import org.opennms.features.jmxconfiggenerator.jmxconfig.query.MBeanServerQueryException;
import org.opennms.features.jmxconfiggenerator.jmxconfig.query.QueryResult;
import org.opennms.features.jmxconfiggenerator.log.LogAdapter;
=======
import org.apache.commons.lang3.StringUtils;
>>>>>>> 6c5e38bd
import org.opennms.features.namecutter.NameCutter;
import org.opennms.xmlns.xsd.config.jmx_datacollection.Attrib;
import org.opennms.xmlns.xsd.config.jmx_datacollection.CompAttrib;
import org.opennms.xmlns.xsd.config.jmx_datacollection.CompMember;
import org.opennms.xmlns.xsd.config.jmx_datacollection.JmxCollection;
import org.opennms.xmlns.xsd.config.jmx_datacollection.JmxDatacollectionConfig;
import org.opennms.xmlns.xsd.config.jmx_datacollection.Mbean;
<<<<<<< HEAD
import org.opennms.xmlns.xsd.config.jmx_datacollection.Mbeans;
import org.opennms.xmlns.xsd.config.jmx_datacollection.Rrd;

import javax.management.JMException;
import javax.management.MBeanAttributeInfo;
import javax.management.MBeanServerConnection;
import javax.management.ObjectName;
import javax.management.openmbean.CompositeData;
import javax.xml.bind.JAXB;
import java.io.File;
import java.io.IOException;
import java.util.ArrayList;
import java.util.Collection;
import java.util.HashMap;
import java.util.List;
import java.util.Map;
import java.util.Set;

=======
import org.opennms.xmlns.xsd.config.jmx_datacollection.ObjectFactory;
import org.opennms.xmlns.xsd.config.jmx_datacollection.Rrd;
import org.slf4j.Logger;
import org.slf4j.LoggerFactory;

import javax.management.InstanceNotFoundException;
import javax.management.IntrospectionException;
import javax.management.MBeanAttributeInfo;
import javax.management.MBeanInfo;
import javax.management.MBeanServerConnection;
import javax.management.MalformedObjectNameException;
import javax.management.ObjectInstance;
import javax.management.ObjectName;
import javax.management.ReflectionException;
import javax.management.openmbean.CompositeData;
import javax.management.remote.JMXConnector;
import javax.management.remote.JMXConnectorFactory;
import javax.management.remote.JMXServiceURL;
import javax.xml.bind.JAXB;
import java.io.File;
import java.io.IOException;
import java.net.MalformedURLException;
import java.util.ArrayList;
import java.util.Arrays;
import java.util.HashMap;
import java.util.List;
import java.util.Map;
import java.util.Set;

>>>>>>> 6c5e38bd
/**
 * @author Simon Walter <simon.walter@hp-factory.de>
 * @author Markus Neumann <markus@opennms.com>
 */
public class JmxDatacollectionConfiggenerator {

    private final LogAdapter logger;

    private final List<String> standardVmBeans;

    private final List<String> numbers;

    private final List<String> rras;

    private final Map<String, Integer> aliasMap = new HashMap<>();

    private final List<String> aliasList = new ArrayList<>();

<<<<<<< HEAD
    private final Rrd rrd;

    private final NameCutter nameCutter = new NameCutter();
=======
    protected static Map<String, Integer> aliasMap = new HashMap<String, Integer>();

    protected static List<String> aliasList = new ArrayList<String>();
>>>>>>> 6c5e38bd

    public JmxDatacollectionConfiggenerator(LogAdapter logger) {
        this.logger = logger;

        // Domains directly from JVMs
        standardVmBeans = new ArrayList<>();
        standardVmBeans.add("JMImplementation");
        standardVmBeans.add("com.sun.management");
        standardVmBeans.add("java.lang");
        standardVmBeans.add("java.nio");
        standardVmBeans.add("java.util.logging");

        // valid number types
        numbers = new ArrayList<>();
        numbers.add("int");
        numbers.add("long");
        numbers.add("double");
        numbers.add("float");
        numbers.add("java.lang.Long");
        numbers.add("java.lang.Integer");
        numbers.add("java.lang.Double");
        numbers.add("java.lang.Float");

        // rrd setup
        rrd = new Rrd();
        rras = new ArrayList<>();
        rrd.setStep(300);
        rras.add("RRA:AVERAGE:0.5:1:2016");
        rras.add("RRA:AVERAGE:0.5:12:1488");
        rras.add("RRA:AVERAGE:0.5:288:366");
        rras.add("RRA:MAX:0.5:288:366");
        rras.add("RRA:MIN:0.5:288:366");
        rrd.getRra().addAll(rras);
    }

<<<<<<< HEAD
    /**
     * This method is for backwards compatibility and allows to not set any ids.
     * If so, ids is set to "*:*".
     *
     * @param mBeanServerConnection
     * @param serviceName
     * @param runStandardVmBeans
     * @param dictionary
     * @return
     * @throws MBeanServerQueryException
     * @throws IOException
     * @throws JMException
     * @deprecated Use {@link #generateJmxConfigModel(List, MBeanServerConnection, String, Boolean, Map)} instead.
     */
    @Deprecated
    public JmxDatacollectionConfig generateJmxConfigModel(MBeanServerConnection mBeanServerConnection, String serviceName, Boolean runStandardVmBeans, Map<String, String> dictionary) throws MBeanServerQueryException, IOException, JMException {
        List<String> ids = new ArrayList<>();
        ids.add("*:*");
        return generateJmxConfigModel(ids, mBeanServerConnection, serviceName, runStandardVmBeans, dictionary);
    }
=======
    public JmxDatacollectionConfig generateJmxConfigModel(MBeanServerConnection mBeanServerConnection, String serviceName, Boolean runStandardVmBeans, Boolean runWritableMBeans, Map<String, String> dictionary) {
        aliasList.clear();
        aliasMap.clear();
>>>>>>> 6c5e38bd

    public JmxDatacollectionConfig generateJmxConfigModel(List<String> ids, MBeanServerConnection mBeanServerConnection, String serviceName, Boolean runStandardVmBeans, Map<String, String> dictionary) throws MBeanServerQueryException, IOException, JMException {
        logger.debug("Startup values: \n serviceName: " + serviceName + "\n runStandardVmBeans: " + runStandardVmBeans + "\n dictionary" + dictionary);
        nameCutter.setDictionary(dictionary);

        final QueryResult queryResult = queryMbeanServer(ids, mBeanServerConnection, runStandardVmBeans);
        final JmxDatacollectionConfig xmlJmxDatacollectionConfig = createJmxDataCollectionConfig(serviceName, rrd);
        final JmxCollection xmlJmxCollection = xmlJmxDatacollectionConfig.getJmxCollection().get(0);

        for (QueryResult.MBeanResult eachMBeanResult : queryResult.getMBeanResults()) {
            final ObjectName objectName = eachMBeanResult.objectName;
            final Mbean xmlMbean = createMbean(objectName);
            final QueryResult.AttributeResult attributeResult = eachMBeanResult.attributeResult;

            for (MBeanAttributeInfo jmxBeanAttributeInfo : attributeResult.attributes) {
                // check for CompositeData
                if ("javax.management.openmbean.CompositeData".equals(jmxBeanAttributeInfo.getType())) {
                    CompAttrib compAttrib = createCompAttrib(mBeanServerConnection, objectName, jmxBeanAttributeInfo);
                    if (compAttrib != null) {
                        xmlMbean.getCompAttrib().add(compAttrib);
                    }
                }
                if (numbers.contains(jmxBeanAttributeInfo.getType())) {
                    Attrib xmlJmxAttribute = createAttr(jmxBeanAttributeInfo);
                    xmlMbean.getAttrib().add(xmlJmxAttribute);
                } else {
                    logger.warn("The type of attribute '{}' is '{}', but only numbers are supported right now. Ignoring.", jmxBeanAttributeInfo.getName(), jmxBeanAttributeInfo.getType());
                }
            }

            if (!xmlMbean.getAttrib().isEmpty()  || !xmlMbean.getCompAttrib().isEmpty()) {
                xmlJmxCollection.getMbeans().getMbean().add(xmlMbean);
            }
        }

        if (xmlJmxCollection.getMbeans().getMbean().size() != queryResult.getMBeanResults().size()) {
            logger.warn("Queried {} MBeans, but only got {} in the result set.", queryResult.getMBeanResults().size(), xmlJmxCollection.getMbeans().getMbean().size());
        }

        return xmlJmxDatacollectionConfig;
    }

    private JmxDatacollectionConfig createJmxDataCollectionConfig(String serviceName, Rrd rrd) {
        final JmxDatacollectionConfig xmlJmxDatacollectionConfig = new JmxDatacollectionConfig();
        final JmxCollection xmlJmxCollection = new JmxCollection();

        xmlJmxCollection.setName("JSR160-" + serviceName);
        xmlJmxCollection.setRrd(rrd);
        xmlJmxDatacollectionConfig.getJmxCollection().add(xmlJmxCollection);
        xmlJmxCollection.setMbeans(new Mbeans());
        return xmlJmxDatacollectionConfig;
    }

    private QueryResult queryMbeanServer(List<String> ids, MBeanServerConnection mBeanServerConnection, boolean runStandardVmBeans) throws MBeanServerQueryException {
        final MBeanServerQuery query = new MBeanServerQuery()
                .withFilters(ids)
                .fetchValues(false) // we do not fetch values to improve collection speed
                .showMBeansWithoutAttributes(false) // we don't need them
                .sort(true); // sorting makes finding attributes easier
        if (!runStandardVmBeans) {
            query.withIgnoresFilter(Collections2.transform(standardVmBeans, input -> input + ":*"));
        }
        final QueryResult result = query.execute(mBeanServerConnection);
        return result;
    }

    /**
     * Verifies if the given mBeanAttributeInfo matches one of the given criteria list.
     *
     * @param criteriaList
     * @param mBeanAttributeInfo
     * @return True if the given mBeanAttributeInfo matches one of the given criteria list.
     */
    protected boolean matches(Collection<FilterCriteria> criteriaList, ObjectName objectName, MBeanAttributeInfo mBeanAttributeInfo) {
        for (FilterCriteria eachCriteria : criteriaList) {
            if (eachCriteria.matches(mBeanAttributeInfo)) {
                return true;
            }
        }
        return false;
    }

    public void writeJmxConfigFile(JmxDatacollectionConfig jmxDatacollectionConfigModel, String outFile) {
        JAXB.marshal(jmxDatacollectionConfigModel, new File(outFile));
    }

    private Mbean createMbean(ObjectName objectName) {
        String typeAndOthers = objectName.getCanonicalName().substring(objectName.getCanonicalName().lastIndexOf("=") + 1);

        final Mbean mbean = new Mbean();
        mbean.setObjectname(objectName.toString());
        mbean.setName(objectName.getDomain() + "." + typeAndOthers);
        return mbean;
    }

    private CompAttrib createCompAttrib(
            MBeanServerConnection jmxServerConnection,
            ObjectName objectName,
            MBeanAttributeInfo jmxMBeanAttributeInfo) throws JMException, IOException {
        Boolean contentAdded = false;

        CompAttrib xmlCompAttrib = new CompAttrib();
        xmlCompAttrib.setName(jmxMBeanAttributeInfo.getName());
        xmlCompAttrib.setType("Composite");
        xmlCompAttrib.setAlias(jmxMBeanAttributeInfo.getName());

        CompositeData compositeData;
        compositeData = (CompositeData) jmxServerConnection.getAttribute(objectName, jmxMBeanAttributeInfo.getName());
        if (compositeData == null) {
            logger.warn("compositeData for jmxObjectInstance.getObjectName: '{}', jmxMBeanAttributeInfo.getName: '{}' not found. Ignoring.", objectName, jmxMBeanAttributeInfo.getName());
        }
        if (compositeData != null) {
            Set<String> keys = compositeData.getCompositeType().keySet();
            for (String key : keys) {
                Object compositeEntry = compositeData.get(key);
                if (numbers.contains(compositeEntry.getClass().getName())) {
                    contentAdded = true;
                    CompMember xmlCompMember = new CompMember();
                    xmlCompMember.setName(key);

                    String alias = nameCutter.trimByDictionary(jmxMBeanAttributeInfo.getName() + capitalize(key));
                    alias = createAndRegisterUniqueAlias(alias);
                    xmlCompMember.setAlias(alias);
                    xmlCompMember.setType("gauge");
                    xmlCompAttrib.getCompMember().add(xmlCompMember);
                } else {
                    logger.warn("The type of composite member '{}/{}' is '{}', but only numbers are supported right now. Ignoring.", jmxMBeanAttributeInfo.getName(), key, compositeEntry.getClass().getName());
                }
            }
        }

        if (contentAdded) {
            return xmlCompAttrib;
        }
        return null;
    }

    private Attrib createAttr(MBeanAttributeInfo jmxMBeanAttributeInfo) {
        Attrib xmlJmxAttribute = new Attrib();
        xmlJmxAttribute.setType("gauge");
        xmlJmxAttribute.setName(jmxMBeanAttributeInfo.getName());
        String alias = nameCutter.trimByDictionary(jmxMBeanAttributeInfo.getName());
        alias = createAndRegisterUniqueAlias(alias);
        xmlJmxAttribute.setAlias(alias);

        return xmlJmxAttribute;
    }

    protected String createAndRegisterUniqueAlias(String originalAlias) {
        String uniqueAlias = originalAlias;
        if (!aliasMap.containsKey(originalAlias)) {
            aliasMap.put(originalAlias, 0);
            uniqueAlias = 0 + uniqueAlias;
        } else {
            aliasMap.put(originalAlias, aliasMap.get(originalAlias) + 1);
            uniqueAlias = aliasMap.get(originalAlias).toString() + originalAlias;
        }
<<<<<<< HEAD
        //find alias crashes caused by cutting down alias length to 19 chars
        final String uniqueAliasShort = nameCutter.trimByCamelCase(uniqueAlias, 19);
        if (aliasList.contains(uniqueAliasShort)) {
            logger.warn("Ambiguous alias name '{}'\t as '{}", uniqueAlias, uniqueAliasShort);
            uniqueAlias = uniqueAlias + "_NAME_CRASH_AS_19_CHAR_VALUE";
        } else {
            uniqueAlias = uniqueAliasShort;
=======
        //find alias crashes caused by cuting down alias length to 19 chars
        final String uniqueAliasTrimmedTo19Chars = nameCutter.trimByCamelCase(uniqueAlias, 19);
        if (aliasList.contains(uniqueAliasTrimmedTo19Chars)) {
            logger.error("ALIAS CRASH AT :" + uniqueAlias + "\t as: " + uniqueAliasTrimmedTo19Chars);
            uniqueAlias = uniqueAlias + "_NAME_CRASH_AS_19_CHAR_VALUE";
        } else {
            uniqueAlias = uniqueAliasTrimmedTo19Chars;
>>>>>>> 6c5e38bd
            aliasList.add(uniqueAlias);
        }
        return uniqueAlias;
    }

    private static String capitalize(String input) {
        if (input != null) {
            return Character.toUpperCase(input.charAt(0)) + input.substring(1);
        }
        return input;
    }

}<|MERGE_RESOLUTION|>--- conflicted
+++ resolved
@@ -28,16 +28,12 @@
 
 package org.opennms.features.jmxconfiggenerator.jmxconfig;
 
-<<<<<<< HEAD
 import com.google.common.collect.Collections2;
 import org.opennms.features.jmxconfiggenerator.jmxconfig.query.FilterCriteria;
 import org.opennms.features.jmxconfiggenerator.jmxconfig.query.MBeanServerQuery;
 import org.opennms.features.jmxconfiggenerator.jmxconfig.query.MBeanServerQueryException;
 import org.opennms.features.jmxconfiggenerator.jmxconfig.query.QueryResult;
 import org.opennms.features.jmxconfiggenerator.log.LogAdapter;
-=======
-import org.apache.commons.lang3.StringUtils;
->>>>>>> 6c5e38bd
 import org.opennms.features.namecutter.NameCutter;
 import org.opennms.xmlns.xsd.config.jmx_datacollection.Attrib;
 import org.opennms.xmlns.xsd.config.jmx_datacollection.CompAttrib;
@@ -45,7 +41,6 @@
 import org.opennms.xmlns.xsd.config.jmx_datacollection.JmxCollection;
 import org.opennms.xmlns.xsd.config.jmx_datacollection.JmxDatacollectionConfig;
 import org.opennms.xmlns.xsd.config.jmx_datacollection.Mbean;
-<<<<<<< HEAD
 import org.opennms.xmlns.xsd.config.jmx_datacollection.Mbeans;
 import org.opennms.xmlns.xsd.config.jmx_datacollection.Rrd;
 
@@ -64,7 +59,6 @@
 import java.util.Map;
 import java.util.Set;
 
-=======
 import org.opennms.xmlns.xsd.config.jmx_datacollection.ObjectFactory;
 import org.opennms.xmlns.xsd.config.jmx_datacollection.Rrd;
 import org.slf4j.Logger;
@@ -94,7 +88,6 @@
 import java.util.Map;
 import java.util.Set;
 
->>>>>>> 6c5e38bd
 /**
  * @author Simon Walter <simon.walter@hp-factory.de>
  * @author Markus Neumann <markus@opennms.com>
@@ -109,19 +102,13 @@
 
     private final List<String> rras;
 
-    private final Map<String, Integer> aliasMap = new HashMap<>();
-
-    private final List<String> aliasList = new ArrayList<>();
-
-<<<<<<< HEAD
+    protected final Map<String, Integer> aliasMap = new HashMap<>();
+
+    protected final List<String> aliasList = new ArrayList<>();
+
     private final Rrd rrd;
 
     private final NameCutter nameCutter = new NameCutter();
-=======
-    protected static Map<String, Integer> aliasMap = new HashMap<String, Integer>();
-
-    protected static List<String> aliasList = new ArrayList<String>();
->>>>>>> 6c5e38bd
 
     public JmxDatacollectionConfiggenerator(LogAdapter logger) {
         this.logger = logger;
@@ -157,7 +144,6 @@
         rrd.getRra().addAll(rras);
     }
 
-<<<<<<< HEAD
     /**
      * This method is for backwards compatibility and allows to not set any ids.
      * If so, ids is set to "*:*".
@@ -178,14 +164,11 @@
         ids.add("*:*");
         return generateJmxConfigModel(ids, mBeanServerConnection, serviceName, runStandardVmBeans, dictionary);
     }
-=======
-    public JmxDatacollectionConfig generateJmxConfigModel(MBeanServerConnection mBeanServerConnection, String serviceName, Boolean runStandardVmBeans, Boolean runWritableMBeans, Map<String, String> dictionary) {
+
+    public JmxDatacollectionConfig generateJmxConfigModel(List<String> ids, MBeanServerConnection mBeanServerConnection, String serviceName, Boolean runStandardVmBeans, Map<String, String> dictionary) throws MBeanServerQueryException, IOException, JMException {
+        logger.debug("Startup values: \n serviceName: " + serviceName + "\n runStandardVmBeans: " + runStandardVmBeans + "\n dictionary" + dictionary);
         aliasList.clear();
         aliasMap.clear();
->>>>>>> 6c5e38bd
-
-    public JmxDatacollectionConfig generateJmxConfigModel(List<String> ids, MBeanServerConnection mBeanServerConnection, String serviceName, Boolean runStandardVmBeans, Map<String, String> dictionary) throws MBeanServerQueryException, IOException, JMException {
-        logger.debug("Startup values: \n serviceName: " + serviceName + "\n runStandardVmBeans: " + runStandardVmBeans + "\n dictionary" + dictionary);
         nameCutter.setDictionary(dictionary);
 
         final QueryResult queryResult = queryMbeanServer(ids, mBeanServerConnection, runStandardVmBeans);
@@ -340,15 +323,6 @@
             aliasMap.put(originalAlias, aliasMap.get(originalAlias) + 1);
             uniqueAlias = aliasMap.get(originalAlias).toString() + originalAlias;
         }
-<<<<<<< HEAD
-        //find alias crashes caused by cutting down alias length to 19 chars
-        final String uniqueAliasShort = nameCutter.trimByCamelCase(uniqueAlias, 19);
-        if (aliasList.contains(uniqueAliasShort)) {
-            logger.warn("Ambiguous alias name '{}'\t as '{}", uniqueAlias, uniqueAliasShort);
-            uniqueAlias = uniqueAlias + "_NAME_CRASH_AS_19_CHAR_VALUE";
-        } else {
-            uniqueAlias = uniqueAliasShort;
-=======
         //find alias crashes caused by cuting down alias length to 19 chars
         final String uniqueAliasTrimmedTo19Chars = nameCutter.trimByCamelCase(uniqueAlias, 19);
         if (aliasList.contains(uniqueAliasTrimmedTo19Chars)) {
@@ -356,7 +330,6 @@
             uniqueAlias = uniqueAlias + "_NAME_CRASH_AS_19_CHAR_VALUE";
         } else {
             uniqueAlias = uniqueAliasTrimmedTo19Chars;
->>>>>>> 6c5e38bd
             aliasList.add(uniqueAlias);
         }
         return uniqueAlias;
