<?xml version="1.0" encoding="UTF-8" standalone="yes"?>
<features name="jmxconfiggenerator" xmlns="http://karaf.apache.org/xmlns/features/v1.2.0">
    <feature name="jmxconfiggenerator" version="${project.version}" description="OpenNMS JMX Configuration Generator">
        <feature>guava</feature>
        <feature>commons-io</feature>
        <bundle>mvn:org.opennms.features/jmxconfiggenerator/${project.version}</bundle>
        <bundle>wrap:mvn:args4j/args4j/${args4jVersion}</bundle>
        <bundle>wrap:mvn:org.jvnet.opendmk/jmxremote_optional/${jmxremote.optional.version}</bundle>
        <bundle>mvn:org.apache.velocity/velocity/${velocity.version}</bundle>
        <bundle>mvn:org.opennms.features/org.opennms.features.name-cutter/${project.version}</bundle>
<<<<<<< HEAD
=======
        <!-- I know we're not supposed to be using JAXB *anywhere* but without this, we get strange parameter issues in the database report servlet. -->
>>>>>>> 9e557f63
        <bundle>mvn:org.apache.servicemix.bundles/org.apache.servicemix.bundles.jaxb-impl/2.2.6_1</bundle>
    </feature>
</features><|MERGE_RESOLUTION|>--- conflicted
+++ resolved
@@ -8,10 +8,7 @@
         <bundle>wrap:mvn:org.jvnet.opendmk/jmxremote_optional/${jmxremote.optional.version}</bundle>
         <bundle>mvn:org.apache.velocity/velocity/${velocity.version}</bundle>
         <bundle>mvn:org.opennms.features/org.opennms.features.name-cutter/${project.version}</bundle>
-<<<<<<< HEAD
-=======
         <!-- I know we're not supposed to be using JAXB *anywhere* but without this, we get strange parameter issues in the database report servlet. -->
->>>>>>> 9e557f63
         <bundle>mvn:org.apache.servicemix.bundles/org.apache.servicemix.bundles.jaxb-impl/2.2.6_1</bundle>
     </feature>
 </features>