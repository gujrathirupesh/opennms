/*******************************************************************************
 * This file is part of OpenNMS(R).
 *
 * Copyright (C) 2012-2020 The OpenNMS Group, Inc.
 * OpenNMS(R) is Copyright (C) 1999-2020 The OpenNMS Group, Inc.
 *
 * OpenNMS(R) is a registered trademark of The OpenNMS Group, Inc.
 *
 * OpenNMS(R) is free software: you can redistribute it and/or modify
 * it under the terms of the GNU Affero General Public License as published
 * by the Free Software Foundation, either version 3 of the License,
 * or (at your option) any later version.
 *
 * OpenNMS(R) is distributed in the hope that it will be useful,
 * but WITHOUT ANY WARRANTY; without even the implied warranty of
 * MERCHANTABILITY or FITNESS FOR A PARTICULAR PURPOSE.  See the
 * GNU Affero General Public License for more details.
 *
 * You should have received a copy of the GNU Affero General Public License
 * along with OpenNMS(R).  If not, see:
 *      http://www.gnu.org/licenses/
 *
 * For more information contact:
 *     OpenNMS(R) Licensing <license@opennms.org>
 *     http://www.opennms.org/
 *     http://www.opennms.com/
 *******************************************************************************/

package org.opennms.features.jmxconfiggenerator.jmxconfig;

import java.io.ByteArrayOutputStream;
import java.io.IOException;
<<<<<<< HEAD
import java.lang.management.ManagementFactory;
import java.util.ArrayList;
=======
import java.lang.management.GarbageCollectorMXBean;
import java.lang.management.ManagementFactory;
import java.util.ArrayList;
import java.util.Arrays;
>>>>>>> f0f13c35
import java.util.HashMap;
import java.util.List;
import java.util.Map;
import java.util.Objects;

import javax.management.JMException;
import javax.management.MBeanServer;
import javax.management.ObjectName;
import javax.xml.bind.JAXBContext;
import javax.xml.bind.JAXBException;
import javax.xml.bind.Marshaller;

<<<<<<< HEAD
=======
import com.google.common.collect.ImmutableMap;
>>>>>>> f0f13c35
import org.apache.commons.lang.StringUtils;
import org.junit.After;
import org.junit.Assert;
import org.junit.Before;
import org.junit.Rule;
import org.junit.Test;
import org.opennms.features.jmxconfiggenerator.jmxconfig.query.MBeanServerQueryException;
import org.opennms.features.jmxconfiggenerator.log.Slf4jLogAdapter;
import org.opennms.netmgt.config.collectd.jmx.JmxDatacollectionConfig;
import org.opennms.netmgt.config.collectd.jmx.Mbean;
<<<<<<< HEAD
=======

import org.junit.rules.TestName;
>>>>>>> f0f13c35
import org.slf4j.Logger;
import org.slf4j.LoggerFactory;

import com.google.common.base.Throwables;

/**
 * @author Simon Walter <simon.walter@hp-factory.de>
 * @author Markus Neumann <markus@opennms.com>
 */
public class JmxDatacollectionConfiggeneratorTest {

    private static final Logger LOG = LoggerFactory.getLogger(JmxDatacollectionConfiggeneratorTest.class);

    private JmxDatacollectionConfiggenerator jmxConfiggenerator;
    private MBeanServer platformMBeanServer;
    private JmxTestDummyMBean testMBean;
    private ObjectName testObjectName;
    private Map<String, String> dictionary = new HashMap<String, String>();

    @Rule
    public TestName m_testName = new TestName();

    @Before
    public void setUp() throws Exception {
        System.out.println("------------------- begin " + m_testName.getMethodName() + " ---------------------");
        jmxConfiggenerator = new JmxDatacollectionConfiggenerator(new Slf4jLogAdapter(JmxDatacollectionConfiggenerator.class));
        platformMBeanServer = ManagementFactory.getPlatformMBeanServer();
        testObjectName = new ObjectName("org.opennms.tools.jmxconfiggenerator.jmxconfig:type=JmxTest");
        testMBean = new JmxTestDummy();
        platformMBeanServer.registerMBean(testMBean, testObjectName);
<<<<<<< HEAD
=======
        // Force a Full GC so LastGCInfo composite attribute exists.
        System.gc();
>>>>>>> f0f13c35
    }

    @After
    public void tearDown() throws Exception {
        jmxConfiggenerator = null;
        platformMBeanServer.unregisterMBean(testObjectName);
        platformMBeanServer = null;
        System.out.println("------------------- end " + m_testName.getMethodName() + " -----------------------");
    }

    @Test
    public void testGenerateJmxConfigModelSkipNonNumber() throws MBeanServerQueryException, IOException, JMException {
        JmxDatacollectionConfig jmxConfigModel = jmxConfiggenerator.generateJmxConfigModel(platformMBeanServer, "testService", true, false, dictionary);
        Assert.assertEquals(1, jmxConfigModel.getJmxCollectionList().size());
        Assert.assertTrue(10 < jmxConfigModel.getJmxCollectionList().get(0).getMbeans().size());

        Mbean mbean = findMbean(jmxConfigModel, "org.opennms.tools.jmxconfiggenerator.jmxconfig.JmxTest");
        Assert.assertNotNull(mbean);
        Assert.assertEquals(5, mbean.getAttribList().size());
        LOG.info(prettyPrint(jmxConfigModel));
    }

    @Test
    public void testGenerateJmxConfigModelSkipJvmMBeans() throws MBeanServerQueryException, IOException, JMException {
        JmxDatacollectionConfig jmxConfigModel = jmxConfiggenerator.generateJmxConfigModel(platformMBeanServer, "testService", false, true, dictionary);
        Assert.assertEquals(1, jmxConfigModel.getJmxCollectionList().size());
        Assert.assertEquals(1, jmxConfigModel.getJmxCollectionList().get(0).getMbeans().size());
        Assert.assertEquals("org.opennms.tools.jmxconfiggenerator.jmxconfig.JmxTest", jmxConfigModel.getJmxCollectionList().get(0).getMbeans().get(0).getName());
        Assert.assertEquals(4, jmxConfigModel.getJmxCollectionList().get(0).getMbeans().get(0).getAttribList().size());
        LOG.info(prettyPrint(jmxConfigModel));
    }

    @Test
    public void testGenerateJmxConfigModelRunJvmMBeans() throws MBeanServerQueryException, IOException, JMException {
        JmxDatacollectionConfig jmxConfigModel = jmxConfiggenerator.generateJmxConfigModel(platformMBeanServer, "testService", true, true, dictionary);
        Assert.assertEquals(1, jmxConfigModel.getJmxCollectionList().size());
        Assert.assertTrue(10 < jmxConfigModel.getJmxCollectionList().get(0).getMbeans().size());

        Mbean mbean = findMbean(jmxConfigModel, "org.opennms.tools.jmxconfiggenerator.jmxconfig.JmxTest");
        Assert.assertNotNull(mbean);
        Assert.assertEquals(4, mbean.getAttribList().size());
        LOG.info(prettyPrint(jmxConfigModel));
    }

    @Test
    public void testGenerateJmxConfigModelUsingMbeanFilter() throws MBeanServerQueryException, IOException, JMException {
        List<String> mbeanIds = new ArrayList<>();
        List<GarbageCollectorMXBean> gcMxBeans = ManagementFactory.getGarbageCollectorMXBeans();
        for (GarbageCollectorMXBean gcMxBean : gcMxBeans) {
            mbeanIds.add(gcMxBean.getObjectName().toString());
        }

        JmxDatacollectionConfig jmxConfigModel = jmxConfiggenerator.generateJmxConfigModel(mbeanIds, platformMBeanServer, "testService", true, true, dictionary);
        Assert.assertNotNull(jmxConfigModel);
        LOG.info(prettyPrint(jmxConfigModel));

<<<<<<< HEAD
        Assert.assertEquals(2, jmxConfigModel.getJmxCollectionList().get(0).getMbeans().size());
        for (Mbean eachMbean : jmxConfigModel.getJmxCollectionList().get(0).getMbeans()) {
            Assert.assertEquals(2, eachMbean.getAttribList().size());
            Assert.assertEquals(0, eachMbean.getCompAttribList().size());
=======
        Assert.assertEquals(mbeanIds.size(), jmxConfigModel.getJmxCollectionList().get(0).getMbeans().size());
        for (Mbean eachMbean : jmxConfigModel.getJmxCollectionList().get(0).getMbeans()) {
            Assert.assertEquals(eachMbean.getObjectname()+" Attribute Count", 2, eachMbean.getAttribList().size());
            Assert.assertEquals(eachMbean.getObjectname()+" Composite Attribute Count", 1, eachMbean.getCompAttribList().size());
>>>>>>> f0f13c35
        }
    }

    @Test
    public void testGenerateJmxConfigModelUsingIdFilter() throws MBeanServerQueryException, IOException, JMException {
        List<String> mbeanIds = new ArrayList<>();
        List<GarbageCollectorMXBean> gcMxBeans = ManagementFactory.getGarbageCollectorMXBeans();
        for (GarbageCollectorMXBean gcMxBean : gcMxBeans) {
            mbeanIds.add(gcMxBean.getObjectName().toString());
        }

        JmxDatacollectionConfig jmxConfigModel = jmxConfiggenerator.generateJmxConfigModel(mbeanIds, platformMBeanServer, "testService", true, true, dictionary);
        Assert.assertNotNull(jmxConfigModel);
        LOG.info(prettyPrint(jmxConfigModel));

<<<<<<< HEAD
        Assert.assertEquals(2, jmxConfigModel.getJmxCollectionList().get(0).getMbeans().size());
        for (Mbean eachMbean : jmxConfigModel.getJmxCollectionList().get(0).getMbeans()) {
            Assert.assertEquals(1, eachMbean.getAttribList().size());
            Assert.assertEquals(0, eachMbean.getCompAttribList().size());
=======
        Assert.assertEquals(mbeanIds.size(), jmxConfigModel.getJmxCollectionList().get(0).getMbeans().size());
        for (Mbean eachMbean : jmxConfigModel.getJmxCollectionList().get(0).getMbeans()) {
            Assert.assertEquals(eachMbean.getObjectname()+" Attribute Count", 2, eachMbean.getAttribList().size());
            Assert.assertEquals(eachMbean.getObjectname()+" Composite Attribute Count", 1, eachMbean.getCompAttribList().size());
>>>>>>> f0f13c35
        }
    }

    /**
     * Converts the given object to a pretty formatted XML string.
     * @param object The object to pretty print.
     * @param <T> The type of the object to pretty print.
     * @return The given object as a pretty formatted XML string.
     */
    private <T> String prettyPrint(T object) {
        try (ByteArrayOutputStream out = new ByteArrayOutputStream()) {

            JAXBContext jaxbContext = JAXBContext.newInstance(object.getClass());
            Marshaller jaxbMarshaller = jaxbContext.createMarshaller();
            jaxbMarshaller.setProperty(Marshaller.JAXB_FORMATTED_OUTPUT, true);
            jaxbMarshaller.marshal(object, out);

            return out.toString();
        } catch (IOException | JAXBException je) {
            throw Throwables.propagate(je);
        }
    }

    /**
     * Finds the given mbeanName in the given jmxConfigModel.
     *
     * @param jmxConfigModel The Model to search the MBean.
     * @param mbeanName The name of the MBean to find.
     * @return The Mbean when names are matching, null otherwise.
     */
    private Mbean findMbean(JmxDatacollectionConfig jmxConfigModel, String mbeanName) {
        for (Mbean eachMbean : jmxConfigModel.getJmxCollectionList().get(0).getMbeans()) {
            if (Objects.equals(eachMbean.getName(), mbeanName)) {
                return eachMbean;
            }
        }
        return null;
    }
    
    @Test
    public void testRunMultipleTimes() throws MBeanServerQueryException, IOException, JMException {
        jmxConfiggenerator.generateJmxConfigModel(platformMBeanServer, "testService", true, true, dictionary);
        HashMap<String, Integer> aliasMapCopy = new HashMap<>(jmxConfiggenerator.aliasMap);
        ArrayList<String> aliasListCopy = new ArrayList<>(jmxConfiggenerator.aliasList);
        jmxConfiggenerator.generateJmxConfigModel(platformMBeanServer, "testService", true, true, dictionary);

        Assert.assertEquals(aliasMapCopy, jmxConfiggenerator.aliasMap);
        Assert.assertEquals(aliasListCopy, jmxConfiggenerator.aliasList);
    }

    @Test
    public void testCreateAndRegisterUniqueAlias() throws IOException {
        Assert.assertEquals("0alias1", jmxConfiggenerator.createAndRegisterUniqueAlias("alias1"));
        Assert.assertEquals("1alias1", jmxConfiggenerator.createAndRegisterUniqueAlias("alias1"));

        String someAlias = StringUtils.rightPad("X", 20, "X") + "YYY";
        String someOtherAlias = StringUtils.rightPad("X", 20, "X") + "XXX";
        Assert.assertEquals("0XXXXXXXXXXXXXXXXXX", jmxConfiggenerator.createAndRegisterUniqueAlias(someAlias));
        Assert.assertEquals("0XXXXXXXXXXXXXXXXXXXXXXX_NAME_CRASH_AS_19_CHAR_VALUE", jmxConfiggenerator.createAndRegisterUniqueAlias(someOtherAlias));

    }
}<|MERGE_RESOLUTION|>--- conflicted
+++ resolved
@@ -30,15 +30,10 @@
 
 import java.io.ByteArrayOutputStream;
 import java.io.IOException;
-<<<<<<< HEAD
-import java.lang.management.ManagementFactory;
-import java.util.ArrayList;
-=======
 import java.lang.management.GarbageCollectorMXBean;
 import java.lang.management.ManagementFactory;
 import java.util.ArrayList;
 import java.util.Arrays;
->>>>>>> f0f13c35
 import java.util.HashMap;
 import java.util.List;
 import java.util.Map;
@@ -51,10 +46,7 @@
 import javax.xml.bind.JAXBException;
 import javax.xml.bind.Marshaller;
 
-<<<<<<< HEAD
-=======
 import com.google.common.collect.ImmutableMap;
->>>>>>> f0f13c35
 import org.apache.commons.lang.StringUtils;
 import org.junit.After;
 import org.junit.Assert;
@@ -65,11 +57,8 @@
 import org.opennms.features.jmxconfiggenerator.log.Slf4jLogAdapter;
 import org.opennms.netmgt.config.collectd.jmx.JmxDatacollectionConfig;
 import org.opennms.netmgt.config.collectd.jmx.Mbean;
-<<<<<<< HEAD
-=======
 
 import org.junit.rules.TestName;
->>>>>>> f0f13c35
 import org.slf4j.Logger;
 import org.slf4j.LoggerFactory;
 
@@ -100,11 +89,8 @@
         testObjectName = new ObjectName("org.opennms.tools.jmxconfiggenerator.jmxconfig:type=JmxTest");
         testMBean = new JmxTestDummy();
         platformMBeanServer.registerMBean(testMBean, testObjectName);
-<<<<<<< HEAD
-=======
         // Force a Full GC so LastGCInfo composite attribute exists.
         System.gc();
->>>>>>> f0f13c35
     }
 
     @After
@@ -161,17 +147,10 @@
         Assert.assertNotNull(jmxConfigModel);
         LOG.info(prettyPrint(jmxConfigModel));
 
-<<<<<<< HEAD
-        Assert.assertEquals(2, jmxConfigModel.getJmxCollectionList().get(0).getMbeans().size());
-        for (Mbean eachMbean : jmxConfigModel.getJmxCollectionList().get(0).getMbeans()) {
-            Assert.assertEquals(2, eachMbean.getAttribList().size());
-            Assert.assertEquals(0, eachMbean.getCompAttribList().size());
-=======
         Assert.assertEquals(mbeanIds.size(), jmxConfigModel.getJmxCollectionList().get(0).getMbeans().size());
         for (Mbean eachMbean : jmxConfigModel.getJmxCollectionList().get(0).getMbeans()) {
             Assert.assertEquals(eachMbean.getObjectname()+" Attribute Count", 2, eachMbean.getAttribList().size());
             Assert.assertEquals(eachMbean.getObjectname()+" Composite Attribute Count", 1, eachMbean.getCompAttribList().size());
->>>>>>> f0f13c35
         }
     }
 
@@ -187,17 +166,10 @@
         Assert.assertNotNull(jmxConfigModel);
         LOG.info(prettyPrint(jmxConfigModel));
 
-<<<<<<< HEAD
-        Assert.assertEquals(2, jmxConfigModel.getJmxCollectionList().get(0).getMbeans().size());
-        for (Mbean eachMbean : jmxConfigModel.getJmxCollectionList().get(0).getMbeans()) {
-            Assert.assertEquals(1, eachMbean.getAttribList().size());
-            Assert.assertEquals(0, eachMbean.getCompAttribList().size());
-=======
         Assert.assertEquals(mbeanIds.size(), jmxConfigModel.getJmxCollectionList().get(0).getMbeans().size());
         for (Mbean eachMbean : jmxConfigModel.getJmxCollectionList().get(0).getMbeans()) {
             Assert.assertEquals(eachMbean.getObjectname()+" Attribute Count", 2, eachMbean.getAttribList().size());
             Assert.assertEquals(eachMbean.getObjectname()+" Composite Attribute Count", 1, eachMbean.getCompAttribList().size());
->>>>>>> f0f13c35
         }
     }
 
