<project xmlns="http://maven.apache.org/POM/4.0.0" xmlns:xsi="http://www.w3.org/2001/XMLSchema-instance"
  xsi:schemaLocation="http://maven.apache.org/POM/4.0.0 http://maven.apache.org/xsd/maven-4.0.0.xsd">
  <modelVersion>4.0.0</modelVersion>

  <parent>
    <groupId>org.opennms.features</groupId>
    <artifactId>org.opennms.features.activemq</artifactId>
<<<<<<< HEAD
    <version>2021.1.3-SNAPSHOT</version>
=======
    <version>2021.1.3</version>
>>>>>>> 486130c4
  </parent>
  <packaging>bundle</packaging>
  <groupId>org.opennms.features.activemq</groupId>
  <artifactId>org.opennms.features.activemq.pool</artifactId>

  <build>
    <plugins>
      <plugin>
        <groupId>org.apache.felix</groupId>
        <artifactId>maven-bundle-plugin</artifactId>
        <extensions>true</extensions>
        <configuration>
          <instructions>
            <Bundle-RequiredExecutionEnvironment>JavaSE-1.8</Bundle-RequiredExecutionEnvironment>
            <Bundle-SymbolicName>${project.artifactId}</Bundle-SymbolicName>
            <Bundle-Version>${project.version}</Bundle-Version>
          </instructions>
        </configuration>
      </plugin>
    </plugins>
  </build>

  <dependencies>
    <dependency>
      <groupId>org.apache.activemq</groupId>
      <artifactId>activemq-pool</artifactId>
      <version>${activemqVersion}</version>
    </dependency>
    <dependency>
      <groupId>org.opennms.core</groupId>
      <artifactId>org.opennms.core.logging</artifactId>
    </dependency>
  </dependencies>
</project><|MERGE_RESOLUTION|>--- conflicted
+++ resolved
@@ -5,11 +5,7 @@
   <parent>
     <groupId>org.opennms.features</groupId>
     <artifactId>org.opennms.features.activemq</artifactId>
-<<<<<<< HEAD
-    <version>2021.1.3-SNAPSHOT</version>
-=======
     <version>2021.1.3</version>
->>>>>>> 486130c4
   </parent>
   <packaging>bundle</packaging>
   <groupId>org.opennms.features.activemq</groupId>
