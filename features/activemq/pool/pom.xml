<project xmlns="http://maven.apache.org/POM/4.0.0" xmlns:xsi="http://www.w3.org/2001/XMLSchema-instance"
  xsi:schemaLocation="http://maven.apache.org/POM/4.0.0 http://maven.apache.org/xsd/maven-4.0.0.xsd">
  <modelVersion>4.0.0</modelVersion>

  <parent>
    <groupId>org.opennms.features</groupId>
    <artifactId>org.opennms.features.activemq</artifactId>
<<<<<<< HEAD
    <version>2019.1.28-SNAPSHOT</version>
=======
    <version>2019.1.28</version>
>>>>>>> 0e6990d1
  </parent>
  <packaging>bundle</packaging>
  <groupId>org.opennms.features.activemq</groupId>
  <artifactId>org.opennms.features.activemq.pool</artifactId>

  <build>
    <plugins>
      <plugin>
        <groupId>org.apache.felix</groupId>
        <artifactId>maven-bundle-plugin</artifactId>
        <extensions>true</extensions>
        <configuration>
          <instructions>
            <Bundle-RequiredExecutionEnvironment>JavaSE-1.8</Bundle-RequiredExecutionEnvironment>
            <Bundle-SymbolicName>${project.artifactId}</Bundle-SymbolicName>
            <Bundle-Version>${project.version}</Bundle-Version>
          </instructions>
        </configuration>
      </plugin>
    </plugins>
  </build>

  <dependencies>
    <dependency>
      <groupId>org.apache.activemq</groupId>
      <artifactId>activemq-pool</artifactId>
      <version>${activemqVersion}</version>
    </dependency>
    <dependency>
      <groupId>org.opennms.core</groupId>
      <artifactId>org.opennms.core.logging</artifactId>
    </dependency>
  </dependencies>
</project><|MERGE_RESOLUTION|>--- conflicted
+++ resolved
@@ -5,11 +5,7 @@
   <parent>
     <groupId>org.opennms.features</groupId>
     <artifactId>org.opennms.features.activemq</artifactId>
-<<<<<<< HEAD
-    <version>2019.1.28-SNAPSHOT</version>
-=======
     <version>2019.1.28</version>
->>>>>>> 0e6990d1
   </parent>
   <packaging>bundle</packaging>
   <groupId>org.opennms.features.activemq</groupId>
