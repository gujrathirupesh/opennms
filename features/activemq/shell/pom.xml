--- conflicted
+++ resolved
@@ -5,11 +5,7 @@
   <parent>
     <groupId>org.opennms.features</groupId>
     <artifactId>org.opennms.features.activemq</artifactId>
-<<<<<<< HEAD
-    <version>27.0.2</version>
-=======
     <version>27.0.3</version>
->>>>>>> 0e30c0a1
   </parent>
   <packaging>bundle</packaging>
   <groupId>org.opennms.features.activemq</groupId>
