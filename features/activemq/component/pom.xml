<project xmlns="http://maven.apache.org/POM/4.0.0" xmlns:xsi="http://www.w3.org/2001/XMLSchema-instance"
  xsi:schemaLocation="http://maven.apache.org/POM/4.0.0 http://maven.apache.org/xsd/maven-4.0.0.xsd">
  <modelVersion>4.0.0</modelVersion>

  <parent>
    <groupId>org.opennms.features</groupId>
    <artifactId>org.opennms.features.activemq</artifactId>
<<<<<<< HEAD
    <version>2020.1.12-SNAPSHOT</version>
=======
    <version>2020.1.12</version>
>>>>>>> 1f5ad498
  </parent>
  <packaging>bundle</packaging>
  <groupId>org.opennms.features.activemq</groupId>
  <artifactId>org.opennms.features.activemq.component</artifactId>

  <build>
    <plugins>
      <plugin>
        <groupId>org.apache.felix</groupId>
        <artifactId>maven-bundle-plugin</artifactId>
        <extensions>true</extensions>
        <configuration>
          <instructions>
            <Bundle-RequiredExecutionEnvironment>JavaSE-1.8</Bundle-RequiredExecutionEnvironment>
            <Bundle-SymbolicName>${project.artifactId}</Bundle-SymbolicName>
            <Bundle-Version>${project.version}</Bundle-Version>
          </instructions>
        </configuration>
      </plugin>
    </plugins>
  </build>

  <dependencies>
    <dependency>
      <groupId>org.opennms.features.activemq</groupId>
      <artifactId>org.opennms.features.activemq.pool</artifactId>
      <version>${project.version}</version>
    </dependency>
  </dependencies>
</project><|MERGE_RESOLUTION|>--- conflicted
+++ resolved
@@ -5,11 +5,7 @@
   <parent>
     <groupId>org.opennms.features</groupId>
     <artifactId>org.opennms.features.activemq</artifactId>
-<<<<<<< HEAD
-    <version>2020.1.12-SNAPSHOT</version>
-=======
     <version>2020.1.12</version>
->>>>>>> 1f5ad498
   </parent>
   <packaging>bundle</packaging>
   <groupId>org.opennms.features.activemq</groupId>
