--- conflicted
+++ resolved
@@ -4,11 +4,7 @@
     <parent>
         <groupId>org.opennms.features.graph</groupId>
         <artifactId>org.opennms.features.graph.provider</artifactId>
-<<<<<<< HEAD
-        <version>2021.1.3-SNAPSHOT</version>
-=======
         <version>2021.1.3</version>
->>>>>>> 486130c4
     </parent>
     <modelVersion>4.0.0</modelVersion>
     <groupId>org.opennms.features.graph.provider</groupId>
