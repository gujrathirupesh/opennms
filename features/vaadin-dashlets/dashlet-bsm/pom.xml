<?xml version="1.0" encoding="UTF-8"?>
<project xmlns="http://maven.apache.org/POM/4.0.0" xmlns:xsi="http://www.w3.org/2001/XMLSchema-instance"
         xsi:schemaLocation="http://maven.apache.org/POM/4.0.0 http://maven.apache.org/maven-v4_0_0.xsd">
    <modelVersion>4.0.0</modelVersion>
    <parent>
        <relativePath>../../topology-map/poms/compiled/</relativePath>
        <groupId>org.opennms.features.topology.build</groupId>
        <artifactId>compiled-bundle-settings</artifactId>
<<<<<<< HEAD
        <version>2020.1.1</version>
=======
        <version>2020.1.2-SNAPSHOT</version>
>>>>>>> 4241966f
    </parent>

    <groupId>org.opennms.features.vaadin-dashlets</groupId>
    <artifactId>dashlet-bsm</artifactId>

    <properties>
        <bundle.symbolicName>org.opennms.features.vaadin-dashlets.dashlet-bsm</bundle.symbolicName>
        <bundle.namespace>org.opennms.features.vaadin.dashboard.dashlets</bundle.namespace>
    </properties>

    <name>OpenNMS :: Features :: Dashlets :: BSM</name>

    <packaging>bundle</packaging>
    <dependencies>

        <dependency>
            <groupId>org.opennms.features</groupId>
            <artifactId>vaadin-dashboard</artifactId>
            <version>${project.version}</version>
        </dependency>
        <dependency>
            <groupId>org.opennms.features.vaadin-components</groupId>
            <artifactId>core</artifactId>
            <version>${project.version}</version>
        </dependency>
        <dependency>
            <groupId>org.opennms.features.bsm</groupId>
            <artifactId>org.opennms.features.bsm.service.api</artifactId>
            <version>${project.version}</version>
            <scope>provided</scope>
        </dependency>

        <!-- Vaadin Dependencies -->
        <dependency>
            <groupId>org.opennms.features</groupId>
            <artifactId>vaadin</artifactId>
            <type>pom</type>
        </dependency>
        <dependency>
            <groupId>org.opennms.features.themes</groupId>
            <artifactId>dashboard-theme</artifactId>
            <version>${project.version}</version>
        </dependency>

        <!-- Test Dependencies -->
        <dependency>
            <groupId>junit</groupId>
            <artifactId>junit</artifactId>
        </dependency>
    </dependencies>
</project><|MERGE_RESOLUTION|>--- conflicted
+++ resolved
@@ -6,11 +6,7 @@
         <relativePath>../../topology-map/poms/compiled/</relativePath>
         <groupId>org.opennms.features.topology.build</groupId>
         <artifactId>compiled-bundle-settings</artifactId>
-<<<<<<< HEAD
-        <version>2020.1.1</version>
-=======
         <version>2020.1.2-SNAPSHOT</version>
->>>>>>> 4241966f
     </parent>
 
     <groupId>org.opennms.features.vaadin-dashlets</groupId>
