/*******************************************************************************
 * This file is part of OpenNMS(R).
 *
 * Copyright (C) 2016 The OpenNMS Group, Inc.
 * OpenNMS(R) is Copyright (C) 1999-2016 The OpenNMS Group, Inc.
 *
 * OpenNMS(R) is a registered trademark of The OpenNMS Group, Inc.
 *
 * OpenNMS(R) is free software: you can redistribute it and/or modify
 * it under the terms of the GNU Affero General Public License as published
 * by the Free Software Foundation, either version 3 of the License,
 * or (at your option) any later version.
 *
 * OpenNMS(R) is distributed in the hope that it will be useful,
 * but WITHOUT ANY WARRANTY; without even the implied warranty of
 * MERCHANTABILITY or FITNESS FOR A PARTICULAR PURPOSE.  See the
 * GNU Affero General Public License for more details.
 *
 * You should have received a copy of the GNU Affero General Public License
 * along with OpenNMS(R).  If not, see:
 *      http://www.gnu.org/licenses/
 *
 * For more information contact:
 *     OpenNMS(R) Licensing <license@opennms.org>
 *     http://www.opennms.org/
 *     http://www.opennms.com/
 *******************************************************************************/

package org.opennms.features.vaadin.dashboard.dashlets;

import java.util.List;

import org.opennms.features.vaadin.dashboard.model.AbstractDashlet;
import org.opennms.features.vaadin.dashboard.model.AbstractDashletComponent;
import org.opennms.features.vaadin.dashboard.model.DashletComponent;
import org.opennms.features.vaadin.dashboard.model.DashletSpec;
import org.opennms.netmgt.bsm.service.BusinessServiceManager;
import org.opennms.netmgt.bsm.service.BusinessServiceSearchCriteria;
import org.opennms.netmgt.bsm.service.model.BusinessService;
import org.opennms.netmgt.bsm.service.model.Status;
import org.opennms.netmgt.vaadin.core.TransactionAwareBeanProxyFactory;

import com.vaadin.ui.Component;
import com.vaadin.ui.GridLayout;
import com.vaadin.ui.HorizontalLayout;
import com.vaadin.ui.Label;

/**
 * This class represents a Alert Dashlet with minimum details.
 *
 * @author Christian Pape
 */
public class BSMDashlet extends AbstractDashlet {

    private class BSMDashletComponent extends AbstractDashletComponent {

        private final GridLayout m_gridLayout;

        private BSMDashletComponent(int rowCount, int columnCount) {
            m_gridLayout = new GridLayout(columnCount, rowCount);
            m_gridLayout.setCaption(getName());
            m_gridLayout.setWidth("100%");
            refresh();
        }

        @Override
        public void refresh() {
            m_gridLayout.removeAllComponents();
            final List<BusinessService> services = m_businessServiceManager.search(m_businessServiceSearchCriteria);
            if (services.isEmpty()) {
                m_gridLayout.addComponent(new Label("There are no Business Services with matching criterias found."));
            } else {
                for (BusinessService eachService : services) {
                    m_gridLayout.addComponent(createRow(eachService));
                }
            }
            boosted = false;
        }

        @Override
        public Component getComponent() {
            return m_gridLayout;
        }
    };
    /**
     * The {@link BusinessServiceManager} used
     */
    private BusinessServiceManager m_businessServiceManager;
    /**
     * boosted value
     */
    private boolean boosted = false;
    /**
     * wallboard layout
     */
    private DashletComponent m_wallboardComponent = null;
    /**
     * dashboard layout
     */
    private DashletComponent m_dashboardComponent = null;
    /**
     * the search criteria
     */
    private BusinessServiceSearchCriteria m_businessServiceSearchCriteria;
    /**
     * the column count for Ops board
     */
    private int m_columnCountBoard;
    /**
     * the column count for Ops panel
     */
    private int m_columnCountPanel;

    /**
     * Constructor for instantiating new objects.
     *
     * @param dashletSpec            the {@link DashletSpec} to be used
     * @param businessServiceManager the {@link BusinessServiceManager} to be used
     */
    public BSMDashlet(String name, DashletSpec dashletSpec, BusinessServiceManager businessServiceManager, TransactionAwareBeanProxyFactory transactionAwareBeanProxyFactory) {
        super(name, dashletSpec);
        m_businessServiceManager = transactionAwareBeanProxyFactory.createProxy(businessServiceManager);
        m_businessServiceSearchCriteria = BSMConfigHelper.fromMap(getDashletSpec().getParameters());

        m_columnCountBoard = BSMConfigHelper.getIntForKey(getDashletSpec().getParameters(), "columnCountBoard", 10);

        m_columnCountPanel = BSMConfigHelper.getIntForKey(getDashletSpec().getParameters(), "columnCountPanel", 5);
    }

    @Override
    public DashletComponent getWallboardComponent() {
        if (m_wallboardComponent == null) {
<<<<<<< HEAD
            m_wallboardComponent = new AbstractDashletComponent() {
                private GridLayout m_gridLayout = new GridLayout(m_columnCountBoard, 1);

                {
                    m_gridLayout.setCaption(getName());
                    m_gridLayout.setWidth("100%");
                    refresh();
                }

                @Override
                public void refresh() {
                    m_gridLayout.removeAllComponents();

                    final List<BusinessService> services = m_businessServiceManager.search(m_businessServiceSearchCriteria);

                    if (services.isEmpty()) {
                        m_gridLayout.addComponent(new Label("There are no Business Services with matching criterias found."));
                    } else {
                        for (BusinessService eachService : services) {
                            m_gridLayout.addComponent(createRow(eachService));//, i%10,i/10);
                        }
                    }
                    boosted = false;
                }

                @Override
                public Component getComponent() {
                    return m_gridLayout;
                }
            };
=======
            m_wallboardComponent = new BSMDashletComponent(1, 10);
>>>>>>> 6d200720
        }
        return m_wallboardComponent;
    }

    @Override
    public DashletComponent getDashboardComponent() {
        if (m_dashboardComponent == null) {
<<<<<<< HEAD
            m_dashboardComponent = new AbstractDashletComponent() {
                private GridLayout m_gridLayout = new GridLayout(m_columnCountPanel, 1);

                {
                    m_gridLayout.setCaption(getName());
                    m_gridLayout.setWidth("100%");
                    refresh();
                }

                @Override
                public void refresh() {
                    m_gridLayout.removeAllComponents();

                    final List<BusinessService> services = m_businessServiceManager.search(m_businessServiceSearchCriteria);

                    if (services.isEmpty()) {
                        m_gridLayout.addComponent(new Label("There are no Business Services with matching criterias found."));
                    } else {
                        for (BusinessService eachService : services) {
                            m_gridLayout.addComponent(createRow(eachService));
                        }
                    }
                    boosted = false;
                }

                @Override
                public Component getComponent() {
                    return m_gridLayout;
                }
            };
=======
            m_dashboardComponent = new BSMDashletComponent(1, 5);
>>>>>>> 6d200720
        }
        return m_dashboardComponent;
    }

    private HorizontalLayout createRow(BusinessService service) {
        HorizontalLayout rowLayout = new HorizontalLayout();
        rowLayout.setSizeFull();
        rowLayout.setSpacing(true);

        final Status severity = m_businessServiceManager.getOperationalStatusForBusinessService(service);
        Label nameLabel = new Label(service.getName());
        nameLabel.setSizeFull();
        nameLabel.setStyleName("h3");
        nameLabel.addStyleName("bright");
        nameLabel.addStyleName("severity");
        nameLabel.addStyleName(severity.getLabel());

        rowLayout.addComponent(nameLabel);
        return rowLayout;
    }

    @Override
    public boolean isBoosted() {
        return boosted;
    }
}<|MERGE_RESOLUTION|>--- conflicted
+++ resolved
@@ -130,40 +130,7 @@
     @Override
     public DashletComponent getWallboardComponent() {
         if (m_wallboardComponent == null) {
-<<<<<<< HEAD
-            m_wallboardComponent = new AbstractDashletComponent() {
-                private GridLayout m_gridLayout = new GridLayout(m_columnCountBoard, 1);
-
-                {
-                    m_gridLayout.setCaption(getName());
-                    m_gridLayout.setWidth("100%");
-                    refresh();
-                }
-
-                @Override
-                public void refresh() {
-                    m_gridLayout.removeAllComponents();
-
-                    final List<BusinessService> services = m_businessServiceManager.search(m_businessServiceSearchCriteria);
-
-                    if (services.isEmpty()) {
-                        m_gridLayout.addComponent(new Label("There are no Business Services with matching criterias found."));
-                    } else {
-                        for (BusinessService eachService : services) {
-                            m_gridLayout.addComponent(createRow(eachService));//, i%10,i/10);
-                        }
-                    }
-                    boosted = false;
-                }
-
-                @Override
-                public Component getComponent() {
-                    return m_gridLayout;
-                }
-            };
-=======
-            m_wallboardComponent = new BSMDashletComponent(1, 10);
->>>>>>> 6d200720
+            m_wallboardComponent = new BSMDashletComponent(1, m_columnCountBoard);
         }
         return m_wallboardComponent;
     }
@@ -171,40 +138,7 @@
     @Override
     public DashletComponent getDashboardComponent() {
         if (m_dashboardComponent == null) {
-<<<<<<< HEAD
-            m_dashboardComponent = new AbstractDashletComponent() {
-                private GridLayout m_gridLayout = new GridLayout(m_columnCountPanel, 1);
-
-                {
-                    m_gridLayout.setCaption(getName());
-                    m_gridLayout.setWidth("100%");
-                    refresh();
-                }
-
-                @Override
-                public void refresh() {
-                    m_gridLayout.removeAllComponents();
-
-                    final List<BusinessService> services = m_businessServiceManager.search(m_businessServiceSearchCriteria);
-
-                    if (services.isEmpty()) {
-                        m_gridLayout.addComponent(new Label("There are no Business Services with matching criterias found."));
-                    } else {
-                        for (BusinessService eachService : services) {
-                            m_gridLayout.addComponent(createRow(eachService));
-                        }
-                    }
-                    boosted = false;
-                }
-
-                @Override
-                public Component getComponent() {
-                    return m_gridLayout;
-                }
-            };
-=======
-            m_dashboardComponent = new BSMDashletComponent(1, 5);
->>>>>>> 6d200720
+            m_dashboardComponent = new BSMDashletComponent(1, m_columnCountPanel);
         }
         return m_dashboardComponent;
     }
