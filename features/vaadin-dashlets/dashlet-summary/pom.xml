<?xml version="1.0" encoding="UTF-8"?>
<project xmlns="http://maven.apache.org/POM/4.0.0" xmlns:xsi="http://www.w3.org/2001/XMLSchema-instance"
         xsi:schemaLocation="http://maven.apache.org/POM/4.0.0 http://maven.apache.org/maven-v4_0_0.xsd">
    <modelVersion>4.0.0</modelVersion>
    <parent>
        <relativePath>../../topology-map/poms/compiled/</relativePath>
        <groupId>org.opennms.features.topology.build</groupId>
        <artifactId>compiled-bundle-settings</artifactId>
<<<<<<< HEAD
        <version>2018.1.5-SNAPSHOT</version>
=======
        <version>2018.1.6-SNAPSHOT</version>
>>>>>>> 18e72108
    </parent>

    <groupId>org.opennms.features.vaadin-dashlets</groupId>
    <artifactId>dashlet-summary</artifactId>

    <properties>
        <bundle.symbolicName>org.opennms.features.vaadin-dashlets.dashlet-summary</bundle.symbolicName>
        <bundle.namespace>org.opennms.features.vaadin.dashboard.dashlets</bundle.namespace>
    </properties>

    <name>OpenNMS :: Features :: Dashlets :: Summary</name>

    <packaging>bundle</packaging>
    <dependencies>

        <dependency>
            <groupId>org.opennms.features</groupId>
            <artifactId>vaadin-dashboard</artifactId>
            <version>${project.version}</version>
        </dependency>
        <dependency>
            <groupId>org.opennms.features</groupId>
            <artifactId>vaadin</artifactId>
            <type>pom</type>
        </dependency>
        <dependency>
            <groupId>org.opennms.features.themes</groupId>
            <artifactId>dashboard-theme</artifactId>
            <version>${project.version}</version>
        </dependency>

        <dependency>
            <groupId>org.opennms</groupId>
            <artifactId>opennms-dao</artifactId>
            <scope>provided</scope>
        </dependency>

    </dependencies>

</project><|MERGE_RESOLUTION|>--- conflicted
+++ resolved
@@ -6,11 +6,7 @@
         <relativePath>../../topology-map/poms/compiled/</relativePath>
         <groupId>org.opennms.features.topology.build</groupId>
         <artifactId>compiled-bundle-settings</artifactId>
-<<<<<<< HEAD
-        <version>2018.1.5-SNAPSHOT</version>
-=======
         <version>2018.1.6-SNAPSHOT</version>
->>>>>>> 18e72108
     </parent>
 
     <groupId>org.opennms.features.vaadin-dashlets</groupId>
