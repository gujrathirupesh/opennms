--- conflicted
+++ resolved
@@ -30,6 +30,7 @@
 
 import org.apache.http.client.methods.CloseableHttpResponse;
 import org.apache.http.client.methods.HttpPost;
+import org.apache.http.conn.ssl.NoopHostnameVerifier;
 import org.apache.http.entity.StringEntity;
 import org.apache.http.impl.client.CloseableHttpClient;
 import org.apache.http.impl.client.HttpClients;
@@ -38,13 +39,9 @@
 import org.slf4j.LoggerFactory;
 
 import javax.net.ssl.SSLContext;
-<<<<<<< HEAD
-import java.io.IOException;
-=======
 import javax.net.ssl.TrustManager;
 import java.io.IOException;
 import java.security.KeyManagementException;
->>>>>>> 71ad787b
 import java.security.NoSuchAlgorithmException;
 
 /**
@@ -97,11 +94,7 @@
     }
 
     public void trigger() {
-<<<<<<< HEAD
-        try (final CloseableHttpClient httpclient = HttpClients.custom().setSSLContext(SSLContext.getInstance("Default")).build()) {
-=======
         try (final CloseableHttpClient httpclient = HttpClients.custom().setSSLContext(sslContext).setSSLHostnameVerifier(NoopHostnameVerifier.INSTANCE).build()) {
->>>>>>> 71ad787b
             LOG.debug("Sending '" + event + "' event to IFTTT.");
 
             final HttpPost httpPost = new HttpPost(String.format(IFTTT_URL, event, key));
@@ -116,7 +109,7 @@
             if (statusCode != 200) {
                 LOG.warn("Received HTTP Status {} for request to {} with body {}", statusCode, httpPost.getURI(), httpPost.getEntity());
             }
-        } catch (IOException | NoSuchAlgorithmException e) {
+        } catch (IOException e) {
             LOG.error("Error invoking request: {}", e);
         }
     }
