<?xml version="1.0" encoding="UTF-8"?><project xmlns="http://maven.apache.org/POM/4.0.0" xmlns:xsi="http://www.w3.org/2001/XMLSchema-instance" xsi:schemaLocation="http://maven.apache.org/POM/4.0.0 http://maven.apache.org/maven-v4_0_0.xsd">
  <parent>
    <groupId>org.opennms</groupId>
    <artifactId>opennms</artifactId>
<<<<<<< HEAD
    <version>1.7.9-SNAPSHOT</version>
=======
    <version>1.7.10-TESTING-SNAPSHOT</version>
>>>>>>> 02fc8a7c
  </parent>
  <modelVersion>4.0.0</modelVersion>
  <artifactId>org.opennms.features</artifactId>
  <packaging>pom</packaging>
  <name>OpenNMS Features</name>
  <modules>
    <module>acl</module>
    <module>http-remoting</module>
    <module>poller</module>
    <module>provisioning</module>
    <module>ticketing</module>
    <module>phonebook</module>
    <module>sms-reflector</module>
  </modules>

  <profiles>

    <profile>
      <id>build.features.remote-poller</id>
      <activation>
        <activeByDefault>true</activeByDefault>
      </activation>
      <modules>
        <module>remote-poller</module>
        <module>remote-poller-jnlp</module>
        <module>remote-poller-onejar</module>
      </modules>
    </profile>

  </profiles>

  <repositories>
    <repository>
      <snapshots>
        <enabled>false</enabled>
      </snapshots>
      <releases>
        <enabled>true</enabled>
      </releases>
      <id>opennms-repo</id>
      <name>OpenNMS Repository</name>
      <url>http://repo.opennms.org/maven2</url>
    </repository>
    <repository>
      <snapshots>
        <enabled>true</enabled>
      </snapshots>
      <releases>
        <enabled>false</enabled>
      </releases>
      <id>opennms-snapshots</id>
      <name>OpenNMS Repository</name>
      <url>http://repo.opennms.org/snapshots</url>
    </repository>
  </repositories>

</project><|MERGE_RESOLUTION|>--- conflicted
+++ resolved
@@ -2,11 +2,7 @@
   <parent>
     <groupId>org.opennms</groupId>
     <artifactId>opennms</artifactId>
-<<<<<<< HEAD
-    <version>1.7.9-SNAPSHOT</version>
-=======
-    <version>1.7.10-TESTING-SNAPSHOT</version>
->>>>>>> 02fc8a7c
+    <version>1.7.10-SNAPSHOT</version>
   </parent>
   <modelVersion>4.0.0</modelVersion>
   <artifactId>org.opennms.features</artifactId>
