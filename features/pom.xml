--- conflicted
+++ resolved
@@ -180,11 +180,8 @@
     <module>karaf-health</module>
     <module>perspectivepoller</module>
     <module>openconfig</module>
-<<<<<<< HEAD
     <module>device-config</module>
-=======
     <module>ui-extension</module>
->>>>>>> 37fae1db
     <!-- Configuration Manager -->
     <module>config</module>
   </modules>
