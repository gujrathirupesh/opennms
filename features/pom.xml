--- conflicted
+++ resolved
@@ -3,11 +3,7 @@
   <parent>
     <groupId>org.opennms</groupId>
     <artifactId>opennms</artifactId>
-<<<<<<< HEAD
-    <version>2020.1.1</version>
-=======
     <version>2020.1.2-SNAPSHOT</version>
->>>>>>> 4241966f
   </parent>
   <modelVersion>4.0.0</modelVersion>
   <artifactId>org.opennms.features</artifactId>
