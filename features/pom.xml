<?xml version="1.0" encoding="UTF-8"?>
<project xmlns="http://maven.apache.org/POM/4.0.0" xmlns:xsi="http://www.w3.org/2001/XMLSchema-instance" xsi:schemaLocation="http://maven.apache.org/POM/4.0.0 http://maven.apache.org/maven-v4_0_0.xsd">
  <parent>
    <groupId>org.opennms</groupId>
    <artifactId>opennms</artifactId>
    <version>30.0.0-SNAPSHOT</version>
  </parent>
  <modelVersion>4.0.0</modelVersion>
  <artifactId>org.opennms.features</artifactId>
  <packaging>pom</packaging>
  <name>OpenNMS :: Features</name>
  <modules>

    <!-- Enlinkd -->
    <module>enlinkd</module>

    <!-- Graphs -->
    <module>graph</module>

    <!-- Topologies -->
    <module>topologies</module>

    <!-- ActiveMQ broker -->
    <module>activemq</module>

    <module>api-layer</module>

    <!-- Alarms -->
    <module>alarms</module>

    <!-- AMQP Event Gateway and Alarm Northbounder -->
    <module>amqp</module>

    <!-- DHCP integration -->
    <module>dhcpd</module>

    <!-- OpenNMS Provisioning API and implementations -->
    <module>provisioning</module>

    <!-- OpenNMS Polling API -->
    <module>poller</module>

    <!-- Events -->
    <module>events</module>

    <!-- Flows -->
    <module>flows</module>

    <!-- Graphml -->
    <module>graphml</module>

    <module>kafka</module>

    <!-- Executor factories -->
    <module>executor-factory</module>

    <!-- OpenNMS Collection API and implementations -->
    <module>collection</module>
    <module>jdbc-collector</module>
    <module>juniper-tca-collector</module>
    <module>prometheus-collector</module>
    <module>telemetry</module>
    <module>wsman</module>

    <!-- Discovery -->
    <module>discovery</module>

    <!-- OpenNMS Reporting API and implementations -->
    <module>reporting</module>

    <!-- OpenNMS Ticketing API and implementations -->
    <module>ticketing</module>
    <module>request-tracker</module>

    <!-- OpenNMS REST -->
    <module>rest</module>

    <!-- OpenNMS rest provider module -->
    <module>rest-provider</module>

    <!-- OpenNMS OSGI Core -->
    <module>opennms-osgi-core</module>
    
    <!-- OSGi Script Engine -->
    <module>osgi-jsr223</module>
    <module>opennms-osgi-core-rest</module>

    <!-- JMX config generator -->
    <module>jmx-config-generator</module>
    <module>vaadin-jmxconfiggenerator</module>
 
    <!-- SNMP MIB Parser and Event/Collection Configuration -->
    <module>mib-compiler</module>
    <module>vaadin-snmp-events-and-metrics</module>

    <!-- Near Real Time Graphing -->
    <module>nrtg</module>

    <!-- Topology Map -->
    <module>topology-map</module>
    <module>vaadin-node-maps</module>

    <!-- webapps -->
    <module>root-webapp</module>

    <!-- Measurements API -->
    <module>measurements</module>

    <!-- Newts -->
    <module>newts</module>
    <module>newts-repository-converter</module>

    <!-- timeseries -->
    <module>timeseries</module>
    <module>timeseries-shell</module>

    <!-- OpenNMS Notifications -->
    <module>notifications</module>

    <!-- OpenNMS Vaadin Themes -->
    <module>themes</module>

    <!-- Vaadin Feature -->
    <module>vaadin</module>

    <!-- Generic Vaadin components -->
    <module>vaadin-components</module>

    <!-- Dashboard and dashlet UI elements -->
    <module>vaadin-dashboard</module>
    <module>vaadin-dashlets</module>

    <!-- OpenNMS Vaadin Surveillance Views -->
    <module>vaadin-surveillance-views</module>

    <!-- Data Choices -->
    <module>datachoices</module>

    <!-- Other projects -->
    <module>distributed</module>
    <module>endpoints</module>
    <module>geocoder</module>
    <module>geolocation</module>
    <module>instrumentationLogReader</module>
    <module>name-cutter</module>
    <module>search</module>
    <module>springframework-security</module>
    <module>status</module>
    <module>system-report</module>
    <module>timeformat</module>
    <module>timeseries-evaluate</module>

    <!-- Business Service Monitor -->
    <module>bsm</module>

    <!-- Standalone Karaf Containers -->
    <module>container</module>

    <!-- Sentinel -->
    <module>sentinel</module>

    <!-- Minion -->
    <module>minion</module>
    <module>scv</module>

    <!-- ReST Elasticsearch Integration -->
    <module>opennms-es-rest</module>

    <!-- Correlation Feedback -->
    <module>situation-feedback</module>

    <!-- Event Integration Facility Adapter -->
    <module>eif-adapter</module>

    <!-- IfTtt integration -->
    <module>ifttt</module>

    <module>jest</module>
    <module>dnsresolver</module>
    <module>karaf-health</module>
    <module>perspectivepoller</module>
    <module>openconfig</module>
<<<<<<< HEAD
    <module>device-config</module>
=======

    <!-- Configuration Manager -->
    <module>config</module>
>>>>>>> 0be8dc97
  </modules>
</project><|MERGE_RESOLUTION|>--- conflicted
+++ resolved
@@ -180,12 +180,8 @@
     <module>karaf-health</module>
     <module>perspectivepoller</module>
     <module>openconfig</module>
-<<<<<<< HEAD
     <module>device-config</module>
-=======
-
     <!-- Configuration Manager -->
     <module>config</module>
->>>>>>> 0be8dc97
   </modules>
 </project>