--- conflicted
+++ resolved
@@ -80,10 +80,12 @@
     <!-- OpenNMS Vaadin Themes -->
     <module>themes</module>
 
-<<<<<<< HEAD
     <!-- Dashboard and dashlet UI elements -->
     <module>vaadin-dashboard</module>
     <module>vaadin-dashlets</module>
+
+    <!-- OpenNMS Vaadin Surveillance Views -->
+    <module>vaadin-surveillance-views</module>
 
     <!-- Other projects -->
     <module>geocoder</module>
@@ -92,14 +94,5 @@
     <module>ncs</module>
     <module>springframework-security</module>
     <module>system-report</module>
-
-=======
-    <!-- OpenNMS Vaadin Dashboard -->
-    <module>vaadin-dashboard</module>
-    <module>vaadin-dashlets</module>
-
-    <!-- OpenNMS Vaadin Surveillance Views -->
-    <module>vaadin-surveillance-views</module>
->>>>>>> 9809a38a
   </modules>
 </project>