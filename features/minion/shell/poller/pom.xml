<?xml version="1.0"?>
<project
    xsi:schemaLocation="http://maven.apache.org/POM/4.0.0 http://maven.apache.org/xsd/maven-4.0.0.xsd"
    xmlns="http://maven.apache.org/POM/4.0.0" xmlns:xsi="http://www.w3.org/2001/XMLSchema-instance">
    <modelVersion>4.0.0</modelVersion>
    <parent>
        <groupId>org.opennms.features.minion</groupId>
        <artifactId>org.opennms.features.minion.shell</artifactId>
<<<<<<< HEAD
        <version>2019.1.28-SNAPSHOT</version>
=======
        <version>2019.1.28</version>
>>>>>>> 0e6990d1
    </parent>

    <groupId>org.opennms.features.minion.shell</groupId>
    <artifactId>org.opennms.features.minion.shell.poller</artifactId>
    <packaging>bundle</packaging>
    <name>OpenNMS :: Features :: Minion :: Shell :: Poller</name>

    <build>
        <plugins>
            <plugin>
                <groupId>org.apache.felix</groupId>
                <artifactId>maven-bundle-plugin</artifactId>
                <extensions>true</extensions>
                <configuration>
                    <instructions>
                        <Bundle-RequiredExecutionEnvironment>JavaSE-1.8</Bundle-RequiredExecutionEnvironment>
                        <Bundle-SymbolicName>${project.artifactId}</Bundle-SymbolicName>
                        <Bundle-Version>${project.version}</Bundle-Version>
                        <Karaf-Commands>*</Karaf-Commands>
                    </instructions>
                </configuration>
            </plugin>
        </plugins>
    </build>

    <dependencies>
        <dependency>
            <groupId>org.apache.karaf.shell</groupId>
            <artifactId>org.apache.karaf.shell.core</artifactId>
            <version>${karafVersion}</version>
        </dependency>
        <dependency>
            <groupId>org.opennms.features.poller</groupId>
            <artifactId>org.opennms.features.poller.api</artifactId>
        </dependency>
    </dependencies>
</project><|MERGE_RESOLUTION|>--- conflicted
+++ resolved
@@ -6,11 +6,7 @@
     <parent>
         <groupId>org.opennms.features.minion</groupId>
         <artifactId>org.opennms.features.minion.shell</artifactId>
-<<<<<<< HEAD
-        <version>2019.1.28-SNAPSHOT</version>
-=======
         <version>2019.1.28</version>
->>>>>>> 0e6990d1
     </parent>
 
     <groupId>org.opennms.features.minion.shell</groupId>
