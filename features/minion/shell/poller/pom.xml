--- conflicted
+++ resolved
@@ -6,11 +6,7 @@
     <parent>
         <groupId>org.opennms.features.minion</groupId>
         <artifactId>org.opennms.features.minion.shell</artifactId>
-<<<<<<< HEAD
-        <version>28.0.2-SNAPSHOT</version>
-=======
         <version>28.0.2</version>
->>>>>>> 7f1c7cd1
     </parent>
 
     <groupId>org.opennms.features.minion.shell</groupId>
