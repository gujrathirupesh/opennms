<?xml version="1.0"?>
<project
    xsi:schemaLocation="http://maven.apache.org/POM/4.0.0 http://maven.apache.org/xsd/maven-4.0.0.xsd"
    xmlns="http://maven.apache.org/POM/4.0.0" xmlns:xsi="http://www.w3.org/2001/XMLSchema-instance">
    <modelVersion>4.0.0</modelVersion>
    <parent>
        <groupId>org.opennms.features.minion</groupId>
        <artifactId>org.opennms.features.minion.shell</artifactId>
<<<<<<< HEAD
        <version>30.0.0-SNAPSHOT</version>
=======
        <version>30.0.0</version>
>>>>>>> 74ab5cae
    </parent>

    <groupId>org.opennms.features.minion.shell</groupId>
    <artifactId>org.opennms.features.minion.shell.collection</artifactId>
    <packaging>bundle</packaging>
    <name>OpenNMS :: Features :: Minion :: Shell :: Collection</name>

    <build>
        <plugins>
            <plugin>
                <groupId>org.apache.felix</groupId>
                <artifactId>maven-bundle-plugin</artifactId>
                <extensions>true</extensions>
                <configuration>
                    <instructions>
                        <Bundle-RequiredExecutionEnvironment>JavaSE-1.8</Bundle-RequiredExecutionEnvironment>
                        <Bundle-SymbolicName>${project.artifactId}</Bundle-SymbolicName>
                        <Bundle-Version>${project.version}</Bundle-Version>
                        <Karaf-Commands>*</Karaf-Commands>
                    </instructions>
                </configuration>
            </plugin>
        </plugins>
    </build>

    <dependencies>
        <dependency>
            <groupId>org.apache.karaf.shell</groupId>
            <artifactId>org.apache.karaf.shell.core</artifactId>
            <version>${karafVersion}</version>
        </dependency>
        <dependency>
            <groupId>org.opennms.features.collection</groupId>
            <artifactId>org.opennms.features.collection.api</artifactId>
        </dependency>
    </dependencies>
</project><|MERGE_RESOLUTION|>--- conflicted
+++ resolved
@@ -6,11 +6,7 @@
     <parent>
         <groupId>org.opennms.features.minion</groupId>
         <artifactId>org.opennms.features.minion.shell</artifactId>
-<<<<<<< HEAD
-        <version>30.0.0-SNAPSHOT</version>
-=======
         <version>30.0.0</version>
->>>>>>> 74ab5cae
     </parent>
 
     <groupId>org.opennms.features.minion.shell</groupId>
