--- conflicted
+++ resolved
@@ -9,10 +9,6 @@
 test -d repository || (echo "No 'repository' directory in $(pwd) -- are we in the right place (which is container/minion if you are curious)?" && exit 1)
 
 # Inclue the bundled Maven in the $PATH
-<<<<<<< HEAD
-export PATH="$MYDIR/../..:$MYDIR/../../bin:$MYDIR/../../maven/bin:$PATH"
-export CONTAINERDIR="${MYDIR}/../container/minion"
-=======
 MYDIR=$(dirname "$0")
 MYDIR=$(cd "$MYDIR"; pwd)
 PATH="$MYDIR/../..:$MYDIR/../../bin:$MYDIR/../../maven/bin:$PATH"
@@ -20,7 +16,6 @@
 JAVA_OPTS="-Xmx2g"
 
 export PATH CONTAINERDIR JAVA_OPTS
->>>>>>> 1bc90cca
 
 cleanup_and_build() {
   should_use_sudo=$1
