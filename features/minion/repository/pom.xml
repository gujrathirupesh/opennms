--- conflicted
+++ resolved
@@ -447,41 +447,4 @@
         </dependency>
     </dependencies>
 
-<<<<<<< HEAD
-    <repositories>
-        <repository>
-            <id>opennms-repo</id>
-            <url>https://maven.opennms.org/content/groups/opennms.org-release/</url>
-            <snapshots>
-                <enabled>false</enabled>
-            </snapshots>
-        </repository>
-        <repository>
-            <id>sonatype-public-repo</id>
-            <url>https://maven.opennms.org/content/repositories/sonatype-public-repo/</url>
-            <snapshots>
-                <enabled>false</enabled>
-            </snapshots>
-        </repository>
-        <repository>
-            <id>coova</id>
-            <url>https://maven.opennms.org/content/repositories/coova/</url>
-            <snapshots>
-                <enabled>false</enabled>
-            </snapshots>
-        </repository>
-        <!-- Required for OIA snapshots -->
-        <repository>
-            <id>sonatype.org-snapshot</id>
-            <url>https://maven.opennms.org/content/groups/sonatype.org-snapshot/</url>
-            <releases>
-                <enabled>false</enabled>
-            </releases>
-            <snapshots>
-                <enabled>true</enabled>
-            </snapshots>
-        </repository>
-    </repositories>
-=======
->>>>>>> 6152a9f2
 </project>