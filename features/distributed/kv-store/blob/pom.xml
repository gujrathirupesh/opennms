<?xml version="1.0" encoding="UTF-8"?>
<project xmlns="http://maven.apache.org/POM/4.0.0"
         xmlns:xsi="http://www.w3.org/2001/XMLSchema-instance"
         xsi:schemaLocation="http://maven.apache.org/POM/4.0.0 http://maven.apache.org/xsd/maven-4.0.0.xsd">
    <parent>
        <artifactId>org.opennms.features.distributed.kv-store</artifactId>
        <groupId>org.opennms.features.distributed</groupId>
<<<<<<< HEAD
        <version>2019.1.13</version>
=======
        <version>2019.1.14-SNAPSHOT</version>
>>>>>>> d6d262b6
    </parent>
    <modelVersion>4.0.0</modelVersion>
    <artifactId>org.opennms.features.distributed.kv-store.blob</artifactId>
    <packaging>pom</packaging>
    <modules>
        <module>in-memory</module>
        <module>blob-shell</module>
        <module>no-op</module>
        <module>cassandra</module>
        <module>postgres-impl</module>
        <module>blob-itests</module>
    </modules>
</project><|MERGE_RESOLUTION|>--- conflicted
+++ resolved
@@ -5,11 +5,7 @@
     <parent>
         <artifactId>org.opennms.features.distributed.kv-store</artifactId>
         <groupId>org.opennms.features.distributed</groupId>
-<<<<<<< HEAD
-        <version>2019.1.13</version>
-=======
         <version>2019.1.14-SNAPSHOT</version>
->>>>>>> d6d262b6
     </parent>
     <modelVersion>4.0.0</modelVersion>
     <artifactId>org.opennms.features.distributed.kv-store.blob</artifactId>
