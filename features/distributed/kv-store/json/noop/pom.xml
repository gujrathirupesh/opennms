<?xml version="1.0" encoding="UTF-8"?>
<project xmlns="http://maven.apache.org/POM/4.0.0"
         xmlns:xsi="http://www.w3.org/2001/XMLSchema-instance"
         xsi:schemaLocation="http://maven.apache.org/POM/4.0.0 http://maven.apache.org/xsd/maven-4.0.0.xsd">
    <parent>
        <artifactId>org.opennms.features.distributed.kv-store.json</artifactId>
        <groupId>org.opennms.features.distributed</groupId>
<<<<<<< HEAD
        <version>29.0.4-SNAPSHOT</version>
=======
        <version>29.0.4</version>
>>>>>>> 77cf3d99
    </parent>
    <modelVersion>4.0.0</modelVersion>
    <artifactId>org.opennms.features.distributed.kv-store.json.noop</artifactId>
    <name>OpenNMS :: Features :: Distributed :: Key Value Store :: JSON :: No-Op</name>
    <dependencies>
        <dependency>
            <groupId>org.opennms.features.distributed</groupId>
            <artifactId>org.opennms.features.distributed.kv-store.api</artifactId>
            <version>${project.version}</version>
        </dependency>
    </dependencies>
</project><|MERGE_RESOLUTION|>--- conflicted
+++ resolved
@@ -5,11 +5,7 @@
     <parent>
         <artifactId>org.opennms.features.distributed.kv-store.json</artifactId>
         <groupId>org.opennms.features.distributed</groupId>
-<<<<<<< HEAD
-        <version>29.0.4-SNAPSHOT</version>
-=======
         <version>29.0.4</version>
->>>>>>> 77cf3d99
     </parent>
     <modelVersion>4.0.0</modelVersion>
     <artifactId>org.opennms.features.distributed.kv-store.json.noop</artifactId>
