<?xml version="1.0"?>
<project xmlns="http://maven.apache.org/POM/4.0.0" xmlns:xsi="http://www.w3.org/2001/XMLSchema-instance"
    xsi:schemaLocation="http://maven.apache.org/POM/4.0.0 http://maven.apache.org/xsd/maven-4.0.0.xsd">
    <parent>
        <groupId>org.opennms.features.distributed</groupId>
        <artifactId>core-parent</artifactId>
<<<<<<< HEAD
        <version>30.0.0-SNAPSHOT</version>
=======
        <version>30.0.0</version>
>>>>>>> 74ab5cae
    </parent>
    <modelVersion>4.0.0</modelVersion>
    <artifactId>shell</artifactId>
    <packaging>bundle</packaging>
    <name>OpenNMS :: Features :: Distributed :: Core :: Shell</name>
    <build>
        <plugins>
            <plugin>
                <groupId>org.apache.felix</groupId>
                <artifactId>maven-bundle-plugin</artifactId>
                <extensions>true</extensions>
                <configuration>
                    <instructions>
                        <Bundle-RequiredExecutionEnvironment>JavaSE-1.8</Bundle-RequiredExecutionEnvironment>
                        <Bundle-SymbolicName>${project.groupId}.${project.artifactId}</Bundle-SymbolicName>
                        <Bundle-Version>${project.version}</Bundle-Version>
                    </instructions>
                </configuration>
            </plugin>
        </plugins>
    </build>
    <dependencies>
        <dependency>
            <groupId>org.opennms.features.distributed</groupId>
            <artifactId>core-api</artifactId>
            <version>${project.version}</version>
        </dependency>
        <dependency>
            <groupId>org.apache.karaf.shell</groupId>
            <artifactId>org.apache.karaf.shell.core</artifactId>
            <version>${karafVersion}</version>
        </dependency>
        <dependency>
            <groupId>org.osgi</groupId>
            <artifactId>osgi.core</artifactId>
            <scope>provided</scope>
        </dependency>
    </dependencies>
</project><|MERGE_RESOLUTION|>--- conflicted
+++ resolved
@@ -4,11 +4,7 @@
     <parent>
         <groupId>org.opennms.features.distributed</groupId>
         <artifactId>core-parent</artifactId>
-<<<<<<< HEAD
-        <version>30.0.0-SNAPSHOT</version>
-=======
         <version>30.0.0</version>
->>>>>>> 74ab5cae
     </parent>
     <modelVersion>4.0.0</modelVersion>
     <artifactId>shell</artifactId>
