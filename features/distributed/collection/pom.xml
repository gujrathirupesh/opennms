--- conflicted
+++ resolved
@@ -4,11 +4,7 @@
     <parent>
         <groupId>org.opennms.features.distributed</groupId>
         <artifactId>distributed-parent</artifactId>
-<<<<<<< HEAD
-        <version>2019.1.28-SNAPSHOT</version>
-=======
         <version>2019.1.28</version>
->>>>>>> 0e6990d1
     </parent>
     <modelVersion>4.0.0</modelVersion>
     <groupId>org.opennms.features.distributed</groupId>
