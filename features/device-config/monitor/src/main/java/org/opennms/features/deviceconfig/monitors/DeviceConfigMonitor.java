/*******************************************************************************
 * This file is part of OpenNMS(R).
 *
 * Copyright (C) 2022 The OpenNMS Group, Inc.
 * OpenNMS(R) is Copyright (C) 1999-2022 The OpenNMS Group, Inc.
 *
 * OpenNMS(R) is a registered trademark of The OpenNMS Group, Inc.
 *
 * OpenNMS(R) is free software: you can redistribute it and/or modify
 * it under the terms of the GNU Affero General Public License as published
 * by the Free Software Foundation, either version 3 of the License,
 * or (at your option) any later version.
 *
 * OpenNMS(R) is distributed in the hope that it will be useful,
 * but WITHOUT ANY WARRANTY; without even the implied warranty of
 * MERCHANTABILITY or FITNESS FOR A PARTICULAR PURPOSE.  See the
 * GNU Affero General Public License for more details.
 *
 * You should have received a copy of the GNU Affero General Public License
 * along with OpenNMS(R).  If not, see:
 *      http://www.gnu.org/licenses/
 *
 * For more information contact:
 *     OpenNMS(R) Licensing <license@opennms.org>
 *     http://www.opennms.org/
 *     http://www.opennms.com/
 *******************************************************************************/

package org.opennms.features.deviceconfig.monitors;

import static java.util.stream.Collectors.toMap;

import java.io.FileNotFoundException;
import java.io.IOException;
import java.nio.file.Files;
import java.nio.file.Path;
import java.nio.file.Paths;
import java.time.Duration;
import java.util.Date;
import java.util.HashMap;
import java.util.Map;
import java.util.concurrent.TimeUnit;

import org.opennms.core.spring.BeanUtils;
import org.opennms.core.utils.ConfigFileConstants;
import org.opennms.features.deviceconfig.persistence.api.ConfigType;
import org.opennms.features.deviceconfig.persistence.api.DeviceConfigDao;
import org.opennms.features.deviceconfig.retrieval.api.Retriever;
<<<<<<< HEAD
import org.opennms.features.deviceconfig.service.DeviceConfigConstants;
=======
>>>>>>> 7831676e
import org.opennms.netmgt.poller.DeviceConfig;
import org.opennms.netmgt.dao.api.IpInterfaceDao;
import org.opennms.netmgt.model.OnmsIpInterface;
import org.opennms.netmgt.poller.MonitoredService;
import org.opennms.netmgt.poller.PollStatus;
import org.opennms.netmgt.poller.support.AbstractServiceMonitor;
import org.quartz.CronScheduleBuilder;
import org.quartz.Trigger;
import org.quartz.TriggerBuilder;
import org.slf4j.Logger;
import org.slf4j.LoggerFactory;

public class DeviceConfigMonitor extends AbstractServiceMonitor {

    public static final String SCRIPT = "script";
    public static final String USERNAME = "username";
    public static final String SSH_PORT = "ssh-port";
    public static final String SSH_TIMEOUT = "ssh-timeout";
    public static final String PASSWORD = "password";
    public static final String LAST_RETRIEVAL = "lastRetrieval";
<<<<<<< HEAD

=======
    public static final String CONFIG_TYPE = "config-type";
>>>>>>> 7831676e
    public static final String SCRIPT_FILE = "script-file";

    private static final Logger LOG = LoggerFactory.getLogger(DeviceConfigMonitor.class);
    private Retriever retriever;
    private static final Duration DEFAULT_DURATION = Duration.ofMinutes(1); // 60sec
    private static final int DEFAULT_SSH_PORT = 22;

    private IpInterfaceDao ipInterfaceDao;
    private DeviceConfigDao deviceConfigDao;

    @Override
    public Map<String, Object> getRuntimeAttributes(final MonitoredService svc, final Map<String, Object> parameters) {
        if (ipInterfaceDao == null) {
            ipInterfaceDao = BeanUtils.getBean("daoContext", "ipInterfaceDao", IpInterfaceDao.class);
        }

        if (deviceConfigDao == null) {
            deviceConfigDao = BeanUtils.getBean("daoContext", "deviceConfigDao", DeviceConfigDao.class);
        }

        final Map<String, Object> params = new HashMap<>();
        final OnmsIpInterface ipInterface = ipInterfaceDao.findByNodeIdAndIpAddress(svc.getNodeId(), svc.getIpAddr());
        
        final var deviceConfigOptional = deviceConfigDao.getLatestConfigForInterface(ipInterface, svc.getSvcName());
        deviceConfigOptional.ifPresent(deviceConfig -> params.put(LAST_RETRIEVAL, String.valueOf(deviceConfig.getLastUpdated().getTime())));
        
        final String scriptFile = getKeyedString(parameters, SCRIPT_FILE, null);
        try {
            if (scriptFile != null) {
                String script = parseScriptFile(scriptFile);
                params.put(SCRIPT, script);
            }
        } catch (Exception e) {
            LOG.error("Error while parsing script file {}", scriptFile, e);
            throw new RuntimeException(e);
        }
        return params;
    }

    private static String parseScriptFile(String fileName) throws IOException {
        String opennmsHome = ConfigFileConstants.getHome();
        Path script = Paths.get(opennmsHome, "etc", "device-config", fileName);
        if (script.toFile().exists()) {
            return Files.readString(script);
        } else {
            throw new FileNotFoundException("Couldn't find file " + fileName + " in etc/device-config folder");
        }
    }

    @Override
    public PollStatus poll(MonitoredService svc, Map<String, Object> parameters) {
        if (retriever == null) {
            retriever = BeanUtils.getBean("daoContext", "deviceConfigRetriever", Retriever.class);
        }

        boolean triggeredPoll = Boolean.parseBoolean(getKeyedString(parameters, DeviceConfigConstants.TRIGGERED_POLL, "false"));

        final Date lastRun = new Date(getKeyedLong(parameters, LAST_RETRIEVAL, 0L));
        final String cronSchedule = getKeyedString(parameters, DeviceConfigConstants.SCHEDULE, DeviceConfigConstants.DEFAULT_CRON_SCHEDULE);
        final Date nextRun = getNextRunDate(cronSchedule, lastRun);

        if (!triggeredPoll && !nextRun.before(new Date())) {
            return PollStatus.unknown("Skipping. Next retrieval scheduled for " + nextRun);
        }

        String script = getObjectAsStringFromParams(parameters, SCRIPT);
        String user = getObjectAsStringFromParams(parameters, USERNAME);
        String password = getObjectAsStringFromParams(parameters, PASSWORD);
        Integer port = getKeyedInteger(parameters, SSH_PORT, DEFAULT_SSH_PORT);
        String configType = getKeyedString(parameters, DeviceConfigConstants.CONFIG_TYPE, ConfigType.Default);
        Long timeout = getKeyedLong(parameters, SSH_TIMEOUT, DEFAULT_DURATION.toMillis());
        var host = svc.getIpAddr();
        var stringParameters = parameters.entrySet().stream().collect(toMap(Map.Entry::getKey, e -> String.valueOf(e.getValue())));
        var future = retriever.retrieveConfig(
                Retriever.Protocol.TFTP,
                script,
                user,
                password,
                host,
                port,
                configType,
                stringParameters,
                Duration.ofMillis(timeout)
        ).thenApply(either ->
                either.fold(
                        failure -> {
                            var reason = "Device config retrieval could not be triggered - host: " + host + ";  message: " + failure.message
                                         + "\nstdout: " + failure.stdout
                                         + "\nstderr: " + failure.stderr;
                            LOG.error(reason);
                            final var pollStatus = PollStatus.unavailable(reason);
                            pollStatus.setDeviceConfig(new DeviceConfig());
                            return pollStatus;
                        },
                        success -> {
                            LOG.debug("Retrieved device configuration - host: " + host);
                            var pollStatus = PollStatus.up();
                            pollStatus.setDeviceConfig(new DeviceConfig(success.config, success.filename));
                            return pollStatus;
                        }
                )
        );

        try {
            return future.toCompletableFuture().get(timeout, TimeUnit.MILLISECONDS);
        } catch (Exception e) {
            LOG.error("Device config retrieval failed - host: " + host, e);
            return PollStatus.unavailable("Device config retrieval failed - host: " + host + "; message: " + e.getMessage());
        }
    }

    public void setRetriever(Retriever retriever) {
        this.retriever = retriever;
    }

    public void setIpInterfaceDao(IpInterfaceDao ipInterfaceDao) {
        this.ipInterfaceDao = ipInterfaceDao;
    }

    public void setDeviceConfigDao(DeviceConfigDao deviceConfigDao) {
        this.deviceConfigDao = deviceConfigDao;
    }

    private Date getNextRunDate(String cronSchedule, Date lastRun) {
        final Trigger trigger = TriggerBuilder.newTrigger()
            .withSchedule(CronScheduleBuilder.cronSchedule(cronSchedule))
            .startAt(lastRun)
            .build();

        return trigger.getFireTimeAfter(lastRun);
    }

    private String getObjectAsStringFromParams(Map<String, Object> params, String key) {
        Object obj = params.get(key);
        if (obj instanceof String) {
            return (String) obj;
        }
        throw new IllegalArgumentException(key + " is not an instance of String");
    }
}<|MERGE_RESOLUTION|>--- conflicted
+++ resolved
@@ -46,10 +46,7 @@
 import org.opennms.features.deviceconfig.persistence.api.ConfigType;
 import org.opennms.features.deviceconfig.persistence.api.DeviceConfigDao;
 import org.opennms.features.deviceconfig.retrieval.api.Retriever;
-<<<<<<< HEAD
 import org.opennms.features.deviceconfig.service.DeviceConfigConstants;
-=======
->>>>>>> 7831676e
 import org.opennms.netmgt.poller.DeviceConfig;
 import org.opennms.netmgt.dao.api.IpInterfaceDao;
 import org.opennms.netmgt.model.OnmsIpInterface;
@@ -70,11 +67,6 @@
     public static final String SSH_TIMEOUT = "ssh-timeout";
     public static final String PASSWORD = "password";
     public static final String LAST_RETRIEVAL = "lastRetrieval";
-<<<<<<< HEAD
-
-=======
-    public static final String CONFIG_TYPE = "config-type";
->>>>>>> 7831676e
     public static final String SCRIPT_FILE = "script-file";
 
     private static final Logger LOG = LoggerFactory.getLogger(DeviceConfigMonitor.class);
