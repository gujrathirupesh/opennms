--- conflicted
+++ resolved
@@ -70,14 +70,7 @@
             // Not our business
             return status;
         }
-<<<<<<< HEAD
-        // unknown means that retrieval was skipped, so nothing to persist
-        if (status.isUnknown()) {
-            return status;
-        }
-=======
 
->>>>>>> eec7a0fa
         // Retrieve interface
         final OnmsIpInterface ipInterface = ipInterfaceDao.findByNodeIdAndIpAddress(svc.getNodeId(), svc.getIpAddr());
         String encodingAttribute = getObjectAsString(parameters.get("encoding"));
@@ -85,15 +78,14 @@
         String encoding = !Strings.isNullOrEmpty(encodingAttribute) ? encodingAttribute : Charset.defaultCharset().name();
         String configType = !Strings.isNullOrEmpty(configTypeAttribute) ? configTypeAttribute : ConfigType.Default;
 
-<<<<<<< HEAD
-        if (deviceConfig == null) {
+        if (deviceConfig.getContent() == null) {
             // Config retrieval failed
             deviceConfigDao.updateDeviceConfigFailure(
                     ipInterface,
+                    svc.getSvcName(),
                     configType,
                     encoding,
-                    status.getReason()
-            );
+                    status.getReason());
             sendEvent(ipInterface, svc.getSvcName(), EventConstants.DEVICE_CONFIG_RETRIEVAL_FAILED_UEI);
         } else {
             // Config retrieval succeeded
@@ -105,48 +97,14 @@
                 } catch (IOException e) {
                     LOG.warn("Failed to decompress content from file {}", deviceConfig.getFilename());
                 }
-=======
-        // unknown means that retrieval was skipped, so nothing to persist
-        if (!status.isUnknown()) {
-            if (deviceConfig.getContent() == null) {
-                // Config retrieval failed
-                deviceConfigDao.updateDeviceConfigFailure(
-                        ipInterface,
-                        svc.getSvcName(),
-                        configType,
-                        encoding,
-                        status.getReason()
-                );
-                sendEvent(ipInterface, svc.getSvcName(), EventConstants.DEVICE_CONFIG_RETRIEVAL_FAILED_UEI);
-            } else {
-                // Config retrieval succeeded
-                // De-compress if content is compressed.
-                byte[] content = deviceConfig.getContent();
-                if (DeviceConfigUtil.isGzipFile(deviceConfig.getFilename())) {
-                    try {
-                        content = DeviceConfigUtil.decompressGzipToBytes(content);
-                    } catch (IOException e) {
-                        LOG.warn("Failed to decompress content from file {}", deviceConfig.getFilename());
-                    }
-                }
-                deviceConfigDao.updateDeviceConfigContent(
-                        ipInterface,
-                        svc.getSvcName(),
-                        configType,
-                        encoding,
-                        content,
-                        deviceConfig.getFilename()
-                );
-                sendEvent(ipInterface, svc.getSvcName(), EventConstants.DEVICE_CONFIG_RETRIEVAL_SUCCEEDED_UEI);
->>>>>>> eec7a0fa
             }
             deviceConfigDao.updateDeviceConfigContent(
                     ipInterface,
+                    svc.getSvcName(),
                     configType,
                     encoding,
                     content,
-                    deviceConfig.getFilename()
-            );
+                    deviceConfig.getFilename());
             sendEvent(ipInterface, svc.getSvcName(), EventConstants.DEVICE_CONFIG_RETRIEVAL_SUCCEEDED_UEI);
         }
 
