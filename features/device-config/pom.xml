--- conflicted
+++ resolved
@@ -16,10 +16,7 @@
 
     <modules>
         <module>monitor</module>
-<<<<<<< HEAD
         <module>monitor-adaptor</module>
-=======
->>>>>>> b125691f
         <module>persistence</module>
         <module>rest</module>
         <module>tftp</module>
