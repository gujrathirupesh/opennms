<?xml version="1.0" encoding="UTF-8"?>
<project xmlns="http://maven.apache.org/POM/4.0.0"
         xmlns:xsi="http://www.w3.org/2001/XMLSchema-instance"
         xsi:schemaLocation="http://maven.apache.org/POM/4.0.0 http://maven.apache.org/xsd/maven-4.0.0.xsd">
    <parent>
        <artifactId>org.opennms.features.device-config</artifactId>
        <groupId>org.opennms.features</groupId>
        <version>30.0.0-SNAPSHOT</version>
    </parent>
    <modelVersion>4.0.0</modelVersion>

    <groupId>org.opennms.features.device-config</groupId>
    <artifactId>org.opennms.features.device-config.api</artifactId>
    <packaging>bundle</packaging>
    <name>OpenNMS :: Features :: Device Config :: API </name>
    <build>
        <plugins>
            <plugin>
                <groupId>org.apache.felix</groupId>
                <artifactId>maven-bundle-plugin</artifactId>
                <extensions>true</extensions>
                <configuration>
                    <instructions>
                        <Bundle-RequiredExecutionEnvironment>JavaSE-1.8</Bundle-RequiredExecutionEnvironment>
                        <Bundle-SymbolicName>${project.artifactId}</Bundle-SymbolicName>
                        <Bundle-Version>${project.version}</Bundle-Version>
                    </instructions>
                </configuration>
            </plugin>
        </plugins>
    </build>
<<<<<<< HEAD
    <dependencies>
        <dependency>
            <groupId>org.opennms.features.poller</groupId>
            <artifactId>org.opennms.features.poller.api</artifactId>
            <version>${project.version}</version>
        </dependency>
        <dependency>
            <groupId>org.apache.commons</groupId>
            <artifactId>commons-lang3</artifactId>
        </dependency>
        <dependency>
            <groupId>org.apache.commons</groupId>
            <artifactId>commons-compress</artifactId>
            <version>${commonsCompressVersion}</version>
        </dependency>
        <dependency>
            <groupId>com.google.guava</groupId>
            <artifactId>guava</artifactId>
        </dependency>
        <dependency>
            <groupId>org.hamcrest</groupId>
            <artifactId>hamcrest</artifactId>
            <version>2.2</version>
            <scope>test</scope>
        </dependency>
        <dependency>
            <groupId>junit</groupId>
            <artifactId>junit</artifactId>
            <scope>test</scope>
        </dependency>
    </dependencies>
=======
>>>>>>> 5b0c3c58
</project><|MERGE_RESOLUTION|>--- conflicted
+++ resolved
@@ -29,7 +29,6 @@
             </plugin>
         </plugins>
     </build>
-<<<<<<< HEAD
     <dependencies>
         <dependency>
             <groupId>org.opennms.features.poller</groupId>
@@ -37,30 +36,8 @@
             <version>${project.version}</version>
         </dependency>
         <dependency>
-            <groupId>org.apache.commons</groupId>
-            <artifactId>commons-lang3</artifactId>
-        </dependency>
-        <dependency>
-            <groupId>org.apache.commons</groupId>
-            <artifactId>commons-compress</artifactId>
-            <version>${commonsCompressVersion}</version>
-        </dependency>
-        <dependency>
             <groupId>com.google.guava</groupId>
             <artifactId>guava</artifactId>
         </dependency>
-        <dependency>
-            <groupId>org.hamcrest</groupId>
-            <artifactId>hamcrest</artifactId>
-            <version>2.2</version>
-            <scope>test</scope>
-        </dependency>
-        <dependency>
-            <groupId>junit</groupId>
-            <artifactId>junit</artifactId>
-            <scope>test</scope>
-        </dependency>
     </dependencies>
-=======
->>>>>>> 5b0c3c58
 </project>