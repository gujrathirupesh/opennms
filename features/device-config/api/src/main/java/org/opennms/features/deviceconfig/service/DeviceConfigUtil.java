/*******************************************************************************
 * This file is part of OpenNMS(R).
 *
 * Copyright (C) 2022 The OpenNMS Group, Inc.
 * OpenNMS(R) is Copyright (C) 1999-2022 The OpenNMS Group, Inc.
 *
 * OpenNMS(R) is a registered trademark of The OpenNMS Group, Inc.
 *
 * OpenNMS(R) is free software: you can redistribute it and/or modify
 * it under the terms of the GNU Affero General Public License as published
 * by the Free Software Foundation, either version 3 of the License,
 * or (at your option) any later version.
 *
 * OpenNMS(R) is distributed in the hope that it will be useful,
 * but WITHOUT ANY WARRANTY; without even the implied warranty of
 * MERCHANTABILITY or FITNESS FOR A PARTICULAR PURPOSE.  See the
 * GNU Affero General Public License for more details.
 *
 * You should have received a copy of the GNU Affero General Public License
 * along with OpenNMS(R).  If not, see:
 *      http://www.gnu.org/licenses/
 *
 * For more information contact:
 *     OpenNMS(R) Licensing <license@opennms.org>
 *     http://www.opennms.org/
 *     http://www.opennms.com/
 *******************************************************************************/

package org.opennms.features.deviceconfig.service;

<<<<<<< HEAD
import com.google.common.base.Strings;
import com.google.common.io.ByteStreams;
import org.apache.commons.compress.archivers.tar.TarArchiveEntry;
import org.apache.commons.compress.archivers.tar.TarArchiveInputStream;
import org.apache.commons.compress.archivers.tar.TarArchiveOutputStream;
import org.apache.commons.compress.compressors.gzip.GzipCompressorOutputStream;
import org.slf4j.Logger;
import org.slf4j.LoggerFactory;

import java.io.BufferedOutputStream;
=======
>>>>>>> 5b0c3c58
import java.io.ByteArrayInputStream;
import java.io.ByteArrayOutputStream;
import java.io.IOException;
import java.util.zip.GZIPInputStream;

public class DeviceConfigUtil {

    private static final Logger LOG = LoggerFactory.getLogger(DeviceConfigUtil.class);

    public static byte[] decompressGzipToBytes(byte[] source) throws IOException {
        try (GZIPInputStream gis = new GZIPInputStream(new ByteArrayInputStream(source))) {
            return ByteStreams.toByteArray(gis);
        }
    }

    public static boolean isGzipFile(String fileName) {
        return !Strings.isNullOrEmpty(fileName) && fileName.endsWith(".gz");
    }
<<<<<<< HEAD


    public static byte[] tarGzipMultipleFiles(Map<String, byte[]> fileNameToDataMap) throws IOException {
        if (fileNameToDataMap == null || fileNameToDataMap.isEmpty()) {
            return null;
        }

        byte[] tarBytes = tarMultipleFiles(fileNameToDataMap);
        var byteOutputStream = new ByteArrayOutputStream();

        try (var gzipOut = new GzipCompressorOutputStream(byteOutputStream)) {
            gzipOut.write(tarBytes);
        }

        return byteOutputStream.toByteArray();
    }

    public static Map<String, byte[]> unTarGzipMultipleFiles(byte[] tarGzipData) throws IOException {
        if (tarGzipData == null) {
            return new HashMap<>();
        }

        var result = new HashMap<String, byte[]>();
        var byteArrayInputStream = new ByteArrayInputStream(tarGzipData);
        var gzipInputStream = new GZIPInputStream(byteArrayInputStream);

        try (var tarInputStream = new TarArchiveInputStream(gzipInputStream)) {
            TarArchiveEntry tarEntry = null;
            final int BUFLEN = 1024;
            byte[] buffer = new byte[BUFLEN];

            while ((tarEntry = tarInputStream.getNextTarEntry()) != null) {
                if (tarEntry.isFile()) {
                    String fileName = tarEntry.getName();

                    var byteOutput = new ByteArrayOutputStream();

                    try (var bufOut = new BufferedOutputStream(byteOutput)) {
                        int len = 0;

                        while ((len = tarInputStream.read(buffer)) != -1) {
                            bufOut.write(buffer, 0, len);
                        }
                    }

                    byte[] bytesRead = byteOutput.toByteArray();
                    result.put(fileName, bytesRead);
                }
            }
        }

        return result;
    }

    public static byte[] tarMultipleFiles(Map<String, byte[]> fileNameToDataMap) throws IOException {
        var byteOutputStream = new ByteArrayOutputStream();

        try (var tarOut = new TarArchiveOutputStream(byteOutputStream)) {
            for (Map.Entry<String, byte[]> entry : fileNameToDataMap.entrySet()) {
                if (!Strings.isNullOrEmpty(entry.getKey()) && entry.getValue() != null) {
                    var archiveEntry = new TarArchiveEntry(entry.getKey());
                    archiveEntry.setName(entry.getKey());
                    archiveEntry.setSize(entry.getValue().length);

                    tarOut.putArchiveEntry(archiveEntry);
                    tarOut.write(entry.getValue());
                    tarOut.closeArchiveEntry();
                }
            }
        }

        return byteOutputStream.toByteArray();
    }
=======
>>>>>>> 5b0c3c58
}<|MERGE_RESOLUTION|>--- conflicted
+++ resolved
@@ -28,27 +28,17 @@
 
 package org.opennms.features.deviceconfig.service;
 
-<<<<<<< HEAD
+
 import com.google.common.base.Strings;
 import com.google.common.io.ByteStreams;
-import org.apache.commons.compress.archivers.tar.TarArchiveEntry;
-import org.apache.commons.compress.archivers.tar.TarArchiveInputStream;
-import org.apache.commons.compress.archivers.tar.TarArchiveOutputStream;
-import org.apache.commons.compress.compressors.gzip.GzipCompressorOutputStream;
-import org.slf4j.Logger;
 import org.slf4j.LoggerFactory;
 
-import java.io.BufferedOutputStream;
-=======
->>>>>>> 5b0c3c58
 import java.io.ByteArrayInputStream;
-import java.io.ByteArrayOutputStream;
 import java.io.IOException;
 import java.util.zip.GZIPInputStream;
 
 public class DeviceConfigUtil {
-
-    private static final Logger LOG = LoggerFactory.getLogger(DeviceConfigUtil.class);
+    
 
     public static byte[] decompressGzipToBytes(byte[] source) throws IOException {
         try (GZIPInputStream gis = new GZIPInputStream(new ByteArrayInputStream(source))) {
@@ -59,80 +49,5 @@
     public static boolean isGzipFile(String fileName) {
         return !Strings.isNullOrEmpty(fileName) && fileName.endsWith(".gz");
     }
-<<<<<<< HEAD
 
-
-    public static byte[] tarGzipMultipleFiles(Map<String, byte[]> fileNameToDataMap) throws IOException {
-        if (fileNameToDataMap == null || fileNameToDataMap.isEmpty()) {
-            return null;
-        }
-
-        byte[] tarBytes = tarMultipleFiles(fileNameToDataMap);
-        var byteOutputStream = new ByteArrayOutputStream();
-
-        try (var gzipOut = new GzipCompressorOutputStream(byteOutputStream)) {
-            gzipOut.write(tarBytes);
-        }
-
-        return byteOutputStream.toByteArray();
-    }
-
-    public static Map<String, byte[]> unTarGzipMultipleFiles(byte[] tarGzipData) throws IOException {
-        if (tarGzipData == null) {
-            return new HashMap<>();
-        }
-
-        var result = new HashMap<String, byte[]>();
-        var byteArrayInputStream = new ByteArrayInputStream(tarGzipData);
-        var gzipInputStream = new GZIPInputStream(byteArrayInputStream);
-
-        try (var tarInputStream = new TarArchiveInputStream(gzipInputStream)) {
-            TarArchiveEntry tarEntry = null;
-            final int BUFLEN = 1024;
-            byte[] buffer = new byte[BUFLEN];
-
-            while ((tarEntry = tarInputStream.getNextTarEntry()) != null) {
-                if (tarEntry.isFile()) {
-                    String fileName = tarEntry.getName();
-
-                    var byteOutput = new ByteArrayOutputStream();
-
-                    try (var bufOut = new BufferedOutputStream(byteOutput)) {
-                        int len = 0;
-
-                        while ((len = tarInputStream.read(buffer)) != -1) {
-                            bufOut.write(buffer, 0, len);
-                        }
-                    }
-
-                    byte[] bytesRead = byteOutput.toByteArray();
-                    result.put(fileName, bytesRead);
-                }
-            }
-        }
-
-        return result;
-    }
-
-    public static byte[] tarMultipleFiles(Map<String, byte[]> fileNameToDataMap) throws IOException {
-        var byteOutputStream = new ByteArrayOutputStream();
-
-        try (var tarOut = new TarArchiveOutputStream(byteOutputStream)) {
-            for (Map.Entry<String, byte[]> entry : fileNameToDataMap.entrySet()) {
-                if (!Strings.isNullOrEmpty(entry.getKey()) && entry.getValue() != null) {
-                    var archiveEntry = new TarArchiveEntry(entry.getKey());
-                    archiveEntry.setName(entry.getKey());
-                    archiveEntry.setSize(entry.getValue().length);
-
-                    tarOut.putArchiveEntry(archiveEntry);
-                    tarOut.write(entry.getValue());
-                    tarOut.closeArchiveEntry();
-                }
-            }
-        }
-
-        return byteOutputStream.toByteArray();
-    }
-=======
->>>>>>> 5b0c3c58
 }