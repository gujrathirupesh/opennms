--- conflicted
+++ resolved
@@ -35,15 +35,12 @@
 import org.apache.karaf.shell.api.action.lifecycle.Reference;
 import org.apache.karaf.shell.api.action.lifecycle.Service;
 import org.opennms.features.deviceconfig.service.DeviceConfigService;
+import org.opennms.features.deviceconfig.service.DeviceConfigUtil;
 import org.opennms.netmgt.poller.DeviceConfig;
 
-<<<<<<< HEAD
 import java.io.ByteArrayInputStream;
 import java.io.ByteArrayOutputStream;
-import java.io.FileInputStream;
 import java.io.IOException;
-=======
->>>>>>> 5aed66ac
 import java.net.InetAddress;
 import java.net.UnknownHostException;
 import java.nio.charset.Charset;
@@ -91,21 +88,16 @@
         while (true) {
             try {
                 try {
-<<<<<<< HEAD
                     DeviceConfig deviceConfig = future.get(1, TimeUnit.SECONDS);
                     if (deviceConfig != null) {
                         System.out.printf("Received file %s with content .. \n\n", deviceConfig.getFilename());
                         if (deviceConfig.getFilename().contains(".gz")) {
                             // Decompress if this is compressed file
-                            byte[] dcBytes = decompressGzipToBytes(deviceConfig.getContent());
+                            byte[] dcBytes = DeviceConfigUtil.decompressGzipToBytes(deviceConfig.getContent());
                             String config =  new String(dcBytes, Charset.forName(encoding));
                             System.out.println(config);
                         }
-=======
-                    byte[] dc = future.get(1, TimeUnit.SECONDS);
-                    if (dc != null) {
-                        return new String(dc, Charset.forName(encoding));
->>>>>>> 5aed66ac
+
                     } else {
                         System.out.println("Failed to fetch device config");
                     }
@@ -124,21 +116,4 @@
         return null;
     }
 
-    public static byte[] decompressGzipToBytes(byte[] source) throws IOException {
-
-        ByteArrayOutputStream output = new ByteArrayOutputStream();
-
-        try (GZIPInputStream gis = new GZIPInputStream(new ByteArrayInputStream(source))) {
-
-            byte[] buffer = new byte[1024];
-            int len;
-            while ((len = gis.read(buffer)) > 0) {
-                output.write(buffer, 0, len);
-            }
-
-        }
-
-        return output.toByteArray();
-
-    }
 }