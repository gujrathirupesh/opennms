--- conflicted
+++ resolved
@@ -206,9 +206,6 @@
         Assert.assertFalse(deviceConfigOptional.isEmpty());
         Assert.assertThat(deviceConfigOptional.get().getServiceName(), Matchers.is(serviceName));
     }
-<<<<<<< HEAD
-    
-=======
 
     @Test
     public void testDeviceConfigNodesBySysOidCount() {
@@ -220,7 +217,6 @@
         Assert.assertEquals(nodesWithConfigBySysOid.get(".1.3.6.1.4.1.2636.1.1.1.2.137").longValue(), 1L);
         Assert.assertEquals(nodesWithConfigBySysOid.get("none").longValue(), 1L);
     }
->>>>>>> dc52ac67
 
     private void populateDeviceConfigs(int count, OnmsIpInterface ipInterface, String serviceName) {
         for (int i = 0; i < count; i++) {
