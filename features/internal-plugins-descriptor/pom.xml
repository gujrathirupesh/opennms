--- conflicted
+++ resolved
@@ -8,11 +8,7 @@
   <parent>
     <groupId>org.opennms</groupId>
     <artifactId>org.opennms.features</artifactId>
-<<<<<<< HEAD
-    <version>2018.1.11-SNAPSHOT</version>
-=======
     <version>2018.1.12-SNAPSHOT</version>
->>>>>>> 395d9c81
   </parent>
 
   <modelVersion>4.0.0</modelVersion>
