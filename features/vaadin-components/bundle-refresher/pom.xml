<?xml version="1.0" encoding="UTF-8"?>
<project xmlns="http://maven.apache.org/POM/4.0.0" xmlns:xsi="http://www.w3.org/2001/XMLSchema-instance"
         xsi:schemaLocation="http://maven.apache.org/POM/4.0.0 http://maven.apache.org/maven-v4_0_0.xsd">
    <modelVersion>4.0.0</modelVersion>
    <parent>
        <groupId>org.opennms.features</groupId>
        <artifactId>vaadin-components</artifactId>
<<<<<<< HEAD
        <version>2018.1.5-SNAPSHOT</version>
=======
        <version>2018.1.6-SNAPSHOT</version>
>>>>>>> 18e72108
    </parent>
    <groupId>org.opennms.features.vaadin-components</groupId>
    <artifactId>bundle-refresher</artifactId>
    <name>OpenNMS :: Features :: Vaadin :: Components :: Bundle-Refresher</name>
    <description>Re-Installs the vaadin-theme bundle to force resolution of all theme fragments.
        See NMS-9704 for more details.</description>
    <packaging>bundle</packaging>
    <properties>
        <bundle.symbolicName>org.opennms.features.vaadin.components.bundle-refresher</bundle.symbolicName>
        <bundle.namespace>org.opennms.features.vaadin.components.bundle-refresher</bundle.namespace>
    </properties>
    <build>
        <plugins>
            <plugin>
                <groupId>org.apache.felix</groupId>
                <artifactId>maven-bundle-plugin</artifactId>
                <configuration>
                    <instructions>
                        <Bundle-SymbolicName>${bundle.symbolicName}</Bundle-SymbolicName>
                        <Bundle-Version>${project.version}</Bundle-Version>
                        <Bundle-Activator>org.opennms.features.vaadin.components.bundlerefresher.Activator</Bundle-Activator>
                    </instructions>
                </configuration>
            </plugin>
        </plugins>
    </build>
    <dependencies>
        <dependency>
            <groupId>org.slf4j</groupId>
            <artifactId>slf4j-api</artifactId>
            <scope>provided</scope>
        </dependency>
        <dependency>
            <groupId>org.osgi</groupId>
            <artifactId>org.osgi.core</artifactId>
            <scope>provided</scope>
        </dependency>
    </dependencies>
</project><|MERGE_RESOLUTION|>--- conflicted
+++ resolved
@@ -5,11 +5,7 @@
     <parent>
         <groupId>org.opennms.features</groupId>
         <artifactId>vaadin-components</artifactId>
-<<<<<<< HEAD
-        <version>2018.1.5-SNAPSHOT</version>
-=======
         <version>2018.1.6-SNAPSHOT</version>
->>>>>>> 18e72108
     </parent>
     <groupId>org.opennms.features.vaadin-components</groupId>
     <artifactId>bundle-refresher</artifactId>
