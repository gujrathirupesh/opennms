--- conflicted
+++ resolved
@@ -3,11 +3,7 @@
   <parent>
     <artifactId>dependencies</artifactId>
     <groupId>org.opennms</groupId>
-<<<<<<< HEAD
-    <version>2018.1.0-SNAPSHOT</version>
-=======
     <version>2018.1.0</version>
->>>>>>> 15b526cc
   </parent>
   <modelVersion>4.0.0</modelVersion>
   <groupId>org.opennms.dependencies</groupId>
