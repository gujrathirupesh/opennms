<?xml version="1.0"?>
<project xmlns="http://maven.apache.org/POM/4.0.0" xmlns:xsi="http://www.w3.org/2001/XMLSchema-instance" xsi:schemaLocation="http://maven.apache.org/POM/4.0.0 http://maven.apache.org/maven-v4_0_0.xsd">
  <parent>
    <artifactId>dependencies</artifactId>
    <groupId>org.opennms</groupId>
    <version>29.0.6-SNAPSHOT</version>
  </parent>
  <modelVersion>4.0.0</modelVersion>
  <groupId>org.opennms.dependencies</groupId>
  <artifactId>cxf-dependencies</artifactId>
  <packaging>pom</packaging>
  <name>OpenNMS :: Dependencies :: CXF</name>
  <dependencies>
    <!-- JAX-RS front end -->
    <dependency>
      <groupId>org.apache.cxf</groupId>
      <artifactId>cxf-rt-frontend-jaxrs</artifactId>
      <version>${cxfVersion}</version>
      <exclusions>
        <exclusion>
          <groupId>com.sun.xml.bind</groupId>
          <artifactId>jaxb-core</artifactId>
        </exclusion>
        <exclusion>
          <groupId>com.sun.xml.bind</groupId>
          <artifactId>jaxb-impl</artifactId>
        </exclusion>
      </exclusions>
    </dependency>

    <!-- Jettison JSON (unused) and Abdera Atom providers -->
    <dependency>
      <groupId>org.apache.cxf</groupId>
      <artifactId>cxf-rt-rs-extension-providers</artifactId>
      <version>${cxfVersion}</version>
      <exclusions>
        <exclusion>
          <groupId>com.sun.xml.bind</groupId>
          <artifactId>jaxb-core</artifactId>
        </exclusion>
        <exclusion>
          <groupId>com.sun.xml.bind</groupId>
          <artifactId>jaxb-impl</artifactId>
        </exclusion>
      </exclusions>
    </dependency>

    <!-- FIQL search -->
    <dependency>
      <groupId>org.apache.cxf</groupId>
      <artifactId>cxf-rt-rs-extension-search</artifactId>
      <version>${cxfVersion}</version>
    </dependency>

    <!-- cxf-jackson -->
    <dependency>
      <groupId>org.opennms.dependencies</groupId>
      <artifactId>jackson2-dependencies</artifactId>
      <type>pom</type>
    </dependency>
    <dependency>
      <groupId>com.fasterxml.jackson.dataformat</groupId>
      <artifactId>jackson-dataformat-yaml</artifactId>
    </dependency>
    <dependency>
      <groupId>com.fasterxml.jackson.jaxrs</groupId>
      <artifactId>jackson-jaxrs-json-provider</artifactId>
    </dependency>
<<<<<<< HEAD

    <!-- cxf-rs-description-openapi-v3 -->
    <dependency>
      <groupId>com.fasterxml.jackson.datatype</groupId>
      <artifactId>jackson-datatype-jsr310</artifactId>
    </dependency>
=======
>>>>>>> 711b1cdc

    <!-- Abdera Atom -->
    <dependency>
      <groupId>org.apache.abdera</groupId>
      <artifactId>abdera-core</artifactId>
      <version>1.1.3</version>
      <exclusions>
        <exclusion>
          <groupId>commons-logging</groupId>
          <artifactId>commons-logging</artifactId>
        </exclusion>
      </exclusions>
    </dependency>
    <dependency>
      <groupId>org.apache.abdera</groupId>
      <artifactId>abdera-parser</artifactId>
      <version>1.1.3</version>
      <exclusions>
        <exclusion>
          <groupId>commons-logging</groupId>
          <artifactId>commons-logging</artifactId>
        </exclusion>
        <exclusion>
          <groupId>xml-apis</groupId>
          <artifactId>xml-apis</artifactId>
        </exclusion>
      </exclusions>
    </dependency>

    <!-- JAXB -->
    <dependency>
      <groupId>org.opennms.dependencies</groupId>
      <artifactId>jaxb-dependencies</artifactId>
      <type>pom</type>
    </dependency>

    <!-- JAX-RS Client -->
    <dependency>
      <groupId>org.apache.cxf</groupId>
      <artifactId>cxf-rt-rs-client</artifactId>
      <version>${cxfVersion}</version>
      <exclusions>
        <exclusion>
          <groupId>com.sun.xml.bind</groupId>
          <artifactId>jaxb-core</artifactId>
        </exclusion>
        <exclusion>
          <groupId>com.sun.xml.bind</groupId>
          <artifactId>jaxb-impl</artifactId>
        </exclusion>
      </exclusions>
    </dependency>

    <!-- Start of WS-Man related dependencies -->
    <dependency>
      <groupId>org.apache.cxf</groupId>
      <artifactId>cxf-rt-frontend-jaxws</artifactId>
      <version>${cxfVersion}</version>
      <exclusions>
        <exclusion>
          <groupId>com.sun.xml.bind</groupId>
          <artifactId>jaxb-core</artifactId>
        </exclusion>
        <exclusion>
          <groupId>com.sun.xml.bind</groupId>
          <artifactId>jaxb-impl</artifactId>
        </exclusion>
      </exclusions>
    </dependency>

    <dependency>
      <groupId>org.apache.cxf</groupId>
      <artifactId>cxf-rt-transports-http</artifactId>
      <version>${cxfVersion}</version>
      <exclusions>
        <exclusion>
          <groupId>com.sun.xml.bind</groupId>
          <artifactId>jaxb-core</artifactId>
        </exclusion>
        <exclusion>
          <groupId>com.sun.xml.bind</groupId>
          <artifactId>jaxb-impl</artifactId>
        </exclusion>
      </exclusions>
    </dependency>

    <dependency>
      <groupId>org.apache.cxf</groupId>
      <artifactId>cxf-rt-ws-mex</artifactId>
      <version>${cxfVersion}</version>
      <exclusions>
        <exclusion>
          <groupId>com.sun.xml.bind</groupId>
          <artifactId>jaxb-core</artifactId>
        </exclusion>
        <exclusion>
          <groupId>com.sun.xml.bind</groupId>
          <artifactId>jaxb-impl</artifactId>
        </exclusion>
      </exclusions>
    </dependency>

    <dependency>
      <groupId>org.apache.cxf</groupId>
      <artifactId>cxf-rt-ws-policy</artifactId>
      <version>${cxfVersion}</version>
      <exclusions>
        <exclusion>
          <groupId>com.sun.xml.bind</groupId>
          <artifactId>jaxb-core</artifactId>
        </exclusion>
        <exclusion>
          <groupId>com.sun.xml.bind</groupId>
          <artifactId>jaxb-impl</artifactId>
        </exclusion>
      </exclusions>
    </dependency>

    <dependency>
      <groupId>org.apache.cxf</groupId>
      <artifactId>cxf-rt-transports-local</artifactId>
      <version>${cxfVersion}</version>
      <exclusions>
        <exclusion>
          <groupId>com.sun.xml.bind</groupId>
          <artifactId>jaxb-core</artifactId>
        </exclusion>
        <exclusion>
          <groupId>com.sun.xml.bind</groupId>
          <artifactId>jaxb-impl</artifactId>
        </exclusion>
      </exclusions>
    </dependency>

    <!-- End of WS-Man related dependencies --> 

    <!-- NOT SURE IF WE NEED THIS STUFF -->

    <!-- Servlet context initializer (not sure if we need this) -->
    <!--
    <dependency>
      <groupId>org.apache.cxf</groupId>
      <artifactId>cxf-rt-rs-http-sci</artifactId>
      <version>${cxfVersion}</version>
    </dependency>
    -->

    <!-- Not sure if we need this -->
    <!--
    <dependency>
      <groupId>org.apache.cxf</groupId>
      <artifactId>cxf-rt-bindings-xml</artifactId>
      <version>${cxfVersion}</version>
      <exclusions>
        <exclusion>
          <groupId>com.sun.xml.bind</groupId>
          <artifactId>jaxb-core</artifactId>
        </exclusion>
        <exclusion>
          <groupId>com.sun.xml.bind</groupId>
          <artifactId>jaxb-impl</artifactId>
        </exclusion>
      </exclusions>
    </dependency>
    -->

    <!-- Jettison JSON -->
    <!--
    <dependency>
      <groupId>org.codehaus.jettison</groupId>
      <artifactId>jettison</artifactId>
      <version>1.3.7</version>
    </dependency>
    -->

    <!-- Not sure if we need this -->
    <!--
    <dependency>
      <groupId>org.apache.cxf</groupId>
      <artifactId>cxf-rt-databinding-jaxb</artifactId>
      <version>${cxfVersion}</version>
      <exclusions>
        <exclusion>
          <groupId>com.sun.xml.bind</groupId>
          <artifactId>jaxb-core</artifactId>
        </exclusion>
        <exclusion>
          <groupId>com.sun.xml.bind</groupId>
          <artifactId>jaxb-impl</artifactId>
        </exclusion>
      </exclusions>
    </dependency>
    -->

  </dependencies>
</project><|MERGE_RESOLUTION|>--- conflicted
+++ resolved
@@ -66,15 +66,6 @@
       <groupId>com.fasterxml.jackson.jaxrs</groupId>
       <artifactId>jackson-jaxrs-json-provider</artifactId>
     </dependency>
-<<<<<<< HEAD
-
-    <!-- cxf-rs-description-openapi-v3 -->
-    <dependency>
-      <groupId>com.fasterxml.jackson.datatype</groupId>
-      <artifactId>jackson-datatype-jsr310</artifactId>
-    </dependency>
-=======
->>>>>>> 711b1cdc
 
     <!-- Abdera Atom -->
     <dependency>
