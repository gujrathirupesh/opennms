--- conflicted
+++ resolved
@@ -31,16 +31,4 @@
       </exclusions>
     </dependency>
   </dependencies>
-<<<<<<< HEAD
-  <repositories>
-    <repository>
-      <id>opennms-repo</id>
-      <url>https://maven.opennms.org/content/groups/opennms.org-release/</url>
-      <snapshots>
-        <enabled>false</enabled>
-      </snapshots>
-    </repository>
-  </repositories>
-=======
->>>>>>> 6152a9f2
 </project>