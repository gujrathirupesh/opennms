<?xml version="1.0" encoding="UTF-8"?>
<project xmlns="http://maven.apache.org/POM/4.0.0" xmlns:xsi="http://www.w3.org/2001/XMLSchema-instance" xsi:schemaLocation="http://maven.apache.org/POM/4.0.0 http://maven.apache.org/maven-v4_0_0.xsd">
  <parent>
    <groupId>org.opennms</groupId>
    <artifactId>dependencies</artifactId>
    <version>31.0.3-SNAPSHOT</version>
  </parent>
  <modelVersion>4.0.0</modelVersion>
  <groupId>org.opennms.dependencies</groupId>
  <artifactId>quartz-dependencies</artifactId>
  <packaging>pom</packaging>
  <name>OpenNMS :: Dependencies :: Quartz</name>
  <description>
    This module is used to provide a single artifact that the opennms project
    can depend on to use Quartz.
  </description>
  <dependencies>
    <dependency>
      <groupId>org.quartz-scheduler</groupId>
      <artifactId>quartz</artifactId>
      <version>${quartzVersion}</version>
      <exclusions>
        <exclusion>
<<<<<<< HEAD
          <groupId>com.zaxxer</groupId>
          <artifactId>HikariCP-java7</artifactId>
        </exclusion>
      </exclusions>
=======
          <groupId>c3p0</groupId>
          <artifactId>c3p0</artifactId>
        </exclusion>
      </exclusions>
    </dependency>
    <dependency>
      <groupId>com.mchange</groupId>
      <artifactId>c3p0</artifactId>
>>>>>>> fb8ded03
    </dependency>
  </dependencies>
</project><|MERGE_RESOLUTION|>--- conflicted
+++ resolved
@@ -21,12 +21,10 @@
       <version>${quartzVersion}</version>
       <exclusions>
         <exclusion>
-<<<<<<< HEAD
           <groupId>com.zaxxer</groupId>
           <artifactId>HikariCP-java7</artifactId>
         </exclusion>
-      </exclusions>
-=======
+        <exclusion>
           <groupId>c3p0</groupId>
           <artifactId>c3p0</artifactId>
         </exclusion>
@@ -35,7 +33,6 @@
     <dependency>
       <groupId>com.mchange</groupId>
       <artifactId>c3p0</artifactId>
->>>>>>> fb8ded03
     </dependency>
   </dependencies>
 </project>