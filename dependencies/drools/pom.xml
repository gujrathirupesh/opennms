--- conflicted
+++ resolved
@@ -3,11 +3,7 @@
   <parent>
     <artifactId>dependencies</artifactId>
     <groupId>org.opennms</groupId>
-<<<<<<< HEAD
-    <version>2019.1.13</version>
-=======
     <version>2019.1.14-SNAPSHOT</version>
->>>>>>> d6d262b6
   </parent>
   <modelVersion>4.0.0</modelVersion>
   <groupId>org.opennms.dependencies</groupId>
