<?xml version="1.0" encoding="UTF-8"?><project xmlns="http://maven.apache.org/POM/4.0.0" xmlns:xsi="http://www.w3.org/2001/XMLSchema-instance" xsi:schemaLocation="http://maven.apache.org/POM/4.0.0 http://maven.apache.org/maven-v4_0_0.xsd">
  <parent>
    <groupId>org.opennms</groupId>
    <artifactId>dependencies</artifactId>
<<<<<<< HEAD
    <version>1.9.9-IPREFACTOR-SNAPSHOT</version>
=======
    <version>1.11.0-SNAPSHOT</version>
>>>>>>> 2ef9789d
  </parent>
  <modelVersion>4.0.0</modelVersion>
  <groupId>org.opennms.dependencies</groupId>
  <artifactId>rrd4j-dependencies</artifactId>
  <packaging>pom</packaging>
  <name>OpenNMS RRD4J Dependencies</name>
  <description>
    This module is used to provide a single artifact that the opennms project
    can depend on to use RRD4J.
  </description>

  <dependencies>
    <dependency>
      <groupId>com.sleepycat</groupId>
      <artifactId>je</artifactId>
      <version>4.0.92</version>
    </dependency>
    <dependency>
      <groupId>org.rrd4j</groupId>
      <artifactId>inspector</artifactId>
      <version>2.0.5</version>
    </dependency>
  </dependencies>
  <repositories>
    <repository>
      <snapshots><enabled>false</enabled><updatePolicy>${updatePolicy}</updatePolicy></snapshots>
      <releases><enabled>true</enabled><updatePolicy>${updatePolicy}</updatePolicy></releases>
      <id>oracleReleases</id>
      <name>Oracle Released Java Packages</name>
      <url>http://maven.opennms.org/content/groups/oracle.com-release</url>
    </repository>
    <repository>
      <snapshots><enabled>false</enabled><updatePolicy>${updatePolicy}</updatePolicy></snapshots>
      <releases><enabled>true</enabled><updatePolicy>${updatePolicy}</updatePolicy></releases>
      <id>opennms-repo</id>
      <name>OpenNMS Maven Repository</name>
      <url>http://maven.opennms.org/content/groups/opennms.org-release</url>
    </repository>
  </repositories>
</project><|MERGE_RESOLUTION|>--- conflicted
+++ resolved
@@ -2,11 +2,7 @@
   <parent>
     <groupId>org.opennms</groupId>
     <artifactId>dependencies</artifactId>
-<<<<<<< HEAD
-    <version>1.9.9-IPREFACTOR-SNAPSHOT</version>
-=======
-    <version>1.11.0-SNAPSHOT</version>
->>>>>>> 2ef9789d
+    <version>1.11.0-IPREFACTOR-SNAPSHOT</version>
   </parent>
   <modelVersion>4.0.0</modelVersion>
   <groupId>org.opennms.dependencies</groupId>
@@ -36,7 +32,7 @@
       <releases><enabled>true</enabled><updatePolicy>${updatePolicy}</updatePolicy></releases>
       <id>oracleReleases</id>
       <name>Oracle Released Java Packages</name>
-      <url>http://maven.opennms.org/content/groups/oracle.com-release</url>
+      <url>http://download.oracle.com/maven</url>
     </repository>
     <repository>
       <snapshots><enabled>false</enabled><updatePolicy>${updatePolicy}</updatePolicy></snapshots>
