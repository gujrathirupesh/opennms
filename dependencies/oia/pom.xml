<?xml version="1.0"?>
<project xmlns="http://maven.apache.org/POM/4.0.0" xmlns:xsi="http://www.w3.org/2001/XMLSchema-instance" xsi:schemaLocation="http://maven.apache.org/POM/4.0.0 http://maven.apache.org/maven-v4_0_0.xsd">
  <parent>
    <artifactId>dependencies</artifactId>
    <groupId>org.opennms</groupId>
    <version>32.0.0-SNAPSHOT</version>
  </parent>
  <modelVersion>4.0.0</modelVersion>
  <groupId>org.opennms.dependencies</groupId>
  <artifactId>oia-dependencies</artifactId>
  <packaging>pom</packaging>
  <name>OpenNMS :: Dependencies :: OpenNMS Integration API</name>
  <description>
    Include the OpenNMS integration API, and be sure that other OIA
    dependencies are downloaded.

    Note that everything here except the actual API is set to
    scope=provided, so if you need the others as a build dependency,
    you will still need to depend on those items directly.
  </description>
  <dependencies>
    <dependency>
      <groupId>org.opennms.integration.api</groupId>
      <artifactId>api</artifactId>
      <version>${opennmsApiVersion}</version>
    </dependency>
    <dependency>
      <groupId>org.opennms.integration.api</groupId>
      <artifactId>common</artifactId>
      <version>${opennmsApiVersion}</version>
      <scope>provided</scope>
    </dependency>
    <dependency>
      <groupId>org.opennms.integration.api</groupId>
      <artifactId>karaf-features</artifactId>
      <version>${opennmsApiVersion}</version>
      <type>xml</type>
      <scope>provided</scope>
    </dependency>
  </dependencies>
<<<<<<< HEAD
  <repositories>
    <repository>
      <snapshots>
        <enabled>true</enabled>
        <updatePolicy>always</updatePolicy>
      </snapshots>
      <releases><enabled>false</enabled></releases>
      <id>opennms-snapshots</id>
      <name>OpenNMS Maven Repository</name>
      <url>https://maven.opennms.org/content/groups/opennms.org-snapshot</url>
    </repository>
  </repositories>
=======
>>>>>>> 7de0edfa
</project><|MERGE_RESOLUTION|>--- conflicted
+++ resolved
@@ -38,19 +38,4 @@
       <scope>provided</scope>
     </dependency>
   </dependencies>
-<<<<<<< HEAD
-  <repositories>
-    <repository>
-      <snapshots>
-        <enabled>true</enabled>
-        <updatePolicy>always</updatePolicy>
-      </snapshots>
-      <releases><enabled>false</enabled></releases>
-      <id>opennms-snapshots</id>
-      <name>OpenNMS Maven Repository</name>
-      <url>https://maven.opennms.org/content/groups/opennms.org-snapshot</url>
-    </repository>
-  </repositories>
-=======
->>>>>>> 7de0edfa
 </project>