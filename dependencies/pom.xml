--- conflicted
+++ resolved
@@ -38,11 +38,7 @@
     <module>jrobin</module>
     <module>jrrd</module>
     <module>jrrd2</module>
-<<<<<<< HEAD
-=======
     <module>jstl</module>
-    <module>karaf</module>
->>>>>>> c0d41a10
     <module>liquibase</module>
     <module>mina</module>
     <module>netty</module>
