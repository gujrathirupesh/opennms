<?xml version="1.0"?>
<project xmlns="http://maven.apache.org/POM/4.0.0" xmlns:xsi="http://www.w3.org/2001/XMLSchema-instance" xsi:schemaLocation="http://maven.apache.org/POM/4.0.0 http://maven.apache.org/maven-v4_0_0.xsd">
  <parent>
    <artifactId>dependencies</artifactId>
    <groupId>org.opennms</groupId>
<<<<<<< HEAD
    <version>2018.1.7-SNAPSHOT</version>
=======
    <version>2018.1.8-SNAPSHOT</version>
>>>>>>> 0f4e5a2d
  </parent>
  <modelVersion>4.0.0</modelVersion>
  <groupId>org.opennms.dependencies</groupId>
  <artifactId>jrobin-dependencies</artifactId>
  <packaging>pom</packaging>
  <name>OpenNMS :: Dependencies :: JRobin</name>
  <dependencies>
    <dependency>
      <groupId>org.jrobin</groupId>
      <artifactId>jrobin</artifactId>
      <version>1.6.0</version>
    </dependency>
  </dependencies>
  <repositories>
    <repository>
      <snapshots><enabled>true</enabled><updatePolicy>${updatePolicy}</updatePolicy></snapshots>
      <releases><enabled>false</enabled><updatePolicy>${updatePolicy}</updatePolicy></releases>
      <id>opennms-snapshots</id>
      <name>OpenNMS Maven Snapshot Repository</name>
      <url>http://maven.opennms.org/content/groups/opennms.org-snapshot</url>
    </repository>
    <repository>
      <snapshots><enabled>false</enabled><updatePolicy>${updatePolicy}</updatePolicy></snapshots>
      <releases><enabled>true</enabled><updatePolicy>${updatePolicy}</updatePolicy></releases>
      <id>opennms-repo</id>
      <name>OpenNMS Maven Repository</name>
      <url>http://maven.opennms.org/content/groups/opennms.org-release</url>
    </repository>
  </repositories>
</project><|MERGE_RESOLUTION|>--- conflicted
+++ resolved
@@ -3,11 +3,7 @@
   <parent>
     <artifactId>dependencies</artifactId>
     <groupId>org.opennms</groupId>
-<<<<<<< HEAD
-    <version>2018.1.7-SNAPSHOT</version>
-=======
     <version>2018.1.8-SNAPSHOT</version>
->>>>>>> 0f4e5a2d
   </parent>
   <modelVersion>4.0.0</modelVersion>
   <groupId>org.opennms.dependencies</groupId>
