<?xml version="1.0" encoding="UTF-8"?>
<project xmlns="http://maven.apache.org/POM/4.0.0" xmlns:xsi="http://www.w3.org/2001/XMLSchema-instance" xsi:schemaLocation="http://maven.apache.org/POM/4.0.0 http://maven.apache.org/maven-v4_0_0.xsd">
  <parent>
    <groupId>org.opennms</groupId>
    <artifactId>dependencies</artifactId>
<<<<<<< HEAD
    <version>15.0.0-PJSM-SNAPSHOT</version>
=======
    <version>16.0.0-SNAPSHOT</version>
>>>>>>> dbd73538
  </parent>
  <modelVersion>4.0.0</modelVersion>
  <groupId>org.opennms.dependencies</groupId>
  <artifactId>jinterop-dependencies</artifactId>
  <packaging>pom</packaging>
  <name>OpenNMS Dependencies J-Interop</name>
  <description>
    This module is used to provide a single artifact that the opennms project
    can depend on to use J-Interop
  </description>
  <properties>
    <jinteropVersion>2.0.8</jinteropVersion>
  </properties>
  <dependencies>
    <dependency>
      <groupId>org.jinterop</groupId>
      <artifactId>j-interop</artifactId>
      <version>${jinteropVersion}</version>
    </dependency>
    <dependency>
      <groupId>org.jinterop</groupId>
      <artifactId>j-interopdeps</artifactId>
      <version>${jinteropVersion}</version>
    </dependency>
  </dependencies>
  <repositories>
    <repository>
      <snapshots><enabled>false</enabled></snapshots>
      <releases><enabled>true</enabled></releases>
      <id>opennms-repo</id>
      <name>OpenNMS Maven Repository</name>
      <url>http://maven.opennms.org/content/groups/opennms.org-release</url>
    </repository>
  </repositories>
</project><|MERGE_RESOLUTION|>--- conflicted
+++ resolved
@@ -3,11 +3,7 @@
   <parent>
     <groupId>org.opennms</groupId>
     <artifactId>dependencies</artifactId>
-<<<<<<< HEAD
-    <version>15.0.0-PJSM-SNAPSHOT</version>
-=======
-    <version>16.0.0-SNAPSHOT</version>
->>>>>>> dbd73538
+    <version>16.0.0-PJSM-SNAPSHOT</version>
   </parent>
   <modelVersion>4.0.0</modelVersion>
   <groupId>org.opennms.dependencies</groupId>
