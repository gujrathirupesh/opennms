<?xml version="1.0" encoding="UTF-8"?>
<project xmlns="http://maven.apache.org/POM/4.0.0" xmlns:xsi="http://www.w3.org/2001/XMLSchema-instance" xsi:schemaLocation="http://maven.apache.org/POM/4.0.0 http://maven.apache.org/maven-v4_0_0.xsd">
  <parent>
    <groupId>org.opennms</groupId>
    <artifactId>dependencies</artifactId>
<<<<<<< HEAD
    <version>28.0.2-SNAPSHOT</version>
=======
    <version>28.0.2</version>
>>>>>>> 7f1c7cd1
    <relativePath>../pom.xml</relativePath>
  </parent>
  <modelVersion>4.0.0</modelVersion>
  <groupId>org.opennms.dependencies</groupId>
  <artifactId>jmx-dependencies</artifactId>
  <packaging>pom</packaging>
  <name>OpenNMS :: Dependencies :: JMX</name>
  <description>
    This module is used to provide a single artifact that the OpenNMS project
    can depend on to use JMX.
  </description>
  <dependencies>
    <dependency>
      <groupId>org.opennms.core.jmx</groupId>
      <artifactId>org.opennms.core.jmx.api</artifactId>
      <version>${project.version}</version>
    </dependency>
    <dependency>
      <groupId>org.opennms.core.jmx</groupId>
      <artifactId>org.opennms.core.jmx.impl</artifactId>
      <version>${project.version}</version>
    </dependency>
    <!-- Allow jmxmp jmx protocols -->
    <dependency>
      <groupId>org.jvnet.opendmk</groupId>
      <artifactId>jmxremote_optional</artifactId>
      <version>${jmxremote.optional.version}</version>
    </dependency>
  </dependencies>
  <repositories>
    <repository>
      <snapshots><enabled>false</enabled><updatePolicy>${updatePolicy}</updatePolicy></snapshots>
      <releases><enabled>true</enabled><updatePolicy>${updatePolicy}</updatePolicy></releases>
      <id>opennms-repo</id>
      <name>OpenNMS Maven Repository</name>
      <url>http://maven.opennms.org/content/groups/opennms.org-release</url>
    </repository>
  </repositories>
</project><|MERGE_RESOLUTION|>--- conflicted
+++ resolved
@@ -3,11 +3,7 @@
   <parent>
     <groupId>org.opennms</groupId>
     <artifactId>dependencies</artifactId>
-<<<<<<< HEAD
-    <version>28.0.2-SNAPSHOT</version>
-=======
     <version>28.0.2</version>
->>>>>>> 7f1c7cd1
     <relativePath>../pom.xml</relativePath>
   </parent>
   <modelVersion>4.0.0</modelVersion>
