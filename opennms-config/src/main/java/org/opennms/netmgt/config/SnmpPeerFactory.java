--- conflicted
+++ resolved
@@ -43,13 +43,9 @@
 
 import org.apache.commons.io.IOUtils;
 import org.opennms.core.utils.ConfigFileConstants;
-<<<<<<< HEAD
-=======
-import org.opennms.core.utils.FileReloadCallback;
-import org.opennms.core.utils.FileReloadContainer;
-import org.opennms.core.utils.IPLike;
->>>>>>> b50c8cd3
 import org.opennms.core.utils.InetAddressUtils;
+import org.opennms.core.spring.FileReloadCallback;
+import org.opennms.core.spring.FileReloadContainer;
 import org.opennms.core.xml.JaxbUtils;
 import org.opennms.netmgt.config.api.SnmpAgentConfigFactory;
 import org.opennms.netmgt.config.snmp.AddressSnmpConfigVisitor;
@@ -95,33 +91,19 @@
     public static SnmpConfig m_config;
 
     private static File m_configFile;
-<<<<<<< HEAD
-=======
     
     private static FileReloadContainer<SnmpConfig> m_container;
     private static FileReloadCallback<SnmpConfig> m_callback;
->>>>>>> b50c8cd3
 
     /**
      * This member is set to true if the configuration file has been loaded.
      */
     private static boolean m_loaded = false;
 
-<<<<<<< HEAD
-    /**
-     * Private constructor
-     * 
-     * @exception java.io.IOException
-     *                Thrown if the specified config file cannot be read
-     */
-    private SnmpPeerFactory(final File configFile) throws IOException {
-        this(new FileSystemResource(configFile));
-=======
     private static final int VERSION_UNSPECIFIED = -1;
 
     protected SnmpConfig loadConfig(final Resource resource) {
         return JaxbUtils.unmarshal(SnmpConfig.class, resource);
->>>>>>> b50c8cd3
     }
 
     /**
@@ -132,37 +114,6 @@
     public SnmpPeerFactory(final Resource resource) {
         SnmpPeerFactory.getWriteLock().lock();
         try {
-<<<<<<< HEAD
-            m_config = JaxbUtils.unmarshal(SnmpConfig.class, resource);
-        } finally {
-            SnmpPeerFactory.getWriteLock().unlock();
-        }
-    }
-
-    /**
-     * <p>Constructor for SnmpPeerFactory.</p>
-     *
-     * @param rdr a {@link java.io.Reader} object.
-     * @throws java.io.IOException if any.
-     * @deprecated Use code for InputStream instead to avoid character set issues
-     */
-    public SnmpPeerFactory(final Reader rdr) throws IOException {
-        SnmpPeerFactory.getWriteLock().lock();
-        try {
-            m_config = JaxbUtils.unmarshal(SnmpConfig.class, rdr);
-        } finally {
-            SnmpPeerFactory.getWriteLock().unlock();
-        }
-    }
-
-    /**
-     * A constructor that takes a config string for use mostly in tests
-     */
-    public SnmpPeerFactory(final String configString) throws IOException {
-        SnmpPeerFactory.getWriteLock().lock();
-        try {
-            m_config = JaxbUtils.unmarshal(SnmpConfig.class, configString);
-=======
             final SnmpConfig config = loadConfig(resource);
 
             try {
@@ -179,38 +130,18 @@
                     return;
                 }
             } catch (final IOException e) {
-                LogUtils.debugf(this, "No file associated with resource %s, skipping reload container initialization.", resource);
+                LOG.debug("No file associated with resource {}, skipping reload container initialization.", resource);
             }
             
             // if we fall through to here, then the file was null, or something else went wrong
             // store the config directly
             m_config = config;
->>>>>>> b50c8cd3
         } finally {
             SnmpPeerFactory.getWriteLock().unlock();
         }
     }
-<<<<<<< HEAD
-
-    /**
-     * <p>Constructor for SnmpPeerFactory.</p>
-     *
-     * @param stream a {@link java.io.InputStream} object.
-     */
-    public SnmpPeerFactory(final InputStream stream) {
-        SnmpPeerFactory.getWriteLock().lock();
-        try {
-            m_config = JaxbUtils.unmarshal(SnmpConfig.class, new InputSource(stream), null);
-        } finally {
-            SnmpPeerFactory.getWriteLock().unlock();
-        }
-    }
-
+    
     protected static Lock getReadLock() {
-=======
-    
-    public static Lock getReadLock() {
->>>>>>> b50c8cd3
         return m_readLock;
     }
 
@@ -224,11 +155,8 @@
      * 
      * @exception java.io.IOException
      *                Thrown if the specified config file cannot be read
-<<<<<<< HEAD
      * @throws java.io.IOException
      *             if any.
-=======
->>>>>>> b50c8cd3
      */
     public static void init() throws IOException {
         SnmpPeerFactory.getWriteLock().lock();
@@ -240,15 +168,10 @@
             }
 
             final File cfgFile = getFile();
-<<<<<<< HEAD
             LOG.debug("init: config file path: {}", cfgFile.getPath());
-            m_singleton = new SnmpPeerFactory(cfgFile);
-=======
-            LogUtils.debugf(SnmpPeerFactory.class, "init: config file path: %s", cfgFile.getPath());
             final FileSystemResource resource = new FileSystemResource(cfgFile);
 
             m_singleton = new SnmpPeerFactory(resource);
->>>>>>> b50c8cd3
             m_loaded = true;
         } finally {
             SnmpPeerFactory.getWriteLock().unlock();
@@ -392,61 +315,12 @@
             // Now set the defaults from the getSnmpConfig()
             setSnmpAgentConfig(agentConfig, new Definition(), requestedSnmpVersion);
 
-<<<<<<< HEAD
             final AddressSnmpConfigVisitor visitor = new AddressSnmpConfigVisitor(agentInetAddress);
-            m_config.visit(visitor);
+            getSnmpConfig().visit(visitor);
             final Definition matchingDef = visitor.getDefinition();
             if (matchingDef != null) {
                 setSnmpAgentConfig(agentConfig, matchingDef, requestedSnmpVersion);
             }
-=======
-            // Attempt to locate the node
-            DEFLOOP: for (final Definition def : getSnmpConfig().getDefinitionCollection()) {
-                // check the specifics first
-                for (final String saddr : def.getSpecificCollection()) {
-                    try {
-                        final InetAddress addr = InetAddressUtils.addr(saddr);
-                        if (addr != null && addr.equals(agentConfig.getAddress())) {
-                            setSnmpAgentConfig(agentConfig, def, requestedSnmpVersion);
-                            break DEFLOOP;
-                        }
-                    } catch (final IllegalArgumentException e) {
-                        LogUtils.debugf(this, e, "Error while reading SNMP config <specific> tag: %s", saddr);
-                    }
-                }
-
-                // check the ranges
-                //
-                final ByteArrayComparator comparator = new ByteArrayComparator();
-
-                for (final Range rng : def.getRangeCollection()) {
-                    final byte[] addr = agentConfig.getAddress().getAddress();
-                    final byte[] begin = InetAddressUtils.toIpAddrBytes(rng.getBegin());
-                    final byte[] end = InetAddressUtils.toIpAddrBytes(rng.getEnd());
-                    
-                    boolean inRange = InetAddressUtils.isInetAddressInRange(addr, begin, end);
-                    if (comparator.compare(begin, end) <= 0) {
-                        inRange = InetAddressUtils.isInetAddressInRange(addr, begin, end);
-                    } else {
-                        LogUtils.warnf(this, "%s has an 'end' that is earlier than its 'beginning'!", rng);
-                        inRange = InetAddressUtils.isInetAddressInRange(addr, end, begin);
-                    }
-                    if (inRange) {
-                        setSnmpAgentConfig(agentConfig, def, requestedSnmpVersion);
-                        break DEFLOOP;
-                    }
-                }
-
-                // check the matching ip expressions
-                for (final String ipMatch : def.getIpMatchCollection()) {
-                    if (IPLike.matches(agentInetAddress, ipMatch)) {
-                        setSnmpAgentConfig(agentConfig, def, requestedSnmpVersion);
-                        break DEFLOOP;
-                    }
-                }
-
-            } // end DEFLOOP
->>>>>>> b50c8cd3
             return agentConfig;
         } finally {
             SnmpPeerFactory.getReadLock().unlock();
@@ -454,7 +328,7 @@
     }
 
     private void setSnmpAgentConfig(final SnmpAgentConfig agentConfig, final Definition def, final int requestedSnmpVersion) {
-        int version = getVersionCode(def, m_config, requestedSnmpVersion);
+        int version = getVersionCode(def, getSnmpConfig(), requestedSnmpVersion);
 
         setCommonAttributes(agentConfig, def, version);
         agentConfig.setSecurityLevel(def.getSecurityLevel());
@@ -490,7 +364,6 @@
 
         if (proxyHost != null) {
             agentConfig.setProxyFor(agentConfig.getAddress());
-<<<<<<< HEAD
             agentConfig.setAddress(proxyHost);
         }
     }
@@ -502,279 +375,6 @@
                     return SnmpAgentConfig.DEFAULT_VERSION;
                 } else {
                     return SnmpConfiguration.stringToVersion(config.getVersion());
-=======
-            agentConfig.setAddress(determineProxyHost(def));
-        }
-    }
-
-    private int determineMaxRepetitions(final Definition def) {
-        return (!def.hasMaxRepetitions() ? 
-            (!getSnmpConfig().hasMaxRepetitions() ?
-              SnmpAgentConfig.DEFAULT_MAX_REPETITIONS : getSnmpConfig().getMaxRepetitions()) : def.getMaxRepetitions());
-    }
-
-	private InetAddress determineProxyHost(final Definition def) {
-        InetAddress inetAddr = null;
-        final String address = def.getProxyHost() == null ? (getSnmpConfig().getProxyHost() == null ? null : getSnmpConfig().getProxyHost()) : def.getProxyHost();
-        if (address != null) {
-            try {
-                inetAddr =  InetAddressUtils.addr(address);
-            } catch (final IllegalArgumentException e) {
-                LogUtils.debugf(this, e, "Error while reading SNMP config proxy host: %s", address);
-            }
-        }
-        return inetAddr;
-    }
-
-    private int determineMaxVarsPerPdu(final Definition def) {
-        return (!def.hasMaxVarsPerPdu() ? 
-            (!getSnmpConfig().hasMaxVarsPerPdu() ?
-              SnmpAgentConfig.DEFAULT_MAX_VARS_PER_PDU : getSnmpConfig().getMaxVarsPerPdu()) : def.getMaxVarsPerPdu());
-    }
-    /**
-     * Helper method to search the snmp-config for the appropriate read
-     * community string.
-     * @param def
-     * @return
-     */
-    private String determineReadCommunity(final Definition def) {
-        return (def.getReadCommunity() == null ? (getSnmpConfig().getReadCommunity() == null ? SnmpAgentConfig.DEFAULT_READ_COMMUNITY :getSnmpConfig().getReadCommunity()) : def.getReadCommunity());
-    }
-
-    /**
-     * Helper method to search the snmp-config for the appropriate write
-     * community string.
-     * @param def
-     * @return
-     */
-    private String determineWriteCommunity(final Definition def) {
-        return (def.getWriteCommunity() == null ? (getSnmpConfig().getWriteCommunity() == null ? SnmpAgentConfig.DEFAULT_WRITE_COMMUNITY :getSnmpConfig().getWriteCommunity()) : def.getWriteCommunity());
-    }
-
-    /**
-     * Helper method to search the snmp-config for the appropriate maximum
-     * request size.  The default is the minimum necessary for a request.
-     * @param def
-     * @return
-     */
-    private int determineMaxRequestSize(final Definition def) {
-        return (!def.hasMaxRequestSize() ? (!getSnmpConfig().hasMaxRequestSize() ? SnmpAgentConfig.DEFAULT_MAX_REQUEST_SIZE : getSnmpConfig().getMaxRequestSize()) : def.getMaxRequestSize());
-    }
-
-    /**
-     * Helper method to find a security name to use in the snmp-config.  If v3 has
-     * been specified and one can't be found, then a default is used for this
-     * is a required option for v3 operations.
-     * @param def
-     * @return
-     */
-    private String determineSecurityName(final Definition def) {
-        final String securityName = (def.getSecurityName() == null ? getSnmpConfig().getSecurityName() : def.getSecurityName() );
-        if (securityName == null) {
-            return SnmpAgentConfig.DEFAULT_SECURITY_NAME;
-        }
-        return securityName;
-    }
-
-    /**
-     * Helper method to find a security name to use in the snmp-config.  If v3 has
-     * been specified and one can't be found, then a default is used for this
-     * is a required option for v3 operations.
-     * @param def
-     * @return
-     */
-    private String determineAuthProtocol(final Definition def) {
-        final String authProtocol = (def.getAuthProtocol() == null ? getSnmpConfig().getAuthProtocol() : def.getAuthProtocol());
-        if (authProtocol == null && determineAuthPassPhrase(def) != null) {
-            return SnmpAgentConfig.DEFAULT_AUTH_PROTOCOL;
-        }
-        return authProtocol;
-    }
-    
-    /**
-     * Helper method to find a authentication passphrase to use from the snmp-config.  If v3 has
-     * been specified and one can't be found, then a default is used for this
-     * is a required option for v3 operations.
-     * @param def
-     * @return
-     */
-    private String determineAuthPassPhrase(final Definition def) {
-        final String authPassPhrase = (def.getAuthPassphrase() == null ? getSnmpConfig().getAuthPassphrase() : def.getAuthPassphrase());
-        // Forcing a default is wrong, because if it is not explicitly defined, probably it means that it should not be used, and SNMP4J expect null for optional parameters.
-        /*
-        if (authPassPhrase == null) {
-            return SnmpAgentConfig.DEFAULT_AUTH_PASS_PHRASE;
-        }
-        */
-        return authPassPhrase;
-    }
-
-    /**
-     * Helper method to find a privacy passphrase to use from the snmp-config.  If v3 has
-     * been specified and one can't be found, then a default is used for this
-     * is a required option for v3 operations.
-     * @param def
-     * @return
-     */
-    private String determinePrivPassPhrase(final Definition def) {
-        final String privPassPhrase = (def.getPrivacyPassphrase() == null ? getSnmpConfig().getPrivacyPassphrase() : def.getPrivacyPassphrase());
-        // Forcing a default is wrong, because if it is not explicitly defined, probably it means that it should not be used, and SNMP4J expect null for optional parameters.
-        /*
-        if (privPassPhrase == null) {
-            return SnmpAgentConfig.DEFAULT_PRIV_PASS_PHRASE;
-        }
-        */
-        return privPassPhrase;
-    }
-
-    /**
-     * Helper method to find a privacy protocol to use from the snmp-config.  If v3 has
-     * been specified and one can't be found, then a default is used for this
-     * is a required option for v3 operations.
-     * @param def
-     * @return
-     */
-    private String determinePrivProtocol(final Definition def) {
-        final String authPrivProtocol = (def.getPrivacyProtocol() == null ? getSnmpConfig().getPrivacyProtocol() : def.getPrivacyProtocol());
-        if (authPrivProtocol == null && determinePrivPassPhrase(def) != null) {
-            return SnmpAgentConfig.DEFAULT_PRIV_PROTOCOL;
-        }
-        return authPrivProtocol;
-    }
-
-    /**
-     * Helper method to set the security level in v3 operations.  The default is
-     * noAuthNoPriv if there is no authentication passphrase.  From there, if
-     * there is a privacy passphrase supplied, then the security level is set to
-     * authPriv else it falls out to authNoPriv.  There are only these 3 possible
-     * security levels.
-     * default 
-     * @param def
-     * @return
-     */
-    private int determineSecurityLevel(final Definition def) {
-        
-        // use the def security level first
-        if (def.hasSecurityLevel()) {
-            return def.getSecurityLevel();
-        }
-        
-        // use a configured default security level next
-        if (getSnmpConfig().hasSecurityLevel()) {
-            return getSnmpConfig().getSecurityLevel();
-        }
-
-        // if no security level configuration exists use
-        int securityLevel = SnmpAgentConfig.NOAUTH_NOPRIV;
-
-        final String authPassPhrase = (StringUtils.isBlank(def.getAuthPassphrase()) ? getSnmpConfig().getAuthPassphrase() : def.getAuthPassphrase());
-        final String privPassPhrase = (StringUtils.isBlank(def.getPrivacyPassphrase()) ? getSnmpConfig().getPrivacyPassphrase() : def.getPrivacyPassphrase());
-
-        if (authPassPhrase == null) {
-            securityLevel = SnmpAgentConfig.NOAUTH_NOPRIV;
-        } else {
-            if (privPassPhrase == null) {
-                securityLevel = SnmpAgentConfig.AUTH_NOPRIV;
-            } else {
-                securityLevel = SnmpAgentConfig.AUTH_PRIV;
-            }
-        }
-        
-        return securityLevel;
-    }
-
-    /**
-     * Helper method to search the snmp-config for a port
-     * @param def
-     * @return
-     */
-    private int determinePort(final Definition def) {
-        return (def.getPort() == 0 ? (getSnmpConfig().getPort() == 0 ? DEFAULT_SNMP_PORT : getSnmpConfig().getPort()) : def.getPort());
-    }
-
-    /**
-     * Helper method to search the snmp-config for a engineId
-     * @param def
-     * @return
-     */
-    private String determineEngineId(Definition def) {
-	if (def.getEngineId() != null) return def.getEngineId();
-	if (getSnmpConfig().getEngineId() != null) return getSnmpConfig().getEngineId();
-	return null;
-    }
-    
-    /**
-     * Helper method to search the snmp-config for a contextEngineId
-     * @param def
-     * @return 
-     */
-    private String determineContextEngineId(Definition def) {
-    	if (def.getContextEngineId() != null) return def.getContextEngineId();
-    	if (getSnmpConfig().getContextEngineId() != null) return getSnmpConfig().getContextEngineId();
-    	return null;
-    }
-    
-    /**
-     * Helper method to search the snmp-config for a contextName
-     * @param def
-     * @return 
-     */
-    private String determineContextName(Definition def) {
-    	if (def.getContextName() != null) return def.getContextName();
-    	if (getSnmpConfig().getContextName() != null) return getSnmpConfig().getContextName();
-    	return null;
-    }
-    
-    /**
-     * Helper method to search the snmp-config for a enterpriseId
-     * @param def
-     * @return 
-     */
-    private String determineEnterpriseId(Definition def) {
-    	if (def.getEnterpriseId() != null) return def.getEnterpriseId();
-    	if (getSnmpConfig().getEnterpriseId() != null) return getSnmpConfig().getEnterpriseId();
-    	return null;
-    }
-    
-    /**
-     * Helper method to search the snmp-config 
-     * @param def
-     * @return
-     */
-    private long determineTimeout(final Definition def) {
-        final long timeout = SnmpAgentConfig.DEFAULT_TIMEOUT;
-        return (def.getTimeout() == 0 ? (getSnmpConfig().getTimeout() == 0 ? timeout : getSnmpConfig().getTimeout()) : def.getTimeout());
-    }
-
-    private int determineRetries(final Definition def) {        
-        final int retries = SnmpAgentConfig.DEFAULT_RETRIES;
-        return (def.getRetry() == 0 ? (getSnmpConfig().getRetry() == 0 ? retries : getSnmpConfig().getRetry()) : def.getRetry());
-    }
-
-    /**
-     * This method determines the configured SNMP version.
-     * the order of operations is:
-     * 1st: return a valid requested version
-     * 2nd: return a valid version defined in a definition within the snmp-config
-     * 3rd: return a valid version in the snmp-config
-     * 4th: return the default version
-     * 
-     * @param def
-     * @param requestedSnmpVersion
-     * @return
-     */
-    private int determineVersion(final Definition def, final int requestedSnmpVersion) {
-        
-        int version = SnmpAgentConfig.VERSION1;
-        
-        String cfgVersion = "v1";
-        if (requestedSnmpVersion == VERSION_UNSPECIFIED) {
-            if (def.getVersion() == null) {
-                if (getSnmpConfig().getVersion() == null) {
-                    return version;
-                } else {
-                    cfgVersion = getSnmpConfig().getVersion();
->>>>>>> b50c8cd3
                 }
             } else {
                 return SnmpConfiguration.stringToVersion(def.getVersion());
@@ -815,11 +415,7 @@
     public void define(final SnmpEventInfo info) {
         getWriteLock().lock();
         try {
-<<<<<<< HEAD
-            final SnmpConfigManager mgr = new SnmpConfigManager(m_config);
-=======
-        	final SnmpConfigManager mgr = new SnmpConfigManager(getSnmpConfig());
->>>>>>> b50c8cd3
+            final SnmpConfigManager mgr = new SnmpConfigManager(getSnmpConfig());
             mgr.mergeIntoConfig(info.createDef());
         } finally {
             getWriteLock().unlock();
