--- conflicted
+++ resolved
@@ -36,7 +36,6 @@
 import java.io.InputStreamReader;
 import java.io.OutputStreamWriter;
 import java.io.Writer;
-import java.net.InetAddress;
 import java.nio.charset.StandardCharsets;
 
 import org.apache.commons.io.IOUtils;
@@ -221,10 +220,6 @@
         } finally {
             getWriteLock().unlock();
         }
-<<<<<<< HEAD
-
-=======
->>>>>>> 795c4c61
         super.update();
     }
 }