/*******************************************************************************
 * This file is part of OpenNMS(R).
 *
 * Copyright (C) 2006-2012 The OpenNMS Group, Inc.
 * OpenNMS(R) is Copyright (C) 1999-2012 The OpenNMS Group, Inc.
 *
 * OpenNMS(R) is a registered trademark of The OpenNMS Group, Inc.
 *
 * OpenNMS(R) is free software: you can redistribute it and/or modify
 * it under the terms of the GNU General Public License as published
 * by the Free Software Foundation, either version 3 of the License,
 * or (at your option) any later version.
 *
 * OpenNMS(R) is distributed in the hope that it will be useful,
 * but WITHOUT ANY WARRANTY; without even the implied warranty of
 * MERCHANTABILITY or FITNESS FOR A PARTICULAR PURPOSE.  See the
 * GNU General Public License for more details.
 *
 * You should have received a copy of the GNU General Public License
 * along with OpenNMS(R).  If not, see:
 *      http://www.gnu.org/licenses/
 *
 * For more information contact:
 *     OpenNMS(R) Licensing <license@opennms.org>
 *     http://www.opennms.org/
 *     http://www.opennms.com/
 *******************************************************************************/

package org.opennms.netmgt.config;

import static org.junit.Assert.assertFalse;
import static org.junit.Assert.assertTrue;
import static org.junit.Assert.assertEquals;

import java.io.File;
import java.io.FileWriter;
import java.io.IOException;
import java.text.ParseException;
import java.text.SimpleDateFormat;
import java.util.Date;

import org.apache.commons.io.FileUtils;
import org.exolab.castor.xml.MarshalException;
import org.exolab.castor.xml.ValidationException;
import org.junit.After;
import org.junit.Before;
import org.junit.Test;
import org.opennms.netmgt.config.poller.Outage;
import org.opennms.core.test.MockLogAppender;
import org.springframework.core.io.FileSystemResource;

public class PollOutagesConfigManagerTest {

    private PollOutagesConfigManager m_manager;
    File m_configFile = new File("target/test-poller-configuration.xml");

<<<<<<< HEAD
    public static void main(String[] args) {
        junit.textui.TestRunner.run(PollOutagesConfigManagerTest.class);
    }

    @Override
    protected void setUp() throws Exception {
=======
    @Before
    public void setUp() throws Exception {
>>>>>>> 9b2e9281
        MockLogAppender.setupLogging();
        
        String xml = "<?xml version=\"1.0\"?>\n" + 
                "<outages>\n" + 
                "   <outage name=\"one\" type=\"weekly\">\n" + 
                "       <time day=\"sunday\" begins=\"12:30:00\" ends=\"12:45:00\"/>\n" + 
                "       <time day=\"sunday\" begins=\"13:30:00\" ends=\"14:45:00\"/>\n" + 
                "       <time day=\"monday\" begins=\"13:30:00\" ends=\"14:45:00\"/>\n" + 
                "       <time day=\"tuesday\" begins=\"13:00:00\" ends=\"14:45:00\"/>\n" + 
                "       <interface address=\"192.168.0.1\"/>\n" + 
                "       <interface address=\"192.168.0.36\"/>\n" + 
                "       <interface address=\"192.168.0.38\"/>\n" + 
                "   </outage>\n" + 
                "\n" + 
                "   <outage name=\"two\" type=\"monthly\">\n" + 
                "       <time day=\"1\" begins=\"23:30:00\" ends=\"23:45:00\"/>\n" + 
                "       <time day=\"15\" begins=\"21:30:00\" ends=\"21:45:00\"/>\n" + 
                "       <time day=\"15\" begins=\"23:30:00\" ends=\"23:45:00\"/>\n" + 
                "       <interface address=\"192.168.100.254\"/>\n" + 
                "       <interface address=\"192.168.101.254\"/>\n" + 
                "       <interface address=\"192.168.102.254\"/>\n" + 
                "       <interface address=\"192.168.103.254\"/>\n" + 
                "       <interface address=\"192.168.104.254\"/>\n" + 
                "       <interface address=\"192.168.105.254\"/>\n" + 
                "       <interface address=\"192.168.106.254\"/>\n" + 
                "       <interface address=\"192.168.107.254\"/>\n" + 
                "   </outage>\n" + 
                "\n" + 
                "   <outage name=\"three\" type=\"specific\">\n" + 
                "       <time begins=\"21-Feb-2005 05:30:00\" ends=\"21-Feb-2005 15:00:00\"/>\n" + 
                "       <interface address=\"192.168.0.1\"/>\n" + 
                "   </outage>\n";
        
        StringBuffer sb = new StringBuffer(xml);

        // Fake a really big poll-outages.xml
        for (int i = 1; i <= 10000; i++) {
            sb.append("<outage name=\"o" + i + "\" type=\"specific\">\n");
            sb.append("<time begins=\"21-Feb-2005 05:30:00\" ends=\"21-Feb-2005 15:00:00\"/>\n");
            sb.append("<node id=\"" + i + "\"/>");
            sb.append("</outage>");
        }
        sb.append("</outages>\n");

        m_manager = new PollOutagesConfigManager() {
            @Override
            public void update() throws IOException, MarshalException, ValidationException {}
        };

        FileWriter w = new FileWriter(m_configFile);
        w.write(sb.toString());
        w.close();
        m_manager.setConfigResource(new FileSystemResource(m_configFile));
        m_manager.afterPropertiesSet();
        assertEquals(10003, m_manager.getOutages().length);
    }

<<<<<<< HEAD
    @Override
    protected void tearDown() throws Exception {
=======
    @After
    public void tearDown() throws Exception {
>>>>>>> 9b2e9281
        MockLogAppender.assertNoWarningsOrGreater();
        FileUtils.deleteQuietly(m_configFile);
    }
    
    private long getTime(String timeString) throws ParseException {
        Date date = new SimpleDateFormat("dd-MMM-yyyy HH:mm:ss").parse(timeString);
        return date.getTime();
    }

    @Test
    public void testIsTimeInOutageWeekly() throws Exception {
        long start = System.currentTimeMillis();

        assertTrue(m_manager.isTimeInOutage(getTime("21-FEB-2005 14:00:00"), "one"));
        assertFalse(m_manager.isTimeInOutage(getTime("21-FEB-2005 14:00:00"), "two"));
        assertTrue(m_manager.isTimeInOutage(getTime("21-FEB-2005 14:00:00"), "three"));
        
        assertTrue(m_manager.isTimeInOutage(getTime("15-FEB-2005 14:00:00"), "one"));
        assertFalse(m_manager.isTimeInOutage(getTime("15-FEB-2005 14:00:00"), "two"));
        assertFalse(m_manager.isTimeInOutage(getTime("15-FEB-2005 14:00:00"), "three"));
        
        assertFalse(m_manager.isTimeInOutage(getTime("15-FEB-2005 23:37:00"), "one"));
        assertTrue(m_manager.isTimeInOutage(getTime("15-FEB-2005 23:37:00"), "two"));
        assertFalse(m_manager.isTimeInOutage(getTime("15-FEB-2005 23:37:00"), "three"));
        
        assertFalse(m_manager.isTimeInOutage(getTime("21-FEB-2005 16:00:00"), "one"));
        assertFalse(m_manager.isTimeInOutage(getTime("21-FEB-2005 16:00:00"), "two"));
        assertFalse(m_manager.isTimeInOutage(getTime("21-FEB-2005 16:00:00"), "three"));
        
        long end = System.currentTimeMillis();
        System.out.println("Test took " + (end-start) + " ms");
    }

    @Test
    public void testPerformance() throws Exception {
        long start = System.currentTimeMillis();
        for (int i = 1; i <= 200; i++) {
            String outageName = "o" + Integer.toString(i);
            Outage outage = m_manager.getOutage(outageName);
            assertTrue(outage != null);
            assertTrue(m_manager.isNodeIdInOutage(i, outageName));
        }
        long end = System.currentTimeMillis();
        System.out.println("Test took " + (end-start) + " ms");
    }
}<|MERGE_RESOLUTION|>--- conflicted
+++ resolved
@@ -54,17 +54,8 @@
     private PollOutagesConfigManager m_manager;
     File m_configFile = new File("target/test-poller-configuration.xml");
 
-<<<<<<< HEAD
-    public static void main(String[] args) {
-        junit.textui.TestRunner.run(PollOutagesConfigManagerTest.class);
-    }
-
-    @Override
-    protected void setUp() throws Exception {
-=======
     @Before
     public void setUp() throws Exception {
->>>>>>> 9b2e9281
         MockLogAppender.setupLogging();
         
         String xml = "<?xml version=\"1.0\"?>\n" + 
@@ -122,13 +113,8 @@
         assertEquals(10003, m_manager.getOutages().length);
     }
 
-<<<<<<< HEAD
-    @Override
-    protected void tearDown() throws Exception {
-=======
     @After
     public void tearDown() throws Exception {
->>>>>>> 9b2e9281
         MockLogAppender.assertNoWarningsOrGreater();
         FileUtils.deleteQuietly(m_configFile);
     }
