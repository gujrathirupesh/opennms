/*******************************************************************************
 * This file is part of OpenNMS(R).
 *
 * Copyright (C) 2006-2016 The OpenNMS Group, Inc.
 * OpenNMS(R) is Copyright (C) 1999-2016 The OpenNMS Group, Inc.
 *
 * OpenNMS(R) is a registered trademark of The OpenNMS Group, Inc.
 *
 * OpenNMS(R) is free software: you can redistribute it and/or modify
 * it under the terms of the GNU Affero General Public License as published
 * by the Free Software Foundation, either version 3 of the License,
 * or (at your option) any later version.
 *
 * OpenNMS(R) is distributed in the hope that it will be useful,
 * but WITHOUT ANY WARRANTY; without even the implied warranty of
 * MERCHANTABILITY or FITNESS FOR A PARTICULAR PURPOSE.  See the
 * GNU Affero General Public License for more details.
 *
 * You should have received a copy of the GNU Affero General Public License
 * along with OpenNMS(R).  If not, see:
 *      http://www.gnu.org/licenses/
 *
 * For more information contact:
 *     OpenNMS(R) Licensing <license@opennms.org>
 *     http://www.opennms.org/
 *     http://www.opennms.com/
 *******************************************************************************/

package org.opennms.netmgt.correlation;

import java.util.Collection;
import java.util.HashMap;
import java.util.LinkedList;
import java.util.List;
import java.util.Map;

import org.opennms.core.logging.Logging;
import org.opennms.netmgt.daemon.AbstractServiceDaemon;
import org.opennms.netmgt.events.api.EventConstants;
import org.opennms.netmgt.events.api.EventIpcManager;
import org.opennms.netmgt.events.api.EventListener;
import org.opennms.netmgt.events.api.annotations.EventHandler;
import org.opennms.netmgt.xml.event.Event;
import org.opennms.netmgt.xml.event.Parm;
import org.slf4j.Logger;
import org.slf4j.LoggerFactory;
import org.springframework.util.Assert;

/**
 * <p>Correlator class.</p>
 *
 * @author <a href="mailto:brozow@opennms.org">Mathew Brozowski</a>
 * @version $Id: $
 */
public class Correlator extends AbstractServiceDaemon implements CorrelationEngineRegistrar {
	private static final Logger LOG = LoggerFactory.getLogger(Correlator.class);

	private EventIpcManager m_eventIpcManager;
	private Map<String,CorrelationEngine> m_engines = new HashMap<>();
	private final List<EngineAdapter> m_adapters = new LinkedList<EngineAdapter>();
	private boolean m_initialized = false;
	
	
	private class EngineAdapter implements EventListener {
		
		private final String m_name;
		private final CorrelationEngine m_engine;

		public EngineAdapter(final CorrelationEngine engine) {
			m_engine = engine;
			m_name = m_engine.getClass().getSimpleName() + '-' + m_engine.getName() ;
			Map<String,String> mdc = Logging.getCopyOfContextMap();
			Logging.putPrefix(m_name);
			registerEventListeners();
			Logging.setContextMap(mdc);
		}

		@Override
		public String getName() {
			return m_name;
		}

		@Override
		public void onEvent(final Event e) {
		    if (e.getUei().equals(EventConstants.RELOAD_DAEMON_CONFIG_UEI)) {
<<<<<<< HEAD
		        m_eventIpcManager.removeEventListener(this);
		        handleReloadEvent(e);
		        registerEventListeners();
=======
		        handleReloadEvent(e);
>>>>>>> 38aae4c8
		        return;
		    }
		    m_engine.correlate(e);
		}

		public void tearDown() {
		    m_eventIpcManager.removeEventListener(this);
		}

		private void registerEventListeners() {
                    final List<String> interesting = m_engine.getInterestingEvents();
                    if (interesting.contains(EventHandler.ALL_UEIS)) {
                            LOG.warn("Registering engine {} for ALL events", m_engine.getName());
                            m_eventIpcManager.addEventListener(this);
                    } else {
                            m_eventIpcManager.addEventListener(this, interesting);
                            m_eventIpcManager.addEventListener(this, EventConstants.RELOAD_DAEMON_CONFIG_UEI);
                    }
		}

		private void handleReloadEvent(Event e) {
		    List<Parm> parmCollection = e.getParmCollection();
		    for (Parm parm : parmCollection) {
		        String parmName = parm.getParmName();
		        if(EventConstants.PARM_DAEMON_NAME.equals(parmName)) {
		            if (parm.getValue() == null || parm.getValue().getContent() == null) {
		                LOG.warn("The daemonName parameter has no value, ignoring.");
		                return;
		            }
		            if (parm.getValue().getContent().contains(getName())) {
<<<<<<< HEAD
		                m_engine.reloadConfig();
=======
		                m_eventIpcManager.removeEventListener(this);
		                m_engine.reloadConfig();
		                registerEventListeners();
>>>>>>> 38aae4c8
		                return;
		            }
		        }
		    }
		}
	}

	/**
	 * <p>Constructor for Correlator.</p>
	 */
	protected Correlator() {
		super("correlator");
	}

	/** {@inheritDoc} */
	@Override
	protected void onInit() {
		Assert.notNull(m_eventIpcManager, "property eventIpcManager must be set");
		Assert.notNull(m_engines, "property engines must be set");
        
		for(final CorrelationEngine engine : m_engines.values()) {
			LOG.info("Registering correlation engine: {}", engine);
			m_adapters.add(new EngineAdapter(engine));
		}
        
        m_initialized = true;
		
	}

	/** {@inheritDoc} */
    @Override
	protected void onStop() {
        for(final CorrelationEngine engine : m_engines.values()) {
            LOG.info("Tearing down correlation engine: {}", engine);
            engine.tearDown();
        }
    }

	/**
	 * <p>setCorrelationEngines</p>
	 *
	 * @param engines a {@link java.util.List} object.
	 */
	public void setCorrelationEngines(final Collection<CorrelationEngine> engines) {
		m_engines.clear();
		engines.stream().forEach(engine -> m_engines.put(engine.getName(), engine));
	}

	/**
	 * <p>setEventIpcManager</p>
	 *
	 * @param eventIpcManager a {@link org.opennms.netmgt.events.api.EventIpcManager} object.
	 */
	public void setEventIpcManager(final EventIpcManager eventIpcManager) {
		m_eventIpcManager = eventIpcManager;
	}
    
    /* (non-Javadoc)
     * @see org.opennms.netmgt.correlation.CorrelationEngineRegistrar#addCorrelationEngine(org.opennms.netmgt.correlation.CorrelationEngine)
     */
    /** {@inheritDoc} */
    @Override
    public void addCorrelationEngine(final CorrelationEngine engine) {
        m_engines.put(engine.getName(), engine);
        if (m_initialized) {
            LOG.debug("addCorrelationEngine: adding engine {}", engine.getName());
            m_adapters.add(new EngineAdapter(engine));
        }
    }
    
    public void removeCorrelationEngine(final String engineName) {
        m_adapters.stream().filter(a -> a.getName().endsWith(engineName)).findFirst().ifPresent(a -> {
            LOG.debug("removeCorrelationEngine: removing engine {}", engineName);
            a.tearDown();
            m_adapters.remove(a);
            m_engines.get(engineName).tearDown();
            m_engines.remove(engineName);
        });
    }
    

    @Override
	public void addCorrelationEngines(CorrelationEngine... engines) {
    	for(CorrelationEngine engine : engines) {
    		addCorrelationEngine(engine);
    	}
	}

	/** {@inheritDoc} */
    @Override
    public CorrelationEngine findEngineByName(final String name) {
        return m_engines.get(name);
    }

    /**
     * <p>getEngines</p>
     *
     * @return a {@link java.util.List} object.
     */
    @Override
    public Collection<CorrelationEngine> getEngines() {
        return m_engines.values();
    }
}<|MERGE_RESOLUTION|>--- conflicted
+++ resolved
@@ -83,13 +83,7 @@
 		@Override
 		public void onEvent(final Event e) {
 		    if (e.getUei().equals(EventConstants.RELOAD_DAEMON_CONFIG_UEI)) {
-<<<<<<< HEAD
-		        m_eventIpcManager.removeEventListener(this);
 		        handleReloadEvent(e);
-		        registerEventListeners();
-=======
-		        handleReloadEvent(e);
->>>>>>> 38aae4c8
 		        return;
 		    }
 		    m_engine.correlate(e);
@@ -120,13 +114,9 @@
 		                return;
 		            }
 		            if (parm.getValue().getContent().contains(getName())) {
-<<<<<<< HEAD
-		                m_engine.reloadConfig();
-=======
 		                m_eventIpcManager.removeEventListener(this);
 		                m_engine.reloadConfig();
 		                registerEventListeners();
->>>>>>> 38aae4c8
 		                return;
 		            }
 		        }
