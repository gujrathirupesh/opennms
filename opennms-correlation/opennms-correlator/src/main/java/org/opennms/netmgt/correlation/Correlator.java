--- conflicted
+++ resolved
@@ -67,20 +67,12 @@
 			m_name = m_engine.getClass().getSimpleName() + '-' + m_engine.getName() ;
 			Map<String,String> mdc = Logging.getCopyOfContextMap();
 			Logging.putPrefix(m_name);
-<<<<<<< HEAD
-			if (m_engine.getInterestingEvents().contains(EventHandler.ALL_UEIS)) {
-				LOG.warn("Registering engine {} for ALL events", m_engine.getName());
-				m_eventIpcManager.addEventListener(this);
-			} else {
-				m_eventIpcManager.addEventListener(this, m_engine.getInterestingEvents());
-=======
 			final List<String> interesting = m_engine.getInterestingEvents();
 			if (interesting.contains(EventHandler.ALL_UEIS)) {
 				LOG.warn("Registering engine {} for ALL events", m_engine.getName());
 				m_eventIpcManager.addEventListener(this);
 			} else {
 				m_eventIpcManager.addEventListener(this, interesting);
->>>>>>> 5608c2e9
 			}
 			Logging.setContextMap(mdc);
 		}
