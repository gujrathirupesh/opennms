<?xml version="1.0"?>
<!--
  
   This file is part of the OpenNMS(R) Application.
  
   OpenNMS(R) is Copyright (C) 2006 The OpenNMS Group, Inc.  All rights reserved.
   OpenNMS(R) is a derivative work, containing both original code, included code and modified
   code that was published under the GNU General Public License. Copyrights for modified 
   and included code are below.
  
   OpenNMS(R) is a registered trademark of The OpenNMS Group, Inc.
  
   This program is free software; you can redistribute it and/or modify
   it under the terms of the GNU General Public License as published by
   the Free Software Foundation; either version 2 of the License, or
   (at your option) any later version.
  
   This program is distributed in the hope that it will be useful,
   but WITHOUT ANY WARRANTY; without even the implied warranty of
   MERCHANTABILITY or FITNESS FOR A PARTICULAR PURPOSE.  See the
   GNU General Public License for more details.                                                            
  
   You should have received a copy of the GNU General Public License
   along with this program; if not, write to the Free Software
   Foundation, Inc., 59 Temple Place - Suite 330, Boston, MA 02111-1307, USA.
         
   For more information contact: 
        OpenNMS Licensing       <license@opennms.org>
        http://www.opennms.org/
        http://www.opennms.com/
  
-->
<project xmlns="http://maven.apache.org/POM/4.0.0" xmlns:xsi="http://www.w3.org/2001/XMLSchema-instance" xsi:schemaLocation="http://maven.apache.org/POM/4.0.0 http://maven.apache.org/maven-v4_0_0.xsd">
  <parent>
    <artifactId>opennms-correlation</artifactId>
    <groupId>org.opennms</groupId>
<<<<<<< HEAD
    <version>2019.1.23-SNAPSHOT</version>
=======
    <version>2019.1.23</version>
>>>>>>> 4865931a
  </parent>
  <modelVersion>4.0.0</modelVersion>
  <artifactId>opennms-correlator</artifactId>
  <name>OpenNMS :: Correlation :: Correlator</name>
  <url>http://maven.apache.org</url>
  <packaging>bundle</packaging>
  <build>
    <plugins>
      <plugin>
        <groupId>org.apache.felix</groupId>
        <artifactId>maven-bundle-plugin</artifactId>
        <extensions>true</extensions>
        <configuration>
          <instructions>
            <Bundle-RequiredExecutionEnvironment>JavaSE-1.8</Bundle-RequiredExecutionEnvironment>
            <Bundle-SymbolicName>${project.groupId}.${project.artifactId}</Bundle-SymbolicName>
            <Bundle-Version>${project.version}</Bundle-Version>
          </instructions>
        </configuration>
      </plugin>
    </plugins>
  </build>
  <dependencies>
    <dependency>
      <groupId>org.opennms.core.test-api</groupId>
      <artifactId>org.opennms.core.test-api.http</artifactId>
      <scope>test</scope>
    </dependency>
    <dependency>
      <groupId>org.opennms.core.test-api</groupId>
      <artifactId>org.opennms.core.test-api.services</artifactId>
      <scope>test</scope>
    </dependency>
    <dependency>
      <groupId>org.opennms.core</groupId>
      <artifactId>org.opennms.core.daemon</artifactId>
    </dependency>
    <dependency>
      <groupId>org.opennms</groupId>
      <artifactId>opennms-model</artifactId>
    </dependency>
    <dependency>
      <groupId>org.opennms.dependencies</groupId>
      <artifactId>spring-dependencies</artifactId>
      <type>pom</type>
    </dependency>
    <dependency>
      <groupId>org.opennms</groupId>
      <artifactId>opennms-rrd-api</artifactId>
      <scope>test</scope>
    </dependency>
    <dependency>
      <groupId>org.opennms</groupId>
      <artifactId>opennms-rrd-jrobin</artifactId>
      <scope>test</scope>
    </dependency>
    <dependency>
      <groupId>org.opennms.dependencies</groupId>
      <artifactId>jrrd2-dependencies</artifactId>
      <scope>test</scope>
      <type>pom</type>
    </dependency>
    <dependency>
      <groupId>org.opennms</groupId>
      <artifactId>opennms-rrdtool-api</artifactId>
      <scope>test</scope>
    </dependency>
    <dependency>
      <groupId>org.opennms.tests</groupId>
      <artifactId>org.opennms.tests.mock-elements</artifactId>
      <scope>test</scope>
    </dependency>
    <dependency>
      <groupId>org.opennms</groupId>
      <artifactId>opennms-dao-mock</artifactId>
      <scope>test</scope>
    </dependency>
    <dependency>
      <groupId>org.easymock</groupId>
      <artifactId>easymock</artifactId>
      <scope>test</scope>
    </dependency>
    <dependency>
      <groupId>org.postgresql</groupId>
      <artifactId>postgresql</artifactId>
      <scope>test</scope>
    </dependency>
    <dependency>
      <groupId>org.hamcrest</groupId>
      <artifactId>hamcrest-library</artifactId>
      <scope>test</scope>
    </dependency>
    <dependency>
      <groupId>org.mockito</groupId>
      <artifactId>mockito-core</artifactId>
      <scope>test</scope>
      <exclusions>
        <exclusion>
          <groupId>org.hamcrest</groupId>
          <artifactId>hamcrest-core</artifactId>
        </exclusion>
      </exclusions>
    </dependency>
  </dependencies>
</project><|MERGE_RESOLUTION|>--- conflicted
+++ resolved
@@ -34,11 +34,7 @@
   <parent>
     <artifactId>opennms-correlation</artifactId>
     <groupId>org.opennms</groupId>
-<<<<<<< HEAD
-    <version>2019.1.23-SNAPSHOT</version>
-=======
     <version>2019.1.23</version>
->>>>>>> 4865931a
   </parent>
   <modelVersion>4.0.0</modelVersion>
   <artifactId>opennms-correlator</artifactId>
