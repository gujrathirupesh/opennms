<<<<<<< HEAD
=======
opennms-minion (27.0.3-1) stable; urgency=low

  * New minor release.  It contains a number of mostly esoteric bug fixes, and a
    few small enhancements.
    
    For details on what has changed, see:
    https://docs.opennms.org/opennms/releases/27.0.3/releasenotes/releasenotes.html

 -- OpenNMS Release Manager <opennms@opennms.org>  Tue, 05 Jan 2021 10:44:00 -0400
 
>>>>>>> 0e30c0a1
opennms-minion (27.0.2-1) stable; urgency=high

  * New minor release.  It contains a few bug fixes including a critical fix to a
    regression in 27.0.1 that would keep OpenNMS from starting if you had existing
    reports in the database.
    
    For details on what has changed, see:
    https://docs.opennms.org/opennms/releases/27.0.2/releasenotes/releasenotes.html

 -- OpenNMS Release Manager <opennms@opennms.org>  Tue, 03 Dec 2020 13:52:00 -0400
 
opennms-minion (27.0.1-1) stable; urgency=high

  * New minor release.  It contains a number of bugfixes including a critical CVE
    fix for Jetty, as well as a number of other smaller changes and improvements.
    
    For details on what has changed, see:
    https://docs.opennms.org/opennms/releases/27.0.1/releasenotes/releasenotes.html

 -- OpenNMS Release Manager <opennms@opennms.org>  Tue, 01 Dec 2020 12:08:00 -0400
 
opennms-minion (27.0.0-1) stable; urgency=high

  * New major release.  It contains many bug fixes and a ton of new features, most
    notably the removal of the Remote Poller in favor of a new Minion-based
    workflow called Application Perspective Monitoring.
    
    For details on what has changed, see:
    https://docs.opennms.org/opennms/releases/27.0.0/releasenotes/releasenotes.html

 -- OpenNMS Release Manager <opennms@opennms.org>  Tue, 03 Nov 2020 12:23:00 -0400
 
opennms-minion (26.2.2-1) stable; urgency=low

  * New minor release.  It contains a number of bug fixes and enhancements, including
    doc improvements, time series updates, and a fix for UEI processing.
    
    For details on what has changed, see:
    https://docs.opennms.org/opennms/releases/26.2.2/releasenotes/releasenotes.html

 -- OpenNMS Release Manager <opennms@opennms.org>  Tue, 06 Oct 2020 12:14:00 -0400
 
opennms-minion (26.2.1-1) stable; urgency=low

  * New minor release.  It contains all of the fixes reportedly in 26.2.0,
    some of which were missing because of a bugfix branch merge error.
    
    For details on what has changed, see:
    https://docs.opennms.org/opennms/releases/26.2.1/releasenotes/releasenotes.html

 -- OpenNMS Release Manager <opennms@opennms.org>  Thu, 03 Sep 2020 10:51:00 -0400

opennms-minion (26.2.0-1) stable; urgency=low

  * New release.  It contains a bunch of bug fixes and improvements, including
    adding support for a new telemetry adapter supporting collection from
    OpenConfig over the gRPC Juniper Telemetry Interface.
    
    For details on what has changed, see:
    https://docs.opennms.org/opennms/releases/26.2.0/releasenotes/releasenotes.html

 -- OpenNMS Release Manager <opennms@opennms.org>  Wed, 02 Sep 2020 10:23:00 -0400

opennms-minion (26.1.3-2) stable; urgency=low

  * New minor release.  It contains a bunch of bug fixes and improvements,
    including big optimizations to the new time-series layer, some UI fixes,
    and more.
    
    For details on what has changed, see:
    https://docs.opennms.org/opennms/releases/26.1.3/releasenotes/releasenotes.html

 -- OpenNMS Release Manager <opennms@opennms.org>  Tue, 04 Aug 2020 20:14:00 -0400

opennms-minion (26.1.2-1) stable; urgency=medium

  * New enhancement release. It contains a bunch of bug fixes and improvements,
    including docker container optimizations, Netflow changes, documentation
    updates, time-series enhancements, and more.
    
    For details on what has changed, see:
    https://docs.opennms.org/opennms/releases/26.1.2/releasenotes/releasenotes.html

 -- OpenNMS Release Manager <opennms@opennms.org>  Tue, 07 Jul 2020 12:24:00 -0400

opennms-minion (26.1.1-1) stable; urgency=low

  * New enhancement release. It contains a number of documentation and bug fixes
    including improvements to Kafka event and alarm publishing.
    
    For details on what has changed, see:
    https://docs.opennms.org/opennms/releases/26.1.1/releasenotes/releasenotes.html

 -- OpenNMS Release Manager <opennms@opennms.org>  Tue, 02 Jun 2020 10:44:00 -0400

opennms-minion (26.1.0-1) stable; urgency=medium

  * New enhancement release. It contains a number of bug fixes and improvements,
    including updates to telemetry, provisioning, and more.
    
    For details on what has changed, see:
    https://docs.opennms.org/opennms/releases/26.1.0/releasenotes/releasenotes.html

 -- OpenNMS Release Manager <opennms@opennms.org>  Tue, 05 May 2020 13:52:00 -0400

opennms-minion (26.0.1-1) stable; urgency=high

  * New minor release. It is an off-schedule release to fix a vulnerability in
    ActiveMQ and the Minion.
    
    For details on what has changed, see:
    https://docs.opennms.org/opennms/releases/26.0.1/releasenotes/releasenotes.html

 -- OpenNMS Release Manager <opennms@opennms.org>  Tue, 28 Apr 2020 13:58:00 -0400

opennms-minion (26.0.0-1) stable; urgency=high

  * New major release.  It contains a large number of bug
    fixes and new features, most notably initial support for
    handling the BGP Monitoring Protocol in Telemetryd.
    
    For details on what has changed, see:
    https://docs.opennms.org/opennms/releases/26.0.0/releasenotes/releasenotes.html

 -- OpenNMS Release Manager <opennms@opennms.org>  Thu, 09 Apr 2020 11:58:00 -0400

opennms-minion (25.2.1-1) stable; urgency=high

  * New stable release.  It contains a number of small improvements as well as a
    few bug fixes and a security fix for an HQL injection bug.
    
    For details on what has changed, see:
    https://docs.opennms.org/opennms/releases/25.2.1/releasenotes/releasenotes.html

 -- OpenNMS Release Manager <opennms@opennms.org>  Tue, 03 Mar 2020 12:14:00 -0400

opennms-minion (25.2.0-1) stable; urgency=low

  * New stable release.  It contains a number of bug fixes including a performance
    fix for topology updating, and an enhancement to the sink API to persist to
    disk when the Minion can't reach the broker.
    
    For details on what has changed, see:
    https://docs.opennms.org/opennms/releases/25.2.0/releasenotes/releasenotes.html

 -- OpenNMS Release Manager <opennms@opennms.org>  Tue, 04 Feb 2020 14:24:00 -0400

opennms-minion (25.1.2-1) stable; urgency=medium

  * New stable release.  It contains a number of alarm classification bug fixes
    and performance improvements, flow enhancements, and more.
    
    For details on what has changed, see:
    https://docs.opennms.org/opennms/releases/25.1.2/releasenotes/releasenotes.html

 -- OpenNMS Release Manager <opennms@opennms.org>  Tue, 07 Jan 2020 10:00:00 -0400

opennms-minion (25.1.1-1) stable; urgency=medium

  * New stable release.  It contains a number of bug fixes mostly related to alarm
    and event processing and potential resource leaks, as well as provisioning
    enhancements to SNMP profiles.

    For details on what has changed, see:
    https://docs.opennms.org/opennms/releases/25.1.1/releasenotes/releasenotes.html

 -- OpenNMS Release Manager <opennms@opennms.org>  Tue, 03 Dec 2019 10:00:00 -0400

opennms-minion (19.0.0-0) UNRELEASED; urgency=low

  * Initial release.

 -- Benjamin Reed <ranger@opennms.org>  Tue, 18 Apr 2017 12:01:59 -0400<|MERGE_RESOLUTION|>--- conflicted
+++ resolved
@@ -1,5 +1,3 @@
-<<<<<<< HEAD
-=======
 opennms-minion (27.0.3-1) stable; urgency=low
 
   * New minor release.  It contains a number of mostly esoteric bug fixes, and a
@@ -10,7 +8,6 @@
 
  -- OpenNMS Release Manager <opennms@opennms.org>  Tue, 05 Jan 2021 10:44:00 -0400
  
->>>>>>> 0e30c0a1
 opennms-minion (27.0.2-1) stable; urgency=high
 
   * New minor release.  It contains a few bug fixes including a critical fix to a
