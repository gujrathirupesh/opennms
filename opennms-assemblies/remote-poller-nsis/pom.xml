<?xml version="1.0" encoding="UTF-8"?>
<project xmlns="http://maven.apache.org/POM/4.0.0" xmlns:xsi="http://www.w3.org/2001/XMLSchema-instance" xsi:schemaLocation="http://maven.apache.org/POM/4.0.0 http://maven.apache.org/maven-v4_0_0.xsd">
  <modelVersion>4.0.0</modelVersion>
  <groupId>org.opennms.assemblies</groupId>
  <artifactId>opennms-remote-poller-windows</artifactId>
<<<<<<< HEAD
  <version>2020.1.1</version>
=======
  <version>2020.1.2-SNAPSHOT</version>
>>>>>>> 4241966f
  <packaging>pom</packaging>
  <!--
    This "name" value is displayed in the installer and used to
    construct the names of registry keys that contain configuration
    data so do not change it unless you test the changes thoroughly.
  -->
  <name>OpenNMS Remote Poller (Windows, NSIS)</name>
  <build>
    <pluginManagement>
      <plugins>
        <plugin>
          <groupId>org.codehaus.mojo</groupId>
          <artifactId>nsis-maven-plugin</artifactId>
          <version>1.0-alpha-1</version>
          <configuration>
            <scriptFile>remote-poller.nsi</scriptFile>
          </configuration>
          <executions>
            <execution>
              <goals>
                <goal>generate-headerfile</goal>
                <goal>make</goal>
              </goals>
            </execution>
          </executions>
        </plugin>
      </plugins>
    </pluginManagement>
  </build>
  <profiles>
    <profile>
      <id>makensis-usr-local-bin</id>
      <activation>
        <file><exists>/usr/local/bin/makensis</exists></file>
      </activation>
      <properties>
        <nsis.makensis.bin>/usr/local/bin/makensis</nsis.makensis.bin>
      </properties>
    </profile>
    <profile>
      <id>makensis-usr-bin</id>
      <activation>
        <file><exists>/usr/bin/makensis</exists></file>
      </activation>
      <properties>
        <nsis.makensis.bin>/usr/bin/makensis</nsis.makensis.bin>
      </properties>
    </profile>
    <profile>
      <id>linux</id>
      <activation>
        <os><name>Linux</name></os>
      </activation>
      <build>
        <plugins>
          <plugin>
            <groupId>org.codehaus.mojo</groupId>
            <artifactId>nsis-maven-plugin</artifactId>
          </plugin>
        </plugins>
      </build>
    </profile>
    <profile>
      <id>windows</id>
      <activation>
        <os>
          <family>windows</family>
        </os>
      </activation>
      <build>
        <plugins>
          <plugin>
            <groupId>org.codehaus.mojo</groupId>
            <artifactId>nsis-maven-plugin</artifactId>
            <configuration>
              <!-- Use makensis.exe available in the %PATH% -->
              <makensisBin>makensis.exe</makensisBin>
              <scriptFile>remote-poller.nsi</scriptFile>
            </configuration>
          </plugin>
        </plugins>
      </build>
    </profile>
    <profile>
      <id>mac</id>
      <activation>
        <os><family>mac</family></os>
      </activation>
      <build>
        <plugins>
          <plugin>
            <groupId>org.codehaus.mojo</groupId>
            <artifactId>nsis-maven-plugin</artifactId>
          </plugin>
        </plugins>
      </build>
    </profile>
  </profiles>
</project><|MERGE_RESOLUTION|>--- conflicted
+++ resolved
@@ -3,11 +3,7 @@
   <modelVersion>4.0.0</modelVersion>
   <groupId>org.opennms.assemblies</groupId>
   <artifactId>opennms-remote-poller-windows</artifactId>
-<<<<<<< HEAD
-  <version>2020.1.1</version>
-=======
   <version>2020.1.2-SNAPSHOT</version>
->>>>>>> 4241966f
   <packaging>pom</packaging>
   <!--
     This "name" value is displayed in the installer and used to
