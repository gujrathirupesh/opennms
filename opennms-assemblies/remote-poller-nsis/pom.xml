--- conflicted
+++ resolved
@@ -1,10 +1,9 @@
-<<<<<<< HEAD
 <?xml version="1.0" encoding="UTF-8"?>
 <project xmlns="http://maven.apache.org/POM/4.0.0" xmlns:xsi="http://www.w3.org/2001/XMLSchema-instance" xsi:schemaLocation="http://maven.apache.org/POM/4.0.0 http://maven.apache.org/maven-v4_0_0.xsd">
   <modelVersion>4.0.0</modelVersion>
   <groupId>org.opennms.assemblies</groupId>
   <artifactId>opennms-remote-poller-windows</artifactId>
-  <version>2015.1.1</version>
+  <version>2016.1.0</version>
   <packaging>pom</packaging>
   <!-- 
     This "name" value is displayed in the installer and used to 
@@ -73,81 +72,4 @@
       </build>
     </profile>
   </profiles>
-</project>
-=======
-<?xml version="1.0" encoding="UTF-8"?>
-<project xmlns="http://maven.apache.org/POM/4.0.0" xmlns:xsi="http://www.w3.org/2001/XMLSchema-instance" xsi:schemaLocation="http://maven.apache.org/POM/4.0.0 http://maven.apache.org/maven-v4_0_0.xsd">
-  <modelVersion>4.0.0</modelVersion>
-  <groupId>org.opennms.assemblies</groupId>
-  <artifactId>opennms-remote-poller-windows</artifactId>
-  <version>2016.1.0-SNAPSHOT</version>
-  <packaging>pom</packaging>
-  <!-- 
-    This "name" value is displayed in the installer and used to 
-    construct the names of registry keys that contain configuration 
-    data so do not change it unless you test the changes thoroughly.
-  -->
-  <name>OpenNMS Remote Poller</name>
-  <profiles>
-    <profile>
-      <id>linux</id>
-      <activation>
-        <os>
-          <name>Linux</name>
-        </os>
-      </activation>
-      <build>
-        <plugins>
-          <plugin>
-            <groupId>org.codehaus.mojo</groupId>
-            <artifactId>nsis-maven-plugin</artifactId>
-            <version>1.0-alpha-1</version>
-            <configuration>
-              <!-- Linux doesn't need a makensisBin param because it should be in the $PATH -->
-              <scriptFile>remote-poller.nsi</scriptFile>
-            </configuration>
-            <executions>
-              <execution>
-                <goals>
-                  <goal>generate-headerfile</goal>
-                  <goal>make</goal>
-                </goals>
-              </execution>
-            </executions>
-          </plugin>
-        </plugins>
-      </build>
-    </profile>
-    <profile>
-      <id>windows</id>
-      <activation>
-        <os>
-          <family>windows</family>
-        </os>
-      </activation>
-      <build>
-        <plugins>
-          <plugin>
-            <groupId>org.codehaus.mojo</groupId>
-            <artifactId>nsis-maven-plugin</artifactId>
-            <version>1.0-alpha-1</version>
-            <configuration>
-              <!-- You may have to change this path if you install NSIS in a different directory -->
-              <makensisBin>C:\Progra~1\NSIS\makensis.exe</makensisBin>
-              <scriptFile>remote-poller.nsi</scriptFile>
-            </configuration>
-            <executions>
-              <execution>
-                <goals>
-                  <goal>generate-headerfile</goal>
-                  <goal>make</goal>
-                </goals>
-              </execution>
-            </executions>
-          </plugin>
-        </plugins>
-      </build>
-    </profile>
-  </profiles>
-</project>
->>>>>>> 673e377b
+</project>