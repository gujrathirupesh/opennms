--- conflicted
+++ resolved
@@ -24,12 +24,6 @@
   <modules>
     <module>minion</module>
     <module>sentinel</module>
-<<<<<<< HEAD
-    <!-- <module>system-report-onejar</module> -->
-=======
-    <module>remote-poller-onejar</module>
-    <module>remote-poller-standalone</module>
->>>>>>> ab76c4d6
     <module>version</module>
     <module>webapp-full</module>
     <module>xsds</module>
