<?xml version="1.0"?>
<project xmlns="http://maven.apache.org/POM/4.0.0" xmlns:xsi="http://www.w3.org/2001/XMLSchema-instance" xsi:schemaLocation="http://maven.apache.org/POM/4.0.0 http://maven.apache.org/maven-v4_0_0.xsd">
  <parent>
    <groupId>org.opennms</groupId>
    <artifactId>org.opennms.assemblies</artifactId>
    <version>2017.1.23-SNAPSHOT</version>
  </parent>
  <modelVersion>4.0.0</modelVersion>
  <groupId>org.opennms.assemblies</groupId>
  <artifactId>org.opennms.assemblies.http-remoting</artifactId>
  <packaging>war</packaging>
  <name>OpenNMS HTTP Remoting Backend</name>
  <!-- 
    On Windows and Linux, we should be able to build the opennms-remote-poller-windows EXE installer
    so include the installer EXE in the webapp on those platforms.

    If you edit the profile's <build>, make sure to change both profiles since they are identical.
  -->
  <profiles>
    <profile>
      <id>linux</id>
      <activation>
        <os>
          <name>Linux</name>
        </os>
      </activation>
      <build>
        <plugins>
          <plugin>
            <groupId>org.apache.maven.plugins</groupId>
            <artifactId>maven-dependency-plugin</artifactId>
            <executions>
              <execution>
                <id>copy</id>
                <goals>
                  <goal>copy</goal>
                </goals>
                <configuration>
                  <artifactItems>
                    <artifactItem>
                      <groupId>org.opennms.assemblies</groupId>
                      <artifactId>opennms-remote-poller-windows</artifactId>
                      <version>${project.version}</version>
                      <type>exe</type>
                      <overWrite>true</overWrite>
                    </artifactItem>
                  </artifactItems>
                </configuration>
              </execution>
            </executions>
          </plugin>
        </plugins>
      </build>
    </profile>
    <profile>
      <id>windows</id>
      <activation>
        <os>
          <family>windows</family>
        </os>
      </activation>
      <build>
        <plugins>
          <plugin>
            <groupId>org.apache.maven.plugins</groupId>
            <artifactId>maven-dependency-plugin</artifactId>
            <executions>
              <execution>
                <id>copy</id>
                <goals>
                  <goal>copy</goal>
                </goals>
                <configuration>
                  <artifactItems>
                    <artifactItem>
                      <groupId>org.opennms.assemblies</groupId>
                      <artifactId>opennms-remote-poller-windows</artifactId>
                      <version>${project.version}</version>
                      <type>exe</type>
                      <overWrite>true</overWrite>
                    </artifactItem>
                  </artifactItems>
                </configuration>
              </execution>
            </executions>
          </plugin>
        </plugins>
      </build>
    </profile>
  </profiles>
  <build>
    <resources>
      <resource>
        <directory>src/main/filtered</directory>
        <filtering>true</filtering>
      </resource>
    </resources>
    <plugins>
      <plugin>
        <artifactId>maven-deploy-plugin</artifactId>
        <configuration>
          <skip>true</skip>
        </configuration>
      </plugin>
      <plugin>
        <groupId>org.apache.maven.plugins</groupId>
        <artifactId>maven-dependency-plugin</artifactId>
        <executions>
          <execution>
            <id>unpack</id>
            <goals>
              <goal>unpack</goal>
            </goals>
            <configuration>
              <artifactItems>
                <artifactItem>org.opennms.features:org.opennms.features.remote-poller-jnlp:tar.gz:jnlp
                  <groupId>org.opennms.features</groupId>
                  <artifactId>org.opennms.features.remote-poller-jnlp</artifactId>
                  <version>${project.version}</version>
                  <classifier>jnlp</classifier>
                  <type>tar.gz</type>
                  <overWrite>true</overWrite>
                  <outputDirectory>${project.build.directory}/dependency/webstart</outputDirectory>
                </artifactItem>
              </artifactItems>
            </configuration>
          </execution>
        </executions>
      </plugin>
      <!--
           Add the dependency directory to the list of webapp resources so that the
           installer EXE and JNLP files are included in the webapp.
      -->
      <plugin>
        <groupId>org.apache.maven.plugins</groupId>
        <artifactId>maven-war-plugin</artifactId>
        <configuration>
          <webResources>
            <resource>
              <directory>${project.build.directory}/dependency</directory>
            </resource>
            <resource>
              <directory>${project.build.directory}/classes</directory>
            </resource>
          </webResources>
        </configuration>
      </plugin>
      <plugin>
        <artifactId>maven-clean-plugin</artifactId>
        <executions>
          <execution>
            <id>cleanup-after-integration-tests</id>
            <phase>post-integration-test</phase>
            <goals>
              <goal>clean</goal>
            </goals>
            <configuration>
              <excludeDefaultDirectories>true</excludeDefaultDirectories>
              <filesets>
                <fileset>
                  <directory>${project.build.directory}/dependency</directory>
                </fileset>
                <fileset>
                  <directory>${project.build.directory}/${project.build.finalName}</directory>
                </fileset>
              </filesets>
            </configuration>
          </execution>
        </executions>
      </plugin>
    </plugins>
  </build>
  <dependencies>
    <!-- dependencies that should be included directly -->
    <dependency>
      <groupId>org.opennms.dependencies</groupId>
      <artifactId>jnlp-dependencies</artifactId>
      <type>pom</type>
    </dependency>
    <!-- Make sure that the Windows EXE installer builds before this assembly -->
    <dependency>
      <groupId>org.opennms.assemblies</groupId>
      <artifactId>opennms-remote-poller-windows</artifactId>
      <type>pom</type>
      <scope>provided</scope>
    </dependency>
<<<<<<< HEAD
    <!-- Make sure that remote-poller-jnlp.tar.gz builds before this assembly -->
    <dependency>
      <groupId>org.opennms.features</groupId>
      <artifactId>org.opennms.features.remote-poller-jnlp</artifactId>
      <version>${project.version}</version>
      <classifier>jnlp</classifier>
      <type>tar.gz</type>
      <scope>provided</scope>
    </dependency>
=======
>>>>>>> 0c3ca22a

    <!-- dependencies that should exist in $OPENNMS_HOME/lib -->
    <dependency>
      <groupId>org.opennms</groupId>
      <artifactId>opennms-services</artifactId>
      <scope>provided</scope>
    </dependency>
    <dependency>
      <groupId>org.opennms.dependencies</groupId>
      <artifactId>spring-dependencies</artifactId>
      <type>pom</type>
      <scope>provided</scope>
    </dependency>
    <dependency>
      <groupId>org.opennms.dependencies</groupId>
      <artifactId>spring-security-dependencies</artifactId>
      <type>pom</type>
      <scope>provided</scope>
    </dependency>
    <dependency>
      <groupId>org.opennms.dependencies</groupId>
      <artifactId>spring-web-dependencies</artifactId>
      <type>pom</type>
      <scope>provided</scope>
    </dependency>
    <dependency>
      <groupId>org.opennms.features</groupId>
      <artifactId>org.opennms.features.springframework-security</artifactId>
      <scope>provided</scope>
    </dependency>
    <!--
      Make sure that org.opennms.core.soa is marked as 'provided' so that we don't
      include the JAR for it in this webapp. Otherwise, we will run into classloader
      issues when trying to expose the ServiceRegistry over Spring RMI.
      
      @see http://issues.opennms.org/browse/NMS-7464
    -->
    <dependency>
      <groupId>org.opennms.core</groupId>
      <artifactId>org.opennms.core.soa</artifactId>
      <scope>provided</scope>
    </dependency>
    <dependency>
      <groupId>org.opennms.core</groupId>
      <artifactId>org.opennms.core.spring-web</artifactId>
    </dependency>
    <!--
      Make sure that jetty-jsp is marked as 'provided' so that we don't
      include the JARs for it in this webapp. Otherwise, we will run into classloader
      issues when trying to render .jsps.

      @see http://issues.opennms.org/browse/NMS-7565
    -->
    <dependency>
      <groupId>org.eclipse.jetty</groupId>
      <artifactId>apache-jsp</artifactId>
      <scope>provided</scope>
    </dependency>

    <!-- test dependencies -->
    <dependency>
      <groupId>org.opennms.tests</groupId>
      <artifactId>org.opennms.tests.mock-elements</artifactId>
      <scope>test</scope>
    </dependency>
    <dependency>
      <groupId>org.opennms.core.test-api</groupId>
      <artifactId>org.opennms.core.test-api.db</artifactId>
      <scope>test</scope>
    </dependency>
    <dependency>
      <groupId>org.opennms.core.test-api</groupId>
      <artifactId>org.opennms.core.test-api.http</artifactId>
      <scope>test</scope>
    </dependency>
    <dependency>
      <groupId>org.opennms.core.test-api</groupId>
      <artifactId>org.opennms.core.test-api.services</artifactId>
      <scope>test</scope>
    </dependency>
    <dependency>
      <groupId>org.opennms.dependencies</groupId>
      <artifactId>spring-test-dependencies</artifactId>
      <type>pom</type>
      <scope>test</scope>
    </dependency>
    <dependency>
      <groupId>org.opennms</groupId>
      <artifactId>opennms-rrd-jrobin</artifactId>
      <scope>test</scope>
    </dependency>
    <dependency>
      <groupId>org.opennms.dependencies</groupId>
      <artifactId>jrrd2-dependencies</artifactId>
      <scope>test</scope>
      <type>pom</type>
    </dependency>
    <dependency>
      <groupId>org.opennms</groupId>
      <artifactId>opennms-icmp-jna</artifactId>
      <scope>test</scope>
    </dependency>
    <dependency>
      <groupId>org.opennms</groupId>
      <artifactId>opennms-icmp-best</artifactId>
      <scope>test</scope>
    </dependency>
    <dependency>
      <groupId>org.opennms</groupId>
      <artifactId>opennms-rrdtool-api</artifactId>
      <scope>test</scope>
    </dependency>
  </dependencies>

  <repositories>
    <repository>
      <snapshots><enabled>false</enabled></snapshots>
      <releases><enabled>true</enabled></releases>
      <id>opennms-repo</id>
      <name>OpenNMS Repository</name>
      <url>http://maven.opennms.org/content/groups/opennms.org-release</url>
    </repository>
  </repositories>

</project><|MERGE_RESOLUTION|>--- conflicted
+++ resolved
@@ -184,18 +184,6 @@
       <type>pom</type>
       <scope>provided</scope>
     </dependency>
-<<<<<<< HEAD
-    <!-- Make sure that remote-poller-jnlp.tar.gz builds before this assembly -->
-    <dependency>
-      <groupId>org.opennms.features</groupId>
-      <artifactId>org.opennms.features.remote-poller-jnlp</artifactId>
-      <version>${project.version}</version>
-      <classifier>jnlp</classifier>
-      <type>tar.gz</type>
-      <scope>provided</scope>
-    </dependency>
-=======
->>>>>>> 0c3ca22a
 
     <!-- dependencies that should exist in $OPENNMS_HOME/lib -->
     <dependency>
