<?xml version="1.0" encoding="UTF-8"?>
<project xmlns="http://maven.apache.org/POM/4.0.0" xmlns:xsi="http://www.w3.org/2001/XMLSchema-instance" xsi:schemaLocation="http://maven.apache.org/POM/4.0.0 http://maven.apache.org/xsd/maven-4.0.0.xsd">
    <modelVersion>4.0.0</modelVersion>
    <parent>
        <groupId>org.opennms.container</groupId>
        <artifactId>org.opennms.container.bridge</artifactId>
<<<<<<< HEAD
        <version>2021.1.3-SNAPSHOT</version>
=======
        <version>2021.1.3</version>
>>>>>>> 486130c4
    </parent>
    <groupId>org.opennms.container.bridge</groupId>
    <artifactId>org.opennms.container.bridge.api</artifactId>
    <packaging>jar</packaging>
    <name>OpenNMS :: OSGi Container :: Web OSGi Bridge :: API</name>
</project><|MERGE_RESOLUTION|>--- conflicted
+++ resolved
@@ -4,11 +4,7 @@
     <parent>
         <groupId>org.opennms.container</groupId>
         <artifactId>org.opennms.container.bridge</artifactId>
-<<<<<<< HEAD
-        <version>2021.1.3-SNAPSHOT</version>
-=======
         <version>2021.1.3</version>
->>>>>>> 486130c4
     </parent>
     <groupId>org.opennms.container.bridge</groupId>
     <artifactId>org.opennms.container.bridge.api</artifactId>
