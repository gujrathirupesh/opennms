/*
 * Licensed to the Apache Software Foundation (ASF) under one
 * or more contributor license agreements.  See the NOTICE file
 * distributed with this work for additional information
 * regarding copyright ownership.  The ASF licenses this file
 * to you under the Apache License, Version 2.0 (the
 * "License"); you may not use this file except in compliance
 * with the License.  You may obtain a copy of the License at
 *
 *   http://www.apache.org/licenses/LICENSE-2.0
 *
 * Unless required by applicable law or agreed to in writing,
 * software distributed under the License is distributed on an
 * "AS IS" BASIS, WITHOUT WARRANTIES OR CONDITIONS OF ANY
 * KIND, either express or implied.  See the License for the
 * specific language governing permissions and limitations
 * under the License.
 */
package org.opennms.container.web.felix.base.internal.logger;

import org.osgi.util.tracker.ServiceTracker;
import org.osgi.framework.BundleContext;
import org.osgi.framework.ServiceReference;
import org.osgi.service.log.LogService;

public final class LogServiceLogger
    extends AbstractLogger
{
    private final ConsoleLogger consoleLogger;
<<<<<<< HEAD
    private final ServiceTracker<LogService,LogService> tracker;
=======
    private final ServiceTracker<?,?> tracker;
>>>>>>> 0b66f082

    public LogServiceLogger(BundleContext context)
    {
        this.consoleLogger = new ConsoleLogger();
<<<<<<< HEAD
        this.tracker = new ServiceTracker<LogService,LogService>(context, LogService.class.getName(), null);
=======
        this.tracker = new ServiceTracker<ServiceReference<LogService>,LogService>(context, LogService.class.getName(), null);
>>>>>>> 0b66f082
        this.tracker.open();
    }

    public void close()
    {
        this.tracker.close();
    }

    @Override
<<<<<<< HEAD
    @SuppressWarnings("unchecked") // Because of OSGi log service API
=======
    @SuppressWarnings("unchecked") // Because of OSGi API
>>>>>>> 0b66f082
    public void log(ServiceReference ref, int level, String message, Throwable cause)
    {
        LogService log = this.tracker.getService();
        if (log != null) {
            log.log(ref, level, message, cause);
        } else {
            this.consoleLogger.log(ref, level, message, cause);
        }
    }
}<|MERGE_RESOLUTION|>--- conflicted
+++ resolved
@@ -27,20 +27,12 @@
     extends AbstractLogger
 {
     private final ConsoleLogger consoleLogger;
-<<<<<<< HEAD
-    private final ServiceTracker<LogService,LogService> tracker;
-=======
     private final ServiceTracker<?,?> tracker;
->>>>>>> 0b66f082
 
     public LogServiceLogger(BundleContext context)
     {
         this.consoleLogger = new ConsoleLogger();
-<<<<<<< HEAD
-        this.tracker = new ServiceTracker<LogService,LogService>(context, LogService.class.getName(), null);
-=======
         this.tracker = new ServiceTracker<ServiceReference<LogService>,LogService>(context, LogService.class.getName(), null);
->>>>>>> 0b66f082
         this.tracker.open();
     }
 
@@ -50,14 +42,10 @@
     }
 
     @Override
-<<<<<<< HEAD
-    @SuppressWarnings("unchecked") // Because of OSGi log service API
-=======
     @SuppressWarnings("unchecked") // Because of OSGi API
->>>>>>> 0b66f082
     public void log(ServiceReference ref, int level, String message, Throwable cause)
     {
-        LogService log = this.tracker.getService();
+        LogService log = (LogService)this.tracker.getService();
         if (log != null) {
             log.log(ref, level, message, cause);
         } else {
