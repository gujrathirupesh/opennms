<?xml version="1.0" encoding="UTF-8"?>
<project xmlns="http://maven.apache.org/POM/4.0.0" xmlns:xsi="http://www.w3.org/2001/XMLSchema-instance" xsi:schemaLocation="http://maven.apache.org/POM/4.0.0 http://maven.apache.org/xsd/maven-4.0.0.xsd">

    <modelVersion>4.0.0</modelVersion>

    <parent>
        <groupId>org.opennms</groupId>
        <artifactId>org.opennms.container</artifactId>
<<<<<<< HEAD
        <version>2018.1.11-SNAPSHOT</version>
=======
        <version>2018.1.12-SNAPSHOT</version>
>>>>>>> 395d9c81
    </parent>

    <groupId>org.opennms.container</groupId>
    <artifactId>org.opennms.container.bridge</artifactId>
    <packaging>bundle</packaging>
    <name>OpenNMS :: OSGi Container :: Web Servlet OSGi Bridge</name>

    <build>
        <plugins>
            <plugin>
                <groupId>org.apache.felix</groupId>
                <artifactId>maven-bundle-plugin</artifactId>
                <configuration>
                    <instructions>
                        <Bundle-Activator>
                            org.opennms.container.web.bridge.internal.BridgeActivator
                        </Bundle-Activator>
                        <Bundle-SymbolicName>
                            org.opennms.container.web.bridge
                        </Bundle-SymbolicName>
                        <Export-Package>
                            org.apache.felix.http.api;version=${felixVersion},
                            org.osgi.service.http;version=1.2.1
                        </Export-Package>
                        <Private-Package>
                            org.opennms.container.web.felix.base.internal.*,
                            org.opennms.container.web.bridge.internal.*
                        </Private-Package>
                        <Import-Package>
                            javax.servlet.*,
                            *;resolution:=optional
                        </Import-Package>
                    </instructions>
                </configuration>
            </plugin>
        </plugins>
    </build>

    <dependencies>
        <dependency>
            <groupId>javax.servlet</groupId>
            <artifactId>javax.servlet-api</artifactId>
            <scope>provided</scope>
        </dependency>
        <dependency>
            <groupId>org.osgi</groupId>
            <artifactId>org.osgi.core</artifactId>
            <scope>provided</scope>
        </dependency>
        <dependency>
            <groupId>org.osgi</groupId>
            <artifactId>org.osgi.compendium</artifactId>
            <scope>provided</scope>
        </dependency>
        <dependency>
            <groupId>org.apache.felix</groupId>
            <artifactId>org.apache.felix.http.api</artifactId>
            <version>${felixVersion}</version>
        </dependency>
        <dependency>
            <groupId>junit</groupId>
            <artifactId>junit</artifactId>
            <scope>test</scope>
        </dependency>
        <dependency>
            <groupId>org.opennms.dependencies</groupId>
            <artifactId>spring-dependencies</artifactId>
            <type>pom</type>
            <scope>test</scope>
        </dependency>
        <dependency>
            <groupId>org.opennms.dependencies</groupId>
            <artifactId>spring-test-dependencies</artifactId>
            <type>pom</type>
            <scope>test</scope>
        </dependency>
    </dependencies>

</project><|MERGE_RESOLUTION|>--- conflicted
+++ resolved
@@ -6,11 +6,7 @@
     <parent>
         <groupId>org.opennms</groupId>
         <artifactId>org.opennms.container</artifactId>
-<<<<<<< HEAD
-        <version>2018.1.11-SNAPSHOT</version>
-=======
         <version>2018.1.12-SNAPSHOT</version>
->>>>>>> 395d9c81
     </parent>
 
     <groupId>org.opennms.container</groupId>
