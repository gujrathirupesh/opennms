--- conflicted
+++ resolved
@@ -6,11 +6,7 @@
     <parent>
         <groupId>org.opennms</groupId>
         <artifactId>org.opennms.container</artifactId>
-<<<<<<< HEAD
-        <version>2018.1.7-SNAPSHOT</version>
-=======
         <version>2018.1.8-SNAPSHOT</version>
->>>>>>> 0f4e5a2d
     </parent>
 
     <groupId>org.opennms.container</groupId>
