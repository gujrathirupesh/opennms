--- conflicted
+++ resolved
@@ -45,26 +45,14 @@
             <snapshots><enabled>false</enabled></snapshots>
             <releases><enabled>true</enabled></releases>
             <id>opennms-repo</id>
-<<<<<<< HEAD
-            <name>OpenNMS Repository</name>
-            <url>http://maven.opennms.org/content/groups/opennms.org-release</url>
-=======
             <name>OpenNMS Maven Repository</name>
             <url>https://maven.opennms.org/content/groups/opennms.org-release</url>
->>>>>>> b9292880
         </repository>
         <repository>
             <releases><enabled>true</enabled></releases>
             <snapshots><enabled>true</enabled></snapshots>
-<<<<<<< HEAD
             <id>opennms-maven-3rdparty</id>
             <url>https://packages.opennms.com/public/3rdparty/maven/</url>
-=======
-            <releases><enabled>false</enabled></releases>
-            <id>opennms-snapshots</id>
-            <name>OpenNMS Snapshot Maven Repository</name>
-            <url>https://maven.opennms.org/content/groups/opennms.org-snapshot</url>
->>>>>>> b9292880
         </repository>
     </repositories>
 </project>