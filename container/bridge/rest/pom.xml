--- conflicted
+++ resolved
@@ -4,11 +4,7 @@
     <parent>
         <groupId>org.opennms.container</groupId>
         <artifactId>org.opennms.container.bridge</artifactId>
-<<<<<<< HEAD
-        <version>28.0.2-SNAPSHOT</version>
-=======
         <version>28.0.2</version>
->>>>>>> 7f1c7cd1
     </parent>
     <groupId>org.opennms.container.bridge</groupId>
     <artifactId>org.opennms.container.bridge.rest</artifactId>
