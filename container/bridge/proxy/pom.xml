<?xml version="1.0" encoding="UTF-8"?>
<project xmlns="http://maven.apache.org/POM/4.0.0" xmlns:xsi="http://www.w3.org/2001/XMLSchema-instance" xsi:schemaLocation="http://maven.apache.org/POM/4.0.0 http://maven.apache.org/xsd/maven-4.0.0.xsd">
    <modelVersion>4.0.0</modelVersion>
    <parent>
        <groupId>org.opennms.container</groupId>
        <artifactId>org.opennms.container.bridge</artifactId>
<<<<<<< HEAD
        <version>29.0.4-SNAPSHOT</version>
=======
        <version>29.0.4</version>
>>>>>>> 77cf3d99
    </parent>
    <groupId>org.opennms.container.bridge</groupId>
    <artifactId>org.opennms.container.bridge.proxy</artifactId>
    <packaging>jar</packaging>
    <name>OpenNMS :: OSGi Container :: Web OSGi Bridge :: Proxy</name>
    <dependencies>
        <dependency>
            <groupId>org.apache.felix</groupId>
            <artifactId>org.apache.felix.http.proxy</artifactId>
            <version>${felixProxyVersion}</version>
        </dependency>
        <dependency>
            <groupId>org.opennms.container.bridge</groupId>
            <artifactId>org.opennms.container.bridge.api</artifactId>
            <version>${project.version}</version>
            <!-- otherwise it ends up in jetty-webapp/opennms/WEB-INF/lib, but we need it in lib -->
            <scope>provided</scope>
        </dependency>
        <dependency>
            <groupId>javax.servlet</groupId>
            <artifactId>javax.servlet-api</artifactId>
            <scope>provided</scope>
        </dependency>
        <dependency>
            <groupId>org.osgi</groupId>
            <artifactId>osgi.core</artifactId>
            <scope>provided</scope>
        </dependency>
    </dependencies>
</project><|MERGE_RESOLUTION|>--- conflicted
+++ resolved
@@ -4,11 +4,7 @@
     <parent>
         <groupId>org.opennms.container</groupId>
         <artifactId>org.opennms.container.bridge</artifactId>
-<<<<<<< HEAD
-        <version>29.0.4-SNAPSHOT</version>
-=======
         <version>29.0.4</version>
->>>>>>> 77cf3d99
     </parent>
     <groupId>org.opennms.container.bridge</groupId>
     <artifactId>org.opennms.container.bridge.proxy</artifactId>
