<?xml version="1.0" encoding="UTF-8"?>
<project xmlns="http://maven.apache.org/POM/4.0.0" xmlns:xsi="http://www.w3.org/2001/XMLSchema-instance"
    xsi:schemaLocation="http://maven.apache.org/POM/4.0.0 http://maven.apache.org/xsd/maven-4.0.0.xsd">
    <parent>
        <groupId>org.opennms</groupId>
        <artifactId>org.opennms.container</artifactId>
        <version>31.0.3-SNAPSHOT</version>
    </parent>
    <modelVersion>4.0.0</modelVersion>
    <groupId>org.opennms.container</groupId>
    <artifactId>org.opennms.container.shared</artifactId>
    <packaging>karaf-assembly</packaging>
    <name>OpenNMS :: Container :: Karaf (Shared)</name>

    <properties>
        <license.skipAddThirdParty>true</license.skipAddThirdParty>
        <enforcer-skip-banned-dependencies>true</enforcer-skip-banned-dependencies>
    </properties>

    <build>
        <resources>
            <resource>
                <directory>src/main/resources</directory>
                <filtering>false</filtering>
            </resource>
            <resource>
                <directory>src/main/filtered-resources</directory>
                <filtering>true</filtering>
            </resource>
        </resources>

        <plugins>
            <!--
                This configuration mimics the default Karaf assembly from:

                https://github.com/apache/karaf/blob/karaf-X.X.X/assemblies/apache-karaf/pom.xml
            -->
            <plugin>
                <groupId>org.apache.karaf.tooling</groupId>
                <artifactId>karaf-maven-plugin</artifactId>
                <version>${karafVersion}</version>
                <extensions>true</extensions>
                <configuration>
                    <blacklistedRepositories>
                        <!-- make sure the custom opennms karaf repo doesn't make it in -->
                        <repository>mvn:org.opennms.karaf/opennms/${project.version}/xml/standard</repository>
                    </blacklistedRepositories>
                    <bootRepositories>
                        <!-- OPENNMS: Add the OpenNMS Karaf extensions feature repository -->
                        <repository>mvn:org.opennms.karaf/opennms/${project.version}/xml/karaf-extensions</repository>
                        <!-- OPENNMS: Additional tools -->
                        <repository>mvn:io.hawt/hawtio-karaf/${hawtio.version}/xml/features</repository>
                    </bootRepositories>
                    <installedFeatures>
                        <feature>wrapper</feature>

                        <!-- OPENNMS: Add Spring features that we need in the base container -->
                        <!-- These versions match the versions shipped with Apache Karaf 4.1.5 -->
                        <feature>spring/3.1.4.RELEASE</feature>
                        <feature>spring/3.2.18.RELEASE_1</feature>
                        <feature>spring/4.0.9.RELEASE_1</feature>
                        <feature>spring/4.1.9.RELEASE_1</feature>
                        <feature>spring/4.2.9.RELEASE_1</feature>
                        <feature>spring/4.3.30.RELEASE_1</feature>

                        <feature>spring-jms/4.1.9.RELEASE_1</feature>
                        <feature>spring/${springVersion}</feature>
                        <feature>spring-jms/${springVersion}</feature>
                    </installedFeatures>
                    <startupFeatures>
                        <feature>eventadmin</feature>
                    </startupFeatures>
                    <bootFeatures>
                        <!-- Karaf "standard" features to include in the core -->
                        <feature>standard</feature>
                        <feature>jaas</feature>
                        <feature>jasypt-encryption</feature>
                        <feature>http</feature>
                        <feature>http-whiteboard</feature>
                        <feature>war</feature>

                        <!-- OPENNMS: Add our enhancements to the container -->
                        <feature>karaf-extender</feature>
                        <feature>scv-api</feature>
                        <feature>scv-jceks-impl</feature>
                        <feature>scv-shell</feature>

                        <!-- OPENNMS: Additional tools -->
                        <feature>hawtio</feature>
                        <feature>jolokia</feature>
                    </bootFeatures>
                    <blacklistedFeatures>
                        <!-- make sure the custom opennms features don't make it in -->
                        <feature>opennms-bridge-http-service</feature>
                        <feature>opennms-http-whiteboard</feature>
                    </blacklistedFeatures>
                    <installedBundles>
                        <!-- override for security (see etc/overrides.properties) -->
                        <bundle>mvn:org.ops4j.pax.logging/pax-logging-api/${paxLoggingVersion}</bundle>
                        <bundle>mvn:org.ops4j.pax.logging/pax-logging-log4j2/${paxLoggingVersion}</bundle>
                        <bundle>mvn:org.ops4j.pax.logging/pax-logging-logback/${paxLoggingVersion}</bundle>

                        <bundle>mvn:com.fasterxml.jackson.core/jackson-annotations/${jackson2Version}</bundle>
                        <bundle>mvn:com.fasterxml.jackson.core/jackson-core/${jackson2Version}</bundle>
                        <bundle>mvn:com.fasterxml.jackson.core/jackson-databind/${jackson2Version}</bundle>

<<<<<<< HEAD
                        <bundle>mvn:org.apache.felix/org.apache.felix.http.bridge/${felixBridgeVersion}</bundle>

=======
>>>>>>> 251bd4f6
                        <bundle>mvn:org.apache.servicemix.bundles/org.apache.servicemix.bundles.jasypt/${jasyptVersion}_1</bundle>
                        <bundle>mvn:org.apache.servicemix.bundles/org.apache.servicemix.bundles.jasypt-spring31/${jasyptVersion}_1</bundle>
                        <bundle>mvn:org.apache.servicemix.bundles/org.apache.servicemix.bundles.xstream/${xstreamVersion}_1</bundle>
                        <bundle>mvn:org.codehaus.jettison/jettison/${jettisonVersion}</bundle>
                        <bundle>mvn:org.scala-lang/scala-library/${scala11LibraryVersion}</bundle>

                        <bundle>mvn:org.apache.felix/org.apache.felix.http.bridge/${felixBridgeVersion}</bundle>
                    </installedBundles>
                    <libraries>
                        <!-- OPENNMS: Add JNA bundles to prevent jline from refreshing (KARAF-5251) -->
                        <library>mvn:net.java.dev.jna/jna/${jnaVersion};type:=boot;export:=false</library>
                        <library>mvn:net.java.dev.jna/jna-platform/${jnaVersion};type:=boot;export:=false</library>

                        <!-- OPENNMS: Add MINA bundles to prevent mina-sshd-core from refreshing (KARAF-5384) -->
                        <library>mvn:org.apache.mina/mina-core/${minaVersion};type:=boot;export:=false</library>
                    </libraries>
                    <javase>1.8</javase>
                </configuration>
            </plugin>
            <plugin>
                <artifactId>maven-clean-plugin</artifactId>
                <executions>
                    <execution>
                        <id>cleanup-after-integration-tests</id>
                        <phase>post-integration-test</phase>
                        <goals>
                            <goal>clean</goal>
                        </goals>
                        <configuration>
                            <excludeDefaultDirectories>true</excludeDefaultDirectories>
                            <filesets>
                                <fileset>
                                    <directory>${project.build.directory}/assembly</directory>
                                </fileset>
                            </filesets>
                        </configuration>
                    </execution>
                </executions>
            </plugin>
        </plugins>
    </build>

    <dependencies>
        <dependency>
            <!-- scope is compile so all features (there is only one) are 
                installed into startup.properties and the feature repo itself is not added 
                in etc/org.apache.karaf.features.cfg file -->
            <groupId>org.apache.karaf.features</groupId>
            <artifactId>framework</artifactId>
            <version>${karafVersion}</version>
            <type>kar</type>
            <exclusions>
                <exclusion>
                    <groupId>javax.xml.bind</groupId>
                    <artifactId>jaxb-api</artifactId>
                </exclusion>
                <exclusion>
                    <groupId>xml-apis</groupId>
                    <artifactId>xml-apis</artifactId>
                </exclusion>
            </exclusions>
        </dependency>
        <dependency>
            <groupId>org.apache.karaf.features</groupId>
            <artifactId>standard</artifactId>
            <version>${karafVersion}</version>
            <classifier>features</classifier>
            <type>xml</type>
        </dependency>
        <dependency>
            <groupId>org.opennms.karaf</groupId>
            <artifactId>opennms</artifactId>
            <version>${project.version}</version>
            <classifier>spring-legacy</classifier>
            <type>xml</type>
            <scope>runtime</scope>
        </dependency>
        <dependency>
            <groupId>org.opennms.karaf</groupId>
            <artifactId>opennms</artifactId>
            <version>${project.version}</version>
            <classifier>karaf-extensions</classifier>
            <type>xml</type>
            <scope>runtime</scope>
        </dependency>
        <dependency>
            <groupId>org.opennms.dependencies</groupId>
            <artifactId>spring-dependencies</artifactId>
            <version>${project.version}</version>
            <type>pom</type>
            <scope>provided</scope>
        </dependency>
        <dependency>
            <groupId>org.opennms.container</groupId>
            <artifactId>spring-31-dependencies</artifactId>
            <version>${project.version}</version>
            <type>pom</type>
            <scope>provided</scope>
        </dependency>
    </dependencies>
</project><|MERGE_RESOLUTION|>--- conflicted
+++ resolved
@@ -104,18 +104,11 @@
                         <bundle>mvn:com.fasterxml.jackson.core/jackson-core/${jackson2Version}</bundle>
                         <bundle>mvn:com.fasterxml.jackson.core/jackson-databind/${jackson2Version}</bundle>
 
-<<<<<<< HEAD
                         <bundle>mvn:org.apache.felix/org.apache.felix.http.bridge/${felixBridgeVersion}</bundle>
-
-=======
->>>>>>> 251bd4f6
                         <bundle>mvn:org.apache.servicemix.bundles/org.apache.servicemix.bundles.jasypt/${jasyptVersion}_1</bundle>
                         <bundle>mvn:org.apache.servicemix.bundles/org.apache.servicemix.bundles.jasypt-spring31/${jasyptVersion}_1</bundle>
                         <bundle>mvn:org.apache.servicemix.bundles/org.apache.servicemix.bundles.xstream/${xstreamVersion}_1</bundle>
                         <bundle>mvn:org.codehaus.jettison/jettison/${jettisonVersion}</bundle>
-                        <bundle>mvn:org.scala-lang/scala-library/${scala11LibraryVersion}</bundle>
-
-                        <bundle>mvn:org.apache.felix/org.apache.felix.http.bridge/${felixBridgeVersion}</bundle>
                     </installedBundles>
                     <libraries>
                         <!-- OPENNMS: Add JNA bundles to prevent jline from refreshing (KARAF-5251) -->
