--- conflicted
+++ resolved
@@ -212,15 +212,6 @@
         <dependency>
             <groupId>org.opennms.dependencies</groupId>
             <artifactId>spring-dependencies</artifactId>
-<<<<<<< HEAD
-=======
-            <version>${project.version}</version>
-            <type>pom</type>
-        </dependency>
-        <dependency>
-            <groupId>org.opennms.container</groupId>
-            <artifactId>spring-31-dependencies</artifactId>
->>>>>>> 2d0b386d
             <version>${project.version}</version>
             <type>pom</type>
             <scope>provided</scope>
