<?xml version="1.0" encoding="UTF-8"?>
<project xmlns="http://maven.apache.org/POM/4.0.0" xmlns:xsi="http://www.w3.org/2001/XMLSchema-instance"
    xsi:schemaLocation="http://maven.apache.org/POM/4.0.0 http://maven.apache.org/xsd/maven-4.0.0.xsd">
    <parent>
        <groupId>org.opennms</groupId>
        <artifactId>org.opennms.container</artifactId>
        <version>29.0.6-SNAPSHOT</version>
    </parent>
    <modelVersion>4.0.0</modelVersion>
    <groupId>org.opennms.container</groupId>
    <artifactId>org.opennms.container.shared</artifactId>
    <packaging>karaf-assembly</packaging>
    <name>OpenNMS :: Container :: Karaf (Shared)</name>

    <properties>
        <license.skipAddThirdParty>true</license.skipAddThirdParty>
        <enforcer-skip-banned-dependencies>true</enforcer-skip-banned-dependencies>
    </properties>

    <build>
        <resources>
            <resource>
                <directory>src/main/resources</directory>
                <filtering>false</filtering>
            </resource>
            <resource>
                <directory>src/main/filtered-resources</directory>
                <filtering>true</filtering>
            </resource>
        </resources>

        <plugins>
            <!--
                This configuration mimics the default Karaf assembly from:

                https://github.com/apache/karaf/blob/karaf-X.X.X/assemblies/apache-karaf/pom.xml
            -->
            <plugin>
                <groupId>org.apache.karaf.tooling</groupId>
                <artifactId>karaf-maven-plugin</artifactId>
                <version>${karafVersion}</version>
                <extensions>true</extensions>
                <configuration>
                    <blacklistedRepositories>
                        <!-- make sure the custom opennms karaf repo doesn't make it in -->
                        <repository>mvn:org.opennms.karaf/opennms/${project.version}/xml/standard</repository>
                    </blacklistedRepositories>
                    <bootRepositories>
                        <!-- OPENNMS: Add the OpenNMS Karaf extensions feature repository -->
                        <repository>mvn:org.opennms.karaf/opennms/${project.version}/xml/karaf-extensions</repository>
                        <!-- OPENNMS: Additional tools -->
                        <repository>mvn:io.hawt/hawtio-karaf/${hawtio.version}/xml/features</repository>
                    </bootRepositories>
                    <installedFeatures>
                        <feature>wrapper</feature>

                        <!-- OPENNMS: Add Spring features that we need in the base container -->
                        <!-- These versions match the versions shipped with Apache Karaf 4.1.5 -->
                        <feature>spring/3.1.4.RELEASE</feature>
                        <feature>spring/3.2.18.RELEASE_1</feature>
                        <feature>spring/4.0.9.RELEASE_1</feature>
                        <feature>spring/4.1.9.RELEASE_1</feature>
                        <feature>spring/4.2.9.RELEASE_1</feature>
                        <feature>spring/4.3.30.RELEASE_1</feature>

                        <feature>spring-jms/4.1.9.RELEASE_1</feature>
                        <feature>spring/${springVersion}</feature>
                        <feature>spring-jms/${springVersion}</feature>
                    </installedFeatures>
                    <startupFeatures>
                        <feature>eventadmin</feature>
                    </startupFeatures>
                    <bootFeatures>
                        <!-- Karaf "standard" features to include in the core -->
                        <feature>standard</feature>
                        <feature>http</feature>
                        <feature>http-whiteboard</feature>
                        <feature>war</feature>

                        <!-- OPENNMS: Add our enhancements to the container -->
                        <feature>karaf-extender</feature>
                        <feature>scv-api</feature>
                        <feature>scv-jceks-impl</feature>
                        <feature>scv-shell</feature>

                        <!-- OPENNMS: Additional tools -->
                        <feature>hawtio</feature>
                        <feature>jolokia</feature>
                    </bootFeatures>
                    <blacklistedFeatures>
                        <!-- make sure the custom opennms features don't make it in -->
                        <feature>opennms-bridge-http-service</feature>
                        <feature>opennms-http-whiteboard</feature>
                    </blacklistedFeatures>
                    <installedBundles>
                        <!-- override for security (see etc/overrides.properties) -->
                        <bundle>mvn:org.ops4j.pax.logging/pax-logging-api/${paxLoggingVersion}</bundle>
                        <bundle>mvn:org.ops4j.pax.logging/pax-logging-log4j2/${paxLoggingVersion}</bundle>
                        <bundle>mvn:org.ops4j.pax.logging/pax-logging-logback/${paxLoggingVersion}</bundle>

                        <bundle>mvn:com.fasterxml.jackson.core/jackson-annotations/${jackson2Version}</bundle>
                        <bundle>mvn:com.fasterxml.jackson.core/jackson-core/${jackson2Version}</bundle>
                        <bundle>mvn:com.fasterxml.jackson.core/jackson-databind/${jackson2Version}</bundle>

                        <bundle>mvn:org.apache.felix/org.apache.felix.http.bridge/${felixBridgeVersion}</bundle>

<<<<<<< HEAD
                        <bundle>mvn:org.apache.servicemix.bundles/org.apache.servicemix.bundles.jasypt/${jasyptVersion}_1</bundle>
                        <bundle>mvn:org.apache.servicemix.bundles/org.apache.servicemix.bundles.jasypt-spring31/${jasyptVersion}_1</bundle>
=======
                        <bundle>mvn:org.apache.servicemix.bundles/org.apache.servicemix.bundles.xstream/${xstreamVersion}_1</bundle>
>>>>>>> 26111fd2
                    </installedBundles>
                    <libraries>
                        <!-- OPENNMS: Add JNA bundles to prevent jline from refreshing (KARAF-5251) -->
                        <library>mvn:net.java.dev.jna/jna/${jnaVersion};type:=boot;export:=false</library>
                        <library>mvn:net.java.dev.jna/jna-platform/${jnaVersion};type:=boot;export:=false</library>

                        <!-- OPENNMS: Add MINA bundles to prevent mina-sshd-core from refreshing (KARAF-5384) -->
                        <library>mvn:org.apache.mina/mina-core/${minaVersion};type:=boot;export:=false</library>
                    </libraries>
                    <javase>1.8</javase>
                </configuration>
            </plugin>
            <plugin>
                <groupId>org.apache.maven.plugins</groupId>
                <artifactId>maven-antrun-plugin</artifactId>
                <version>3.0.0</version>
                <executions>
                    <execution>
                        <phase>prepare-package</phase>
                        <goals><goal>run</goal></goals>
                        <configuration>
                            <target>
                                <replace token="2.0.9" value="${paxLoggingVersion}" file="${project.build.directory}/assembly/bin/instance" />
                                <replace token="2.0.9" value="${paxLoggingVersion}" file="${project.build.directory}/assembly/bin/instance.bat" />
                                <replace token="2.0.9" value="${paxLoggingVersion}" file="${project.build.directory}/assembly/bin/shell" />
                                <replace token="2.0.9" value="${paxLoggingVersion}" file="${project.build.directory}/assembly/bin/shell.bat" />
                                <replace token="2.0.9" value="${paxLoggingVersion}" file="${project.build.directory}/assembly/etc/startup.properties" />
                                <replace token="2.0.9" value="${paxLoggingVersion}" file="${project.build.directory}/assembly/system/org/apache/karaf/features/framework/${karafVersion}/framework-${karafVersion}-features.xml" />
                                <delete>
                                  <fileset dir="target/assembly/system/org/ops4j/pax/logging/pax-logging-api/2.0.9" />
                                  <fileset dir="target/assembly/system/org/ops4j/pax/logging/pax-logging-log4j2/2.0.9" />
                                  <fileset dir="target/assembly/system/org/ops4j/pax/logging/pax-logging-logback/2.0.9" />
                                </delete>
                            </target>
                        </configuration>
                    </execution>
                </executions>
            </plugin>
            <plugin>
                <artifactId>maven-clean-plugin</artifactId>
                <executions>
                    <execution>
                        <id>cleanup-after-integration-tests</id>
                        <phase>post-integration-test</phase>
                        <goals>
                            <goal>clean</goal>
                        </goals>
                        <configuration>
                            <excludeDefaultDirectories>true</excludeDefaultDirectories>
                            <filesets>
                                <fileset>
                                    <directory>${project.build.directory}/assembly</directory>
                                </fileset>
                            </filesets>
                        </configuration>
                    </execution>
                </executions>
            </plugin>
        </plugins>
    </build>

    <dependencies>
        <dependency>
            <!-- scope is compile so all features (there is only one) are 
                installed into startup.properties and the feature repo itself is not added 
                in etc/org.apache.karaf.features.cfg file -->
            <groupId>org.apache.karaf.features</groupId>
            <artifactId>framework</artifactId>
            <version>${karafVersion}</version>
            <type>kar</type>
            <exclusions>
                <exclusion>
                    <groupId>javax.xml.bind</groupId>
                    <artifactId>jaxb-api</artifactId>
                </exclusion>
                <exclusion>
                    <groupId>xml-apis</groupId>
                    <artifactId>xml-apis</artifactId>
                </exclusion>
            </exclusions>
        </dependency>
        <dependency>
            <groupId>org.apache.karaf.features</groupId>
            <artifactId>standard</artifactId>
            <version>${karafVersion}</version>
            <classifier>features</classifier>
            <type>xml</type>
        </dependency>
        <dependency>
            <groupId>org.opennms.karaf</groupId>
            <artifactId>opennms</artifactId>
            <version>${project.version}</version>
            <classifier>spring-legacy</classifier>
            <type>xml</type>
            <scope>runtime</scope>
        </dependency>
        <dependency>
            <groupId>org.opennms.karaf</groupId>
            <artifactId>opennms</artifactId>
            <version>${project.version}</version>
            <classifier>karaf-extensions</classifier>
            <type>xml</type>
            <scope>runtime</scope>
        </dependency>
        <dependency>
            <groupId>org.opennms.dependencies</groupId>
            <artifactId>spring-dependencies</artifactId>
            <version>${project.version}</version>
            <type>pom</type>
            <scope>provided</scope>
        </dependency>
        <dependency>
            <groupId>org.opennms.container</groupId>
            <artifactId>spring-31-dependencies</artifactId>
            <version>${project.version}</version>
            <type>pom</type>
            <scope>provided</scope>
        </dependency>
    </dependencies>
</project><|MERGE_RESOLUTION|>--- conflicted
+++ resolved
@@ -104,12 +104,9 @@
 
                         <bundle>mvn:org.apache.felix/org.apache.felix.http.bridge/${felixBridgeVersion}</bundle>
 
-<<<<<<< HEAD
                         <bundle>mvn:org.apache.servicemix.bundles/org.apache.servicemix.bundles.jasypt/${jasyptVersion}_1</bundle>
                         <bundle>mvn:org.apache.servicemix.bundles/org.apache.servicemix.bundles.jasypt-spring31/${jasyptVersion}_1</bundle>
-=======
                         <bundle>mvn:org.apache.servicemix.bundles/org.apache.servicemix.bundles.xstream/${xstreamVersion}_1</bundle>
->>>>>>> 26111fd2
                     </installedBundles>
                     <libraries>
                         <!-- OPENNMS: Add JNA bundles to prevent jline from refreshing (KARAF-5251) -->
