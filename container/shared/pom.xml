<?xml version="1.0" encoding="UTF-8"?>
<project xmlns="http://maven.apache.org/POM/4.0.0" xmlns:xsi="http://www.w3.org/2001/XMLSchema-instance"
    xsi:schemaLocation="http://maven.apache.org/POM/4.0.0 http://maven.apache.org/xsd/maven-4.0.0.xsd">
    <parent>
        <groupId>org.opennms</groupId>
        <artifactId>org.opennms.container</artifactId>
<<<<<<< HEAD
        <version>2021.1.10-SNAPSHOT</version>
=======
        <version>27.1.2-SNAPSHOT</version>
>>>>>>> ace6e96e
    </parent>
    <modelVersion>4.0.0</modelVersion>
    <groupId>org.opennms.container</groupId>
    <artifactId>org.opennms.container.shared</artifactId>
    <packaging>karaf-assembly</packaging>
    <name>OpenNMS :: Container :: Karaf (Shared)</name>

    <build>
        <resources>
            <resource>
                <directory>src/main/resources</directory>
                <filtering>false</filtering>
            </resource>
            <resource>
                <directory>src/main/filtered-resources</directory>
                <filtering>true</filtering>
            </resource>
        </resources>

        <plugins>
            <!--
                This configuration mimics the default Karaf assembly from:

                https://github.com/apache/karaf/blob/karaf-X.X.X/assemblies/apache-karaf/pom.xml
            -->
            <plugin>
                <groupId>org.apache.karaf.tooling</groupId>
                <artifactId>karaf-maven-plugin</artifactId>
                <version>${karafVersion}</version>
                <extensions>true</extensions>
                <configuration>
                    <bootRepositories>
                        <!-- OPENNMS: Add the OpenNMS Karaf extensions feature repository -->
                        <repository>mvn:org.opennms.karaf/opennms/${project.version}/xml/karaf-extensions</repository>
                        <descriptor>mvn:io.hawt/hawtio-karaf/${hawtio.version}/xml/features</descriptor>
                    </bootRepositories>
                    <!-- use this instead of bootRepositories when we move to karaf-maven-plugin 4.2.x or higher -->
                    <!-- <descriptors>
                        <!-/- OPENNMS: Add the OpenNMS Karaf extensions feature repository -/->
                        <descriptor>mvn:org.opennms.karaf/opennms/${project.version}/xml/karaf-extensions</descriptor>
                        <!-/- OPENNMS: Additional tools -/->
                        <descriptor>mvn:io.hawt/hawtio-karaf/${hawtio.version}/xml/features</descriptor>
                    </descriptors> -->
                    <installedFeatures>
                        <feature>wrapper</feature>

                        <!-- OPENNMS: Add Spring features that we need in the base container -->
                        <!-- These versions match the versions shipped with Apache Karaf 4.1.5 -->
                        <feature>spring/3.1.4.RELEASE</feature>
                        <feature>spring/3.2.18.RELEASE_1</feature>
                        <feature>spring/4.0.9.RELEASE_1</feature>
                        <feature>spring/4.1.9.RELEASE_1</feature>
                        <feature>spring/4.2.9.RELEASE_1</feature>
                        <feature>spring/4.3.14.RELEASE_1</feature>

                        <feature>spring-jms/4.1.9.RELEASE_1</feature>
                        <feature>spring/${springVersion}</feature>
                        <feature>spring-jms/${springVersion}</feature>
                    </installedFeatures>
                    <startupFeatures>
                        <feature>eventadmin</feature>
                    </startupFeatures>
                    <bootFeatures>
                        <feature>wrap</feature>
                        <feature>aries-blueprint</feature>
                        <feature>shell</feature>
                        <feature>shell-compat</feature>
                        <feature>feature</feature>
                        <feature>jaas</feature>
                        <feature>ssh</feature>
                        <feature>management</feature>
                        <feature>bundle</feature>
                        <feature>config</feature>
                        <feature>deployer</feature>
                        <feature>diagnostic</feature>
                        <feature>feature</feature>
                        <feature>instance</feature>
                        <feature>kar</feature>
                        <feature>log</feature>
                        <feature>package</feature>
                        <feature>service</feature>
                        <feature>system</feature>

                        <!-- OPENNMS: Add our enhancements to the container -->
                        <feature>karaf-extender</feature>
                        <feature>scv-api</feature>
                        <feature>scv-jceks-impl</feature>
                        <feature>scv-shell</feature>

                        <!-- OPENNMS: Additional tools -->
                        <feature>hawtio-offline</feature>
                        <feature>jolokia</feature>
                    </bootFeatures>
                    <installedBundles>
                        <!-- override for security (see etc/overrides.properties) -->
                        <bundle>mvn:org.ops4j.pax.logging/pax-logging-api/${paxLoggingVersion}</bundle>
                        <bundle>mvn:org.ops4j.pax.logging/pax-logging-log4j2/${paxLoggingVersion}</bundle>
                        <bundle>mvn:org.ops4j.pax.logging/pax-logging-logback/${paxLoggingVersion}</bundle>
                    </installedBundles>
                    <libraries>
                        <!-- OPENNMS: Add JNA bundles to prevent jline from refreshing (KARAF-5251) -->
                        <library>mvn:net.java.dev.jna/jna/${jnaVersion};type:=boot;export:=false</library>
                        <library>mvn:net.java.dev.jna/jna-platform/${jnaVersion};type:=boot;export:=false</library>

                        <!-- OPENNMS: Add MINA bundles to prevent mina-sshd-core from refreshing (KARAF-5384) -->
                        <library>mvn:org.apache.mina/mina-core/${minaVersion};type:=boot;export:=false</library>
                    </libraries>
                    <javase>1.8</javase>
                </configuration>
            </plugin>
            <plugin>
                <groupId>org.apache.maven.plugins</groupId>
                <artifactId>maven-antrun-plugin</artifactId>
                <version>3.0.0</version>
                <executions>
                    <execution>
                        <phase>prepare-package</phase>
                        <goals><goal>run</goal></goals>
                        <configuration>
                            <target>
                                <replace token="1.10.2" value="${paxLoggingVersion}" file="${project.build.directory}/assembly/bin/instance" />
                                <replace token="1.10.2" value="${paxLoggingVersion}" file="${project.build.directory}/assembly/bin/instance.bat" />
                                <replace token="1.10.2" value="${paxLoggingVersion}" file="${project.build.directory}/assembly/bin/shell" />
                                <replace token="1.10.2" value="${paxLoggingVersion}" file="${project.build.directory}/assembly/bin/shell.bat" />
                                <replace token="1.10.2" value="${paxLoggingVersion}" file="${project.build.directory}/assembly/etc/startup.properties" />
                                <replace token="1.10.2" value="${paxLoggingVersion}" file="${project.build.directory}/assembly/system/org/apache/karaf/features/framework/${karafVersion}/framework-${karafVersion}-features.xml" />
                                <delete>
                                  <fileset dir="target/assembly/system/org/ops4j/pax/logging/pax-logging-api/1.10.2" />
                                  <fileset dir="target/assembly/system/org/ops4j/pax/logging/pax-logging-log4j2/1.10.2" />
                                  <fileset dir="target/assembly/system/org/ops4j/pax/logging/pax-logging-logback/1.10.2" />
                                </delete>
                            </target>
                        </configuration>
                    </execution>
                </executions>
            </plugin>
            <plugin>
                <artifactId>maven-clean-plugin</artifactId>
                <executions>
                    <execution>
                        <id>cleanup-after-integration-tests</id>
                        <phase>post-integration-test</phase>
                        <goals>
                            <goal>clean</goal>
                        </goals>
                        <configuration>
                            <excludeDefaultDirectories>true</excludeDefaultDirectories>
                            <filesets>
                                <fileset>
                                    <directory>${project.build.directory}/assembly</directory>
                                </fileset>
                            </filesets>
                        </configuration>
                    </execution>
                </executions>
            </plugin>
        </plugins>
    </build>

    <dependencies>
        <dependency>
            <!-- scope is compile so all features (there is only one) are 
                installed into startup.properties and the feature repo itself is not added 
                in etc/org.apache.karaf.features.cfg file -->
            <groupId>org.apache.karaf.features</groupId>
            <artifactId>framework</artifactId>
            <version>${karafVersion}</version>
            <type>kar</type>
            <exclusions>
                <exclusion>
                    <groupId>javax.xml.bind</groupId>
                    <artifactId>jaxb-api</artifactId>
                </exclusion>
            </exclusions>
        </dependency>
        <dependency>
            <groupId>org.apache.karaf.features</groupId>
            <artifactId>standard</artifactId>
            <version>${karafVersion}</version>
            <classifier>features</classifier>
            <type>xml</type>
            <exclusions>
                <exclusion>
                    <groupId>javax.xml.bind</groupId>
                    <artifactId>jaxb-api</artifactId>
                </exclusion>
            </exclusions>
        </dependency>
        <dependency>
            <!-- scope is runtime so the feature repo is listed in etc/org.apache.karaf.features.cfg 
                file, and features will installed into the system directory if specified in 
                the plugin configuration -->
            <groupId>org.apache.karaf.features</groupId>
            <artifactId>spring</artifactId>
            <version>${karafVersion}</version>
            <classifier>features</classifier>
            <type>xml</type>
            <scope>runtime</scope>
            <exclusions>
                <exclusion>
                    <groupId>javax.xml.bind</groupId>
                    <artifactId>jaxb-api</artifactId>
                </exclusion>
            </exclusions>
        </dependency>
        <dependency>
            <!-- scope is runtime so the feature repo is listed in etc/org.apache.karaf.features.cfg 
                file, and features will installed into the system directory if specified in 
                the plugin configuration -->
            <groupId>org.apache.karaf.features</groupId>
            <artifactId>spring-legacy</artifactId>
            <version>${karafVersion}</version>
            <classifier>features</classifier>
            <type>xml</type>
            <scope>runtime</scope>
            <exclusions>
                <exclusion>
                    <groupId>javax.xml.bind</groupId>
                    <artifactId>jaxb-api</artifactId>
                </exclusion>
            </exclusions>
        </dependency>
        <dependency>
            <groupId>org.opennms.karaf</groupId>
            <artifactId>opennms</artifactId>
            <version>${project.version}</version>
            <classifier>karaf-extensions</classifier>
            <type>xml</type>
            <scope>runtime</scope>
        </dependency>
    </dependencies>
</project><|MERGE_RESOLUTION|>--- conflicted
+++ resolved
@@ -4,11 +4,7 @@
     <parent>
         <groupId>org.opennms</groupId>
         <artifactId>org.opennms.container</artifactId>
-<<<<<<< HEAD
         <version>2021.1.10-SNAPSHOT</version>
-=======
-        <version>27.1.2-SNAPSHOT</version>
->>>>>>> ace6e96e
     </parent>
     <modelVersion>4.0.0</modelVersion>
     <groupId>org.opennms.container</groupId>
