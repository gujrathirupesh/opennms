<?xml version="1.0" encoding="UTF-8"?>
<project xmlns="http://maven.apache.org/POM/4.0.0"
    xmlns:xsi="http://www.w3.org/2001/XMLSchema-instance"
    xsi:schemaLocation="http://maven.apache.org/POM/4.0.0 http://maven.apache.org/xsd/maven-4.0.0.xsd"
>
    <parent>
        <groupId>org.opennms</groupId>
        <artifactId>org.opennms.container</artifactId>
        <version>29.0.5-SNAPSHOT</version>
    </parent>
    <modelVersion>4.0.0</modelVersion>
    <groupId>org.opennms.container</groupId>
    <artifactId>org.opennms.container.karaf</artifactId>
    <packaging>karaf-assembly</packaging>
    <name>OpenNMS :: OSGi Container :: Embedded Karaf</name>

    <build>
        <!-- Include resources from src/main in the distribution -->
        <resources>
            <resource>
                <directory>${project.basedir}/src/main/filtered-resources</directory>
                <filtering>true</filtering>
            </resource>
        </resources>

        <plugins>
            <!--
                This configuration mimics the default Karaf assembly from:

                https://github.com/apache/karaf/blob/karaf-X.X.X/assemblies/apache-karaf/pom.xml
            -->
            <plugin>
                <groupId>org.apache.karaf.tooling</groupId>
                <artifactId>karaf-maven-plugin</artifactId>
                <version>${karafVersion}</version>
                <extensions>true</extensions>
                <configuration>
                    <bootRepositories>
                        <!--Karaf standard features-->
                        <repository>mvn:org.apache.karaf.features/standard/${karafVersion}/xml/features</repository>
                        <!-- OPENNMS: Replace the spring, and spring-legacy features files with our modified versions -->
                        <repository>mvn:org.opennms.karaf/opennms/${project.version}/xml/spring</repository>
                        <repository>mvn:org.opennms.karaf/opennms/${project.version}/xml/spring-legacy</repository>
                        <!-- OPENNMS: Add the OpenNMS feature repository -->
                        <repository>mvn:org.opennms.karaf/opennms/${project.version}/xml/features</repository>
                        <!-- OPENNMS: Add the OpenNMS Minion feature repository -->
                        <repository>mvn:org.opennms.karaf/opennms/${project.version}/xml/minion</repository>
                    </bootRepositories>
                    <installedFeatures>
                        <feature>wrapper</feature>
                    </installedFeatures>
                    <startupFeatures>
                        <feature>eventadmin</feature>
                    </startupFeatures>
                    <bootFeatures>
                        <feature>wrap</feature>
                        <feature>aries-blueprint</feature>
                        <feature>shell</feature>
                        <feature>shell-compat</feature>
                        <feature>feature</feature>
                        <feature>jaas</feature>
                        <feature>ssh</feature>
                        <feature>management</feature>
                        <feature>bundle</feature>
                        <feature>config</feature>
                        <feature>deployer</feature>
                        <feature>diagnostic</feature>
                        <feature>feature</feature>
                        <feature>instance</feature>
                        <feature>kar</feature>
                        <feature>log</feature>
                        <feature>package</feature>
                        <feature>service</feature>
                        <feature>system</feature>

                        <!-- OPENNMS: Add http, http-whiteboard to the default list of features -->
                        <feature>opennms-http-whiteboard</feature>
                    </bootFeatures>
                    <installedBundles>
                        <!-- override for security (see etc/overrides.properties) -->
                        <bundle>mvn:org.ops4j.pax.logging/pax-logging-api/${paxLoggingVersion}</bundle>
                        <bundle>mvn:org.ops4j.pax.logging/pax-logging-log4j2/${paxLoggingVersion}</bundle>
                        <bundle>mvn:org.ops4j.pax.logging/pax-logging-logback/${paxLoggingVersion}</bundle>
                    </installedBundles>
                    <libraries>
                        <library>mvn:org.apache.servicemix.bundles/org.apache.servicemix.bundles.xerces/2.11.0_1;type:=endorsed;export:=true;delegate:=true</library>
                        <library>mvn:org.apache.servicemix.specs/org.apache.servicemix.specs.jaxp-api-1.4/${karaf.servicemix.specs.version};type:=endorsed;export:=true</library>
                        <library>mvn:org.apache.servicemix.specs/org.apache.servicemix.specs.jaxb-api-2.2/${karaf.servicemix.specs.version};type:=endorsed;export:=true</library>
                        <library>mvn:org.apache.servicemix.specs/org.apache.servicemix.specs.jaxb-api-2.3/2.3_1;type:=endorsed;export:=true</library>
                        <library>mvn:org.apache.servicemix.specs/org.apache.servicemix.specs.jaxws-api-2.2/${karaf.servicemix.specs.version};type:=endorsed;export:=true</library>
                        <library>mvn:org.apache.servicemix.specs/org.apache.servicemix.specs.saaj-api-1.3/${karaf.servicemix.specs.version};type:=endorsed;export:=true</library>
                        <library>mvn:org.apache.servicemix.specs/org.apache.servicemix.specs.activation-api-1.1/${karaf.servicemix.specs.version};type:=endorsed;export:=true</library>
                        <library>mvn:org.apache.servicemix.specs/org.apache.servicemix.specs.stax-api-1.2/${karaf.servicemix.specs.version};type:=endorsed;export:=true</library>
                        <library>mvn:org.apache.servicemix.bundles/org.apache.servicemix.bundles.xalan/2.7.2_3;type:=endorsed;export:=true</library>
                        <library>mvn:org.apache.servicemix.bundles/org.apache.servicemix.bundles.xalan-serializer/2.7.2_1;type:=endorsed;export:=true</library>
                        <library>mvn:javax.annotation/javax.annotation-api/1.2;type:=endorsed;export:=true</library>

                        <library>mvn:org.apache.servicemix.specs/org.apache.servicemix.specs.activator/${karaf.servicemix.specs.version};type:=default;export:=true</library>
                        <library>mvn:org.apache.servicemix.specs/org.apache.servicemix.specs.locator/${karaf.servicemix.specs.version};type:=default;export:=true</library>

                        <library>mvn:net.java.dev.jna/jna/${jnaVersion};type:=boot;export:=false</library>
                        <library>mvn:net.java.dev.jna/jna-platform/${jnaVersion};type:=boot;export:=false</library>

                        <!-- OPENNMS: Add MINA bundles to prevent mina-sshd-core from refreshing (KARAF-5384) -->
                        <library>mvn:org.apache.mina/mina-core/${minaVersion};type:=boot;export:=false</library>

                        <!-- OPENNMS: Add our custom branding JAR -->
                        <library>mvn:org.opennms.container/org.opennms.container.branding/${project.version};type:=default;export:=true</library>
                    </libraries>
                    <javase>1.8</javase>
                </configuration>
            </plugin>
            <plugin>
                <groupId>org.apache.maven.plugins</groupId>
                <artifactId>maven-antrun-plugin</artifactId>
                <version>3.0.0</version>
                <executions>
                    <execution>
<<<<<<< HEAD
                      <phase>prepare-package</phase>
                      <goals>
                          <goal>copy</goal>
                      </goals>
                      <configuration>
                          <artifactItems>
                              <artifactItem>
                                  <groupId>org.ops4j.pax.logging</groupId>
                                  <artifactId>pax-logging-api</artifactId>
                                  <version>${paxLoggingVersion}</version>
                                  <overWrite>true</overWrite>
                                  <outputDirectory>${project.build.directory}/assembly/system/org/ops4j/pax/logging/pax-logging-api/2.0.9</outputDirectory>
                                  <destFileName>pax-logging-api-2.0.9.jar</destFileName>
                              </artifactItem>
                              <artifactItem>
                                  <groupId>org.ops4j.pax.logging</groupId>
                                  <artifactId>pax-logging-log4j2</artifactId>
                                  <version>${paxLoggingVersion}</version>
                                  <overWrite>true</overWrite>
                                  <outputDirectory>${project.build.directory}/assembly/system/org/ops4j/pax/logging/pax-logging-log4j2/2.0.9</outputDirectory>
                                  <destFileName>pax-logging-log4j2-2.0.9.jar</destFileName>
                              </artifactItem>
                              <artifactItem>
                                  <groupId>org.ops4j.pax.logging</groupId>
                                  <artifactId>pax-logging-logback</artifactId>
                                  <version>${paxLoggingVersion}</version>
                                  <overWrite>true</overWrite>
                                  <outputDirectory>${project.build.directory}/assembly/system/org/ops4j/pax/logging/pax-logging-logback/2.0.9</outputDirectory>
                                  <destFileName>pax-logging-logback-2.0.9.jar</destFileName>
                              </artifactItem>
                          </artifactItems>
                      </configuration>
=======
                        <phase>prepare-package</phase>
                        <goals><goal>run</goal></goals>
                        <configuration>
                            <target>
                                <replace token="1.10.2" value="${paxLoggingVersion}" file="${project.build.directory}/assembly/bin/instance" />
                                <replace token="1.10.2" value="${paxLoggingVersion}" file="${project.build.directory}/assembly/bin/instance.bat" />
                                <replace token="1.10.2" value="${paxLoggingVersion}" file="${project.build.directory}/assembly/bin/shell" />
                                <replace token="1.10.2" value="${paxLoggingVersion}" file="${project.build.directory}/assembly/bin/shell.bat" />
                                <replace token="1.10.2" value="${paxLoggingVersion}" file="${project.build.directory}/assembly/etc/startup.properties" />
                                <replace token="1.10.2" value="${paxLoggingVersion}" file="${project.build.directory}/assembly/system/org/apache/karaf/features/framework/${karafVersion}/framework-${karafVersion}-features.xml" />
                                <delete>
                                  <fileset dir="target/assembly/system/org/ops4j/pax/logging/pax-logging-api/1.10.2" />
                                  <fileset dir="target/assembly/system/org/ops4j/pax/logging/pax-logging-log4j2/1.10.2" />
                                  <fileset dir="target/assembly/system/org/ops4j/pax/logging/pax-logging-logback/1.10.2" />
                                </delete>
                            </target>
                        </configuration>
>>>>>>> e4891aa7
                    </execution>
                </executions>
            </plugin>
            <plugin>
                <groupId>net.nicoulaj.maven.plugins</groupId>
                <artifactId>checksum-maven-plugin</artifactId>
                <executions>
                    <execution>
                        <phase>prepare-package</phase>
                        <goals><goal>files</goal></goals>
                    </execution>
                </executions>
                <configuration>
                    <algorithms><algorithm>SHA-1</algorithm></algorithms>
                    <fileSets>
                        <fileSet>
                            <directory>${project.build.directory}/assembly/system</directory>
                            <includes>
                                <include>**/*.jar</include>
                                <include>**/*.pom</include>
                                <include>**/*.war</include>
                                <include>**/*.xml</include>
                            </includes>
                        </fileSet>
                    </fileSets>
                </configuration>
            </plugin>
            <plugin>
                <artifactId>maven-clean-plugin</artifactId>
                <executions>
                    <execution>
                        <id>cleanup-after-integration-tests</id>
                        <phase>post-integration-test</phase>
                        <goals>
                            <goal>clean</goal>
                        </goals>
                        <configuration>
                            <excludeDefaultDirectories>true</excludeDefaultDirectories>
                            <filesets>
                                <fileset>
                                    <directory>${project.build.directory}/assembly</directory>
                                </fileset>
                            </filesets>
                            <overrideUid>0</overrideUid>
                            <overrideGid>0</overrideGid>
                            <tarLongFileMode>posix</tarLongFileMode>
                        </configuration>
                    </execution>
                </executions>
            </plugin>
        </plugins>
    </build>

    <dependencies>
        <dependency>
            <groupId>org.apache.karaf.features</groupId>
            <artifactId>framework</artifactId>
            <version>${karafVersion}</version>
            <type>kar</type>
            <exclusions>
                <exclusion>
                    <groupId>javax.xml.bind</groupId>
                    <artifactId>jaxb-api</artifactId>
                </exclusion>
                <exclusion>
                    <groupId>xml-apis</groupId>
                    <artifactId>xml-apis</artifactId>
                </exclusion>
            </exclusions>
        </dependency>
        <!--
            This is the original version of mvn:org.opennms.karaf/opennms//xml/standard so it
            shouldn't be necessary but the karaf-maven-plugin doesn't resolve the bootFeatures
            without it. The plugin looks at the classifier and scope when it does its magic so
            something about mvn:org.opennms.karaf/opennms//xml/standard doesn't line up like
            the original one does.
        -->
        <dependency>
            <groupId>org.apache.karaf.features</groupId>
            <artifactId>standard</artifactId>
            <version>${karafVersion}</version>
            <classifier>features</classifier>
            <type>xml</type>
            <exclusions>
                <exclusion>
                    <groupId>javax.xml.bind</groupId>
                    <artifactId>jaxb-api</artifactId>
                </exclusion>
                <exclusion>
                    <groupId>xml-apis</groupId>
                    <artifactId>xml-apis</artifactId>
                </exclusion>
            </exclusions>
        </dependency>
        <dependency>
            <groupId>org.opennms.karaf</groupId>
            <artifactId>opennms</artifactId>
            <version>${project.version}</version>
            <classifier>spring</classifier>
            <type>xml</type>
            <scope>runtime</scope>
        </dependency>
        <dependency>
            <groupId>org.opennms.karaf</groupId>
            <artifactId>opennms</artifactId>
            <version>${project.version}</version>
            <classifier>spring-legacy</classifier>
            <type>xml</type>
            <scope>runtime</scope>
        </dependency>
        <dependency>
            <groupId>org.opennms.karaf</groupId>
            <artifactId>opennms</artifactId>
            <version>${project.version}</version>
            <classifier>features</classifier>
            <type>xml</type>
            <scope>runtime</scope>
        </dependency>
        <dependency>
            <groupId>org.opennms.karaf</groupId>
            <artifactId>opennms</artifactId>
            <version>${project.version}</version>
            <classifier>minion</classifier>
            <type>xml</type>
            <scope>runtime</scope>
        </dependency>
        <dependency>
            <groupId>org.apache.felix</groupId>
            <artifactId>org.apache.felix.http.bridge</artifactId>
            <version>${felixBridgeVersion}</version>
            <scope>provided</scope>
        </dependency>
        <dependency>
            <groupId>org.opennms.container</groupId>
            <artifactId>org.opennms.container.branding</artifactId>
            <version>${project.version}</version>
            <scope>provided</scope>
        </dependency>
        <!--
        <dependency>
            <groupId>org.apache.karaf</groupId>
            <artifactId>org.apache.karaf.main</artifactId>
            <version>${karafVersion}</version>
            <exclusions>
                <exclusion>
                    <groupId>javax.xml.bind</groupId>
                    <artifactId>jaxb-api</artifactId>
                </exclusion>
                <exclusion>
                    <groupId>xml-apis</groupId>
                    <artifactId>xml-apis</artifactId>
                </exclusion>
            </exclusions>
        </dependency>
        <dependency>
            <groupId>org.apache.karaf.jaas</groupId>
            <artifactId>org.apache.karaf.jaas.boot</artifactId>
            <version>${karafVersion}</version>
            <exclusions>
                <exclusion>
                    <groupId>javax.xml.bind</groupId>
                    <artifactId>jaxb-api</artifactId>
                </exclusion>
                <exclusion>
                    <groupId>xml-apis</groupId>
                    <artifactId>xml-apis</artifactId>
                </exclusion>
            </exclusions>
        </dependency>
        -->
    </dependencies>

    <repositories>
        <repository>
            <snapshots><enabled>false</enabled></snapshots>
            <releases><enabled>true</enabled></releases>
            <id>central</id>
            <name>Maven Central</name>
            <url>https://maven.opennms.org/content/repositories/central/</url>
        </repository>
    </repositories>
</project><|MERGE_RESOLUTION|>--- conflicted
+++ resolved
@@ -116,58 +116,23 @@
                 <version>3.0.0</version>
                 <executions>
                     <execution>
-<<<<<<< HEAD
-                      <phase>prepare-package</phase>
-                      <goals>
-                          <goal>copy</goal>
-                      </goals>
-                      <configuration>
-                          <artifactItems>
-                              <artifactItem>
-                                  <groupId>org.ops4j.pax.logging</groupId>
-                                  <artifactId>pax-logging-api</artifactId>
-                                  <version>${paxLoggingVersion}</version>
-                                  <overWrite>true</overWrite>
-                                  <outputDirectory>${project.build.directory}/assembly/system/org/ops4j/pax/logging/pax-logging-api/2.0.9</outputDirectory>
-                                  <destFileName>pax-logging-api-2.0.9.jar</destFileName>
-                              </artifactItem>
-                              <artifactItem>
-                                  <groupId>org.ops4j.pax.logging</groupId>
-                                  <artifactId>pax-logging-log4j2</artifactId>
-                                  <version>${paxLoggingVersion}</version>
-                                  <overWrite>true</overWrite>
-                                  <outputDirectory>${project.build.directory}/assembly/system/org/ops4j/pax/logging/pax-logging-log4j2/2.0.9</outputDirectory>
-                                  <destFileName>pax-logging-log4j2-2.0.9.jar</destFileName>
-                              </artifactItem>
-                              <artifactItem>
-                                  <groupId>org.ops4j.pax.logging</groupId>
-                                  <artifactId>pax-logging-logback</artifactId>
-                                  <version>${paxLoggingVersion}</version>
-                                  <overWrite>true</overWrite>
-                                  <outputDirectory>${project.build.directory}/assembly/system/org/ops4j/pax/logging/pax-logging-logback/2.0.9</outputDirectory>
-                                  <destFileName>pax-logging-logback-2.0.9.jar</destFileName>
-                              </artifactItem>
-                          </artifactItems>
-                      </configuration>
-=======
                         <phase>prepare-package</phase>
                         <goals><goal>run</goal></goals>
                         <configuration>
                             <target>
-                                <replace token="1.10.2" value="${paxLoggingVersion}" file="${project.build.directory}/assembly/bin/instance" />
-                                <replace token="1.10.2" value="${paxLoggingVersion}" file="${project.build.directory}/assembly/bin/instance.bat" />
-                                <replace token="1.10.2" value="${paxLoggingVersion}" file="${project.build.directory}/assembly/bin/shell" />
-                                <replace token="1.10.2" value="${paxLoggingVersion}" file="${project.build.directory}/assembly/bin/shell.bat" />
-                                <replace token="1.10.2" value="${paxLoggingVersion}" file="${project.build.directory}/assembly/etc/startup.properties" />
-                                <replace token="1.10.2" value="${paxLoggingVersion}" file="${project.build.directory}/assembly/system/org/apache/karaf/features/framework/${karafVersion}/framework-${karafVersion}-features.xml" />
+                                <replace token="2.0.9" value="${paxLoggingVersion}" file="${project.build.directory}/assembly/bin/instance" />
+                                <replace token="2.0.9" value="${paxLoggingVersion}" file="${project.build.directory}/assembly/bin/instance.bat" />
+                                <replace token="2.0.9" value="${paxLoggingVersion}" file="${project.build.directory}/assembly/bin/shell" />
+                                <replace token="2.0.9" value="${paxLoggingVersion}" file="${project.build.directory}/assembly/bin/shell.bat" />
+                                <replace token="2.0.9" value="${paxLoggingVersion}" file="${project.build.directory}/assembly/etc/startup.properties" />
+                                <replace token="2.0.9" value="${paxLoggingVersion}" file="${project.build.directory}/assembly/system/org/apache/karaf/features/framework/${karafVersion}/framework-${karafVersion}-features.xml" />
                                 <delete>
-                                  <fileset dir="target/assembly/system/org/ops4j/pax/logging/pax-logging-api/1.10.2" />
-                                  <fileset dir="target/assembly/system/org/ops4j/pax/logging/pax-logging-log4j2/1.10.2" />
-                                  <fileset dir="target/assembly/system/org/ops4j/pax/logging/pax-logging-logback/1.10.2" />
+                                  <fileset dir="target/assembly/system/org/ops4j/pax/logging/pax-logging-api/2.0.9" />
+                                  <fileset dir="target/assembly/system/org/ops4j/pax/logging/pax-logging-log4j2/2.0.9" />
+                                  <fileset dir="target/assembly/system/org/ops4j/pax/logging/pax-logging-logback/2.0.9" />
                                 </delete>
                             </target>
                         </configuration>
->>>>>>> e4891aa7
                     </execution>
                 </executions>
             </plugin>
