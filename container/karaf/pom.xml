<?xml version="1.0" encoding="UTF-8"?>
<project xmlns="http://maven.apache.org/POM/4.0.0"
    xmlns:xsi="http://www.w3.org/2001/XMLSchema-instance"
    xsi:schemaLocation="http://maven.apache.org/POM/4.0.0 http://maven.apache.org/xsd/maven-4.0.0.xsd"
>
    <parent>
        <groupId>org.opennms</groupId>
        <artifactId>org.opennms.container</artifactId>
        <version>29.0.6-SNAPSHOT</version>
    </parent>
    <modelVersion>4.0.0</modelVersion>
    <groupId>org.opennms.container</groupId>
    <artifactId>org.opennms.container.karaf</artifactId>
    <packaging>karaf-assembly</packaging>
    <name>OpenNMS :: OSGi Container :: Embedded Karaf</name>

    <properties>
        <license.skipAddThirdParty>true</license.skipAddThirdParty>
        <enforcer-skip-banned-dependencies>true</enforcer-skip-banned-dependencies>
    </properties>

    <build>
        <!-- Include resources from src/main in the distribution -->
        <resources>
            <resource>
                <directory>${project.basedir}/src/main/filtered-resources</directory>
                <filtering>true</filtering>
            </resource>
        </resources>

        <plugins>
            <!--
                This configuration mimics the default Karaf assembly from:

                https://github.com/apache/karaf/blob/karaf-X.X.X/assemblies/apache-karaf/pom.xml
            -->
            <plugin>
                <groupId>org.apache.karaf.tooling</groupId>
                <artifactId>karaf-maven-plugin</artifactId>
                <version>${karafVersion}</version>
                <extensions>true</extensions>
                <configuration>
                    <bootRepositories>
                        <!--Karaf standard features-->
                        <repository>mvn:org.apache.karaf.features/standard/${karafVersion}/xml/features</repository>
                        <!-- OPENNMS: Replace the spring-legacy features files with our modified versions -->
                        <repository>mvn:org.opennms.karaf/opennms/${project.version}/xml/spring-legacy</repository>
                        <!-- OPENNMS: Add the OpenNMS feature repository -->
                        <repository>mvn:org.opennms.karaf/opennms/${project.version}/xml/features</repository>
                        <!-- OPENNMS: Add the OpenNMS Minion feature repository -->
                        <repository>mvn:org.opennms.karaf/opennms/${project.version}/xml/minion</repository>
                    </bootRepositories>
                    <installedFeatures>
                        <feature>wrapper</feature>
                    </installedFeatures>
                    <startupFeatures>
                        <feature>eventadmin</feature>
                    </startupFeatures>
                    <bootFeatures>
                        <feature>wrap</feature>
                        <feature>aries-blueprint</feature>
                        <feature>shell</feature>
                        <feature>shell-compat</feature>
                        <feature>feature</feature>
                        <feature>jaas</feature>
                        <feature>ssh</feature>
                        <feature>management</feature>
                        <feature>bundle</feature>
                        <feature>config</feature>
                        <feature>deployer</feature>
                        <feature>diagnostic</feature>
                        <feature>feature</feature>
                        <feature>instance</feature>
                        <feature>kar</feature>
                        <feature>log</feature>
                        <feature>package</feature>
                        <feature>service</feature>
                        <feature>system</feature>

                        <!-- OPENNMS: Add http, http-whiteboard to the default list of features -->
                        <feature>opennms-http-whiteboard</feature>
                    </bootFeatures>
                    <installedBundles>
                        <!-- override for security (see etc/overrides.properties) -->
                        <bundle>mvn:org.ops4j.pax.logging/pax-logging-api/${paxLoggingVersion}</bundle>
                        <bundle>mvn:org.ops4j.pax.logging/pax-logging-log4j2/${paxLoggingVersion}</bundle>
                        <bundle>mvn:org.ops4j.pax.logging/pax-logging-logback/${paxLoggingVersion}</bundle>

                        <bundle>mvn:com.fasterxml.jackson.core/jackson-annotations/${jackson2Version}</bundle>
                        <bundle>mvn:com.fasterxml.jackson.core/jackson-core/${jackson2Version}</bundle>
                        <bundle>mvn:com.fasterxml.jackson.core/jackson-databind/${jackson2Version}</bundle>

<<<<<<< HEAD
                        <bundle>mvn:org.apache.servicemix.bundles/org.apache.servicemix.bundles.jasypt/${jasyptVersion}_1</bundle>
                        <bundle>mvn:org.apache.servicemix.bundles/org.apache.servicemix.bundles.jasypt-spring31/${jasyptVersion}_1</bundle>
=======
                        <bundle>mvn:org.apache.servicemix.bundles/org.apache.servicemix.bundles.xstream/${xstreamVersion}_1</bundle>
>>>>>>> 26111fd2
                    </installedBundles>
                    <libraries>
                        <library>mvn:org.apache.servicemix.bundles/org.apache.servicemix.bundles.xerces/2.11.0_1;type:=endorsed;export:=true;delegate:=true</library>
                        <library>mvn:org.apache.servicemix.specs/org.apache.servicemix.specs.jaxp-api-1.4/${karaf.servicemix.specs.version};type:=endorsed;export:=true</library>
                        <library>mvn:org.apache.servicemix.specs/org.apache.servicemix.specs.jaxb-api-2.2/${karaf.servicemix.specs.version};type:=endorsed;export:=true</library>
                        <library>mvn:org.apache.servicemix.specs/org.apache.servicemix.specs.jaxb-api-2.3/2.3_1;type:=endorsed;export:=true</library>
                        <library>mvn:org.apache.servicemix.specs/org.apache.servicemix.specs.jaxws-api-2.2/${karaf.servicemix.specs.version};type:=endorsed;export:=true</library>
                        <library>mvn:org.apache.servicemix.specs/org.apache.servicemix.specs.saaj-api-1.3/${karaf.servicemix.specs.version};type:=endorsed;export:=true</library>
                        <library>mvn:org.apache.servicemix.specs/org.apache.servicemix.specs.activation-api-1.1/${karaf.servicemix.specs.version};type:=endorsed;export:=true</library>
                        <library>mvn:org.apache.servicemix.specs/org.apache.servicemix.specs.stax-api-1.2/${karaf.servicemix.specs.version};type:=endorsed;export:=true</library>
                        <library>mvn:org.apache.servicemix.bundles/org.apache.servicemix.bundles.xalan/2.7.2_3;type:=endorsed;export:=true</library>
                        <library>mvn:org.apache.servicemix.bundles/org.apache.servicemix.bundles.xalan-serializer/2.7.2_1;type:=endorsed;export:=true</library>
                        <library>mvn:javax.annotation/javax.annotation-api/1.2;type:=endorsed;export:=true</library>

                        <library>mvn:org.apache.servicemix.specs/org.apache.servicemix.specs.activator/${karaf.servicemix.specs.version};type:=default;export:=true</library>
                        <library>mvn:org.apache.servicemix.specs/org.apache.servicemix.specs.locator/${karaf.servicemix.specs.version};type:=default;export:=true</library>

                        <library>mvn:net.java.dev.jna/jna/${jnaVersion};type:=boot;export:=false</library>
                        <library>mvn:net.java.dev.jna/jna-platform/${jnaVersion};type:=boot;export:=false</library>

                        <!-- OPENNMS: Add MINA bundles to prevent mina-sshd-core from refreshing (KARAF-5384) -->
                        <library>mvn:org.apache.mina/mina-core/${minaVersion};type:=boot;export:=false</library>

                        <!-- OPENNMS: Add our custom branding JAR -->
                        <library>mvn:org.opennms.container/org.opennms.container.branding/${project.version};type:=default;export:=true</library>
                    </libraries>
                    <javase>1.8</javase>
                </configuration>
            </plugin>
            <plugin>
                <groupId>org.apache.maven.plugins</groupId>
                <artifactId>maven-antrun-plugin</artifactId>
                <version>3.0.0</version>
                <executions>
                    <execution>
                        <phase>prepare-package</phase>
                        <goals><goal>run</goal></goals>
                        <configuration>
                            <target>
                                <replace token="2.0.9" value="${paxLoggingVersion}" file="${project.build.directory}/assembly/bin/instance" />
                                <replace token="2.0.9" value="${paxLoggingVersion}" file="${project.build.directory}/assembly/bin/instance.bat" />
                                <replace token="2.0.9" value="${paxLoggingVersion}" file="${project.build.directory}/assembly/bin/shell" />
                                <replace token="2.0.9" value="${paxLoggingVersion}" file="${project.build.directory}/assembly/bin/shell.bat" />
                                <replace token="2.0.9" value="${paxLoggingVersion}" file="${project.build.directory}/assembly/etc/startup.properties" />
                                <replace token="2.0.9" value="${paxLoggingVersion}" file="${project.build.directory}/assembly/system/org/apache/karaf/features/framework/${karafVersion}/framework-${karafVersion}-features.xml" />
                                <delete>
                                  <fileset dir="target/assembly/system/org/ops4j/pax/logging/pax-logging-api/2.0.9" />
                                  <fileset dir="target/assembly/system/org/ops4j/pax/logging/pax-logging-log4j2/2.0.9" />
                                  <fileset dir="target/assembly/system/org/ops4j/pax/logging/pax-logging-logback/2.0.9" />
                                </delete>
                            </target>
                        </configuration>
                    </execution>
                </executions>
            </plugin>
            <plugin>
                <groupId>net.nicoulaj.maven.plugins</groupId>
                <artifactId>checksum-maven-plugin</artifactId>
                <executions>
                    <execution>
                        <phase>prepare-package</phase>
                        <goals><goal>files</goal></goals>
                    </execution>
                </executions>
                <configuration>
                    <algorithms><algorithm>SHA-1</algorithm></algorithms>
                    <fileSets>
                        <fileSet>
                            <directory>${project.build.directory}/assembly/system</directory>
                            <includes>
                                <include>**/*.jar</include>
                                <include>**/*.pom</include>
                                <include>**/*.war</include>
                                <include>**/*.xml</include>
                            </includes>
                        </fileSet>
                    </fileSets>
                </configuration>
            </plugin>
            <plugin>
                <artifactId>maven-clean-plugin</artifactId>
                <executions>
                    <execution>
                        <id>cleanup-after-integration-tests</id>
                        <phase>post-integration-test</phase>
                        <goals>
                            <goal>clean</goal>
                        </goals>
                        <configuration>
                            <excludeDefaultDirectories>true</excludeDefaultDirectories>
                            <filesets>
                                <fileset>
                                    <directory>${project.build.directory}/assembly</directory>
                                </fileset>
                            </filesets>
                            <overrideUid>0</overrideUid>
                            <overrideGid>0</overrideGid>
                            <tarLongFileMode>posix</tarLongFileMode>
                        </configuration>
                    </execution>
                </executions>
            </plugin>
        </plugins>
    </build>

    <dependencies>
        <dependency>
            <groupId>org.apache.karaf.features</groupId>
            <artifactId>framework</artifactId>
            <version>${karafVersion}</version>
            <type>kar</type>
            <exclusions>
                <exclusion>
                    <groupId>javax.xml.bind</groupId>
                    <artifactId>jaxb-api</artifactId>
                </exclusion>
                <exclusion>
                    <groupId>xml-apis</groupId>
                    <artifactId>xml-apis</artifactId>
                </exclusion>
            </exclusions>
        </dependency>
        <!--
            This is the original version of mvn:org.opennms.karaf/opennms//xml/standard so it
            shouldn't be necessary but the karaf-maven-plugin doesn't resolve the bootFeatures
            without it. The plugin looks at the classifier and scope when it does its magic so
            something about mvn:org.opennms.karaf/opennms//xml/standard doesn't line up like
            the original one does.
        -->
        <dependency>
            <groupId>org.apache.karaf.features</groupId>
            <artifactId>standard</artifactId>
            <version>${karafVersion}</version>
            <classifier>features</classifier>
            <type>xml</type>
            <exclusions>
                <exclusion>
                    <groupId>javax.xml.bind</groupId>
                    <artifactId>jaxb-api</artifactId>
                </exclusion>
                <exclusion>
                    <groupId>xml-apis</groupId>
                    <artifactId>xml-apis</artifactId>
                </exclusion>
            </exclusions>
        </dependency>
        <dependency>
            <groupId>org.opennms.karaf</groupId>
            <artifactId>opennms</artifactId>
            <version>${project.version}</version>
            <classifier>spring-legacy</classifier>
            <type>xml</type>
            <scope>runtime</scope>
        </dependency>
        <dependency>
            <groupId>org.opennms.karaf</groupId>
            <artifactId>opennms</artifactId>
            <version>${project.version}</version>
            <classifier>features</classifier>
            <type>xml</type>
            <scope>runtime</scope>
        </dependency>
        <dependency>
            <groupId>org.opennms.karaf</groupId>
            <artifactId>opennms</artifactId>
            <version>${project.version}</version>
            <classifier>minion</classifier>
            <type>xml</type>
            <scope>runtime</scope>
        </dependency>
        <dependency>
            <groupId>org.opennms.dependencies</groupId>
            <artifactId>felix-dependencies</artifactId>
            <version>${project.version}</version>
            <type>pom</type>
            <scope>provided</scope>
        </dependency>
        <dependency>
            <groupId>org.opennms.container</groupId>
            <artifactId>org.opennms.container.branding</artifactId>
            <version>${project.version}</version>
            <scope>provided</scope>
        </dependency>
        <dependency>
            <groupId>org.opennms.dependencies</groupId>
            <artifactId>spring-dependencies</artifactId>
            <version>${project.version}</version>
            <type>pom</type>
            <scope>provided</scope>
        </dependency>
    </dependencies>
</project><|MERGE_RESOLUTION|>--- conflicted
+++ resolved
@@ -90,12 +90,9 @@
                         <bundle>mvn:com.fasterxml.jackson.core/jackson-core/${jackson2Version}</bundle>
                         <bundle>mvn:com.fasterxml.jackson.core/jackson-databind/${jackson2Version}</bundle>
 
-<<<<<<< HEAD
                         <bundle>mvn:org.apache.servicemix.bundles/org.apache.servicemix.bundles.jasypt/${jasyptVersion}_1</bundle>
                         <bundle>mvn:org.apache.servicemix.bundles/org.apache.servicemix.bundles.jasypt-spring31/${jasyptVersion}_1</bundle>
-=======
                         <bundle>mvn:org.apache.servicemix.bundles/org.apache.servicemix.bundles.xstream/${xstreamVersion}_1</bundle>
->>>>>>> 26111fd2
                     </installedBundles>
                     <libraries>
                         <library>mvn:org.apache.servicemix.bundles/org.apache.servicemix.bundles.xerces/2.11.0_1;type:=endorsed;export:=true;delegate:=true</library>
