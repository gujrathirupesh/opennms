<?xml version="1.0" encoding="UTF-8"?>
<project xmlns="http://maven.apache.org/POM/4.0.0"
    xmlns:xsi="http://www.w3.org/2001/XMLSchema-instance"
    xsi:schemaLocation="http://maven.apache.org/POM/4.0.0 http://maven.apache.org/xsd/maven-4.0.0.xsd"
>
    <parent>
        <groupId>org.opennms</groupId>
        <artifactId>org.opennms.container</artifactId>
        <version>31.0.3-SNAPSHOT</version>
    </parent>
    <modelVersion>4.0.0</modelVersion>
    <groupId>org.opennms.container</groupId>
    <artifactId>org.opennms.container.karaf</artifactId>
    <packaging>karaf-assembly</packaging>
    <name>OpenNMS :: OSGi Container :: Embedded Karaf</name>

    <properties>
        <license.skipAddThirdParty>true</license.skipAddThirdParty>
        <enforcer-skip-banned-dependencies>true</enforcer-skip-banned-dependencies>
    </properties>

    <build>
        <!-- Include resources from src/main in the distribution -->
        <resources>
            <resource>
                <directory>${project.basedir}/src/main/filtered-resources</directory>
                <filtering>true</filtering>
            </resource>
        </resources>

        <plugins>
            <!--
                This configuration mimics the default Karaf assembly from:

                https://github.com/apache/karaf/blob/karaf-X.X.X/assemblies/apache-karaf/pom.xml
            -->
            <plugin>
                <groupId>org.apache.karaf.tooling</groupId>
                <artifactId>karaf-maven-plugin</artifactId>
                <version>${karafVersion}</version>
                <extensions>true</extensions>
                <configuration>
                    <bootRepositories>
                        <!--Karaf standard features-->
                        <repository>mvn:org.apache.karaf.features/standard/${karafVersion}/xml/features</repository>
                        <!-- OPENNMS: Replace the spring-legacy features files with our modified versions -->
                        <repository>mvn:org.opennms.karaf/opennms/${project.version}/xml/spring-legacy</repository>
                        <!-- OPENNMS: Add the OpenNMS feature repository -->
                        <repository>mvn:org.opennms.karaf/opennms/${project.version}/xml/features</repository>
                        <!-- OPENNMS: Add the OpenNMS Minion feature repository -->
                        <repository>mvn:org.opennms.karaf/opennms/${project.version}/xml/minion</repository>
                    </bootRepositories>
                    <installedFeatures>
                        <feature>wrapper</feature>
                    </installedFeatures>
                    <startupFeatures>
                        <feature>eventadmin</feature>
                    </startupFeatures>
                    <bootFeatures>
                        <feature>wrap</feature>
                        <feature>aries-blueprint</feature>
                        <feature>shell</feature>
                        <feature>shell-compat</feature>
                        <feature>feature</feature>
                        <feature>jaas</feature>
                        <feature>jasypt-encryption</feature>
                        <feature>ssh</feature>
                        <feature>management</feature>
                        <feature>bundle</feature>
                        <feature>config</feature>
                        <feature>deployer</feature>
                        <feature>diagnostic</feature>
                        <feature>feature</feature>
                        <feature>instance</feature>
                        <feature>kar</feature>
                        <feature>log</feature>
                        <feature>package</feature>
                        <feature>service</feature>
                        <feature>system</feature>

                        <!-- OPENNMS: Add http, http-whiteboard to the default list of features -->
                        <feature>opennms-http-whiteboard</feature>
                    </bootFeatures>
<<<<<<< HEAD
=======
                    <installedBundles>
                        <!-- override for security (see etc/overrides.properties) -->
                        <bundle>mvn:org.ops4j.pax.logging/pax-logging-api/${paxLoggingVersion}</bundle>
                        <bundle>mvn:org.ops4j.pax.logging/pax-logging-log4j2/${paxLoggingVersion}</bundle>
                        <bundle>mvn:org.ops4j.pax.logging/pax-logging-logback/${paxLoggingVersion}</bundle>

                        <bundle>mvn:com.fasterxml.jackson.core/jackson-annotations/${jackson2Version}</bundle>
                        <bundle>mvn:com.fasterxml.jackson.core/jackson-core/${jackson2Version}</bundle>
                        <bundle>mvn:com.fasterxml.jackson.core/jackson-databind/${jackson2Version}</bundle>
                    </installedBundles>
>>>>>>> 0c672af5
                    <libraries>
                        <library>mvn:org.apache.servicemix.bundles/org.apache.servicemix.bundles.xerces/2.11.0_1;type:=endorsed;export:=true;delegate:=true</library>
                        <library>mvn:org.apache.servicemix.specs/org.apache.servicemix.specs.jaxp-api-1.4/${karaf.servicemix.specs.version};type:=endorsed;export:=true</library>
                        <library>mvn:org.apache.servicemix.specs/org.apache.servicemix.specs.jaxb-api-2.2/${karaf.servicemix.specs.version};type:=endorsed;export:=true</library>
                        <library>mvn:org.apache.servicemix.specs/org.apache.servicemix.specs.jaxb-api-2.3/2.3_1;type:=endorsed;export:=true</library>
                        <library>mvn:org.apache.servicemix.specs/org.apache.servicemix.specs.jaxws-api-2.2/${karaf.servicemix.specs.version};type:=endorsed;export:=true</library>
                        <library>mvn:org.apache.servicemix.specs/org.apache.servicemix.specs.saaj-api-1.3/${karaf.servicemix.specs.version};type:=endorsed;export:=true</library>
                        <library>mvn:org.apache.servicemix.specs/org.apache.servicemix.specs.activation-api-1.1/${karaf.servicemix.specs.version};type:=endorsed;export:=true</library>
                        <library>mvn:org.apache.servicemix.specs/org.apache.servicemix.specs.stax-api-1.2/${karaf.servicemix.specs.version};type:=endorsed;export:=true</library>
                        <library>mvn:org.apache.servicemix.bundles/org.apache.servicemix.bundles.xalan/2.7.2_3;type:=endorsed;export:=true</library>
                        <library>mvn:org.apache.servicemix.bundles/org.apache.servicemix.bundles.xalan-serializer/2.7.2_1;type:=endorsed;export:=true</library>
                        <library>mvn:javax.annotation/javax.annotation-api/1.2;type:=endorsed;export:=true</library>

                        <library>mvn:org.apache.servicemix.specs/org.apache.servicemix.specs.activator/${karaf.servicemix.specs.version};type:=default;export:=true</library>
                        <library>mvn:org.apache.servicemix.specs/org.apache.servicemix.specs.locator/${karaf.servicemix.specs.version};type:=default;export:=true</library>

                        <library>mvn:net.java.dev.jna/jna/${jnaVersion};type:=boot;export:=false</library>
                        <library>mvn:net.java.dev.jna/jna-platform/${jnaVersion};type:=boot;export:=false</library>

                        <!-- OPENNMS: Add MINA bundles to prevent mina-sshd-core from refreshing (KARAF-5384) -->
                        <library>mvn:org.apache.mina/mina-core/${minaVersion};type:=boot;export:=false</library>

                        <!-- OPENNMS: Add our custom branding JAR -->
                        <library>mvn:org.opennms.container/org.opennms.container.branding/${project.version};type:=default;export:=true</library>
                    </libraries>
                    <javase>1.8</javase>
                </configuration>
            </plugin>
            <plugin>
                <groupId>net.nicoulaj.maven.plugins</groupId>
                <artifactId>checksum-maven-plugin</artifactId>
                <executions>
                    <execution>
                        <phase>prepare-package</phase>
                        <goals><goal>files</goal></goals>
                    </execution>
                </executions>
                <configuration>
                    <algorithms><algorithm>SHA-1</algorithm></algorithms>
                    <fileSets>
                        <fileSet>
                            <directory>${project.build.directory}/assembly/system</directory>
                            <includes>
                                <include>**/*.jar</include>
                                <include>**/*.pom</include>
                                <include>**/*.war</include>
                                <include>**/*.xml</include>
                            </includes>
                        </fileSet>
                    </fileSets>
                </configuration>
            </plugin>
            <plugin>
                <artifactId>maven-clean-plugin</artifactId>
                <executions>
                    <execution>
                        <id>cleanup-after-integration-tests</id>
                        <phase>post-integration-test</phase>
                        <goals>
                            <goal>clean</goal>
                        </goals>
                        <configuration>
                            <excludeDefaultDirectories>true</excludeDefaultDirectories>
                            <filesets>
                                <fileset>
                                    <directory>${project.build.directory}/assembly</directory>
                                </fileset>
                            </filesets>
                            <overrideUid>0</overrideUid>
                            <overrideGid>0</overrideGid>
                            <tarLongFileMode>posix</tarLongFileMode>
                        </configuration>
                    </execution>
                </executions>
            </plugin>
        </plugins>
    </build>

    <dependencies>
        <dependency>
            <groupId>org.apache.karaf.features</groupId>
            <artifactId>framework</artifactId>
            <version>${karafVersion}</version>
            <type>kar</type>
            <exclusions>
                <exclusion>
                    <groupId>javax.xml.bind</groupId>
                    <artifactId>jaxb-api</artifactId>
                </exclusion>
                <exclusion>
                    <groupId>xml-apis</groupId>
                    <artifactId>xml-apis</artifactId>
                </exclusion>
            </exclusions>
        </dependency>
        <!--
            This is the original version of mvn:org.opennms.karaf/opennms//xml/standard so it
            shouldn't be necessary but the karaf-maven-plugin doesn't resolve the bootFeatures
            without it. The plugin looks at the classifier and scope when it does its magic so
            something about mvn:org.opennms.karaf/opennms//xml/standard doesn't line up like
            the original one does.
        -->
        <dependency>
            <groupId>org.apache.karaf.features</groupId>
            <artifactId>standard</artifactId>
            <version>${karafVersion}</version>
            <classifier>features</classifier>
            <type>xml</type>
            <exclusions>
                <exclusion>
                    <groupId>javax.xml.bind</groupId>
                    <artifactId>jaxb-api</artifactId>
                </exclusion>
                <exclusion>
                    <groupId>xml-apis</groupId>
                    <artifactId>xml-apis</artifactId>
                </exclusion>
            </exclusions>
        </dependency>
        <dependency>
            <groupId>org.opennms.karaf</groupId>
            <artifactId>opennms</artifactId>
            <version>${project.version}</version>
            <classifier>spring-legacy</classifier>
            <type>xml</type>
            <scope>runtime</scope>
        </dependency>
        <dependency>
            <groupId>org.opennms.karaf</groupId>
            <artifactId>opennms</artifactId>
            <version>${project.version}</version>
            <classifier>features</classifier>
            <type>xml</type>
            <scope>runtime</scope>
        </dependency>
        <dependency>
            <groupId>org.opennms.karaf</groupId>
            <artifactId>opennms</artifactId>
            <version>${project.version}</version>
            <classifier>minion</classifier>
            <type>xml</type>
            <scope>runtime</scope>
        </dependency>
        <dependency>
            <groupId>org.opennms.dependencies</groupId>
            <artifactId>felix-dependencies</artifactId>
            <version>${project.version}</version>
            <type>pom</type>
            <scope>provided</scope>
        </dependency>
        <dependency>
            <groupId>org.opennms.container</groupId>
            <artifactId>org.opennms.container.branding</artifactId>
            <version>${project.version}</version>
            <scope>provided</scope>
        </dependency>
        <dependency>
            <groupId>org.opennms.dependencies</groupId>
            <artifactId>spring-dependencies</artifactId>
            <version>${project.version}</version>
            <type>pom</type>
            <scope>provided</scope>
        </dependency>
    </dependencies>

    <repositories>
        <repository>
            <id>opennms-repo</id>
            <url>https://maven.opennms.org/content/groups/opennms.org-release/</url>
            <snapshots>
                <enabled>false</enabled>
            </snapshots>
        </repository>
    </repositories>
</project><|MERGE_RESOLUTION|>--- conflicted
+++ resolved
@@ -81,19 +81,12 @@
                         <!-- OPENNMS: Add http, http-whiteboard to the default list of features -->
                         <feature>opennms-http-whiteboard</feature>
                     </bootFeatures>
-<<<<<<< HEAD
-=======
                     <installedBundles>
                         <!-- override for security (see etc/overrides.properties) -->
-                        <bundle>mvn:org.ops4j.pax.logging/pax-logging-api/${paxLoggingVersion}</bundle>
-                        <bundle>mvn:org.ops4j.pax.logging/pax-logging-log4j2/${paxLoggingVersion}</bundle>
-                        <bundle>mvn:org.ops4j.pax.logging/pax-logging-logback/${paxLoggingVersion}</bundle>
-
                         <bundle>mvn:com.fasterxml.jackson.core/jackson-annotations/${jackson2Version}</bundle>
                         <bundle>mvn:com.fasterxml.jackson.core/jackson-core/${jackson2Version}</bundle>
                         <bundle>mvn:com.fasterxml.jackson.core/jackson-databind/${jackson2Version}</bundle>
                     </installedBundles>
->>>>>>> 0c672af5
                     <libraries>
                         <library>mvn:org.apache.servicemix.bundles/org.apache.servicemix.bundles.xerces/2.11.0_1;type:=endorsed;export:=true;delegate:=true</library>
                         <library>mvn:org.apache.servicemix.specs/org.apache.servicemix.specs.jaxp-api-1.4/${karaf.servicemix.specs.version};type:=endorsed;export:=true</library>
