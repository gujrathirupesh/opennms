--- conflicted
+++ resolved
@@ -5,13 +5,11 @@
 mvn:org.apache.karaf.features/spring
 mvn:org.apache.karaf.features/spring-legacy
 
-<<<<<<< HEAD
+# we should use org.dom4j:dom4j instead
+dom4j:dom4j
+
 # replaced by opennms versions of these things
 http-whiteboard
 pax-http
 pax-http-whiteboard
-pax-war
-=======
-# we should use org.dom4j:dom4j instead
-dom4j:dom4j
->>>>>>> 0b236a5e
+pax-war