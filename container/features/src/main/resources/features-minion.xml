--- conflicted
+++ resolved
@@ -58,12 +58,7 @@
       <bundle>blueprint:mvn:org.opennms.features.minion/core-impl/${project.version}/xml/blueprint-heartbeat</bundle>
     </feature>
 
-<<<<<<< HEAD
     <feature name="minion-rpc-server" description="OpenNMS :: Minion :: RPC Server" version="${project.version}">
-=======
-    <feature name="minion-snmp-proxy" description="OpenNMS :: Minion :: SNMP Proxy" version="${project.version}">
-      <feature>javax.mail</feature>
->>>>>>> b51f8a0e
       <feature>org.json</feature>
       <feature>javax.mail</feature>
       <feature>opennms-core-camel</feature>
