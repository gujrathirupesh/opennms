--- conflicted
+++ resolved
@@ -4,8 +4,6 @@
         <bundle dependency="true">mvn:com.google.guava/guava/${guavaVersion}</bundle>
         <bundle>mvn:org.opennms.container/extender/${project.version}</bundle>
     </feature>
-<<<<<<< HEAD
-=======
 
     <feature name="scv" description="Secure Credentials Vault" version="${project.version}">
         <bundle dependency="true">mvn:commons-codec/commons-codec/${commonsCodecVersion}</bundle>
@@ -59,5 +57,4 @@
             osgi.contract;osgi.contract=JavaWebSockets;version:Version="1";uses:="javax.websocket, javax.websocket.server"
         </capability>
     </feature>
->>>>>>> 1b3aaaee
 </features>