--- conflicted
+++ resolved
@@ -3,16 +3,6 @@
     <feature name="karaf-extender" description="Karaf Extender" version="${project.version}">
         <bundle dependency="true">mvn:com.google.guava/guava/${guavaVersion}</bundle>
         <bundle>mvn:org.opennms.container/extender/${project.version}</bundle>
-    </feature>
-<<<<<<< HEAD
-=======
-
-    <feature name="scv" description="Secure Credentials Vault" version="${project.version}">
-        <bundle dependency="true">mvn:commons-codec/commons-codec/${commonsCodecVersion}</bundle>
-        <bundle dependency="true">mvn:com.google.guava/guava/${guavaVersion}</bundle>
-        <bundle>mvn:org.opennms.features.scv/org.opennms.features.scv.api/${project.version}</bundle>
-        <bundle>mvn:org.opennms.features.scv/org.opennms.features.scv.jceks-impl/${project.version}</bundle>
-        <bundle>mvn:org.opennms.features.scv/org.opennms.features.scv.shell/${project.version}</bundle>
     </feature>
 
     <feature name="jetty" version="${jettyVersion}">
@@ -59,5 +49,4 @@
             osgi.contract;osgi.contract=JavaWebSockets;version:Version="1";uses:="javax.websocket, javax.websocket.server"
         </capability>
     </feature>
->>>>>>> 1b3aaaee
 </features>