<?xml version="1.0" encoding="UTF-8" standalone="yes"?>
<features name="opennms-core-${project.version}"
          xmlns="http://karaf.apache.org/xmlns/features/v1.3.0"
          xmlns:xsi="http://www.w3.org/2001/XMLSchema-instance"
          xsi:schemaLocation="http://karaf.apache.org/xmlns/features/v1.3.0 http://karaf.apache.org/xmlns/features/v1.3.0"
>

    <!--
         This file is for features that should be shared across Horizon, Minion, and Sentinel.
         Note that _any_ bundle dependency that has classes exported in `custom.properties` must
         have `dependency="true"` set, so that it won't try to re-load those classes on the
         Karaf side.
    -->

<<<<<<< HEAD
    <feature name="cassandra-driver" description="Datastax Cassandra Driver" version="${cassandraVersion}">
=======
    <feature name="asm" version="${asmVersion}" description="ASM">
        <bundle>mvn:org.ow2.asm/asm/${asmVersion}</bundle>
        <bundle>mvn:org.ow2.asm/asm-analysis/${asmVersion}</bundle>
        <bundle>mvn:org.ow2.asm/asm-commons/${asmVersion}</bundle>
        <bundle>mvn:org.ow2.asm/asm-tree/${asmVersion}</bundle>
        <bundle>mvn:org.ow2.asm/asm-util/${asmVersion}</bundle>
    </feature>

    <feature name="cassandra-driver" version="${cassandraVersion}" description="Datastax Cassandra Driver">
        <feature version="${guavaOsgiVersion}" prerequisite="true">guava</feature>
        <feature version="[${jackson2Version},3)">jackson-core</feature>
>>>>>>> 7ca7fa2e
        <feature version="[${netty4Version},5)">netty4</feature>
        <feature version="[${jackson2Version},3)">jackson-core</feature>
        <bundle dependency="true">mvn:io.dropwizard.metrics/metrics-core/4.2.10</bundle>
        <bundle dependency="true">mvn:com.datastax.oss/java-driver-core/${cassandraVersion}</bundle>
        <bundle dependency="true">mvn:com.datastax.oss/native-protocol/1.5.1</bundle>
        <bundle dependency="true">mvn:com.datastax.oss/java-driver-shaded-guava/25.1-jre-graal-sub-1</bundle>
        <bundle dependency="true">mvn:com.datastax.oss/java-driver-query-builder/${cassandraVersion}</bundle>
        <bundle dependency="true">mvn:com.typesafe/config/1.4.1</bundle>
        <bundle dependency="true">mvn:org.hdrhistogram/HdrHistogram/2.1.12</bundle>
    </feature>

    <feature name="commons-lang3" version="${commonsLang3Version}" description="Apache :: commons-lang3">
        <bundle>mvn:org.apache.commons/commons-lang3/${commonsLang3Version}</bundle>
    </feature>

    <feature name="guava" version="${guavaOsgiVersion}" description="Google :: Guava">
        <feature prerequisite="true">wrap</feature>
        <bundle start-level="30" dependency="true">mvn:com.google.guava/guava/${guavaVersion}</bundle>
        <bundle start-level="30" dependency="true">mvn:com.google.guava/failureaccess/1.0.1</bundle>
        <bundle start-level="30" dependency="true">wrap:mvn:org.codehaus.mojo/animal-sniffer-annotations/1.14</bundle>
        <bundle start-level="30" dependency="true">wrap:mvn:com.google.errorprone/error_prone_annotations/2.10.0</bundle>
        <bundle start-level="30" dependency="true">wrap:mvn:org.checkerframework/checker-qual/2.0.0</bundle>
        <bundle start-level="30" dependency="true">wrap:mvn:com.google.j2objc/j2objc-annotations/1.1</bundle>
    </feature>

    <feature name="guava17" version="17.0" description="Google :: Guava">
        <bundle>mvn:com.google.guava/guava/17.0</bundle>
    </feature>

    <feature name="guava21" version="21.0" description="Google :: Guava">
        <bundle>mvn:com.google.guava/guava/21.0</bundle>
    </feature>

    <feature name="jackson-core" version="${jackson2Version}" description="Jackson 2 :: Base">
        <bundle dependency="true">mvn:com.fasterxml.jackson.core/jackson-databind/${jackson2Version}</bundle>
        <bundle dependency="true">mvn:com.fasterxml.jackson.core/jackson-annotations/${jackson2Version}</bundle>
        <bundle dependency="true">mvn:com.fasterxml.jackson.core/jackson-core/${jackson2Version}</bundle>
    </feature>

    <feature name="jackson-dataformat-xml" version="${jackson2Version}" description="Jackson 2 :: XML Data Format">
        <feature version="[${jackson2Version},3)">jackson-core</feature>
        <feature>snakeyaml</feature>
        <bundle dependency="true">mvn:com.fasterxml.jackson.dataformat/jackson-dataformat-yaml/${jackson2Version}</bundle>
    </feature>

    <feature name="jackson-dataformat-yaml" version="${jackson2Version}" description="Jackson 2 :: YAML Data Format">
        <feature version="[${jackson2Version},3)">jackson-core</feature>
        <feature>snakeyaml</feature>
        <bundle dependency="true">mvn:com.fasterxml.jackson.dataformat/jackson-dataformat-yaml/${jackson2Version}</bundle>
    </feature>

    <feature name="jackson-datatype-jdk8" version="${jackson2Version}" description="Jackson 2 :: JDK8 Data Type">
        <feature version="[${jackson2Version},3)">jackson-core</feature>
        <bundle dependency="true">mvn:com.fasterxml.jackson.datatype/jackson-datatype-jdk8/${jackson2Version}</bundle>
    </feature>

    <feature name="jackson-datatype-json" version="${jackson2Version}" description="Jackson 2 :: JSON Data Type">
        <feature version="[${jackson2Version},3)">jackson-core</feature>
        <feature>org.json</feature>
        <bundle dependency="true">mvn:com.fasterxml.jackson.datatype/jackson-datatype-json-org/${jackson2Version}</bundle>
    </feature>

    <feature name="jackson-datatype-jsr310" version="${jackson2Version}" description="Jackson 2 :: JSR 310 Data Type">
        <feature version="[${jackson2Version},3)">jackson-core</feature>
        <bundle dependency="true">mvn:com.fasterxml.jackson.datatype/jackson-datatype-jsr310/${jackson2Version}</bundle>
    </feature>

<<<<<<< HEAD
    <feature name="bouncycastle" version="${bouncyCastleVersion}" description="Legion of the Bouncy Castle Java cryptography APIs">
        <bundle>mvn:org.bouncycastle/bcutil-jdk18on/${bouncyCastleVersion}</bundle>
        <bundle>mvn:org.bouncycastle/bcprov-jdk18on/${bouncyCastleVersion}</bundle>
        <bundle>mvn:org.bouncycastle/bcprov-ext-jdk18on/${bouncyCastleVersion}</bundle>
        <bundle>mvn:org.bouncycastle/bctls-jdk18on/${bouncyCastleVersion}</bundle>
=======
    <feature name="jetty" version="${jettyVersion}">
        <feature version="[${jettyVersion},10)">pax-jetty</feature>
    </feature>

    <feature name="pax-jetty" description="Provide Jetty engine support" version="${jettyVersion}">
        <!-- needed by spifly -->
        <feature version="[9.2,10)">asm</feature>
        <bundle dependency="true" start-level="30">mvn:org.apache.servicemix.specs/org.apache.servicemix.specs.activation-api-1.1/${karaf.servicemix.specs.version}</bundle>
        <bundle dependency="true" start-level="30">mvn:javax.servlet/javax.servlet-api/${servletApiVersion}</bundle>
        <bundle dependency="true" start-level="30">mvn:javax.mail/mail/${javaxMailVersion}</bundle>
        <bundle dependency="true" start-level="30">mvn:org.apache.geronimo.specs/geronimo-jta_1.1_spec/${geronimoVersion}</bundle>
        <bundle dependency="true" start-level="30">mvn:javax.annotation/javax.annotation-api/${javaxAnnotationApiVersion}</bundle>
        <!-- <bundle dependency="true" start-level="30">mvn:org.apache.geronimo.specs/geronimo-jaspic_1.0_spec/1.1</bundle> -->
        <bundle dependency="true" start-level="30">mvn:org.apache.aries.spifly/org.apache.aries.spifly.dynamic.bundle/${spiflyVersion}</bundle>
        <bundle dependency="true" start-level="30">mvn:org.apache.aries/org.apache.aries.util/1.1.3</bundle>
        <bundle start-level="30">mvn:org.eclipse.jetty/jetty-continuation/${jettyVersion}</bundle>
        <bundle start-level="30">mvn:org.eclipse.jetty/jetty-http/${jettyVersion}</bundle>
        <bundle start-level="30">mvn:org.eclipse.jetty/jetty-io/${jettyVersion}</bundle>
        <!-- <bundle start-level="30">mvn:org.eclipse.jetty/jetty-jaspi/${jettyVersion}</bundle> -->
        <bundle start-level="30">mvn:org.eclipse.jetty/jetty-plus/${jettyVersion}</bundle>
        <bundle start-level="30">mvn:org.eclipse.jetty/jetty-jndi/${jettyVersion}</bundle>
        <bundle start-level="30">mvn:org.eclipse.jetty/jetty-rewrite/${jettyVersion}</bundle>
        <bundle start-level="30">mvn:org.eclipse.jetty/jetty-security/${jettyVersion}</bundle>
        <bundle start-level="30">mvn:org.eclipse.jetty/jetty-server/${jettyVersion}</bundle>
        <bundle start-level="30">mvn:org.eclipse.jetty/jetty-servlet/${jettyVersion}</bundle>
        <bundle start-level="30">mvn:org.eclipse.jetty/jetty-servlets/${jettyVersion}</bundle>
        <bundle start-level="30">mvn:org.eclipse.jetty/jetty-util/${jettyVersion}</bundle>
        <bundle start-level="30">mvn:org.eclipse.jetty/jetty-util-ajax/${jettyVersion}</bundle>
        <bundle start-level="30">mvn:org.eclipse.jetty/jetty-webapp/${jettyVersion}</bundle>
        <bundle start-level="30">mvn:org.eclipse.jetty/jetty-jaas/${jettyVersion}</bundle>
        <bundle start-level="30">mvn:org.eclipse.jetty/jetty-xml/${jettyVersion}</bundle>
        <bundle start-level="30">mvn:org.eclipse.jetty/jetty-client/${jettyVersion}</bundle>
        <bundle start-level="30">mvn:org.eclipse.jetty/jetty-deploy/${jettyVersion}</bundle>
        <bundle start-level="30">mvn:org.eclipse.jetty/jetty-jmx/${jettyVersion}</bundle>
        <bundle start-level="30">mvn:org.eclipse.jetty/jetty-proxy/${jettyVersion}</bundle>
        <bundle start-level="30">mvn:org.eclipse.jetty.websocket/websocket-server/${jettyVersion}</bundle>
        <bundle start-level="30">mvn:org.eclipse.jetty.websocket/websocket-client/${jettyVersion}</bundle>
        <bundle start-level="30">mvn:org.eclipse.jetty.websocket/websocket-common/${jettyVersion}</bundle>
        <bundle start-level="30">mvn:org.eclipse.jetty.websocket/websocket-servlet/${jettyVersion}</bundle>
        <bundle start-level="30">mvn:org.eclipse.jetty.websocket/websocket-api/${jettyVersion}</bundle>
        <bundle start-level="30">mvn:org.eclipse.jetty.websocket/javax-websocket-server-impl/${jettyVersion}</bundle>
        <bundle start-level="30">mvn:org.eclipse.jetty.websocket/javax-websocket-client-impl/${jettyVersion}</bundle>
        <bundle start-level="30">mvn:org.apache.servicemix.bundles/org.apache.servicemix.bundles.javax-websocket-api/1.1_1</bundle>
        <!-- <bundle start-level="30">mvn:org.apache.geronimo.components/geronimo-jaspi/2.0.0</bundle> -->
        <capability>
            osgi.contract;osgi.contract=JavaServlet;version:Version="${servletApiVersion}";uses:="javax.servlet,javax.servlet.http,javax.servlet.descriptor,javax.servlet.annotation",
            osgi.contract;osgi.contract=JavaWebSockets;version:Version="1";uses:="javax.websocket, javax.websocket.server"
        </capability>
>>>>>>> 7ca7fa2e
    </feature>

    <feature name="netty4" version="${netty4Version}" description="Netty">
        <feature version="${bouncyCastleVersion}">bouncycastle</feature>
        <bundle dependency="true">mvn:io.netty/netty-buffer/${netty4Version}</bundle>
        <bundle dependency="true">mvn:io.netty/netty-codec/${netty4Version}</bundle>
        <bundle dependency="true">mvn:io.netty/netty-codec-dns/${netty4Version}</bundle>
        <bundle dependency="true">mvn:io.netty/netty-common/${netty4Version}</bundle>
        <bundle dependency="true">mvn:io.netty/netty-handler/${netty4Version}</bundle>
        <bundle dependency="true">mvn:io.netty/netty-resolver/${netty4Version}</bundle>
        <bundle dependency="true">mvn:io.netty/netty-resolver-dns/${netty4Version}</bundle>
        <bundle dependency="true">mvn:io.netty/netty-transport/${netty4Version}</bundle>
        <bundle dependency="true">mvn:io.netty/netty-transport-native-epoll/${netty4Version}</bundle>
        <bundle dependency="true">mvn:io.netty/netty-transport-native-unix-common/${netty4Version}</bundle>
    </feature>

    <feature name="org.json" version="${jsonVersion}" description="org.json">
        <bundle>wrap:mvn:org.json/json/${jsonVersion}$Export-Package=org.json</bundle>
    </feature>

    <feature name="snakeyaml" version="${snakeyamlVersion}" description="SnakeYAML">
        <bundle dependency="true">mvn:org.yaml/snakeyaml/${snakeyamlVersion}</bundle>
    </feature>

    <feature name="zookeeper-dependencies" version="${zookeeperVersion}" description="ZooKeeper Dependencies">
        <feature prerequisite="true">wrap</feature>
        <feature version="${guavaOsgiVersion}" prerequisite="true">guava</feature>
        <feature version="[${jackson2Version},3)">jackson-core</feature>
        <bundle dependency="true">wrap:mvn:org.apache.zookeeper/zookeeper/${zookeeperVersion}</bundle>
        <bundle dependency="true">mvn:org.apache.curator/curator-client/${curatorVersion}</bundle>
        <bundle dependency="true">mvn:org.apache.curator/curator-framework/${curatorVersion}</bundle>
        <bundle dependency="true">mvn:org.apache.curator/curator-recipes/${curatorVersion}</bundle>
    </feature>

    <feature name="scv-api" version="${project.version}" description="Secure Credentials Vault">
        <bundle>mvn:org.opennms.features.scv/org.opennms.features.scv.api/${project.version}</bundle>
    </feature>

    <feature name="scv-shell" version="${project.version}" description="Secure Credentials Vault Shell">
        <feature>scv-api</feature>
        <bundle>mvn:org.opennms.features.scv/org.opennms.features.scv.shell/${project.version}</bundle>
    </feature>

    <feature name="scv-jceks-impl" version="${project.version}" description="Secure Credentials Vault JCEKS Impl">
        <feature version="${guavaOsgiVersion}" prerequisite="true">guava</feature>
        <feature>scv-api</feature>
        <bundle dependency="true">mvn:commons-codec/commons-codec/${commonsCodecVersion}</bundle>
        <bundle>mvn:org.opennms.features.scv/org.opennms.features.scv.jceks-impl/${project.version}</bundle>
    </feature>

    <!-- override the default Karaf ssh with a version from a newer release -->
    <feature name="ssh" description="Provide a SSHd server on Karaf" version="4.3.9">
        <feature>shell</feature>
        <feature>jaas</feature>
        <bundle start-level="30">mvn:org.apache.sshd/sshd-osgi/2.9.2</bundle>
        <bundle start-level="30">mvn:org.apache.sshd/sshd-scp/2.9.2</bundle>
        <bundle start-level="30">mvn:org.apache.sshd/sshd-sftp/2.9.2</bundle>
        <bundle start-level="30">mvn:org.bouncycastle/bcprov-jdk18on/${bouncyCastleVersion}</bundle>
        <bundle start-level="30">mvn:org.bouncycastle/bcpkix-jdk18on/${bouncyCastleVersion}</bundle>
        <bundle start-level="30">mvn:org.apache.karaf.shell/org.apache.karaf.shell.ssh/${karafVersion}</bundle>
    </feature>

    <feature name="health-api" version="${project.version}" description="Health API">
        <feature version="${commonsLang3Version}">commons-lang3</feature>
        <bundle dependency="true">mvn:org.opennms.core.health/org.opennms.core.health.api/${project.version}</bundle>
        <bundle dependency="true">mvn:io.vavr/vavr/0.10.0</bundle>
    </feature>
</features><|MERGE_RESOLUTION|>--- conflicted
+++ resolved
@@ -12,9 +12,6 @@
          Karaf side.
     -->
 
-<<<<<<< HEAD
-    <feature name="cassandra-driver" description="Datastax Cassandra Driver" version="${cassandraVersion}">
-=======
     <feature name="asm" version="${asmVersion}" description="ASM">
         <bundle>mvn:org.ow2.asm/asm/${asmVersion}</bundle>
         <bundle>mvn:org.ow2.asm/asm-analysis/${asmVersion}</bundle>
@@ -23,10 +20,14 @@
         <bundle>mvn:org.ow2.asm/asm-util/${asmVersion}</bundle>
     </feature>
 
-    <feature name="cassandra-driver" version="${cassandraVersion}" description="Datastax Cassandra Driver">
-        <feature version="${guavaOsgiVersion}" prerequisite="true">guava</feature>
-        <feature version="[${jackson2Version},3)">jackson-core</feature>
->>>>>>> 7ca7fa2e
+    <feature name="bouncycastle" version="${bouncyCastleVersion}" description="Legion of the Bouncy Castle Java cryptography APIs">
+        <bundle>mvn:org.bouncycastle/bcutil-jdk18on/${bouncyCastleVersion}</bundle>
+        <bundle>mvn:org.bouncycastle/bcprov-jdk18on/${bouncyCastleVersion}</bundle>
+        <bundle>mvn:org.bouncycastle/bcprov-ext-jdk18on/${bouncyCastleVersion}</bundle>
+        <bundle>mvn:org.bouncycastle/bctls-jdk18on/${bouncyCastleVersion}</bundle>
+    </feature>
+
+    <feature name="cassandra-driver" description="Datastax Cassandra Driver" version="${cassandraVersion}">
         <feature version="[${netty4Version},5)">netty4</feature>
         <feature version="[${jackson2Version},3)">jackson-core</feature>
         <bundle dependency="true">mvn:io.dropwizard.metrics/metrics-core/4.2.10</bundle>
@@ -94,13 +95,6 @@
         <bundle dependency="true">mvn:com.fasterxml.jackson.datatype/jackson-datatype-jsr310/${jackson2Version}</bundle>
     </feature>
 
-<<<<<<< HEAD
-    <feature name="bouncycastle" version="${bouncyCastleVersion}" description="Legion of the Bouncy Castle Java cryptography APIs">
-        <bundle>mvn:org.bouncycastle/bcutil-jdk18on/${bouncyCastleVersion}</bundle>
-        <bundle>mvn:org.bouncycastle/bcprov-jdk18on/${bouncyCastleVersion}</bundle>
-        <bundle>mvn:org.bouncycastle/bcprov-ext-jdk18on/${bouncyCastleVersion}</bundle>
-        <bundle>mvn:org.bouncycastle/bctls-jdk18on/${bouncyCastleVersion}</bundle>
-=======
     <feature name="jetty" version="${jettyVersion}">
         <feature version="[${jettyVersion},10)">pax-jetty</feature>
     </feature>
@@ -149,7 +143,6 @@
             osgi.contract;osgi.contract=JavaServlet;version:Version="${servletApiVersion}";uses:="javax.servlet,javax.servlet.http,javax.servlet.descriptor,javax.servlet.annotation",
             osgi.contract;osgi.contract=JavaWebSockets;version:Version="1";uses:="javax.websocket, javax.websocket.server"
         </capability>
->>>>>>> 7ca7fa2e
     </feature>
 
     <feature name="netty4" version="${netty4Version}" description="Netty">
