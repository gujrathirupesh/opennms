<?xml version="1.0" encoding="UTF-8" standalone="yes"?>
<features name="opennms-core-${project.version}"
          xmlns="http://karaf.apache.org/xmlns/features/v1.3.0"
          xmlns:xsi="http://www.w3.org/2001/XMLSchema-instance"
          xsi:schemaLocation="http://karaf.apache.org/xmlns/features/v1.3.0 http://karaf.apache.org/xmlns/features/v1.3.0"
>

    <!--
         This file is for features that should be shared across Horizon, Minion, and Sentinel.
         Note that _any_ bundle dependency that has classes exported in `custom.properties` must
         have `dependency="true"` set, so that it won't try to re-load those classes on the
         Karaf side.
    -->

    <feature name="asm" version="${asmVersion}" description="ASM">
        <bundle>mvn:org.ow2.asm/asm/${asmVersion}</bundle>
        <bundle>mvn:org.ow2.asm/asm-analysis/${asmVersion}</bundle>
        <bundle>mvn:org.ow2.asm/asm-commons/${asmVersion}</bundle>
        <bundle>mvn:org.ow2.asm/asm-tree/${asmVersion}</bundle>
        <bundle>mvn:org.ow2.asm/asm-util/${asmVersion}</bundle>
    </feature>

    <feature name="bouncycastle" version="${bouncyCastleVersion}" description="Legion of the Bouncy Castle Java cryptography APIs">
        <bundle>mvn:org.bouncycastle/bcutil-jdk18on/${bouncyCastleVersion}</bundle>
        <bundle>mvn:org.bouncycastle/bcprov-jdk18on/${bouncyCastleVersion}</bundle>
        <bundle>mvn:org.bouncycastle/bcprov-ext-jdk18on/${bouncyCastleVersion}</bundle>
        <bundle>mvn:org.bouncycastle/bctls-jdk18on/${bouncyCastleVersion}</bundle>
    </feature>

    <feature name="cassandra-driver" description="Datastax Cassandra Driver" version="${cassandraVersion}">
        <feature version="[${netty4Version},5)">netty4</feature>
        <feature version="[${jackson2Version},3)">jackson-core</feature>
        <bundle dependency="true">mvn:io.dropwizard.metrics/metrics-core/4.2.10</bundle>
        <bundle dependency="true">mvn:com.datastax.oss/java-driver-core/${cassandraVersion}</bundle>
        <bundle dependency="true">mvn:com.datastax.oss/native-protocol/1.5.1</bundle>
        <bundle dependency="true">mvn:com.datastax.oss/java-driver-shaded-guava/25.1-jre-graal-sub-1</bundle>
        <bundle dependency="true">mvn:com.datastax.oss/java-driver-query-builder/${cassandraVersion}</bundle>
        <bundle dependency="true">mvn:com.typesafe/config/1.4.1</bundle>
        <bundle dependency="true">mvn:org.hdrhistogram/HdrHistogram/2.1.12</bundle>
<<<<<<< HEAD
=======
        <bundle dependency="true">mvn:com.github.jnr/jnr-posix/3.1.16</bundle>
>>>>>>> f5ea520a
    </feature>

    <feature name="commons-lang3" version="${commonsLang3Version}" description="Apache :: commons-lang3">
        <bundle>mvn:org.apache.commons/commons-lang3/${commonsLang3Version}</bundle>
    </feature>

    <feature name="guava" version="${guavaOsgiVersion}" description="Google :: Guava">
        <feature prerequisite="true">wrap</feature>
        <bundle start-level="30" dependency="true">mvn:com.google.guava/guava/${guavaVersion}</bundle>
        <bundle start-level="30" dependency="true">mvn:com.google.guava/failureaccess/1.0.1</bundle>
        <bundle start-level="30" dependency="true">wrap:mvn:org.codehaus.mojo/animal-sniffer-annotations/1.14</bundle>
        <bundle start-level="30" dependency="true">wrap:mvn:com.google.errorprone/error_prone_annotations/2.10.0</bundle>
        <bundle start-level="30" dependency="true">wrap:mvn:org.checkerframework/checker-qual/2.0.0</bundle>
        <bundle start-level="30" dependency="true">wrap:mvn:com.google.j2objc/j2objc-annotations/1.1</bundle>
    </feature>

    <feature name="guava17" version="17.0" description="Google :: Guava">
        <bundle>mvn:com.google.guava/guava/17.0</bundle>
    </feature>

    <feature name="guava21" version="21.0" description="Google :: Guava">
        <bundle>mvn:com.google.guava/guava/21.0</bundle>
    </feature>

    <feature name="jackson-core" version="${jackson2Version}" description="Jackson 2 :: Base">
        <bundle dependency="true">mvn:com.fasterxml.jackson.core/jackson-databind/${jackson2Version}</bundle>
        <bundle dependency="true">mvn:com.fasterxml.jackson.core/jackson-annotations/${jackson2Version}</bundle>
        <bundle dependency="true">mvn:com.fasterxml.jackson.core/jackson-core/${jackson2Version}</bundle>
    </feature>

    <feature name="jackson-dataformat-xml" version="${jackson2Version}" description="Jackson 2 :: XML Data Format">
        <feature version="[${jackson2Version},3)">jackson-core</feature>
        <feature>snakeyaml</feature>
        <bundle dependency="true">mvn:com.fasterxml.jackson.dataformat/jackson-dataformat-yaml/${jackson2Version}</bundle>
    </feature>

    <feature name="jackson-dataformat-yaml" version="${jackson2Version}" description="Jackson 2 :: YAML Data Format">
        <feature version="[${jackson2Version},3)">jackson-core</feature>
        <feature>snakeyaml</feature>
        <bundle dependency="true">mvn:com.fasterxml.jackson.dataformat/jackson-dataformat-yaml/${jackson2Version}</bundle>
    </feature>

    <feature name="jackson-datatype-jdk8" version="${jackson2Version}" description="Jackson 2 :: JDK8 Data Type">
        <feature version="[${jackson2Version},3)">jackson-core</feature>
        <bundle dependency="true">mvn:com.fasterxml.jackson.datatype/jackson-datatype-jdk8/${jackson2Version}</bundle>
    </feature>

    <feature name="jackson-datatype-json" version="${jackson2Version}" description="Jackson 2 :: JSON Data Type">
        <feature version="[${jackson2Version},3)">jackson-core</feature>
        <feature>org.json</feature>
        <bundle dependency="true">mvn:com.fasterxml.jackson.datatype/jackson-datatype-json-org/${jackson2Version}</bundle>
    </feature>

    <feature name="jackson-datatype-jsr310" version="${jackson2Version}" description="Jackson 2 :: JSR 310 Data Type">
        <feature version="[${jackson2Version},3)">jackson-core</feature>
        <bundle dependency="true">mvn:com.fasterxml.jackson.datatype/jackson-datatype-jsr310/${jackson2Version}</bundle>
    </feature>

    <feature name="jetty" version="${jettyVersion}">
        <feature version="[${jettyVersion},10)">pax-jetty</feature>
    </feature>

    <feature name="pax-jetty" description="Provide Jetty engine support" version="${jettyVersion}">
        <!-- needed by spifly -->
        <feature version="[9.2,10)">asm</feature>
        <bundle dependency="true" start-level="30">mvn:org.apache.servicemix.specs/org.apache.servicemix.specs.activation-api-1.1/${karaf.servicemix.specs.version}</bundle>
        <bundle dependency="true" start-level="30">mvn:javax.servlet/javax.servlet-api/${servletApiVersion}</bundle>
        <bundle dependency="true" start-level="30">mvn:javax.mail/mail/${javaxMailVersion}</bundle>
        <bundle dependency="true" start-level="30">mvn:org.apache.geronimo.specs/geronimo-jta_1.1_spec/${geronimoVersion}</bundle>
        <bundle dependency="true" start-level="30">mvn:javax.annotation/javax.annotation-api/${javaxAnnotationApiVersion}</bundle>
        <!-- <bundle dependency="true" start-level="30">mvn:org.apache.geronimo.specs/geronimo-jaspic_1.0_spec/1.1</bundle> -->
        <bundle dependency="true" start-level="30">mvn:org.apache.aries.spifly/org.apache.aries.spifly.dynamic.bundle/${spiflyVersion}</bundle>
        <bundle dependency="true" start-level="30">mvn:org.apache.aries/org.apache.aries.util/1.1.3</bundle>
        <bundle start-level="30">mvn:org.eclipse.jetty/jetty-continuation/${jettyVersion}</bundle>
        <bundle start-level="30">mvn:org.eclipse.jetty/jetty-http/${jettyVersion}</bundle>
        <bundle start-level="30">mvn:org.eclipse.jetty/jetty-io/${jettyVersion}</bundle>
        <!-- <bundle start-level="30">mvn:org.eclipse.jetty/jetty-jaspi/${jettyVersion}</bundle> -->
        <bundle start-level="30">mvn:org.eclipse.jetty/jetty-plus/${jettyVersion}</bundle>
        <bundle start-level="30">mvn:org.eclipse.jetty/jetty-jndi/${jettyVersion}</bundle>
        <bundle start-level="30">mvn:org.eclipse.jetty/jetty-rewrite/${jettyVersion}</bundle>
        <bundle start-level="30">mvn:org.eclipse.jetty/jetty-security/${jettyVersion}</bundle>
        <bundle start-level="30">mvn:org.eclipse.jetty/jetty-server/${jettyVersion}</bundle>
        <bundle start-level="30">mvn:org.eclipse.jetty/jetty-servlet/${jettyVersion}</bundle>
        <bundle start-level="30">mvn:org.eclipse.jetty/jetty-servlets/${jettyVersion}</bundle>
        <bundle start-level="30">mvn:org.eclipse.jetty/jetty-util/${jettyVersion}</bundle>
        <bundle start-level="30">mvn:org.eclipse.jetty/jetty-util-ajax/${jettyVersion}</bundle>
        <bundle start-level="30">mvn:org.eclipse.jetty/jetty-webapp/${jettyVersion}</bundle>
        <bundle start-level="30">mvn:org.eclipse.jetty/jetty-jaas/${jettyVersion}</bundle>
        <bundle start-level="30">mvn:org.eclipse.jetty/jetty-xml/${jettyVersion}</bundle>
        <bundle start-level="30">mvn:org.eclipse.jetty/jetty-client/${jettyVersion}</bundle>
        <bundle start-level="30">mvn:org.eclipse.jetty/jetty-deploy/${jettyVersion}</bundle>
        <bundle start-level="30">mvn:org.eclipse.jetty/jetty-jmx/${jettyVersion}</bundle>
        <bundle start-level="30">mvn:org.eclipse.jetty/jetty-proxy/${jettyVersion}</bundle>
        <bundle start-level="30">mvn:org.eclipse.jetty.websocket/websocket-server/${jettyVersion}</bundle>
        <bundle start-level="30">mvn:org.eclipse.jetty.websocket/websocket-client/${jettyVersion}</bundle>
        <bundle start-level="30">mvn:org.eclipse.jetty.websocket/websocket-common/${jettyVersion}</bundle>
        <bundle start-level="30">mvn:org.eclipse.jetty.websocket/websocket-servlet/${jettyVersion}</bundle>
        <bundle start-level="30">mvn:org.eclipse.jetty.websocket/websocket-api/${jettyVersion}</bundle>
        <bundle start-level="30">mvn:org.eclipse.jetty.websocket/javax-websocket-server-impl/${jettyVersion}</bundle>
        <bundle start-level="30">mvn:org.eclipse.jetty.websocket/javax-websocket-client-impl/${jettyVersion}</bundle>
        <bundle start-level="30">mvn:org.apache.servicemix.bundles/org.apache.servicemix.bundles.javax-websocket-api/1.1_1</bundle>
        <!-- <bundle start-level="30">mvn:org.apache.geronimo.components/geronimo-jaspi/2.0.0</bundle> -->
        <capability>
            osgi.contract;osgi.contract=JavaServlet;version:Version="${servletApiVersion}";uses:="javax.servlet,javax.servlet.http,javax.servlet.descriptor,javax.servlet.annotation",
            osgi.contract;osgi.contract=JavaWebSockets;version:Version="1";uses:="javax.websocket, javax.websocket.server"
        </capability>
    </feature>

    <feature name="netty4" version="${netty4Version}" description="Netty">
        <feature version="${bouncyCastleVersion}">bouncycastle</feature>
        <bundle dependency="true">mvn:io.netty/netty-buffer/${netty4Version}</bundle>
        <bundle dependency="true">mvn:io.netty/netty-codec/${netty4Version}</bundle>
        <bundle dependency="true">mvn:io.netty/netty-codec-dns/${netty4Version}</bundle>
        <bundle dependency="true">mvn:io.netty/netty-common/${netty4Version}</bundle>
        <bundle dependency="true">mvn:io.netty/netty-handler/${netty4Version}</bundle>
        <bundle dependency="true">mvn:io.netty/netty-resolver/${netty4Version}</bundle>
        <bundle dependency="true">mvn:io.netty/netty-resolver-dns/${netty4Version}</bundle>
        <bundle dependency="true">mvn:io.netty/netty-transport/${netty4Version}</bundle>
        <bundle dependency="true">mvn:io.netty/netty-transport-native-epoll/${netty4Version}</bundle>
        <bundle dependency="true">mvn:io.netty/netty-transport-native-unix-common/${netty4Version}</bundle>
    </feature>

    <feature name="org.json" version="${jsonVersion}" description="org.json">
        <bundle>wrap:mvn:org.json/json/${jsonVersion}$Export-Package=org.json</bundle>
    </feature>

    <feature name="snakeyaml" version="${snakeyamlVersion}" description="SnakeYAML">
        <bundle dependency="true">mvn:org.yaml/snakeyaml/${snakeyamlVersion}</bundle>
    </feature>

    <feature name="zookeeper-dependencies" version="${zookeeperVersion}" description="ZooKeeper Dependencies">
        <feature prerequisite="true">wrap</feature>
        <feature version="${guavaOsgiVersion}" prerequisite="true">guava</feature>
        <feature version="[${jackson2Version},3)">jackson-core</feature>
        <bundle dependency="true">wrap:mvn:org.apache.zookeeper/zookeeper/${zookeeperVersion}</bundle>
        <bundle dependency="true">mvn:org.apache.curator/curator-client/${curatorVersion}</bundle>
        <bundle dependency="true">mvn:org.apache.curator/curator-framework/${curatorVersion}</bundle>
        <bundle dependency="true">mvn:org.apache.curator/curator-recipes/${curatorVersion}</bundle>
    </feature>

    <feature name="scv-api" version="${project.version}" description="Secure Credentials Vault">
        <bundle>mvn:org.opennms.features.scv/org.opennms.features.scv.api/${project.version}</bundle>
    </feature>

    <feature name="scv-shell" version="${project.version}" description="Secure Credentials Vault Shell">
        <feature>scv-api</feature>
        <bundle>mvn:org.opennms.features.scv/org.opennms.features.scv.shell/${project.version}</bundle>
    </feature>

    <feature name="scv-jceks-impl" version="${project.version}" description="Secure Credentials Vault JCEKS Impl">
        <feature version="${guavaOsgiVersion}" prerequisite="true">guava</feature>
        <feature>scv-api</feature>
        <bundle dependency="true">mvn:commons-codec/commons-codec/${commonsCodecVersion}</bundle>
        <bundle>mvn:org.opennms.features.scv/org.opennms.features.scv.jceks-impl/${project.version}</bundle>
    </feature>

    <!-- override the default Karaf ssh with a version from a newer release -->
    <feature name="ssh" description="Provide a SSHd server on Karaf" version="4.3.9">
        <feature>shell</feature>
        <feature>jaas</feature>
        <bundle start-level="30">mvn:org.apache.sshd/sshd-osgi/2.9.2</bundle>
        <bundle start-level="30">mvn:org.apache.sshd/sshd-scp/2.9.2</bundle>
        <bundle start-level="30">mvn:org.apache.sshd/sshd-sftp/2.9.2</bundle>
        <bundle start-level="30">mvn:org.bouncycastle/bcprov-jdk18on/${bouncyCastleVersion}</bundle>
        <bundle start-level="30">mvn:org.bouncycastle/bcpkix-jdk18on/${bouncyCastleVersion}</bundle>
        <bundle start-level="30">mvn:org.apache.karaf.shell/org.apache.karaf.shell.ssh/${karafVersion}</bundle>
    </feature>

    <feature name="health-api" version="${project.version}" description="Health API">
        <feature version="${commonsLang3Version}">commons-lang3</feature>
        <bundle dependency="true">mvn:org.opennms.core.health/org.opennms.core.health.api/${project.version}</bundle>
        <bundle dependency="true">mvn:io.vavr/vavr/0.10.0</bundle>
    </feature>
</features><|MERGE_RESOLUTION|>--- conflicted
+++ resolved
@@ -37,10 +37,7 @@
         <bundle dependency="true">mvn:com.datastax.oss/java-driver-query-builder/${cassandraVersion}</bundle>
         <bundle dependency="true">mvn:com.typesafe/config/1.4.1</bundle>
         <bundle dependency="true">mvn:org.hdrhistogram/HdrHistogram/2.1.12</bundle>
-<<<<<<< HEAD
-=======
         <bundle dependency="true">mvn:com.github.jnr/jnr-posix/3.1.16</bundle>
->>>>>>> f5ea520a
     </feature>
 
     <feature name="commons-lang3" version="${commonsLang3Version}" description="Apache :: commons-lang3">
