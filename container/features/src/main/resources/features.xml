--- conflicted
+++ resolved
@@ -922,13 +922,7 @@
         <bundle>mvn:org.opennms.features.poller/org.opennms.features.poller.shell/${project.version}</bundle>
     </feature>
     <feature name="opennms-situation-feedback-api" version="${project.version}" description="OpenNMS :: Features :: Situation-Feedback :: API">
-<<<<<<< HEAD
-        <bundle dependency="true">mvn:com.fasterxml.jackson.core/jackson-databind/${jackson2Version}</bundle>
-        <bundle dependency="true">mvn:com.fasterxml.jackson.core/jackson-annotations/${jackson2Version}</bundle>
-        <bundle dependency="true">mvn:com.fasterxml.jackson.core/jackson-core/${jackson2Version}</bundle>
-=======
         <feature>jackson-core</feature>
->>>>>>> d4daba37
         <bundle>mvn:org.opennms.features.situation-feedback/org.opennms.features.situation-feedback.api/${project.version}</bundle>
     </feature>
     <feature name="opennms-situation-feedback" version="${project.version}" description="OpenNMS :: Features :: Situation-Feedback">
