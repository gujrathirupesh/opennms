<?xml version="1.0" encoding="UTF-8"?>
<features
  name="opennms-${project.version}"
  xmlns="http://karaf.apache.org/xmlns/features/v1.0.0"
  xmlns:xsi="http://www.w3.org/2001/XMLSchema-instance"
  xsi:schemaLocation="http://karaf.apache.org/xmlns/features/v1.0.0 http://karaf.apache.org/xmlns/features/v1.0.0"
>
    <!-- Apache Camel features -->
    <repository>mvn:org.apache.camel.karaf/apache-camel/${camelVersion}/xml/features</repository>

    <!-- Apache CXF features -->
    <repository>mvn:org.apache.cxf.karaf/apache-cxf/${cxfVersion}/xml/features</repository>

    <!-- Apache ActiveMQ features -->
    <repository>mvn:org.apache.activemq/activemq-karaf/${activemqVersion}/xml/features</repository>

    <!-- ActiveMQ service features -->

    <!-- This broker configuration will configure a broker to talk to a remote OpenNMS machine -->
    <feature name="opennms-activemq-dispatcher-config" description="OpenNMS :: Features :: ActiveMQ :: Dispatcher Broker Config" version="${project.version}">
      <configfile override="true" finalname="/etc/activemq-dispatcher.xml">mvn:org.opennms.features.activemq/org.opennms.features.activemq.broker/${project.version}/xml/activemq-dispatcher</configfile>
      <!-- Don't overwrite any existing properties file -->
      <configfile finalname="/etc/org.apache.activemq.server-dispatcher.cfg">mvn:org.opennms.features.activemq/org.opennms.features.activemq.broker/${project.version}/cfg/activemq-dispatcher</configfile>
    </feature>

    <feature name="opennms-activemq-dispatcher" description="OpenNMS :: Features :: ActiveMQ :: Dispatcher Broker" version="${project.version}">
      <feature>opennms-activemq-dispatcher-config</feature>
      <feature>activemq</feature>
    </feature>

    <!-- This broker configuration will configure a local ActiveMQ broker to process messages on the OpenNMS machine -->
    <feature name="opennms-activemq-config" description="OpenNMS :: Features :: ActiveMQ :: Broker Config" version="${project.version}">
      <configfile override="true" finalname="/etc/activemq-receiver.xml">mvn:org.opennms.features.activemq/org.opennms.features.activemq.broker/${project.version}/xml/activemq-receiver</configfile>
      <!-- Don't overwrite any existing properties file -->
      <configfile finalname="/etc/org.apache.activemq.server-broker.cfg">mvn:org.opennms.features.activemq/org.opennms.features.activemq.broker/${project.version}/cfg/activemq-receiver</configfile>
    </feature>

    <feature name="opennms-activemq" description="OpenNMS :: Features :: ActiveMQ :: Broker" version="${project.version}">
      <feature>opennms-activemq-config</feature>
      <feature>activemq</feature>
    </feature>

    <feature name="opennms-activemq-component" description="OpenNMS :: Features :: ActiveMQ :: Component" version="${project.version}">
      <bundle>mvn:org.opennms.features.activemq/org.opennms.features.activemq.pool/${project.version}</bundle>
      <bundle>mvn:org.opennms.features.activemq/org.opennms.features.activemq.component/${project.version}</bundle>
    </feature>

    <feature name="opennms-amqp-event-forwarder" description="OpenNMS :: Features :: AMQP :: Event Forwarder" version="${project.version}">
      <feature>camel-core</feature>
      <feature>camel-blueprint</feature>
      <feature>camel-http</feature>
      <feature>camel-amqp</feature>
      <feature version="${guavaVersion}">guava</feature>

      <feature>opennms-core-camel</feature>
      <feature>opennms-dao-api</feature>

      <bundle>mvn:org.opennms.features.amqp/org.opennms.features.amqp.common/${project.version}</bundle>
      <bundle>mvn:org.opennms.features.amqp/org.opennms.features.amqp.event-forwarder/${project.version}</bundle>
    </feature>

    <feature name="opennms-amqp-event-receiver" description="OpenNMS :: Features :: AMQP :: Event Receiver" version="${project.version}">
      <feature>camel-core</feature>
      <feature>camel-blueprint</feature>
      <feature>camel-http</feature>
      <feature>camel-amqp</feature>
      <feature version="${guavaVersion}">guava</feature>

      <feature>opennms-core-camel</feature>
      <feature>opennms-dao-api</feature>

      <bundle>mvn:org.opennms.features.amqp/org.opennms.features.amqp.common/${project.version}</bundle>
      <bundle>mvn:org.opennms.features.amqp/org.opennms.features.amqp.event-receiver/${project.version}</bundle>
    </feature>

    <feature name="opennms-amqp-alarm-northbounder" description="OpenNMS :: Features :: AMQP :: Alarm Northbounder" version="${project.version}">
      <feature>camel-core</feature>
      <feature>camel-blueprint</feature>
      <feature>camel-http</feature>
      <feature>camel-amqp</feature>

      <feature>opennms-core-camel</feature>
      <!-- TODO -->
      <!-- <feature>opennms-alarm-api</feature> -->

      <bundle>mvn:org.opennms.features.amqp/org.opennms.features.amqp.common/${project.version}</bundle>
      <bundle>mvn:org.opennms.features.amqp/org.opennms.features.amqp.alarm-northbounder/${project.version}</bundle>
    </feature>

    <!-- need to override camel-elasticsearch because it pulls in an elasticsearch version that does not work -->
    <feature name='onms-camel-elasticsearch' version='${camelVersion}' resolver='(obr)' start-level='50'>
      <feature version='${camelVersion}'>camel-core</feature>
      <feature version="${guavaVersion}">guava</feature>
      <feature>http</feature>
      <bundle dependency='true'>mvn:com.google.protobuf/protobuf-java/2.5.0</bundle>
      <bundle dependency='true'>mvn:com.fasterxml.jackson.core/jackson-core/2.4.1</bundle>
      <bundle dependency='true'>mvn:com.fasterxml.jackson.dataformat/jackson-dataformat-smile/2.4.1</bundle>
      <bundle dependency='true'>mvn:joda-time/joda-time/1.6.2</bundle>
      <bundle dependency='true'>mvn:org.apache.servicemix.bundles/org.apache.servicemix.bundles.jakarta-regexp/1.4_1</bundle>
      <bundle dependency='true'>mvn:org.mvel/mvel2/2.2.1.Final</bundle>
      <bundle dependency='true'>mvn:org.apache.servicemix.bundles/org.apache.servicemix.bundles.lucene/4.6.1_1</bundle>
      <bundle dependency='true'>mvn:org.apache.servicemix.bundles/org.apache.servicemix.bundles.lucene-analyzers-common/4.6.1_1</bundle>
      <bundle dependency='true'>mvn:org.apache.servicemix.bundles/org.apache.servicemix.bundles.lucene-queryparser/4.6.1_1</bundle>
      <bundle dependency='true'>mvn:org.apache.servicemix.bundles/org.apache.servicemix.bundles.lucene-queries/4.6.1_1</bundle>
      <bundle dependency='true'>mvn:org.apache.servicemix.bundles/org.apache.servicemix.bundles.lucene-sandbox/4.6.1_1</bundle>
      <bundle dependency='true'>mvn:org.apache.servicemix.bundles/org.apache.servicemix.bundles.elasticsearch/1.0.0_4</bundle>
      <bundle>mvn:org.apache.camel/camel-elasticsearch/${camelVersion}</bundle>
    </feature>

    <!-- need to override camel-kafka because it pulls in a Zookeeper version that has bad OSGi metadata -->
    <feature name='onms-camel-kafka' version='${camelVersion}' resolver='(obr)' start-level='50'>
      <bundle dependency="true">mvn:org.scala-lang/scala-library/2.10.4</bundle>
      <!-- NMS-8929: Upgrade Zookeeper to fix bug https://issues.apache.org/jira/browse/ZOOKEEPER-2056 -->
      <!-- <bundle dependency="true">mvn:org.apache.zookeeper/zookeeper/3.4.6</bundle> -->
      <bundle dependency="true">mvn:org.apache.zookeeper/zookeeper/3.4.7</bundle>
      <bundle dependency="true">wrap:mvn:com.yammer.metrics/metrics-core/2.2.0$Bundle-Version=2.2.0&amp;Export-Package=*;-noimport:=true;version="2.2.0"</bundle>
      <bundle dependency="true">wrap:mvn:com.yammer.metrics/metrics-annotation/2.2.0$Bundle-Version=2.2.0&amp;Export-Package=*;-noimport:=true;version="2.2.0"</bundle>
      <bundle dependency="true">mvn:org.apache.servicemix.bundles/org.apache.servicemix.bundles.kafka_2.10/0.8.1_1</bundle>
      <!-- HZN-811: Missing dependency on zkclient, can be removed when we upgrade to Camel 2.16.0+ -->
      <bundle dependency="true">wrap:mvn:com.101tec/zkclient/0.3$Bundle-Version=0.3&amp;Export-Package=*;-noimport:=true;version="0.3"</bundle>
      <feature version="2.14.1">camel-core</feature>
      <bundle>mvn:org.apache.camel/camel-kafka/2.14.1</bundle>
    </feature>

    <feature name="opennms-elasticsearch-event-forwarder" description="OpenNMS :: Features :: Elasticsearch :: Event Forwarder" version="${project.version}">
      <feature>camel-core</feature>
      <feature>camel-blueprint</feature>
      <feature>camel-http</feature>
      <!-- NMS-8696: Elasticsearch needs an older version of Guava -->
      <feature version="${guavaOldVersion}">guava</feature>

      <feature>onms-camel-elasticsearch</feature>
      <feature>opennms-core-camel</feature>
      <!-- TODO -->
      <!-- <feature>opennms-alarm-api</feature> -->

      <bundle>mvn:org.opennms.features.elasticsearch/org.opennms.features.elasticsearch.event-forwarder/${project.version}</bundle>
    </feature>

    <!-- Dependency features -->
    <feature name="atomikos" description="Atomikos :: TransactionEssentials" version="${atomikosVersion}">
      <bundle>wrap:mvn:com.atomikos/atomikos-util/${atomikosVersion}</bundle>
      <bundle>wrap:mvn:com.atomikos/transactions-api/${atomikosVersion}</bundle>
      <bundle>wrap:mvn:com.atomikos/transactions/${atomikosVersion}</bundle>
      <bundle>wrap:mvn:com.atomikos/transactions-jta/${atomikosVersion}</bundle>
      <bundle>wrap:mvn:com.atomikos/transactions-jdbc/${atomikosVersion}</bundle>
    </feature>

    <feature name="batik" description="Apache :: XML Graphics :: Batik" version="1.7">
      <bundle>wrap:mvn:xalan/xalan/2.7.2</bundle>
      <bundle>wrap:mvn:xalan/serializer/2.7.2</bundle>
      <bundle>wrap:mvn:xml-apis/xml-apis/1.4.01</bundle>
      <bundle>wrap:mvn:xml-apis/xml-apis-ext/1.3.04</bundle>

      <bundle>wrap:mvn:org.apache.xmlgraphics/batik-anim/1.7</bundle>
      <bundle>wrap:mvn:org.apache.xmlgraphics/batik-awt-util/1.7</bundle>
      <bundle>wrap:mvn:org.apache.xmlgraphics/batik-bridge/1.7</bundle>
      <bundle>wrap:mvn:org.apache.xmlgraphics/batik-css/1.7</bundle>
      <bundle>wrap:mvn:org.apache.xmlgraphics/batik-dom/1.7</bundle>
      <bundle>wrap:mvn:org.apache.xmlgraphics/batik-ext/1.7</bundle>
      <bundle>wrap:mvn:org.apache.xmlgraphics/batik-gvt/1.7</bundle>
      <bundle>wrap:mvn:org.apache.xmlgraphics/batik-parser/1.7</bundle>
      <bundle>wrap:mvn:org.apache.xmlgraphics/batik-script/1.7</bundle>
      <bundle>wrap:mvn:org.apache.xmlgraphics/batik-svggen/1.7</bundle>
      <bundle>wrap:mvn:org.apache.xmlgraphics/batik-svg-dom/1.7</bundle>
      <bundle>wrap:mvn:org.apache.xmlgraphics/batik-transcoder/1.7</bundle>
      <bundle>wrap:mvn:org.apache.xmlgraphics/batik-util/1.7</bundle>
      <bundle>wrap:mvn:org.apache.xmlgraphics/batik-xml/1.7</bundle>
    </feature>

    <feature name="bsf" description="Apache :: Bean Scripting Framework" version="${bsfVersion}">
      <bundle>wrap:mvn:bsf/bsf/${bsfVersion}</bundle>
    </feature>

    <feature name="c3p0" description="c3p0" version="${c3p0Version}">
      <feature>postgresql</feature>

      <!-- Add all possible JDBC drivers to the c3p0 import list so that it can classload them -->
      <bundle>wrap:mvn:com.mchange/c3p0/${c3p0Version}$Bundle-SymbolicName=c3p0&amp;Bundle-Version=${c3p0Version}&amp;Import-Package=javax.management,javax.naming,javax.sql,javax.xml.parsers,org.postgresql,org.w3c.dom</bundle>
    </feature>

    <feature name="hikari-cp" description="HikariCP" version="${hikaricpVersion}">
      <feature>postgresql</feature>

      <!-- Add all possible JDBC drivers to the HikariCP import list so that it can classload them -->
      <bundle>wrap:mvn:com.zaxxer/HikariCP/${hikaricpVersion}$Bundle-SymbolicName=HikariCP&amp;Bundle-Version=${hikaricpVersion}&amp;Import-Package=javax.management,javax.naming,javax.sql,javax.xml.parsers,org.postgresql,org.w3c.dom</bundle>
    </feature>

    <feature name="castor" description="Castor" version="1.1.2.1">
      <!-- This castor.properties file overrides the default settings for Castor so that it works with JDK5+ -->
      <bundle dependency="true">mvn:org.opennms.core/org.opennms.core.castor-properties/${project.version}</bundle>
      <bundle dependency="true">wrap:mvn:oro/oro/${oroVersion}</bundle>
      <!--
        We must make sure that the Bundle-SymbolicName matches the Fragment-Host of org.opennms.core.castor-properties.
      -->
      <bundle>wrap:mvn:org.codehaus.castor/castor/1.1.2.1$Bundle-SymbolicName=org.codehaus.castor&amp;Bundle-Version=1.1.2.1&amp;Import-Package=javax.naming,javax.naming.directory,javax.xml.parsers,org.apache.commons.logging,org.apache.oro.text.regex,org.w3c.dom,org.xml.sax,org.xml.sax.helpers</bundle>
    </feature>

    <feature name="commons-beanutils" description="Apache :: commons-beanutils" version="${commonsBeanutilsVersion}">
      <feature>commons-collections</feature>

      <bundle>mvn:commons-beanutils/commons-beanutils/${commonsBeanutilsVersion}</bundle>
    </feature>

    <feature name="commons-codec" description="Apache :: commons-codec" version="${commonsCodecVersion}">
      <bundle>mvn:commons-codec/commons-codec/${commonsCodecVersion}</bundle>
    </feature>

    <feature name="commons-cli" description="Apache :: commons-cli" version="1.2">
      <bundle>mvn:commons-cli/commons-cli/1.2</bundle>
    </feature>

    <feature name="commons-collections" description="Apache :: commons-collections" version="${commonsCollectionsVersion}">
      <bundle>mvn:commons-collections/commons-collections/${commonsCollectionsVersion}</bundle>
    </feature>

    <feature name="commons-configuration" description="Apache :: commons-configuration" version="${commonsConfigurationVersion}">
      <feature>commons-beanutils</feature>
      <feature>commons-codec</feature>
      <feature>commons-digester</feature>

      <bundle>mvn:commons-jxpath/commons-jxpath/1.3</bundle>
      <!-- jdom has OSGi issues... use the ServiceMix bundle for it -->
      <!-- @see https://developer.atlassian.com/docs/faq/plugin-framework-faq/using-jdom-in-osgi -->
      <!-- @see https://techotom.wordpress.com/2014/10/21/fixing-the-default-package-is-not-permitted-by-the-import-package-syntax-with-maven-bundle-plugin/ -->
      <!-- <bundle>wrap:mvn:jdom/jdom/1.0</bundle> -->
      <bundle>mvn:org.apache.servicemix.bundles/org.apache.servicemix.bundles.jdom/1.1_4</bundle>
      <bundle>wrap:mvn:org.apache.ant/ant/1.8.2</bundle>

      <bundle>mvn:commons-configuration/commons-configuration/${commonsConfigurationVersion}</bundle>
    </feature>

    <feature name="commons-digester" description="Apache :: commons-digester" version="${commonsDigesterVersion}">
      <feature>commons-beanutils</feature>

      <bundle>mvn:commons-digester/commons-digester/${commonsDigesterVersion}</bundle>
    </feature>

    <feature name="commons-exec" description="Apache :: commons-exec" version="1.2">
      <bundle>mvn:org.apache.commons/commons-exec/1.2</bundle>
    </feature>

    <feature name="commons-io" description="Apache :: commons-io" version="${commonsIoVersion}">
      <bundle>mvn:commons-io/commons-io/${commonsIoVersion}</bundle>
    </feature>

    <feature name="commons-jexl" description="Apache :: commons-jexl" version="2.1.1">
      <bundle>mvn:org.apache.commons/commons-jexl/2.1.1</bundle>
    </feature>

    <feature name="commons-lang" description="Apache :: commons-lang" version="${commonsLangVersion}">
      <bundle>mvn:commons-lang/commons-lang/${commonsLangVersion}</bundle>
    </feature>

    <feature name="commons-net" description="Apache :: commons-net" version="3.3">
      <bundle>mvn:commons-net/commons-net/3.3</bundle>
    </feature>

    <feature name="dnsjava" description="dnsjava" version="${dnsjavaVersion}">
      <bundle dependency="true">wrap:mvn:org.dnsjava/dnsjava/${dnsjavaVersion}</bundle>
    </feature>

    <feature name="dropwizard-metrics" description="Dropwizard :: Metrics" version="3.1.2">
      <bundle>mvn:io.dropwizard.metrics/metrics-core/3.1.2</bundle>
    </feature>

    <feature name="fop" description="Apache :: XML Graphics :: FOP" version="1.0">
      <bundle>wrap:mvn:org.apache.xmlgraphics/fop/1.0</bundle>
    </feature>

    <feature name="guava" description="Google :: Guava" version="${guavaVersion}">
      <bundle dependency="true">mvn:com.google.guava/guava/${guavaVersion}</bundle>
    </feature>

    <feature name="guava" description="Google :: Guava" version="${guavaOldVersion}">
      <bundle dependency="true">mvn:com.google.guava/guava/${guavaOldVersion}</bundle>
    </feature>

    <!-- Use name hibernate36 so that we don't collide with Karaf 2.3.5+'s hibernate feature -->
    <feature name="hibernate36" description="Hibernate :: Hibernate ORM" version="3.6.10.Final">
      <bundle dependency="true">wrap:mvn:antlr/antlr/2.7.7</bundle>
      <bundle dependency="true">wrap:mvn:dom4j/dom4j/1.6.1</bundle>
      <!-- Use geronimo-jta_1.1_spec instead of javax.transaction because the Apache projects use it -->
      <!-- <bundle dependency="true">wrap:mvn:javax.transaction/jta/1.1</bundle> -->
      <bundle dependency="true">mvn:commons-collections/commons-collections/3.2.2</bundle>
      <bundle dependency="true">mvn:org.apache.geronimo.specs/geronimo-jta_1.1_spec/1.1.1</bundle>
      <bundle>wrap:mvn:org.hibernate.javax.persistence/hibernate-jpa-2.0-api/1.0.1.Final</bundle>
      <bundle>wrap:mvn:org.hibernate/hibernate-core/3.6.10.Final$Export-Package=org.hibernate*;version="3.6.10"</bundle>
      <bundle>wrap:mvn:org.hibernate/hibernate-commons-annotations/3.2.0.Final</bundle>
    </feature>

    <feature name="hibernate-validator41" description="Hibernate :: Hibernate Validator" version="4.1.0.Final">
      <!-- Declare versions for all exported packages -->
      <bundle dependency="true">wrap:mvn:javax.validation/validation-api/1.0.0.GA$Bundle-SymbolicName=javax.validation:validation-api&amp;Bundle-Version=1.0.0&amp;Export-Package=javax.validation;version="1.0.0",javax.validation.bootstrap;version="1.0.0",javax.validation.constraints;version="1.0.0",javax.validation.groups;version="1.0.0",javax.validation.metadata;version="1.0.0",javax.validation.spi;version="1.0.0"</bundle>
      <bundle>wrap:mvn:org.hibernate/hibernate-validator-annotation-processor/4.1.0.Final</bundle>
      <bundle>wrap:mvn:org.hibernate/hibernate-validator/4.1.0.Final</bundle>
    </feature>

    <feature name="java-native-access" description="Java Native Access (JNA)" version="4.2.1">
      <bundle>wrap:mvn:net.java.dev.jna/jna/4.2.1$Export-Package=com.sun.jna</bundle>
      <bundle>wrap:mvn:net.java.dev.jna/jna-platform/4.2.1$Export-Package=com.sun.jna.platform</bundle>
    </feature>

    <feature name="javax.mail" description="javax.mail" version="1.4.5">
      <bundle>wrap:mvn:javax.mail/mail/1.4.5</bundle>
    </feature>


    <!-- This feature contains all of the dependencies from the dependencies/jaxb/pom.xml -->
    <feature name="jaxb" description="EclipseLink :: MOXy" version="${eclipselinkVersion}">
      <feature>javax.mail</feature>
      <bundle>mvn:org.eclipse.persistence/org.eclipse.persistence.moxy/${eclipselinkVersion}</bundle>
      <bundle>mvn:org.eclipse.persistence/org.eclipse.persistence.core/${eclipselinkVersion}</bundle>
      <bundle>mvn:org.eclipse.persistence/org.eclipse.persistence.asm/${eclipselinkVersion}</bundle>
      <bundle>mvn:org.eclipse.persistence/org.eclipse.persistence.antlr/${eclipselinkVersion}</bundle>

      <!-- Old bundle configuration necessary to run with JDK 6 -->
      <!--
      <bundle dependency="true">mvn:org.apache.geronimo.specs/geronimo-activation_1.1_spec/1.0.2</bundle>
      <bundle dependency="true">wrap:mvn:javax.xml.stream/stax-api/1.0-2</bundle>
      <bundle dependency="true">wrap:mvn:javax.activation/activation/1.1.1</bundle>
      <bundle dependency="true">wrap:mvn:org.eclipse.persistence/eclipselink/2.5.1</bundle>
      <bundle dependency="true">mvn:org.eclipse.persistence/javax.persistence/2.1.0</bundle>
      <bundle dependency="true">mvn:org.eclipse.persistence/commonj.sdo/2.1.1</bundle>
      <bundle dependency="true">mvn:org.apache.servicemix.specs/org.apache.servicemix.specs.stax-api-1.0/2.2.0</bundle>
      <bundle>mvn:org.apache.servicemix.specs/org.apache.servicemix.specs.jaxb-api-2.2/2.2.0</bundle>
      <bundle>mvn:org.apache.servicemix.bundles/org.apache.servicemix.bundles.jaxb-impl/2.2.6_1</bundle>
      -->
    </feature>

    <feature name="jcifs" description="jcifs" version="${jcifsVersion}">
      <bundle>wrap:mvn:org.samba.jcifs/jcifs/${jcifsVersion}</bundle>
    </feature>

    <feature name="jfreechart" description="JFree :: JFreeChart" version="1.0.13">
      <bundle>wrap:mvn:jfree/jfreechart/1.0.13</bundle>
      <bundle>wrap:mvn:jfree/jcommon/1.0.16</bundle>
    </feature>

    <feature name="jldap" description="OpenLDAP :: JLDAP" version="4.3">
      <bundle>wrap:mvn:com.novell.ldap/jldap/4.3</bundle>
    </feature>

    <feature name="jolokia" description="Jolokia" version="1.2.3">
      <feature>http</feature>
      <bundle>mvn:org.jolokia/jolokia-osgi/1.2.3</bundle>
    </feature>

    <feature name="jolokia-client" description="Jolokia-Client" version="1.1.5">
      <bundle>mvn:org.jolokia/jolokia-client-java/1.1.5</bundle>
    </feature>
    
    <feature name="jrobin" description="JRobin" version="1.6.0-SNAPSHOT">
      <bundle>mvn:org.jrobin/jrobin/1.6.0-SNAPSHOT</bundle>
    </feature>

    <feature name="json-lib" description="json-lib" version="2.2.3">
      <bundle>wrap:mvn:net.sf.ezmorph/ezmorph/1.0.6</bundle>
      <!-- Use the jdk15 qualifier -->
      <bundle>wrap:mvn:net.sf.json-lib/json-lib/2.2.3/jar/jdk15</bundle>
    </feature>

    <feature name="lmax-disruptor" description="LMAX :: Disruptor" version="3.3.2">
      <bundle>mvn:com.lmax/disruptor/3.3.2</bundle>
    </feature>

    <feature name="org.json" description="org.json" version="20140107">
      <bundle>wrap:mvn:org.json/json/20140107$Export-Package=org.json</bundle>
    </feature>
    
    <feature name="json-simple" description="json-simple" version="1.1.1">
      <bundle>wrap:mvn:com.googlecode.json-simple/json-simple/1.1.1</bundle>
    </feature>

    <feature name="owasp-encoder" description="owasp-encoder" version="${owaspEncoderVersion}">
      <bundle>wrap:mvn:org.owasp.encoder/encoder/${owaspEncoderVersion}$Export-Package=org.owasp.encoder</bundle>
    </feature>

    <feature name="postgresql" description="PostgreSQL :: JDBC Driver" version="${postgresqlVersion}">
      <bundle dependency="true">mvn:org.apache.geronimo.specs/geronimo-jta_1.1_spec/1.1.1</bundle>
      <bundle>wrap:mvn:org.postgresql/postgresql/${postgresqlVersion}</bundle>
    </feature>

    <feature name="rate-limited-logger" description="Rate Limited Logger" version="${rateLimitedLoggerVersion}">
      <bundle>mvn:joda-time/joda-time/${jodaTimeVersion}</bundle>
      <bundle>wrap:mvn:com.swrve/rate-limited-logger/${rateLimitedLoggerVersion}</bundle>
    </feature>

    <feature name="spring-security32" description="Spring :: Security" version="${springSecurityVersion}">
      <!-- spring-web is necessary for HTTP remoting -->
      <feature version="[4.0,4.1)">spring-web</feature>
      <feature>commons-codec</feature>

      <bundle>wrap:mvn:org.springframework.ldap/spring-ldap-core/1.3.2.RELEASE$Export-Package=org.springframework.ldap*;version="1.3.2"</bundle>
      <bundle>mvn:org.springframework.security/spring-security-aspects/${springSecurityVersion}</bundle>
      <bundle>mvn:org.springframework.security/spring-security-core/${springSecurityVersion}</bundle>
      <bundle>mvn:org.springframework.security/spring-security-config/${springSecurityVersion}</bundle>
      <bundle>mvn:org.springframework.security/spring-security-ldap/${springSecurityVersion}</bundle>
      <bundle>mvn:org.springframework.security/spring-security-remoting/${springSecurityVersion}</bundle>
      <bundle>mvn:org.springframework.security/spring-security-web/${springSecurityVersion}</bundle>
    </feature>

    <feature name="spring-webflow" description="Spring :: Web Flow" version="${springWebFlowVersion}">
      <bundle>wrap:mvn:opensymphony/ognl/2.6.11</bundle>
      <bundle>wrap:mvn:org.springframework.webflow/spring-binding/${springWebFlowVersion}</bundle>
      <bundle>wrap:mvn:org.springframework.webflow/spring-js/${springWebFlowVersion}</bundle>
      <bundle>wrap:mvn:org.springframework.webflow/spring-js-resources/${springWebFlowVersion}</bundle>
      <bundle>wrap:mvn:org.springframework.webflow/spring-webflow/${springWebFlowVersion}</bundle>
    </feature>

    <feature name="jicmp" description="jicmp" version="2.0.1">
      <feature version="${guavaVersion}">guava</feature>
      <bundle>mvn:org.opennms/jicmp-api/2.0.1</bundle>
    </feature>

    <feature name="jicmp6" description="jicmp6" version="2.0.1">
      <bundle>mvn:org.opennms/jicmp6-api/2.0.1</bundle>
    </feature>
    
    <feature name="quartz" description="quartz" version="1.6.5">
      <bundle>wrap:mvn:org.opensymphony.quartz/quartz/1.6.5</bundle>
    </feature>
    
    <feature name="twitter4j" description="twitter4j" version="3.0.6">
      <bundle>wrap:mvn:org.twitter4j/twitter4j-core/3.0.6</bundle>
    </feature>
    
    <!-- OpenNMS features -->
    
    
    <feature name="opennms-bootstrap" description="opennms-bootstrap" version="${project.version}">
      <bundle>wrap:mvn:org.opennms/opennms-bootstrap/${project.version}</bundle>
    </feature>
    
    
    <feature name="opennms-core" description="OpenNMS :: Core" version="${project.version}">
      <feature version="[4.0,4.1)">spring</feature>
      <feature version="[4.0,4.1)">spring-orm</feature>

      <feature>castor</feature>
      <feature>commons-io</feature>
      <feature>dnsjava</feature>
      <feature>jaxb</feature>
      <feature>owasp-encoder</feature>

      <!-- Used by org.opennms.core.xml -->
      <bundle dependency="true">mvn:org.codehaus.jackson/jackson-core-asl/${jacksonVersion}</bundle>
      <bundle dependency="true">mvn:org.codehaus.jackson/jackson-mapper-asl/${jacksonVersion}</bundle>
      <bundle dependency="true">mvn:org.codehaus.jackson/jackson-xc/${jacksonVersion}</bundle>

      <bundle>mvn:org.opennms.core/org.opennms.core.api/${project.version}</bundle>
      <bundle>mvn:org.opennms.core/org.opennms.core.criteria/${project.version}</bundle>
      <bundle>mvn:org.opennms.core/org.opennms.core.lib/${project.version}</bundle>
      <bundle>mvn:org.opennms.core/org.opennms.core.logging/${project.version}</bundle>
      <bundle>mvn:org.opennms.core/org.opennms.core.soa/${project.version}</bundle>
      <bundle>mvn:org.opennms.core/org.opennms.core.spring/${project.version}</bundle>
      <bundle>mvn:org.opennms.core/org.opennms.core.xml/${project.version}</bundle>
      <bundle>mvn:org.opennms/opennms-util/${project.version}</bundle>
    </feature>

    <feature name="opennms-core-camel" description="OpenNMS :: Core :: Camel" version="${project.version}">
      <feature>camel-core</feature>
      <feature>camel-http</feature>

      <feature>opennms-core</feature>

      <bundle>mvn:org.opennms.core/org.opennms.core.camel/${project.version}</bundle>
    </feature>

    <feature name="opennms-core-daemon" description="OpenNMS :: Core :: Daemon" version="${project.version}">
      <feature version="${guavaVersion}">guava</feature>

      <feature>opennms-core</feature>
      <feature>opennms-config</feature>
      <feature>opennms-icmp-api</feature>
      <feature>opennms-model</feature>

      <bundle>mvn:org.opennms.core/org.opennms.core.daemon/${project.version}</bundle>
    </feature>

    <feature name="opennms-core-db" description="OpenNMS :: Core :: Database" version="${project.version}">
      <feature>atomikos</feature>
      <feature>c3p0</feature>
      <feature>hikari-cp</feature>
      <feature>castor</feature>
      <feature>commons-io</feature>
      <feature>postgresql</feature>

      <feature>opennms-core</feature>

      <bundle>mvn:org.opennms.core/org.opennms.core.db/${project.version}</bundle>
    </feature>

    <feature name="opennms-core-web" description="OpenNMS :: Core :: Web" version="${project.version}">
      <feature>opennms-core</feature>

      <bundle>mvn:org.apache.httpcomponents/httpcore-osgi/${httpcoreVersion}</bundle>
      <bundle>mvn:org.apache.httpcomponents/httpclient-osgi/${httpclientVersion}</bundle>
      <bundle>mvn:org.opennms.core/org.opennms.core.web/${project.version}</bundle>
    </feature>

    <!-- TODO: Remove dependencies on this Minion API bundle inside this features.xml -->
    <feature name="minion-core-api" description="OpenNMS :: Minion :: Core :: API" version="${project.version}">
      <bundle>mvn:org.opennms.features.minion/core-api/${project.version}</bundle>
    </feature>

    <feature name="opennms-model" description="OpenNMS :: Model" version="${project.version}">
      <feature version="[4.0,4.1)">spring</feature>
      <feature version="[4.0,4.1)">spring-jdbc</feature>
      <feature version="[4.0,4.1)">spring-orm</feature>
      <feature version="[4.0,4.1)">spring-tx</feature>

      <feature>castor</feature>
      <feature>commons-io</feature>
      <feature>commons-lang</feature>
      <feature>dnsjava</feature>
      <feature>hibernate36</feature>
      <feature>jaxb</feature>

      <feature>opennms-core</feature>
      <feature>opennms-events-api</feature>
      <feature>opennms-poller-api</feature>
      <feature>opennms-rrd-api</feature>
      <feature>opennms-snmp</feature>

      <bundle>mvn:org.opennms/opennms-model/${project.version}</bundle>
    </feature>

    <feature name="opennms-collection-api" description="OpenNMS :: Collection :: API" version="${project.version}">
      <feature version="[4.0,4.1)">spring</feature>

      <feature>opennms-config-api</feature>
      <feature>opennms-poller-api</feature>
      <feature>opennms-rrd-api</feature>

      <bundle>mvn:org.opennms.features.collection/org.opennms.features.collection.api/${project.version}</bundle>
    </feature>

    <feature name="opennms-collection-commands" description="OpenNMS :: Collection :: Shell Commands" version="${project.version}">
      <!--
      These classes are in the system classpath inside OpenNMS
      <feature>opennms-collection-api</feature>
      -->
      <bundle>mvn:org.opennms.features.collection/org.opennms.features.collection.commands/${project.version}</bundle>
    </feature>

    <feature name="opennms-collection-persistence-rrd" description="OpenNMS :: Collection :: Persistence :: RRD" version="${project.version}">
      <feature>opennms-collection-api</feature>
      <feature>opennms-dao-api</feature>
      <feature>opennms-rrd-api</feature>

      <bundle>mvn:org.opennms.features.collection/org.opennms.features.collection.persistence.rrd/${project.version}</bundle>
    </feature>

    <feature name="opennms-config-api" description="OpenNMS :: Configuration :: API" version="${project.version}">
      <feature>opennms-core</feature>
      <feature>opennms-model</feature>

      <bundle>mvn:org.opennms/opennms-config-api/${project.version}</bundle>
      <bundle>mvn:org.opennms/opennms-config-model/${project.version}</bundle>
      <bundle>mvn:org.opennms/opennms-config-jaxb/${project.version}</bundle>
    </feature>

    <feature name="opennms-config-jaxb" description="OpenNMS :: Configuration :: JAXB" version="${project.version}">
      <!-- Required for javax.persistence - some of the classes are annotated with JPA annotations -->
      <feature>hibernate36</feature>
      <feature>commons-lang</feature>

      <feature>opennms-core</feature>
      <feature>opennms-snmp</feature>

      <bundle>mvn:org.opennms/opennms-config-jaxb/${project.version}</bundle>
    </feature>

    <feature name="opennms-config" description="OpenNMS :: Configuration" version="${project.version}">
      <feature>c3p0</feature>
      <feature>hikari-cp</feature>
      <feature>commons-codec</feature>
      <feature>opennms-config-api</feature>
      <feature>opennms-core-db</feature>
      <feature>opennms-poller-api</feature>
      <feature>opennms-snmp</feature>

      <bundle dependency="true">wrap:mvn:com.googlecode.concurrent-locks/concurrent-locks/1.0.0</bundle>
      <bundle dependency="true">wrap:mvn:org.jasypt/jasypt/1.9.0</bundle>

      <bundle>mvn:org.opennms/opennms-config/${project.version}</bundle>
    </feature>

    <feature name="opennms-core-ipc-sink" description="OpenNMS :: Core :: IPC :: Sink" version="${project.version}">
      <feature>org.json</feature>
      <feature>javax.mail</feature>
      <feature>opennms-core-camel</feature>
      <feature>camel-blueprint</feature>
      <feature>rate-limited-logger</feature>
      <feature>dropwizard-metrics</feature>
      <bundle>mvn:org.opennms.core.ipc.sink/org.opennms.core.ipc.sink.api/${project.version}</bundle>
      <bundle>mvn:org.opennms.core.ipc.sink/org.opennms.core.ipc.sink.common/${project.version}</bundle>
      <bundle>mvn:org.opennms.core.ipc.sink/org.opennms.core.ipc.sink.xml/${project.version}</bundle>
      <bundle>mvn:org.opennms.core.ipc.sink/org.opennms.core.ipc.sink.camel-impl/${project.version}</bundle>
    </feature>

    <feature name="opennms-core-ipc-rpc" description="OpenNMS :: Core :: IPC :: RPC" version="${project.version}">
      <feature>org.json</feature>
      <feature>javax.mail</feature>
      <feature>opennms-core-camel</feature>
      <feature>camel-blueprint</feature>
      <bundle>mvn:org.opennms.core.ipc.rpc/org.opennms.core.ipc.rpc.api/${project.version}</bundle>
      <bundle>mvn:org.opennms.core.ipc.rpc/org.opennms.core.ipc.rpc.xml/${project.version}</bundle>
      <bundle>mvn:org.opennms.core.ipc.rpc/org.opennms.core.ipc.rpc.camel-impl/${project.version}</bundle>
    </feature>

    <feature name="opennms-dao-api" description="OpenNMS :: DAO :: API" version="${project.version}">
      <feature>opennms-core</feature>
      <feature>opennms-model</feature>
      <feature>opennms-config-api</feature>

      <bundle>mvn:org.opennms/opennms-dao-api/${project.version}</bundle>
    </feature>

    <feature name="opennms-dao" description="OpenNMS :: DAO" version="${project.version}">
      <feature version="${guavaVersion}">guava</feature>
      <feature>opennms-collection-api</feature>
      <feature>opennms-dao-api</feature>
      <!-- Parent Spring context -->
      <feature>opennms-core-daemon</feature>
      <feature>opennms-measurements-api</feature>

      <bundle>mvn:org.opennms/opennms-dao/${project.version}</bundle>
    </feature>

    <feature name="opennms-discovery" description="OpenNMS :: Discovery" version="${project.version}">
      <feature>castor</feature>
      <feature version="${guavaVersion}">guava</feature>
      <feature>opennms-core-ipc-rpc</feature>

      <feature>opennms-core-daemon</feature>
      <feature>opennms-core-db</feature>
      <feature>opennms-config</feature>
      <feature>opennms-dao-api</feature>

      <bundle>mvn:org.opennms.features/org.opennms.features.discovery/${project.version}</bundle>
    </feature>

    <feature name="opennms-events-api" description="OpenNMS :: Events :: API" version="${project.version}">
      <feature version="[4.0,4.1)">spring</feature>

      <feature>castor</feature>
      <feature>commons-lang</feature>
      <feature>jaxb</feature>

      <feature>opennms-core</feature>
      <!-- TODO: This is a weak dependency inside EventConstants that needs to be removed -->
      <feature>opennms-snmp</feature>

      <bundle>mvn:org.opennms.features.events/org.opennms.features.events.api/${project.version}</bundle>
    </feature>

    <feature name="opennms-events-commands" description="OpenNMS :: Events :: Shell Commands" version="${project.version}">
      <!-- Other dependencies are available via the root classloader -->
      <feature>commons-jexl</feature>
      <bundle>mvn:org.opennms.features.events/org.opennms.features.events.commands/${project.version}</bundle>
    </feature>

    <feature name="opennms-events-daemon" description="OpenNMS :: Events :: Daemon" version="${project.version}">
      <feature>commons-beanutils</feature>
      <feature version="${guavaVersion}">guava</feature>
      <feature>spring-dm</feature>

      <feature>opennms-core-daemon</feature>
      <feature>opennms-dao-api</feature>
      <feature>opennms-events-api</feature>

      <bundle>mvn:org.opennms.features.events/org.opennms.features.events.daemon/${project.version}</bundle>
    </feature>

    <feature name="opennms-icmp-api" description="OpenNMS :: ICMP :: API" version="${project.version}">
      <feature version="${guavaVersion}">guava</feature>

      <feature>opennms-core</feature>

      <bundle dependency="true">mvn:org.opennms.lib/org.opennms.lib.tracker/${trackerVersion}</bundle>
      <bundle>mvn:org.opennms/opennms-icmp-api/${project.version}</bundle>
    </feature>

    <feature name="opennms-icmp-jna" description="OpenNMS :: ICMP :: JNA" version="${project.version}">
      <feature version="${guavaVersion}">guava</feature>

      <feature>opennms-icmp-api</feature>
      <feature>java-native-access</feature>

      <bundle>mvn:org.opennms.core/org.opennms.core.icmp-jna/${project.version}</bundle>
      <bundle>mvn:org.opennms/opennms-icmp-jna/${project.version}</bundle>
    </feature>

    <feature name="opennms-icmp-jni" description="OpenNMS :: ICMP :: JNI" version="${project.version}">
      <feature>opennms-icmp-api</feature>
      <feature>jicmp</feature>

      <bundle>mvn:org.opennms/opennms-icmp-jni/${project.version}</bundle>
    </feature>

    <feature name="opennms-icmp-jni6" description="OpenNMS :: ICMP :: JNI (with IPv6 support)" version="${project.version}">
      <feature>opennms-icmp-jni</feature>
      <feature>jicmp6</feature>

      <bundle>mvn:org.opennms/opennms-icmp-jni6/${project.version}</bundle>
    </feature>

    <feature name="opennms-javamail" description="OpenNMS :: Javamail" version="${project.version}">
      <feature>commons-lang</feature>
      <feature>javax.mail</feature>

      <feature>opennms-core</feature>
      <feature>opennms-config-api</feature>

      <bundle>mvn:org.opennms/opennms-javamail-api/${project.version}</bundle>
    </feature>

    <feature name="opennms-poller-api" description="OpenNMS :: Poller :: API" version="${project.version}">
      <feature version="[4.0,4.1)">spring</feature>

      <feature>hibernate36</feature>

      <feature>opennms-core</feature>
      <bundle>mvn:org.opennms.features.poller/org.opennms.features.poller.api/${project.version}</bundle>
    </feature>

    <feature name="opennms-measurements-api" description="OpenNMS :: Measurements :: API" version="${project.version}">
      <feature version="[4.0,4.1)">spring</feature>

      <feature>commons-lang</feature>
      <feature version="${guavaVersion}">guava</feature>

      <bundle>mvn:org.opennms.features.measurements/org.opennms.features.measurements.api/${project.version}</bundle>
    </feature>

    <feature name="opennms-provisioning" description="OpenNMS :: Provisioning" version="${project.version}">
      <feature>opennms-provisioning-api</feature>
      <feature>commons-lang</feature>
      <bundle>mvn:org.opennms/opennms-provision-persistence/${project.version}</bundle>
    </feature>

    <feature name="opennms-provisioning-api" description="OpenNMS :: Provisioning :: API" version="${project.version}">
      <bundle dependency="true">mvn:org.apache.mina/mina-core/${minaVersion}</bundle>
      <bundle dependency="true">mvn:io.netty/netty/3.9.4.Final</bundle>
      <bundle>mvn:org.opennms/opennms-provision-api/${project.version}</bundle>
    </feature>

    <feature name="opennms-reporting" description="OpenNMS :: Reporting" version="${project.version}">
      <feature>castor</feature>
      <feature>commons-beanutils</feature>
      <feature>commons-io</feature>
      <feature>fop</feature>

      <feature>opennms-config</feature>
      <feature>opennms-core</feature>
      <feature>opennms-core-db</feature>
      <feature>opennms-dao-api</feature>
      <feature>opennms-javamail</feature>

      <bundle>wrap:mvn:org.quartz-scheduler/quartz/2.1.5</bundle>

      <bundle>mvn:org.opennms/opennms-reporting/${project.version}</bundle>
      <bundle>mvn:org.opennms.features.reporting/org.opennms.features.reporting.api/${project.version}</bundle>
      <bundle>mvn:org.opennms.features.reporting/org.opennms.features.reporting.availability/${project.version}</bundle>
      <bundle>mvn:org.opennms.features.reporting/org.opennms.features.reporting.core/${project.version}</bundle>
      <bundle>mvn:org.opennms.features.reporting/org.opennms.features.reporting.dao/${project.version}</bundle>
      <!--
      <bundle>mvn:org.opennms.features.reporting/org.opennms.features.reporting.jasper-reports/${project.version}</bundle>
      -->
      <bundle>mvn:org.opennms.features.reporting/org.opennms.features.reporting.model/${project.version}</bundle>
      <bundle>mvn:org.opennms.features.reporting/org.opennms.features.reporting.repository/${project.version}</bundle>
      <bundle>mvn:org.opennms.features.reporting/org.opennms.features.reporting.sdo/${project.version}</bundle>
    </feature>

    <feature name="opennms-rrd-api" description="OpenNMS :: RRD :: API" version="${project.version}">
      <feature version="[4.0,4.1)">spring</feature>

      <feature>opennms-core</feature>

      <bundle>mvn:org.opennms/opennms-rrd-api/${project.version}</bundle>
    </feature>

    <feature name="opennms-rrd-jrobin" description="OpenNMS :: RRD :: JRobin" version="${project.version}">
      <feature version="[4.0,4.1)">spring</feature>

      <feature>jrobin</feature>
      <feature>opennms-rrd-api</feature>

      <bundle>mvn:org.opennms/opennms-rrd-jrobin/${project.version}</bundle>
    </feature>

    <feature name="opennms-snmp" description="OpenNMS :: Core :: SNMP" version="${project.version}">
      <feature>org.json</feature>

      <bundle>mvn:org.opennms.core.snmp/org.opennms.core.snmp.api/${project.version}</bundle>
      <bundle>mvn:org.opennms.core.snmp/org.opennms.core.snmp.implementations.snmp4j/${project.version}</bundle>
      <bundle>mvn:org.opennms.core.snmp/org.opennms.core.snmp.joesnmp/${project.version}</bundle>
    </feature>

    <feature name="opennms-snmp-commands" description="OpenNMS :: Core :: SNMP :: Commands" version="${project.version}">
      <!--
      These classes are in the system classpath inside OpenNMS
      <feature>opennms-config-api</feature>
      <feature>opennms-snmp</feature>
      -->
      <bundle>mvn:org.opennms.core.snmp/org.opennms.core.snmp.commands/${project.version}</bundle>
    </feature>


    <feature name="opennms-icmp-commands" description="OpenNMS :: Core :: ICMP :: Commands" version="${project.version}">
        <feature>opennms-icmp-api</feature>

        <bundle>mvn:org.opennms/opennms-icmp-commands/${project.version}</bundle>
    </feature>

    <feature name="opennms-syslogd" description="OpenNMS :: Syslogd" version="${project.version}">
      <feature version="[4.0,4.1)">spring</feature>
      <feature>activemq-camel</feature>
      <feature>camel-core</feature>
      <feature>camel-http</feature>
      <feature>onms-camel-kafka</feature>
      <feature>camel-netty</feature>
      <feature version="${guavaVersion}">guava</feature>

      <feature>dropwizard-metrics</feature>
      <feature>lmax-disruptor</feature>

      <feature>opennms-core</feature>
      <feature>opennms-core-camel</feature>
      <feature>opennms-core-daemon</feature>
      <feature>opennms-core-db</feature>
      <feature>opennms-config</feature>
      <feature>opennms-dao-api</feature>

      <bundle>mvn:org.opennms.features.events/org.opennms.features.events.syslog/${project.version}</bundle>
    </feature>

    <feature name="opennms-syslogd-listener-javanet" description="OpenNMS :: Syslogd :: Listener :: java.net" version="${project.version}">
      <feature>camel-blueprint</feature>
      <feature>opennms-syslogd</feature>

      <bundle>blueprint:mvn:org.opennms.features.events/org.opennms.features.events.syslog/${project.version}/xml/blueprint-syslog-listener-javanet</bundle>
    </feature>

    <feature name="opennms-syslogd-listener-camel-netty" description="OpenNMS :: Syslogd :: Listener :: camel-netty" version="${project.version}">
      <feature>camel-blueprint</feature>
      <feature>opennms-syslogd</feature>

      <bundle>blueprint:mvn:org.opennms.features.events/org.opennms.features.events.syslog/${project.version}/xml/blueprint-syslog-listener-camel-netty</bundle>
    </feature>

    <feature name="opennms-syslogd-listener-nio" description="OpenNMS :: Syslogd :: Listener :: NIO" version="${project.version}">
      <feature>camel-blueprint</feature>
      <feature>opennms-syslogd</feature>

      <bundle>blueprint:mvn:org.opennms.features.events/org.opennms.features.events.syslog/${project.version}/xml/blueprint-syslog-listener-nio</bundle>
    </feature>

    <!-- TODO: Rename this. It's more of an Dominion-side syslog connection handler... -->
    <feature name="opennms-syslogd-handler-default" description="OpenNMS :: Syslogd :: Handler :: Default" version="${project.version}">
      <feature>activemq-camel</feature>
      <feature>camel-blueprint</feature>
      <feature>camel-http</feature>
      <feature>opennms-activemq-component</feature>
      <feature>opennms-core-camel</feature>

      <!--
      These classes are in the system classpath inside OpenNMS
      <feature>opennms-syslogd</feature>
      -->

      <!-- Naked blueprint bundles don't work in featuresBoot on Karaf 2.4.X so we have to wrap them in a JAR -->
      <!-- <bundle>blueprint:mvn:org.opennms.features.events/org.opennms.features.events.syslog/${project.version}/xml/blueprint-syslog-handler-default</bundle> -->
      <bundle>mvn:org.opennms.features.events/org.opennms.features.events.syslog/${project.version}/jar/blueprint-syslog-handler-default</bundle>
    </feature>

    <!-- TODO: Rename this. It's more of an Dominion-side syslog connection handler... -->
    <feature name="opennms-syslogd-handler-kafka-default" description="OpenNMS :: Syslogd :: Handler :: Kafka :: Default" version="${project.version}">
      <feature>camel-blueprint</feature>
      <feature>onms-camel-kafka</feature>
      <feature>opennms-core-camel</feature>

      <!--
      These classes are in the system classpath inside OpenNMS
      <feature>opennms-syslogd</feature>
      -->

      <!-- Naked blueprint bundles don't work in featuresBoot on Karaf 2.4.X so we have to wrap them in a JAR -->
      <!-- <bundle>blueprint:mvn:org.opennms.features.events/org.opennms.features.events.syslog/${project.version}/xml/blueprint-syslog-handler-kafka-default</bundle> -->
      <bundle>mvn:org.opennms.features.events/org.opennms.features.events.syslog/${project.version}/jar/blueprint-syslog-handler-kafka-default</bundle>
    </feature>

    <!-- TrapD feature -->
    <feature name="opennms-trapd" description="OpenNMS :: Trapd" version="${project.version}">
      <feature version="[4.0,4.1)">spring</feature>
      <feature>activemq-camel</feature>
      <feature>camel-core</feature>
      <feature>camel-http</feature>
      <feature>onms-camel-kafka</feature>
      <feature>camel-netty</feature>
      <feature version="${guavaVersion}">guava</feature>

      <feature>opennms-core</feature>
      <feature>opennms-core-camel</feature>
      <feature>opennms-core-daemon</feature>
      <feature>opennms-core-db</feature>
      <feature>opennms-config</feature>
      <feature>opennms-dao-api</feature>
      <feature>opennms-events-api</feature>
      <feature>opennms-snmp</feature>

      <bundle>mvn:org.opennms.features.events/org.opennms.features.events.traps/${project.version}</bundle>
    </feature>

<<<<<<< HEAD
=======
    <feature name="opennms-trapd-listener" description="OpenNMS :: Trapd :: Listener" version="${project.version}">
      <feature>camel-blueprint</feature>
      <feature>opennms-trapd</feature>
      <bundle>blueprint:mvn:org.opennms.features.events/org.opennms.features.events.traps/${project.version}/xml/blueprint-trapd-listener</bundle>
    </feature>
    
    <!-- TODO: Rename this. It's more of an Dominion-side trap message handler... -->
    <feature name="opennms-trapd-handler-default" description="OpenNMS :: Trapd :: Handler :: Default" version="${project.version}">
      <feature>activemq-camel</feature>
      <feature>camel-blueprint</feature>
      <feature>camel-http</feature>
      <feature>opennms-activemq-component</feature>
      <feature>opennms-core-camel</feature>

      <!--
      These classes are in the system classpath inside OpenNMS
      <feature>opennms-trapd</feature>
      -->

      <!-- Naked blueprint bundles don't work in featuresBoot on Karaf 2.4.X so we have to wrap them in a JAR -->
      <!-- <bundle>blueprint:mvn:org.opennms.features.events/org.opennms.features.events.traps/${project.version}/xml/blueprint-trapd-handler-default</bundle> -->
      <bundle>mvn:org.opennms.features.events/org.opennms.features.events.traps/${project.version}/jar/blueprint-trapd-handler-default</bundle>
    </feature>

    <!-- TODO: Rename this. It's more of an Dominion-side trap message handler... -->
    <feature name="opennms-trapd-handler-kafka-default" description="OpenNMS :: Trapd :: Handler :: Kafka :: Default" version="${project.version}">
      <feature>camel-blueprint</feature>
      <feature>onms-camel-kafka</feature>
      <feature>opennms-core-camel</feature>

      <!--
      These classes are in the system classpath inside OpenNMS
      <feature>opennms-trapd</feature>
      -->

      <!-- Naked blueprint bundles don't work in featuresBoot on Karaf 2.4.X so we have to wrap them in a JAR -->
      <!-- <bundle>blueprint:mvn:org.opennms.features.events/org.opennms.features.events.traps/${project.version}/xml/blueprint-trapd-handler-kafka-default</bundle> -->
      <bundle>mvn:org.opennms.features.events/org.opennms.features.events.traps/${project.version}/jar/blueprint-trapd-handler-kafka-default</bundle>
    </feature>

>>>>>>> f01721e6
    <feature name="tsrm-troubleticketer" version="${project.version}" description="OpenNMS :: Features :: Ticketing :: Tivoli Service Request Manager (TSRM)">
        <feature version="${cxfVersion}">cxf-jaxws</feature>
        <bundle>mvn:org.opennms.features.ticketing/org.opennms.features.ticketing.api/${project.version}</bundle>
        <bundle>mvn:org.opennms.features/opennms-integration-tsrm/${project.version}</bundle>
    </feature>

    <feature name="opennms-webapp" description="OpenNMS :: Webapp" version="${project.version}">
      <feature>war</feature>

      <feature>commons-beanutils</feature>
      <feature>commons-configuration</feature>
      <feature>commons-jexl</feature>
      <feature>fop</feature>
      <feature>hibernate-validator41</feature>
      <feature>jfreechart</feature>
      <feature>jrobin</feature>
      <feature>json-lib</feature>
      <feature>spring-webflow</feature>

      <feature>opennms-config</feature>
      <feature>opennms-dao</feature>
      <feature>opennms-provisioning</feature>
      <feature>opennms-reporting</feature>

      <bundle>wrap:mvn:xalan/xalan/2.7.2</bundle>
      <bundle>wrap:mvn:xalan/serializer/2.7.2</bundle>
      <bundle>mvn:joda-time/joda-time/${jodaTimeVersion}</bundle>
      <bundle>wrap:mvn:org.quartz-scheduler/quartz/2.1.5</bundle>
      <bundle>wrap:mvn:org.w3c.css/sac/1.3</bundle>
      <bundle>mvn:com.vaadin.external.flute/flute/1.3.0.gg2</bundle>
      <bundle>wrap:mvn:net.sourceforge.cssparser/cssparser/0.9.11</bundle>
      <!-- <bundle>wrap:mvn:com.google.gwt/gwt-servlet/${gwtVersion}</bundle> -->

      <feature>commons-cli</feature>
      <feature>commons-exec</feature>
      <feature>commons-net</feature>
      <bundle>mvn:org.opennms.features/org.opennms.features.system-report/${project.version}</bundle>

      <feature>opennms-core-web</feature>
      <bundle>mvn:org.opennms.features/org.opennms.features.request-tracker/${project.version}</bundle>

      <!-- TODO: Make this JAR into a bundle -->
      <bundle>wrap:mvn:org.opennms/rancid-api/1.0.3</bundle>

      <bundle>mvn:org.opennms/opennms-web-api/${project.version}</bundle>

      <feature>spring-security32</feature>
      <bundle>mvn:org.opennms.features/org.opennms.features.springframework-security/${project.version}</bundle>

      <!-- The main webapp WAR file -->
      <bundle>mvn:org.opennms/opennms-webapp/${project.version}/war</bundle>
    </feature>

    <feature name="smack" description="smack-dependencies" version="4.0.6">
      <bundle>wrap:mvn:org.igniterealtime.smack/smack-core/4.0.6</bundle>
      <bundle>wrap:mvn:org.igniterealtime.smack/smack-tcp/4.0.6</bundle>
      <bundle>wrap:mvn:org.igniterealtime.smack/smack-extensions/4.0.6</bundle>
      <bundle>wrap:mvn:org.igniterealtime.smack/smack-resolver-javax/4.0.6</bundle>
      <bundle>wrap:mvn:xmlpull/xmlpull/1.1.3.1</bundle>
    </feature>
    
    <feature name="wsman-integration" version="${project.version}" description="OpenNMS :: Features :: WS-Man Integration">
      <feature>opennms-collection-api</feature>
      <feature>opennms-provisioning-api</feature>
      <feature>opennms-dao-api</feature>
      <feature version="${cxfVersion}">cxf-jaxws</feature>
      <feature version="${cxfVersion}">cxf-ws-addr</feature>
      <bundle dependency="true">mvn:com.google.guava/guava/${guavaOldVersion}</bundle>
      <bundle>mvn:org.opennms.core.wsman/org.opennms.core.wsman.api/${wsmanVersion}</bundle>
      <bundle>mvn:org.opennms.core.wsman/org.opennms.core.wsman.cxf/${wsmanVersion}</bundle>
      <bundle>mvn:org.opennms.features/org.opennms.features.wsman/${project.version}</bundle>
    </feature>

    <feature name="wmi-integration" version="${project.version}" description="OpenNMS :: Features :: WMI Integration">
      <feature>opennms-collection-api</feature>
      <feature>opennms-provisioning-api</feature>
      <bundle>wrap:mvn:org.jinterop/j-interop/${jinteropVersion}</bundle>
      <bundle>wrap:mvn:org.jinterop/j-interopdeps/${jinteropVersion}</bundle>
      <bundle>mvn:org.opennms/opennms-wmi/${project.version}</bundle>
    </feature>


    <feature name="opennms-provisioning-detectors" description="OpenNMS :: Provisioning :: Detectors" version="${project.version}">
      <feature>commons-cli</feature>
      <feature>spring-security32</feature>

      <feature>opennms-collection-api</feature>
      <feature>opennms-core-web</feature>
      <feature>opennms-icmp-api</feature>
      <feature>opennms-provisioning-api</feature>
      <feature>wsman-integration</feature>
      <feature>wmi-integration</feature>

      <feature>bsf</feature>
      <feature>jcifs</feature>
      <feature>jldap</feature>

      <bundle>mvn:org.opennms.core.jmx/org.opennms.core.jmx.api/${project.version}</bundle>
      <bundle>mvn:org.opennms.core.jmx/org.opennms.core.jmx.impl/${project.version}</bundle>
      <bundle>mvn:org.opennms/opennms-detector-bsf/${project.version}</bundle>
      <bundle>mvn:org.opennms/opennms-detector-datagram/${project.version}</bundle>
      <bundle>mvn:org.opennms/opennms-detector-generic/${project.version}</bundle>
      <bundle>mvn:org.opennms/opennms-detector-jdbc/${project.version}</bundle>
      <bundle>mvn:org.opennms/opennms-detector-jmx/${project.version}</bundle>
      <bundle>mvn:org.opennms/opennms-detector-lineoriented/${project.version}</bundle>
      <bundle>mvn:org.opennms/opennms-detector-simple/${project.version}</bundle>
      <bundle>mvn:org.opennms/opennms-detector-ssh/${project.version}</bundle>
      <bundle>mvn:org.opennms/opennms-detector-web/${project.version}</bundle>
      <bundle>mvn:org.opennms/opennms-detector-registry/${project.version}</bundle>
    </feature>

    <feature name="opennms-provisioning-shell" description="OpenNMS :: Provisioning :: Shell" version="${project.version}">
      <!-- Dependencies should be available from the parent classloader and from the ONMSGi registry -->
      <bundle>mvn:org.opennms/opennms-provision-shell/${project.version}</bundle>
    </feature>
    
    <feature name="opennms-poller-monitors-core" description="OpenNMS :: Poller :: Monitors :: Core" version="${project.version}">
      <feature>camel-core</feature>
      <feature>camel-http</feature>
      <feature>commons-io</feature>
      <feature>commons-jexl</feature>
      <feature>commons-lang</feature>
      <feature>commons-net</feature>
      <feature>dnsjava</feature>
      <feature>hibernate36</feature>
      <feature>jldap</feature>
      <feature>jolokia-client</feature>
      <feature>json-simple</feature>
      <feature>jcifs</feature>
      <feature>bsf</feature>

      <!-- We really just need org.apache.httpcomponents out of here -->
      <feature>opennms-core-web</feature>
      <feature>opennms-icmp-api</feature> 
      <feature>opennms-poller-api</feature>
      <feature>opennms-dao-api</feature>
      <feature>opennms-config</feature>
      <feature>opennms-javamail</feature>

      <bundle>mvn:org.opennms.core.jmx/org.opennms.core.jmx.api/${project.version}</bundle>
      <bundle>mvn:org.opennms.core.jmx/org.opennms.core.jmx.impl/${project.version}</bundle>
      <bundle>mvn:org.opennms.features.poller.monitors/org.opennms.features.poller.monitors.core/${project.version}</bundle>
    </feature>

    <feature name="opennms-poller-shell" description="OpenNMS :: Poller :: Shell" version="${project.version}">
      <bundle>mvn:org.opennms.features.poller/org.opennms.features.poller.shell/${project.version}</bundle>
    </feature>
</features><|MERGE_RESOLUTION|>--- conflicted
+++ resolved
@@ -914,49 +914,6 @@
       <bundle>mvn:org.opennms.features.events/org.opennms.features.events.traps/${project.version}</bundle>
     </feature>
 
-<<<<<<< HEAD
-=======
-    <feature name="opennms-trapd-listener" description="OpenNMS :: Trapd :: Listener" version="${project.version}">
-      <feature>camel-blueprint</feature>
-      <feature>opennms-trapd</feature>
-      <bundle>blueprint:mvn:org.opennms.features.events/org.opennms.features.events.traps/${project.version}/xml/blueprint-trapd-listener</bundle>
-    </feature>
-    
-    <!-- TODO: Rename this. It's more of an Dominion-side trap message handler... -->
-    <feature name="opennms-trapd-handler-default" description="OpenNMS :: Trapd :: Handler :: Default" version="${project.version}">
-      <feature>activemq-camel</feature>
-      <feature>camel-blueprint</feature>
-      <feature>camel-http</feature>
-      <feature>opennms-activemq-component</feature>
-      <feature>opennms-core-camel</feature>
-
-      <!--
-      These classes are in the system classpath inside OpenNMS
-      <feature>opennms-trapd</feature>
-      -->
-
-      <!-- Naked blueprint bundles don't work in featuresBoot on Karaf 2.4.X so we have to wrap them in a JAR -->
-      <!-- <bundle>blueprint:mvn:org.opennms.features.events/org.opennms.features.events.traps/${project.version}/xml/blueprint-trapd-handler-default</bundle> -->
-      <bundle>mvn:org.opennms.features.events/org.opennms.features.events.traps/${project.version}/jar/blueprint-trapd-handler-default</bundle>
-    </feature>
-
-    <!-- TODO: Rename this. It's more of an Dominion-side trap message handler... -->
-    <feature name="opennms-trapd-handler-kafka-default" description="OpenNMS :: Trapd :: Handler :: Kafka :: Default" version="${project.version}">
-      <feature>camel-blueprint</feature>
-      <feature>onms-camel-kafka</feature>
-      <feature>opennms-core-camel</feature>
-
-      <!--
-      These classes are in the system classpath inside OpenNMS
-      <feature>opennms-trapd</feature>
-      -->
-
-      <!-- Naked blueprint bundles don't work in featuresBoot on Karaf 2.4.X so we have to wrap them in a JAR -->
-      <!-- <bundle>blueprint:mvn:org.opennms.features.events/org.opennms.features.events.traps/${project.version}/xml/blueprint-trapd-handler-kafka-default</bundle> -->
-      <bundle>mvn:org.opennms.features.events/org.opennms.features.events.traps/${project.version}/jar/blueprint-trapd-handler-kafka-default</bundle>
-    </feature>
-
->>>>>>> f01721e6
     <feature name="tsrm-troubleticketer" version="${project.version}" description="OpenNMS :: Features :: Ticketing :: Tivoli Service Request Manager (TSRM)">
         <feature version="${cxfVersion}">cxf-jaxws</feature>
         <bundle>mvn:org.opennms.features.ticketing/org.opennms.features.ticketing.api/${project.version}</bundle>
