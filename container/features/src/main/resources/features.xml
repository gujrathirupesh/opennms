<?xml version="1.0" encoding="UTF-8" standalone="yes"?>
<features name="opennms-${project.version}" xmlns="http://karaf.apache.org/xmlns/features/v1.3.0" xmlns:xsi="http://www.w3.org/2001/XMLSchema-instance" xsi:schemaLocation="http://karaf.apache.org/xmlns/features/v1.3.0 http://karaf.apache.org/xmlns/features/v1.3.0">
    <repository>mvn:${project.groupId}/${project.artifactId}/${project.version}/xml/core</repository>
    <repository>mvn:org.apache.camel.karaf/apache-camel/${camelVersion}/xml/features</repository>
    <repository>mvn:org.apache.cxf.karaf/apache-cxf/${cxfVersion}/xml/features</repository>
    <repository>mvn:org.apache.activemq/activemq-karaf/${activemqVersion}/xml/features</repository>
    <repository>mvn:org.ops4j.pax.jdbc/pax-jdbc-features/1.0.1/xml/features</repository>
    <repository>mvn:org.apache.activemq/activemq-karaf/${activemqVersion}/xml/features</repository>
    <repository>mvn:org.opennms.integration.api/karaf-features/${opennmsApiVersion}/xml</repository>
    <repository>mvn:com.eclipsesource.jaxrs/features/${osgiJaxRsVersion}/xml/features</repository>
    <repository>mvn:org.apache.karaf.features/enterprise/${karafVersion}/xml/features</repository>
    <!-- Newts Features -->
    <repository>mvn:org.opennms.newts/newts-karaf/${newtsVersion}/xml/features</repository>
    <feature name="opennms-camel-amqp" version="${project.version}" description="OpenNMS :: Features :: AMQP :: Camel Wrapper">
        <!-- start this early so camel-amqp doesn't use its old version -->
        <bundle start-level="75">mvn:org.apache.qpid/proton-j/0.34.0</bundle>
        <feature>camel-core</feature>
        <feature>camel-blueprint</feature>
        <feature>camel-http</feature>
        <feature>camel-amqp</feature>
    </feature>
    <feature name="opennms-amqp-event-forwarder" version="${project.version}" description="OpenNMS :: Features :: AMQP :: Event Forwarder">
        <feature>opennms-camel-amqp</feature>
        <feature version="${guavaOsgiVersion}">guava</feature>
        <feature>opennms-core-camel</feature>
        <feature>opennms-dao-api</feature>
        <bundle>mvn:org.opennms.features.amqp/org.opennms.features.amqp.common/${project.version}</bundle>
        <bundle>mvn:org.opennms.features.amqp/org.opennms.features.amqp.event-forwarder/${project.version}</bundle>
    </feature>
    <feature name="opennms-amqp-event-receiver" version="${project.version}" description="OpenNMS :: Features :: AMQP :: Event Receiver">
        <feature>opennms-camel-amqp</feature>
        <feature version="${guavaOsgiVersion}">guava</feature>
        <feature>opennms-core-camel</feature>
        <feature>opennms-dao-api</feature>
        <bundle>mvn:org.opennms.features.amqp/org.opennms.features.amqp.common/${project.version}</bundle>
        <bundle>mvn:org.opennms.features.amqp/org.opennms.features.amqp.event-receiver/${project.version}</bundle>
    </feature>
    <feature name="opennms-amqp-alarm-northbounder" version="${project.version}" description="OpenNMS :: Features :: AMQP :: Alarm Northbounder">
        <feature>opennms-camel-amqp</feature>
        <feature>opennms-core-camel</feature>
        <bundle>mvn:org.opennms.features.amqp/org.opennms.features.amqp.common/${project.version}</bundle>
        <bundle>mvn:org.opennms.features.amqp/org.opennms.features.amqp.alarm-northbounder/${project.version}</bundle>
    </feature>
    <feature name="atomikos" version="${atomikosVersion}" description="Atomikos :: TransactionEssentials">
        <bundle>wrap:mvn:com.atomikos/atomikos-util/${atomikosVersion}</bundle>
        <bundle>wrap:mvn:com.atomikos/transactions-api/${atomikosVersion}</bundle>
        <bundle>wrap:mvn:com.atomikos/transactions/${atomikosVersion}</bundle>
        <bundle>wrap:mvn:com.atomikos/transactions-jta/${atomikosVersion}</bundle>
        <bundle>wrap:mvn:com.atomikos/transactions-jdbc/${atomikosVersion}</bundle>
    </feature>
    <feature name="batik" version="${batikVersion}" description="Apache :: XML Graphics :: Batik">
        <bundle dependency="true">mvn:org.apache.servicemix.bundles/org.apache.servicemix.bundles.xalan/${xalanServicemixVersion}</bundle>
        <bundle dependency="true">mvn:org.apache.servicemix.bundles/org.apache.servicemix.bundles.xalan-serializer/${xalanServicemixVersion}</bundle>
        <bundle dependency="true">wrap:mvn:xml-apis/xml-apis-ext/1.3.04</bundle>
        <bundle dependency="true">wrap:mvn:org.apache.xmlgraphics/batik-anim/${batikVersion}</bundle>
        <bundle dependency="true">wrap:mvn:org.apache.xmlgraphics/batik-awt-util/${batikVersion}</bundle>
        <bundle dependency="true">wrap:mvn:org.apache.xmlgraphics/batik-bridge/${batikVersion}</bundle>
        <bundle dependency="true">wrap:mvn:org.apache.xmlgraphics/batik-css/${batikVersion}</bundle>
        <bundle dependency="true">wrap:mvn:org.apache.xmlgraphics/batik-dom/${batikVersion}</bundle>
        <bundle dependency="true">wrap:mvn:org.apache.xmlgraphics/batik-ext/${batikVersion}</bundle>
        <bundle dependency="true">wrap:mvn:org.apache.xmlgraphics/batik-gvt/${batikVersion}</bundle>
        <bundle dependency="true">wrap:mvn:org.apache.xmlgraphics/batik-parser/${batikVersion}</bundle>
        <bundle dependency="true">wrap:mvn:org.apache.xmlgraphics/batik-script/${batikVersion}</bundle>
        <bundle dependency="true">wrap:mvn:org.apache.xmlgraphics/batik-svggen/${batikVersion}</bundle>
        <bundle dependency="true">wrap:mvn:org.apache.xmlgraphics/batik-svg-dom/${batikVersion}</bundle>
        <bundle dependency="true">wrap:mvn:org.apache.xmlgraphics/batik-transcoder/${batikVersion}</bundle>
        <bundle dependency="true">wrap:mvn:org.apache.xmlgraphics/batik-util/${batikVersion}</bundle>
        <bundle dependency="true">wrap:mvn:org.apache.xmlgraphics/batik-xml/${batikVersion}</bundle>
    </feature>
    <feature name="bcprov" version="${bouncyCastleVersion}" description="Legion of the Bouncy Castle :: Java Cryptography APIs">
        <bundle>wrap:mvn:org.bouncycastle/bcprov-jdk18on/${bouncyCastleVersion}</bundle>
    </feature>
    <feature name="bsf" version="${bsfVersion}" description="Apache :: Bean Scripting Framework">
        <bundle>wrap:mvn:bsf/bsf/${bsfVersion}</bundle>
    </feature>
    <feature name="c3p0" version="${c3p0Version}" description="c3p0">
        <feature>postgresql</feature>
        <bundle>wrap:mvn:com.mchange/c3p0/${c3p0Version}$Bundle-SymbolicName=c3p0&amp;Bundle-Version=${c3p0Version}&amp;Import-Package=javax.management,javax.naming,javax.sql,javax.xml.parsers,org.postgresql;resolution:=optional,org.w3c.dom</bundle>
    </feature>
    <feature name="hikari-cp" version="${hikaricpVersion}" description="HikariCP">
        <feature>postgresql</feature>
        <bundle>mvn:com.zaxxer/HikariCP/${hikaricpVersion}</bundle>
    </feature>
    <feature name="commons-beanutils" version="${commonsBeanutilsVersion}" description="Apache :: commons-beanutils">
        <feature>commons-collections</feature>
        <bundle>mvn:commons-beanutils/commons-beanutils/${commonsBeanutilsVersion}</bundle>
    </feature>
    <feature name="commons-codec" version="${commonsCodecVersion}" description="Apache :: commons-codec">
        <bundle>mvn:commons-codec/commons-codec/${commonsCodecVersion}</bundle>
    </feature>
    <feature name="commons-cli" version="1.2" description="Apache :: commons-cli">
        <bundle>mvn:commons-cli/commons-cli/1.2</bundle>
    </feature>
    <feature name="commons-collections" version="${commonsCollectionsVersion}" description="Apache :: commons-collections">
        <bundle>mvn:commons-collections/commons-collections/${commonsCollectionsVersion}</bundle>
    </feature>
    <feature name="commons-compress" version="1.21" description="Apache :: commons-compress">
        <bundle>mvn:org.apache.commons/commons-compress/1.21</bundle>
    </feature>
    <feature name="commons-configuration" version="${commonsConfigurationVersion}" description="Apache :: commons-configuration">
        <feature>commons-beanutils</feature>
        <feature>commons-codec</feature>
        <feature>commons-digester</feature>
        <feature>commons-jxpath</feature>
        <feature>commons-lang</feature>
        <feature>javax.mail</feature>
        <feature>javax.servlet</feature>
        <bundle>wrap:mvn:org.apache.ant/ant/1.8.2</bundle>
        <bundle>mvn:commons-configuration/commons-configuration/${commonsConfigurationVersion}</bundle>
    </feature>
    <feature name="commons-digester" version="${commonsDigesterVersion}" description="Apache :: commons-digester">
        <feature>commons-beanutils</feature>
        <bundle>mvn:commons-digester/commons-digester/${commonsDigesterVersion}</bundle>
    </feature>
    <feature name="commons-exec" version="1.2" description="Apache :: commons-exec">
        <bundle>mvn:org.apache.commons/commons-exec/1.2</bundle>
    </feature>
    <feature name="commons-io" version="${commonsIoVersion}" description="Apache :: commons-io">
        <bundle>mvn:commons-io/commons-io/${commonsIoVersion}</bundle>
    </feature>
    <feature name="commons-jexl" version="${commonsJexlVersion}" description="Apache :: commons-jexl">
        <bundle>mvn:org.apache.commons/commons-jexl/${commonsJexlVersion}</bundle>
    </feature>
    <feature name="commons-jxpath" version="${commonsJxpathVersion}" description="Apache :: commons-jxpath">
        <feature>commons-beanutils</feature>
        <feature>javax.servlet</feature>
        <bundle dependency="true">mvn:org.apache.servicemix.bundles/org.apache.servicemix.bundles.jdom/1.1_4</bundle>
        <bundle dependency="true">wrap:mvn:javax.servlet.jsp/jsp-api/2.2</bundle>
        <bundle>mvn:commons-jxpath/commons-jxpath/${commonsJxpathVersion}</bundle>
    </feature>
    <feature name="commons-lang" version="${commonsLangVersion}" description="Apache :: commons-lang">
        <bundle>mvn:commons-lang/commons-lang/${commonsLangVersion}</bundle>
    </feature>
    <!-- commons-lang3 is in features-core.xml -->
    <feature name="commons-net" version="${commonsNetVersion}" description="Apache :: commons-net">
        <bundle>mvn:commons-net/commons-net/${commonsNetVersion}</bundle>
    </feature>
    <feature name="cron-parser-core" version="${cronParserCoreVersion}" description="Redhogs :: cron-parser-core">
        <bundle>wrap:mvn:net.redhogs.cronparser/cron-parser-core/${cronParserCoreVersion}</bundle>
    </feature>
    <feature name="dnsjava" version="${dnsjavaVersion}" description="dnsjava">
        <bundle dependency="true">mvn:org.apache.servicemix.bundles/org.apache.servicemix.bundles.dnsjava/${dnsjavaVersion}</bundle>
    </feature>
    <feature name="dropwizard-metrics" version="${dropwizardMetricsVersion}" description="Dropwizard :: Metrics">
        <bundle>mvn:io.dropwizard.metrics/metrics-core/${dropwizardMetricsVersion}</bundle>
        <bundle>mvn:io.dropwizard.metrics/metrics-jmx/${dropwizardMetricsVersion}</bundle>
    </feature>
    <feature name="fop" version="${fopVersion}" description="Apache :: XML Graphics :: FOP">
        <bundle dependency="true">wrap:mvn:org.apache.xmlgraphics/fop/${fopVersion}</bundle>
        <bundle dependency="true">wrap:mvn:org.apache.xmlgraphics/xmlgraphics-commons/${xmlgraphicsCommonsVersion}</bundle>
        <feature>batik</feature>
    </feature>
    <feature name="gemini-blueprint" version="${eclipseGeminiVersion}" description="Eclipse :: Gemini Blueprint">
        <feature version="[4.2,4.3)">spring</feature>
        <bundle>mvn:org.eclipse.gemini.blueprint/gemini-blueprint-core/${eclipseGeminiVersion}</bundle>
        <bundle>mvn:org.eclipse.gemini.blueprint/gemini-blueprint-extender/${eclipseGeminiVersion}</bundle>
        <bundle>mvn:org.eclipse.gemini.blueprint/gemini-blueprint-io/${eclipseGeminiVersion}</bundle>
    </feature>
    <feature name="asm" version="${asmVersion}" description="ASM">
        <bundle>mvn:org.ow2.asm/asm/9.5</bundle>
        <bundle>mvn:org.ow2.asm/asm-analysis/9.5</bundle>
        <bundle>mvn:org.ow2.asm/asm-commons/9.5</bundle>
        <bundle>mvn:org.ow2.asm/asm-tree/9.5</bundle>
        <bundle>mvn:org.ow2.asm/asm-util/9.5</bundle>
    </feature>
    <feature name="groovy" version="${groovyVersion}" description="Groovy">
        <!-- needed by spifly -->
        <feature version="[9.4,10)">asm</feature>
        <bundle>mvn:org.codehaus.groovy/groovy/${groovyVersion}</bundle>
        <bundle>mvn:org.codehaus.groovy/groovy-ant/${groovyVersion}</bundle>
        <bundle>mvn:org.codehaus.groovy/groovy-bsf/${groovyVersion}</bundle>
        <!-- <bundle>mvn:org.codehaus.groovy/groovy-cli-commons/${groovyVersion}</bundle> -->
        <!-- <bundle>mvn:org.codehaus.groovy/groovy-cli-picocli/${groovyVersion}</bundle> -->
        <!-- <bundle>mvn:org.codehaus.groovy/groovy-console/${groovyVersion}</bundle> -->
        <bundle>mvn:org.codehaus.groovy/groovy-datetime/${groovyVersion}</bundle>
        <bundle>mvn:org.codehaus.groovy/groovy-dateutil/${groovyVersion}</bundle>
        <!-- <bundle>mvn:org.codehaus.groovy/groovy-docgenerator/${groovyVersion}</bundle> -->
        <!-- <bundle>mvn:org.codehaus.groovy/groovy-groovydoc/${groovyVersion}</bundle> -->
        <!-- <bundle>mvn:org.codehaus.groovy/groovy-groovysh/${groovyVersion}</bundle> -->
        <bundle>mvn:org.codehaus.groovy/groovy-jaxb/${groovyVersion}</bundle>
        <bundle>mvn:org.codehaus.groovy/groovy-jmx/${groovyVersion}</bundle>
        <bundle>mvn:org.codehaus.groovy/groovy-json/${groovyVersion}</bundle>
        <bundle>mvn:org.codehaus.groovy/groovy-jsr223/${groovyVersion}</bundle>
        <!-- needed by jsr223 support -->
<<<<<<< HEAD
        <bundle>mvn:org.apache.aries.spifly/org.apache.aries.spifly.dynamic.bundle/1.3.6</bundle>
=======
        <bundle>mvn:org.apache.aries.spifly/org.apache.aries.spifly.dynamic.bundle/${spiflyVersion}</bundle>
>>>>>>> e337e19f
        <bundle>mvn:org.codehaus.groovy/groovy-macro/${groovyVersion}</bundle>
        <bundle>mvn:org.codehaus.groovy/groovy-nio/${groovyVersion}</bundle>
        <bundle>mvn:org.codehaus.groovy/groovy-servlet/${groovyVersion}</bundle>
        <bundle>mvn:org.codehaus.groovy/groovy-sql/${groovyVersion}</bundle>
        <!-- <bundle>mvn:org.codehaus.groovy/groovy-swing/${groovyVersion}</bundle> -->
        <bundle>mvn:org.codehaus.groovy/groovy-templates/${groovyVersion}</bundle>
        <!-- <bundle>mvn:org.codehaus.groovy/groovy-test/${groovyVersion}</bundle> -->
        <!-- <bundle>mvn:org.codehaus.groovy/groovy-test-junit5/${groovyVersion}</bundle> -->
        <!-- <bundle>mvn:org.codehaus.groovy/groovy-testng/${groovyVersion}</bundle> -->
        <bundle>mvn:org.codehaus.groovy/groovy-xml/${groovyVersion}</bundle>
    </feature>
    <feature name="dom4j" version="${dom4jVersion}" description="DOM4J">
        <bundle dependency="true">wrap:mvn:org.dom4j/dom4j/${dom4jVersion}</bundle>
    </feature>
    <feature name="hibernate36" version="3.6.10.Final" description="Hibernate :: Hibernate ORM">
        <feature>dom4j</feature>
        <bundle dependency="true">wrap:mvn:antlr/antlr/${antlr.version}$Import-Package=org.hibernate.hql.ast</bundle>
        <bundle dependency="true">mvn:commons-collections/commons-collections/${commonsCollectionsVersion}</bundle>
        <bundle dependency="true">mvn:org.apache.geronimo.specs/geronimo-jta_1.1_spec/${geronimoVersion}</bundle>
        <bundle dependency="true">mvn:org.javassist/javassist/${javassistVersion}</bundle>
        <bundle>wrap:mvn:org.hibernate.javax.persistence/hibernate-jpa-2.0-api/1.0.1.Final</bundle>
        <bundle>wrap:mvn:org.hibernate/hibernate-core/3.6.10.Final$Export-Package=org.hibernate*;version="3.6.10"</bundle>
        <bundle>wrap:mvn:org.hibernate/hibernate-commons-annotations/3.2.0.Final</bundle>
    </feature>
    <feature name="hibernate-validator41" version="4.1.0.Final" description="Hibernate :: Hibernate Validator">
        <feature>javax.validation</feature>
        <bundle>wrap:mvn:org.hibernate/hibernate-validator-annotation-processor/4.1.0.Final</bundle>
        <bundle>wrap:mvn:org.hibernate/hibernate-validator/4.1.0.Final</bundle>
    </feature>
    <feature name="java-native-access" version="${jnaVersion}" description="Java Native Access (JNA)">
        <bundle>mvn:net.java.dev.jna/jna/${jnaVersion}</bundle>
        <bundle>mvn:net.java.dev.jna/jna-platform/${jnaVersion}</bundle>
    </feature>
    <feature name="javax.mail" version="${javaxMailVersion}" description="javax.mail">
        <bundle>mvn:javax.mail/mail/${javaxMailVersion}</bundle>
    </feature>
    <feature name="javax.servlet" version="${servletApiVersion}" description="javax.servlet">
        <bundle start-level="30">mvn:javax.servlet/javax.servlet-api/${servletApiVersion}</bundle>
    </feature>
    <feature name="javax.validation" version="1.0.0.GA" description="javax.validation">
        <bundle dependency="true">wrap:mvn:javax.validation/validation-api/1.0.0.GA$Bundle-SymbolicName=javax.validation:validation-api&amp;Bundle-Version=1.0.0&amp;Export-Package=javax.validation;version="1.0.0",javax.validation.bootstrap;version="1.0.0",javax.validation.constraints;version="1.0.0",javax.validation.groups;version="1.0.0",javax.validation.metadata;version="1.0.0",javax.validation.spi;version="1.0.0"</bundle>
    </feature>
    <feature name="jaxb" version="${eclipselinkVersion}" description="EclipseLink :: MOXy">
        <feature>javax.mail</feature>
        <bundle>mvn:org.eclipse.persistence/org.eclipse.persistence.moxy/${eclipselinkVersion}</bundle>
        <bundle>mvn:org.eclipse.persistence/org.eclipse.persistence.core/${eclipselinkVersion}</bundle>
        <bundle>mvn:org.eclipse.persistence/org.eclipse.persistence.asm/${eclipselinkVersion}</bundle>
        <bundle>mvn:org.eclipse.persistence/org.eclipse.persistence.antlr/${eclipselinkVersion}</bundle>
    </feature>
    <feature name="jcifs" version="${jcifsVersion}" description="jcifs">
        <feature>bcprov</feature>
        <bundle>mvn:eu.agno3.jcifs/jcifs-ng/${jcifsVersion}</bundle>
    </feature>
    <feature name="jfreechart" version="1.0.13" description="JFree :: JFreeChart">
        <bundle>wrap:mvn:jfree/jfreechart/1.0.13</bundle>
        <bundle>wrap:mvn:jfree/jcommon/1.0.16</bundle>
    </feature>
    <feature name="jldap" version="${jldapVersion}" description="OpenLDAP :: JLDAP">
        <bundle>wrap:mvn:com.novell.ldap/jldap/${jldapVersion}</bundle>
    </feature>
    <feature name="joda-time" version="${jodaTimeVersion}" description="Joda :: Joda-Time">
        <bundle>mvn:joda-time/joda-time/${jodaTimeVersion}</bundle>
    </feature>
    <feature name="jolokia-client" version="${jolokiaClientVersion}" description="Jolokia-Client">
        <feature>javax.servlet</feature>
        <feature>json-simple</feature>
        <bundle dependency="true">mvn:org.apache.httpcomponents/httpcore-osgi/${httpcoreVersion}</bundle>
        <bundle dependency="true">mvn:org.apache.httpcomponents/httpclient-osgi/${httpclientVersion}</bundle>
        <bundle>mvn:org.jolokia/jolokia-client-java/${jolokiaClientVersion}</bundle>
    </feature>
    <feature name="jrobin" version="1.6.0" description="JRobin">
        <bundle>mvn:org.jrobin/jrobin/1.6.0</bundle>
    </feature>
    <feature name="json-lib" version="2.2.3" description="json-lib">
        <bundle>wrap:mvn:net.sf.ezmorph/ezmorph/1.0.6</bundle>
        <bundle>wrap:mvn:net.sf.json-lib/json-lib/2.2.3/jar/jdk15</bundle>
    </feature>
    <feature name="lmax-disruptor" version="${lmaxDisruptorVersion}" description="LMAX :: Disruptor">
        <bundle>mvn:com.lmax/disruptor/${lmaxDisruptorVersion}</bundle>
    </feature>
    <feature name="org.json" version="${jsonVersion}" description="org.json">
        <bundle>wrap:mvn:org.json/json/${jsonVersion}$Export-Package=org.json</bundle>
    </feature>
    <feature name="json-simple" version="1.1.1" description="json-simple">
        <bundle>wrap:mvn:com.googlecode.json-simple/json-simple/1.1.1</bundle>
    </feature>
    <feature name="owasp-encoder" version="${owaspEncoderVersion}" description="OWASP :: Encoder">
        <bundle>wrap:mvn:org.owasp.encoder/encoder/${owaspEncoderVersion}$Export-Package=org.owasp.encoder</bundle>
    </feature>
    <feature name="owasp-html-sanitizer" version="${owaspHtmlSanitizerVersion}" description="OWASP :: HTML Sanitizer">
        <feature version="${guavaOsgiVersion}">guava</feature>
        <bundle>wrap:mvn:com.googlecode.owasp-java-html-sanitizer/owasp-java-html-sanitizer/${owaspHtmlSanitizerVersion}$Export-Package=org.owasp.html</bundle>
    </feature>
    <feature name="postgresql" version="${postgresqlVersion}" description="PostgreSQL :: JDBC Driver">
        <feature>pax-jdbc-spec</feature>
        <bundle dependency="true">mvn:org.apache.geronimo.specs/geronimo-jta_1.1_spec/${geronimoVersion}</bundle>
        <bundle>wrap:mvn:org.postgresql/postgresql/${postgresqlVersion}</bundle>
    </feature>
    <feature name="rate-limited-logger" version="${rateLimitedLoggerVersion}" description="Rate Limited Logger">
        <feature>joda-time</feature>
        <bundle>wrap:mvn:com.swrve/rate-limited-logger/${rateLimitedLoggerVersion}</bundle>
    </feature>
    <feature name="spring-security32" version="${springSecurityVersion}" description="Spring :: Security">
        <feature version="[4.2,4.3)">spring-web</feature>
        <feature>commons-codec</feature>
        <feature>javax.servlet</feature>
        <bundle>wrap:mvn:org.springframework.ldap/spring-ldap-core/1.3.2.RELEASE$Export-Package=org.springframework.ldap*;version="1.3.2"</bundle>
        <bundle>mvn:org.springframework.security/spring-security-aspects/${springSecurityVersion}</bundle>
        <bundle>mvn:org.springframework.security/spring-security-core/${springSecurityVersion}</bundle>
        <bundle>mvn:org.springframework.security/spring-security-config/${springSecurityVersion}</bundle>
        <bundle>mvn:org.springframework.security/spring-security-ldap/${springSecurityVersion}</bundle>
        <bundle>mvn:org.springframework.security/spring-security-remoting/${springSecurityVersion}</bundle>
        <bundle>mvn:org.springframework.security/spring-security-web/${springSecurityVersion}</bundle>
    </feature>
    <feature name="jicmp" version="${jicmpVersion}" description="jicmp">
        <feature version="${guavaOsgiVersion}">guava</feature>
        <bundle>mvn:org.opennms/jicmp-api/${jicmpVersion}</bundle>
    </feature>
    <feature name="jicmp6" version="${jicmp6Version}" description="jicmp6">
        <bundle>mvn:org.opennms/jicmp6-api/${jicmp6Version}</bundle>
    </feature>
    <feature name="quartz" version="${quartzVersion}" description="quartz">
        <feature>c3p0</feature>
        <!-- Quartz needs HikariCP [2,3) - so we use the latest 2.x here -->
        <bundle>mvn:com.zaxxer/HikariCP/2.7.9</bundle>
        <bundle>wrap:mvn:org.quartz-scheduler/quartz/${quartzVersion}</bundle>
    </feature>
    <feature name="twitter4j" version="${twitter4jVersion}" description="Twitter4J">
        <bundle>wrap:mvn:org.twitter4j/twitter4j-core/${twitter4jVersion}</bundle>
    </feature>
    <feature name="opentracing-api" version="${opentracingVersion}" description="OpenTracing API">
        <bundle dependency="true">wrap:mvn:io.opentracing/opentracing-api/${opentracingVersion}</bundle>
        <bundle dependency="true">wrap:mvn:io.opentracing/opentracing-noop/${opentracingVersion}</bundle>
        <bundle dependency="true">wrap:mvn:io.opentracing/opentracing-util/${opentracingVersion}</bundle>
    </feature>
    <feature name="opennms-core-tracing" version="${project.version}" description="OpenNMS :: Core :: Tracing">
        <feature>opentracing-api</feature>
        <bundle>mvn:org.opennms.core.tracing/org.opennms.core.tracing.api/${project.version}</bundle>
        <bundle>mvn:org.opennms.core.tracing/org.opennms.core.tracing.registry/${project.version}</bundle>
        <bundle>mvn:org.opennms.core/org.opennms.core.xml/${project.version}</bundle>
    </feature>
    <feature name="opennms-core-tracing-jaeger" version="${project.version}" description="OpenNMS :: Core :: Tracing :: Jeager Tracer">
        <feature>opennms-core-tracing</feature>
        <bundle>mvn:org.opennms.core.tracing/org.opennms.core.tracing.jaeger-osgi/${project.version}</bundle>
        <bundle>mvn:org.opennms.core.tracing/org.opennms.core.tracing.jaeger-tracer/${project.version}</bundle>
    </feature>

    <feature name="opennms-activemq-pool" version="${project.version}" description="OpenNMS :: Features :: ActiveMQ :: Pool">
        <feature>activemq-client</feature>
        <feature>asm</feature>
        <feature>camel-core</feature>
        <feature>camel-jms</feature>
        <feature>opennms-core</feature>
        <bundle>mvn:org.opennms.features.activemq/org.opennms.features.activemq.pool/${project.version}</bundle>
    </feature>

    <feature name="opennms-activemq-shell" description="OpenNMS :: Features :: ActiveMQ :: Shell" version="${project.version}">
      <!-- Additional dependenices are expected to be pulled from the root classloader -->
      <bundle>mvn:org.opennms.features.activemq/org.opennms.features.activemq.shell/${project.version}</bundle>
    </feature>

    <feature name="opennms-bootstrap" version="${project.version}" description="opennms-bootstrap">
        <bundle>wrap:mvn:org.opennms/opennms-bootstrap/${project.version}</bundle>
    </feature>

    <feature name="opennms-identity" version="${project.version}" description="OpenNMS :: Features :: OpenNMS Identity">
        <bundle>mvn:org.opennms.features.distributed/org.opennms.features.distributed.opennms-identity/${project.version}</bundle>
    </feature>

    <feature name="opennms-util" version="${project.version}" description="OpenNMS :: Util">
        <feature>owasp-encoder</feature>
        <feature>owasp-html-sanitizer</feature>
        <feature>commons-jexl</feature>
        <bundle dependency="true">mvn:org.opennms.core/org.opennms.core.api/${project.version}</bundle>
        <bundle>mvn:org.opennms/opennms-util/${project.version}</bundle>
    </feature>

    <feature name="opennms-core" version="${project.version}" description="OpenNMS :: Core">
        <feature version="[4.2,4.3)">spring</feature>
        <feature version="[4.2,4.3)">spring-orm</feature>
        <feature>commons-io</feature>
        <feature>dnsjava</feature>
        <feature>jaxb</feature>
        <feature>opennms-util</feature>
        <bundle dependency="true">mvn:org.apache.servicemix.bundles/org.apache.servicemix.bundles.javax-inject/1_3</bundle>
        <bundle dependency="true">mvn:org.codehaus.jackson/jackson-core-asl/${jacksonVersion}</bundle>
        <bundle dependency="true">mvn:org.codehaus.jackson/jackson-mapper-asl/${jacksonVersion}</bundle>
        <bundle dependency="true">mvn:org.codehaus.jackson/jackson-xc/${jacksonVersion}</bundle>
        <bundle>mvn:org.opennms.core/org.opennms.core.api/${project.version}</bundle>
        <bundle>mvn:org.opennms.core/org.opennms.core.commands/${project.version}</bundle>
        <bundle>mvn:org.opennms.core/org.opennms.core.criteria/${project.version}</bundle>
        <bundle>mvn:org.opennms.core/org.opennms.core.lib/${project.version}</bundle>
        <bundle>mvn:org.opennms.core/org.opennms.core.logging/${project.version}</bundle>
        <bundle>mvn:org.opennms.core/org.opennms.core.soa/${project.version}</bundle>
        <bundle>mvn:org.opennms.core/org.opennms.core.spring/${project.version}</bundle>
        <bundle>mvn:org.opennms.core/org.opennms.core.sysprops/${project.version}</bundle>
        <bundle>mvn:org.opennms.core/org.opennms.core.xml/${project.version}</bundle>
    </feature>
    <feature name="opennms-core-camel" version="${project.version}" description="OpenNMS :: Core :: Camel">
        <feature>camel-core</feature>
        <feature>camel-http</feature>
        <feature>camel-netty4</feature>
        <feature>opennms-core</feature>
        <bundle>mvn:org.opennms.core/org.opennms.core.camel/${project.version}</bundle>
    </feature>
    <feature name="opennms-core-daemon" version="${project.version}" description="OpenNMS :: Core :: Daemon">
        <feature>activemq-client</feature>
        <feature>asm</feature>
        <feature>camel-jms</feature>
        <feature version="${guavaOsgiVersion}">guava</feature>
        <feature>opennms-activemq-pool</feature>
        <feature>opennms-core</feature>
        <feature>opennms-config</feature>
        <feature>opennms-icmp-api</feature>
        <feature>opennms-model</feature>
        <bundle>mvn:org.opennms.core/org.opennms.core.daemon/${project.version}</bundle>
    </feature>
    <feature name="opennms-core-db" version="${project.version}" description="OpenNMS :: Core :: Database">
        <feature>atomikos</feature>
        <feature>c3p0</feature>
        <feature>hikari-cp</feature>
        <feature>commons-io</feature>
        <feature>postgresql</feature>
        <feature>opennms-core</feature>
        <bundle>mvn:org.opennms.core/org.opennms.core.db/${project.version}</bundle>
    </feature>
    <feature name="opennms-core-web" version="${project.version}" description="OpenNMS :: Core :: Web">
        <feature>opennms-core</feature>
        <bundle>mvn:org.apache.httpcomponents/httpcore-osgi/${httpcoreVersion}</bundle>
        <bundle>mvn:org.apache.httpcomponents/httpclient-osgi/${httpclientVersion}</bundle>
        <bundle>mvn:org.opennms.core/org.opennms.core.web/${project.version}</bundle>
    </feature>
    <feature name="opennms-distributed-core-api" version="${project.version}" description="OpenNMS :: Distributed :: Core :: API">
        <bundle>mvn:org.opennms.features.distributed/core-api/${project.version}</bundle>
    </feature>
    <feature name="opennms-distributed-core-impl" description="OpenNMS :: Distributed :: Core :: Impl" version="${project.version}">
        <feature>opennms-distributed-core-api</feature>
        <bundle>mvn:org.opennms.features.distributed/core-impl/${project.version}</bundle>
    </feature>
    <feature name="opennms-model" version="${project.version}" description="OpenNMS :: Model">
        <feature version="[4.2,4.3)">spring</feature>
        <feature version="[4.2,4.3)">spring-jdbc</feature>
        <feature version="[4.2,4.3)">spring-orm</feature>
        <feature version="[4.2,4.3)">spring-tx</feature>
        <feature>commons-io</feature>
        <feature>commons-lang</feature>
        <feature>dnsjava</feature>
        <feature>hibernate36</feature>
        <feature>jaxb</feature>
        <feature>opennms-core</feature>
        <feature>opennms-events-api</feature>
        <feature>opennms-poller-api</feature>
        <feature>opennms-rrd-api</feature>
        <feature>opennms-snmp</feature>
        <bundle>mvn:org.opennms/opennms-model/${project.version}</bundle>
    </feature>
    <feature name="opennms-collection-api" version="${project.version}" description="OpenNMS :: Collection :: API">
        <feature version="[4.2,4.3)">spring</feature>
        <feature>commons-jexl</feature>
        <feature>opennms-model</feature>
        <bundle>mvn:org.opennms.features.collection/org.opennms.features.collection.api/${project.version}</bundle>
    </feature>
    <feature name="opennms-collection-commands" version="${project.version}" description="OpenNMS :: Collection :: Shell Commands">
        <feature>dropwizard-metrics</feature>
        <feature version="${guavaOsgiVersion}">guava</feature>
        <bundle>mvn:org.opennms.features.collection/org.opennms.features.collection.commands/${project.version}</bundle>
    </feature>
    <feature name="opennms-collection-core" version="${project.version}" description="OpenNMS :: Collection :: Core">
        <feature>opennms-collection-api</feature>
        <feature>opennms-config</feature>
        <feature>opennms-core-ipc-rpc-api</feature>
        <feature>opennms-dao-api</feature>
        <bundle>mvn:org.opennms.features.collection/org.opennms.features.collection.core/${project.version}</bundle>
    </feature>
    <feature name="opennms-collection-persistence-rrd" version="${project.version}" description="OpenNMS :: Collection :: Persistence :: RRD">
        <feature>opennms-collection-api</feature>
        <feature>opennms-dao-api</feature>
        <feature>opennms-rrd-api</feature>
        <bundle>mvn:org.opennms.features.collection/org.opennms.features.collection.persistence.rrd/${project.version}</bundle>
    </feature>
    <feature name="opennms-config-api" version="${project.version}" description="OpenNMS :: Configuration :: API">
        <feature>opennms-collection-api</feature>
        <feature>opennms-core</feature>
        <feature>opennms-model</feature>
        <feature>jackson-core</feature>
        <bundle>mvn:org.opennms/opennms-config-api/${project.version}</bundle>
        <bundle>mvn:org.opennms/opennms-config-model/${project.version}</bundle>
        <bundle>mvn:org.opennms/opennms-config-jaxb/${project.version}</bundle>
    </feature>
    <feature name="opennms-config-jaxb" version="${project.version}" description="OpenNMS :: Configuration :: JAXB">
        <feature>hibernate36</feature>
        <feature>commons-lang</feature>
        <feature>opennms-collection-api</feature>
        <feature>opennms-core</feature>
        <feature>opennms-snmp</feature>
        <bundle>mvn:org.opennms/opennms-config-jaxb/${project.version}</bundle>
    </feature>
    <feature name="opennms-config" version="${project.version}" description="OpenNMS :: Configuration">
        <feature>c3p0</feature>
        <feature>hikari-cp</feature>
        <feature>commons-codec</feature>
        <feature>opennms-config-api</feature>
        <feature>opennms-core-db</feature>
        <feature>opennms-poller-api</feature>
        <feature>opennms-rrd-api</feature>
        <feature>opennms-snmp</feature>
        <bundle>mvn:org.opennms.core.mate/org.opennms.core.mate.api/${project.version}</bundle>
        <bundle dependency="true">wrap:mvn:com.googlecode.concurrent-locks/concurrent-locks/1.0.0</bundle>
        <bundle dependency="true">wrap:mvn:org.jasypt/jasypt/${jasyptVersion}</bundle>
        <bundle>mvn:org.opennms/opennms-config/${project.version}</bundle>
    </feature>
    <feature name="opennms-kafka" version="${project.version}" description="OpenNMS :: Features :: Kafka">
        <feature>jackson-core</feature>
        <feature>zookeeper-dependencies</feature>
        <bundle dependency="true">mvn:org.scala-lang/scala-library/${scalaLibraryVersion}</bundle>
        <bundle dependency="true">mvn:com.typesafe.scala-logging/scala-logging_${scalaVersion}/${scalaLoggingVersion}</bundle>
        <bundle dependency="true">wrap:mvn:com.yammer.metrics/metrics-core/2.2.0$Bundle-Version=2.2.0&amp;Export-Package=*;-noimport:=true;version="2.2.0"</bundle>
        <bundle dependency="true">wrap:mvn:com.yammer.metrics/metrics-annotation/2.2.0$Bundle-Version=2.2.0&amp;Export-Package=*;-noimport:=true;version="2.2.0"</bundle>
        <bundle dependency="true">mvn:org.apache.servicemix.bundles/org.apache.servicemix.bundles.kafka_${scalaVersion}/${kafkaBundleVersion}</bundle>
        <bundle dependency="true">mvn:org.apache.servicemix.bundles/org.apache.servicemix.bundles.kafka-clients/${kafkaBundleVersion}</bundle>
        <bundle dependency="true">mvn:com.github.luben/zstd-jni/${zstdJniVersion}</bundle>
    </feature>
    <feature name="opennms-core-ipc-sink-api" version="${project.version}" description="OpenNMS :: Core :: IPC :: Sink :: API">
        <feature>dropwizard-metrics</feature>
        <feature version="${guavaOsgiVersion}">guava</feature>
        <feature>javax.mail</feature>
        <feature>org.json</feature>
        <feature>rate-limited-logger</feature>
        <feature>opennms-core</feature>
        <feature>opennms-distributed-core-api</feature>
        <feature>opennms-integration-api</feature>
        <feature>opennms-core-tracing</feature>
        <bundle>mvn:com.google.protobuf/protobuf-java/${protobufVersion}</bundle>
        <bundle>mvn:org.opennms.core.ipc.sink/org.opennms.core.ipc.sink.api/${project.version}</bundle>
        <bundle>mvn:org.opennms.core.ipc.sink/org.opennms.core.ipc.sink.common/${project.version}</bundle>
        <bundle>mvn:org.opennms.core.ipc.sink/org.opennms.core.ipc.sink.xml/${project.version}</bundle>
    </feature>
    <feature name="opennms-core-ipc-sink-offheap" version="${project.version}" description="OpenNMS :: Core :: IPC :: Sink :: OffHeap">
        <feature>opennms-core-ipc-sink-api</feature>
        <feature>dropwizard-metrics</feature>
        <feature>rate-limited-logger</feature>
        <feature>fst</feature>
        <bundle>mvn:org.opennms.core.ipc.sink/org.opennms.core.ipc.sink.offheap/${project.version}</bundle>
        <bundle>wrap:mvn:com.squareup.tape2/tape/${tape2Version}</bundle>
        <bundle dependency="true">wrap:mvn:org.rocksdb/rocksdbjni/${rocksdbjniVersion}</bundle>
    </feature>
    <feature name="opennms-core-ipc-sink-camel-common" version="${project.version}" description="OpenNMS :: Core :: IPC :: Sink :: Camel :: Common">
        <feature>opennms-core-ipc-sink-api</feature>
        <feature>opennms-core-camel</feature>
        <feature>opennms-dao-api</feature>
        <feature>camel-blueprint</feature>
        <feature>camel-jms</feature>
        <bundle>mvn:org.opennms.core.ipc.sink.camel/org.opennms.core.ipc.sink.camel.common/${project.version}</bundle>
    </feature>
    <feature name="opennms-core-ipc-sink-camel" version="${project.version}" description="OpenNMS :: Core :: IPC :: Sink :: Camel :: Client">
        <feature>opennms-core-ipc-sink-camel-common</feature>
        <bundle>mvn:org.opennms.core.ipc.sink.camel/org.opennms.core.ipc.sink.camel.client/${project.version}</bundle>
    </feature>
    <feature name="opennms-core-ipc-sink-camel-server" version="${project.version}" description="OpenNMS :: Core :: IPC :: Sink :: Camel :: Server">
        <feature>opennms-core-ipc-sink-camel-common</feature>
        <bundle>mvn:org.opennms.core.ipc.sink.camel/org.opennms.core.ipc.sink.camel.server/${project.version}</bundle>
    </feature>
    <feature name="opennms-core-ipc-sink-kafka-common" version="${project.version}" description="OpenNMS :: Core :: IPC :: Sink :: Kafka :: Common">
        <feature>opennms-core-ipc-sink-api</feature>
        <feature>opennms-kafka</feature>
        <feature>opennms-core-camel</feature>
        <feature>opennms-core-ipc-kafka-shell</feature>
        <bundle>mvn:org.opennms.core.health/org.opennms.core.health.api/${project.version}</bundle>
        <bundle>mvn:org.opennms.core.ipc.common/org.opennms.core.ipc.common.kafka/${project.version}</bundle>
    </feature>
    <feature name="opennms-core-ipc-sink-kafka" version="${project.version}" description="OpenNMS :: Core :: IPC :: Sink :: Kafka :: Client">
        <feature>opennms-core-ipc-sink-kafka-common</feature>
        <bundle>mvn:org.opennms.core.ipc.sink.kafka/org.opennms.core.ipc.sink.kafka.client/${project.version}</bundle>
    </feature>
    <feature name="opennms-core-ipc-sink-kafka-server" version="${project.version}" description="OpenNMS :: Core :: IPC :: Sink :: Kafka :: Server">
        <feature>opennms-core-ipc-sink-kafka-common</feature>
        <bundle>mvn:org.opennms.core.ipc.sink.kafka/org.opennms.core.ipc.sink.kafka.server/${project.version}</bundle>
    </feature>
    <feature name="opennms-core-ipc-rpc-api" version="${project.version}" description="OpenNMS :: Core :: IPC :: RPC :: API">
        <feature>camel-blueprint</feature>
        <feature>camel-jms</feature>
        <feature>org.json</feature>
        <feature>javax.mail</feature>
        <feature>opennms-core-camel</feature>
        <feature>opennms-distributed-core-api</feature>
        <feature>opennms-dao-api</feature>
        <feature>opennms-core-tracing</feature>
        <feature>opennms-rpc-utils</feature>
        <bundle>wrap:mvn:ch.hsr/geohash/${geohashVersion}</bundle>
        <bundle>mvn:org.opennms.core.ipc.rpc/org.opennms.core.ipc.rpc.api/${project.version}</bundle>
        <bundle>mvn:org.opennms.core.ipc.rpc/org.opennms.core.ipc.rpc.xml/${project.version}</bundle>
        <bundle>mvn:org.opennms.core.ipc.rpc/org.opennms.core.ipc.rpc.common/${project.version}</bundle>
        <bundle>mvn:org.opennms.core.ipc.rpc/org.opennms.core.ipc.rpc.camel/${project.version}</bundle>
    </feature>
    <feature name="opennms-rpc-utils" version="${project.version}" description="OpenNMS :: Core :: IPC : RPC :: Utils">
        <bundle>mvn:org.opennms.features.scv/org.opennms.features.scv.api/${project.version}</bundle>
        <bundle>mvn:org.opennms.core.ipc.rpc/org.opennms.core.ipc.rpc.utils/${project.version}</bundle>
        <bundle>mvn:org.opennms.core.mate/org.opennms.core.mate.api/${project.version}</bundle>
        <bundle>mvn:org.opennms.core.mate/org.opennms.core.mate.model/${project.version}</bundle>
        <bundle>mvn:org.opennms.core.mate/org.opennms.core.mate.shell-commands/${project.version}</bundle>
    </feature>
    <feature name="opennms-core-ipc-rpc-jms" version="${project.version}" description="OpenNMS :: Core :: IPC :: RPC :: JMS Impl.">
        <feature>opennms-core-ipc-rpc-api</feature>
        <feature>opennms-dao-api</feature>
        <bundle>mvn:org.opennms.core.ipc.rpc/org.opennms.core.ipc.rpc.jms-impl/${project.version}</bundle>
    </feature>
    <feature name="opennms-core-ipc-rpc-kafka" version="${project.version}" description="OpenNMS :: Core :: IPC :: RPC :: Kafka Impl.">
        <feature>opennms-kafka</feature>
        <feature>opennms-core-ipc-rpc-api</feature>
        <feature>opennms-core-ipc-kafka-shell</feature>
        <feature>resilience4j</feature>
        <bundle>mvn:org.opennms.core.health/org.opennms.core.health.api/${project.version}</bundle>
        <bundle>mvn:org.opennms.core.ipc.common/org.opennms.core.ipc.common.kafka/${project.version}</bundle>
        <bundle>mvn:org.opennms.core.ipc.rpc/org.opennms.core.ipc.rpc.kafka/${project.version}</bundle>
    </feature>
    <feature name="opennms-core-ipc-rpc-commands" version="${project.version}" description="OpenNMS :: Core :: IPC :: RPC :: Shell Commands">
        <feature>dropwizard-metrics</feature>
        <feature version="${guavaOsgiVersion}">guava</feature>
        <feature>opennms-core-ipc-rpc-api</feature>
        <bundle>mvn:org.opennms.core.ipc.rpc/org.opennms.core.ipc.rpc.commands/${project.version}</bundle>
    </feature>
    <feature name="opennms-core-ipc-kafka-shell" version="${project.version}" description="OpenNMS :: Core :: IPC :: Kafka :: Shell Commands">
        <feature>opennms-kafka</feature>
        <feature>opennms-distributed-core-api</feature>
        <bundle>mvn:org.opennms.core.ipc.common/org.opennms.core.ipc.common.kafka/${project.version}</bundle>
        <bundle>mvn:org.opennms.core.ipc.common/org.opennms.core.ipc.common.kafka-shell/${project.version}</bundle>
    </feature>
    <feature name="opennms-dao-api" version="${project.version}" description="OpenNMS :: DAO :: API">
        <feature>opennms-core</feature>
        <feature>opennms-model</feature>
        <feature>opennms-config-api</feature>
        <bundle>mvn:org.opennms.features.reporting/org.opennms.features.reporting.model/${project.version}</bundle>
        <bundle>mvn:org.opennms.features.distributed/org.opennms.features.distributed.dao-api/${project.version}</bundle>
    </feature>
    <feature name="opennms-dao" version="${project.version}" description="OpenNMS :: DAO">
        <feature>commons-jxpath</feature>
        <feature version="${guavaOsgiVersion}">guava</feature>
        <feature>hibernate-validator41</feature>
        <feature>opennms-collection-api</feature>
        <feature>opennms-collection-core</feature>
        <feature>opennms-collection-persistence-rrd</feature>
        <feature>opennms-dao-api</feature>
        <feature>opennms-core-daemon</feature>
        <feature>opennms-measurements-api</feature>
        <feature>opennms-xml-collector</feature>
        <feature>opennms-core-web</feature>
        <feature>opennms-config-dao-api</feature>
        <bundle>mvn:org.opennms.features.distributed/org.opennms.features.distributed.dao-impl/${project.version}</bundle>
    </feature>
    <feature name="opennms-events-api" version="${project.version}" description="OpenNMS :: Events :: API">
        <feature version="[4.2,4.3)">spring</feature>
        <feature>camel-core</feature>
        <feature>commons-lang3</feature>
        <feature>jaxb</feature>
        <feature>javax.validation</feature>
        <feature>opennms-core</feature>
        <feature>opennms-snmp</feature>
        <feature>opennms-core-ipc-sink-api</feature>
        <bundle>mvn:org.opennms.features.events/org.opennms.features.events.api/${project.version}</bundle>
    </feature>
    <feature name="opennms-events-commands" version="${project.version}" description="OpenNMS :: Events :: Shell Commands">
        <feature>commons-jexl</feature>
        <feature>dropwizard-metrics</feature>
        <feature version="${guavaOsgiVersion}">guava</feature>
        <bundle>mvn:org.opennms.features.events/org.opennms.features.events.commands/${project.version}</bundle>
    </feature>
    <!--This feature lives on Minion, OpenNMS and Sentinel is the reason it needs separate feature.-->
    <feature name="opennms-send-event-command" version="${project.version}" description="OpenNMS :: Events :: Send :: Command">
        <feature>opennms-events-api</feature>
        <feature>opennms-model</feature>
        <bundle>mvn:org.opennms.features.events.sink/org.opennms.features.events.sink.command/${project.version}</bundle>
    </feature>

    <feature name="opennms-events-sink-dispatcher" version="${project.version}" description="OpenNMS :: Events :: Sink Dispatcher">
        <feature>opennms-config-api</feature>
        <feature>opennms-events-api</feature>
        <bundle>mvn:org.opennms.features.events.sink/org.opennms.features.events.sink.dispatcher/${project.version}</bundle>
    </feature>

    <feature name="opennms-events-collector" description="OpenNMS :: Events :: Collector" version="${project.version}">
        <feature>opennms-config-api</feature>
        <feature>opennms-events-api</feature>
        <feature>opennms-rrd-api</feature>
        <feature>opennms-thresholding-api</feature>
        <bundle>mvn:org.opennms.features.events/org.opennms.features.events.collector/${project.version}</bundle>
    </feature>

    <feature name="opennms-icmp-api" version="${project.version}" description="OpenNMS :: ICMP :: API">
        <feature version="${guavaOsgiVersion}">guava</feature>
        <feature>opennms-core</feature>
        <bundle>mvn:org.opennms/opennms-icmp-api/${project.version}</bundle>
    </feature>
    <feature name="opennms-icmp-best" version="${project.version}" description="OpenNMS :: ICMP :: Best Match">
        <feature>opennms-icmp-api</feature>
        <feature>opennms-icmp-jna</feature>
        <feature>opennms-icmp-jni</feature>
        <feature>opennms-icmp-jni6</feature>
        <bundle>mvn:org.opennms/opennms-icmp-best/${project.version}</bundle>
    </feature>
    <feature name="opennms-icmp-jna" version="${project.version}" description="OpenNMS :: ICMP :: JNA">
        <feature version="${guavaOsgiVersion}">guava</feature>
        <feature>opennms-icmp-api</feature>
        <feature>java-native-access</feature>
        <bundle>mvn:org.opennms.core/org.opennms.core.icmp-jna/${project.version}</bundle>
        <bundle>mvn:org.opennms/opennms-icmp-jna/${project.version}</bundle>
    </feature>
    <feature name="opennms-icmp-jni" version="${project.version}" description="OpenNMS :: ICMP :: JNI">
        <feature>opennms-icmp-api</feature>
        <feature>jicmp</feature>
        <bundle>mvn:org.opennms/opennms-icmp-jni/${project.version}</bundle>
    </feature>
    <feature name="opennms-icmp-jni6" version="${project.version}" description="OpenNMS :: ICMP :: JNI (with IPv6 support)">
        <feature>opennms-icmp-jni</feature>
        <feature>jicmp6</feature>
        <bundle>mvn:org.opennms/opennms-icmp-jni6/${project.version}</bundle>
    </feature>
    <feature name="opennms-javamail" version="${project.version}" description="OpenNMS :: Javamail">
        <feature>commons-lang</feature>
        <feature>javax.mail</feature>
        <feature>opennms-core</feature>
        <feature>opennms-config-api</feature>
        <bundle>mvn:org.opennms/opennms-javamail-api/${project.version}</bundle>
    </feature>
    <feature name="opennms-poller-api" version="${project.version}" description="OpenNMS :: Poller :: API">
        <feature version="[4.2,4.3)">spring</feature>
        <feature>hibernate36</feature>
        <feature>opennms-core</feature>
        <bundle>mvn:org.opennms.features.poller/org.opennms.features.poller.api/${project.version}</bundle>
    </feature>
    <feature name="opennms-measurements-api" version="${project.version}" description="OpenNMS :: Measurements :: API">
        <feature version="[4.2,4.3)">spring</feature>
        <feature>commons-lang</feature>
        <feature version="${guavaOsgiVersion}">guava</feature>
        <bundle>mvn:org.opennms.features.measurements/org.opennms.features.measurements.api/${project.version}</bundle>
    </feature>
    <feature name="opennms-measurements-shell" version="${project.version}" description="OpenNMS :: Measurements :: Shell">
        <!-- Dependencies pulled from root classloader -->
        <bundle>mvn:org.opennms.features.measurements/org.opennms.features.measurements.shell/${project.version}</bundle>
    </feature>
    <feature name="opennms-osgi-jsr223" version="${project.version}" description="OpenNMS :: OSGi JSR-223">
        <bundle>mvn:org.opennms.features/org.opennms.features.osgi-jsr223/${project.version}</bundle>
    </feature>
    <feature name="opennms-provisioning" version="${project.version}" description="OpenNMS :: Provisioning">
        <feature>commons-lang</feature>
        <feature>commons-beanutils</feature>
        <feature>javax.validation</feature>
        <feature>joda-time</feature>
        <feature>opennms-provisioning-api</feature>
        <bundle>mvn:org.opennms/opennms-provision-persistence/${project.version}</bundle>
        <bundle>mvn:org.opennms/opennms-detector-registry/${project.version}</bundle>
    </feature>
    <feature name="opennms-provisioning-api" version="${project.version}" description="OpenNMS :: Provisioning :: API">
        <feature>opennms-model</feature>
        <bundle dependency="true">mvn:org.apache.mina/mina-core/${minaVersion}</bundle>
        <bundle dependency="true">mvn:io.netty/netty/${netty3Version}</bundle>
        <bundle dependency="true">mvn:org.opennms.core/org.opennms.core.lib/${project.version}</bundle>
        <feature>opentracing-api</feature>
        <feature>commons-lang</feature>
        <feature>opennms-core</feature>
        <feature>opennms-model</feature>
        <bundle>mvn:org.opennms/opennms-provision-api/${project.version}</bundle>
    </feature>
    <feature name="opennms-rrd-api" version="${project.version}" description="OpenNMS :: RRD :: API">
        <feature version="[4.2,4.3)">spring</feature>
        <feature>opennms-core</feature>
        <bundle>mvn:org.opennms/opennms-rrd-api/${project.version}</bundle>
    </feature>
    <feature name="opennms-rrd-jrobin" version="${project.version}" description="OpenNMS :: RRD :: JRobin">
        <feature version="[4.2,4.3)">spring</feature>
        <feature>jrobin</feature>
        <feature>opennms-rrd-api</feature>
        <bundle>mvn:org.opennms/opennms-rrd-jrobin/${project.version}</bundle>
    </feature>
    <feature name="opennms-snmp" version="${project.version}" description="OpenNMS :: Core :: SNMP">
        <feature>org.json</feature>
        <bundle>mvn:org.opennms.core/org.opennms.core.logging/${project.version}</bundle>
        <bundle>mvn:org.opennms.core.snmp/org.opennms.core.snmp.api/${project.version}</bundle>
        <bundle>mvn:org.opennms.core.snmp/org.opennms.core.snmp.implementations.snmp4j/${project.version}</bundle>
        <bundle>mvn:org.opennms.core.snmp/org.opennms.core.snmp.joesnmp/${project.version}</bundle>
        <bundle>mvn:org.opennms.core/org.opennms.core.sysprops/${project.version}</bundle>
        <bundle>mvn:org.opennms.core/org.opennms.core.lib/${project.version}</bundle>
    </feature>
    <feature name="opennms-snmp-commands" version="${project.version}" description="OpenNMS :: Core :: SNMP :: Commands">
        <bundle>mvn:org.opennms.core.snmp/org.opennms.core.snmp.commands/${project.version}</bundle>
        <bundle>mvn:org.opennms.core.snmp/org.opennms.core.snmp.profile-mapper/${project.version}</bundle>
    </feature>
    <feature name="opennms-icmp-commands" version="${project.version}" description="OpenNMS :: Core :: ICMP :: Commands">
        <feature>opennms-icmp-api</feature>
        <bundle>mvn:org.opennms/opennms-icmp-commands/${project.version}</bundle>
    </feature>
    <feature name="opennms-syslogd" version="${project.version}" description="OpenNMS :: Syslogd">
        <feature version="[4.2,4.3)">spring</feature>
        <feature>camel-core</feature>
        <feature>camel-http</feature>
        <feature>camel-netty4</feature>
        <feature version="${guavaOsgiVersion}">guava</feature>
        <feature>dropwizard-metrics</feature>
        <feature>opennms-core</feature>
        <feature>opennms-core-camel</feature>
        <feature>opennms-core-daemon</feature>
        <feature>opennms-core-db</feature>
        <feature>opennms-config</feature>
        <feature>opennms-dao-api</feature>
        <feature>opennms-core-ipc-sink-api</feature>
        <bundle>mvn:org.opennms.features.events/org.opennms.features.events.syslog/${project.version}</bundle>
    </feature>
    <feature name="opennms-syslogd-listener-javanet" version="${project.version}" description="OpenNMS :: Syslogd :: Listener :: java.net">
        <feature>camel-blueprint</feature>
        <feature>opennms-syslogd</feature>
        <bundle>blueprint:mvn:org.opennms.features.events/org.opennms.features.events.syslog/${project.version}/xml/blueprint-syslog-listener-javanet</bundle>
    </feature>
    <feature name="opennms-syslogd-listener-camel-netty" version="${project.version}" description="OpenNMS :: Syslogd :: Listener :: camel-netty">
        <feature>camel-blueprint</feature>
        <feature>opennms-syslogd</feature>
        <bundle>blueprint:mvn:org.opennms.features.events/org.opennms.features.events.syslog/${project.version}/xml/blueprint-syslog-listener-camel-netty</bundle>
    </feature>
    <feature name="opennms-thresholding-api" version="${project.version}" description="OpenNMS :: Thresholding :: API">
        <feature>opennms-config</feature>
        <feature>opennms-dao-api</feature>
        <feature>opennms-collection-api</feature>
        <bundle>mvn:org.opennms.features.collection/org.opennms.features.collection.thresholding.api/${project.version}</bundle>
    </feature>
    <feature name="opennms-trapd" version="${project.version}" description="OpenNMS :: Trapd">
        <feature version="[4.2,4.3)">spring</feature>
        <feature>camel-core</feature>
        <feature>camel-http</feature>
        <feature version="${guavaOsgiVersion}">guava</feature>
        <feature>opennms-distributed-core-api</feature>
        <feature>opennms-core</feature>
        <feature>opennms-core-camel</feature>
        <feature>opennms-core-daemon</feature>
        <feature>opennms-core-db</feature>
        <feature>opennms-config</feature>
        <feature>opennms-dao-api</feature>
        <feature>opennms-events-api</feature>
        <feature>opennms-snmp</feature>
        <feature>opennms-core-ipc-sink-api</feature>
        <bundle>mvn:org.opennms.features.events/org.opennms.features.events.traps/${project.version}</bundle>
    </feature>
    <feature name="tsrm-troubleticketer" version="${project.version}" description="OpenNMS :: Features :: Ticketing :: Tivoli Service Request Manager (TSRM)">
        <feature version="${cxfVersion}">cxf-jaxws</feature>
        <feature>javax.servlet</feature>
        <!-- early start-level to override jettison version in 3rd-party feature files -->
        <bundle start-level="30">mvn:org.codehaus.jettison/jettison/${jettisonVersion}</bundle>
        <bundle>mvn:org.opennms.features.ticketing/org.opennms.features.ticketing.api/${project.version}</bundle>
        <bundle>mvn:org.opennms.features/opennms-integration-tsrm/${project.version}</bundle>
    </feature>
    <feature name="eif-adapter" version="${project.version}" description="OpenNMS :: Features :: EIF Adapter">
        <feature>camel-core</feature>
        <feature>camel-blueprint</feature>
        <feature>camel-netty4</feature>
        <feature>opennms-core-camel</feature>
        <feature>opennms-collection-api</feature>
        <feature>opennms-dao-api</feature>
        <bundle>mvn:org.opennms.features/org.opennms.features.eif-adapter/${project.version}</bundle>
    </feature>
    <feature name="smack" version="${smackVersion}" description="Ignite Realtime :: Smack">
        <bundle>wrap:mvn:org.igniterealtime.smack/smack-core/${smackVersion}</bundle>
        <bundle>wrap:mvn:org.igniterealtime.smack/smack-tcp/${smackVersion}</bundle>
        <bundle>wrap:mvn:org.igniterealtime.smack/smack-extensions/${smackVersion}</bundle>
        <bundle>wrap:mvn:org.igniterealtime.smack/smack-resolver-javax/${smackVersion}</bundle>
        <bundle>wrap:mvn:xmlpull/xmlpull/1.1.3.1</bundle>
    </feature>
    <feature name="wsman-integration" version="${project.version}" description="OpenNMS :: Features :: WS-Man Integration">
        <feature>guava17</feature>
        <feature>javax.servlet</feature>
        <feature version="${cxfVersion}">cxf-jaxws</feature>
        <feature version="${cxfVersion}">cxf-ws-addr</feature>
        <feature>opennms-collection-api</feature>
        <feature>opennms-poller-monitors-core</feature>
        <feature>opennms-provisioning-api</feature>
        <feature>opennms-dao-api</feature>
        <!-- early start-level to override jettison version in 3rd-party feature files -->
        <bundle start-level="30">mvn:org.codehaus.jettison/jettison/${jettisonVersion}</bundle>
        <bundle>mvn:org.apache.servicemix.specs/org.apache.servicemix.specs.jaxws-api-2.2/${karaf.servicemix.specs.version}</bundle>
        <bundle>mvn:org.apache.servicemix.specs/org.apache.servicemix.specs.saaj-api-1.3/${karaf.servicemix.specs.version}</bundle>
        <bundle>mvn:org.apache.servicemix.bundles/org.apache.servicemix.bundles.xerces/${xercesVersion}_1</bundle>
        <bundle>mvn:org.apache.servicemix.bundles/org.apache.servicemix.bundles.bcel/5.2_4</bundle>
        <bundle dependency="true">mvn:org.apache.servicemix.bundles/org.apache.servicemix.bundles.xalan/${xalanServicemixVersion}</bundle>
        <bundle dependency="true">mvn:org.apache.servicemix.bundles/org.apache.servicemix.bundles.xalan-serializer/${xalanServicemixVersion}</bundle>
        <bundle>mvn:org.opennms.core.wsman/org.opennms.core.wsman.api/${wsmanVersion}</bundle>
        <bundle>mvn:org.opennms.core.wsman/org.opennms.core.wsman.cxf/${wsmanVersion}</bundle>
        <bundle>mvn:org.opennms.features/org.opennms.features.wsman/${project.version}</bundle>
    </feature>
    <feature name="wmi-integration" version="${project.version}" description="OpenNMS :: Features :: WMI Integration">
        <feature>commons-cli</feature>
        <feature>opennms-collection-api</feature>
        <feature>opennms-provisioning-api</feature>
        <feature>jcifs</feature>
        <bundle dependency="true">wrap:mvn:com.github.skyghis/j-interop-ng/${jinteropVersion}</bundle>
        <bundle dependency="true">wrap:mvn:com.github.skyghis/j-interop-ng-deps/${jinteropVersion}</bundle>
        <bundle>mvn:org.opennms/opennms-wmi/${project.version}</bundle>
    </feature>
    <feature name="opennms-prometheus-collector" version="${project.version}" description="OpenNMS :: Features :: Prometheus Collector">
        <feature>opennms-core-web</feature>
        <feature>opennms-collection-api</feature>
        <bundle>mvn:org.opennms.features/org.opennms.features.prometheus-collector/${project.version}</bundle>
    </feature>
    <feature name="opennms-xml-collector" version="${project.version}" description="OpenNMS :: Protocols :: XML Collector">
        <feature>commons-io</feature>
        <feature>commons-jxpath</feature>
        <feature>commons-lang</feature>
        <feature version="${guavaOsgiVersion}">guava</feature>
        <feature>joda-time</feature>
        <feature>opennms-core-web</feature>
        <bundle>wrap:mvn:com.github.mwiede/jsch/${jschVersion}</bundle>
        <bundle>mvn:org.apache.servicemix.bundles/org.apache.servicemix.bundles.oro/2.0.8_6</bundle>
        <bundle>mvn:org.apache.servicemix.bundles/org.apache.servicemix.bundles.ezmorph/1.0.6_1</bundle>
        <bundle>mvn:org.apache.servicemix.bundles/org.apache.servicemix.bundles.json-lib/2.4_1</bundle>
        <bundle dependency="true">mvn:org.codehaus.jackson/jackson-core-asl/${jacksonVersion}</bundle>
        <bundle dependency="true">mvn:org.codehaus.jackson/jackson-mapper-asl/${jacksonVersion}</bundle>
        <bundle dependency="true">mvn:org.codehaus.jackson/jackson-xc/${jacksonVersion}</bundle>
        <bundle dependency="true">wrap:mvn:org.jsoup/jsoup/${jsoupVersion}</bundle>
        <bundle>mvn:org.opennms.protocols/org.opennms.protocols.xml/${project.version}</bundle>
        <bundle>mvn:org.opennms.features.distributed/org.opennms.features.distributed.kv-store.api/${project.version}</bundle>
    </feature>
    <feature name="opennms-provisioning-detectors" version="${project.version}" description="OpenNMS :: Provisioning :: Detectors">
        <feature>bsf</feature>
        <feature>commons-cli</feature>
        <feature>javax.servlet</feature>
        <feature>jcifs</feature>
        <feature>jldap</feature>
        <feature>spring-security32</feature>
        <feature>opennms-collection-api</feature>
        <feature>opennms-core-web</feature>
        <feature>opennms-dhcpd</feature>
        <feature>opennms-icmp-api</feature>
        <feature>opennms-provisioning-api</feature>
        <feature>wsman-integration</feature>
        <feature>wmi-integration</feature>
        <bundle>mvn:org.opennms.core.jmx/org.opennms.core.jmx.api/${project.version}</bundle>
        <bundle>mvn:org.opennms.core.jmx/org.opennms.core.jmx.impl/${project.version}</bundle>
        <bundle>mvn:org.opennms/opennms-detector-bsf/${project.version}</bundle>
        <bundle>mvn:org.opennms/opennms-detector-datagram/${project.version}</bundle>
        <bundle>mvn:org.opennms/opennms-detector-dhcp/${project.version}</bundle>
        <bundle>mvn:org.opennms/opennms-detector-generic/${project.version}</bundle>
        <bundle>mvn:org.opennms/opennms-detector-jdbc/${project.version}</bundle>
        <bundle>mvn:org.opennms/opennms-detector-jmx/${project.version}</bundle>
        <bundle>mvn:org.opennms/opennms-detector-jms/${project.version}</bundle>
        <bundle>mvn:org.opennms/opennms-detector-lineoriented/${project.version}</bundle>
        <bundle>mvn:org.opennms/opennms-detector-rdns-lookup/${project.version}</bundle>
        <bundle>mvn:org.opennms/opennms-detector-simple/${project.version}</bundle>
        <bundle>mvn:org.opennms/opennms-detector-ssh/${project.version}</bundle>
        <bundle>mvn:org.opennms/opennms-detector-web/${project.version}</bundle>
        <bundle>mvn:org.opennms/opennms-detector-registry/${project.version}</bundle>
    </feature>
    <feature name="opennms-dhcpd" description="OpenNMS :: Features :: DHCPD" version="${project.version}">
        <bundle>mvn:org.opennms.features/org.opennms.features.dhcpd/${project.version}</bundle>
        <bundle>mvn:com.helger/dhcp4java/${dhcp4javaVersion}</bundle>
    </feature>
    <feature name="opennms-provisioning-shell" version="${project.version}" description="OpenNMS :: Provisioning :: Shell">
        <bundle>mvn:org.opennms/opennms-provision-shell/${project.version}</bundle>
        <bundle dependency="true">mvn:org.apache.httpcomponents/httpcore-osgi/${httpcoreVersion}</bundle>
        <bundle dependency="true">mvn:org.apache.httpcomponents/httpclient-osgi/${httpclientVersion}</bundle>
    </feature>
    <feature name="opennms-vmware" version="${project.version}" description="OpenNMS :: Integrations :: VMware Integration">
        <feature>commons-cli</feature>
        <feature>commons-io</feature>
        <feature>commons-lang</feature>
        <feature>dom4j</feature>
        <feature version="${guavaOsgiVersion}">guava</feature>
        <bundle dependency="true">mvn:org.apache.httpcomponents/httpcore-osgi/${httpcoreVersion}</bundle>
        <bundle dependency="true">mvn:org.apache.httpcomponents/httpclient-osgi/${httpclientVersion}</bundle>
        <bundle>wrap:mvn:com.toastcoders/yavijava/6.0.03</bundle>
        <bundle>wrap:mvn:org.sblim.slp/sblimSLPClient/1.17</bundle>
        <bundle>wrap:mvn:org.sblim.wbem/sblimCIMClient/1.17</bundle>
        <bundle>mvn:org.opennms/opennms-vmware/${project.version}</bundle>
    </feature>
    <feature name="opennms-poller-monitors-core" version="${project.version}" description="OpenNMS :: Poller :: Monitors :: Core">
        <feature>camel-core</feature>
        <feature>camel-http</feature>
        <feature>commons-io</feature>
        <feature>commons-jexl</feature>
        <feature>commons-lang</feature>
        <feature>commons-net</feature>
        <feature>dnsjava</feature>
        <feature>hibernate36</feature>
        <feature>jldap</feature>
        <feature>jolokia-client</feature>
        <feature>json-simple</feature>
        <feature>jcifs</feature>
        <feature>bsf</feature>
        <feature>opennms-core-web</feature>
        <feature>opennms-core-ipc-rpc-api</feature>
        <feature>opennms-dhcpd</feature>
        <feature>opennms-icmp-api</feature>
        <feature>opennms-poller-api</feature>
        <feature>opennms-dao-api</feature>
        <feature>opennms-config</feature>
        <feature>opennms-javamail</feature>
        <bundle>mvn:org.opennms.core.jmx/org.opennms.core.jmx.api/${project.version}</bundle>
        <bundle>mvn:org.opennms.core.jmx/org.opennms.core.jmx.impl/${project.version}</bundle>
        <bundle>mvn:org.opennms.features.poller.monitors/org.opennms.features.poller.monitors.core/${project.version}</bundle>
    </feature>
    <feature name="opennms-poller-shell" version="${project.version}" description="OpenNMS :: Poller :: Shell">
        <bundle>mvn:org.opennms.features.poller/org.opennms.features.poller.shell/${project.version}</bundle>
    </feature>
    <feature name="opennms-situation-feedback-api" version="${project.version}" description="OpenNMS :: Features :: Situation-Feedback :: API">
        <feature>jackson-core</feature>
        <bundle>mvn:org.opennms.features.situation-feedback/org.opennms.features.situation-feedback.api/${project.version}</bundle>
    </feature>
    <feature name="opennms-situation-feedback" version="${project.version}" description="OpenNMS :: Features :: Situation-Feedback">
        <feature>opennms-osgi-core-rest</feature>
        <feature>opennms-jest</feature>
        <feature>opennms-situation-feedback-api</feature>
        <bundle>mvn:org.opennms.features.situation-feedback/org.opennms.features.situation-feedback.elastic/${project.version}</bundle>
        <bundle>mvn:org.opennms.features.situation-feedback.rest/org.opennms.features.situation-feedback.rest.api/${project.version}</bundle>
        <bundle>mvn:org.opennms.features.situation-feedback.rest/org.opennms.features.situation-feedback.rest.impl/${project.version}</bundle>
    </feature>
    <feature name="opennms-alarm-history-api" description="OpenNMS :: Features :: Alarms :: History :: API" version="${project.version}">
        <bundle>mvn:org.opennms.features.alarms.history/org.opennms.features.alarms.history.api/${project.version}</bundle>
    </feature>

    <feature name="opennms-alarm-history-rest" description="OpenNMS :: Features :: Alarms :: History :: REST" version="${project.version}">
        <feature>opennms-osgi-core-rest</feature>
        <feature>opennms-alarm-history-api</feature>
        <bundle>mvn:org.opennms.features.alarms.history.rest/org.opennms.features.alarms.history.rest.api/${project.version}</bundle>
        <bundle>mvn:org.opennms.features.alarms.history.rest/org.opennms.features.alarms.history.rest.impl/${project.version}</bundle>
    </feature>

    <feature name="opennms-alarm-history-elastic" description="OpenNMS :: Features :: Alarms :: History :: Elasticsearch" version="${project.version}">
        <feature>opennms-alarm-history-rest</feature>
        <feature>opennms-jest</feature>
        <bundle dependency="true">mvn:org.mapstruct/mapstruct/${mapstructVersion}</bundle>
        <bundle>mvn:org.opennms.features.alarms.history/org.opennms.features.alarms.history.elastic/${project.version}</bundle>
    </feature>

    <feature name="kafka-streams" description="Kafka Streams" version="${kafkaVersion}">
        <!-- This is only needed for servicemix implementation of kafka streams -->
        <!--
        <feature>jackson-core</feature>
        -->
        <!-- Wrap the kafka-streams bundle instead of using the servicemix implementation since the later doesn't include the required imports for rocksdb -->
        <bundle dependency="true">wrap:mvn:org.apache.kafka/kafka-streams/${kafkaVersion}$Bundle-Version=${kafkaVersion}&amp;Export-Package=*;-noimport:=true:version="${kafkaVersion}"</bundle>
        <bundle dependency="true">mvn:org.apache.servicemix.bundles/org.apache.servicemix.bundles.kafka-clients/${kafkaBundleVersion}</bundle>
        <bundle dependency="true">mvn:com.github.luben/zstd-jni/${zstdJniVersion}</bundle>
        <bundle dependency="true">wrap:mvn:org.apache.kafka/connect-json/${kafkaVersion}</bundle>
        <bundle dependency="true">wrap:mvn:org.apache.kafka/connect-api/${kafkaVersion}</bundle>
        <bundle dependency="true">mvn:org.lz4/lz4-java/${lz4JavaVersion}</bundle>
        <bundle dependency="true">mvn:org.xerial.snappy/snappy-java/${snappyJavaVersion}</bundle>
        <bundle dependency="true">mvn:com.typesafe.scala-logging/scala-logging_${scalaVersion}/${scalaLoggingVersion}</bundle>
        <bundle dependency="true">wrap:mvn:org.rocksdb/rocksdbjni/${rocksdbjniVersion}</bundle>
    </feature>
    <feature name="opennms-kafka-producer" version="${project.version}" description="OpenNMS :: Kafka :: Producer">
        <feature version="${guavaOsgiVersion}">guava</feature>
        <feature version="${kafkaVersion}">kafka-streams</feature>
        <feature>rate-limited-logger</feature>
        <feature>opennms-collection-api</feature>
        <feature>opennms-situation-feedback-api</feature>
        <bundle>mvn:com.google.protobuf/protobuf-java/${protobufVersion}</bundle>
        <bundle>mvn:org.opennms.core.ipc.common/org.opennms.core.ipc.common.kafka/${project.version}</bundle>
        <bundle>mvn:org.opennms.features.kafka/org.opennms.features.kafka.producer/${project.version}</bundle>
    </feature>
    <feature name="opennms-kafka-consumer" version="${project.version}" description="OpenNMS :: Kafka :: Consumer">
        <feature>opennms-kafka</feature>
        <feature>opennms-events-api</feature>
        <feature>opennms-model</feature>
        <bundle>mvn:com.google.protobuf/protobuf-java/${protobufVersion}</bundle>
        <bundle>mvn:org.opennms.core.ipc.common/org.opennms.core.ipc.common.kafka/${project.version}</bundle>
        <bundle>mvn:org.opennms.features.kafka/org.opennms.features.kafka.consumer/${project.version}</bundle>
    </feature>
    <feature name="opennms-telemetry-collection" version="${project.version}" description="OpenNMS :: Telemetry :: Collection">
        <feature version="${guavaOsgiVersion}">guava</feature>
        <feature version="${netty4Version}">netty4</feature>
        <feature>dropwizard-metrics</feature>
        <feature>opennms-collection-api</feature>
        <feature>opennms-thresholding-api</feature>
        <feature>opennms-osgi-jsr223</feature>
        <bundle>mvn:com.google.protobuf/protobuf-java/${protobufVersion}</bundle>
        <bundle>mvn:com.google.code.gson/gson/${gsonVersion}</bundle>
        <bundle>wrap:mvn:io.pkts/pkts-core/${pktsVersion}</bundle>
        <bundle>wrap:mvn:io.pkts/pkts-buffers/${pktsVersion}</bundle>
        <bundle>mvn:org.opennms.core/org.opennms.core.lib/${project.version}</bundle>
        <bundle>mvn:org.opennms.features.telemetry.config/org.opennms.features.telemetry.config.api/${project.version}</bundle>
        <bundle>mvn:org.opennms.features.telemetry/org.opennms.features.telemetry.api/${project.version}</bundle>
        <bundle>mvn:org.opennms.features.telemetry/org.opennms.features.telemetry.common/${project.version}</bundle>
        <bundle>mvn:org.opennms.features.telemetry/org.opennms.features.telemetry.listeners/${project.version}</bundle>
        <bundle>mvn:org.opennms.features.telemetry.protocols/org.opennms.features.telemetry.protocols.adapters/${project.version}</bundle>
        <bundle>mvn:org.opennms.features.telemetry/org.opennms.features.telemetry.shell/${project.version}</bundle>
    </feature>

    <feature name="opennms-telemetry-daemon" version="${project.version}" description="OpenNMS :: Telemetry :: Daemon">
        <feature version="${netty4Version}">netty4</feature>
        <feature>camel-spring</feature>
        <feature>dropwizard-metrics</feature>
        <feature>opennms-core-daemon</feature>
        <feature>opennms-core-ipc-sink-api</feature>
        <feature>opennms-dao-api</feature>
        <feature>opennms-dao</feature>
        <feature>opennms-telemetry-collection</feature>
        <feature>opennms-util</feature>
        <bundle dependency="true">mvn:com.google.protobuf/protobuf-java/${protobufVersion}</bundle>
        <bundle>mvn:org.opennms.features.telemetry/org.opennms.features.telemetry.api/${project.version}</bundle>
        <bundle>mvn:org.opennms.features.telemetry/org.opennms.features.telemetry.common/${project.version}</bundle>
        <bundle>mvn:org.opennms.features.telemetry/org.opennms.features.telemetry.registry/${project.version}</bundle>
        <bundle>mvn:org.opennms.features.telemetry/org.opennms.features.telemetry.daemon/${project.version}</bundle>
        <bundle>mvn:org.opennms.features.telemetry.protocols/org.opennms.features.telemetry.protocols.common/${project.version}</bundle>
        <bundle>mvn:org.opennms.features.telemetry.config/org.opennms.features.telemetry.config.jaxb/${project.version}</bundle>
        <bundle>mvn:org.opennms.features.telemetry/org.opennms.features.telemetry.listeners/${project.version}</bundle>
    </feature>
    <feature name="opennms-telemetry-bmp" version="${project.version}" description="OpenNMS :: Telemetry :: BMP">
        <feature>opennms-telemetry-bmp-adapter</feature>
        <feature>rate-limited-logger</feature>
        <feature>resilience4j</feature>
        <feature>opennms-dnsresolver-api</feature>
        <bundle>mvn:org.opennms.features.telemetry.protocols.bmp/org.opennms.features.telemetry.protocols.bmp.parser/${project.version}</bundle>
    </feature>
    <feature name="opennms-telemetry-bmp-adapter" version="${project.version}" description="OpenNMS :: Telemetry :: BMP :: Adapter">
        <feature>opennms-telemetry-collection</feature>
        <feature>opennms-kafka</feature>
        <feature>rate-limited-logger</feature>
        <feature>opennms-rpc-utils</feature>
        <bundle>mvn:org.opennms.features.telemetry.protocols.bmp/org.opennms.features.telemetry.protocols.bmp.adapter/${project.version}</bundle>
        <bundle>mvn:org.opennms.features.telemetry.protocols.bmp/org.opennms.features.telemetry.protocols.bmp.transport/${project.version}</bundle>
    </feature>
    <!-- Currently, this only runs on OpenNMS -->
    <feature name="opennms-telemetry-bmp-stats" version="${project.version}" description="OpenNMS :: Telemetry :: BMP :: Stats Aggregator">
        <bundle>mvn:org.opennms.features.telemetry.protocols.bmp/org.opennms.features.telemetry.protocols.bmp.stats/${project.version}</bundle>
        <bundle>mvn:com.google.code.gson/gson/${jestGsonVersion}</bundle>
        <feature>commons-net</feature>
    </feature>
    <feature name="opennms-telemetry-jti" version="${project.version}" description="OpenNMS :: Telemetry :: JTI">
        <feature>opennms-telemetry-collection</feature>
        <bundle>mvn:com.google.protobuf/protobuf-java/${protobufVersion}</bundle>
        <bundle>mvn:org.opennms.features.telemetry.protocols.jti/org.opennms.features.telemetry.protocols.jti.adapter/${project.version}</bundle>
    </feature>
    <feature name="opennms-telemetry-nxos" version="${project.version}" description="OpenNMS :: Telemetry :: NX-OS">
        <feature>opennms-telemetry-collection</feature>
        <bundle>mvn:com.google.protobuf/protobuf-java/${protobufVersion}</bundle>
        <bundle>mvn:org.opennms.features.telemetry.protocols.nxos/org.opennms.features.telemetry.protocols.nxos.adapter/${project.version}</bundle>
    </feature>
    <feature name="opennms-telemetry-graphite" version="${project.version}" description="OpenNMS :: Telemetry :: Graphite">
        <feature>opennms-telemetry-collection</feature>
        <bundle>mvn:org.opennms.features.telemetry.protocols.graphite/org.opennms.features.telemetry.protocols.graphite.adapter/${project.version}</bundle>
    </feature>
    <feature name="opennms-telemetry-openconfig"  description="OpenNMS :: Telemetry :: OpenConfig" version="${project.version}">
        <feature>opennms-telemetry-collection</feature>
        <feature>opennms-telemetry-openconfig-client</feature>
        <feature>opennms-rpc-utils</feature>
        <bundle>mvn:com.google.protobuf/protobuf-java/${protobufVersion}</bundle>
        <bundle>mvn:org.opennms.core.grpc/org.opennms.core.grpc.osgi/${project.version}</bundle>
        <bundle>mvn:org.opennms.features.openconfig/org.opennms.features.openconfig.api/${project.version}</bundle>
        <bundle>mvn:org.opennms.features.openconfig/org.opennms.features.openconfig.common/${project.version}</bundle>
        <bundle>mvn:org.opennms.features.telemetry.protocols.openconfig/org.opennms.features.telemetry.protocols.openconfig.adapter/${project.version}</bundle>
        <bundle>mvn:org.opennms.features.telemetry.protocols.openconfig/org.opennms.features.telemetry.protocols.openconfig.connector/${project.version}</bundle>
    </feature>
    <feature name="opennms-telemetry-openconfig-client" description="OpenNMS :: Telemetry :: OpenConfig :: Client" version="${project.version}">
        <bundle>mvn:org.opennms.core.grpc/org.opennms.core.grpc.common/${project.version}</bundle>
        <bundle>mvn:org.opennms.core.grpc/org.opennms.core.grpc.osgi/${project.version}</bundle>
        <bundle>mvn:org.opennms.features.openconfig/org.opennms.features.openconfig.api/${project.version}</bundle>
        <bundle>mvn:org.opennms.features.openconfig/org.opennms.features.openconfig.common/${project.version}</bundle>
        <bundle>mvn:org.opennms.features.openconfig/org.opennms.features.openconfig.telemetry-client/${project.version}</bundle>
    </feature>
    <feature name="opennms-karaf-health" description="OpenNMS :: Karaf Health">
        <bundle start-level="100">mvn:org.opennms.features/org.opennms.features.karaf-health/${project.version}</bundle>
    </feature>
    <feature name="opennms-health" version="${project.version}" description="OpenNMS :: Health">
        <feature>commons-io</feature>
        <feature>commons-lang3</feature>
        <feature>dropwizard-metrics</feature>
        <feature>opennms-util</feature>
        <bundle dependency="true">mvn:io.vavr/vavr/0.10.0</bundle>
        <bundle>mvn:org.opennms.core.health/org.opennms.core.health.api/${project.version}</bundle>
        <bundle>mvn:org.opennms.core.health/org.opennms.core.health.impl/${project.version}</bundle>
        <bundle>mvn:org.opennms.core.health/org.opennms.core.health.shell/${project.version}</bundle>
    </feature>
    <feature name="opennms-health-rest" version="${project.version}" description="OpenNMS :: Health :: Rest">
        <feature>opennms-health</feature>
        <bundle>mvn:org.opennms.core.health/org.opennms.core.health.rest/${project.version}</bundle>
    </feature>
    <feature name="opennms-persistence" version="${project.version}" description="OpenNMS :: Persistence">
        <feature>opennms-model</feature>
        <feature>opennms-dao</feature>
        <bundle>mvn:org.opennms.features.distributed/org.opennms.features.distributed.datasource/${project.version}</bundle>
    </feature>
    <feature name="opennms-spring-extender" version="${project.version}" description="OpenNMS :: Spring Extender">
        <feature version="[4.2,4.3)">spring</feature>
        <feature version="[4.2,4.3)">spring-jdbc</feature>
        <feature version="[4.2,4.3)">spring-orm</feature>
        <feature version="[4.2,4.3)">spring-jms</feature>
        <feature version="[4.2,4.3)">spring-tx</feature>
        <feature version="${guavaOsgiVersion}">guava</feature>
        <bundle dependency="true">mvn:org.opennms.core/org.opennms.core.soa/${project.version}</bundle>
        <bundle dependency="true">mvn:org.opennms.core/org.opennms.core.sysprops/${project.version}</bundle>
        <bundle>mvn:org.opennms.container/spring-extender/${project.version}</bundle>
        <bundle>mvn:org.opennms.features.distributed/org.opennms.features.distributed.serviceregistry/${project.version}</bundle>
    </feature>
    <feature name="opennms-flows" version="${project.version}" description="OpenNMS :: Features :: Flows :: Feature Definition">
        <details>Feature definition to start all required bundles related to *flow-support.</details>
        <feature>opennms-health</feature>
        <feature>opennms-jest</feature>
        <feature version="${guavaOsgiVersion}">guava</feature>
        <feature version="${netty4Version}">netty4</feature>
        <feature>quartz</feature>
        <feature>opennms-core-tracing</feature>
        <feature>opennms-distributed-core-api</feature>
        <feature>opennms-integration-api</feature>
        <feature>opennms-telemetry-collection</feature>
        <feature>opennms-dnsresolver-api</feature>
        <feature>opennms-kafka</feature>
        <feature>rate-limited-logger</feature>
        <bundle>wrap:mvn:org.apache.commons/commons-csv/${commonsCsvVersion}</bundle>
        <bundle>mvn:org.apache.commons/commons-csv/${commonsCsvVersion}</bundle>
        <bundle>mvn:org.mongodb/bson/${bsonVersion}</bundle>
        <bundle>mvn:org.opennms.features.flows/org.opennms.features.flows.api/${project.version}</bundle>
        <bundle>mvn:org.opennms.features.flows.classification.engine/org.opennms.features.flows.classification.engine.api/${project.version}</bundle>
        <bundle>mvn:org.opennms.features.flows.rest/org.opennms.features.flows.rest.api/${project.version}</bundle>
        <bundle>mvn:org.opennms/opennms-web-api/${project.version}</bundle>
        <bundle>mvn:org.opennms.features.flows.rest/org.opennms.features.flows.rest.impl/${project.version}</bundle>
        <bundle>wrap:mvn:org.freemarker/freemarker/${freemarkerVersion}</bundle>
        <bundle>mvn:org.opennms.features.flows.classification.engine/org.opennms.features.flows.classification.engine.impl/${project.version}</bundle>
        <bundle>mvn:org.opennms.features.flows/org.opennms.features.flows.elastic/${project.version}</bundle>
        <bundle>mvn:org.opennms.features.flows/org.opennms.features.flows.processing/${project.version}</bundle>
        <bundle>mvn:org.opennms.features.flows/org.opennms.features.flows.kafka-persistence/${project.version}</bundle>
        <bundle>mvn:org.mongodb/bson/${bsonVersion}</bundle>
        <bundle>mvn:org.opennms.core/org.opennms.core.cache/${project.version}</bundle>
        <bundle>mvn:org.opennms.features.telemetry/org.opennms.features.telemetry.api/${project.version}</bundle>
        <bundle>mvn:org.opennms.features.telemetry/org.opennms.features.telemetry.common/${project.version}</bundle>
        <bundle>mvn:org.opennms.features.telemetry/org.opennms.features.telemetry.listeners/${project.version}</bundle>
        <bundle>mvn:com.google.protobuf/protobuf-java/${protobufVersion}</bundle>
        <bundle>mvn:com.google.protobuf/protobuf-java-util/${protobufVersion}</bundle>
        <bundle>mvn:org.opennms.features.telemetry.protocols/org.opennms.features.telemetry.protocols.common/${project.version}</bundle>
        <bundle>mvn:org.opennms.features.telemetry.protocols/org.opennms.features.telemetry.protocols.flows/${project.version}</bundle>
        <bundle>mvn:org.opennms.features.telemetry.protocols.netflow/org.opennms.features.telemetry.protocols.netflow.parser/${project.version}</bundle>
        <bundle>mvn:org.opennms.features.telemetry.protocols.netflow/org.opennms.features.telemetry.protocols.netflow.adapter/${project.version}</bundle>
        <bundle>mvn:org.opennms.features.telemetry.protocols.netflow/org.opennms.features.telemetry.protocols.netflow.transport/${project.version}</bundle>
        <bundle>mvn:org.opennms.features.telemetry.protocols.sflow/org.opennms.features.telemetry.protocols.sflow.parser/${project.version}</bundle>
        <bundle>mvn:org.opennms.features.telemetry.protocols.sflow/org.opennms.features.telemetry.protocols.sflow.adapter/${project.version}</bundle>
        <bundle>mvn:org.opennms.features.flows.classification/org.opennms.features.flows.classification.shell/${project.version}</bundle>
    </feature>
    <feature name="opennms-api-layer" version="${project.version}" description="OpenNMS :: Features :: API Layer">
        <feature>opennms-health</feature>
        <feature>opennms-situation-feedback-api</feature>
        <feature version="${opennmsApiVersion}">opennms-integration-api</feature>
        <feature>scv-api</feature>
        <bundle dependency="true">mvn:org.mapstruct/mapstruct/${mapstructVersion}</bundle>
        <bundle>mvn:org.opennms.features.api-layer/org.opennms.features.api-layer.common/${project.version}</bundle>
        <bundle>mvn:org.opennms.features.api-layer/org.opennms.features.api-layer.dao-common/${project.version}</bundle>
        <bundle>mvn:org.opennms.features.api-layer/org.opennms.features.api-layer.core/${project.version}</bundle>
        <bundle>mvn:org.opennms.features/ui-extension/${project.version}</bundle>
    </feature>
    <feature name="opennms-enlinkd-shell" version="${project.version}" description="OpenNMS :: Features :: Enlinkd :: Shell">
        <feature>opennms-dao</feature>
        <feature>opennms-core-daemon</feature>
        <bundle>mvn:org.opennms.features.enlinkd/org.opennms.features.enlinkd.adapters.common/${project.version}</bundle>
        <bundle>mvn:org.opennms.features.enlinkd/org.opennms.features.enlinkd.adapters.collectors.bridge/${project.version}</bundle>
        <bundle>mvn:org.opennms.features.enlinkd/org.opennms.features.enlinkd.adapters.collectors.cdp/${project.version}</bundle>
        <bundle>mvn:org.opennms.features.enlinkd/org.opennms.features.enlinkd.adapters.collectors.ipnettomedia/${project.version}</bundle>
        <bundle>mvn:org.opennms.features.enlinkd/org.opennms.features.enlinkd.adapters.collectors.isis/${project.version}</bundle>
        <bundle>mvn:org.opennms.features.enlinkd/org.opennms.features.enlinkd.adapters.collectors.ospf/${project.version}</bundle>
        <bundle>mvn:org.opennms.features.enlinkd/org.opennms.features.enlinkd.adapters.collectors.lldp/${project.version}</bundle>
        <bundle>mvn:org.opennms.features.enlinkd/org.opennms.features.enlinkd.shell/${project.version}</bundle>
        <bundle>mvn:org.opennms.features.enlinkd/org.opennms.features.enlinkd.generator/${project.version}</bundle>
    </feature>
    <feature name="opennms-osgi-core-rest" version="${project.version}" description="OpenNMS :: Features :: OSGI :: Core :: Rest">
        <details>Core module which provides features to install to listen for rest related services,
            such as @Path annotated interfaces.</details>
        <feature>jax-rs-connector</feature>
        <feature>jax-rs-provider-jackson</feature>
        <bundle>mvn:org.opennms.features/org.opennms.features.rest-provider/${project.version}</bundle>
        <bundle>mvn:org.opennms.container.bridge/org.opennms.container.bridge.rest/${project.version}</bundle>
    </feature>
    <feature name="opennms-jaas-login-module" version="${project.version}" description="OpenNMS :: OSGi Container :: Karaf JAAS Login Module">
        <details>OpenNMS is the world's first enterprise grade network management platform developed under the open source model. It consists of a community supported open-source project as well as a commercial services, training and support organization.</details>
        <bundle>mvn:org.opennms.container/org.opennms.container.jaas-login-module/${project.version}</bundle>
        <bundle start-level="30">mvn:org.apache.karaf.jaas/org.apache.karaf.jaas.modules/${karafVersion}</bundle>
        <bundle start-level="30">mvn:org.apache.karaf.jaas/org.apache.karaf.jaas.config/${karafVersion}</bundle>
    </feature>
    <feature name="jmxconfiggenerator" version="${project.version}" description="OpenNMS JMX Configuration Generator">
        <feature version="${guavaOsgiVersion}">guava</feature>
        <feature>commons-io</feature>
        <feature>commons-lang3</feature>
        <bundle>mvn:org.opennms.features/jmxconfiggenerator/${project.version}</bundle>
        <bundle>wrap:mvn:args4j/args4j/${args4jVersion}</bundle>
        <bundle>wrap:mvn:org.jvnet.opendmk/jmxremote_optional/${jmxremote.optional.version}</bundle>
        <bundle>mvn:org.apache.velocity/velocity-engine-core/${velocityVersion}</bundle>
        <bundle>mvn:org.opennms.features/org.opennms.features.name-cutter/${project.version}</bundle>
    </feature>
    <feature name="vaadin-jmxconfiggenerator" version="${project.version}" description="OpenNMS :: Features :: JMX Config Generator :: Web UI">
        <details>OpenNMS is the world's first enterprise grade network management platform developed under the open source model. It consists of a community supported open-source project as well as a commercial services, training and support organization.</details>
        <feature>vaadin</feature>
        <feature>jmxconfiggenerator</feature>
        <bundle>mvn:org.opennms.features/vaadin-jmxconfiggenerator/${project.version}</bundle>
        <bundle>mvn:org.opennms.features.vaadin-components/core/${project.version}</bundle>
        <bundle>mvn:org.opennms.features.vaadin-components/widgetset/${project.version}</bundle>
        <bundle>mvn:org.opennms.features.themes/jmxconfiggenerator-theme/${project.version}</bundle>
    </feature>
    <feature name="org.opennms.features.enlinkd.service.api" version="${project.version}" description="OpenNMS :: Features :: Enlinkd :: Service :: API">
        <details>OpenNMS is the world's first enterprise grade network management platform developed under the open source model. It consists of a community supported open-source project as well as a commercial services, training and support organization.</details>
        <feature version="${guavaOsgiVersion}">guava</feature>
        <bundle>mvn:org.opennms.features.enlinkd/org.opennms.features.enlinkd.persistence.api/${project.version}</bundle>
        <bundle>mvn:org.opennms.features.enlinkd/org.opennms.features.enlinkd.service.api/${project.version}</bundle>
        <bundle>wrap:mvn:net.sf.jung/jung-api/${jungVersion}</bundle>
        <bundle>mvn:org.opennms.core/org.opennms.core.criteria/${project.version}</bundle>
    </feature>
    <feature name="org.opennms.features.bsm.service.api" version="${project.version}" description="OpenNMS :: Features :: BSM :: Service :: API">
        <details>OpenNMS is the world's first enterprise grade network management platform developed under the open source model. It consists of a community supported open-source project as well as a commercial services, training and support organization.</details>
        <feature version="${guavaOsgiVersion}">guava</feature>
        <bundle>mvn:org.opennms.features.bsm/org.opennms.features.bsm.persistence.api/${project.version}</bundle>
        <bundle>mvn:org.opennms.features.bsm/org.opennms.features.bsm.service.api/${project.version}</bundle>
        <bundle>wrap:mvn:net.sf.jung/jung-api/${jungVersion}</bundle>
        <bundle>mvn:org.opennms.core/org.opennms.core.criteria/${project.version}</bundle>
    </feature>
    <feature name="org.opennms.features.bsm.shell-commands" version="${project.version}" description="OpenNMS :: Features :: BSM :: Shell Commands">
        <details>OpenNMS is the world's first enterprise grade network management platform developed under the open source model. It consists of a community supported open-source project as well as a commercial services, training and support organization.</details>
        <bundle>mvn:org.opennms.features.bsm/org.opennms.features.bsm.shell-commands/${project.version}</bundle>
        <bundle>mvn:org.opennms.features.bsm/org.opennms.features.bsm.service.api/${project.version}</bundle>
        <bundle start-level="30">mvn:org.apache.karaf.shell/org.apache.karaf.shell.core/${karafVersion}</bundle>
    </feature>
    <feature name="vaadin-adminpage" version="${project.version}" description="OpenNMS :: Features :: BSM :: Vaadin Adminpage">
        <details>OpenNMS is the world's first enterprise grade network management platform developed under the open source model. It consists of a community supported open-source project as well as a commercial services, training and support organization.</details>
        <feature>vaadin</feature>
        <feature>org.opennms.features.bsm.service.api</feature>
        <bundle>mvn:org.opennms.features.bsm/vaadin-adminpage/${project.version}</bundle>
        <bundle>mvn:org.opennms.features.vaadin-components/core/${project.version}</bundle>
        <bundle>mvn:org.opennms.features.vaadin-components/widgetset/${project.version}</bundle>
        <bundle>mvn:org.opennms.features.topology/org.opennms.features.topology.link/${project.version}</bundle>
    </feature>
    <feature name="geolocation" version="${project.version}" description="OpenNMS :: Features :: Geolocation :: Feature">
        <details>OpenNMS is the world's first enterprise grade network management platform developed under the open source model. It consists of a community supported open-source project as well as a commercial services, training and support organization.</details>
        <feature version="${guavaOsgiVersion}">guava</feature>
        <feature>opennms-core-web</feature>
        <bundle start-level="80">mvn:org.opennms.features.geocoder/org.opennms.features.geocoder.api/${project.version}</bundle>
        <bundle start-level="80">mvn:org.opennms.features.geocoder/org.opennms.features.geocoder.rest/${project.version}</bundle>
        <bundle start-level="80">mvn:org.opennms.features.geocoder/org.opennms.features.geocoder.service/${project.version}</bundle>
        <bundle start-level="90">mvn:org.opennms.features.geolocation/org.opennms.features.geolocation.api/${project.version}</bundle>
        <bundle start-level="90">mvn:org.opennms.features.geolocation/org.opennms.features.geolocation.services/${project.version}</bundle>
        <bundle start-level="100">mvn:org.opennms.features.geocoder/org.opennms.features.geocoder.google/${project.version}</bundle>
        <bundle start-level="100">mvn:org.opennms.features.geocoder/org.opennms.features.geocoder.mapquest/${project.version}</bundle>
        <bundle start-level="100">mvn:org.opennms.features.geocoder/org.opennms.features.geocoder.nominatim/${project.version}</bundle>
    </feature>
    <feature name="vaadin-snmp-events-and-metrics" version="${project.version}" description="OpenNMS :: Features :: SNMP Events and Metrics Admin UI">
        <details>OpenNMS Vaadin Administration UI for handling SNMP related configuration files for events and data collection.</details>
        <feature>opennms-core</feature>
        <feature>vaadin</feature>
        <bundle>mvn:org.opennms.features/vaadin-snmp-events-and-metrics/${project.version}</bundle>
        <bundle>mvn:org.opennms.features.vaadin-components/core/${project.version}</bundle>
        <bundle>mvn:org.opennms.features.vaadin-components/widgetset/${project.version}</bundle>
        <bundle>mvn:org.opennms.features.themes/onms-default-theme/${project.version}</bundle>
        <bundle>mvn:org.opennms.features/org.opennms.features.mib-compiler/${project.version}</bundle>
        <bundle>mvn:commons-lang/commons-lang/${commonsLangVersion}</bundle>
    </feature>
    <feature name="osgi-nrtg-api" version="${project.version}" description="OpenNMS :: Features :: NRTG :: Features :: API">
        <details>The API contains the models for the NRTG OSGI projects. It has models for collection jobs, measurements and protocol collectors.</details>
        <bundle>mvn:org.opennms.features.nrtg/nrtg-api/${project.version}</bundle>
    </feature>
    <feature name="osgi-nrtg-protocolcollector-snmp" version="${project.version}" description="OpenNMS :: Features :: NRTG :: Features :: Collectors :: SNMP">
        <details>Plugin for the NRTCollector OSGI Satellit to collect data from snmp agents</details>
        <feature>osgi-nrtg-api</feature>
        <bundle>mvn:org.opennms.features.nrtg.protocolcollector/nrtg-protocolcollector-snmp/${project.version}</bundle>
    </feature>
    <feature name="osgi-nrtg-protocolcollector-tca" version="${project.version}" description="OpenNMS :: Features :: NRTG :: Features :: Collectors :: TCA">
        <details>Plugin for the NRTCollector OSGI Satellite to collect data from TCA agents.</details>
        <feature>osgi-nrtg-api</feature>
        <bundle>mvn:org.opennms.features.nrtg.protocolcollector/nrtg-protocolcollector-tca/${project.version}</bundle>
    </feature>
    <feature name="osgi-nrtg-web" version="${project.version}" description="OpenNMS :: Features :: NRTG :: Features :: Web">
        <details>NRTG Web Runtime Feature</details>
        <feature>osgi-nrtg-api</feature>
        <bundle>mvn:org.opennms.features.nrtg/nrtg-web/${project.version}</bundle>
    </feature>
    <feature name="osgi-nrtg-base" version="${project.version}" description="OpenNMS :: Features :: NRTG :: Features :: Base">
        <details>OSGI Runtime for the NRTCollector.</details>
        <feature>osgi-nrtg-protocolcollector-snmp</feature>
        <feature>osgi-nrtg-protocolcollector-tca</feature>
        <feature>osgi-nrtg-web</feature>
    </feature>
    <feature name="osgi-nrtg-jms" version="${project.version}" description="OpenNMS :: Features :: NRTG :: Features :: JMS">
        <details>OSGI Runtime for the NRTCollector.</details>
        <feature>osgi-nrtg-base</feature>
        <feature>activemq</feature>
        <feature>activemq-blueprint</feature>
        <feature version="${springVersion}">spring-jms</feature>
        <bundle>mvn:org.opennms.features.nrtg/nrtg-collector/${project.version}</bundle>
        <bundle>mvn:org.opennms.features.nrtg/nrtg-nrtbroker-jms/${project.version}</bundle>
        <bundle>mvn:org.opennms.features.nrtg/nrtg-broker/${project.version}</bundle>
    </feature>
    <feature name="osgi-nrtg-local" version="${project.version}" description="OpenNMS :: Features :: NRTG :: Features :: Local">
        <details>OSGI Runtime for the NRTCollector.</details>
        <feature>osgi-nrtg-base</feature>
        <bundle>mvn:org.opennms.features.nrtg/nrtg-nrtbroker-local/${project.version}</bundle>
    </feature>
    <feature name="nrtg" version="${project.version}" description="OpenNMS :: Features :: NRTG :: Features :: All">
        <details>OSGI Runtime for the NRTCollector.</details>
        <feature>osgi-nrtg-jms</feature>
        <feature>osgi-nrtg-local</feature>
    </feature>
    <feature name="vaadin" version="${project.version}" description="OpenNMS :: Features :: Vaadin + Dependencies">
        <details>The Vaadin web application framework including some addons and osgi related packages.</details>
        <!-- Dependencies -->
        <feature version="${guavaOsgiVersion}">guava</feature>
        <feature>http-whiteboard</feature>
        <bundle>mvn:com.vaadin.external.gwt/gwt-elemental/2.8.2.vaadin2</bundle>
        <bundle>wrap:mvn:com.google.gwt/gwt-user/${gwtVersion}/$Export-Package=com.google.*</bundle>
        <bundle>mvn:com.vaadin.external/gentyref/${vaadinGentyrefVersion}</bundle>
        <bundle>mvn:org.jsoup/jsoup/${vaadinJsoupVersion}</bundle>
        <bundle>mvn:org.json/json/${jsonVersion}</bundle>
        <!-- Vaadin -->
        <bundle start-level="70">mvn:com.vaadin/vaadin-shared/${vaadinVersion}</bundle>
        <bundle>mvn:com.vaadin/vaadin-server/${vaadinVersion}</bundle>
        <bundle>mvn:com.vaadin/vaadin-client/${vaadinVersion}</bundle>
        <bundle>mvn:com.vaadin/vaadin-client-compiled/${vaadinVersion}</bundle>
        <bundle>mvn:com.vaadin/vaadin-themes/${vaadinVersion}</bundle>
        <!-- Vaadin Compatibility -->
        <bundle>mvn:com.vaadin/vaadin-compatibility-shared/${vaadinVersion}</bundle>
        <bundle>mvn:com.vaadin/vaadin-compatibility-server/${vaadinVersion}</bundle>
        <bundle>mvn:com.vaadin/vaadin-compatibility-client-compiled/${vaadinVersion}</bundle>
        <bundle>wrap:mvn:com.vaadin/vaadin-compatibility-client/${vaadinVersion}</bundle>
        <bundle>mvn:com.vaadin/vaadin-compatibility-themes/${vaadinVersion}</bundle>
        <!-- Add Ons -->
        <bundle>mvn:com.vaadin/vaadin-context-menu/${vaadinAddonContextMenuVersion}</bundle>
        <bundle>mvn:org.vaadin.addon/confirmdialog/${vaadinAddonConfirmDialogVersion}</bundle>
        <!-- OpenNMS Vaadin -->
        <bundle>mvn:org.opennms.features.vaadin-components/extender-service/${project.version}</bundle>
        <bundle>mvn:org.opennms.osgi/opennms-osgi-core/${project.version}</bundle>
        <bundle>mvn:org.opennms.features.themes/onms-default-theme/${project.version}</bundle>
    </feature>
    <feature name="opennms-topology-api" version="${project.version}" description="OpenNMS :: Features :: Topology :: Features :: API">
        <details>APIs for creating topology OSGi plugins.</details>
        <feature>vaadin</feature>
        <bundle>mvn:org.opennms.features.topology/org.opennms.features.topology.api/${project.version}</bundle>
    </feature>
    <feature name="opennms-topology-runtime-base" version="${project.version}" description="OpenNMS :: Features :: Topology :: Features :: Base">
        <details>Base runtime and plugins for the OpenNMS topology web app.</details>
        <feature>opennms-core</feature>
        <feature>opennms-topology-api</feature>
        <feature>geolocation</feature>
        <feature>commons-lang3</feature>
        <feature>commons-net</feature>
        <feature version="${guavaOsgiVersion}" prerequisite="true">guava</feature>
        <feature>jackson-core</feature>
        <feature>jackson-dataformat-yaml</feature>
        <bundle>mvn:org.opennms.features.topology/org.opennms.features.topology.app/${project.version}</bundle>
        <bundle>mvn:org.opennms.features.topology.plugins.topo/org.opennms.features.topology.plugins.topo.history/${project.version}</bundle>
        <bundle>mvn:org.opennms.features.topology/org.opennms.features.topology.link/${project.version}</bundle>
        <bundle>mvn:org.opennms.features.topology.plugins/org.opennms.features.topology.plugins.layout/${project.version}</bundle>
        <bundle>mvn:org.opennms.features.topology/org.opennms.features.topology.netutils/${project.version}</bundle>
        <bundle>mvn:org.opennms.features.topology.themes/org.opennms.features.topology.themes.default-theme/${project.version}</bundle>
        <bundle>mvn:org.opennms.features.vaadin-components/core/${project.version}</bundle>
        <bundle>mvn:org.opennms.features.vaadin-components/graph/${project.version}</bundle>
        <bundle>mvn:org.opennms.features.vaadin-components/header/${project.version}</bundle>
    </feature>
    <feature name="opennms-topology-runtime-linkd" version="${project.version}" description="OpenNMS :: Features :: Topology :: Features :: Linkd">
        <details>Linkd-based runtime and plugins for the OpenNMS topology web app.</details>
        <feature>opennms-topology-runtime-base</feature>
        <bundle>mvn:org.opennms.features.topology.plugins.topo/org.opennms.features.topology.plugins.topo.linkd/${project.version}</bundle>
    </feature>
    <feature name="opennms-topology-runtime-browsers" version="${project.version}" description="OpenNMS :: Features :: Topology :: Features :: Browsers">
        <details>Alarm browser to enhance the Linkd topology UI.</details>
        <feature>opennms-topology-api</feature>
        <bundle>mvn:org.opennms.features.topology.plugins/org.opennms.features.topology.plugins.browsers/${project.version}</bundle>
    </feature>
    <feature name="opennms-topology-runtime-vmware" version="${project.version}" description="OpenNMS :: Features :: Topology :: Features :: VMware">
        <details>Runtime and plugins for the OpenNMS VMware topology web app.</details>
        <feature>opennms-topology-runtime-base</feature>
        <bundle>mvn:org.opennms.features.topology.plugins.topo/org.opennms.features.topology.plugins.topo.vmware/${project.version}</bundle>
    </feature>
    <feature name="opennms-topology-runtime-application" version="${project.version}" description="OpenNMS :: Features :: Topology :: Features :: Application">
        <details>Runtime and plugins for the OpenNMS Application Topology Provider</details>
        <feature>opennms-topology-runtime-base</feature>
        <feature>opennms-graph-provider-application</feature>
        <bundle>mvn:org.opennms.features.topology.plugins.topo/org.opennms.features.topology.plugins.topo.application/${project.version}</bundle>
    </feature>
    <feature name="opennms-topology-runtime-bsm" version="${project.version}" description="OpenNMS :: Features :: Topology :: Features :: BSM">
        <details>Generated using Pax-Construct</details>
        <feature>opennms-topology-runtime-base</feature>
        <bundle>mvn:org.opennms.features.topology.plugins.topo/org.opennms.features.topology.plugins.topo.bsm/${project.version}</bundle>
    </feature>
    <feature name="opennms-topology-runtime-pathoutage" version="${project.version}" description="OpenNMS :: Features :: Topology :: Features :: PathOutage">
        <details>Generated using Pax-Construct</details>
        <feature>opennms-topology-runtime-base</feature>
        <bundle>mvn:org.opennms.features.topology.plugins.topo/org.opennms.features.topology.plugins.topo.pathoutage/${project.version}</bundle>
    </feature>
    <feature name="opennms-topology-runtime-graphml" version="${project.version}" description="OpenNMS :: Features :: Topology :: Features :: GraphML">
        <details>GraphML runtime and plugins for the OpenNMS topology web app.</details>
        <feature>groovy</feature>
        <feature>opennms-graphml</feature>
        <feature>opennms-topology-runtime-base</feature>
        <bundle>mvn:org.opennms.features.topology.plugins.topo/graphml/${project.version}</bundle>
        <bundle>mvn:org.opennms.features/org.opennms.features.osgi-jsr223/${project.version}</bundle>
    </feature>
    <feature name="opennms-topology-runtime-asset" version="${project.version}" description="OpenNMS :: Features :: Topology :: Features :: Runtime :: Asset">
        <details>Asset runtime and plugins for the OpenNMS topology web app.</details>
        <feature>opennms-topology-runtime-graphml</feature>
        <feature>opennms-topology-runtime-base</feature>
        <bundle>mvn:org.opennms.features.topology.plugins.topo/asset/${project.version}</bundle>
    </feature>
    <feature name="org.opennms.features.topology.shell" version="${project.version}" description="OpenNMS :: Features :: Topology :: Shell Commands">
        <details>Generated using Pax-Construct</details>
        <bundle>mvn:org.opennms.features.topology/org.opennms.features.topology.shell/${project.version}</bundle>
    </feature>
    <feature name="vaadin-dashboard" version="${project.version}" description="OpenNMS :: Features :: Dashboard">
        <details>OpenNMS Vaadin Dashboard</details>
        <feature>opennms-core</feature>
        <feature>vaadin</feature>
        <bundle>mvn:org.opennms.features/vaadin-dashboard/${project.version}</bundle>
        <bundle>wrap:mvn:org.vaadin.addons/dragdroplayouts/1.4.2</bundle>
        <bundle>mvn:org.opennms.features.vaadin-components/core/${project.version}</bundle>
        <bundle>mvn:org.opennms.features.themes/dashboard-theme/${project.version}</bundle>
        <bundle>mvn:org.vaadin.addons/dragdroplayouts/1.4.2</bundle>
    </feature>
    <feature name="dashlet-alarms" version="${project.version}" description="OpenNMS :: Features :: Dashlets :: Alarms">
        <feature>opennms-core</feature>
        <bundle>mvn:org.opennms.features.vaadin-dashlets/dashlet-alarms/${project.version}</bundle>
    </feature>
    <feature name="dashlet-bsm" version="${project.version}" description="OpenNMS :: Features :: Dashlets :: BSM">
        <feature>opennms-core</feature>
        <bundle>mvn:org.opennms.features.vaadin-dashlets/dashlet-bsm/${project.version}</bundle>
    </feature>
    <feature name="dashlet-summary" version="${project.version}" description="OpenNMS :: Features :: Dashlets :: Summary">
        <feature>opennms-core</feature>
        <bundle>mvn:org.opennms.features.vaadin-dashlets/dashlet-summary/${project.version}</bundle>
    </feature>
    <feature name="dashlet-map" version="${project.version}" description="OpenNMS :: Features :: Dashlets :: Map">
        <feature>opennms-core</feature>
        <bundle>mvn:org.opennms.features.vaadin-dashlets/dashlet-map/${project.version}</bundle>
    </feature>
    <feature name="dashlet-image" version="${project.version}" description="OpenNMS :: Features :: Dashlets :: Image">
        <feature>opennms-core</feature>
        <bundle>mvn:org.opennms.features.vaadin-dashlets/dashlet-image/${project.version}</bundle>
    </feature>
    <feature name="dashlet-charts" version="${project.version}" description="OpenNMS :: Features :: Dashlets :: Charts">
        <feature>opennms-core</feature>
        <bundle>mvn:org.opennms.features.vaadin-dashlets/dashlet-charts/${project.version}</bundle>
    </feature>
    <feature name="dashlet-rtc" version="${project.version}" description="OpenNMS :: Features :: Dashlets :: RTC">
        <feature>opennms-core</feature>
        <bundle>mvn:org.opennms.features.vaadin-dashlets/dashlet-rtc/${project.version}</bundle>
    </feature>
    <feature name="dashlet-rrd" version="${project.version}" description="OpenNMS :: Features :: Dashlets :: RRD">
        <feature>opennms-core</feature>
        <bundle>mvn:org.opennms.features.vaadin-dashlets/dashlet-rrd/${project.version}</bundle>
    </feature>
    <feature name="dashlet-ksc" version="${project.version}" description="OpenNMS :: Features :: Dashlets :: KSC">
        <feature>opennms-core</feature>
        <bundle>mvn:org.opennms.features.vaadin-dashlets/dashlet-ksc/${project.version}</bundle>
    </feature>
    <feature name="dashlet-topology" version="${project.version}" description="OpenNMS :: Features :: Dashlets :: Topology">
        <feature>opennms-core</feature>
        <bundle>mvn:org.opennms.features.vaadin-dashlets/dashlet-topology/${project.version}</bundle>
        <bundle>mvn:org.opennms.features.topology/org.opennms.features.topology.link/${project.version}</bundle>
    </feature>
    <feature name="dashlet-surveillance" version="${project.version}" description="OpenNMS :: Features :: Dashlets :: Surveillance">
        <feature>opennms-core</feature>
        <bundle>mvn:org.opennms.features.vaadin-dashlets/dashlet-surveillance/${project.version}</bundle>
    </feature>
    <feature name="dashlet-url" version="${project.version}" description="OpenNMS :: Features :: Dashlets :: URL">
        <feature>opennms-core</feature>
        <bundle>mvn:org.opennms.features.vaadin-dashlets/dashlet-url/${project.version}</bundle>
    </feature>
    <feature name="dashlet-grafana" version="${project.version}" description="OpenNMS :: Features :: Dashlets :: Grafana">
        <feature>opennms-core</feature>
        <bundle>mvn:org.opennms.features.vaadin-dashlets/dashlet-grafana/${project.version}</bundle>
    </feature>
    <feature name="vaadin-surveillance-views" version="${project.version}" description="OpenNMS :: Features :: Surveillance Views">
        <details>OpenNMS Vaadin Surveillance Views</details>
        <feature>opennms-core</feature>
        <feature>vaadin</feature>
        <bundle>mvn:org.opennms.features/vaadin-surveillance-views/${project.version}</bundle>
        <bundle>mvn:org.opennms.features.vaadin-components/graph/${project.version}</bundle>
        <bundle>mvn:org.opennms.features.vaadin-components/core/${project.version}</bundle>
        <bundle>mvn:org.opennms.features.vaadin-components/widgetset/${project.version}</bundle>
    </feature>
    <feature name="jira-troubleticketer" version="${project.version}" description="OpenNMS :: Features :: Ticketing :: JIRA">
        <details>OpenNMS is the world's first enterprise grade network management platform developed under the open source model. It consists of a community supported open-source project as well as a commercial services, training and support organization.</details>
        <bundle>mvn:org.opennms.features/jira-troubleticketer/${project.version}</bundle>
        <bundle>mvn:org.opennms.features.ticketing/org.opennms.features.ticketing.api/${project.version}</bundle>
        <bundle>mvn:org.opennms.core/org.opennms.core.lib/${project.version}</bundle>
        <bundle>mvn:joda-time/joda-time/${jodaTimeVersion}</bundle>
        <bundle>mvn:org.opennms.features/jira-client/${project.version}</bundle>
    </feature>
    <feature name="opennms-inmemory-ticketer" version="${project.version}" description="OpenNMS :: Features :: Ticketing :: InMemory">
        <bundle>mvn:org.opennms.features.ticketing/org.opennms.features.ticketing.inmemory/${project.version}</bundle>
        <bundle>mvn:org.opennms.features.ticketing/org.opennms.features.ticketing.api/${project.version}</bundle>
    </feature>
    <feature name="datachoices" version="${project.version}" description="OpenNMS :: Features :: Data Choices">
        <details>OpenNMS is the world's first enterprise grade network management platform developed under the open source model. It consists of a community supported open-source project as well as a commercial services, training and support organization.</details>
        <feature version="${guavaOsgiVersion}">guava</feature>
        <feature>hibernate36</feature>
        <feature>javax.servlet</feature>
        <feature>quartz</feature>
        <feature>opennms-dao</feature>
        <bundle>mvn:org.opennms.features/datachoices/${project.version}</bundle>
        <bundle>wrap:mvn:org.freemarker/freemarker/${freemarkerVersion}</bundle>
        <bundle start-level="30">mvn:org.apache.karaf.shell/org.apache.karaf.shell.console/${karafVersion}</bundle>
        <bundle start-level="30">mvn:org.apache.karaf.shell/org.apache.karaf.shell.core/${karafVersion}</bundle>
        <bundle>mvn:org.codehaus.jackson/jackson-core-asl/${jacksonVersion}</bundle>
        <bundle>mvn:org.codehaus.jackson/jackson-mapper-asl/${jacksonVersion}</bundle>
        <bundle>mvn:org.opennms/opennms-web-api/${project.version}</bundle>
        <bundle>mvn:org.freemarker/freemarker/${freemarkerVersion}</bundle>
        <bundle>mvn:org.opennms.core.ipc.sink/org.opennms.core.ipc.sink.common/${project.version}</bundle>
        <bundle>mvn:org.opennms.core.ipc.rpc/org.opennms.core.ipc.rpc.common/${project.version}</bundle>
        <bundle>mvn:org.opennms.features.usageanalytics/org.opennms.features.usageanalytics.api/${project.version}</bundle>
    </feature>
    <feature name="opennms-es-rest" version="${project.version}" description="OpenNMS :: Features :: ElasticSearch Rest">
        <details>OpenNMS :: Features :: ElasticSearch Rest</details>
        <feature>opennms-jest</feature>
        <feature>dropwizard-metrics</feature>
        <feature>rate-limited-logger</feature>
        <bundle>mvn:org.opennms.core.ipc.sink/org.opennms.core.ipc.sink.api/${project.version}</bundle>
        <bundle>mvn:org.opennms.core.ipc.sink/org.opennms.core.ipc.sink.common/${project.version}</bundle>
        <bundle>mvn:org.opennms.core.ipc.sink/org.opennms.core.ipc.sink.xml/${project.version}</bundle>
        <bundle>mvn:org.opennms.features/org.opennms.features.opennms-es-rest/${project.version}</bundle>
        <bundle>mvn:com.googlecode.json-simple/json-simple/1.1.1</bundle>
        <bundle>mvn:org.opennms.core/org.opennms.core.cache/${project.version}</bundle>
    </feature>
    <feature name="opennms-jest" version="${project.version}" description="OpenNMS :: Features :: Jest :: Feature definition">
        <details>Feature definition for Jest (ElasticSearch Java ReST Client)</details>
        <!-- TODO: what does it actually need? -->
        <feature>guava21</feature>
        <bundle>mvn:com.google.code.gson/gson/${jestGsonVersion}</bundle>
        <bundle>wrap:mvn:org.apache.httpcomponents/httpcore-nio/${httpcoreVersion}</bundle>
        <bundle>mvn:org.opennms.features.jest/org.opennms.features.jest.client/${project.version}</bundle>
        <bundle>mvn:io.searchbox/jest-complete-osgi/${jestVersion}</bundle>
        <bundle>mvn:commons-codec/commons-codec/1.9</bundle>
        <bundle>mvn:org.apache.httpcomponents/httpcore-osgi/${httpcoreVersion}</bundle>
        <bundle>mvn:org.apache.httpcomponents/httpclient-osgi/${httpclientVersion}</bundle>
        <bundle>mvn:org.apache.httpcomponents/httpasyncclient-osgi/${httpasyncclientVersion}</bundle>
    </feature>
    <feature name="opennms-search" version="${project.version}" description="OpenNMS :: Features :: Search">
        <details>OpenNMS :: Features :: Search</details>
        <bundle>mvn:org.opennms.features.search/org.opennms.features.search.api/${project.version}</bundle>
        <bundle>mvn:org.opennms.features.search/org.opennms.features.search.providers/${project.version}</bundle>
        <bundle>mvn:org.opennms.features.search/org.opennms.features.search.service/${project.version}</bundle>
        <bundle>mvn:org.opennms.features.search/org.opennms.features.search.rest/${project.version}</bundle>
    </feature>
    <feature name="ifttt-integration" version="${project.version}" description="OpenNMS :: Features :: IFTTT Integration">
        <details>OpenNMS is the world's first enterprise grade network management platform developed under the open source model. It consists of a community supported open-source project as well as a commercial services, training and support organization.</details>
        <feature>opennms-dao-api</feature>
        <feature version="${guavaOsgiVersion}">guava</feature>
        <bundle>mvn:org.opennms.features/org.opennms.features.ifttt/${project.version}</bundle>
    </feature>
    <feature name="org.opennms.features.topologies.service.api" version="${project.version}" description="OpenNMS :: Features :: Topologies :: Service :: API">
        <details>OpenNMS is the world's first enterprise grade network management platform developed under the open source model. It consists of a community supported open-source project as well as a commercial services, training and support organization.</details>
        <feature version="${guavaOsgiVersion}">guava</feature>
        <bundle>mvn:org.opennms.features.topologies/org.opennms.features.topologies.service.api/${project.version}</bundle>
        <bundle>wrap:mvn:net.sf.jung/jung-api/${jungVersion}</bundle>
        <bundle>mvn:org.opennms/opennms-model/${project.version}</bundle>
    </feature>

    <feature name="opennms-endpoints-grafana" version="${project.version}" description="OpenNMS :: Features :: Endpoints :: Grafana">
        <bundle>mvn:org.opennms.features.endpoints.grafana/org.opennms.features.endpoints.grafana.client/${project.version}</bundle>
        <bundle>mvn:org.opennms.features.endpoints.grafana/org.opennms.features.endpoints.grafana.service/${project.version}</bundle>
        <bundle>mvn:org.opennms.features.endpoints.grafana/org.opennms.features.endpoints.grafana.rest/${project.version}</bundle>
        <!-- These are pulled in via lib directory -->
        <!--<bundle>mvn:org.opennms.features.endpoints.grafana/org.opennms.features.endpoints.grafana.api/${project.version}</bundle>-->
        <!--<bundle>mvn:org.opennms.features.endpoints.grafana.persistence/org.opennms.features.endpoints.grafana.persistence.api/${project.version}</bundle>-->
        <!--<bundle>mvn:org.opennms.features.endpoints.grafana.persistence/org.opennms.features.endpoints.grafana.persistence.impl/${project.version}</bundle>-->
        <bundle dependency="true">mvn:org.jetbrains.kotlin/kotlin-osgi-bundle/${kotlinVersion}</bundle>
    </feature>
    <feature name="opennms-reporting" version="${project.version}" description="OpenNMS :: Features :: Reporting">
        <!-- All other dependencies are wired in through custom.properties -->
        <bundle>mvn:org.opennms.features.reporting/org.opennms.features.reporting.rest/${project.version}</bundle>
    </feature>

    <feature name="opennms-dnsresolver-api" version="${project.version}" description="OpenNMS :: Features :: DNS Resolver :: API">
        <bundle>mvn:org.opennms.features.dnsresolver/org.opennms.features.dnsresolver.api/${project.version}</bundle>
    </feature>

    <feature name="opennms-dnsresolver-shell" version="${project.version}" description="OpenNMS :: Features :: DNS Resolver :: Shell">
        <feature version="${project.version}">opennms-dnsresolver-api</feature>
        <feature>dropwizard-metrics</feature>
        <feature version="${guavaOsgiVersion}">guava</feature>
        <bundle>mvn:org.opennms.features.dnsresolver/org.opennms.features.dnsresolver.shell/${project.version}</bundle>
    </feature>

    <feature name="opennms-dnsresolver-netty" version="${project.version}" description="OpenNMS :: Features :: DNS Resolver :: Netty">
        <feature version="${project.version}">opennms-dnsresolver-api</feature>
        <feature version="${guavaOsgiVersion}">guava</feature>
        <feature>dropwizard-metrics</feature>
        <feature>dnsjava</feature>
        <feature version="${netty4Version}">netty4</feature>
        <feature>resilience4j</feature>
        <feature>opennms-events-api</feature>
        <feature>opennms-model</feature>

        <bundle dependency="true">mvn:org.opennms.core.health/org.opennms.core.health.api/${project.version}</bundle>
        <bundle dependency="true">mvn:com.github.ben-manes.caffeine/caffeine/${caffeineVersion}</bundle>
        <bundle>mvn:org.opennms.features.dnsresolver/org.opennms.features.dnsresolver.netty/${project.version}</bundle>
    </feature>

    <feature name="resilience4j" version="${resilience4jVersion}" description="resilience4j">
        <bundle>mvn:org.apache.servicemix.bundles/org.apache.servicemix.bundles.jsr305/3.0.2_1</bundle>
        <bundle>mvn:io.vavr/vavr/0.10.0</bundle>
        <bundle>mvn:io.vavr/vavr-match/0.10.0</bundle>
        <bundle>mvn:io.github.resilience4j/resilience4j-core/${resilience4jVersion}</bundle>
        <bundle>mvn:io.github.resilience4j/resilience4j-circuitbreaker/${resilience4jVersion}</bundle>
        <bundle>mvn:io.github.resilience4j/resilience4j-bulkhead/${resilience4jVersion}</bundle>
        <bundle>mvn:io.github.resilience4j/resilience4j-retry/${resilience4jVersion}</bundle>
    </feature>

    <feature name="opennms-blobstore-shell" description="OpenNMS :: Features :: Distributed :: Key Value Store :: Blob :: Shell" version="${project.version}">
        <feature>resilience4j</feature>
        <bundle>mvn:org.opennms.features.distributed/org.opennms.features.distributed.kv-store.blob.shell/${project.version}</bundle>
    </feature>

    <feature name="opennms-blobstore-noop"
             description="OpenNMS :: Features :: Distributed :: Key Value Store :: Blob :: No-Op" version="${project.version}">
        <feature>opennms-blobstore-shell</feature>
        <bundle>mvn:org.opennms.features.distributed/org.opennms.features.distributed.kv-store.blob.no-op/${project.version}</bundle>
    </feature>

    <feature name="opennms-blobstore-postgres"
             description="OpenNMS :: Features :: Distributed :: Key Value Store :: Blob :: Postgres" version="${project.version}">
        <feature>opennms-blobstore-shell</feature>
        <bundle dependency="true">mvn:org.opennms.features.distributed/org.opennms.features.distributed.kv-store.postgres-shared/${project.version}</bundle>
        <bundle>mvn:org.opennms.features.distributed/org.opennms.features.distributed.kv-store.blob.postgres/${project.version}</bundle>
    </feature>

    <feature name="opennms-jsonstore-shell" description="OpenNMS :: Features :: Distributed :: Key Value Store :: JSON :: Shell" version="${project.version}">
        <bundle>mvn:org.opennms.features.distributed/org.opennms.features.distributed.kv-store.json.shell/${project.version}</bundle>
    </feature>

    <feature name="opennms-config-dao-api" description="OpenNMS :: Config DAO :: API" version="${project.version}">
        <bundle>mvn:org.opennms/org.opennms.config-dao.common-api/${project.version}</bundle>
        <bundle>mvn:org.opennms/org.opennms.config-dao.poll-outages.api/${project.version}</bundle>
        <bundle>mvn:org.opennms/org.opennms.config-dao.thresholding.api/${project.version}</bundle>
    </feature>

    <feature name="opennms-threshold-states-shell" description="OpenNMS :: Features :: Collection :: Thresholding :: Shell" version="${project.version}">
        <bundle>mvn:org.opennms.features.collection/org.opennms.features.collection.thresholding.shell/${project.version}</bundle>
    </feature>

    <feature name="opennms-core-ipc-grpc-server" description="OpenNMS :: Core :: IPC :: GRPC :: Server" version="${project.version}">
        <feature>opennms-core-ipc-sink-api</feature>
        <feature>opennms-identity</feature>
        <feature>opennms-core-ipc-rpc-api</feature>
        <bundle>mvn:org.opennms.core.grpc/org.opennms.core.grpc.osgi/${project.version}</bundle>
        <bundle>mvn:org.opennms.core.ipc.grpc/org.opennms.core.ipc.grpc.common/${project.version}</bundle>
        <bundle>mvn:org.opennms.core.ipc.grpc/org.opennms.core.ipc.grpc.server/${project.version}</bundle>
        <feature>opennms-core-ipc-twin-grpc-publisher</feature>
    </feature>

    <feature name="opennms-core-ipc-twin-grpc-publisher" description="OpenNMS :: Core :: IPC :: Twin :: GRPC :: Publisher" version="${project.version}">
        <feature>opennms-core-ipc-twin-common</feature>
        <bundle>mvn:org.opennms.core.grpc/org.opennms.core.grpc.osgi/${project.version}</bundle>
        <bundle>mvn:org.opennms.core.ipc.twin.grpc/org.opennms.core.ipc.twin.grpc.common/${project.version}</bundle>
        <bundle>mvn:org.opennms.core.ipc.twin.grpc/org.opennms.core.ipc.twin.grpc.publisher/${project.version}</bundle>
    </feature>

    <feature name="opennms-graphml" description="OpenNMS :: Features :: GraphML :: API + Service + ReST" version="${project.version}">
        <feature version="${guavaOsgiVersion}">guava</feature>
        <bundle>mvn:org.opennms.features.graphml/org.opennms.features.graphml.api/${project.version}</bundle>
        <bundle>mvn:org.opennms.features.graphml/org.opennms.features.graphml.service/${project.version}</bundle>
        <bundle>mvn:org.opennms.features.graphml/org.opennms.features.graphml.rest/${project.version}</bundle>
        <!-- Provided by ${OPENNMS_HOME}/lib -->
        <!-- <bundle>mvn:org.opennms.core/org.opennms.core.xml/${project.version}</bundle> -->
    </feature>

    <!-- Convenient feature to install all graph related features-->
    <feature name="opennms-graphs" description="OpenNMS :: Features :: Graph" version="${project.version}">
        <feature>opennms-graph-api</feature>
        <feature>opennms-graph-service</feature>
        <feature>opennms-graph-domain</feature>
        <feature>opennms-graph-persistence</feature>
        <feature>opennms-graph-shell</feature>
        <feature>opennms-graph-rest</feature>
        <feature>opennms-graph-provider-graphml</feature>
        <feature>opennms-graph-provider-bsm</feature>
        <feature>opennms-graph-provider-application</feature>
        <feature>opennms-graph-provider-legacy</feature>
        <feature>opennms-graph-provider-topology</feature>
    </feature>
    <feature name="opennms-graph-api" description="OpenNMS :: Features :: Graph :: API" version="${project.version}">
        <feature version="${guavaOsgiVersion}">guava</feature>
        <feature>opennms-model</feature>
        <bundle>mvn:org.opennms.features.graph/org.opennms.features.graph.api/${project.version}</bundle>
        <bundle>mvn:org.opennms.features.graph/org.opennms.features.graph.jung/${jungVersion}</bundle>
    </feature>
    <feature name="opennms-graph-service" description="OpenNMS :: Features :: Graph :: Service" version="${project.version}">
        <feature>opennms-graph-api</feature>
        <feature>opennms-graph-domain</feature>
        <bundle>wrap:mvn:com.google.code.gson/gson/${gsonVersion}</bundle>
        <bundle>mvn:com.github.ben-manes.caffeine/caffeine/${caffeineVersion}</bundle>
        <bundle>mvn:org.opennms.features.graph/org.opennms.features.graph.service/${project.version}</bundle>
    </feature>
    <feature name="opennms-graph-persistence" description="OpenNMS :: Features :: Graph :: Persistence" version="${project.version}">
        <feature>opennms-graph-api</feature>
        <!-- Provided by ${OPENNMS_HOME}/lib -->
        <!-- <feature>opennms-dao-api</feature> -->
        <!-- <feature>opennms-dao</feature> -->
        <!-- <bundle>mvn:org.opennms.features.graph.dao/org.opennms.features.graph.dao.api/${project.version}</bundle> -->
        <!-- <bundle>mvn:org.opennms.features.graph.dao/org.opennms.features.graph.dao.impl/${project.version}</bundle> -->
    </feature>
    <feature name="opennms-graph-rest" description="OpenNMS :: Features :: Graph :: ReST API" version="${project.version}">
        <feature>opennms-graph-api</feature>
        <feature>opennms-graph-service</feature>
        <bundle>mvn:org.opennms/opennms-web-api/${project.version}</bundle>
        <bundle>mvn:org.opennms.features.graph.rest/org.opennms.features.graph.rest.api/${project.version}</bundle>
        <bundle>mvn:org.opennms.features.graph.rest/org.opennms.features.graph.rest.impl/${project.version}</bundle>
    </feature>
    <feature name="opennms-graph-domain" description="OpenNMS :: Features :: Graph :: Domain" version="${project.version}">
        <feature>opennms-graph-api</feature>
        <bundle>mvn:org.opennms.features.graph/org.opennms.features.graph.domain/${project.version}</bundle>
    </feature>
    <feature name="opennms-graph-shell" description="OpenNMS :: Features :: Graph :: Shell" version="${project.version}">
        <feature>opennms-graph-service</feature>
        <bundle>mvn:org.opennms.features.graph/org.opennms.features.graph.shell/${project.version}</bundle>
    </feature>
    <!-- Graph Providers -->
    <feature name="opennms-graph-provider-graphml" description="OpenNMS :: Features :: Graph :: Provider :: GraphML" version="${project.version}">
        <feature>opennms-graph-service</feature>
        <feature>opennms-core</feature>
        <feature>opennms-graphml</feature>
        <bundle>mvn:org.opennms.features.graph.provider/org.opennms.features.graph.provider.graphml/${project.version}</bundle>
    </feature>
    <feature name="opennms-graph-provider-bsm" description="OpenNMS :: Features :: Graph :: Provider :: Business Services" version="${project.version}">
        <feature>opennms-graph-service</feature>
        <feature>opennms-model</feature>
        <bundle>mvn:org.opennms.features.graph.provider/org.opennms.features.graph.provider.bsm/${project.version}</bundle>
    </feature>
    <feature name="opennms-graph-provider-application" description="OpenNMS :: Features :: Graph :: Provider :: Application" version="${project.version}">
        <feature>opennms-graph-service</feature>
        <feature>opennms-model</feature>
        <bundle>mvn:org.opennms.features.graph.provider/org.opennms.features.graph.provider.application/${project.version}</bundle>
    </feature>
    <feature name="opennms-graph-provider-legacy" description="OpenNMS :: Features :: Graph :: Provider :: VMware + Enlinkd" version="${project.version}">
        <feature>opennms-graph-service</feature>
        <feature>opennms-model</feature>
        <feature>opennms-topology-api</feature>
        <bundle>mvn:org.opennms.features.graph.provider/org.opennms.features.graph.provider.legacy/${project.version}</bundle>
    </feature>
    <feature name="opennms-graph-provider-topology" description="OpenNMS :: Features :: Graph :: Provider :: Topology" version="${project.version}">
        <feature>opennms-model</feature>
        <feature>opennms-graph-service</feature>
        <bundle>mvn:org.opennms.features.topology/org.opennms.features.topology.api/${project.version}</bundle>
        <bundle>mvn:org.opennms.features.graph.provider/org.opennms.features.graph.provider.topology/${project.version}</bundle>
    </feature>
    <!-- For now it is only used for test purposes -->
    <feature name="opennms-graph-provider-persistence-test" description="OpenNMS :: Features :: Graph :: Provider :: Persistence Test" version="${project.version}">
        <feature>opennms-model</feature>
        <feature>opennms-graph-service</feature>
        <feature>opennms-graph-domain</feature>
        <bundle>mvn:org.opennms.features.graph.provider/org.opennms.features.graph.provider.persistence-test/${project.version}</bundle>
    </feature>
    <feature name="opennms-perspective-poller" description="OpenNMS :: Features :: Perspective Poller" version="${project.version}">
        <bundle>mvn:org.opennms.features/org.opennms.features.perspectivepoller/${project.version}</bundle>
    </feature>
    <feature name="opennms-config-management" description="OpenNMS :: Features :: Config" version="${project.version}">
        <feature>jackson-dataformat-yaml</feature>
        <feature>jackson-datatype-jsr310</feature>
        <bundle>mvn:org.opennms/opennms-web-api/${project.version}</bundle>
        <bundle>mvn:org.apache.ws.xmlschema/xmlschema-core/${xmlschemaVersion}</bundle>
        <bundle>mvn:org.apache.ws.xmlschema/xmlschema-walker/${xmlschemaVersion}</bundle>
        <bundle>mvn:org.apache.servicemix.specs/org.apache.servicemix.specs.jaxp-api-1.4/${karaf.servicemix.specs.version}</bundle>
        <bundle>mvn:org.opennms.features.config.rest/org.opennms.features.config.rest.api/${project.version}</bundle>
        <bundle>mvn:net.minidev/accessors-smart/${accessorsSmartVersion}</bundle>
        <bundle>mvn:net.minidev/json-smart/${jsonSmartVersion}</bundle>
        <bundle>wrap:mvn:com.jayway.jsonpath/json-path/${jsonPathVersion}</bundle>
        <bundle>mvn:org.opennms.features.config.rest/org.opennms.features.config.rest.impl/${project.version}</bundle>
    </feature>
    <feature name="opennms-config-management-osgi-del" description="OpenNMS :: Features :: Config :: Osgi :: Delegate" version="${project.version}">
        <bundle>mvn:org.opennms.features.config.osgi/org.opennms.features.config.osgi.del/${project.version}</bundle>
    </feature>
    <feature name="opennms-config-management-osgi-cm" description="OpenNMS :: Features :: Config :: Osgi :: CM" version="${project.version}">
        <bundle>mvn:org.json/json/${jsonVersion}</bundle>
        <bundle>mvn:org.opennms.features.config.osgi/org.opennms.features.config.osgi.cm/${project.version}</bundle>
    </feature>

    <feature name="opennms-timeseries-shell" version="${project.version}" description="OpenNMS :: Features :: Timeseries :: Shell Commands">
        <bundle>mvn:org.opennms.features/org.opennms.features.timeseries.shell/${project.version}</bundle>
    </feature>

    <feature name="opennms-http-whiteboard" description="Provide HTTP Whiteboard pattern support" version="${opennms.osgi.version}">
        <feature>opennms-bridge-http-service</feature>
    </feature>

    <feature name="opennms-bridge-http-service" description="OpenNMS Bridge OSGi HTTP Service" version="${opennms.osgi.version}">
        <bundle dependency="true" start-level="30">mvn:javax.servlet/javax.servlet-api/3.1.0</bundle>
        <bundle start-level="30">mvn:org.apache.felix/org.apache.felix.http.bridge/${felixBridgeVersion}</bundle>
        <capability>http-service;provider:=pax-http</capability>
        <conditional>
            <condition>webconsole</condition>
            <bundle start-level="30">mvn:org.apache.karaf.webconsole/org.apache.karaf.webconsole.http/${karafVersion}</bundle>
        </conditional>
    </feature>

    <feature name="opennms-core-ipc-twin-jms" description="OpenNMS :: Core :: IPC :: Twin :: JMS" version="${project.version}">
        <feature>camel-blueprint</feature>
        <feature>camel-jms</feature>
        <feature>opennms-core-camel</feature>
        <feature>opennms-core-ipc-twin-common</feature>
        <bundle>mvn:org.opennms.core.ipc.twin.jms/org.opennms.core.ipc.twin.jms.subscriber/${project.version}</bundle>
    </feature>

    <feature name="opennms-core-ipc-twin-common" description="OpenNMS :: Core :: IPC :: Twin :: Common" version="${project.version}">
        <feature version="${guavaOsgiVersion}">guava</feature>
        <feature>json-patch</feature>
        <bundle>mvn:com.google.protobuf/protobuf-java/${protobufVersion}</bundle>
        <bundle>mvn:org.opennms.core.ipc.twin/org.opennms.core.ipc.twin.api/${project.version}</bundle>
        <bundle>mvn:org.opennms.core.ipc.twin/org.opennms.core.ipc.twin.common/${project.version}</bundle>
    </feature>

    <feature name="json-patch" description="OpenNMS :: Json Patch " version="${project.version}">
        <feature>jackson-core</feature>
        <bundle>mvn:org.apache.servicemix.bundles/org.apache.servicemix.bundles.jsr305/3.0.2_1</bundle>
        <bundle>wrap:mvn:com.github.java-json-tools/btf/1.3</bundle>
        <bundle>wrap:mvn:com.github.java-json-tools/msg-simple/1.2</bundle>
        <bundle>wrap:mvn:com.github.java-json-tools/jackson-coreutils/2.0$overwrite=merge&amp;Import-Package=*;</bundle>
        <bundle>wrap:mvn:com.github.java-json-tools/json-patch/1.13$overwrite=merge&amp;Import-Package=*;resolution:=optional&amp;Export-Package=com.github.fge.jsonpatch.diff,com.github.fge.jsonpatch</bundle>
    </feature>

    <feature name="opennms-core-ipc-jms" description="OpenNMS :: Core :: IPC :: JMS" version="${project.version}">
        <feature>opennms-core-ipc-sink-camel</feature>
        <feature>opennms-core-ipc-rpc-jms</feature>
        <feature>opennms-core-ipc-twin-jms</feature>
    </feature>
    <feature name="opennms-core-ipc-kafka" description="OpenNMS :: Core :: IPC :: Kafka" version="${project.version}">
        <feature>opennms-core-ipc-sink-kafka</feature>
        <feature>opennms-core-ipc-rpc-kafka</feature>
        <feature>opennms-core-ipc-twin-kafka</feature>
    </feature>

    <feature name="opennms-core-ipc-twin-kafka-common" version="${project.version}" description="OpenNMS :: Core :: IPC :: Twin :: Kafka :: Common">
        <feature>opennms-kafka</feature>
        <feature>opennms-core-ipc-twin-common</feature>
        <bundle>mvn:org.opennms.core.ipc.common/org.opennms.core.ipc.common.kafka/${project.version}</bundle>
        <bundle>mvn:org.opennms.core.ipc.twin.kafka/org.opennms.core.ipc.twin.kafka.common/${project.version}</bundle>
        <bundle>mvn:org.opennms.core/org.opennms.core.sysprops/${project.version}</bundle>
        <bundle>mvn:com.google.protobuf/protobuf-java/${protobufVersion}</bundle>
    </feature>
    <feature name="opennms-core-ipc-twin-kafka" version="${project.version}" description="OpenNMS :: Core :: IPC :: Twin :: Kafka :: Subscriber">
        <feature>opennms-core-ipc-twin-kafka-common</feature>
        <bundle>mvn:org.opennms.core.ipc.twin.kafka/org.opennms.core.ipc.twin.kafka.subscriber/${project.version}</bundle>
    </feature>

    <feature name="opennms-core-ipc-twin-shell" description="OpenNMS :: Core :: IPC :: Twin :: Shell" version="${project.version}">
        <bundle>mvn:org.opennms.core.ipc.twin/org.opennms.core.ipc.twin.shell/${project.version}</bundle>
    </feature>

    <feature name="opennms-deviceconfig-deps" description="OpenNMS :: Features :: Device Config :: Deps" version="${project.version}">
        <feature>commons-net</feature>
        <feature>opennms-util</feature>
        <feature>commons-compress</feature>
        <bundle dependency="true">mvn:org.opennms.core/org.opennms.core.lib/${project.version}</bundle>
        <bundle>mvn:org.opennms.features.device-config/org.opennms.features.device-config.api/${project.version}</bundle>
    </feature>

    <feature name="opennms-deviceconfig-tftp" description="OpenNMS :: Features :: Device Config :: TFTP" version="${project.version}">
        <feature>opennms-deviceconfig-deps</feature>
        <bundle>mvn:org.opennms.features.device-config/org.opennms.features.device-config.shell/${project.version}</bundle>
        <bundle>mvn:org.opennms.features.device-config/org.opennms.features.device-config.tftp/${project.version}</bundle>
    </feature>

    <feature name="opennms-deviceconfig-monitor" description="OpenNMS :: Features :: Device Config :: Monitor" version="${project.version}">
        <feature>opennms-deviceconfig-tftp</feature>
        <feature>quartz</feature>
        <feature>opennms-util</feature>
        <bundle>mvn:org.opennms.features.device-config/org.opennms.features.device-config.api/${project.version}</bundle>
        <bundle>mvn:org.opennms.features.device-config/org.opennms.features.device-config.ssh-scripting/${project.version}</bundle>
        <bundle>mvn:org.opennms.features.device-config/org.opennms.features.device-config.retrieval/${project.version}</bundle>
        <bundle>mvn:org.opennms.features.device-config/org.opennms.features.device-config.monitor/${project.version}</bundle>
    </feature>

    <feature name="opennms-deviceconfig-rest" description="OpenNMS :: Features :: Device Config :: Rest" version="${project.version}">
        <feature>commons-compress</feature>
        <feature>cron-parser-core</feature>
        <feature>opennms-osgi-core-rest</feature>
        <bundle>mvn:org.opennms.features.device-config/org.opennms.features.device-config.rest/${project.version}</bundle>
        <bundle>mvn:org.opennms.features.device-config/org.opennms.features.device-config.api/${project.version}</bundle>
    </feature>

    <feature name="opennms-deviceconfig-service" description="OpenNMS :: Features :: Device Config :: Service" version="${project.version}">
        <feature>opennms-deviceconfig-tftp</feature>
        <bundle>mvn:org.opennms.features.device-config/org.opennms.features.device-config.api/${project.version}</bundle>
        <bundle>mvn:org.opennms.features.device-config/org.opennms.features.device-config.service/${project.version}</bundle>
    </feature>

    <!-- common module for sink client and server -->
    <feature name="opennms-deviceconfig-sink-module" description="OpenNMS :: Features :: Device Config :: Sink :: Common" version="${project.version}">
        <feature>opennms-deviceconfig-deps</feature>
        <bundle>mvn:org.opennms.features.device-config.sink/org.opennms.features.device-config.sink.module/${project.version}</bundle>
    </feature>

    <!-- server side feature for the device config sink -->
    <feature name="opennms-deviceconfig-sink-consumer" description="OpenNMS :: Features :: Device Config :: Sink :: Consumer" version="${project.version}">
        <feature>opennms-deviceconfig-sink-module</feature>
        <bundle>mvn:org.opennms.features.device-config.sink/org.opennms.features.device-config.sink.consumer/${project.version}</bundle>
    </feature>

    <!-- client side feature for the device config sink -->
    <feature name="opennms-deviceconfig-sink" description="OpenNMS :: Features :: Device Config :: Sink :: Dispatcher" version="${project.version}">
        <feature>opennms-deviceconfig-sink-module</feature>
        <feature>opennms-deviceconfig-tftp</feature>
        <bundle>mvn:org.opennms.features.device-config.sink/org.opennms.features.device-config.sink.dispatcher/${project.version}</bundle>
    </feature>

    <feature name="opennms-health-rest-service" description="OpenNMS :: Feature :: Health :: ReST Service" version="${project.version}">
        <feature>org.json</feature>
        <feature>opennms-health-rest</feature>
        <feature version="${cxfVersion}">cxf-core</feature>
        <feature version="${cxfVersion}">cxf-jaxrs</feature>
        <!-- early start-level to override jettison version in 3rd-party feature files -->
        <bundle start-level="30">mvn:org.codehaus.jettison/jettison/${jettisonVersion}</bundle>
        <bundle>mvn:org.opennms.core.health/org.opennms.core.health.rest-cxf/${project.version}</bundle>
    </feature>

    <feature name="opennms-scv-rest" description="OpenNMS :: Features :: Scv :: Rest" version="${project.version}">
        <feature>opennms-osgi-core-rest</feature>
        <bundle>mvn:org.opennms.features.scv/org.opennms.features.scv.api/${project.version}</bundle>
        <bundle>mvn:org.opennms.features.scv/org.opennms.features.scv.rest/${project.version}</bundle>
    </feature>

    <feature name="opennms-timeseries-api" description="OpenNMS :: Timeseries Storage API" version="${project.version}">
        <feature>opennms-health</feature>
        <feature>opennms-measurements-api</feature>
        <feature>opennms-collection-api</feature>
        <feature>opennms-core-ipc-rpc-api</feature>
        <feature version="${opennmsApiVersion}">opennms-integration-api</feature>
        <feature>newts-api</feature>

        <bundle dependency="true">mvn:com.lmax/disruptor/${lmaxDisruptorVersion}</bundle>
        <bundle dependency="true">wrap:mvn:net.agkn/hll/${hllVersion}</bundle>
        <bundle>mvn:org.opennms.core/org.opennms.core.cache/${project.version}</bundle>

        <bundle>mvn:org.opennms.features.collection/org.opennms.features.collection.persistence.osgi/${project.version}</bundle>
        <bundle>mvn:org.opennms.features/org.opennms.features.timeseries/${project.version}</bundle>
    </feature>
    
    <feature name="inmemory-timeseries-plugin" description="FOR TESTING ONLY" version="${project.version}">
        <feature>opennms-timeseries-api</feature>
        <bundle dependency="true">wrap:mvn:com.google.re2j/re2j/${re2jVersion}</bundle>
        <bundle >mvn:org.opennms.features/inmemory-timeseries-plugin/${project.version}</bundle>
    </feature>


    <feature name="fst" description="FST" version="${project.version}">
        <feature>jackson-core</feature>
        <bundle dependency="true">mvn:org.javassist/javassist/${javassistVersion}</bundle>
        <bundle dependency="true">mvn:org.objenesis/objenesis/${objenesisVersion}</bundle>
        <bundle dependency="true">mvn:de.ruedigermoeller/fst/${fstVersion}</bundle>
    </feature>

    <feature name="opennms-newts" description="OpenNMS :: Newts" version="${project.version}">
        <feature>groovy</feature>
        <feature>guava</feature>
        <feature>opennms-measurements-api</feature>
        <feature>opennms-collection-api</feature>
        <feature>opennms-dao-api</feature>
        <feature>newts-cassandra</feature>
        <feature>newts-cassandra-search</feature>
        <feature>fst</feature>

        <bundle dependency="true">wrap:mvn:com.googlecode.concurrent-trees/concurrent-trees/${concurrentTreesVersion}</bundle>
        <bundle dependency="true">mvn:com.lmax/disruptor/${lmaxDisruptorVersion}</bundle>
        <bundle dependency="true">wrap:mvn:com.swrve/rate-limited-logger/${rateLimitedLoggerVersion}</bundle>
        <bundle dependency="true">mvn:org.apache.commons/commons-pool2/2.4.2</bundle>
        <bundle dependency="true">mvn:redis.clients/jedis/2.8.1</bundle>
        <bundle dependency="true">mvn:args4j/args4j/${args4jVersion}</bundle>

        <bundle>mvn:org.opennms.features.collection/org.opennms.features.collection.persistence.osgi/${project.version}</bundle>
        <bundle>mvn:org.opennms.features/org.opennms.features.newts/${project.version}</bundle>
    </feature>

</features><|MERGE_RESOLUTION|>--- conflicted
+++ resolved
@@ -156,13 +156,6 @@
         <bundle>mvn:org.eclipse.gemini.blueprint/gemini-blueprint-extender/${eclipseGeminiVersion}</bundle>
         <bundle>mvn:org.eclipse.gemini.blueprint/gemini-blueprint-io/${eclipseGeminiVersion}</bundle>
     </feature>
-    <feature name="asm" version="${asmVersion}" description="ASM">
-        <bundle>mvn:org.ow2.asm/asm/9.5</bundle>
-        <bundle>mvn:org.ow2.asm/asm-analysis/9.5</bundle>
-        <bundle>mvn:org.ow2.asm/asm-commons/9.5</bundle>
-        <bundle>mvn:org.ow2.asm/asm-tree/9.5</bundle>
-        <bundle>mvn:org.ow2.asm/asm-util/9.5</bundle>
-    </feature>
     <feature name="groovy" version="${groovyVersion}" description="Groovy">
         <!-- needed by spifly -->
         <feature version="[9.4,10)">asm</feature>
@@ -182,11 +175,7 @@
         <bundle>mvn:org.codehaus.groovy/groovy-json/${groovyVersion}</bundle>
         <bundle>mvn:org.codehaus.groovy/groovy-jsr223/${groovyVersion}</bundle>
         <!-- needed by jsr223 support -->
-<<<<<<< HEAD
-        <bundle>mvn:org.apache.aries.spifly/org.apache.aries.spifly.dynamic.bundle/1.3.6</bundle>
-=======
         <bundle>mvn:org.apache.aries.spifly/org.apache.aries.spifly.dynamic.bundle/${spiflyVersion}</bundle>
->>>>>>> e337e19f
         <bundle>mvn:org.codehaus.groovy/groovy-macro/${groovyVersion}</bundle>
         <bundle>mvn:org.codehaus.groovy/groovy-nio/${groovyVersion}</bundle>
         <bundle>mvn:org.codehaus.groovy/groovy-servlet/${groovyVersion}</bundle>
