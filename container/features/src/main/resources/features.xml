--- conflicted
+++ resolved
@@ -326,7 +326,6 @@
       <bundle>mvn:org.opennms.features.activemq/org.opennms.features.activemq.shell/${project.version}</bundle>
     </feature>
 
-<<<<<<< HEAD
     <feature name="opennms-bootstrap" version="${project.version}" description="opennms-bootstrap">
         <bundle>wrap:mvn:org.opennms/opennms-bootstrap/${project.version}</bundle>
     </feature>
@@ -429,749 +428,6 @@
         <feature>opennms-core-ipc-rpc-api</feature>
         <feature>opennms-dao-api</feature>
         <bundle>mvn:org.opennms.features.collection/org.opennms.features.collection.core/${project.version}</bundle>
-=======
-    <feature name="opennms-amqp-event-forwarder" description="OpenNMS :: Features :: AMQP :: Event Forwarder" version="${project.version}">
-      <feature>camel-core</feature>
-      <feature>camel-blueprint</feature>
-      <feature>camel-http</feature>
-      <feature>camel-amqp</feature>
-      <feature version="${guavaVersion}">guava</feature>
-
-      <feature>opennms-core-camel</feature>
-      <feature>opennms-dao-api</feature>
-
-      <bundle>mvn:org.opennms.features.amqp/org.opennms.features.amqp.common/${project.version}</bundle>
-      <bundle>mvn:org.opennms.features.amqp/org.opennms.features.amqp.event-forwarder/${project.version}</bundle>
-    </feature>
-
-    <feature name="opennms-amqp-event-receiver" description="OpenNMS :: Features :: AMQP :: Event Receiver" version="${project.version}">
-      <feature>camel-core</feature>
-      <feature>camel-blueprint</feature>
-      <feature>camel-http</feature>
-      <feature>camel-amqp</feature>
-      <feature version="${guavaVersion}">guava</feature>
-
-      <feature>opennms-core-camel</feature>
-      <feature>opennms-dao-api</feature>
-
-      <bundle>mvn:org.opennms.features.amqp/org.opennms.features.amqp.common/${project.version}</bundle>
-      <bundle>mvn:org.opennms.features.amqp/org.opennms.features.amqp.event-receiver/${project.version}</bundle>
-    </feature>
-
-    <feature name="opennms-amqp-alarm-northbounder" description="OpenNMS :: Features :: AMQP :: Alarm Northbounder" version="${project.version}">
-      <feature>camel-core</feature>
-      <feature>camel-blueprint</feature>
-      <feature>camel-http</feature>
-      <feature>camel-amqp</feature>
-
-      <feature>opennms-core-camel</feature>
-      <!-- TODO -->
-      <!-- <feature>opennms-alarm-api</feature> -->
-
-      <bundle>mvn:org.opennms.features.amqp/org.opennms.features.amqp.common/${project.version}</bundle>
-      <bundle>mvn:org.opennms.features.amqp/org.opennms.features.amqp.alarm-northbounder/${project.version}</bundle>
-    </feature>
-
-    <!-- Dependency features -->
-    <feature name="atomikos" description="Atomikos :: TransactionEssentials" version="${atomikosVersion}">
-      <bundle>wrap:mvn:com.atomikos/atomikos-util/${atomikosVersion}</bundle>
-      <bundle>wrap:mvn:com.atomikos/transactions-api/${atomikosVersion}</bundle>
-      <bundle>wrap:mvn:com.atomikos/transactions/${atomikosVersion}</bundle>
-      <bundle>wrap:mvn:com.atomikos/transactions-jta/${atomikosVersion}</bundle>
-      <bundle>wrap:mvn:com.atomikos/transactions-jdbc/${atomikosVersion}</bundle>
-    </feature>
-
-    <feature name="batik" description="Apache :: XML Graphics :: Batik" version="${batikVersion}">
-      <bundle>wrap:mvn:xalan/xalan/${xalanVersion}</bundle>
-      <bundle>wrap:mvn:xalan/serializer/${xalanVersion}</bundle>
-      <bundle>wrap:mvn:xml-apis/xml-apis/1.4.01</bundle>
-      <bundle>wrap:mvn:xml-apis/xml-apis-ext/1.3.04</bundle>
-
-      <bundle>wrap:mvn:org.apache.xmlgraphics/batik-anim/${batikVersion}</bundle>
-      <bundle>wrap:mvn:org.apache.xmlgraphics/batik-awt-util/${batikVersion}</bundle>
-      <bundle>wrap:mvn:org.apache.xmlgraphics/batik-bridge/${batikVersion}</bundle>
-      <bundle>wrap:mvn:org.apache.xmlgraphics/batik-css/${batikVersion}</bundle>
-      <bundle>wrap:mvn:org.apache.xmlgraphics/batik-dom/${batikVersion}</bundle>
-      <bundle>wrap:mvn:org.apache.xmlgraphics/batik-ext/${batikVersion}</bundle>
-      <bundle>wrap:mvn:org.apache.xmlgraphics/batik-gvt/${batikVersion}</bundle>
-      <bundle>wrap:mvn:org.apache.xmlgraphics/batik-parser/${batikVersion}</bundle>
-      <bundle>wrap:mvn:org.apache.xmlgraphics/batik-script/${batikVersion}</bundle>
-      <bundle>wrap:mvn:org.apache.xmlgraphics/batik-svggen/${batikVersion}</bundle>
-      <bundle>wrap:mvn:org.apache.xmlgraphics/batik-svg-dom/${batikVersion}</bundle>
-      <bundle>wrap:mvn:org.apache.xmlgraphics/batik-transcoder/${batikVersion}</bundle>
-      <bundle>wrap:mvn:org.apache.xmlgraphics/batik-util/${batikVersion}</bundle>
-      <bundle>wrap:mvn:org.apache.xmlgraphics/batik-xml/${batikVersion}</bundle>
-    </feature>
-
-    <feature name="bsf" description="Apache :: Bean Scripting Framework" version="${bsfVersion}">
-      <bundle>wrap:mvn:bsf/bsf/${bsfVersion}</bundle>
-    </feature>
-
-    <feature name="c3p0" description="c3p0" version="${c3p0Version}">
-      <feature>postgresql</feature>
-
-      <!-- Add all possible JDBC drivers to the c3p0 import list so that it can classload them -->
-      <bundle>wrap:mvn:com.mchange/c3p0/${c3p0Version}$Bundle-SymbolicName=c3p0&amp;Bundle-Version=${c3p0Version}&amp;Import-Package=javax.management,javax.naming,javax.sql,javax.xml.parsers,org.postgresql,org.w3c.dom</bundle>
-    </feature>
-
-    <feature name="hikari-cp" description="HikariCP" version="${hikaricpVersion}">
-      <feature>postgresql</feature>
-
-      <!-- Add all possible JDBC drivers to the HikariCP import list so that it can classload them -->
-      <bundle>wrap:mvn:com.zaxxer/HikariCP/${hikaricpVersion}$Bundle-SymbolicName=HikariCP&amp;Bundle-Version=${hikaricpVersion}&amp;Import-Package=javax.management,javax.naming,javax.sql,javax.xml.parsers,org.postgresql,org.w3c.dom</bundle>
-    </feature>
-
-    <feature name="commons-beanutils" description="Apache :: commons-beanutils" version="${commonsBeanutilsVersion}">
-      <feature>commons-collections</feature>
-
-      <bundle>mvn:commons-beanutils/commons-beanutils/${commonsBeanutilsVersion}</bundle>
-    </feature>
-
-    <feature name="commons-codec" description="Apache :: commons-codec" version="${commonsCodecVersion}">
-      <bundle>mvn:commons-codec/commons-codec/${commonsCodecVersion}</bundle>
-    </feature>
-
-    <feature name="commons-cli" description="Apache :: commons-cli" version="1.2">
-      <bundle>mvn:commons-cli/commons-cli/1.2</bundle>
-    </feature>
-
-    <feature name="commons-collections" description="Apache :: commons-collections" version="${commonsCollectionsVersion}">
-      <bundle>mvn:commons-collections/commons-collections/${commonsCollectionsVersion}</bundle>
-    </feature>
-
-    <feature name="commons-configuration" description="Apache :: commons-configuration" version="${commonsConfigurationVersion}">
-      <feature>commons-beanutils</feature>
-      <feature>commons-codec</feature>
-      <feature>commons-digester</feature>
-      <feature>commons-jxpath</feature>
-
-      <bundle>wrap:mvn:org.apache.ant/ant/1.8.2</bundle>
-      <bundle>mvn:commons-configuration/commons-configuration/${commonsConfigurationVersion}</bundle>
-    </feature>
-
-    <feature name="commons-beanutils" description="Apache :: commons-beanutils" version="${commonsBeanutilsVersion}">
-      <feature>commons-collections</feature>
-
-      <bundle>mvn:commons-beanutils/commons-beanutils/${commonsBeanutilsVersion}</bundle>
-    </feature>
-
-    <feature name="commons-digester" description="Apache :: commons-digester" version="${commonsDigesterVersion}">
-      <feature>commons-beanutils</feature>
-
-      <bundle>mvn:commons-digester/commons-digester/${commonsDigesterVersion}</bundle>
-    </feature>
-
-    <feature name="commons-exec" description="Apache :: commons-exec" version="1.2">
-      <bundle>mvn:org.apache.commons/commons-exec/1.2</bundle>
-    </feature>
-
-    <feature name="commons-io" description="Apache :: commons-io" version="${commonsIoVersion}">
-      <bundle>mvn:commons-io/commons-io/${commonsIoVersion}</bundle>
-    </feature>
-
-    <feature name="commons-jexl" description="Apache :: commons-jexl" version="${commonsJexlVersion}">
-      <bundle>mvn:org.apache.commons/commons-jexl/${commonsJexlVersion}</bundle>
-    </feature>
-
-    <feature name="commons-jxpath" description="Apache :: commons-jxpath" version="1.3">
-      <!-- jdom has OSGi issues... use the ServiceMix bundle for it -->
-      <!-- @see https://developer.atlassian.com/docs/faq/plugin-framework-faq/using-jdom-in-osgi -->
-      <!-- @see https://techotom.wordpress.com/2014/10/21/fixing-the-default-package-is-not-permitted-by-the-import-package-syntax-with-maven-bundle-plugin/ -->
-      <!-- <bundle>wrap:mvn:jdom/jdom/1.0</bundle> -->
-      <bundle dependency="true">mvn:org.apache.servicemix.bundles/org.apache.servicemix.bundles.jdom/1.1_4</bundle>
-      <bundle dependency="true">wrap:mvn:javax.servlet.jsp/jsp-api/2.2</bundle>
-      <bundle>mvn:commons-jxpath/commons-jxpath/${commonsJxpathVersion}</bundle>
-    </feature>
-
-    <feature name="commons-lang" description="Apache :: commons-lang" version="${commonsLangVersion}">
-      <bundle>mvn:commons-lang/commons-lang/${commonsLangVersion}</bundle>
-    </feature>
-
-    <feature name="commons-lang3" description="Apache :: commons-lang3" version="${commonsLang3Version}">
-      <bundle>mvn:org.apache.commons/commons-lang3/${commonsLang3Version}</bundle>
-    </feature>
-
-    <feature name="commons-net" description="Apache :: commons-net" version="3.6">
-      <bundle>mvn:commons-net/commons-net/3.6</bundle>
-    </feature>
-
-    <feature name="dnsjava" description="dnsjava" version="${dnsjavaVersion}">
-      <bundle dependency="true">wrap:mvn:org.dnsjava/dnsjava/${dnsjavaVersion}</bundle>
-    </feature>
-
-    <feature name="dropwizard-metrics" description="Dropwizard :: Metrics" version="3.1.2">
-      <bundle>mvn:io.dropwizard.metrics/metrics-core/3.1.2</bundle>
-    </feature>
-
-    <feature name="fop" description="Apache :: XML Graphics :: FOP" version="${fopVersion}">
-      <bundle>wrap:mvn:org.apache.xmlgraphics/fop/${fopVersion}</bundle>
-    </feature>
-
-    <feature name="guava" description="Google :: Guava" version="${guavaVersion}">
-      <bundle dependency="true">mvn:com.google.guava/guava/${guavaVersion}</bundle>
-    </feature>
-
-    <feature name="guava" description="Google :: Guava" version="${guavaOldVersion}">
-      <bundle dependency="true">mvn:com.google.guava/guava/${guavaOldVersion}</bundle>
-    </feature>
-
-    <!-- Use name hibernate36 so that we don't collide with Karaf 2.3.5+'s hibernate feature -->
-    <feature name="hibernate36" description="Hibernate :: Hibernate ORM" version="3.6.10.Final">
-      <bundle dependency="true">wrap:mvn:antlr/antlr/2.7.7</bundle>
-      <bundle dependency="true">wrap:mvn:dom4j/dom4j/1.6.1</bundle>
-      <!-- Use geronimo-jta_1.1_spec instead of javax.transaction because the Apache projects use it -->
-      <!-- <bundle dependency="true">wrap:mvn:javax.transaction/jta/1.1</bundle> -->
-      <bundle dependency="true">mvn:commons-collections/commons-collections/3.2.2</bundle>
-      <bundle dependency="true">mvn:org.apache.geronimo.specs/geronimo-jta_1.1_spec/1.1.1</bundle>
-      <bundle>wrap:mvn:org.hibernate.javax.persistence/hibernate-jpa-2.0-api/1.0.1.Final</bundle>
-      <bundle>wrap:mvn:org.hibernate/hibernate-core/3.6.10.Final$Export-Package=org.hibernate*;version="3.6.10"</bundle>
-      <bundle>wrap:mvn:org.hibernate/hibernate-commons-annotations/3.2.0.Final</bundle>
-    </feature>
-
-    <feature name="hibernate-validator41" description="Hibernate :: Hibernate Validator" version="4.1.0.Final">
-      <feature>javax.validation</feature>
-      <bundle>wrap:mvn:org.hibernate/hibernate-validator-annotation-processor/4.1.0.Final</bundle>
-      <bundle>wrap:mvn:org.hibernate/hibernate-validator/4.1.0.Final</bundle>
-    </feature>
-
-    <feature name="java-native-access" description="Java Native Access (JNA)" version="${jnaVersion}">
-      <bundle>mvn:net.java.dev.jna/jna/${jnaVersion}</bundle>
-      <bundle>mvn:net.java.dev.jna/jna-platform/${jnaVersion}</bundle>
-    </feature>
-
-    <feature name="javax.mail" description="javax.mail" version="1.4.5">
-      <bundle>wrap:mvn:javax.mail/mail/1.4.5</bundle>
-    </feature>
-
-    <feature name="javax.validation" description="javax.validation" version="1.0.0.GA">
-      <!-- Declare versions for all exported packages -->
-      <bundle dependency="true">wrap:mvn:javax.validation/validation-api/1.0.0.GA$Bundle-SymbolicName=javax.validation:validation-api&amp;Bundle-Version=1.0.0&amp;Export-Package=javax.validation;version="1.0.0",javax.validation.bootstrap;version="1.0.0",javax.validation.constraints;version="1.0.0",javax.validation.groups;version="1.0.0",javax.validation.metadata;version="1.0.0",javax.validation.spi;version="1.0.0"</bundle>
-    </feature>
-
-    <!-- This feature contains all of the dependencies from the dependencies/jaxb/pom.xml -->
-    <feature name="jaxb" description="EclipseLink :: MOXy" version="${eclipselinkVersion}">
-      <feature>javax.mail</feature>
-      <bundle>mvn:org.eclipse.persistence/org.eclipse.persistence.moxy/${eclipselinkVersion}</bundle>
-      <bundle>mvn:org.eclipse.persistence/org.eclipse.persistence.core/${eclipselinkVersion}</bundle>
-      <bundle>mvn:org.eclipse.persistence/org.eclipse.persistence.asm/${eclipselinkVersion}</bundle>
-      <bundle>mvn:org.eclipse.persistence/org.eclipse.persistence.antlr/${eclipselinkVersion}</bundle>
-    </feature>
-
-    <feature name="jcifs" description="jcifs" version="${jcifsVersion}">
-      <bundle>wrap:mvn:org.samba.jcifs/jcifs/${jcifsVersion}</bundle>
-    </feature>
-
-    <feature name="jfreechart" description="JFree :: JFreeChart" version="1.0.13">
-      <bundle>wrap:mvn:jfree/jfreechart/1.0.13</bundle>
-      <bundle>wrap:mvn:jfree/jcommon/1.0.16</bundle>
-    </feature>
-
-    <feature name="jldap" description="OpenLDAP :: JLDAP" version="4.3">
-      <bundle>wrap:mvn:com.novell.ldap/jldap/4.3</bundle>
-    </feature>
-
-    <feature name="jolokia-client" description="Jolokia-Client" version="1.3.3">
-      <bundle>mvn:org.jolokia/jolokia-client-java/1.3.3</bundle>
-    </feature>
-    
-    <feature name="jrobin" description="JRobin" version="1.6.0-SNAPSHOT">
-      <bundle>mvn:org.jrobin/jrobin/1.6.0-SNAPSHOT</bundle>
-    </feature>
-
-    <feature name="json-lib" description="json-lib" version="2.2.3">
-      <bundle>wrap:mvn:net.sf.ezmorph/ezmorph/1.0.6</bundle>
-      <!-- Use the jdk15 qualifier -->
-      <bundle>wrap:mvn:net.sf.json-lib/json-lib/2.2.3/jar/jdk15</bundle>
-    </feature>
-
-    <feature name="lmax-disruptor" description="LMAX :: Disruptor" version="3.3.2">
-      <bundle>mvn:com.lmax/disruptor/3.3.2</bundle>
-    </feature>
-
-    <feature name="org.json" description="org.json" version="20140107">
-      <bundle>wrap:mvn:org.json/json/20140107$Export-Package=org.json</bundle>
-    </feature>
-    
-    <feature name="json-simple" description="json-simple" version="1.1.1">
-      <bundle>wrap:mvn:com.googlecode.json-simple/json-simple/1.1.1</bundle>
-    </feature>
-
-    <feature name="owasp-encoder" description="OWASP :: Encoder" version="${owaspEncoderVersion}">
-      <bundle>wrap:mvn:org.owasp.encoder/encoder/${owaspEncoderVersion}$Export-Package=org.owasp.encoder</bundle>
-    </feature>
-
-    <feature name="owasp-html-sanitizer" description="OWASP :: HTML Sanitizer" version="${owaspHtmlSanitizerVersion}">
-      <feature>guava</feature>
-      <bundle>wrap:mvn:com.googlecode.owasp-java-html-sanitizer/owasp-java-html-sanitizer/${owaspHtmlSanitizerVersion}$Export-Package=org.owasp.html</bundle>
-    </feature>
-
-    <feature name="postgresql" description="PostgreSQL :: JDBC Driver" version="${postgresqlVersion}">
-      <feature>pax-jdbc-spec</feature>
-      <bundle dependency="true">mvn:org.apache.geronimo.specs/geronimo-jta_1.1_spec/1.1.1</bundle>
-      <bundle>wrap:mvn:org.postgresql/postgresql/${postgresqlVersion}</bundle>
-    </feature>
-
-    <feature name="rate-limited-logger" description="Rate Limited Logger" version="${rateLimitedLoggerVersion}">
-      <bundle>mvn:joda-time/joda-time/${jodaTimeVersion}</bundle>
-      <bundle>wrap:mvn:com.swrve/rate-limited-logger/${rateLimitedLoggerVersion}</bundle>
-    </feature>
-
-    <feature name="spring-security32" description="Spring :: Security" version="${springSecurityVersion}">
-      <!-- spring-web is necessary for HTTP remoting -->
-      <feature version="[4.2,4.3)">spring-web</feature>
-      <feature>commons-codec</feature>
-
-      <bundle>wrap:mvn:org.springframework.ldap/spring-ldap-core/1.3.2.RELEASE$Export-Package=org.springframework.ldap*;version="1.3.2"</bundle>
-      <bundle>mvn:org.springframework.security/spring-security-aspects/${springSecurityVersion}</bundle>
-      <bundle>mvn:org.springframework.security/spring-security-core/${springSecurityVersion}</bundle>
-      <bundle>mvn:org.springframework.security/spring-security-config/${springSecurityVersion}</bundle>
-      <bundle>mvn:org.springframework.security/spring-security-ldap/${springSecurityVersion}</bundle>
-      <bundle>mvn:org.springframework.security/spring-security-remoting/${springSecurityVersion}</bundle>
-      <bundle>mvn:org.springframework.security/spring-security-web/${springSecurityVersion}</bundle>
-    </feature>
-
-    <feature name="spring-webflow" description="Spring :: Web Flow" version="${springWebFlowVersion}">
-      <bundle>wrap:mvn:opensymphony/ognl/2.6.11</bundle>
-      <bundle>wrap:mvn:org.springframework.webflow/spring-binding/${springWebFlowVersion}</bundle>
-      <bundle>wrap:mvn:org.springframework.webflow/spring-js/${springWebFlowVersion}</bundle>
-      <bundle>wrap:mvn:org.springframework.webflow/spring-js-resources/${springWebFlowVersion}</bundle>
-      <bundle>wrap:mvn:org.springframework.webflow/spring-webflow/${springWebFlowVersion}</bundle>
-    </feature>
-
-    <feature name="jicmp" description="jicmp" version="2.0.1">
-      <feature version="${guavaVersion}">guava</feature>
-      <bundle>mvn:org.opennms/jicmp-api/2.0.1</bundle>
-    </feature>
-
-    <feature name="jicmp6" description="jicmp6" version="2.0.1">
-      <bundle>mvn:org.opennms/jicmp6-api/2.0.1</bundle>
-    </feature>
-    
-    <feature name="quartz" description="quartz" version="${quartzVersion}">
-      <feature>c3p0</feature>
-      <bundle>wrap:mvn:org.quartz-scheduler/quartz/${quartzVersion}</bundle>
-    </feature>
-    
-    <feature name="twitter4j" description="twitter4j" version="3.0.6">
-      <bundle>wrap:mvn:org.twitter4j/twitter4j-core/3.0.6</bundle>
-    </feature>
-    
-    <!-- OpenNMS features -->
-    
-    
-    <feature name="opennms-bootstrap" description="opennms-bootstrap" version="${project.version}">
-      <bundle>wrap:mvn:org.opennms/opennms-bootstrap/${project.version}</bundle>
-    </feature>
-    
-    
-    <feature name="opennms-core" description="OpenNMS :: Core" version="${project.version}">
-      <feature version="[4.2,4.3)">spring</feature>
-      <feature version="[4.2,4.3)">spring-orm</feature>
-
-      <feature>commons-io</feature>
-      <feature>dnsjava</feature>
-      <feature>jaxb</feature>
-      <feature>owasp-encoder</feature>
-      <feature>owasp-html-sanitizer</feature>
-      <feature>commons-jexl</feature>
-
-      <!-- Used by org.opennms.core.spring -->
-      <bundle dependency="true">wrap:mvn:javax.inject/javax.inject/1</bundle>
-      <!-- Used by org.opennms.core.xml -->
-      <bundle dependency="true">mvn:org.codehaus.jackson/jackson-core-asl/${jacksonVersion}</bundle>
-      <bundle dependency="true">mvn:org.codehaus.jackson/jackson-mapper-asl/${jacksonVersion}</bundle>
-      <bundle dependency="true">mvn:org.codehaus.jackson/jackson-xc/${jacksonVersion}</bundle>
-
-      <bundle>mvn:org.opennms.core/org.opennms.core.api/${project.version}</bundle>
-      <bundle>mvn:org.opennms.core/org.opennms.core.criteria/${project.version}</bundle>
-      <bundle>mvn:org.opennms.core/org.opennms.core.lib/${project.version}</bundle>
-      <bundle>mvn:org.opennms.core/org.opennms.core.logging/${project.version}</bundle>
-      <bundle>mvn:org.opennms.core/org.opennms.core.soa/${project.version}</bundle>
-      <bundle>mvn:org.opennms.core/org.opennms.core.spring/${project.version}</bundle>
-      <bundle>mvn:org.opennms.core/org.opennms.core.xml/${project.version}</bundle>
-      <bundle>mvn:org.opennms/opennms-util/${project.version}</bundle>
-    </feature>
-
-    <feature name="opennms-core-camel" description="OpenNMS :: Core :: Camel" version="${project.version}">
-      <feature>camel-core</feature>
-      <feature>camel-http</feature>
-      <feature>camel-netty4</feature>
-
-      <feature>opennms-core</feature>
-
-      <bundle>mvn:org.opennms.core/org.opennms.core.camel/${project.version}</bundle>
-    </feature>
-
-    <feature name="opennms-core-daemon" description="OpenNMS :: Core :: Daemon" version="${project.version}">
-      <feature version="${guavaVersion}">guava</feature>
-
-      <feature>opennms-core</feature>
-      <feature>opennms-config</feature>
-      <feature>opennms-icmp-api</feature>
-      <feature>opennms-model</feature>
-
-      <bundle>mvn:org.opennms.core/org.opennms.core.daemon/${project.version}</bundle>
-    </feature>
-
-    <feature name="opennms-core-db" description="OpenNMS :: Core :: Database" version="${project.version}">
-      <feature>atomikos</feature>
-      <feature>c3p0</feature>
-      <feature>hikari-cp</feature>
-      <feature>commons-io</feature>
-      <feature>postgresql</feature>
-
-      <feature>opennms-core</feature>
-
-      <bundle>mvn:org.opennms.core/org.opennms.core.db/${project.version}</bundle>
-    </feature>
-
-    <feature name="opennms-core-web" description="OpenNMS :: Core :: Web" version="${project.version}">
-      <feature>opennms-core</feature>
-
-      <bundle>mvn:org.apache.httpcomponents/httpcore-osgi/${httpcoreVersion}</bundle>
-      <bundle>mvn:org.apache.httpcomponents/httpclient-osgi/${httpclientVersion}</bundle>
-      <bundle>mvn:org.opennms.core/org.opennms.core.web/${project.version}</bundle>
-    </feature>
-
-    <!-- TODO: Remove dependencies on this Minion API bundle inside this features.xml -->
-    <feature name="minion-core-api" description="OpenNMS :: Minion :: Core :: API" version="${project.version}">
-      <bundle>mvn:org.opennms.features.minion/core-api/${project.version}</bundle>
-    </feature>
-
-    <feature name="opennms-model" description="OpenNMS :: Model" version="${project.version}">
-      <feature version="[4.2,4.3)">spring</feature>
-      <feature version="[4.2,4.3)">spring-jdbc</feature>
-      <feature version="[4.2,4.3)">spring-orm</feature>
-      <feature version="[4.2,4.3)">spring-tx</feature>
-
-      <feature>commons-io</feature>
-      <feature>commons-lang</feature>
-      <feature>dnsjava</feature>
-      <feature>hibernate36</feature>
-      <feature>jaxb</feature>
-
-      <feature>opennms-core</feature>
-      <feature>opennms-events-api</feature>
-      <feature>opennms-poller-api</feature>
-      <feature>opennms-rrd-api</feature>
-      <feature>opennms-snmp</feature>
-
-      <bundle>mvn:org.opennms/opennms-model/${project.version}</bundle>
-    </feature>
-
-    <feature name="opennms-collection-api" description="OpenNMS :: Collection :: API" version="${project.version}">
-      <feature version="[4.2,4.3)">spring</feature>
-      <feature>commons-jexl</feature>
-
-      <feature>opennms-model</feature>
-      <feature>opennms-rrd-api</feature>
-
-      <bundle>mvn:org.opennms.features.collection/org.opennms.features.collection.api/${project.version}</bundle>
-    </feature>
-
-    <feature name="opennms-collection-commands" description="OpenNMS :: Collection :: Shell Commands" version="${project.version}">
-      <feature>dropwizard-metrics</feature>
-      <feature version="${guavaVersion}">guava</feature>
-      <!--
-      These classes are in the system classpath inside OpenNMS
-      <feature>opennms-collection-api</feature>
-      -->
-      <bundle>mvn:org.opennms.features.collection/org.opennms.features.collection.commands/${project.version}</bundle>
-    </feature>
-
-    <feature name="opennms-collection-persistence-rrd" description="OpenNMS :: Collection :: Persistence :: RRD" version="${project.version}">
-      <feature>opennms-collection-api</feature>
-      <feature>opennms-dao-api</feature>
-      <feature>opennms-rrd-api</feature>
-
-      <bundle>mvn:org.opennms.features.collection/org.opennms.features.collection.persistence.rrd/${project.version}</bundle>
-    </feature>
-
-    <feature name="opennms-config-api" description="OpenNMS :: Configuration :: API" version="${project.version}">
-      <feature>opennms-collection-api</feature>
-      <feature>opennms-core</feature>
-      <feature>opennms-model</feature>
-
-      <bundle>mvn:org.opennms/opennms-config-api/${project.version}</bundle>
-      <bundle>mvn:org.opennms/opennms-config-model/${project.version}</bundle>
-      <bundle>mvn:org.opennms/opennms-config-jaxb/${project.version}</bundle>
-    </feature>
-
-    <feature name="opennms-config-jaxb" description="OpenNMS :: Configuration :: JAXB" version="${project.version}">
-      <!-- Required for javax.persistence - some of the classes are annotated with JPA annotations -->
-      <feature>hibernate36</feature>
-      <feature>commons-lang</feature>
-
-      <feature>opennms-collection-api</feature>
-      <feature>opennms-core</feature>
-      <feature>opennms-snmp</feature>
-
-      <bundle>mvn:org.opennms/opennms-config-jaxb/${project.version}</bundle>
-    </feature>
-
-    <feature name="opennms-config" description="OpenNMS :: Configuration" version="${project.version}">
-      <feature>c3p0</feature>
-      <feature>hikari-cp</feature>
-      <feature>commons-codec</feature>
-      <feature>opennms-config-api</feature>
-      <feature>opennms-core-db</feature>
-      <feature>opennms-poller-api</feature>
-      <feature>opennms-snmp</feature>
-
-      <bundle dependency="true">wrap:mvn:com.googlecode.concurrent-locks/concurrent-locks/1.0.0</bundle>
-      <bundle dependency="true">wrap:mvn:org.jasypt/jasypt/1.9.0</bundle>
-
-      <bundle>mvn:org.opennms/opennms-config/${project.version}</bundle>
-    </feature>
-
-    <feature name='opennms-kafka' description="OpenNMS :: Features :: Kafka" version="${project.version}">
-      <bundle dependency="true">mvn:org.scala-lang/scala-library/2.11.11</bundle>
-      <!-- NMS-8929: Upgrade Zookeeper to fix bug https://issues.apache.org/jira/browse/ZOOKEEPER-2056 -->
-      <!-- <bundle dependency="true">mvn:org.apache.zookeeper/zookeeper/3.4.6</bundle> -->
-      <bundle dependency="true">mvn:org.apache.zookeeper/zookeeper/3.4.10</bundle>
-      <bundle dependency="true">mvn:com.fasterxml.jackson.core/jackson-databind/2.9.1</bundle>
-      <bundle dependency="true">mvn:com.fasterxml.jackson.core/jackson-annotations/2.9.0</bundle>
-      <bundle dependency="true">mvn:com.fasterxml.jackson.core/jackson-core/2.9.1</bundle>
-      <bundle dependency="true">wrap:mvn:com.yammer.metrics/metrics-core/2.2.0$Bundle-Version=2.2.0&amp;Export-Package=*;-noimport:=true;version="2.2.0"</bundle>
-      <bundle dependency="true">wrap:mvn:com.yammer.metrics/metrics-annotation/2.2.0$Bundle-Version=2.2.0&amp;Export-Package=*;-noimport:=true;version="2.2.0"</bundle>
-      <bundle dependency="true">mvn:org.apache.servicemix.bundles/org.apache.servicemix.bundles.kafka_2.11/${kafkaStreamsBundleVersion}</bundle>
-      <bundle dependency="true">mvn:org.apache.servicemix.bundles/org.apache.servicemix.bundles.kafka-clients/${kafkaStreamsBundleVersion}</bundle>
-    </feature>
-
-    <feature name='opennms-aws-sqs' description="OpenNMS :: Features :: AWS SQS" version="${project.version}">
-      <bundle dependency="true">wrap:mvn:com.amazonaws/aws-java-sdk-core/${awsSdkVersion}</bundle>
-      <bundle dependency="true">wrap:mvn:com.amazonaws/aws-java-sdk-sqs/${awsSdkVersion}</bundle>
-      <bundle dependency="true">wrap:mvn:com.amazonaws/amazon-sqs-java-messaging-lib/${awsSqsMessagingVersion}</bundle>
-      <bundle dependency="true">mvn:com.fasterxml.jackson.core/jackson-databind/${jackson2Version}</bundle>
-      <bundle dependency="true">mvn:com.fasterxml.jackson.core/jackson-annotations/${jackson2Version}</bundle>
-      <bundle dependency="true">mvn:com.fasterxml.jackson.core/jackson-core/${jackson2Version}</bundle>
-    </feature>
-
-    <feature name="opennms-core-ipc-sink-api" description="OpenNMS :: Core :: IPC :: Sink :: API" version="${project.version}">
-      <feature>org.json</feature>
-      <feature>javax.mail</feature>
-      <feature>rate-limited-logger</feature>
-      <feature>dropwizard-metrics</feature>
-      <bundle>mvn:org.opennms.core.ipc.sink/org.opennms.core.ipc.sink.api/${project.version}</bundle>
-      <bundle>mvn:org.opennms.core.ipc.sink/org.opennms.core.ipc.sink.common/${project.version}</bundle>
-      <bundle>mvn:org.opennms.core.ipc.sink/org.opennms.core.ipc.sink.xml/${project.version}</bundle>
-    </feature>
-
-    <feature name="opennms-core-ipc-sink-camel" description="OpenNMS :: Core :: IPC :: Sink :: Camel Impl." version="${project.version}">
-      <feature>opennms-core-ipc-sink-api</feature>
-      <feature>opennms-core-camel</feature>
-      <feature>camel-blueprint</feature>
-      <feature>camel-jms</feature>
-      <bundle>mvn:org.opennms.core.ipc.sink/org.opennms.core.ipc.sink.camel-impl/${project.version}</bundle>
-    </feature>
-
-    <feature name="opennms-core-ipc-sink-kafka" description="OpenNMS :: Core :: IPC :: Sink :: Kafka Impl." version="${project.version}">
-      <feature>opennms-core-ipc-sink-api</feature>
-      <feature>opennms-kafka</feature>
-      <feature>opennms-core-camel</feature>
-      <bundle>mvn:org.opennms.core.ipc.sink/org.opennms.core.ipc.sink.kafka-impl/${project.version}</bundle>
-    </feature>
-
-    <feature name="opennms-core-ipc-sink-aws-sqs" description="OpenNMS :: Core :: IPC :: Sink :: AWS SQS Impl." version="${project.version}">
-      <feature>opennms-core-ipc-sink-api</feature>
-      <feature>opennms-aws-sqs</feature>
-      <bundle>mvn:org.opennms.core.ipc.common/org.opennms.core.ipc.common.aws-sqs/${project.version}</bundle>
-      <bundle>mvn:org.opennms.core.ipc.sink/org.opennms.core.ipc.sink.aws-sqs-impl/${project.version}</bundle>
-    </feature>
-
-    <feature name="opennms-core-ipc-rpc-api" description="OpenNMS :: Core :: IPC :: RPC :: API" version="${project.version}">
-      <feature>org.json</feature>
-      <feature>javax.mail</feature>
-      <feature>opennms-core-camel</feature>
-      <feature>camel-blueprint</feature>
-      <feature>camel-jms</feature>
-      <bundle>mvn:org.opennms.features.minion/core-api/${project.version}</bundle>
-      <bundle>mvn:org.opennms.core.ipc.rpc/org.opennms.core.ipc.rpc.api/${project.version}</bundle>
-      <bundle>mvn:org.opennms.core.ipc.rpc/org.opennms.core.ipc.rpc.xml/${project.version}</bundle>
-      <bundle>mvn:org.opennms.core.ipc.rpc/org.opennms.core.ipc.rpc.common/${project.version}</bundle>
-      <bundle>mvn:org.opennms.core.ipc.rpc/org.opennms.core.ipc.rpc.camel/${project.version}</bundle>
-    </feature>
-
-    <feature name="opennms-core-ipc-rpc-jms" description="OpenNMS :: Core :: IPC :: RPC :: JMS Impl." version="${project.version}">
-      <feature>opennms-core-ipc-rpc-api</feature>
-      <bundle>mvn:org.opennms.core.ipc.rpc/org.opennms.core.ipc.rpc.jms-impl/${project.version}</bundle>
-    </feature>
-
-    <feature name="opennms-core-ipc-rpc-aws-sqs" description="OpenNMS :: Core :: IPC :: RPC :: AWQ SQS Impl." version="${project.version}">
-      <feature>opennms-core-ipc-rpc-api</feature>
-      <feature>opennms-aws-sqs</feature>
-      <bundle>mvn:org.opennms.core.ipc.common/org.opennms.core.ipc.common.aws-sqs/${project.version}</bundle>
-      <bundle>mvn:org.opennms.core.ipc.rpc/org.opennms.core.ipc.rpc.aws-sqs-impl/${project.version}</bundle>
-    </feature>
-
-    <feature name="opennms-core-ipc-rpc-commands" description="OpenNMS :: Core :: IPC :: RPC :: Shell Commands" version="${project.version}">
-      <!-- Other dependencies are available via the root classloader -->
-      <bundle>mvn:org.opennms.core.ipc.rpc/org.opennms.core.ipc.rpc.commands/${project.version}</bundle>
-    </feature>
-
-    <feature name="opennms-dao-api" description="OpenNMS :: DAO :: API" version="${project.version}">
-      <feature>opennms-core</feature>
-      <feature>opennms-model</feature>
-      <feature>opennms-config-api</feature>
-
-      <bundle>mvn:org.opennms.features.reporting/org.opennms.features.reporting.model/${project.version}</bundle>
-      <bundle>mvn:org.opennms/opennms-dao-api/${project.version}</bundle>
-    </feature>
-
-    <feature name="opennms-dao" description="OpenNMS :: DAO" version="${project.version}">
-      <feature version="${guavaVersion}">guava</feature>
-      <feature>opennms-collection-api</feature>
-      <feature>opennms-dao-api</feature>
-      <!-- Parent Spring context -->
-      <feature>opennms-core-daemon</feature>
-      <feature>opennms-measurements-api</feature>
-
-      <bundle>mvn:org.opennms/opennms-dao/${project.version}</bundle>
-    </feature>
-
-    <feature name="opennms-discovery" description="OpenNMS :: Discovery" version="${project.version}">
-      <feature version="${guavaVersion}">guava</feature>
-      <feature>opennms-core-ipc-rpc-api</feature>
-
-      <feature>opennms-core-daemon</feature>
-      <feature>opennms-core-db</feature>
-      <feature>opennms-config</feature>
-      <feature>opennms-dao-api</feature>
-
-      <bundle>mvn:org.opennms.features/org.opennms.features.discovery/${project.version}</bundle>
-    </feature>
-
-    <feature name="opennms-events-api" description="OpenNMS :: Events :: API" version="${project.version}">
-      <feature version="[4.2,4.3)">spring</feature>
-
-      <feature>camel-core</feature>
-      <feature>commons-lang3</feature>
-      <feature>jaxb</feature>
-      <feature>javax.validation</feature>
-
-      <feature>opennms-core</feature>
-      <!-- TODO: This is a weak dependency inside EventConstants that needs to be removed -->
-      <feature>opennms-snmp</feature>
-
-      <bundle>mvn:org.opennms.features.events/org.opennms.features.events.api/${project.version}</bundle>
-    </feature>
-
-    <feature name="opennms-events-commands" description="OpenNMS :: Events :: Shell Commands" version="${project.version}">
-      <!-- Other dependencies are available via the root classloader -->
-      <feature>commons-jexl</feature>
-      <feature>dropwizard-metrics</feature>
-      <feature version="${guavaVersion}">guava</feature>
-
-      <!--
-      These classes are in the system classpath inside OpenNMS
-      <feature>opennms-core</feature>
-      <feature>opennms-events-api</feature>
-      <feature>opennms-model</feature>
-      -->
-
-      <bundle>mvn:org.opennms.features.events/org.opennms.features.events.commands/${project.version}</bundle>
-    </feature>
-
-    <feature name="opennms-events-daemon" description="OpenNMS :: Events :: Daemon" version="${project.version}">
-      <feature>camel-netty4</feature>
-      <feature>commons-beanutils</feature>
-      <feature version="${guavaVersion}">guava</feature>
-      <feature>spring-dm</feature>
-
-      <feature>opennms-core-daemon</feature>
-      <feature>opennms-dao-api</feature>
-      <feature>opennms-events-api</feature>
-
-      <bundle>mvn:org.opennms.features.events/org.opennms.features.events.daemon/${project.version}</bundle>
-    </feature>
-
-    <feature name="opennms-icmp-api" description="OpenNMS :: ICMP :: API" version="${project.version}">
-      <feature version="${guavaVersion}">guava</feature>
-
-      <feature>opennms-core</feature>
-
-      <bundle dependency="true">mvn:org.opennms.lib/org.opennms.lib.tracker/${trackerVersion}</bundle>
-      <bundle>mvn:org.opennms/opennms-icmp-api/${project.version}</bundle>
-    </feature>
-
-    <feature name="opennms-icmp-best" description="OpenNMS :: ICMP :: Best Match" version="${project.version}">
-      <feature>opennms-icmp-api</feature>
-      <feature>opennms-icmp-jna</feature>
-      <feature>opennms-icmp-jni</feature>
-      <feature>opennms-icmp-jni6</feature>
-
-      <bundle>mvn:org.opennms/opennms-icmp-best/${project.version}</bundle>
-    </feature>
-
-    <feature name="opennms-icmp-jna" description="OpenNMS :: ICMP :: JNA" version="${project.version}">
-      <feature version="${guavaVersion}">guava</feature>
-
-      <feature>opennms-icmp-api</feature>
-      <feature>java-native-access</feature>
-
-      <bundle>mvn:org.opennms.core/org.opennms.core.icmp-jna/${project.version}</bundle>
-      <bundle>mvn:org.opennms/opennms-icmp-jna/${project.version}</bundle>
-    </feature>
-
-    <feature name="opennms-icmp-jni" description="OpenNMS :: ICMP :: JNI" version="${project.version}">
-      <feature>opennms-icmp-api</feature>
-      <feature>jicmp</feature>
-
-      <bundle>mvn:org.opennms/opennms-icmp-jni/${project.version}</bundle>
-    </feature>
-
-    <feature name="opennms-icmp-jni6" description="OpenNMS :: ICMP :: JNI (with IPv6 support)" version="${project.version}">
-      <feature>opennms-icmp-jni</feature>
-      <feature>jicmp6</feature>
-
-      <bundle>mvn:org.opennms/opennms-icmp-jni6/${project.version}</bundle>
-    </feature>
-
-    <feature name="opennms-javamail" description="OpenNMS :: Javamail" version="${project.version}">
-      <feature>commons-lang</feature>
-      <feature>javax.mail</feature>
-
-      <feature>opennms-core</feature>
-      <feature>opennms-config-api</feature>
-
-      <bundle>mvn:org.opennms/opennms-javamail-api/${project.version}</bundle>
-    </feature>
-
-    <feature name="opennms-poller-api" description="OpenNMS :: Poller :: API" version="${project.version}">
-      <feature version="[4.2,4.3)">spring</feature>
-
-      <feature>hibernate36</feature>
-
-      <feature>opennms-core</feature>
-      <bundle>mvn:org.opennms.features.poller/org.opennms.features.poller.api/${project.version}</bundle>
-    </feature>
-
-    <feature name="opennms-measurements-api" description="OpenNMS :: Measurements :: API" version="${project.version}">
-      <feature version="[4.2,4.3)">spring</feature>
-
-      <feature>commons-lang</feature>
-      <feature version="${guavaVersion}">guava</feature>
-
-      <bundle>mvn:org.opennms.features.measurements/org.opennms.features.measurements.api/${project.version}</bundle>
-    </feature>
-
-    <feature name="opennms-provisioning" description="OpenNMS :: Provisioning" version="${project.version}">
-      <feature>commons-lang</feature>
-      <feature>commons-beanutils</feature>
-      <feature>opennms-provisioning-api</feature>
-
-      <feature>javax.validation</feature>
-      <bundle dependency="true">mvn:joda-time/joda-time/${jodaTimeVersion}</bundle>
-
-      <bundle>mvn:org.opennms/opennms-provision-persistence/${project.version}</bundle>
-
-      <!--
-      These classes are in the system classpath inside OpenNMS
-      <feature>opennms-core</feature>
-      <feature>opennms-model</feature>
-      <feature>opennms-provisioning-api</feature>
-      -->
->>>>>>> 2bcfd91e
     </feature>
     <feature name="opennms-collection-persistence-rrd" version="${project.version}" description="OpenNMS :: Collection :: Persistence :: RRD">
         <feature>opennms-collection-api</feature>
@@ -1547,64 +803,14 @@
         <feature>opennms-dao-api</feature>
         <bundle>mvn:org.opennms.features/org.opennms.features.eif-adapter/${project.version}</bundle>
     </feature>
-<<<<<<< HEAD
     <feature name="smack" version="${smackVersion}" description="Ignite Realtime :: Smack">
         <bundle>wrap:mvn:org.igniterealtime.smack/smack-core/${smackVersion}</bundle>
         <bundle>wrap:mvn:org.igniterealtime.smack/smack-tcp/${smackVersion}</bundle>
         <bundle>wrap:mvn:org.igniterealtime.smack/smack-extensions/${smackVersion}</bundle>
         <bundle>wrap:mvn:org.igniterealtime.smack/smack-resolver-javax/${smackVersion}</bundle>
         <bundle>wrap:mvn:xmlpull/xmlpull/1.1.3.1</bundle>
-=======
-
-    <feature name="opennms-webapp" description="OpenNMS :: Webapp" version="${project.version}">
-      <feature>war</feature>
-
-      <feature>commons-beanutils</feature>
-      <feature>commons-configuration</feature>
-      <feature>commons-jexl</feature>
-      <feature>fop</feature>
-      <feature>hibernate-validator41</feature>
-      <feature>jfreechart</feature>
-      <feature>jrobin</feature>
-      <feature>json-lib</feature>
-      <feature>quartz</feature>
-      <feature>spring-webflow</feature>
-
-      <feature>opennms-config</feature>
-      <feature>opennms-dao</feature>
-      <feature>opennms-provisioning</feature>
-      <feature>opennms-reporting</feature>
-
-      <bundle>wrap:mvn:xalan/xalan/${xalanVersion}</bundle>
-      <bundle>wrap:mvn:xalan/serializer/${xalanVersion}</bundle>
-      <bundle>mvn:joda-time/joda-time/${jodaTimeVersion}</bundle>
-      <bundle>wrap:mvn:org.w3c.css/sac/1.3</bundle>
-      <bundle>mvn:com.vaadin.external.flute/flute/1.3.0.gg2</bundle>
-      <bundle>wrap:mvn:net.sourceforge.cssparser/cssparser/0.9.11</bundle>
-      <!-- <bundle>wrap:mvn:com.google.gwt/gwt-servlet/${gwtVersion}</bundle> -->
-
-      <feature>commons-cli</feature>
-      <feature>commons-exec</feature>
-      <feature>commons-net</feature>
-      <bundle>mvn:org.opennms.features/org.opennms.features.system-report/${project.version}</bundle>
-
-      <feature>opennms-core-web</feature>
-      <bundle>mvn:org.opennms.features/org.opennms.features.request-tracker/${project.version}</bundle>
-
-      <!-- TODO: Make this JAR into a bundle -->
-      <bundle>wrap:mvn:org.opennms/rancid-api/${rancidApiVersion}</bundle>
-
-      <bundle>mvn:org.opennms/opennms-web-api/${project.version}</bundle>
-
-      <feature>spring-security32</feature>
-      <bundle>mvn:org.opennms.features/org.opennms.features.springframework-security/${project.version}</bundle>
-
-      <!-- The main webapp WAR file -->
-      <bundle>mvn:org.opennms/opennms-webapp/${project.version}/war</bundle>
->>>>>>> 2bcfd91e
     </feature>
     <feature name="wsman-integration" version="${project.version}" description="OpenNMS :: Features :: WS-Man Integration">
-<<<<<<< HEAD
         <feature>guava17</feature>
         <feature>javax.servlet</feature>
         <feature version="${cxfVersion}">cxf-jaxws</feature>
@@ -1615,26 +821,12 @@
         <feature>opennms-dao-api</feature>
         <bundle>mvn:org.apache.servicemix.specs/org.apache.servicemix.specs.jaxws-api-2.2/${servicemixSpecsVersion}</bundle>
         <bundle>mvn:org.apache.servicemix.specs/org.apache.servicemix.specs.saaj-api-1.3/${servicemixSpecsVersion}</bundle>
-        <bundle>mvn:org.apache.servicemix.bundles/org.apache.servicemix.bundles.xerces/2.11.0_1</bundle>
+        <bundle>mvn:org.apache.servicemix.bundles/org.apache.servicemix.bundles.xerces/${xercesVersion}_1</bundle>
         <bundle>mvn:org.apache.servicemix.bundles/org.apache.servicemix.bundles.bcel/5.2_4</bundle>
-        <bundle>mvn:org.apache.servicemix.bundles/org.apache.servicemix.bundles.xalan/2.7.2_3</bundle>
+        <bundle>mvn:org.apache.servicemix.bundles/org.apache.servicemix.bundles.xalan/${xalanServicemixVersion}</bundle>
         <bundle>mvn:org.opennms.core.wsman/org.opennms.core.wsman.api/${wsmanVersion}</bundle>
         <bundle>mvn:org.opennms.core.wsman/org.opennms.core.wsman.cxf/${wsmanVersion}</bundle>
         <bundle>mvn:org.opennms.features/org.opennms.features.wsman/${project.version}</bundle>
-=======
-      <feature>opennms-collection-api</feature>
-      <feature>opennms-provisioning-api</feature>
-      <feature>opennms-dao-api</feature>
-      <bundle>mvn:org.apache.servicemix.bundles/org.apache.servicemix.bundles.xerces/${xercesVersion}_1</bundle>
-      <bundle>mvn:org.apache.servicemix.bundles/org.apache.servicemix.bundles.bcel/5.2_4</bundle>
-      <bundle>mvn:org.apache.servicemix.bundles/org.apache.servicemix.bundles.xalan/${xalanServicemixVersion}</bundle>
-      <feature version="${cxfVersion}">cxf-jaxws</feature>
-      <feature version="${cxfVersion}">cxf-ws-addr</feature>
-      <bundle dependency="true">mvn:com.google.guava/guava/${guavaOldVersion}</bundle>
-      <bundle>mvn:org.opennms.core.wsman/org.opennms.core.wsman.api/${wsmanVersion}</bundle>
-      <bundle>mvn:org.opennms.core.wsman/org.opennms.core.wsman.cxf/${wsmanVersion}</bundle>
-      <bundle>mvn:org.opennms.features/org.opennms.features.wsman/${project.version}</bundle>
->>>>>>> 2bcfd91e
     </feature>
     <feature name="wmi-integration" version="${project.version}" description="OpenNMS :: Features :: WMI Integration">
         <feature>commons-cli</feature>
