<?xml version="1.0" encoding="UTF-8" standalone="yes"?>
<features name="opennms-${project.version}" xmlns="http://karaf.apache.org/xmlns/features/v1.2.0">
    <repository>mvn:org.apache.camel.karaf/apache-camel/${camelVersion}/xml/features</repository>
    <repository>mvn:org.apache.cxf.karaf/apache-cxf/${cxfVersion}/xml/features</repository>
    <repository>mvn:org.apache.activemq/activemq-karaf/${activemqVersion}/xml/features</repository>
    <repository>mvn:org.ops4j.pax.jdbc/pax-jdbc-features/1.0.1/xml/features</repository>
    <repository>mvn:org.apache.activemq/activemq-karaf/${activemqVersion}/xml/features</repository>
    <repository>mvn:org.opennms.integration.api/karaf-features/${opennmsApiVersion}/xml</repository>
    <repository>mvn:com.eclipsesource.jaxrs/features/${osgiJaxRsVersion}/xml/features</repository>
    <feature name="opennms-amqp-event-forwarder" version="${project.version}" description="OpenNMS :: Features :: AMQP :: Event Forwarder">
        <feature>camel-core</feature>
        <feature>camel-blueprint</feature>
        <feature>camel-http</feature>
        <feature>camel-amqp</feature>
        <feature>guava</feature>
        <feature>opennms-core-camel</feature>
        <feature>opennms-dao-api</feature>
        <bundle>mvn:org.opennms.features.amqp/org.opennms.features.amqp.common/${project.version}</bundle>
        <bundle>mvn:org.opennms.features.amqp/org.opennms.features.amqp.event-forwarder/${project.version}</bundle>
    </feature>
    <feature name="opennms-amqp-event-receiver" version="${project.version}" description="OpenNMS :: Features :: AMQP :: Event Receiver">
        <feature>camel-core</feature>
        <feature>camel-blueprint</feature>
        <feature>camel-http</feature>
        <feature>camel-amqp</feature>
        <feature>guava</feature>
        <feature>opennms-core-camel</feature>
        <feature>opennms-dao-api</feature>
        <bundle>mvn:org.opennms.features.amqp/org.opennms.features.amqp.common/${project.version}</bundle>
        <bundle>mvn:org.opennms.features.amqp/org.opennms.features.amqp.event-receiver/${project.version}</bundle>
    </feature>
    <feature name="opennms-amqp-alarm-northbounder" version="${project.version}" description="OpenNMS :: Features :: AMQP :: Alarm Northbounder">
        <feature>camel-core</feature>
        <feature>camel-blueprint</feature>
        <feature>camel-http</feature>
        <feature>camel-amqp</feature>
        <feature>opennms-core-camel</feature>
        <bundle>mvn:org.opennms.features.amqp/org.opennms.features.amqp.common/${project.version}</bundle>
        <bundle>mvn:org.opennms.features.amqp/org.opennms.features.amqp.alarm-northbounder/${project.version}</bundle>
    </feature>
    <feature name="atomikos" version="${atomikosVersion}" description="Atomikos :: TransactionEssentials">
        <bundle>wrap:mvn:com.atomikos/atomikos-util/${atomikosVersion}</bundle>
        <bundle>wrap:mvn:com.atomikos/transactions-api/${atomikosVersion}</bundle>
        <bundle>wrap:mvn:com.atomikos/transactions/${atomikosVersion}</bundle>
        <bundle>wrap:mvn:com.atomikos/transactions-jta/${atomikosVersion}</bundle>
        <bundle>wrap:mvn:com.atomikos/transactions-jdbc/${atomikosVersion}</bundle>
    </feature>
    <feature name="batik" version="${batikVersion}" description="Apache :: XML Graphics :: Batik">
        <bundle>wrap:mvn:xalan/xalan/${xalanVersion}</bundle>
        <bundle>wrap:mvn:xalan/serializer/${xalanVersion}</bundle>
        <bundle>wrap:mvn:xml-apis/xml-apis/${xmlApisVersion}</bundle>
        <bundle>wrap:mvn:xml-apis/xml-apis-ext/1.3.04</bundle>
        <bundle>wrap:mvn:org.apache.xmlgraphics/batik-anim/${batikVersion}</bundle>
        <bundle>wrap:mvn:org.apache.xmlgraphics/batik-awt-util/${batikVersion}</bundle>
        <bundle>wrap:mvn:org.apache.xmlgraphics/batik-bridge/${batikVersion}</bundle>
        <bundle>wrap:mvn:org.apache.xmlgraphics/batik-css/${batikVersion}</bundle>
        <bundle>wrap:mvn:org.apache.xmlgraphics/batik-dom/${batikVersion}</bundle>
        <bundle>wrap:mvn:org.apache.xmlgraphics/batik-ext/${batikVersion}</bundle>
        <bundle>wrap:mvn:org.apache.xmlgraphics/batik-gvt/${batikVersion}</bundle>
        <bundle>wrap:mvn:org.apache.xmlgraphics/batik-parser/${batikVersion}</bundle>
        <bundle>wrap:mvn:org.apache.xmlgraphics/batik-script/${batikVersion}</bundle>
        <bundle>wrap:mvn:org.apache.xmlgraphics/batik-svggen/${batikVersion}</bundle>
        <bundle>wrap:mvn:org.apache.xmlgraphics/batik-svg-dom/${batikVersion}</bundle>
        <bundle>wrap:mvn:org.apache.xmlgraphics/batik-transcoder/${batikVersion}</bundle>
        <bundle>wrap:mvn:org.apache.xmlgraphics/batik-util/${batikVersion}</bundle>
        <bundle>wrap:mvn:org.apache.xmlgraphics/batik-xml/${batikVersion}</bundle>
    </feature>
    <feature name="bcprov" version="${bouncyCastleVersion}" description="Legion of the Bouncy Castle :: Java Cryptography APIs">
        <bundle>wrap:mvn:org.bouncycastle/bcprov-jdk15on/${bouncyCastleVersion}</bundle>
    </feature>
    <feature name="bsf" version="${bsfVersion}" description="Apache :: Bean Scripting Framework">
        <bundle>wrap:mvn:bsf/bsf/${bsfVersion}</bundle>
    </feature>
    <feature name="c3p0" version="${c3p0Version}" description="c3p0">
        <feature>postgresql</feature>
        <bundle>wrap:mvn:com.mchange/c3p0/${c3p0Version}$Bundle-SymbolicName=c3p0&amp;Bundle-Version=${c3p0Version}&amp;Import-Package=javax.management,javax.naming,javax.sql,javax.xml.parsers,org.postgresql;resolution:=optional,org.w3c.dom</bundle>
    </feature>
    <feature name="hikari-cp" version="${hikaricpVersion}" description="HikariCP">
        <feature>postgresql</feature>
        <bundle>mvn:com.zaxxer/HikariCP/${hikaricpVersion}</bundle>
    </feature>
    <feature name="commons-beanutils" version="${commonsBeanutilsVersion}" description="Apache :: commons-beanutils">
        <feature>commons-collections</feature>
        <bundle>mvn:commons-beanutils/commons-beanutils/${commonsBeanutilsVersion}</bundle>
    </feature>
    <feature name="commons-codec" version="${commonsCodecVersion}" description="Apache :: commons-codec">
        <bundle>mvn:commons-codec/commons-codec/${commonsCodecVersion}</bundle>
    </feature>
    <feature name="commons-cli" version="1.2" description="Apache :: commons-cli">
        <bundle>mvn:commons-cli/commons-cli/1.2</bundle>
    </feature>
    <feature name="commons-collections" version="${commonsCollectionsVersion}" description="Apache :: commons-collections">
        <bundle>mvn:commons-collections/commons-collections/${commonsCollectionsVersion}</bundle>
    </feature>
    <feature name="commons-configuration" version="${commonsConfigurationVersion}" description="Apache :: commons-configuration">
        <feature>commons-beanutils</feature>
        <feature>commons-codec</feature>
        <feature>commons-digester</feature>
        <feature>commons-jxpath</feature>
        <feature>commons-lang</feature>
        <feature>javax.mail</feature>
        <feature>javax.servlet</feature>
        <bundle>wrap:mvn:org.apache.ant/ant/1.8.2</bundle>
        <bundle>mvn:commons-configuration/commons-configuration/${commonsConfigurationVersion}</bundle>
    </feature>
    <feature name="commons-digester" version="${commonsDigesterVersion}" description="Apache :: commons-digester">
        <feature>commons-beanutils</feature>
        <bundle>mvn:commons-digester/commons-digester/${commonsDigesterVersion}</bundle>
    </feature>
    <feature name="commons-exec" version="1.2" description="Apache :: commons-exec">
        <bundle>mvn:org.apache.commons/commons-exec/1.2</bundle>
    </feature>
    <feature name="commons-io" version="${commonsIoVersion}" description="Apache :: commons-io">
        <bundle>mvn:commons-io/commons-io/${commonsIoVersion}</bundle>
    </feature>
    <feature name="commons-jexl" version="${commonsJexlVersion}" description="Apache :: commons-jexl">
        <bundle>mvn:org.apache.commons/commons-jexl/${commonsJexlVersion}</bundle>
    </feature>
    <feature name="commons-jxpath" version="${commonsJxpathVersion}" description="Apache :: commons-jxpath">
        <feature>commons-beanutils</feature>
        <feature>javax.servlet</feature>
        <bundle dependency="true">mvn:org.apache.servicemix.bundles/org.apache.servicemix.bundles.jdom/1.1_4</bundle>
        <bundle dependency="true">wrap:mvn:javax.servlet.jsp/jsp-api/2.2</bundle>
        <bundle>mvn:commons-jxpath/commons-jxpath/${commonsJxpathVersion}</bundle>
    </feature>
    <feature name="commons-lang" version="${commonsLangVersion}" description="Apache :: commons-lang">
        <bundle>mvn:commons-lang/commons-lang/${commonsLangVersion}</bundle>
    </feature>
    <feature name="commons-lang3" version="${commonsLang3Version}" description="Apache :: commons-lang3">
        <bundle>mvn:org.apache.commons/commons-lang3/${commonsLang3Version}</bundle>
    </feature>
    <feature name="commons-net" version="${commonsNetVersion}" description="Apache :: commons-net">
<<<<<<< HEAD
        <bundle>mvn:commons-net/commons-net/3.6</bundle>
=======
        <bundle>mvn:commons-net/commons-net/${commonsNetVersion}</bundle>
>>>>>>> 4ba579d6
    </feature>
    <feature name="dnsjava" version="${dnsjavaVersion}" description="dnsjava">
        <bundle dependency="true">mvn:org.apache.servicemix.bundles/org.apache.servicemix.bundles.dnsjava/${dnsjavaVersion}</bundle>
    </feature>
    <feature name="dropwizard-metrics" version="${dropwizardMetricsVersion}" description="Dropwizard :: Metrics">
        <bundle>mvn:io.dropwizard.metrics/metrics-core/${dropwizardMetricsVersion}</bundle>
    </feature>
    <feature name="fop" version="${fopVersion}" description="Apache :: XML Graphics :: FOP">
        <bundle>wrap:mvn:org.apache.xmlgraphics/fop/${fopVersion}</bundle>
    </feature>
    <feature name="gemini-blueprint" version="${eclipseGeminiVersion}" description="Eclipse :: Gemini Blueprint">
        <feature version="[4.2,4.3)">spring</feature>
        <bundle>mvn:org.eclipse.gemini.blueprint/gemini-blueprint-core/${eclipseGeminiVersion}</bundle>
        <bundle>mvn:org.eclipse.gemini.blueprint/gemini-blueprint-extender/${eclipseGeminiVersion}</bundle>
        <bundle>mvn:org.eclipse.gemini.blueprint/gemini-blueprint-io/${eclipseGeminiVersion}</bundle>
    </feature>
    <feature name="guava" version="${guavaVersion}" description="Google :: Guava">
        <bundle dependency="true">mvn:com.google.guava/guava/${guavaVersion}</bundle>
    </feature>
    <feature name="guava17" version="${guavaOldVersion}" description="Google :: Guava">
        <bundle dependency="true">mvn:com.google.guava/guava/${guavaOldVersion}</bundle>
    </feature>
    <feature name="hibernate36" version="3.6.10.Final" description="Hibernate :: Hibernate ORM">
        <bundle dependency="true">wrap:mvn:antlr/antlr/${antlr.version}$Import-Package=org.hibernate.hql.ast</bundle>
        <bundle dependency="true">wrap:mvn:dom4j/dom4j/1.6.1</bundle>
        <bundle dependency="true">mvn:commons-collections/commons-collections/${commonsCollectionsVersion}</bundle>
        <bundle dependency="true">mvn:org.apache.geronimo.specs/geronimo-jta_1.1_spec/${geronimoVersion}</bundle>
        <bundle dependency="true">mvn:org.javassist/javassist/3.18.2-GA</bundle>
        <bundle>wrap:mvn:org.hibernate.javax.persistence/hibernate-jpa-2.0-api/1.0.1.Final</bundle>
        <bundle>wrap:mvn:org.hibernate/hibernate-core/3.6.10.Final$Export-Package=org.hibernate*;version="3.6.10"</bundle>
        <bundle>wrap:mvn:org.hibernate/hibernate-commons-annotations/3.2.0.Final</bundle>
    </feature>
    <feature name="hibernate-validator41" version="4.1.0.Final" description="Hibernate :: Hibernate Validator">
        <feature>javax.validation</feature>
        <bundle>wrap:mvn:org.hibernate/hibernate-validator-annotation-processor/4.1.0.Final</bundle>
        <bundle>wrap:mvn:org.hibernate/hibernate-validator/4.1.0.Final</bundle>
    </feature>
    <feature name="java-native-access" version="${jnaVersion}" description="Java Native Access (JNA)">
        <bundle>mvn:net.java.dev.jna/jna/${jnaVersion}</bundle>
        <bundle>mvn:net.java.dev.jna/jna-platform/${jnaVersion}</bundle>
    </feature>
    <feature name="javax.mail" version="1.4.5" description="javax.mail">
        <bundle>mvn:javax.mail/mail/1.4.5</bundle>
    </feature>
    <feature name="javax.servlet" version="${servletApiVersion}" description="javax.servlet">
        <bundle start-level="30">mvn:javax.servlet/javax.servlet-api/${servletApiVersion}</bundle>
    </feature>
    <feature name="javax.validation" version="1.0.0.GA" description="javax.validation">
        <bundle dependency="true">wrap:mvn:javax.validation/validation-api/1.0.0.GA$Bundle-SymbolicName=javax.validation:validation-api&amp;Bundle-Version=1.0.0&amp;Export-Package=javax.validation;version="1.0.0",javax.validation.bootstrap;version="1.0.0",javax.validation.constraints;version="1.0.0",javax.validation.groups;version="1.0.0",javax.validation.metadata;version="1.0.0",javax.validation.spi;version="1.0.0"</bundle>
    </feature>
    <feature name="jaxb" version="${eclipselinkVersion}" description="EclipseLink :: MOXy">
        <feature>javax.mail</feature>
        <bundle>mvn:org.eclipse.persistence/org.eclipse.persistence.moxy/${eclipselinkVersion}</bundle>
        <bundle>mvn:org.eclipse.persistence/org.eclipse.persistence.core/${eclipselinkVersion}</bundle>
        <bundle>mvn:org.eclipse.persistence/org.eclipse.persistence.asm/${eclipselinkVersion}</bundle>
        <bundle>mvn:org.eclipse.persistence/org.eclipse.persistence.antlr/${eclipselinkVersion}</bundle>
    </feature>
    <feature name="jcifs" version="${jcifsVersion}" description="jcifs">
        <feature>bcprov</feature>
        <bundle>mvn:eu.agno3.jcifs/jcifs-ng/${jcifsVersion}</bundle>
    </feature>
    <feature name="jfreechart" version="1.0.13" description="JFree :: JFreeChart">
        <bundle>wrap:mvn:jfree/jfreechart/1.0.13</bundle>
        <bundle>wrap:mvn:jfree/jcommon/1.0.16</bundle>
    </feature>
    <feature name="jldap" version="${jldapVersion}" description="OpenLDAP :: JLDAP">
        <bundle>wrap:mvn:com.novell.ldap/jldap/${jldapVersion}</bundle>
    </feature>
    <feature name="joda-time" version="${jodaTimeVersion}" description="Joda :: Joda-Time">
        <bundle>mvn:joda-time/joda-time/${jodaTimeVersion}</bundle>
    </feature>
    <feature name="jolokia-client" version="1.3.3" description="Jolokia-Client">
        <feature>javax.servlet</feature>
        <feature>json-simple</feature>
        <bundle dependency="true">mvn:org.apache.httpcomponents/httpcore-osgi/${httpcoreVersion}</bundle>
        <bundle dependency="true">mvn:org.apache.httpcomponents/httpclient-osgi/${httpclientVersion}</bundle>
        <bundle>mvn:org.jolokia/jolokia-client-java/1.3.3</bundle>
    </feature>
    <feature name="jrobin" version="1.6.0" description="JRobin">
        <bundle>mvn:org.jrobin/jrobin/1.6.0</bundle>
    </feature>
    <feature name="json-lib" version="2.2.3" description="json-lib">
        <bundle>wrap:mvn:net.sf.ezmorph/ezmorph/1.0.6</bundle>
        <bundle>wrap:mvn:net.sf.json-lib/json-lib/2.2.3/jar/jdk15</bundle>
    </feature>
    <feature name="lmax-disruptor" version="${lmaxDisruptorVersion}" description="LMAX :: Disruptor">
        <bundle>mvn:com.lmax/disruptor/${lmaxDisruptorVersion}</bundle>
    </feature>
    <feature name="org.json" version="${jsonVersion}" description="org.json">
        <bundle>wrap:mvn:org.json/json/${jsonVersion}$Export-Package=org.json</bundle>
    </feature>
    <feature name="json-simple" version="1.1.1" description="json-simple">
        <bundle>wrap:mvn:com.googlecode.json-simple/json-simple/1.1.1</bundle>
    </feature>
    <feature name="owasp-encoder" version="${owaspEncoderVersion}" description="OWASP :: Encoder">
        <bundle>wrap:mvn:org.owasp.encoder/encoder/${owaspEncoderVersion}$Export-Package=org.owasp.encoder</bundle>
    </feature>
    <feature name="owasp-html-sanitizer" version="${owaspHtmlSanitizerVersion}" description="OWASP :: HTML Sanitizer">
        <feature>guava</feature>
        <bundle>wrap:mvn:com.googlecode.owasp-java-html-sanitizer/owasp-java-html-sanitizer/${owaspHtmlSanitizerVersion}$Export-Package=org.owasp.html</bundle>
    </feature>
    <feature name="postgresql" version="${postgresqlVersion}" description="PostgreSQL :: JDBC Driver">
        <feature>pax-jdbc-spec</feature>
        <bundle dependency="true">mvn:org.apache.geronimo.specs/geronimo-jta_1.1_spec/${geronimoVersion}</bundle>
        <bundle>wrap:mvn:org.postgresql/postgresql/${postgresqlVersion}</bundle>
    </feature>
    <feature name="rate-limited-logger" version="${rateLimitedLoggerVersion}" description="Rate Limited Logger">
        <feature>joda-time</feature>
        <bundle>wrap:mvn:com.swrve/rate-limited-logger/${rateLimitedLoggerVersion}</bundle>
    </feature>
    <feature name="spring-security32" version="${springSecurityVersion}" description="Spring :: Security">
        <feature version="[4.2,4.3)">spring-web</feature>
        <feature>commons-codec</feature>
        <feature>javax.servlet</feature>
        <bundle>wrap:mvn:org.springframework.ldap/spring-ldap-core/1.3.2.RELEASE$Export-Package=org.springframework.ldap*;version="1.3.2"</bundle>
        <bundle>mvn:org.springframework.security/spring-security-aspects/${springSecurityVersion}</bundle>
        <bundle>mvn:org.springframework.security/spring-security-core/${springSecurityVersion}</bundle>
        <bundle>mvn:org.springframework.security/spring-security-config/${springSecurityVersion}</bundle>
        <bundle>mvn:org.springframework.security/spring-security-ldap/${springSecurityVersion}</bundle>
        <bundle>mvn:org.springframework.security/spring-security-remoting/${springSecurityVersion}</bundle>
        <bundle>mvn:org.springframework.security/spring-security-web/${springSecurityVersion}</bundle>
    </feature>
    <feature name="jicmp" version="2.0.1" description="jicmp">
        <feature>guava</feature>
        <bundle>mvn:org.opennms/jicmp-api/2.0.1</bundle>
    </feature>
    <feature name="jicmp6" version="2.0.1" description="jicmp6">
        <bundle>mvn:org.opennms/jicmp6-api/2.0.1</bundle>
    </feature>
    <feature name="quartz" version="${quartzVersion}" description="quartz">
        <feature>c3p0</feature>
        <bundle>wrap:mvn:org.quartz-scheduler/quartz/${quartzVersion}</bundle>
    </feature>
    <feature name="twitter4j" version="${twitter4jVersion}" description="Twitter4J">
        <bundle>wrap:mvn:org.twitter4j/twitter4j-core/${twitter4jVersion}</bundle>
    </feature>
    <feature name="opentracing-api" version="${opentracingVersion}" description="OpenTracing API">
        <bundle dependency="true">wrap:mvn:io.opentracing/opentracing-api/${opentracingVersion}</bundle>
        <bundle dependency="true">wrap:mvn:io.opentracing/opentracing-noop/${opentracingVersion}</bundle>
        <bundle dependency="true">wrap:mvn:io.opentracing/opentracing-util/${opentracingVersion}</bundle>
    </feature>
    <feature name="opennms-core-tracing" version="${project.version}" description="OpenNMS :: Core :: Tracing">
        <feature>opentracing-api</feature>
        <bundle>mvn:org.opennms.core.tracing/org.opennms.core.tracing.api/${project.version}</bundle>
        <bundle>mvn:org.opennms.core.tracing/org.opennms.core.tracing.registry/${project.version}</bundle>
        <bundle>mvn:org.opennms.core/org.opennms.core.xml/${project.version}</bundle>
    </feature>
    <feature name="opennms-core-tracing-jaeger" version="${project.version}" description="OpenNMS :: Core :: Tracing :: Jeager Tracer">
        <feature>opennms-core-tracing</feature>
        <bundle>mvn:org.opennms.core.tracing/org.opennms.core.tracing.jaeger-osgi/${project.version}</bundle>
        <bundle>mvn:org.opennms.core.tracing/org.opennms.core.tracing.jaeger-tracer/${project.version}</bundle>
    </feature>

    <feature name="opennms-activemq-pool" version="${project.version}" description="OpenNMS :: Features :: ActiveMQ :: Pool">
        <feature>activemq-client</feature>
        <feature>camel-core</feature>
        <feature>camel-jms</feature>
        <feature>opennms-core</feature>
        <bundle dependency="true">mvn:org.ow2.asm/asm-all/5.2</bundle>
        <bundle>mvn:org.opennms.features.activemq/org.opennms.features.activemq.pool/${project.version}</bundle>
    </feature>

    <feature name="opennms-activemq-shell" description="OpenNMS :: Features :: ActiveMQ :: Shell" version="${project.version}">
      <!-- Additional dependenices are expected to be pulled from the root classloader -->
      <bundle>mvn:org.opennms.features.activemq/org.opennms.features.activemq.shell/${project.version}</bundle>
    </feature>

    <feature name="opennms-bootstrap" version="${project.version}" description="opennms-bootstrap">
        <bundle>wrap:mvn:org.opennms/opennms-bootstrap/${project.version}</bundle>
    </feature>

    <feature name="opennms-identity" version="${project.version}" description="OpenNMS :: Features :: OpenNMS Identity">
        <bundle>mvn:org.opennms.features.distributed/org.opennms.features.distributed.opennms-identity/${project.version}</bundle>
    </feature>

    <feature name="opennms-core" version="${project.version}" description="OpenNMS :: Core">
        <feature version="[4.2,4.3)">spring</feature>
        <feature version="[4.2,4.3)">spring-orm</feature>
        <feature>commons-io</feature>
        <feature>dnsjava</feature>
        <feature>jaxb</feature>
        <feature>owasp-encoder</feature>
        <feature>owasp-html-sanitizer</feature>
        <feature>commons-jexl</feature>
        <bundle dependency="true">wrap:mvn:javax.inject/javax.inject/1</bundle>
        <bundle dependency="true">mvn:org.codehaus.jackson/jackson-core-asl/${jacksonVersion}</bundle>
        <bundle dependency="true">mvn:org.codehaus.jackson/jackson-mapper-asl/${jacksonVersion}</bundle>
        <bundle dependency="true">mvn:org.codehaus.jackson/jackson-xc/${jacksonVersion}</bundle>
        <bundle>mvn:org.opennms.core/org.opennms.core.api/${project.version}</bundle>
        <bundle>mvn:org.opennms.core/org.opennms.core.criteria/${project.version}</bundle>
        <bundle>mvn:org.opennms.core/org.opennms.core.lib/${project.version}</bundle>
        <bundle>mvn:org.opennms.core/org.opennms.core.logging/${project.version}</bundle>
        <bundle>mvn:org.opennms.core/org.opennms.core.soa/${project.version}</bundle>
        <bundle>mvn:org.opennms.core/org.opennms.core.spring/${project.version}</bundle>
        <bundle>mvn:org.opennms.core/org.opennms.core.sysprops/${project.version}</bundle>
        <bundle>mvn:org.opennms.core/org.opennms.core.xml/${project.version}</bundle>
        <bundle>mvn:org.opennms/opennms-util/${project.version}</bundle>
    </feature>
    <feature name="opennms-core-camel" version="${project.version}" description="OpenNMS :: Core :: Camel">
        <feature>camel-core</feature>
        <feature>camel-http</feature>
        <feature>camel-netty4</feature>
        <feature>opennms-core</feature>
        <bundle>mvn:org.opennms.core/org.opennms.core.camel/${project.version}</bundle>
    </feature>
    <feature name="opennms-core-daemon" version="${project.version}" description="OpenNMS :: Core :: Daemon">
        <feature>activemq-client</feature>
        <feature>camel-jms</feature>
        <feature>guava</feature>
        <feature>opennms-activemq-pool</feature>
        <feature>opennms-core</feature>
        <feature>opennms-config</feature>
        <feature>opennms-icmp-api</feature>
        <feature>opennms-model</feature>
        <bundle dependency="true">mvn:org.ow2.asm/asm-all/5.2</bundle>
        <bundle>mvn:org.opennms.core/org.opennms.core.daemon/${project.version}</bundle>
    </feature>
    <feature name="opennms-core-db" version="${project.version}" description="OpenNMS :: Core :: Database">
        <feature>atomikos</feature>
        <feature>c3p0</feature>
        <feature>hikari-cp</feature>
        <feature>commons-io</feature>
        <feature>postgresql</feature>
        <feature>opennms-core</feature>
        <bundle>mvn:org.opennms.core/org.opennms.core.db/${project.version}</bundle>
    </feature>
    <feature name="opennms-core-web" version="${project.version}" description="OpenNMS :: Core :: Web">
        <feature>opennms-core</feature>
        <bundle>mvn:org.apache.httpcomponents/httpcore-osgi/${httpcoreVersion}</bundle>
        <bundle>mvn:org.apache.httpcomponents/httpclient-osgi/${httpclientVersion}</bundle>
        <bundle>mvn:org.opennms.core/org.opennms.core.web/${project.version}</bundle>
    </feature>
    <feature name="opennms-distributed-core-api" version="${project.version}" description="OpenNMS :: Distributed :: Core :: API">
        <bundle>mvn:org.opennms.features.distributed/core-api/${project.version}</bundle>
    </feature>
    <feature name="opennms-distributed-core-impl" description="OpenNMS :: Distributed :: Core :: Impl" version="${project.version}">
        <feature>opennms-distributed-core-api</feature>
        <bundle>mvn:org.opennms.features.distributed/core-impl/${project.version}</bundle>
    </feature>
    <feature name="opennms-model" version="${project.version}" description="OpenNMS :: Model">
        <feature version="[4.2,4.3)">spring</feature>
        <feature version="[4.2,4.3)">spring-jdbc</feature>
        <feature version="[4.2,4.3)">spring-orm</feature>
        <feature version="[4.2,4.3)">spring-tx</feature>
        <feature>commons-io</feature>
        <feature>commons-lang</feature>
        <feature>dnsjava</feature>
        <feature>hibernate36</feature>
        <feature>jaxb</feature>
        <feature>opennms-core</feature>
        <feature>opennms-events-api</feature>
        <feature>opennms-poller-api</feature>
        <feature>opennms-rrd-api</feature>
        <feature>opennms-snmp</feature>
        <bundle>mvn:org.opennms/opennms-model/${project.version}</bundle>
    </feature>
    <feature name="opennms-collection-api" version="${project.version}" description="OpenNMS :: Collection :: API">
        <feature version="[4.2,4.3)">spring</feature>
        <feature>commons-jexl</feature>
        <feature>opennms-model</feature>
        <bundle>mvn:org.opennms.features.collection/org.opennms.features.collection.api/${project.version}</bundle>
    </feature>
    <feature name="opennms-collection-commands" version="${project.version}" description="OpenNMS :: Collection :: Shell Commands">
        <feature>dropwizard-metrics</feature>
        <feature>guava</feature>
        <bundle>mvn:org.opennms.features.collection/org.opennms.features.collection.commands/${project.version}</bundle>
    </feature>
    <feature name="opennms-collection-core" version="${project.version}" description="OpenNMS :: Collection :: Core">
        <feature>opennms-collection-api</feature>
        <feature>opennms-config</feature>
        <feature>opennms-core-ipc-rpc-api</feature>
        <feature>opennms-dao-api</feature>
        <bundle>mvn:org.opennms.features.collection/org.opennms.features.collection.core/${project.version}</bundle>
    </feature>
    <feature name="opennms-collection-persistence-rrd" version="${project.version}" description="OpenNMS :: Collection :: Persistence :: RRD">
        <feature>opennms-collection-api</feature>
        <feature>opennms-dao-api</feature>
        <feature>opennms-rrd-api</feature>
        <bundle>mvn:org.opennms.features.collection/org.opennms.features.collection.persistence.rrd/${project.version}</bundle>
    </feature>
    <feature name="opennms-config-api" version="${project.version}" description="OpenNMS :: Configuration :: API">
        <feature>opennms-collection-api</feature>
        <feature>opennms-core</feature>
        <feature>opennms-model</feature>
        <bundle>mvn:org.opennms/opennms-config-api/${project.version}</bundle>
        <bundle>mvn:org.opennms/opennms-config-model/${project.version}</bundle>
        <bundle>mvn:org.opennms/opennms-config-jaxb/${project.version}</bundle>
    </feature>
    <feature name="opennms-config-jaxb" version="${project.version}" description="OpenNMS :: Configuration :: JAXB">
        <feature>hibernate36</feature>
        <feature>commons-lang</feature>
        <feature>opennms-collection-api</feature>
        <feature>opennms-core</feature>
        <feature>opennms-snmp</feature>
        <bundle>mvn:org.opennms/opennms-config-jaxb/${project.version}</bundle>
    </feature>
    <feature name="opennms-config" version="${project.version}" description="OpenNMS :: Configuration">
        <feature>c3p0</feature>
        <feature>hikari-cp</feature>
        <feature>commons-codec</feature>
        <feature>opennms-config-api</feature>
        <feature>opennms-core-db</feature>
        <feature>opennms-poller-api</feature>
        <feature>opennms-rrd-api</feature>
        <feature>opennms-snmp</feature>
        <bundle dependency="true">wrap:mvn:com.googlecode.concurrent-locks/concurrent-locks/1.0.0</bundle>
        <bundle dependency="true">wrap:mvn:org.jasypt/jasypt/1.9.0</bundle>
        <bundle>mvn:org.opennms/opennms-config/${project.version}</bundle>
    </feature>
    <feature name="opennms-kafka" version="${project.version}" description="OpenNMS :: Features :: Kafka">
        <bundle dependency="true">mvn:org.scala-lang/scala-library/${scalaLibraryVersion}</bundle>
        <bundle dependency="true">mvn:com.typesafe.scala-logging/scala-logging_${scalaVersion}/${scalaLoggingVersion}</bundle>
        <bundle dependency="true">mvn:com.fasterxml.jackson.core/jackson-databind/${jackson2Version}</bundle>
        <bundle dependency="true">mvn:com.fasterxml.jackson.core/jackson-annotations/${jackson2Version}</bundle>
        <bundle dependency="true">mvn:com.fasterxml.jackson.core/jackson-core/${jackson2Version}</bundle>
        <bundle dependency="true">wrap:mvn:com.yammer.metrics/metrics-core/2.2.0$Bundle-Version=2.2.0&amp;Export-Package=*;-noimport:=true;version="2.2.0"</bundle>
        <bundle dependency="true">wrap:mvn:com.yammer.metrics/metrics-annotation/2.2.0$Bundle-Version=2.2.0&amp;Export-Package=*;-noimport:=true;version="2.2.0"</bundle>
        <bundle dependency="true">mvn:org.apache.servicemix.bundles/org.apache.servicemix.bundles.kafka_${scalaVersion}/${kafkaBundleVersion}</bundle>
        <bundle dependency="true">mvn:org.apache.servicemix.bundles/org.apache.servicemix.bundles.kafka-clients/${kafkaBundleVersion}</bundle>
        <bundle dependency="true">mvn:com.github.luben/zstd-jni/${zstdJniVersion}</bundle>
    </feature>
    <feature name="opennms-aws-sqs" version="${project.version}" description="OpenNMS :: Features :: AWS SQS">
        <bundle dependency="true">wrap:mvn:com.amazonaws/aws-java-sdk-core/${awsSdkVersion}</bundle>
        <bundle dependency="true">wrap:mvn:com.amazonaws/aws-java-sdk-sqs/${awsSdkVersion}</bundle>
        <bundle dependency="true">wrap:mvn:com.amazonaws/amazon-sqs-java-messaging-lib/${awsSqsMessagingVersion}</bundle>
        <bundle dependency="true">mvn:com.fasterxml.jackson.core/jackson-databind/${jackson2Version}</bundle>
        <bundle dependency="true">mvn:com.fasterxml.jackson.core/jackson-annotations/${jackson2Version}</bundle>
        <bundle dependency="true">mvn:com.fasterxml.jackson.core/jackson-core/${jackson2Version}</bundle>
    </feature>
    <feature name="opennms-core-ipc-sink-api" version="${project.version}" description="OpenNMS :: Core :: IPC :: Sink :: API">
        <feature>dropwizard-metrics</feature>
        <feature>guava</feature>
        <feature>javax.mail</feature>
        <feature>org.json</feature>
        <feature>rate-limited-logger</feature>
        <feature>opennms-core</feature>
        <feature>opennms-distributed-core-api</feature>
        <feature>opennms-core-tracing</feature>
        <bundle>mvn:com.google.protobuf/protobuf-java/${protobufVersion}</bundle>
        <bundle>mvn:org.opennms.core.ipc.sink/org.opennms.core.ipc.sink.api/${project.version}</bundle>
        <bundle>mvn:org.opennms.core.ipc.sink/org.opennms.core.ipc.sink.common/${project.version}</bundle>
        <bundle>mvn:org.opennms.core.ipc.sink/org.opennms.core.ipc.sink.xml/${project.version}</bundle>
    </feature>
    <feature name="opennms-core-ipc-sink-offheap" version="${project.version}" description="OpenNMS :: Core :: IPC :: Sink :: OffHeap">
        <feature>opennms-core-ipc-sink-api</feature>
        <feature>dropwizard-metrics</feature>
        <feature>rate-limited-logger</feature>
        <bundle>mvn:org.opennms.core.ipc.sink/org.opennms.core.ipc.sink.offheap/${project.version}</bundle>
        <bundle>wrap:mvn:com.squareup.tape2/tape/${tape2Version}</bundle>
    </feature>
    <feature name="opennms-core-ipc-sink-camel-common" version="${project.version}" description="OpenNMS :: Core :: IPC :: Sink :: Camel :: Common">
        <feature>opennms-core-ipc-sink-api</feature>
        <feature>opennms-core-camel</feature>
        <feature>opennms-dao-api</feature>
        <feature>camel-blueprint</feature>
        <feature>camel-jms</feature>
        <bundle>mvn:org.opennms.core.ipc.sink.camel/org.opennms.core.ipc.sink.camel.common/${project.version}</bundle>
    </feature>
    <feature name="opennms-core-ipc-sink-camel" version="${project.version}" description="OpenNMS :: Core :: IPC :: Sink :: Camel :: Client">
        <feature>opennms-core-ipc-sink-camel-common</feature>
        <bundle>mvn:org.opennms.core.ipc.sink.camel/org.opennms.core.ipc.sink.camel.client/${project.version}</bundle>
    </feature>
    <feature name="opennms-core-ipc-sink-camel-server" version="${project.version}" description="OpenNMS :: Core :: IPC :: Sink :: Camel :: Server">
        <feature>opennms-core-ipc-sink-camel-common</feature>
        <bundle>mvn:org.opennms.core.ipc.sink.camel/org.opennms.core.ipc.sink.camel.server/${project.version}</bundle>
    </feature>
    <feature name="opennms-core-ipc-sink-kafka-common" version="${project.version}" description="OpenNMS :: Core :: IPC :: Sink :: Kafka :: Common">
        <feature>opennms-core-ipc-sink-api</feature>
        <feature>opennms-kafka</feature>
        <feature>opennms-core-camel</feature>
        <feature>opennms-core-ipc-kafka-shell</feature>
        <bundle>mvn:org.opennms.core.health/org.opennms.core.health.api/${project.version}</bundle>
        <bundle>mvn:org.opennms.core.ipc.common/org.opennms.core.ipc.common.kafka/${project.version}</bundle>
    </feature>
    <feature name="opennms-core-ipc-sink-kafka" version="${project.version}" description="OpenNMS :: Core :: IPC :: Sink :: Kafka :: Client">
        <feature>opennms-core-ipc-sink-kafka-common</feature>
        <bundle>mvn:org.opennms.core.ipc.sink.kafka/org.opennms.core.ipc.sink.kafka.client/${project.version}</bundle>
    </feature>
    <feature name="opennms-core-ipc-sink-kafka-server" version="${project.version}" description="OpenNMS :: Core :: IPC :: Sink :: Kafka :: Server">
        <feature>opennms-core-ipc-sink-kafka-common</feature>
        <bundle>mvn:org.opennms.core.ipc.sink.kafka/org.opennms.core.ipc.sink.kafka.server/${project.version}</bundle>
    </feature>
    <feature name="opennms-core-ipc-sink-aws-sqs" version="${project.version}" description="OpenNMS :: Core :: IPC :: Sink :: AWS SQS Impl.">
        <feature>guava</feature>
        <feature>opennms-core-ipc-sink-api</feature>
        <feature>opennms-aws-sqs</feature>
        <bundle>mvn:org.opennms.core.ipc.common/org.opennms.core.ipc.common.aws-sqs/${project.version}</bundle>
        <bundle>mvn:org.opennms.core.ipc.sink.aws.sqs/org.opennms.core.ipc.sink.aws.sqs.common/${project.version}</bundle>
        <bundle>mvn:org.opennms.core.ipc.sink.aws.sqs/org.opennms.core.ipc.sink.aws.sqs.client/${project.version}</bundle>
    </feature>
    <feature name="opennms-core-ipc-rpc-api" version="${project.version}" description="OpenNMS :: Core :: IPC :: RPC :: API">
        <feature>camel-blueprint</feature>
        <feature>camel-jms</feature>
        <feature>org.json</feature>
        <feature>javax.mail</feature>
        <feature>opennms-core-camel</feature>
        <feature>opennms-distributed-core-api</feature>
        <feature>opennms-dao-api</feature>
        <feature>opennms-core-tracing</feature>
        <bundle>wrap:mvn:ch.hsr/geohash/${geohashVersion}</bundle>
        <bundle>mvn:org.opennms.core.ipc.rpc/org.opennms.core.ipc.rpc.api/${project.version}</bundle>
        <bundle>mvn:org.opennms.core.ipc.rpc/org.opennms.core.ipc.rpc.utils/${project.version}</bundle>
        <bundle>mvn:org.opennms.core.ipc.rpc/org.opennms.core.ipc.rpc.xml/${project.version}</bundle>
        <bundle>mvn:org.opennms.core.ipc.rpc/org.opennms.core.ipc.rpc.common/${project.version}</bundle>
        <bundle>mvn:org.opennms.core.ipc.rpc/org.opennms.core.ipc.rpc.camel/${project.version}</bundle>
    </feature>
    <feature name="opennms-core-ipc-rpc-jms" version="${project.version}" description="OpenNMS :: Core :: IPC :: RPC :: JMS Impl.">
        <feature>opennms-core-ipc-rpc-api</feature>
        <feature>opennms-dao-api</feature>
        <bundle>mvn:org.opennms.core.ipc.rpc/org.opennms.core.ipc.rpc.jms-impl/${project.version}</bundle>
    </feature>
    <feature name="opennms-core-ipc-rpc-aws-sqs" version="${project.version}" description="OpenNMS :: Core :: IPC :: RPC :: AWQ SQS Impl.">
        <feature>opennms-aws-sqs</feature>
        <feature>opennms-core-ipc-rpc-api</feature>
        <bundle>mvn:org.opennms.core.ipc.common/org.opennms.core.ipc.common.aws-sqs/${project.version}</bundle>
        <bundle>mvn:org.opennms.core.ipc.rpc/org.opennms.core.ipc.rpc.aws-sqs-impl/${project.version}</bundle>
    </feature>
    <feature name="opennms-core-ipc-rpc-kafka" version="${project.version}" description="OpenNMS :: Core :: IPC :: RPC :: Kafka Impl.">
        <feature>opennms-kafka</feature>
        <feature>opennms-core-ipc-rpc-api</feature>
        <feature>opennms-core-ipc-kafka-shell</feature>
        <feature>resilience4j</feature>
        <bundle>mvn:org.opennms.core.health/org.opennms.core.health.api/${project.version}</bundle>
        <bundle>mvn:org.opennms.core.ipc.common/org.opennms.core.ipc.common.kafka/${project.version}</bundle>
        <bundle>mvn:org.opennms.core.ipc.rpc/org.opennms.core.ipc.rpc.kafka/${project.version}</bundle>
    </feature>
    <feature name="opennms-core-ipc-rpc-commands" version="${project.version}" description="OpenNMS :: Core :: IPC :: RPC :: Shell Commands">
        <feature>dropwizard-metrics</feature>
        <feature>guava</feature>
        <feature>opennms-core-ipc-rpc-api</feature>
        <bundle>mvn:org.opennms.core.ipc.rpc/org.opennms.core.ipc.rpc.commands/${project.version}</bundle>
    </feature>
    <feature name="opennms-core-ipc-kafka-shell" version="${project.version}" description="OpenNMS :: Core :: IPC :: Kafka :: Shell Commands">
        <feature>opennms-kafka</feature>
        <feature>opennms-distributed-core-api</feature>
        <bundle>mvn:org.opennms.core.ipc.common/org.opennms.core.ipc.common.kafka/${project.version}</bundle>
        <bundle>mvn:org.opennms.core.ipc.common/org.opennms.core.ipc.common.kafka-shell/${project.version}</bundle>
    </feature>
    <feature name="opennms-dao-api" version="${project.version}" description="OpenNMS :: DAO :: API">
        <feature>opennms-core</feature>
        <feature>opennms-model</feature>
        <feature>opennms-config-api</feature>
        <bundle>mvn:org.opennms.features.reporting/org.opennms.features.reporting.model/${project.version}</bundle>
        <bundle>mvn:org.opennms.features.distributed/org.opennms.features.distributed.dao-api/${project.version}</bundle>
    </feature>
    <feature name="opennms-dao" version="${project.version}" description="OpenNMS :: DAO">
        <feature>commons-jxpath</feature>
        <feature>guava</feature>
        <feature>hibernate-validator41</feature>
        <feature>opennms-collection-api</feature>
        <feature>opennms-collection-core</feature>
        <feature>opennms-collection-persistence-rrd</feature>
        <feature>opennms-dao-api</feature>
        <feature>opennms-core-daemon</feature>
        <feature>opennms-measurements-api</feature>
        <feature>opennms-xml-collector</feature>
        <feature>opennms-core-web</feature>
        <feature>opennms-config-dao-api</feature>
        <bundle>mvn:org.opennms.features.distributed/org.opennms.features.distributed.dao-impl/${project.version}</bundle>
    </feature>
    <feature name="opennms-events-api" version="${project.version}" description="OpenNMS :: Events :: API">
        <feature version="[4.2,4.3)">spring</feature>
        <feature>camel-core</feature>
        <feature>commons-lang3</feature>
        <feature>jaxb</feature>
        <feature>javax.validation</feature>
        <feature>opennms-core</feature>
        <feature>opennms-snmp</feature>
        <feature>opennms-core-ipc-sink-api</feature>
        <bundle>mvn:org.opennms.features.events/org.opennms.features.events.api/${project.version}</bundle>
    </feature>
    <feature name="opennms-events-commands" version="${project.version}" description="OpenNMS :: Events :: Shell Commands">
        <feature>commons-jexl</feature>
        <feature>dropwizard-metrics</feature>
        <feature>guava</feature>
        <bundle>mvn:org.opennms.features.events/org.opennms.features.events.commands/${project.version}</bundle>
    </feature>
    <!--This feature lives on Minion, OpenNMS and Sentinel is the reason it needs separate feature.-->
    <feature name="opennms-send-event-command" version="${project.version}" description="OpenNMS :: Events :: Send :: Command">
        <feature>opennms-events-api</feature>
        <feature>opennms-model</feature>
        <bundle>mvn:org.opennms.features.events.sink/org.opennms.features.events.sink.command/${project.version}</bundle>
    </feature>

    <feature name="opennms-events-sink-dispatcher" version="${project.version}" description="OpenNMS :: Events :: Sink Dispatcher">
        <feature>opennms-config-api</feature>
        <feature>opennms-events-api</feature>
        <bundle>mvn:org.opennms.features.events.sink/org.opennms.features.events.sink.dispatcher/${project.version}</bundle>
    </feature>

    <feature name="opennms-icmp-api" version="${project.version}" description="OpenNMS :: ICMP :: API">
        <feature>guava</feature>
        <feature>opennms-core</feature>
        <bundle dependency="true">mvn:org.opennms.lib/org.opennms.lib.tracker/${trackerVersion}</bundle>
        <bundle>mvn:org.opennms/opennms-icmp-api/${project.version}</bundle>
    </feature>
    <feature name="opennms-icmp-best" version="${project.version}" description="OpenNMS :: ICMP :: Best Match">
        <feature>opennms-icmp-api</feature>
        <feature>opennms-icmp-jna</feature>
        <feature>opennms-icmp-jni</feature>
        <feature>opennms-icmp-jni6</feature>
        <bundle>mvn:org.opennms/opennms-icmp-best/${project.version}</bundle>
    </feature>
    <feature name="opennms-icmp-jna" version="${project.version}" description="OpenNMS :: ICMP :: JNA">
        <feature>guava</feature>
        <feature>opennms-icmp-api</feature>
        <feature>java-native-access</feature>
        <bundle>mvn:org.opennms.core/org.opennms.core.icmp-jna/${project.version}</bundle>
        <bundle>mvn:org.opennms/opennms-icmp-jna/${project.version}</bundle>
    </feature>
    <feature name="opennms-icmp-jni" version="${project.version}" description="OpenNMS :: ICMP :: JNI">
        <feature>opennms-icmp-api</feature>
        <feature>jicmp</feature>
        <bundle>mvn:org.opennms/opennms-icmp-jni/${project.version}</bundle>
    </feature>
    <feature name="opennms-icmp-jni6" version="${project.version}" description="OpenNMS :: ICMP :: JNI (with IPv6 support)">
        <feature>opennms-icmp-jni</feature>
        <feature>jicmp6</feature>
        <bundle>mvn:org.opennms/opennms-icmp-jni6/${project.version}</bundle>
    </feature>
    <feature name="opennms-javamail" version="${project.version}" description="OpenNMS :: Javamail">
        <feature>commons-lang</feature>
        <feature>javax.mail</feature>
        <feature>opennms-core</feature>
        <feature>opennms-config-api</feature>
        <bundle>mvn:org.opennms/opennms-javamail-api/${project.version}</bundle>
    </feature>
    <feature name="opennms-poller-api" version="${project.version}" description="OpenNMS :: Poller :: API">
        <feature version="[4.2,4.3)">spring</feature>
        <feature>hibernate36</feature>
        <feature>opennms-core</feature>
        <bundle>mvn:org.opennms.features.poller/org.opennms.features.poller.api/${project.version}</bundle>
    </feature>
    <feature name="opennms-measurements-api" version="${project.version}" description="OpenNMS :: Measurements :: API">
        <feature version="[4.2,4.3)">spring</feature>
        <feature>commons-lang</feature>
        <feature>guava</feature>
        <bundle>mvn:org.opennms.features.measurements/org.opennms.features.measurements.api/${project.version}</bundle>
    </feature>
    <feature name="opennms-measurements-shell" version="${project.version}" description="OpenNMS :: Measurements :: Shell">
        <!-- Dependencies pulled from root classloader -->
        <bundle>mvn:org.opennms.features.measurements/org.opennms.features.measurements.shell/${project.version}</bundle>
    </feature>
    <feature name="opennms-osgi-jsr223" version="${project.version}" description="OpenNMS :: OSGi JSR-223">
        <bundle>mvn:org.opennms.features/org.opennms.features.osgi-jsr223/${project.version}</bundle>
    </feature>
    <feature name="opennms-provisioning" version="${project.version}" description="OpenNMS :: Provisioning">
        <feature>commons-lang</feature>
        <feature>commons-beanutils</feature>
        <feature>javax.validation</feature>
        <feature>joda-time</feature>
        <feature>opennms-provisioning-api</feature>
        <bundle>mvn:org.opennms/opennms-provision-persistence/${project.version}</bundle>
    </feature>
    <feature name="opennms-provisioning-api" version="${project.version}" description="OpenNMS :: Provisioning :: API">
        <bundle dependency="true">mvn:org.apache.mina/mina-core/${minaVersion}</bundle>
        <bundle dependency="true">mvn:io.netty/netty/3.9.4.Final</bundle>
        <bundle>mvn:org.opennms/opennms-provision-api/${project.version}</bundle>
    </feature>
    <feature name="opennms-rrd-api" version="${project.version}" description="OpenNMS :: RRD :: API">
        <feature version="[4.2,4.3)">spring</feature>
        <feature>opennms-core</feature>
        <bundle>mvn:org.opennms/opennms-rrd-api/${project.version}</bundle>
    </feature>
    <feature name="opennms-rrd-jrobin" version="${project.version}" description="OpenNMS :: RRD :: JRobin">
        <feature version="[4.2,4.3)">spring</feature>
        <feature>jrobin</feature>
        <feature>opennms-rrd-api</feature>
        <bundle>mvn:org.opennms/opennms-rrd-jrobin/${project.version}</bundle>
    </feature>
    <feature name="opennms-snmp" version="${project.version}" description="OpenNMS :: Core :: SNMP">
        <feature>org.json</feature>
        <bundle>mvn:org.opennms.core/org.opennms.core.logging/${project.version}</bundle>
        <bundle>mvn:org.opennms.core.snmp/org.opennms.core.snmp.api/${project.version}</bundle>
        <bundle>mvn:org.opennms.core.snmp/org.opennms.core.snmp.implementations.snmp4j/${project.version}</bundle>
        <bundle>mvn:org.opennms.core.snmp/org.opennms.core.snmp.joesnmp/${project.version}</bundle>
        <bundle>mvn:org.opennms.core/org.opennms.core.sysprops/${project.version}</bundle>
        <bundle>mvn:org.opennms.core/org.opennms.core.lib/${project.version}</bundle>
    </feature>
    <feature name="opennms-snmp-commands" version="${project.version}" description="OpenNMS :: Core :: SNMP :: Commands">
        <bundle>mvn:org.opennms.core.snmp/org.opennms.core.snmp.commands/${project.version}</bundle>
        <bundle>mvn:org.opennms.core.snmp/org.opennms.core.snmp.profile-mapper/${project.version}</bundle>
    </feature>
    <feature name="opennms-icmp-commands" version="${project.version}" description="OpenNMS :: Core :: ICMP :: Commands">
        <feature>opennms-icmp-api</feature>
        <bundle>mvn:org.opennms/opennms-icmp-commands/${project.version}</bundle>
    </feature>
    <feature name="opennms-syslogd" version="${project.version}" description="OpenNMS :: Syslogd">
        <feature version="[4.2,4.3)">spring</feature>
        <feature>camel-core</feature>
        <feature>camel-http</feature>
        <feature>camel-netty4</feature>
        <feature>guava</feature>
        <feature>dropwizard-metrics</feature>
        <feature>opennms-core</feature>
        <feature>opennms-core-camel</feature>
        <feature>opennms-core-daemon</feature>
        <feature>opennms-core-db</feature>
        <feature>opennms-config</feature>
        <feature>opennms-dao-api</feature>
        <feature>opennms-core-ipc-sink-api</feature>
        <bundle>mvn:org.opennms.features.events/org.opennms.features.events.syslog/${project.version}</bundle>
    </feature>
    <feature name="opennms-syslogd-listener-javanet" version="${project.version}" description="OpenNMS :: Syslogd :: Listener :: java.net">
        <feature>camel-blueprint</feature>
        <feature>opennms-syslogd</feature>
        <bundle>blueprint:mvn:org.opennms.features.events/org.opennms.features.events.syslog/${project.version}/xml/blueprint-syslog-listener-javanet</bundle>
    </feature>
    <feature name="opennms-syslogd-listener-camel-netty" version="${project.version}" description="OpenNMS :: Syslogd :: Listener :: camel-netty">
        <feature>camel-blueprint</feature>
        <feature>opennms-syslogd</feature>
        <bundle>blueprint:mvn:org.opennms.features.events/org.opennms.features.events.syslog/${project.version}/xml/blueprint-syslog-listener-camel-netty</bundle>
    </feature>
    <feature name="opennms-thresholding-api" version="${project.version}" description="OpenNMS :: Thresholding :: API">
        <feature>opennms-config</feature>
        <feature>opennms-dao-api</feature>
        <feature>opennms-collection-api</feature>
        <bundle>mvn:org.opennms.features.collection/org.opennms.features.collection.thresholding.api/${project.version}</bundle>
    </feature>
    <feature name="opennms-trapd" version="${project.version}" description="OpenNMS :: Trapd">
        <feature version="[4.2,4.3)">spring</feature>
        <feature>camel-core</feature>
        <feature>camel-http</feature>
        <feature>guava</feature>
        <feature>opennms-distributed-core-api</feature>
        <feature>opennms-core</feature>
        <feature>opennms-core-camel</feature>
        <feature>opennms-core-daemon</feature>
        <feature>opennms-core-db</feature>
        <feature>opennms-config</feature>
        <feature>opennms-dao-api</feature>
        <feature>opennms-events-api</feature>
        <feature>opennms-snmp</feature>
        <feature>opennms-core-ipc-sink-api</feature>
        <bundle>mvn:org.opennms.features.events/org.opennms.features.events.traps/${project.version}</bundle>
    </feature>
    <feature name="tsrm-troubleticketer" version="${project.version}" description="OpenNMS :: Features :: Ticketing :: Tivoli Service Request Manager (TSRM)">
        <feature version="${cxfVersion}">cxf-jaxws</feature>
        <feature>javax.servlet</feature>
        <bundle>mvn:org.opennms.features.ticketing/org.opennms.features.ticketing.api/${project.version}</bundle>
        <bundle>mvn:org.opennms.features/opennms-integration-tsrm/${project.version}</bundle>
    </feature>
    <feature name="eif-adapter" version="${project.version}" description="OpenNMS :: Features :: EIF Adapter">
        <feature>camel-core</feature>
        <feature>camel-blueprint</feature>
        <feature>camel-netty4</feature>
        <feature>opennms-core-camel</feature>
        <feature>opennms-collection-api</feature>
        <feature>opennms-dao-api</feature>
        <bundle>mvn:org.opennms.features/org.opennms.features.eif-adapter/${project.version}</bundle>
    </feature>
    <feature name="smack" version="${smackVersion}" description="Ignite Realtime :: Smack">
        <bundle>wrap:mvn:org.igniterealtime.smack/smack-core/${smackVersion}</bundle>
        <bundle>wrap:mvn:org.igniterealtime.smack/smack-tcp/${smackVersion}</bundle>
        <bundle>wrap:mvn:org.igniterealtime.smack/smack-extensions/${smackVersion}</bundle>
        <bundle>wrap:mvn:org.igniterealtime.smack/smack-resolver-javax/${smackVersion}</bundle>
        <bundle>wrap:mvn:xmlpull/xmlpull/1.1.3.1</bundle>
    </feature>
    <feature name="wsman-integration" version="${project.version}" description="OpenNMS :: Features :: WS-Man Integration">
        <feature>guava17</feature>
        <feature>javax.servlet</feature>
        <feature version="${cxfVersion}">cxf-jaxws</feature>
        <feature version="${cxfVersion}">cxf-ws-addr</feature>
        <feature>opennms-collection-api</feature>
        <feature>opennms-poller-monitors-core</feature>
        <feature>opennms-provisioning-api</feature>
        <feature>opennms-dao-api</feature>
        <bundle>mvn:org.apache.servicemix.specs/org.apache.servicemix.specs.jaxws-api-2.2/${servicemixSpecsVersion}</bundle>
        <bundle>mvn:org.apache.servicemix.specs/org.apache.servicemix.specs.saaj-api-1.3/${servicemixSpecsVersion}</bundle>
        <bundle>mvn:org.apache.servicemix.bundles/org.apache.servicemix.bundles.xerces/2.11.0_1</bundle>
        <bundle>mvn:org.apache.servicemix.bundles/org.apache.servicemix.bundles.bcel/5.2_4</bundle>
        <bundle>mvn:org.apache.servicemix.bundles/org.apache.servicemix.bundles.xalan/2.7.2_3</bundle>
        <bundle>mvn:org.opennms.core.wsman/org.opennms.core.wsman.api/${wsmanVersion}</bundle>
        <bundle>mvn:org.opennms.core.wsman/org.opennms.core.wsman.cxf/${wsmanVersion}</bundle>
        <bundle>mvn:org.opennms.features/org.opennms.features.wsman/${project.version}</bundle>
    </feature>
    <feature name="wmi-integration" version="${project.version}" description="OpenNMS :: Features :: WMI Integration">
        <feature>commons-cli</feature>
        <feature>opennms-collection-api</feature>
        <feature>opennms-provisioning-api</feature>
        <feature>jcifs</feature>
        <bundle dependency="true">wrap:mvn:com.github.skyghis/j-interop-ng/${jinteropVersion}</bundle>
        <bundle dependency="true">wrap:mvn:com.github.skyghis/j-interop-ng-deps/${jinteropVersion}</bundle>
        <bundle>mvn:org.opennms/opennms-wmi/${project.version}</bundle>
    </feature>
    <feature name="opennms-prometheus-collector" version="${project.version}" description="OpenNMS :: Features :: Prometheus Collector">
        <feature>opennms-core-web</feature>
        <feature>opennms-collection-api</feature>
        <bundle>mvn:org.opennms.features/org.opennms.features.prometheus-collector/${project.version}</bundle>
    </feature>
    <feature name="opennms-xml-collector" version="${project.version}" description="OpenNMS :: Protocols :: XML Collector">
        <feature>commons-io</feature>
        <feature>commons-jxpath</feature>
        <feature>commons-lang</feature>
        <feature>guava</feature>
        <feature>joda-time</feature>
        <feature>opennms-core-web</feature>
        <bundle>wrap:mvn:com.jcraft/jsch/0.1.51</bundle>
        <bundle>mvn:org.apache.servicemix.bundles/org.apache.servicemix.bundles.oro/2.0.8_6</bundle>
        <bundle>mvn:org.apache.servicemix.bundles/org.apache.servicemix.bundles.ezmorph/1.0.6_1</bundle>
        <bundle>mvn:org.apache.servicemix.bundles/org.apache.servicemix.bundles.json-lib/2.4_1</bundle>
        <bundle dependency="true">mvn:org.codehaus.jackson/jackson-core-asl/${jacksonVersion}</bundle>
        <bundle dependency="true">mvn:org.codehaus.jackson/jackson-mapper-asl/${jacksonVersion}</bundle>
        <bundle dependency="true">mvn:org.codehaus.jackson/jackson-xc/${jacksonVersion}</bundle>
        <bundle dependency="true">wrap:mvn:com.jcraft/jsch/0.1.51</bundle>
        <bundle dependency="true">wrap:mvn:org.jsoup/jsoup/${jsoupVersion}</bundle>
        <bundle>mvn:org.opennms.protocols/org.opennms.protocols.xml/${project.version}</bundle>
    </feature>
    <feature name="opennms-provisioning-detectors" version="${project.version}" description="OpenNMS :: Provisioning :: Detectors">
        <feature>bsf</feature>
        <feature>commons-cli</feature>
        <feature>javax.servlet</feature>
        <feature>jcifs</feature>
        <feature>jldap</feature>
        <feature>spring-security32</feature>
        <feature>opennms-collection-api</feature>
        <feature>opennms-core-web</feature>
        <feature>opennms-dhcpd</feature>
        <feature>opennms-icmp-api</feature>
        <feature>opennms-provisioning-api</feature>
        <feature>wsman-integration</feature>
        <feature>wmi-integration</feature>
        <bundle>mvn:org.opennms.core.jmx/org.opennms.core.jmx.api/${project.version}</bundle>
        <bundle>mvn:org.opennms.core.jmx/org.opennms.core.jmx.impl/${project.version}</bundle>
        <bundle>mvn:org.opennms/opennms-detector-bsf/${project.version}</bundle>
        <bundle>mvn:org.opennms/opennms-detector-datagram/${project.version}</bundle>
        <bundle>mvn:org.opennms/opennms-detector-dhcp/${project.version}</bundle>
        <bundle>mvn:org.opennms/opennms-detector-generic/${project.version}</bundle>
        <bundle>mvn:org.opennms/opennms-detector-jdbc/${project.version}</bundle>
        <bundle>mvn:org.opennms/opennms-detector-jmx/${project.version}</bundle>
        <bundle>mvn:org.opennms/opennms-detector-jms/${project.version}</bundle>
        <bundle>mvn:org.opennms/opennms-detector-lineoriented/${project.version}</bundle>
        <bundle>mvn:org.opennms/opennms-detector-rdns-lookup/${project.version}</bundle>
        <bundle>mvn:org.opennms/opennms-detector-simple/${project.version}</bundle>
        <bundle>mvn:org.opennms/opennms-detector-ssh/${project.version}</bundle>
        <bundle>mvn:org.opennms/opennms-detector-web/${project.version}</bundle>
        <bundle>mvn:org.opennms/opennms-detector-registry/${project.version}</bundle>
    </feature>
    <feature name="opennms-dhcpd" description="OpenNMS :: Features :: DHCPD" version="${project.version}">
        <bundle>mvn:org.opennms.features/org.opennms.features.dhcpd/${project.version}</bundle>
        <bundle>mvn:com.helger/dhcp4java/${dhcp4javaVersion}</bundle>
    </feature>
    <feature name="opennms-provisioning-shell" version="${project.version}" description="OpenNMS :: Provisioning :: Shell">
        <bundle>mvn:org.opennms/opennms-provision-shell/${project.version}</bundle>
        <bundle dependency="true">mvn:org.apache.httpcomponents/httpcore-osgi/${httpcoreVersion}</bundle>
        <bundle dependency="true">mvn:org.apache.httpcomponents/httpclient-osgi/${httpclientVersion}</bundle>
    </feature>
    <feature name="opennms-vmware" version="${project.version}" description="OpenNMS :: Integrations :: VMware Integration">
        <feature>commons-cli</feature>
        <feature>commons-io</feature>
        <feature>commons-lang</feature>
        <feature>guava</feature>
        <bundle dependency="true">mvn:org.apache.httpcomponents/httpcore-osgi/${httpcoreVersion}</bundle>
        <bundle dependency="true">mvn:org.apache.httpcomponents/httpclient-osgi/${httpclientVersion}</bundle>
        <bundle>wrap:mvn:com.toastcoders/yavijava/6.0.03</bundle>
        <bundle>wrap:mvn:org.sblim.slp/sblimSLPClient/1.17</bundle>
        <bundle>wrap:mvn:org.sblim.wbem/sblimCIMClient/1.17</bundle>
        <bundle>mvn:org.opennms/opennms-vmware/${project.version}</bundle>
    </feature>
    <feature name="opennms-poller-monitors-core" version="${project.version}" description="OpenNMS :: Poller :: Monitors :: Core">
        <feature>camel-core</feature>
        <feature>camel-http</feature>
        <feature>commons-io</feature>
        <feature>commons-jexl</feature>
        <feature>commons-lang</feature>
        <feature>commons-net</feature>
        <feature>dnsjava</feature>
        <feature>hibernate36</feature>
        <feature>jldap</feature>
        <feature>jolokia-client</feature>
        <feature>json-simple</feature>
        <feature>jcifs</feature>
        <feature>bsf</feature>
        <feature>opennms-core-web</feature>
        <feature>opennms-core-ipc-rpc-api</feature>
        <feature>opennms-dhcpd</feature>
        <feature>opennms-icmp-api</feature>
        <feature>opennms-poller-api</feature>
        <feature>opennms-dao-api</feature>
        <feature>opennms-config</feature>
        <feature>opennms-javamail</feature>
        <bundle>mvn:org.opennms.core.jmx/org.opennms.core.jmx.api/${project.version}</bundle>
        <bundle>mvn:org.opennms.core.jmx/org.opennms.core.jmx.impl/${project.version}</bundle>
        <bundle>mvn:org.opennms.features.poller.monitors/org.opennms.features.poller.monitors.core/${project.version}</bundle>
    </feature>
    <feature name="opennms-poller-shell" version="${project.version}" description="OpenNMS :: Poller :: Shell">
        <bundle>mvn:org.opennms.features.poller/org.opennms.features.poller.shell/${project.version}</bundle>
    </feature>
    <feature name="opennms-situation-feedback-api" version="${project.version}" description="OpenNMS :: Features :: Situation-Feedback :: API">
        <bundle dependency="true">mvn:com.fasterxml.jackson.core/jackson-databind/${jackson2Version}</bundle>
        <bundle>mvn:org.opennms.features.situation-feedback/org.opennms.features.situation-feedback.api/${project.version}</bundle>
    </feature>
    <feature name="opennms-situation-feedback" version="${project.version}" description="OpenNMS :: Features :: Situation-Feedback">
        <feature>opennms-osgi-core-rest</feature>
        <feature>opennms-jest</feature>
        <feature>opennms-situation-feedback-api</feature>
        <bundle>mvn:org.opennms.features.situation-feedback/org.opennms.features.situation-feedback.elastic/${project.version}</bundle>
        <bundle>mvn:org.opennms.features.situation-feedback.rest/org.opennms.features.situation-feedback.rest.api/${project.version}</bundle>
        <bundle>mvn:org.opennms.features.situation-feedback.rest/org.opennms.features.situation-feedback.rest.impl/${project.version}</bundle>
    </feature>
    <feature name="opennms-alarm-history-api" description="OpenNMS :: Features :: Alarms :: History :: API" version="${project.version}">
        <bundle>mvn:org.opennms.features.alarms.history/org.opennms.features.alarms.history.api/${project.version}</bundle>
    </feature>

    <feature name="opennms-alarm-history-rest" description="OpenNMS :: Features :: Alarms :: History :: REST" version="${project.version}">
        <feature>opennms-osgi-core-rest</feature>
        <feature>opennms-alarm-history-api</feature>
        <bundle>mvn:org.opennms.features.alarms.history.rest/org.opennms.features.alarms.history.rest.api/${project.version}</bundle>
        <bundle>mvn:org.opennms.features.alarms.history.rest/org.opennms.features.alarms.history.rest.impl/${project.version}</bundle>
    </feature>

    <feature name="opennms-alarm-history-elastic" description="OpenNMS :: Features :: Alarms :: History :: Elasticsearch" version="${project.version}">
        <feature>opennms-alarm-history-rest</feature>
        <feature>opennms-jest</feature>
        <bundle dependency="true">mvn:org.mapstruct/mapstruct/${mapstructVersion}</bundle>
        <bundle>mvn:org.opennms.features.alarms.history/org.opennms.features.alarms.history.elastic/${project.version}</bundle>
    </feature>

    <feature name="kafka-streams" description="Kafka Streams" version="${kafkaVersion}">
        <!-- Wrap the kafka-streams bundle instead of using the servicemix implementation since the later doesn't include the required imports for rocksdb -->
        <bundle dependency="true">wrap:mvn:org.apache.kafka/kafka-streams/${kafkaVersion}$Bundle-Version=${kafkaVersion}&amp;Export-Package=*;-noimport:=true:version="${kafkaVersion}"</bundle>
        <bundle dependency="true">mvn:org.apache.servicemix.bundles/org.apache.servicemix.bundles.kafka-clients/${kafkaBundleVersion}</bundle>
        <bundle dependency="true">mvn:com.github.luben/zstd-jni/${zstdJniVersion}</bundle>
        <bundle dependency="true">wrap:mvn:org.apache.kafka/connect-json/${kafkaVersion}</bundle>
        <bundle dependency="true">wrap:mvn:org.apache.kafka/connect-api/${kafkaVersion}</bundle>
        <bundle dependency="true">mvn:org.lz4/lz4-java/${lz4JavaVersion}</bundle>
        <bundle dependency="true">mvn:org.xerial.snappy/snappy-java/${snappyJavaVersion}</bundle>
        <bundle dependency="true">mvn:com.typesafe.scala-logging/scala-logging_${scalaVersion}/${scalaLoggingVersion}</bundle>
        <!-- These are only needed for  servicemix implementation of kafka streams -->
        <!--
        <bundle dependency="true">mvn:com.fasterxml.jackson.core/jackson-databind/${jackson2Version}</bundle>
        <bundle dependency="true">mvn:com.fasterxml.jackson.core/jackson-annotations/${jackson2Version}</bundle>
        <bundle dependency="true">mvn:com.fasterxml.jackson.core/jackson-core/${jackson2Version}</bundle>
        -->
        <bundle dependency="true">wrap:mvn:org.rocksdb/rocksdbjni/${rocksdbjniVersion}</bundle>
    </feature>
    <feature name="opennms-kafka-producer" version="${project.version}" description="OpenNMS :: Kafka :: Producer">
        <feature version="${guavaVersion}">guava</feature>
        <feature version="${kafkaVersion}">kafka-streams</feature>
        <feature>rate-limited-logger</feature>
        <feature>opennms-collection-api</feature>
        <feature>opennms-situation-feedback-api</feature>
        <bundle>mvn:com.google.protobuf/protobuf-java/${protobufVersion}</bundle>
        <bundle>mvn:org.opennms.core.ipc.common/org.opennms.core.ipc.common.kafka/${project.version}</bundle>
        <bundle>mvn:org.opennms.features.kafka/org.opennms.features.kafka.producer/${project.version}</bundle>
    </feature>
    <feature name="opennms-kafka-consumer" version="${project.version}" description="OpenNMS :: Kafka :: Consumer">
        <feature>opennms-kafka</feature>
        <feature>opennms-events-api</feature>
        <feature>opennms-model</feature>
        <bundle>mvn:com.google.protobuf/protobuf-java/${protobufVersion}</bundle>
        <bundle>mvn:org.opennms.core.ipc.common/org.opennms.core.ipc.common.kafka/${project.version}</bundle>
        <bundle>mvn:org.opennms.features.kafka/org.opennms.features.kafka.consumer/${project.version}</bundle>
    </feature>
    <feature name="opennms-telemetry-collection" version="${project.version}" description="OpenNMS :: Telemetry :: Collection">
        <feature>guava</feature>
        <feature version="${netty4Version}">netty4</feature>
        <feature>dropwizard-metrics</feature>
        <feature>opennms-collection-api</feature>
        <feature>opennms-thresholding-api</feature>
        <feature>opennms-osgi-jsr223</feature>
        <bundle>mvn:com.google.protobuf/protobuf-java/${protobufVersion}</bundle>
        <bundle>mvn:org.opennms.core/org.opennms.core.lib/${project.version}</bundle>
        <bundle>mvn:org.opennms.features.telemetry.config/org.opennms.features.telemetry.config.api/${project.version}</bundle>
        <bundle>mvn:org.opennms.features.telemetry/org.opennms.features.telemetry.api/${project.version}</bundle>
        <bundle>mvn:org.opennms.features.telemetry/org.opennms.features.telemetry.common/${project.version}</bundle>
        <bundle>mvn:org.opennms.features.telemetry/org.opennms.features.telemetry.listeners/${project.version}</bundle>
        <bundle>mvn:org.opennms.features.telemetry.protocols/org.opennms.features.telemetry.protocols.adapters/${project.version}</bundle>
    </feature>

    <feature name="opennms-telemetry-daemon" version="${project.version}" description="OpenNMS :: Telemetry :: Daemon">
        <feature version="${netty4Version}">netty4</feature>
        <feature>camel-spring</feature>
        <feature>dropwizard-metrics</feature>
        <feature>opennms-core-daemon</feature>
        <feature>opennms-core-ipc-sink-api</feature>
        <feature>opennms-dao-api</feature>
        <feature>opennms-dao</feature>
        <feature>opennms-telemetry-collection</feature>
        <bundle dependency="true">mvn:com.google.protobuf/protobuf-java/${protobufVersion}</bundle>
        <bundle>mvn:org.opennms.features.telemetry/org.opennms.features.telemetry.api/${project.version}</bundle>
        <bundle>mvn:org.opennms.features.telemetry/org.opennms.features.telemetry.common/${project.version}</bundle>
        <bundle>mvn:org.opennms.features.telemetry/org.opennms.features.telemetry.registry/${project.version}</bundle>
        <bundle>mvn:org.opennms.features.telemetry/org.opennms.features.telemetry.daemon/${project.version}</bundle>
        <bundle>mvn:org.opennms.features.telemetry.protocols/org.opennms.features.telemetry.protocols.common/${project.version}</bundle>
        <bundle>mvn:org.opennms.features.telemetry.config/org.opennms.features.telemetry.config.jaxb/${project.version}</bundle>
        <bundle>mvn:org.opennms.features.telemetry/org.opennms.features.telemetry.listeners/${project.version}</bundle>
    </feature>
    <feature name="opennms-telemetry-bmp" version="${project.version}" description="OpenNMS :: Telemetry :: BMP">
        <feature>opennms-telemetry-bmp-adapter</feature>
        <feature>rate-limited-logger</feature>
        <feature>resilience4j</feature>
        <feature>opennms-dnsresolver-api</feature>
        <bundle>mvn:org.opennms.features.telemetry.protocols.bmp/org.opennms.features.telemetry.protocols.bmp.parser/${project.version}</bundle>
    </feature>
    <feature name="opennms-telemetry-bmp-adapter" version="${project.version}" description="OpenNMS :: Telemetry :: BMP :: Adapter">
        <feature>opennms-telemetry-collection</feature>
        <feature>opennms-kafka</feature>
        <feature>rate-limited-logger</feature>
        <bundle>mvn:org.opennms.core.ipc.rpc/org.opennms.core.ipc.rpc.utils/${project.version}</bundle>
        <bundle>mvn:org.opennms.features.telemetry.protocols.bmp/org.opennms.features.telemetry.protocols.bmp.adapter/${project.version}</bundle>
        <bundle>mvn:org.opennms.features.telemetry.protocols.bmp/org.opennms.features.telemetry.protocols.bmp.transport/${project.version}</bundle>
    </feature>
    <!-- Currently, this only runs on OpenNMS -->
    <feature name="opennms-telemetry-bmp-stats" version="${project.version}" description="OpenNMS :: Telemetry :: BMP :: Stats Aggregator">
        <bundle>mvn:org.opennms.features.telemetry.protocols.bmp/org.opennms.features.telemetry.protocols.bmp.stats/${project.version}</bundle>
        <bundle>mvn:com.google.code.gson/gson/${jestGsonVersion}</bundle>
        <feature>commons-net</feature>
    </feature>
    <feature name="opennms-telemetry-jti" version="${project.version}" description="OpenNMS :: Telemetry :: JTI">
        <feature>opennms-telemetry-collection</feature>
        <bundle>mvn:com.google.protobuf/protobuf-java/${protobuf2Version}</bundle>
        <bundle>mvn:org.opennms.features.telemetry.protocols.jti/org.opennms.features.telemetry.protocols.jti.adapter/${project.version}</bundle>
    </feature>
    <feature name="opennms-telemetry-nxos" version="${project.version}" description="OpenNMS :: Telemetry :: NX-OS">
        <feature>opennms-telemetry-collection</feature>
	<bundle>mvn:com.google.protobuf/protobuf-java/${protobufVersion}</bundle>
        <bundle>mvn:org.opennms.features.telemetry.protocols.nxos/org.opennms.features.telemetry.protocols.nxos.adapter/${project.version}</bundle>
    </feature>
    <feature name="opennms-telemetry-graphite" version="${project.version}" description="OpenNMS :: Telemetry :: Graphite">
        <feature>opennms-telemetry-collection</feature>
        <bundle>mvn:org.opennms.features.telemetry.protocols.graphite/org.opennms.features.telemetry.protocols.graphite.adapter/${project.version}</bundle>
    </feature>
    <feature name="opennms-telemetry-openconfig"  description="OpenNMS :: Telemetry :: OpenConfig" version="${project.version}">
        <feature>opennms-telemetry-collection</feature>
        <feature>opennms-telemetry-openconfig-client</feature>
        <bundle>mvn:com.google.protobuf/protobuf-java/${protobufVersion}</bundle>
        <bundle>mvn:org.opennms.core.grpc/org.opennms.core.grpc.osgi/${project.version}</bundle>
        <bundle>mvn:org.opennms.core.ipc.rpc/org.opennms.core.ipc.rpc.utils/${project.version}</bundle>
        <bundle>mvn:org.opennms.features.openconfig/org.opennms.features.openconfig.api/${project.version}</bundle>
        <bundle>mvn:org.opennms.features.openconfig/org.opennms.features.openconfig.common/${project.version}</bundle>
        <bundle>mvn:org.opennms.features.telemetry.protocols.openconfig/org.opennms.features.telemetry.protocols.openconfig.adapter/${project.version}</bundle>
        <bundle>mvn:org.opennms.features.telemetry.protocols.openconfig/org.opennms.features.telemetry.protocols.openconfig.connector/${project.version}</bundle>
    </feature>
    <feature name="opennms-telemetry-openconfig-client" description="OpenNMS :: Telemetry :: OpenConfig :: Client" version="${project.version}">
        <bundle>mvn:org.opennms.core.grpc/org.opennms.core.grpc.common/${project.version}</bundle>
        <bundle>mvn:org.opennms.core.grpc/org.opennms.core.grpc.osgi/${project.version}</bundle>
        <bundle>mvn:org.opennms.features.openconfig/org.opennms.features.openconfig.api/${project.version}</bundle>
        <bundle>mvn:org.opennms.features.openconfig/org.opennms.features.openconfig.common/${project.version}</bundle>
        <bundle>mvn:org.opennms.features.openconfig/org.opennms.features.openconfig.telemetry-client/${project.version}</bundle>
    </feature>
    <feature name="opennms-karaf-health" description="OpenNMS :: Karaf Health">
        <bundle start-level="100">mvn:org.opennms.features/org.opennms.features.karaf-health/${project.version}</bundle>
    </feature>
    <feature name="opennms-health" version="${project.version}" description="OpenNMS :: Health">
        <feature>dropwizard-metrics</feature>
        <bundle>mvn:org.opennms.core.health/org.opennms.core.health.api/${project.version}</bundle>
        <bundle>mvn:org.opennms.core.health/org.opennms.core.health.impl/${project.version}</bundle>
        <bundle>mvn:org.opennms.core.health/org.opennms.core.health.shell/${project.version}</bundle>
    </feature>
    <feature name="opennms-health-rest" version="${project.version}" description="OpenNMS :: Health :: Rest">
        <feature>opennms-health</feature>
        <bundle>mvn:org.opennms.core.health/org.opennms.core.health.rest/${project.version}</bundle>
    </feature>
    <feature name="opennms-persistence" version="${project.version}" description="OpenNMS :: Persistence">
        <feature>opennms-model</feature>
        <feature>opennms-dao</feature>
        <bundle>mvn:org.opennms.features.distributed/org.opennms.features.distributed.datasource/${project.version}</bundle>
    </feature>
    <feature name="opennms-spring-extender" version="${project.version}" description="OpenNMS :: Spring Extender">
        <feature version="[4.2,4.3)">spring</feature>
        <feature version="[4.2,4.3)">spring-jdbc</feature>
        <feature version="[4.2,4.3)">spring-orm</feature>
        <feature version="[4.2,4.3)">spring-jms</feature>
        <feature version="[4.2,4.3)">spring-tx</feature>
        <bundle dependency="true">mvn:com.google.guava/guava/${guavaVersion}</bundle>
        <bundle dependency="true">mvn:org.opennms.core/org.opennms.core.soa/${project.version}</bundle>
        <bundle dependency="true">mvn:org.opennms.core/org.opennms.core.sysprops/${project.version}</bundle>
        <bundle>mvn:org.opennms.container/spring-extender/${project.version}</bundle>
        <bundle>mvn:org.opennms.features.distributed/org.opennms.features.distributed.serviceregistry/${project.version}</bundle>
    </feature>
    <feature name="opennms-flows" version="${project.version}" description="OpenNMS :: Features :: Flows :: Feature Definition">
        <details>Feature definition to start all required bundles related to *flow-support.</details>
        <feature>opennms-health</feature>
        <feature>opennms-jest</feature>
        <feature version="${netty4Version}">netty4</feature>
        <feature>quartz</feature>
        <feature>opennms-core-tracing</feature>
        <feature>opennms-distributed-core-api</feature>
        <feature>opennms-telemetry-collection</feature>
        <feature>opennms-dnsresolver-api</feature>
        <feature>opennms-kafka</feature>
        <feature>rate-limited-logger</feature>
        <bundle>wrap:mvn:org.apache.commons/commons-csv/${commonsCsvVersion}</bundle>
        <bundle>mvn:org.apache.commons/commons-csv/${commonsCsvVersion}</bundle>
        <bundle>mvn:org.mongodb/bson/${bsonVersion}</bundle>
        <bundle>mvn:org.opennms.features.flows/org.opennms.features.flows.api/${project.version}</bundle>
        <bundle>mvn:org.opennms.features.flows.classification.engine/org.opennms.features.flows.classification.engine.api/${project.version}</bundle>
        <bundle>mvn:org.opennms.features.flows.rest/org.opennms.features.flows.rest.api/${project.version}</bundle>
        <bundle>mvn:org.opennms/opennms-web-api/${project.version}</bundle>
        <bundle>mvn:org.opennms.features.flows.rest/org.opennms.features.flows.rest.impl/${project.version}</bundle>
        <bundle>wrap:mvn:org.freemarker/freemarker/${freemarkerVersion}</bundle>
        <bundle>mvn:org.opennms.features.flows.classification.engine/org.opennms.features.flows.classification.engine.impl/${project.version}</bundle>
        <bundle>mvn:org.opennms.features.flows/org.opennms.features.flows.elastic/${project.version}</bundle>
        <bundle>mvn:org.opennms.features.flows/org.opennms.features.flows.kafka-persistence/${project.version}</bundle>
        <bundle>mvn:com.google.guava/guava/${guavaVersion}</bundle>
        <bundle>mvn:org.mongodb/bson/${bsonVersion}</bundle>
        <bundle>mvn:org.opennms.core/org.opennms.core.cache/${project.version}</bundle>
        <bundle>mvn:org.opennms.features.telemetry/org.opennms.features.telemetry.api/${project.version}</bundle>
        <bundle>mvn:org.opennms.features.telemetry/org.opennms.features.telemetry.common/${project.version}</bundle>
        <bundle>mvn:org.opennms.features.telemetry/org.opennms.features.telemetry.listeners/${project.version}</bundle>
        <bundle>mvn:com.google.protobuf/protobuf-java/${protobufVersion}</bundle>
        <bundle>mvn:org.opennms.features.telemetry.protocols/org.opennms.features.telemetry.protocols.common/${project.version}</bundle>
        <bundle>mvn:org.opennms.features.telemetry.protocols/org.opennms.features.telemetry.protocols.flows/${project.version}</bundle>
        <bundle>mvn:org.opennms.features.telemetry.protocols.netflow/org.opennms.features.telemetry.protocols.netflow.parser/${project.version}</bundle>
        <bundle>mvn:org.opennms.features.telemetry.protocols.netflow/org.opennms.features.telemetry.protocols.netflow.adapter/${project.version}</bundle>
        <bundle>mvn:org.opennms.features.telemetry.protocols.netflow/org.opennms.features.telemetry.protocols.netflow.transport/${project.version}</bundle>
        <bundle>mvn:org.opennms.features.telemetry.protocols.sflow/org.opennms.features.telemetry.protocols.sflow.parser/${project.version}</bundle>
        <bundle>mvn:org.opennms.features.telemetry.protocols.sflow/org.opennms.features.telemetry.protocols.sflow.adapter/${project.version}</bundle>
        <bundle>mvn:org.opennms.features.flows.classification/org.opennms.features.flows.classification.shell/${project.version}</bundle>
    </feature>
    <feature name="opennms-api-layer" version="${project.version}" description="OpenNMS :: Features :: API Layer">
        <feature>opennms-health</feature>
        <feature>opennms-situation-feedback-api</feature>
        <feature version="${opennmsApiVersion}">opennms-integration-api</feature>
        <bundle dependency="true">mvn:org.mapstruct/mapstruct/${mapstructVersion}</bundle>
        <bundle>mvn:org.opennms.features/org.opennms.features.api-layer/${project.version}</bundle>
    </feature>
    <feature name="opennms-enlinkd-shell" version="${project.version}" description="OpenNMS :: Features :: Enlinkd :: Shell">
        <feature>opennms-dao</feature>
        <bundle>mvn:org.opennms.features.enlinkd/org.opennms.features.enlinkd.shell/${project.version}</bundle>
        <bundle>mvn:org.opennms.features.enlinkd/org.opennms.features.enlinkd.generator/${project.version}</bundle>
    </feature>
    <feature name="karaf-extender" version="${project.version}" description="Karaf Extender">
        <bundle dependency="true">mvn:com.google.guava/guava/${guavaVersion}</bundle>
        <bundle>mvn:org.opennms.container/extender/${project.version}</bundle>
    </feature>
    <feature name="scv-api" version="${project.version}" description="Secure Credentials Vault">
        <bundle>mvn:org.opennms.features.scv/org.opennms.features.scv.api/${project.version}</bundle>
    </feature>
    <feature name="scv-shell" version="${project.version}" description="Secure Credentials Vault Shell">
        <feature>scv-api</feature>
        <bundle>mvn:org.opennms.features.scv/org.opennms.features.scv.shell/${project.version}</bundle>
    </feature>
    <feature name="scv-jceks-impl" version="${project.version}" description="Secure Credentials Vault JCEKS Impl">
        <feature>scv-api</feature>
        <bundle dependency="true">mvn:commons-codec/commons-codec/${commonsCodecVersion}</bundle>
        <bundle dependency="true">mvn:com.google.guava/guava/${guavaVersion}</bundle>
        <bundle>mvn:org.opennms.features.scv/org.opennms.features.scv.jceks-impl/${project.version}</bundle>
    </feature>
    <feature name="opennms-osgi-core-rest" version="${project.version}" description="OpenNMS :: Features :: OSGI :: Core :: Rest">
        <details>Core module which provides features to install to listen for rest related services,
            such as @Path annotated interfaces.</details>
        <feature>jax-rs-connector</feature>
        <feature>jax-rs-provider-jackson</feature>
        <bundle>mvn:org.opennms.features/org.opennms.features.rest-provider/${project.version}</bundle>
        <bundle>mvn:org.opennms.container.bridge/org.opennms.container.bridge.rest/${project.version}</bundle>
    </feature>
    <feature name="opennms-jaas-login-module" version="${project.version}" description="OpenNMS :: OSGi Container :: Karaf JAAS Login Module">
        <details>OpenNMS is the world's first enterprise grade network management platform developed under the open source model. It consists of a community supported open-source project as well as a commercial services, training and support organization.</details>
        <bundle>mvn:org.opennms.container/org.opennms.container.jaas-login-module/${project.version}</bundle>
        <bundle>mvn:org.apache.karaf.jaas/org.apache.karaf.jaas.modules/${karafVersion}</bundle>
        <bundle>mvn:org.apache.karaf.jaas/org.apache.karaf.jaas.config/${karafVersion}</bundle>
    </feature>
    <feature name="jmxconfiggenerator" version="${project.version}" description="OpenNMS JMX Configuration Generator">
        <feature>guava</feature>
        <feature>commons-io</feature>
        <bundle>mvn:org.opennms.features/jmxconfiggenerator/${project.version}</bundle>
        <bundle>wrap:mvn:args4j/args4j/${args4jVersion}</bundle>
        <bundle>wrap:mvn:org.jvnet.opendmk/jmxremote_optional/${jmxremote.optional.version}</bundle>
        <bundle>mvn:org.apache.velocity/velocity/1.7</bundle>
        <bundle>mvn:org.opennms.features/org.opennms.features.name-cutter/${project.version}</bundle>
        <bundle>mvn:org.apache.servicemix.bundles/org.apache.servicemix.bundles.jaxb-impl/2.2.6_1</bundle>
    </feature>
    <feature name="vaadin-jmxconfiggenerator" version="${project.version}" description="OpenNMS :: Features :: JMX Config Generator :: Web UI">
        <details>OpenNMS is the world's first enterprise grade network management platform developed under the open source model. It consists of a community supported open-source project as well as a commercial services, training and support organization.</details>
        <feature>vaadin</feature>
        <feature>jmxconfiggenerator</feature>
        <bundle>mvn:org.opennms.features/vaadin-jmxconfiggenerator/${project.version}</bundle>
        <bundle>mvn:org.opennms.features.vaadin-components/core/${project.version}</bundle>
        <bundle>mvn:org.opennms.features.vaadin-components/widgetset/${project.version}</bundle>
        <bundle>mvn:org.opennms.features.themes/jmxconfiggenerator-theme/${project.version}</bundle>
    </feature>
    <feature name="org.opennms.features.enlinkd.service.api" version="${project.version}" description="OpenNMS :: Features :: Enlinkd :: Service :: API">
        <details>OpenNMS is the world's first enterprise grade network management platform developed under the open source model. It consists of a community supported open-source project as well as a commercial services, training and support organization.</details>
        <feature>guava</feature>
        <bundle>mvn:org.opennms.features.enlinkd/org.opennms.features.enlinkd.persistence.api/${project.version}</bundle>
        <bundle>mvn:org.opennms.features.enlinkd/org.opennms.features.enlinkd.service.api/${project.version}</bundle>
        <bundle>wrap:mvn:net.sf.jung/jung-api/${jungVersion}</bundle>
        <bundle>mvn:org.opennms.core/org.opennms.core.criteria/${project.version}</bundle>
        <bundle>mvn:org.opennms.features.enlinkd/org.opennms.features.enlinkd.persistence.api/${project.version}</bundle>
        <bundle>mvn:com.google.guava/guava/${guavaVersion}</bundle>
    </feature>
    <feature name="org.opennms.features.bsm.service.api" version="${project.version}" description="OpenNMS :: Features :: BSM :: Service :: API">
        <details>OpenNMS is the world's first enterprise grade network management platform developed under the open source model. It consists of a community supported open-source project as well as a commercial services, training and support organization.</details>
        <feature>guava</feature>
        <bundle>mvn:org.opennms.features.bsm/org.opennms.features.bsm.persistence.api/${project.version}</bundle>
        <bundle>mvn:org.opennms.features.bsm/org.opennms.features.bsm.service.api/${project.version}</bundle>
        <bundle>wrap:mvn:net.sf.jung/jung-api/${jungVersion}</bundle>
        <bundle>mvn:org.opennms.core/org.opennms.core.criteria/${project.version}</bundle>
        <bundle>mvn:com.google.guava/guava/${guavaVersion}</bundle>
    </feature>
    <feature name="org.opennms.features.bsm.shell-commands" version="${project.version}" description="OpenNMS :: Features :: BSM :: Shell Commands">
        <details>OpenNMS is the world's first enterprise grade network management platform developed under the open source model. It consists of a community supported open-source project as well as a commercial services, training and support organization.</details>
        <bundle>mvn:org.opennms.features.bsm/org.opennms.features.bsm.shell-commands/${project.version}</bundle>
        <bundle>mvn:org.opennms.features.bsm/org.opennms.features.bsm.service.api/${project.version}</bundle>
        <bundle>mvn:org.apache.karaf.shell/org.apache.karaf.shell.core/${karafVersion}</bundle>
    </feature>
    <feature name="vaadin-adminpage" version="${project.version}" description="OpenNMS :: Features :: BSM :: Vaadin Adminpage">
        <details>OpenNMS is the world's first enterprise grade network management platform developed under the open source model. It consists of a community supported open-source project as well as a commercial services, training and support organization.</details>
        <feature>vaadin</feature>
        <feature>org.opennms.features.bsm.service.api</feature>
        <bundle>mvn:org.opennms.features.bsm/vaadin-adminpage/${project.version}</bundle>
        <bundle>mvn:org.opennms.features.vaadin-components/core/${project.version}</bundle>
        <bundle>mvn:org.opennms.features.vaadin-components/widgetset/${project.version}</bundle>
        <bundle>mvn:org.opennms.features.topology/org.opennms.features.topology.link/${project.version}</bundle>
    </feature>
    <feature name="geolocation" version="${project.version}" description="OpenNMS :: Features :: Geolocation :: Feature">
        <details>OpenNMS is the world's first enterprise grade network management platform developed under the open source model. It consists of a community supported open-source project as well as a commercial services, training and support organization.</details>
        <feature>opennms-core-web</feature>
        <bundle>mvn:com.google.guava/guava/${guavaVersion}</bundle>
        <bundle start-level="80">mvn:org.opennms.features.geocoder/org.opennms.features.geocoder.api/${project.version}</bundle>
        <bundle start-level="80">mvn:org.opennms.features.geocoder/org.opennms.features.geocoder.rest/${project.version}</bundle>
        <bundle start-level="80">mvn:org.opennms.features.geocoder/org.opennms.features.geocoder.service/${project.version}</bundle>
        <bundle start-level="90">mvn:org.opennms.features.geolocation/org.opennms.features.geolocation.api/${project.version}</bundle>
        <bundle start-level="90">mvn:org.opennms.features.geolocation/org.opennms.features.geolocation.services/${project.version}</bundle>
        <bundle start-level="100">mvn:org.opennms.features.geocoder/org.opennms.features.geocoder.google/${project.version}</bundle>
        <bundle start-level="100">mvn:org.opennms.features.geocoder/org.opennms.features.geocoder.mapquest/${project.version}</bundle>
        <bundle start-level="100">mvn:org.opennms.features.geocoder/org.opennms.features.geocoder.nominatim/${project.version}</bundle>
    </feature>
    <feature name="vaadin-snmp-events-and-metrics" version="${project.version}" description="OpenNMS :: Features :: SNMP Events and Metrics Admin UI">
        <details>OpenNMS Vaadin Administration UI for handling SNMP related configuration files for events and data collection.</details>
        <feature>opennms-core</feature>
        <feature>vaadin</feature>
        <bundle>mvn:org.opennms.features/vaadin-snmp-events-and-metrics/${project.version}</bundle>
        <bundle>mvn:org.opennms.features.vaadin-components/core/${project.version}</bundle>
        <bundle>mvn:org.opennms.features.vaadin-components/widgetset/${project.version}</bundle>
        <bundle>mvn:org.opennms.features.themes/onms-default-theme/${project.version}</bundle>
        <bundle>mvn:org.opennms.features/org.opennms.features.mib-compiler/${project.version}</bundle>
        <bundle>mvn:commons-lang/commons-lang/${commonsLangVersion}</bundle>
    </feature>
    <feature name="vaadin-node-maps" version="${project.version}" description="OpenNMS :: Features :: Node Maps">
        <details>OpenNMS Vaadin UI for displaying nodes on geographical maps using assets records.</details>
        <feature>opennms-core-web</feature>
        <feature>vaadin</feature>
        <feature>geolocation</feature>
        <bundle>mvn:org.opennms.features/vaadin-node-maps/${project.version}</bundle>
        <bundle>mvn:org.opennms.features.vaadin-components/core/${project.version}</bundle>
        <bundle>mvn:org.opennms.features.vaadin-components/header/${project.version}</bundle>
        <bundle>mvn:org.opennms.features.topology/org.opennms.features.topology.api/${project.version}</bundle>
        <bundle>mvn:org.opennms.features.topology.plugins/org.opennms.features.topology.plugins.browsers/${project.version}</bundle>
    </feature>
    <feature name="osgi-nrtg-api" version="${project.version}" description="OpenNMS :: Features :: NRTG :: Features :: API">
        <details>The API contains the models for the NRTG OSGI projects. It has models for collection jobs, measurements and protocol collectors.</details>
        <bundle>mvn:org.opennms.features.nrtg/nrtg-api/${project.version}</bundle>
    </feature>
    <feature name="osgi-nrtg-protocolcollector-snmp" version="${project.version}" description="OpenNMS :: Features :: NRTG :: Features :: Collectors :: SNMP">
        <details>Plugin for the NRTCollector OSGI Satellit to collect data from snmp agents</details>
        <feature>osgi-nrtg-api</feature>
        <bundle>mvn:org.opennms.features.nrtg.protocolcollector/nrtg-protocolcollector-snmp/${project.version}</bundle>
    </feature>
    <feature name="osgi-nrtg-protocolcollector-tca" version="${project.version}" description="OpenNMS :: Features :: NRTG :: Features :: Collectors :: TCA">
        <details>Plugin for the NRTCollector OSGI Satellite to collect data from TCA agents.</details>
        <feature>osgi-nrtg-api</feature>
        <bundle>mvn:org.opennms.features.nrtg.protocolcollector/nrtg-protocolcollector-tca/${project.version}</bundle>
    </feature>
    <feature name="osgi-nrtg-web" version="${project.version}" description="OpenNMS :: Features :: NRTG :: Features :: Web">
        <details>NRTG Web Runtime Feature</details>
        <feature>osgi-nrtg-api</feature>
        <bundle>mvn:org.opennms.features.nrtg/nrtg-web/${project.version}</bundle>
    </feature>
    <feature name="osgi-nrtg-base" version="${project.version}" description="OpenNMS :: Features :: NRTG :: Features :: Base">
        <details>OSGI Runtime for the NRTCollector.</details>
        <feature>osgi-nrtg-protocolcollector-snmp</feature>
        <feature>osgi-nrtg-protocolcollector-tca</feature>
        <feature>osgi-nrtg-web</feature>
    </feature>
    <feature name="osgi-nrtg-jms" version="${project.version}" description="OpenNMS :: Features :: NRTG :: Features :: JMS">
        <details>OSGI Runtime for the NRTCollector.</details>
        <feature>osgi-nrtg-base</feature>
        <feature>activemq</feature>
        <feature>activemq-blueprint</feature>
        <feature version="${springVersion}">spring-jms</feature>
        <bundle>mvn:org.opennms.features.nrtg/nrtg-collector/${project.version}</bundle>
        <bundle>mvn:org.opennms.features.nrtg/nrtg-nrtbroker-jms/${project.version}</bundle>
        <bundle>mvn:org.opennms.features.nrtg/nrtg-broker/${project.version}</bundle>
    </feature>
    <feature name="osgi-nrtg-local" version="${project.version}" description="OpenNMS :: Features :: NRTG :: Features :: Local">
        <details>OSGI Runtime for the NRTCollector.</details>
        <feature>osgi-nrtg-base</feature>
        <bundle>mvn:org.opennms.features.nrtg/nrtg-nrtbroker-local/${project.version}</bundle>
    </feature>
    <feature name="nrtg" version="${project.version}" description="OpenNMS :: Features :: NRTG :: Features :: All">
        <details>OSGI Runtime for the NRTCollector.</details>
        <feature>osgi-nrtg-jms</feature>
        <feature>osgi-nrtg-local</feature>
    </feature>
    <feature name="vaadin" version="${project.version}" description="OpenNMS :: Features :: Vaadin + Dependencies">
        <details>The Vaadin web application framework including some addons and osgi related packages.</details>
        <!-- Dependencies -->
        <feature>http-whiteboard</feature>
        <bundle>wrap:mvn:com.google.gwt/gwt-elemental/${gwtVersion}</bundle>
        <bundle>wrap:mvn:com.google.gwt/gwt-user/${gwtVersion}/$Export-Package=com.google.*</bundle>
        <bundle>mvn:com.vaadin.external/gentyref/1.2.0.vaadin1</bundle>
        <bundle>mvn:org.jsoup/jsoup/1.11.2</bundle>
        <bundle>mvn:com.google.guava/guava/${guavaVersion}</bundle>
        <bundle>mvn:org.json/json/${jsonVersion}</bundle>
        <!-- Vaadin -->
        <bundle start-level="70">mvn:com.vaadin/vaadin-shared/${vaadinVersion}</bundle>
        <bundle>mvn:com.vaadin/vaadin-server/${vaadinVersion}</bundle>
        <bundle>mvn:com.vaadin/vaadin-client/${vaadinVersion}</bundle>
        <bundle>mvn:com.vaadin/vaadin-client-compiled/${vaadinVersion}</bundle>
        <bundle>mvn:com.vaadin/vaadin-themes/${vaadinVersion}</bundle>
        <!-- Vaadin Compatibility -->
        <bundle>mvn:com.vaadin/vaadin-compatibility-shared/${vaadinVersion}</bundle>
        <bundle>mvn:com.vaadin/vaadin-compatibility-server/${vaadinVersion}</bundle>
        <bundle>mvn:com.vaadin/vaadin-compatibility-client-compiled/${vaadinVersion}</bundle>
        <bundle>wrap:mvn:com.vaadin/vaadin-compatibility-client/${vaadinVersion}</bundle>
        <bundle>mvn:com.vaadin/vaadin-compatibility-themes/${vaadinVersion}</bundle>
        <!-- Add Ons -->
        <bundle>mvn:com.vaadin/vaadin-context-menu/${vaadinAddonContextMenuVersion}</bundle>
        <bundle>mvn:org.vaadin.addon/confirmdialog/${vaadinAddonConfirmDialogVersion}</bundle>
        <!-- OpenNMS Vaadin -->
        <bundle>mvn:org.opennms.features.vaadin-components/extender-service/${project.version}</bundle>
        <bundle>mvn:org.opennms.osgi/opennms-osgi-core/${project.version}</bundle>
        <bundle>mvn:org.opennms.features.themes/onms-default-theme/${project.version}</bundle>
    </feature>
    <feature name="opennms-topology-api" version="${project.version}" description="OpenNMS :: Features :: Topology :: Features :: API">
        <details>APIs for creating topology OSGi plugins.</details>
        <feature>vaadin</feature>
        <bundle>mvn:org.opennms.features.topology/org.opennms.features.topology.api/${project.version}</bundle>
    </feature>
    <feature name="opennms-topology-runtime-base" version="${project.version}" description="OpenNMS :: Features :: Topology :: Features :: Base">
        <details>Base runtime and plugins for the OpenNMS topology web app.</details>
        <feature>opennms-core</feature>
        <feature>opennms-topology-api</feature>
        <feature>geolocation</feature>
        <bundle>mvn:org.opennms.features.topology/org.opennms.features.topology.app/${project.version}</bundle>
        <bundle>mvn:org.opennms.features.topology.plugins.topo/org.opennms.features.topology.plugins.topo.history/${project.version}</bundle>
        <bundle>mvn:org.opennms.features.topology/org.opennms.features.topology.link/${project.version}</bundle>
        <bundle>mvn:org.opennms.features.topology.plugins/org.opennms.features.topology.plugins.layout/${project.version}</bundle>
        <bundle>mvn:org.opennms.features.topology/org.opennms.features.topology.netutils/${project.version}</bundle>
        <bundle>mvn:org.opennms.features.topology.themes/org.opennms.features.topology.themes.default-theme/${project.version}</bundle>
        <bundle>mvn:org.opennms.features.vaadin-components/core/${project.version}</bundle>
        <bundle>mvn:org.opennms.features.vaadin-components/graph/${project.version}</bundle>
        <bundle>mvn:org.opennms.features.vaadin-components/header/${project.version}</bundle>
    </feature>
    <feature name="opennms-topology-runtime-linkd" version="${project.version}" description="OpenNMS :: Features :: Topology :: Features :: Linkd">
        <details>Linkd-based runtime and plugins for the OpenNMS topology web app.</details>
        <feature>opennms-topology-runtime-base</feature>
        <bundle>mvn:org.opennms.features.topology.plugins.topo/org.opennms.features.topology.plugins.topo.linkd/${project.version}</bundle>
    </feature>
    <feature name="opennms-topology-runtime-browsers" version="${project.version}" description="OpenNMS :: Features :: Topology :: Features :: Browsers">
        <details>Alarm browser to enhance the Linkd topology UI.</details>
        <feature>opennms-topology-api</feature>
        <bundle>mvn:org.opennms.features.topology.plugins/org.opennms.features.topology.plugins.browsers/${project.version}</bundle>
    </feature>
    <feature name="opennms-topology-runtime-vmware" version="${project.version}" description="OpenNMS :: Features :: Topology :: Features :: VMware">
        <details>Runtime and plugins for the OpenNMS VMware topology web app.</details>
        <feature>opennms-topology-runtime-base</feature>
        <bundle>mvn:org.opennms.features.topology.plugins.topo/org.opennms.features.topology.plugins.topo.vmware/${project.version}</bundle>
    </feature>
    <feature name="opennms-topology-runtime-application" version="${project.version}" description="OpenNMS :: Features :: Topology :: Features :: Application">
        <details>Runtime and plugins for the OpenNMS Application Topology Provider</details>
        <feature>opennms-topology-runtime-base</feature>
        <feature>opennms-graph-provider-application</feature>
        <bundle>mvn:org.opennms.features.topology.plugins.topo/org.opennms.features.topology.plugins.topo.application/${project.version}</bundle>
    </feature>
    <feature name="opennms-topology-runtime-bsm" version="${project.version}" description="OpenNMS :: Features :: Topology :: Features :: BSM">
        <details>Generated using Pax-Construct</details>
        <feature>opennms-topology-runtime-base</feature>
        <bundle>mvn:org.opennms.features.topology.plugins.topo/org.opennms.features.topology.plugins.topo.bsm/${project.version}</bundle>
    </feature>
    <feature name="opennms-topology-runtime-pathoutage" version="${project.version}" description="OpenNMS :: Features :: Topology :: Features :: PathOutage">
        <details>Generated using Pax-Construct</details>
        <feature>opennms-topology-runtime-base</feature>
        <bundle>mvn:org.opennms.features.topology.plugins.topo/org.opennms.features.topology.plugins.topo.pathoutage/${project.version}</bundle>
    </feature>
    <feature name="opennms-topology-runtime-graphml" version="${project.version}" description="OpenNMS :: Features :: Topology :: Features :: GraphML">
        <details>GraphML runtime and plugins for the OpenNMS topology web app.</details>
        <feature>opennms-graphml</feature>
        <feature>opennms-topology-runtime-base</feature>
        <bundle>mvn:org.opennms.features.topology.plugins.topo/graphml/${project.version}</bundle>
        <bundle>mvn:org.codehaus.groovy/groovy-all/${groovyVersion}</bundle>
        <bundle>mvn:org.opennms.features/org.opennms.features.osgi-jsr223/${project.version}</bundle>
    </feature>
    <feature name="opennms-topology-runtime-asset" version="${project.version}" description="OpenNMS :: Features :: Topology :: Features :: Runtime :: Asset">
        <details>Asset runtime and plugins for the OpenNMS topology web app.</details>
        <feature>opennms-topology-runtime-graphml</feature>
        <feature>opennms-topology-runtime-base</feature>
        <bundle>mvn:org.opennms.features.topology.plugins.topo/asset/${project.version}</bundle>
    </feature>
    <feature name="org.opennms.features.topology.shell" version="${project.version}" description="OpenNMS :: Features :: Topology :: Shell Commands">
        <details>Generated using Pax-Construct</details>
        <bundle>mvn:org.opennms.features.topology/org.opennms.features.topology.shell/${project.version}</bundle>
    </feature>
    <feature name="vaadin-dashboard" version="${project.version}" description="OpenNMS :: Features :: Dashboard">
        <details>OpenNMS Vaadin Dashboard</details>
        <feature>opennms-core</feature>
        <feature>vaadin</feature>
        <bundle>mvn:org.opennms.features/vaadin-dashboard/${project.version}</bundle>
        <bundle>wrap:mvn:org.vaadin.addons/dragdroplayouts/1.4.2</bundle>
        <bundle>mvn:org.opennms.features.vaadin-components/core/${project.version}</bundle>
        <bundle>mvn:org.opennms.features.themes/dashboard-theme/${project.version}</bundle>
        <bundle>mvn:org.vaadin.addons/dragdroplayouts/1.4.2</bundle>
    </feature>
    <feature name="dashlet-alarms" version="${project.version}" description="OpenNMS :: Features :: Dashlets :: Alarms">
        <feature>opennms-core</feature>
        <bundle>mvn:org.opennms.features.vaadin-dashlets/dashlet-alarms/${project.version}</bundle>
    </feature>
    <feature name="dashlet-bsm" version="${project.version}" description="OpenNMS :: Features :: Dashlets :: BSM">
        <feature>opennms-core</feature>
        <bundle>mvn:org.opennms.features.vaadin-dashlets/dashlet-bsm/${project.version}</bundle>
    </feature>
    <feature name="dashlet-summary" version="${project.version}" description="OpenNMS :: Features :: Dashlets :: Summary">
        <feature>opennms-core</feature>
        <bundle>mvn:org.opennms.features.vaadin-dashlets/dashlet-summary/${project.version}</bundle>
    </feature>
    <feature name="dashlet-map" version="${project.version}" description="OpenNMS :: Features :: Dashlets :: Map">
        <feature>opennms-core</feature>
        <bundle>mvn:org.opennms.features.vaadin-dashlets/dashlet-map/${project.version}</bundle>
    </feature>
    <feature name="dashlet-image" version="${project.version}" description="OpenNMS :: Features :: Dashlets :: Image">
        <feature>opennms-core</feature>
        <bundle>mvn:org.opennms.features.vaadin-dashlets/dashlet-image/${project.version}</bundle>
    </feature>
    <feature name="dashlet-charts" version="${project.version}" description="OpenNMS :: Features :: Dashlets :: Charts">
        <feature>opennms-core</feature>
        <bundle>mvn:org.opennms.features.vaadin-dashlets/dashlet-charts/${project.version}</bundle>
    </feature>
    <feature name="dashlet-rtc" version="${project.version}" description="OpenNMS :: Features :: Dashlets :: RTC">
        <feature>opennms-core</feature>
        <bundle>mvn:org.opennms.features.vaadin-dashlets/dashlet-rtc/${project.version}</bundle>
    </feature>
    <feature name="dashlet-rrd" version="${project.version}" description="OpenNMS :: Features :: Dashlets :: RRD">
        <feature>opennms-core</feature>
        <bundle>mvn:org.opennms.features.vaadin-dashlets/dashlet-rrd/${project.version}</bundle>
    </feature>
    <feature name="dashlet-ksc" version="${project.version}" description="OpenNMS :: Features :: Dashlets :: KSC">
        <feature>opennms-core</feature>
        <bundle>mvn:org.opennms.features.vaadin-dashlets/dashlet-ksc/${project.version}</bundle>
    </feature>
    <feature name="dashlet-topology" version="${project.version}" description="OpenNMS :: Features :: Dashlets :: Topology">
        <feature>opennms-core</feature>
        <bundle>mvn:org.opennms.features.vaadin-dashlets/dashlet-topology/${project.version}</bundle>
        <bundle>mvn:org.opennms.features.topology/org.opennms.features.topology.link/${project.version}</bundle>
    </feature>
    <feature name="dashlet-surveillance" version="${project.version}" description="OpenNMS :: Features :: Dashlets :: Surveillance">
        <feature>opennms-core</feature>
        <bundle>mvn:org.opennms.features.vaadin-dashlets/dashlet-surveillance/${project.version}</bundle>
    </feature>
    <feature name="dashlet-url" version="${project.version}" description="OpenNMS :: Features :: Dashlets :: URL">
        <feature>opennms-core</feature>
        <bundle>mvn:org.opennms.features.vaadin-dashlets/dashlet-url/${project.version}</bundle>
    </feature>
    <feature name="dashlet-grafana" version="${project.version}" description="OpenNMS :: Features :: Dashlets :: Grafana">
        <feature>opennms-core</feature>
        <bundle>mvn:org.opennms.features.vaadin-dashlets/dashlet-grafana/${project.version}</bundle>
    </feature>
    <feature name="vaadin-surveillance-views" version="${project.version}" description="OpenNMS :: Features :: Surveillance Views">
        <details>OpenNMS Vaadin Surveillance Views</details>
        <feature>opennms-core</feature>
        <feature>vaadin</feature>
        <bundle>mvn:org.opennms.features/vaadin-surveillance-views/${project.version}</bundle>
        <bundle>mvn:org.opennms.features.vaadin-components/graph/${project.version}</bundle>
        <bundle>mvn:org.opennms.features.vaadin-components/core/${project.version}</bundle>
        <bundle>mvn:org.opennms.features.vaadin-components/widgetset/${project.version}</bundle>
    </feature>
    <feature name="jira-troubleticketer" version="${project.version}" description="OpenNMS :: Features :: Ticketing :: JIRA">
        <details>OpenNMS is the world's first enterprise grade network management platform developed under the open source model. It consists of a community supported open-source project as well as a commercial services, training and support organization.</details>
        <bundle>mvn:org.opennms.features/jira-troubleticketer/${project.version}</bundle>
        <bundle>mvn:org.opennms.features.ticketing/org.opennms.features.ticketing.api/${project.version}</bundle>
        <bundle>mvn:org.opennms.core/org.opennms.core.lib/${project.version}</bundle>
        <bundle>mvn:joda-time/joda-time/${jodaTimeVersion}</bundle>
        <bundle>mvn:org.opennms.features/jira-client/${project.version}</bundle>
    </feature>
    <feature name="opennms-inmemory-ticketer" version="${project.version}" description="OpenNMS :: Features :: Ticketing :: InMemory">
        <bundle>mvn:org.opennms.features.ticketing/org.opennms.features.ticketing.inmemory/${project.version}</bundle>
        <bundle>mvn:org.opennms.features.ticketing/org.opennms.features.ticketing.api/${project.version}</bundle>
    </feature>
    <feature name="datachoices" version="${project.version}" description="OpenNMS :: Features :: Data Choices">
        <details>OpenNMS is the world's first enterprise grade network management platform developed under the open source model. It consists of a community supported open-source project as well as a commercial services, training and support organization.</details>
        <feature>guava</feature>
        <feature>hibernate36</feature>
        <feature>javax.servlet</feature>
        <feature>quartz</feature>
        <bundle>mvn:org.opennms.features/datachoices/${project.version}</bundle>
        <bundle>wrap:mvn:org.freemarker/freemarker/${freemarkerVersion}</bundle>
        <bundle>mvn:org.apache.karaf.shell/org.apache.karaf.shell.console/${karafVersion}</bundle>
        <bundle>mvn:org.apache.karaf.shell/org.apache.karaf.shell.core/${karafVersion}</bundle>
        <bundle>mvn:org.codehaus.jackson/jackson-core-asl/${jacksonVersion}</bundle>
        <bundle>mvn:org.codehaus.jackson/jackson-mapper-asl/${jacksonVersion}</bundle>
        <bundle>mvn:org.opennms/opennms-web-api/${project.version}</bundle>
        <bundle>mvn:org.freemarker/freemarker/${freemarkerVersion}</bundle>
    </feature>
    <feature name="opennms-es-rest" version="${project.version}" description="OpenNMS :: Features :: ElasticSearch Rest">
        <details>OpenNMS :: Features :: ElasticSearch Rest</details>
        <feature>opennms-jest</feature>
        <feature>dropwizard-metrics</feature>
        <feature>rate-limited-logger</feature>
        <bundle>mvn:org.opennms.core.ipc.sink/org.opennms.core.ipc.sink.api/${project.version}</bundle>
        <bundle>mvn:org.opennms.core.ipc.sink/org.opennms.core.ipc.sink.common/${project.version}</bundle>
        <bundle>mvn:org.opennms.core.ipc.sink/org.opennms.core.ipc.sink.xml/${project.version}</bundle>
        <bundle>mvn:org.opennms.features/org.opennms.features.opennms-es-rest/${project.version}</bundle>
        <bundle>mvn:com.googlecode.json-simple/json-simple/1.1.1</bundle>
        <bundle>mvn:org.opennms.core/org.opennms.core.cache/${project.version}</bundle>
    </feature>
    <feature name="opennms-jest" version="${project.version}" description="OpenNMS :: Features :: Jest :: Feature definition">
        <details>Feature definition for Jest (ElasticSearch Java ReST Client)</details>
        <bundle>mvn:com.google.code.gson/gson/${jestGsonVersion}</bundle>
        <bundle>wrap:mvn:org.apache.httpcomponents/httpcore-nio/4.4.6</bundle>
        <bundle>mvn:org.opennms.features.jest/org.opennms.features.jest.client/${project.version}</bundle>
        <bundle>mvn:io.searchbox/jest-complete-osgi/${jestVersion}</bundle>
        <bundle>mvn:com.google.guava/guava/21.0</bundle>
        <bundle>mvn:commons-codec/commons-codec/1.9</bundle>
        <bundle>mvn:org.apache.httpcomponents/httpcore-osgi/4.4.6</bundle>
        <bundle>mvn:org.apache.httpcomponents/httpclient-osgi/4.5.3</bundle>
        <bundle>mvn:org.apache.httpcomponents/httpasyncclient-osgi/4.1.3</bundle>
    </feature>
    <feature name="opennms-search" version="${project.version}" description="OpenNMS :: Features :: Search">
        <details>OpenNMS :: Features :: Search</details>
        <bundle>mvn:org.opennms.features.search/org.opennms.features.search.api/${project.version}</bundle>
        <bundle>mvn:org.opennms.features.search/org.opennms.features.search.providers/${project.version}</bundle>
        <bundle>mvn:org.opennms.features.search/org.opennms.features.search.service/${project.version}</bundle>
        <bundle>mvn:org.opennms.features.search/org.opennms.features.search.rest/${project.version}</bundle>
    </feature>
    <feature name="ifttt-integration" version="${project.version}" description="OpenNMS :: Features :: IFTTT Integration">
        <details>OpenNMS is the world's first enterprise grade network management platform developed under the open source model. It consists of a community supported open-source project as well as a commercial services, training and support organization.</details>
        <feature>opennms-dao-api</feature>
        <feature>guava</feature>
        <bundle>mvn:org.opennms.features/org.opennms.features.ifttt/${project.version}</bundle>
    </feature>
    <feature name="org.opennms.features.topologies.service.api" version="${project.version}" description="OpenNMS :: Features :: Topologies :: Service :: API">
        <details>OpenNMS is the world's first enterprise grade network management platform developed under the open source model. It consists of a community supported open-source project as well as a commercial services, training and support organization.</details>
        <feature>guava</feature>
        <bundle>mvn:org.opennms.features.topologies/org.opennms.features.topologies.service.api/${project.version}</bundle>
        <bundle>wrap:mvn:net.sf.jung/jung-api/${jungVersion}</bundle>
        <bundle>mvn:org.opennms/opennms-model/${project.version}</bundle>
    </feature>

    <feature name="opennms-endpoints-grafana" version="${project.version}" description="OpenNMS :: Features :: Endpoints :: Grafana">
        <bundle>mvn:org.opennms.features.endpoints.grafana/org.opennms.features.endpoints.grafana.client/${project.version}</bundle>
        <bundle>mvn:org.opennms.features.endpoints.grafana/org.opennms.features.endpoints.grafana.service/${project.version}</bundle>
        <bundle>mvn:org.opennms.features.endpoints.grafana/org.opennms.features.endpoints.grafana.rest/${project.version}</bundle>
        <!-- These are pulled in via lib directory -->
        <!--<bundle>mvn:org.opennms.features.endpoints.grafana/org.opennms.features.endpoints.grafana.api/${project.version}</bundle>-->
        <!--<bundle>mvn:org.opennms.features.endpoints.grafana.persistence/org.opennms.features.endpoints.grafana.persistence.api/${project.version}</bundle>-->
        <!--<bundle>mvn:org.opennms.features.endpoints.grafana.persistence/org.opennms.features.endpoints.grafana.persistence.impl/${project.version}</bundle>-->
    </feature>
    <feature name="opennms-reporting" version="${project.version}" description="OpenNMS :: Features :: Reporting">
        <!-- All other dependencies are wired in through custom.properties -->
        <bundle>mvn:org.opennms.features.reporting/org.opennms.features.reporting.rest/${project.version}</bundle>
    </feature>

    <feature name="opennms-dnsresolver-api" version="${project.version}" description="OpenNMS :: Features :: DNS Resolver :: API">
        <bundle>mvn:org.opennms.features.dnsresolver/org.opennms.features.dnsresolver.api/${project.version}</bundle>
    </feature>

    <feature name="opennms-dnsresolver-shell" version="${project.version}" description="OpenNMS :: Features :: DNS Resolver :: Shell">
        <feature version="${project.version}">opennms-dnsresolver-api</feature>
        <feature>dropwizard-metrics</feature>
        <feature>guava</feature>
        <bundle>mvn:org.opennms.features.dnsresolver/org.opennms.features.dnsresolver.shell/${project.version}</bundle>
    </feature>

    <feature name="opennms-dnsresolver-netty" version="${project.version}" description="OpenNMS :: Features :: DNS Resolver :: Netty">
        <feature version="${project.version}">opennms-dnsresolver-api</feature>
        <feature>guava</feature>
        <feature>dropwizard-metrics</feature>
        <feature>dnsjava</feature>
        <feature version="${netty4Version}">netty4</feature>
        <feature>resilience4j</feature>
        <feature>opennms-events-api</feature>
        <feature>opennms-model</feature>

        <bundle dependency="true">mvn:org.opennms.core.health/org.opennms.core.health.api/${project.version}</bundle>
        <bundle dependency="true">mvn:com.github.ben-manes.caffeine/caffeine/${caffeineVersion}</bundle>
        <bundle>mvn:org.opennms.features.dnsresolver/org.opennms.features.dnsresolver.netty/${project.version}</bundle>
    </feature>

    <feature name="resilience4j" version="${resilience4jVersion}" description="resilience4j">
        <bundle>mvn:org.apache.servicemix.bundles/org.apache.servicemix.bundles.jsr305/3.0.2_1</bundle>
        <bundle>mvn:io.vavr/vavr/0.10.0</bundle>
        <bundle>mvn:io.vavr/vavr-match/0.10.0</bundle>
        <bundle>mvn:io.github.resilience4j/resilience4j-core/${resilience4jVersion}</bundle>
        <bundle>mvn:io.github.resilience4j/resilience4j-circuitbreaker/${resilience4jVersion}</bundle>
        <bundle>mvn:io.github.resilience4j/resilience4j-bulkhead/${resilience4jVersion}</bundle>
        <bundle>mvn:io.github.resilience4j/resilience4j-retry/${resilience4jVersion}</bundle>        
    </feature>

    <feature name="netty4" version="${netty4Version}" description="Netty">
        <bundle>mvn:io.netty/netty-resolver/${netty4Version}</bundle>
        <bundle>mvn:io.netty/netty-common/${netty4Version}</bundle>
        <bundle>mvn:io.netty/netty-buffer/${netty4Version}</bundle>
        <bundle>mvn:io.netty/netty-transport/${netty4Version}</bundle>
        <bundle>mvn:io.netty/netty-handler/${netty4Version}</bundle>
        <bundle>mvn:io.netty/netty-codec/${netty4Version}</bundle>
        <bundle>mvn:io.netty/netty-codec-dns/${netty4Version}</bundle>
        <bundle>mvn:io.netty/netty-resolver-dns/${netty4Version}</bundle>
        <!--
        <bundle>mvn:io.netty/netty-transport-native-epoll/${netty4Version}</bundle>
        <bundle>mvn:io.netty/netty-transport-native-unix-common/${netty4Version}</bundle>
        -->
    </feature>

    <feature name="opennms-blobstore-shell" description="OpenNMS :: Features :: Distributed :: Key Value Store :: Blob :: Shell" version="${project.version}">
        <feature>resilience4j</feature>
        <bundle>mvn:org.opennms.features.distributed/org.opennms.features.distributed.kv-store.blob.shell/${project.version}</bundle>
    </feature>

    <feature name="opennms-blobstore-noop"
             description="OpenNMS :: Features :: Distributed :: Key Value Store :: Blob :: No-Op" version="${project.version}">
        <feature>opennms-blobstore-shell</feature>
        <bundle>mvn:org.opennms.features.distributed/org.opennms.features.distributed.kv-store.blob.no-op/${project.version}</bundle>
    </feature>

    <feature name="opennms-blobstore-postgres"
             description="OpenNMS :: Features :: Distributed :: Key Value Store :: Blob :: Postgres" version="${project.version}">
        <feature>opennms-blobstore-shell</feature>
        <bundle dependency="true">mvn:org.opennms.features.distributed/org.opennms.features.distributed.kv-store.postgres-shared/${project.version}</bundle>
        <bundle>mvn:org.opennms.features.distributed/org.opennms.features.distributed.kv-store.blob.postgres/${project.version}</bundle>
    </feature>

    <feature name="opennms-jsonstore-shell" description="OpenNMS :: Features :: Distributed :: Key Value Store :: JSON :: Shell" version="${project.version}">
        <bundle>mvn:org.opennms.features.distributed/org.opennms.features.distributed.kv-store.json.shell/${project.version}</bundle>
    </feature>

    <feature name="opennms-config-dao-api" description="OpenNMS :: Config DAO :: API" version="${project.version}">
        <bundle>mvn:org.opennms/org.opennms.config-dao.common-api/${project.version}</bundle>
        <bundle>mvn:org.opennms/org.opennms.config-dao.poll-outages.api/${project.version}</bundle>
        <bundle>mvn:org.opennms/org.opennms.config-dao.thresholding.api/${project.version}</bundle>
    </feature>

    <feature name="opennms-threshold-states-shell" description="OpenNMS :: Features :: Collection :: Thresholding :: Shell" version="${project.version}">
        <bundle>mvn:org.opennms.features.collection/org.opennms.features.collection.thresholding.shell/${project.version}</bundle>
    </feature>

    <feature name="opennms-core-ipc-grpc-server" description="OpenNMS :: Core :: IPC :: GRPC :: Server" version="${project.version}">
        <feature>opennms-core-ipc-sink-api</feature>
        <feature>opennms-identity</feature>
        <feature>opennms-core-ipc-rpc-api</feature>
        <bundle>mvn:org.opennms.core.grpc/org.opennms.core.grpc.osgi/${project.version}</bundle>
        <bundle>mvn:org.opennms.core.ipc.grpc/org.opennms.core.ipc.grpc.common/${project.version}</bundle>
        <bundle>mvn:org.opennms.core.ipc.grpc/org.opennms.core.ipc.grpc.server/${project.version}</bundle>
    </feature>

    <feature name="opennms-graphml" description="OpenNMS :: Features :: GraphML :: API + Service + ReST" version="${project.version}">
        <feature>guava</feature>
        <bundle>mvn:org.opennms.features.graphml/org.opennms.features.graphml.api/${project.version}</bundle>
        <bundle>mvn:org.opennms.features.graphml/org.opennms.features.graphml.service/${project.version}</bundle>
        <bundle>mvn:org.opennms.features.graphml/org.opennms.features.graphml.rest/${project.version}</bundle>
        <!-- Provided by ${OPENNMS_HOME}/lib -->
        <!-- <bundle>mvn:org.opennms.core/org.opennms.core.xml/${project.version}</bundle> -->
    </feature>

    <!-- Convenient feature to install all graph related features-->
    <feature name="opennms-graphs" description="OpenNMS :: Features :: Graph" version="${project.version}">
        <feature>opennms-graph-api</feature>
        <feature>opennms-graph-service</feature>
        <feature>opennms-graph-domain</feature>
        <feature>opennms-graph-persistence</feature>
        <feature>opennms-graph-shell</feature>
        <feature>opennms-graph-rest</feature>
        <feature>opennms-graph-provider-graphml</feature>
        <feature>opennms-graph-provider-bsm</feature>
        <feature>opennms-graph-provider-application</feature>
        <feature>opennms-graph-provider-legacy</feature>
        <feature>opennms-graph-provider-topology</feature>
    </feature>
    <feature name="opennms-graph-api" description="OpenNMS :: Features :: Graph :: API" version="${project.version}">
        <feature>guava</feature>
        <feature>opennms-model</feature>
        <bundle>mvn:org.opennms.features.graph/org.opennms.features.graph.api/${project.version}</bundle>
        <bundle>mvn:org.opennms.features.graph/org.opennms.features.graph.jung/${jungVersion}</bundle>
    </feature>
    <feature name="opennms-graph-service" description="OpenNMS :: Features :: Graph :: Service" version="${project.version}">
        <feature>opennms-graph-api</feature>
        <feature>opennms-graph-domain</feature>
        <bundle>wrap:mvn:com.google.code.gson/gson/${gsonVersion}</bundle>
        <bundle>mvn:com.github.ben-manes.caffeine/caffeine/${caffeineVersion}</bundle>
        <bundle>mvn:org.opennms.features.graph/org.opennms.features.graph.service/${project.version}</bundle>
    </feature>
    <feature name="opennms-graph-persistence" description="OpenNMS :: Features :: Graph :: Persistence" version="${project.version}">
        <feature>opennms-graph-api</feature>
        <!-- Provided by ${OPENNMS_HOME}/lib -->
        <!-- <feature>opennms-dao-api</feature> -->
        <!-- <feature>opennms-dao</feature> -->
        <!-- <bundle>mvn:org.opennms.features.graph.dao/org.opennms.features.graph.dao.api/${project.version}</bundle> -->
        <!-- <bundle>mvn:org.opennms.features.graph.dao/org.opennms.features.graph.dao.impl/${project.version}</bundle> -->
    </feature>
    <feature name="opennms-graph-rest" description="OpenNMS :: Features :: Graph :: ReST API" version="${project.version}">
        <feature>opennms-graph-api</feature>
        <feature>opennms-graph-service</feature>
        <bundle>mvn:org.opennms/opennms-web-api/${project.version}</bundle>
        <bundle>mvn:org.opennms.features.graph.rest/org.opennms.features.graph.rest.api/${project.version}</bundle>
        <bundle>mvn:org.opennms.features.graph.rest/org.opennms.features.graph.rest.impl/${project.version}</bundle>
    </feature>
    <feature name="opennms-graph-domain" description="OpenNMS :: Features :: Graph :: Domain" version="${project.version}">
        <feature>opennms-graph-api</feature>
        <bundle>mvn:org.opennms.features.graph/org.opennms.features.graph.domain/${project.version}</bundle>
    </feature>
    <feature name="opennms-graph-shell" description="OpenNMS :: Features :: Graph :: Shell" version="${project.version}">
        <feature>opennms-graph-service</feature>
        <bundle>mvn:org.opennms.features.graph/org.opennms.features.graph.shell/${project.version}</bundle>
    </feature>
    <!-- Graph Providers -->
    <feature name="opennms-graph-provider-graphml" description="OpenNMS :: Features :: Graph :: Provider :: GraphML" version="${project.version}">
        <feature>opennms-graph-service</feature>
        <feature>opennms-core</feature>
        <feature>opennms-graphml</feature>
        <bundle>mvn:org.opennms.features.graph.provider/org.opennms.features.graph.provider.graphml/${project.version}</bundle>
    </feature>
    <feature name="opennms-graph-provider-bsm" description="OpenNMS :: Features :: Graph :: Provider :: Business Services" version="${project.version}">
        <feature>opennms-graph-service</feature>
        <feature>opennms-model</feature>
        <bundle>mvn:org.opennms.features.graph.provider/org.opennms.features.graph.provider.bsm/${project.version}</bundle>
    </feature>
    <feature name="opennms-graph-provider-application" description="OpenNMS :: Features :: Graph :: Provider :: Application" version="${project.version}">
        <feature>opennms-graph-service</feature>
        <feature>opennms-model</feature>
        <bundle>mvn:org.opennms.features.graph.provider/org.opennms.features.graph.provider.application/${project.version}</bundle>
    </feature>
    <feature name="opennms-graph-provider-legacy" description="OpenNMS :: Features :: Graph :: Provider :: VMware + Enlinkd" version="${project.version}">
        <feature>opennms-graph-service</feature>
        <feature>opennms-model</feature>
        <feature>opennms-topology-api</feature>
        <bundle>mvn:org.opennms.features.graph.provider/org.opennms.features.graph.provider.legacy/${project.version}</bundle>
    </feature>
    <feature name="opennms-graph-provider-topology" description="OpenNMS :: Features :: Graph :: Provider :: Topology" version="${project.version}">
        <feature>opennms-model</feature>
        <feature>opennms-graph-service</feature>
        <bundle>mvn:org.opennms.features.topology/org.opennms.features.topology.api/${project.version}</bundle>
        <bundle>mvn:org.opennms.features.graph.provider/org.opennms.features.graph.provider.topology/${project.version}</bundle>
    </feature>
    <!-- For now it is only used for test purposes -->
    <feature name="opennms-graph-provider-persistence-test" description="OpenNMS :: Features :: Graph :: Provider :: Persistence Test" version="${project.version}">
        <feature>opennms-model</feature>
        <feature>opennms-graph-service</feature>
        <feature>opennms-graph-domain</feature>
        <bundle>mvn:org.opennms.features.graph.provider/org.opennms.features.graph.provider.persistence-test/${project.version}</bundle>
    </feature>
    <feature name="opennms-perspective-poller" description="OpenNMS :: Features :: Perspective Poller" version="${project.version}">
        <bundle>mvn:org.opennms.features/org.opennms.features.perspectivepoller/${project.version}</bundle>
    </feature>
</features><|MERGE_RESOLUTION|>--- conflicted
+++ resolved
@@ -130,11 +130,7 @@
         <bundle>mvn:org.apache.commons/commons-lang3/${commonsLang3Version}</bundle>
     </feature>
     <feature name="commons-net" version="${commonsNetVersion}" description="Apache :: commons-net">
-<<<<<<< HEAD
-        <bundle>mvn:commons-net/commons-net/3.6</bundle>
-=======
         <bundle>mvn:commons-net/commons-net/${commonsNetVersion}</bundle>
->>>>>>> 4ba579d6
     </feature>
     <feature name="dnsjava" version="${dnsjavaVersion}" description="dnsjava">
         <bundle dependency="true">mvn:org.apache.servicemix.bundles/org.apache.servicemix.bundles.dnsjava/${dnsjavaVersion}</bundle>
