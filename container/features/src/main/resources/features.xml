<?xml version="1.0" encoding="UTF-8" standalone="yes"?>
<features name="opennms-${project.version}" xmlns="http://karaf.apache.org/xmlns/features/v1.2.0">
    <repository>mvn:org.apache.camel.karaf/apache-camel/${camelVersion}/xml/features</repository>
    <repository>mvn:org.apache.cxf.karaf/apache-cxf/${cxfVersion}/xml/features</repository>
    <repository>mvn:org.apache.activemq/activemq-karaf/${activemqVersion}/xml/features</repository>
    <repository>mvn:org.ops4j.pax.jdbc/pax-jdbc-features/1.0.1/xml/features</repository>
    <repository>mvn:org.apache.activemq/activemq-karaf/${activemqVersion}/xml/features</repository>
    <repository>mvn:org.opennms.integration.api/karaf-features/${opennmsApiVersion}/xml</repository>
    <repository>mvn:com.eclipsesource.jaxrs/features/${osgiJaxRsVersion}/xml/features</repository>
    <feature name="opennms-amqp-event-forwarder" version="${project.version}" description="OpenNMS :: Features :: AMQP :: Event Forwarder">
        <feature>camel-core</feature>
        <feature>camel-blueprint</feature>
        <feature>camel-http</feature>
        <feature>camel-amqp</feature>
        <feature>guava</feature>
        <feature>opennms-core-camel</feature>
        <feature>opennms-dao-api</feature>
        <bundle>mvn:org.opennms.features.amqp/org.opennms.features.amqp.common/${project.version}</bundle>
        <bundle>mvn:org.opennms.features.amqp/org.opennms.features.amqp.event-forwarder/${project.version}</bundle>
    </feature>
    <feature name="opennms-amqp-event-receiver" version="${project.version}" description="OpenNMS :: Features :: AMQP :: Event Receiver">
        <feature>camel-core</feature>
        <feature>camel-blueprint</feature>
        <feature>camel-http</feature>
        <feature>camel-amqp</feature>
        <feature>guava</feature>
        <feature>opennms-core-camel</feature>
        <feature>opennms-dao-api</feature>
        <bundle>mvn:org.opennms.features.amqp/org.opennms.features.amqp.common/${project.version}</bundle>
        <bundle>mvn:org.opennms.features.amqp/org.opennms.features.amqp.event-receiver/${project.version}</bundle>
    </feature>
    <feature name="opennms-amqp-alarm-northbounder" version="${project.version}" description="OpenNMS :: Features :: AMQP :: Alarm Northbounder">
        <feature>camel-core</feature>
        <feature>camel-blueprint</feature>
        <feature>camel-http</feature>
        <feature>camel-amqp</feature>
        <feature>opennms-core-camel</feature>
        <bundle>mvn:org.opennms.features.amqp/org.opennms.features.amqp.common/${project.version}</bundle>
        <bundle>mvn:org.opennms.features.amqp/org.opennms.features.amqp.alarm-northbounder/${project.version}</bundle>
    </feature>
    <feature name="atomikos" version="${atomikosVersion}" description="Atomikos :: TransactionEssentials">
        <bundle>wrap:mvn:com.atomikos/atomikos-util/${atomikosVersion}</bundle>
        <bundle>wrap:mvn:com.atomikos/transactions-api/${atomikosVersion}</bundle>
        <bundle>wrap:mvn:com.atomikos/transactions/${atomikosVersion}</bundle>
        <bundle>wrap:mvn:com.atomikos/transactions-jta/${atomikosVersion}</bundle>
        <bundle>wrap:mvn:com.atomikos/transactions-jdbc/${atomikosVersion}</bundle>
    </feature>
    <feature name="batik" version="${batikVersion}" description="Apache :: XML Graphics :: Batik">
        <bundle>wrap:mvn:xalan/xalan/${xalanVersion}</bundle>
        <bundle>wrap:mvn:xalan/serializer/${xalanVersion}</bundle>
        <bundle>wrap:mvn:xml-apis/xml-apis/${xmlApisVersion}</bundle>
        <bundle>wrap:mvn:xml-apis/xml-apis-ext/1.3.04</bundle>
        <bundle>wrap:mvn:org.apache.xmlgraphics/batik-anim/${batikVersion}</bundle>
        <bundle>wrap:mvn:org.apache.xmlgraphics/batik-awt-util/${batikVersion}</bundle>
        <bundle>wrap:mvn:org.apache.xmlgraphics/batik-bridge/${batikVersion}</bundle>
        <bundle>wrap:mvn:org.apache.xmlgraphics/batik-css/${batikVersion}</bundle>
        <bundle>wrap:mvn:org.apache.xmlgraphics/batik-dom/${batikVersion}</bundle>
        <bundle>wrap:mvn:org.apache.xmlgraphics/batik-ext/${batikVersion}</bundle>
        <bundle>wrap:mvn:org.apache.xmlgraphics/batik-gvt/${batikVersion}</bundle>
        <bundle>wrap:mvn:org.apache.xmlgraphics/batik-parser/${batikVersion}</bundle>
        <bundle>wrap:mvn:org.apache.xmlgraphics/batik-script/${batikVersion}</bundle>
        <bundle>wrap:mvn:org.apache.xmlgraphics/batik-svggen/${batikVersion}</bundle>
        <bundle>wrap:mvn:org.apache.xmlgraphics/batik-svg-dom/${batikVersion}</bundle>
        <bundle>wrap:mvn:org.apache.xmlgraphics/batik-transcoder/${batikVersion}</bundle>
        <bundle>wrap:mvn:org.apache.xmlgraphics/batik-util/${batikVersion}</bundle>
        <bundle>wrap:mvn:org.apache.xmlgraphics/batik-xml/${batikVersion}</bundle>
    </feature>
    <feature name="bsf" version="${bsfVersion}" description="Apache :: Bean Scripting Framework">
        <bundle>wrap:mvn:bsf/bsf/${bsfVersion}</bundle>
    </feature>
    <feature name="c3p0" version="${c3p0Version}" description="c3p0">
        <feature>postgresql</feature>
        <bundle>wrap:mvn:com.mchange/c3p0/${c3p0Version}$Bundle-SymbolicName=c3p0&amp;Bundle-Version=${c3p0Version}&amp;Import-Package=javax.management,javax.naming,javax.sql,javax.xml.parsers,org.postgresql;resolution:=optional,org.w3c.dom</bundle>
    </feature>
    <feature name="hikari-cp" version="${hikaricpVersion}" description="HikariCP">
        <feature>postgresql</feature>
        <bundle>mvn:com.zaxxer/HikariCP/${hikaricpVersion}</bundle>
    </feature>
    <feature name="commons-beanutils" version="${commonsBeanutilsVersion}" description="Apache :: commons-beanutils">
        <feature>commons-collections</feature>
        <bundle>mvn:commons-beanutils/commons-beanutils/${commonsBeanutilsVersion}</bundle>
    </feature>
    <feature name="commons-codec" version="${commonsCodecVersion}" description="Apache :: commons-codec">
        <bundle>mvn:commons-codec/commons-codec/${commonsCodecVersion}</bundle>
    </feature>
    <feature name="commons-cli" version="1.2" description="Apache :: commons-cli">
        <bundle>mvn:commons-cli/commons-cli/1.2</bundle>
    </feature>
    <feature name="commons-collections" version="${commonsCollectionsVersion}" description="Apache :: commons-collections">
        <bundle>mvn:commons-collections/commons-collections/${commonsCollectionsVersion}</bundle>
    </feature>
    <feature name="commons-configuration" version="${commonsConfigurationVersion}" description="Apache :: commons-configuration">
        <feature>commons-beanutils</feature>
        <feature>commons-codec</feature>
        <feature>commons-digester</feature>
        <feature>commons-jxpath</feature>
        <feature>commons-lang</feature>
        <feature>javax.mail</feature>
        <feature>javax.servlet</feature>
        <bundle>wrap:mvn:org.apache.ant/ant/1.8.2</bundle>
        <bundle>mvn:commons-configuration/commons-configuration/${commonsConfigurationVersion}</bundle>
    </feature>
    <feature name="commons-digester" version="${commonsDigesterVersion}" description="Apache :: commons-digester">
        <feature>commons-beanutils</feature>
        <bundle>mvn:commons-digester/commons-digester/${commonsDigesterVersion}</bundle>
    </feature>
    <feature name="commons-exec" version="1.2" description="Apache :: commons-exec">
        <bundle>mvn:org.apache.commons/commons-exec/1.2</bundle>
    </feature>
    <feature name="commons-io" version="${commonsIoVersion}" description="Apache :: commons-io">
        <bundle>mvn:commons-io/commons-io/${commonsIoVersion}</bundle>
    </feature>
    <feature name="commons-jexl" version="${commonsJexlVersion}" description="Apache :: commons-jexl">
        <bundle>mvn:org.apache.commons/commons-jexl/${commonsJexlVersion}</bundle>
    </feature>
    <feature name="commons-jxpath" version="${commonsJxpathVersion}" description="Apache :: commons-jxpath">
        <feature>commons-beanutils</feature>
        <feature>javax.servlet</feature>
        <bundle dependency="true">mvn:org.apache.servicemix.bundles/org.apache.servicemix.bundles.jdom/1.1_4</bundle>
        <bundle dependency="true">wrap:mvn:javax.servlet.jsp/jsp-api/2.2</bundle>
        <bundle>mvn:commons-jxpath/commons-jxpath/${commonsJxpathVersion}</bundle>
    </feature>
    <feature name="commons-lang" version="${commonsLangVersion}" description="Apache :: commons-lang">
        <bundle>mvn:commons-lang/commons-lang/${commonsLangVersion}</bundle>
    </feature>
    <feature name="commons-lang3" version="${commonsLang3Version}" description="Apache :: commons-lang3">
        <bundle>mvn:org.apache.commons/commons-lang3/${commonsLang3Version}</bundle>
    </feature>
    <feature name="commons-net" version="3.6" description="Apache :: commons-net">
        <bundle>mvn:commons-net/commons-net/3.6</bundle>
    </feature>
    <feature name="dnsjava" version="${dnsjavaVersion}" description="dnsjava">
        <bundle dependency="true">mvn:org.apache.servicemix.bundles/org.apache.servicemix.bundles.dnsjava/${dnsjavaVersion}</bundle>
    </feature>
    <feature name="dropwizard-metrics" version="${dropwizardMetricsVersion}" description="Dropwizard :: Metrics">
        <bundle>mvn:io.dropwizard.metrics/metrics-core/${dropwizardMetricsVersion}</bundle>
    </feature>
    <feature name="fop" version="${fopVersion}" description="Apache :: XML Graphics :: FOP">
        <bundle>wrap:mvn:org.apache.xmlgraphics/fop/${fopVersion}</bundle>
    </feature>
    <feature name="gemini-blueprint" version="${eclipseGeminiVersion}" description="Eclipse :: Gemini Blueprint">
        <feature version="[4.2,4.3)">spring</feature>
        <bundle>mvn:org.eclipse.gemini.blueprint/gemini-blueprint-core/${eclipseGeminiVersion}</bundle>
        <bundle>mvn:org.eclipse.gemini.blueprint/gemini-blueprint-extender/${eclipseGeminiVersion}</bundle>
        <bundle>mvn:org.eclipse.gemini.blueprint/gemini-blueprint-io/${eclipseGeminiVersion}</bundle>
    </feature>
    <feature name="guava" version="${guavaVersion}" description="Google :: Guava">
        <bundle dependency="true">mvn:com.google.guava/guava/${guavaVersion}</bundle>
    </feature>
    <feature name="guava17" version="${guavaOldVersion}" description="Google :: Guava">
        <bundle dependency="true">mvn:com.google.guava/guava/${guavaOldVersion}</bundle>
    </feature>
    <feature name="hibernate36" version="3.6.10.Final" description="Hibernate :: Hibernate ORM">
        <bundle dependency="true">wrap:mvn:antlr/antlr/${antlr.version}$Import-Package=org.hibernate.hql.ast</bundle>
        <bundle dependency="true">wrap:mvn:dom4j/dom4j/1.6.1</bundle>
        <bundle dependency="true">mvn:commons-collections/commons-collections/${commonsCollectionsVersion}</bundle>
        <bundle dependency="true">mvn:org.apache.geronimo.specs/geronimo-jta_1.1_spec/${geronimoVersion}</bundle>
        <bundle dependency="true">mvn:org.javassist/javassist/3.18.2-GA</bundle>
        <bundle>wrap:mvn:org.hibernate.javax.persistence/hibernate-jpa-2.0-api/1.0.1.Final</bundle>
        <bundle>wrap:mvn:org.hibernate/hibernate-core/3.6.10.Final$Export-Package=org.hibernate*;version="3.6.10"</bundle>
        <bundle>wrap:mvn:org.hibernate/hibernate-commons-annotations/3.2.0.Final</bundle>
    </feature>
    <feature name="hibernate-validator41" version="4.1.0.Final" description="Hibernate :: Hibernate Validator">
        <feature>javax.validation</feature>
        <bundle>wrap:mvn:org.hibernate/hibernate-validator-annotation-processor/4.1.0.Final</bundle>
        <bundle>wrap:mvn:org.hibernate/hibernate-validator/4.1.0.Final</bundle>
    </feature>
    <feature name="java-native-access" version="${jnaVersion}" description="Java Native Access (JNA)">
        <bundle>mvn:net.java.dev.jna/jna/${jnaVersion}</bundle>
        <bundle>mvn:net.java.dev.jna/jna-platform/${jnaVersion}</bundle>
    </feature>
    <feature name="javax.mail" version="1.4.5" description="javax.mail">
        <bundle>mvn:javax.mail/mail/1.4.5</bundle>
    </feature>
    <feature name="javax.servlet" version="${servletApiVersion}" description="javax.servlet">
        <bundle start-level="30">mvn:javax.servlet/javax.servlet-api/${servletApiVersion}</bundle>
    </feature>
    <feature name="javax.validation" version="1.0.0.GA" description="javax.validation">
        <bundle dependency="true">wrap:mvn:javax.validation/validation-api/1.0.0.GA$Bundle-SymbolicName=javax.validation:validation-api&amp;Bundle-Version=1.0.0&amp;Export-Package=javax.validation;version="1.0.0",javax.validation.bootstrap;version="1.0.0",javax.validation.constraints;version="1.0.0",javax.validation.groups;version="1.0.0",javax.validation.metadata;version="1.0.0",javax.validation.spi;version="1.0.0"</bundle>
    </feature>
    <feature name="jaxb" version="${eclipselinkVersion}" description="EclipseLink :: MOXy">
        <feature>javax.mail</feature>
        <bundle>mvn:org.eclipse.persistence/org.eclipse.persistence.moxy/${eclipselinkVersion}</bundle>
        <bundle>mvn:org.eclipse.persistence/org.eclipse.persistence.core/${eclipselinkVersion}</bundle>
        <bundle>mvn:org.eclipse.persistence/org.eclipse.persistence.asm/${eclipselinkVersion}</bundle>
        <bundle>mvn:org.eclipse.persistence/org.eclipse.persistence.antlr/${eclipselinkVersion}</bundle>
    </feature>
    <feature name="jcifs" version="${jcifsVersion}" description="jcifs">
        <bundle>wrap:mvn:org.samba.jcifs/jcifs/${jcifsVersion}</bundle>
    </feature>
    <feature name="jfreechart" version="1.0.13" description="JFree :: JFreeChart">
        <bundle>wrap:mvn:jfree/jfreechart/1.0.13</bundle>
        <bundle>wrap:mvn:jfree/jcommon/1.0.16</bundle>
    </feature>
    <feature name="jldap" version="${jldapVersion}" description="OpenLDAP :: JLDAP">
        <bundle>wrap:mvn:com.novell.ldap/jldap/${jldapVersion}</bundle>
    </feature>
    <feature name="joda-time" version="${jodaTimeVersion}" description="Joda :: Joda-Time">
        <bundle>mvn:joda-time/joda-time/${jodaTimeVersion}</bundle>
    </feature>
    <feature name="jolokia-client" version="1.3.3" description="Jolokia-Client">
        <feature>javax.servlet</feature>
        <feature>json-simple</feature>
        <bundle dependency="true">mvn:org.apache.httpcomponents/httpcore-osgi/${httpcoreVersion}</bundle>
        <bundle dependency="true">mvn:org.apache.httpcomponents/httpclient-osgi/${httpclientVersion}</bundle>
        <bundle>mvn:org.jolokia/jolokia-client-java/1.3.3</bundle>
    </feature>
    <feature name="jrobin" version="1.6.0" description="JRobin">
        <bundle>mvn:org.jrobin/jrobin/1.6.0</bundle>
    </feature>
    <feature name="json-lib" version="2.2.3" description="json-lib">
        <bundle>wrap:mvn:net.sf.ezmorph/ezmorph/1.0.6</bundle>
        <bundle>wrap:mvn:net.sf.json-lib/json-lib/2.2.3/jar/jdk15</bundle>
    </feature>
    <feature name="lmax-disruptor" version="${lmaxDisruptorVersion}" description="LMAX :: Disruptor">
        <bundle>mvn:com.lmax/disruptor/${lmaxDisruptorVersion}</bundle>
    </feature>
    <feature name="org.json" version="${jsonVersion}" description="org.json">
        <bundle>wrap:mvn:org.json/json/${jsonVersion}$Export-Package=org.json</bundle>
    </feature>
    <feature name="json-simple" version="1.1.1" description="json-simple">
        <bundle>wrap:mvn:com.googlecode.json-simple/json-simple/1.1.1</bundle>
    </feature>
    <feature name="owasp-encoder" version="${owaspEncoderVersion}" description="OWASP :: Encoder">
        <bundle>wrap:mvn:org.owasp.encoder/encoder/${owaspEncoderVersion}$Export-Package=org.owasp.encoder</bundle>
    </feature>
    <feature name="owasp-html-sanitizer" version="${owaspHtmlSanitizerVersion}" description="OWASP :: HTML Sanitizer">
        <feature>guava</feature>
        <bundle>wrap:mvn:com.googlecode.owasp-java-html-sanitizer/owasp-java-html-sanitizer/${owaspHtmlSanitizerVersion}$Export-Package=org.owasp.html</bundle>
    </feature>
    <feature name="postgresql" version="${postgresqlVersion}" description="PostgreSQL :: JDBC Driver">
        <feature>pax-jdbc-spec</feature>
        <bundle dependency="true">mvn:org.apache.geronimo.specs/geronimo-jta_1.1_spec/${geronimoVersion}</bundle>
        <bundle>wrap:mvn:org.postgresql/postgresql/${postgresqlVersion}</bundle>
    </feature>
    <feature name="rate-limited-logger" version="${rateLimitedLoggerVersion}" description="Rate Limited Logger">
        <feature>joda-time</feature>
        <bundle>wrap:mvn:com.swrve/rate-limited-logger/${rateLimitedLoggerVersion}</bundle>
    </feature>
    <feature name="spring-security32" version="${springSecurityVersion}" description="Spring :: Security">
        <feature version="[4.2,4.3)">spring-web</feature>
        <feature>commons-codec</feature>
        <feature>javax.servlet</feature>
        <bundle>wrap:mvn:org.springframework.ldap/spring-ldap-core/1.3.2.RELEASE$Export-Package=org.springframework.ldap*;version="1.3.2"</bundle>
        <bundle>mvn:org.springframework.security/spring-security-aspects/${springSecurityVersion}</bundle>
        <bundle>mvn:org.springframework.security/spring-security-core/${springSecurityVersion}</bundle>
        <bundle>mvn:org.springframework.security/spring-security-config/${springSecurityVersion}</bundle>
        <bundle>mvn:org.springframework.security/spring-security-ldap/${springSecurityVersion}</bundle>
        <bundle>mvn:org.springframework.security/spring-security-remoting/${springSecurityVersion}</bundle>
        <bundle>mvn:org.springframework.security/spring-security-web/${springSecurityVersion}</bundle>
    </feature>
    <feature name="jicmp" version="2.0.1" description="jicmp">
        <feature>guava</feature>
        <bundle>mvn:org.opennms/jicmp-api/2.0.1</bundle>
    </feature>
    <feature name="jicmp6" version="2.0.1" description="jicmp6">
        <bundle>mvn:org.opennms/jicmp6-api/2.0.1</bundle>
    </feature>
    <feature name="quartz" version="${quartzVersion}" description="quartz">
        <feature>c3p0</feature>
        <bundle>wrap:mvn:org.quartz-scheduler/quartz/${quartzVersion}</bundle>
    </feature>
    <feature name="twitter4j" version="${twitter4jVersion}" description="Twitter4J">
        <bundle>wrap:mvn:org.twitter4j/twitter4j-core/${twitter4jVersion}</bundle>
    </feature>
    <feature name="opentracing-api" version="${opentracingVersion}" description="OpenTracing API">
        <bundle dependency="true">wrap:mvn:io.opentracing/opentracing-api/${opentracingVersion}</bundle>
        <bundle dependency="true">wrap:mvn:io.opentracing/opentracing-noop/${opentracingVersion}</bundle>
        <bundle dependency="true">wrap:mvn:io.opentracing/opentracing-util/${opentracingVersion}</bundle>
    </feature>
    <feature name="opennms-core-tracing" version="${project.version}" description="OpenNMS :: Core :: Tracing">
        <feature>opentracing-api</feature>
        <bundle>mvn:org.opennms.core.tracing/org.opennms.core.tracing.api/${project.version}</bundle>
        <bundle>mvn:org.opennms.core.tracing/org.opennms.core.tracing.registry/${project.version}</bundle>
        <bundle>mvn:org.opennms.core/org.opennms.core.xml/${project.version}</bundle>
    </feature>
    <feature name="opennms-core-tracing-jaeger" version="${project.version}" description="OpenNMS :: Core :: Tracing :: Jeager Tracer">
        <feature>opennms-core-tracing</feature>
        <bundle>mvn:org.opennms.core.tracing/org.opennms.core.tracing.jaeger-osgi/${project.version}</bundle>
        <bundle>mvn:org.opennms.core.tracing/org.opennms.core.tracing.jaeger-tracer/${project.version}</bundle>
    </feature>

    <feature name="opennms-activemq-pool" version="${project.version}" description="OpenNMS :: Features :: ActiveMQ :: Pool">
        <feature>activemq-client</feature>
        <feature>camel-core</feature>
        <feature>camel-jms</feature>
        <feature>opennms-core</feature>
        <bundle dependency="true">mvn:org.ow2.asm/asm-all/5.2</bundle>
        <bundle>mvn:org.opennms.features.activemq/org.opennms.features.activemq.pool/${project.version}</bundle>
    </feature>

    <feature name="opennms-activemq-shell" description="OpenNMS :: Features :: ActiveMQ :: Shell" version="${project.version}">
      <!-- Additional dependenices are expected to be pulled from the root classloader -->
      <bundle>mvn:org.opennms.features.activemq/org.opennms.features.activemq.shell/${project.version}</bundle>
    </feature>

    <feature name="opennms-bootstrap" version="${project.version}" description="opennms-bootstrap">
        <bundle>wrap:mvn:org.opennms/opennms-bootstrap/${project.version}</bundle>
    </feature>

    <feature name="opennms-identity" version="${project.version}" description="OpenNMS :: Features :: OpenNMS Identity">
        <bundle>mvn:org.opennms.features.distributed/org.opennms.features.distributed.opennms-identity/${project.version}</bundle>
    </feature>

    <feature name="opennms-core" version="${project.version}" description="OpenNMS :: Core">
        <feature version="[4.2,4.3)">spring</feature>
        <feature version="[4.2,4.3)">spring-orm</feature>
        <feature>commons-io</feature>
        <feature>dnsjava</feature>
        <feature>jaxb</feature>
        <feature>owasp-encoder</feature>
        <feature>owasp-html-sanitizer</feature>
<<<<<<< HEAD
=======
        <feature>commons-jexl</feature>
>>>>>>> a1e71af3
        <bundle dependency="true">wrap:mvn:javax.inject/javax.inject/1</bundle>
        <bundle dependency="true">mvn:org.codehaus.jackson/jackson-core-asl/${jacksonVersion}</bundle>
        <bundle dependency="true">mvn:org.codehaus.jackson/jackson-mapper-asl/${jacksonVersion}</bundle>
        <bundle dependency="true">mvn:org.codehaus.jackson/jackson-xc/${jacksonVersion}</bundle>
        <bundle>mvn:org.opennms.core/org.opennms.core.api/${project.version}</bundle>
        <bundle>mvn:org.opennms.core/org.opennms.core.criteria/${project.version}</bundle>
        <bundle>mvn:org.opennms.core/org.opennms.core.lib/${project.version}</bundle>
        <bundle>mvn:org.opennms.core/org.opennms.core.logging/${project.version}</bundle>
        <bundle>mvn:org.opennms.core/org.opennms.core.soa/${project.version}</bundle>
        <bundle>mvn:org.opennms.core/org.opennms.core.spring/${project.version}</bundle>
        <bundle>mvn:org.opennms.core/org.opennms.core.sysprops/${project.version}</bundle>
        <bundle>mvn:org.opennms.core/org.opennms.core.xml/${project.version}</bundle>
        <bundle>mvn:org.opennms/opennms-util/${project.version}</bundle>
    </feature>
    <feature name="opennms-core-camel" version="${project.version}" description="OpenNMS :: Core :: Camel">
        <feature>camel-core</feature>
        <feature>camel-http</feature>
        <feature>camel-netty4</feature>
        <feature>opennms-core</feature>
        <bundle>mvn:org.opennms.core/org.opennms.core.camel/${project.version}</bundle>
    </feature>
    <feature name="opennms-core-daemon" version="${project.version}" description="OpenNMS :: Core :: Daemon">
        <feature>activemq-client</feature>
        <feature>camel-jms</feature>
        <feature>guava</feature>
        <feature>opennms-activemq-pool</feature>
        <feature>opennms-core</feature>
        <feature>opennms-config</feature>
        <feature>opennms-icmp-api</feature>
        <feature>opennms-model</feature>
        <bundle dependency="true">mvn:org.ow2.asm/asm-all/5.2</bundle>
        <bundle>mvn:org.opennms.core/org.opennms.core.daemon/${project.version}</bundle>
    </feature>
    <feature name="opennms-core-db" version="${project.version}" description="OpenNMS :: Core :: Database">
        <feature>atomikos</feature>
        <feature>c3p0</feature>
        <feature>hikari-cp</feature>
        <feature>commons-io</feature>
        <feature>postgresql</feature>
        <feature>opennms-core</feature>
        <bundle>mvn:org.opennms.core/org.opennms.core.db/${project.version}</bundle>
    </feature>
    <feature name="opennms-core-web" version="${project.version}" description="OpenNMS :: Core :: Web">
        <feature>opennms-core</feature>
        <bundle>mvn:org.apache.httpcomponents/httpcore-osgi/${httpcoreVersion}</bundle>
        <bundle>mvn:org.apache.httpcomponents/httpclient-osgi/${httpclientVersion}</bundle>
        <bundle>mvn:org.opennms.core/org.opennms.core.web/${project.version}</bundle>
    </feature>
    <feature name="opennms-distributed-core-api" version="${project.version}" description="OpenNMS :: Distributed :: Core :: API">
        <bundle>mvn:org.opennms.features.distributed/core-api/${project.version}</bundle>
    </feature>
    <feature name="opennms-model" version="${project.version}" description="OpenNMS :: Model">
        <feature version="[4.2,4.3)">spring</feature>
        <feature version="[4.2,4.3)">spring-jdbc</feature>
        <feature version="[4.2,4.3)">spring-orm</feature>
        <feature version="[4.2,4.3)">spring-tx</feature>
        <feature>commons-io</feature>
        <feature>commons-lang</feature>
        <feature>dnsjava</feature>
        <feature>hibernate36</feature>
        <feature>jaxb</feature>
        <feature>opennms-core</feature>
        <feature>opennms-events-api</feature>
        <feature>opennms-poller-api</feature>
        <feature>opennms-rrd-api</feature>
        <feature>opennms-snmp</feature>
        <bundle>mvn:org.opennms/opennms-model/${project.version}</bundle>
    </feature>
    <feature name="opennms-collection-api" version="${project.version}" description="OpenNMS :: Collection :: API">
        <feature version="[4.2,4.3)">spring</feature>
        <feature>commons-jexl</feature>
        <feature>opennms-model</feature>
        <bundle>mvn:org.opennms.features.collection/org.opennms.features.collection.api/${project.version}</bundle>
    </feature>
    <feature name="opennms-collection-commands" version="${project.version}" description="OpenNMS :: Collection :: Shell Commands">
        <feature>dropwizard-metrics</feature>
        <feature>guava</feature>
        <bundle>mvn:org.opennms.features.collection/org.opennms.features.collection.commands/${project.version}</bundle>
    </feature>
    <feature name="opennms-collection-core" version="${project.version}" description="OpenNMS :: Collection :: Core">
        <feature>opennms-collection-api</feature>
        <feature>opennms-config</feature>
        <feature>opennms-core-ipc-rpc-api</feature>
        <feature>opennms-dao-api</feature>
        <bundle>mvn:org.opennms.features.collection/org.opennms.features.collection.core/${project.version}</bundle>
    </feature>
    <feature name="opennms-collection-persistence-rrd" version="${project.version}" description="OpenNMS :: Collection :: Persistence :: RRD">
        <feature>opennms-collection-api</feature>
        <feature>opennms-dao-api</feature>
        <feature>opennms-rrd-api</feature>
        <bundle>mvn:org.opennms.features.collection/org.opennms.features.collection.persistence.rrd/${project.version}</bundle>
    </feature>
    <feature name="opennms-config-api" version="${project.version}" description="OpenNMS :: Configuration :: API">
        <feature>opennms-collection-api</feature>
        <feature>opennms-core</feature>
        <feature>opennms-model</feature>
        <bundle>mvn:org.opennms/opennms-config-api/${project.version}</bundle>
        <bundle>mvn:org.opennms/opennms-config-model/${project.version}</bundle>
        <bundle>mvn:org.opennms/opennms-config-jaxb/${project.version}</bundle>
    </feature>
    <feature name="opennms-config-jaxb" version="${project.version}" description="OpenNMS :: Configuration :: JAXB">
        <feature>hibernate36</feature>
        <feature>commons-lang</feature>
        <feature>opennms-collection-api</feature>
        <feature>opennms-core</feature>
        <feature>opennms-snmp</feature>
        <bundle>mvn:org.opennms/opennms-config-jaxb/${project.version}</bundle>
    </feature>
    <feature name="opennms-config" version="${project.version}" description="OpenNMS :: Configuration">
        <feature>c3p0</feature>
        <feature>hikari-cp</feature>
        <feature>commons-codec</feature>
        <feature>opennms-config-api</feature>
        <feature>opennms-core-db</feature>
        <feature>opennms-poller-api</feature>
        <feature>opennms-rrd-api</feature>
        <feature>opennms-snmp</feature>
        <bundle dependency="true">wrap:mvn:com.googlecode.concurrent-locks/concurrent-locks/1.0.0</bundle>
        <bundle dependency="true">wrap:mvn:org.jasypt/jasypt/1.9.0</bundle>
        <bundle>mvn:org.opennms/opennms-config/${project.version}</bundle>
    </feature>
    <feature name="opennms-kafka" version="${project.version}" description="OpenNMS :: Features :: Kafka">
        <bundle dependency="true">mvn:org.scala-lang/scala-library/${scalaLibraryVersion}</bundle>
        <bundle dependency="true">mvn:com.typesafe.scala-logging/scala-logging_${scalaVersion}/${scalaLoggingVersion}</bundle>
        <bundle dependency="true">mvn:com.fasterxml.jackson.core/jackson-databind/${jackson2Version}</bundle>
        <bundle dependency="true">mvn:com.fasterxml.jackson.core/jackson-annotations/${jackson2Version}</bundle>
        <bundle dependency="true">mvn:com.fasterxml.jackson.core/jackson-core/${jackson2Version}</bundle>
        <bundle dependency="true">wrap:mvn:com.yammer.metrics/metrics-core/2.2.0$Bundle-Version=2.2.0&amp;Export-Package=*;-noimport:=true;version="2.2.0"</bundle>
        <bundle dependency="true">wrap:mvn:com.yammer.metrics/metrics-annotation/2.2.0$Bundle-Version=2.2.0&amp;Export-Package=*;-noimport:=true;version="2.2.0"</bundle>
        <bundle dependency="true">mvn:org.apache.servicemix.bundles/org.apache.servicemix.bundles.kafka_${scalaVersion}/${kafkaBundleVersion}</bundle>
        <bundle dependency="true">mvn:org.apache.servicemix.bundles/org.apache.servicemix.bundles.kafka-clients/${kafkaBundleVersion}</bundle>
        <bundle dependency="true">mvn:com.github.luben/zstd-jni/1.4.3-1</bundle>
    </feature>
    <feature name="opennms-aws-sqs" version="${project.version}" description="OpenNMS :: Features :: AWS SQS">
        <bundle dependency="true">wrap:mvn:com.amazonaws/aws-java-sdk-core/${awsSdkVersion}</bundle>
        <bundle dependency="true">wrap:mvn:com.amazonaws/aws-java-sdk-sqs/${awsSdkVersion}</bundle>
        <bundle dependency="true">wrap:mvn:com.amazonaws/amazon-sqs-java-messaging-lib/${awsSqsMessagingVersion}</bundle>
        <bundle dependency="true">mvn:com.fasterxml.jackson.core/jackson-databind/${jackson2Version}</bundle>
        <bundle dependency="true">mvn:com.fasterxml.jackson.core/jackson-annotations/${jackson2Version}</bundle>
        <bundle dependency="true">mvn:com.fasterxml.jackson.core/jackson-core/${jackson2Version}</bundle>
    </feature>
    <feature name="opennms-core-ipc-sink-api" version="${project.version}" description="OpenNMS :: Core :: IPC :: Sink :: API">
        <feature>dropwizard-metrics</feature>
        <feature>guava</feature>
        <feature>javax.mail</feature>
        <feature>org.json</feature>
        <feature>rate-limited-logger</feature>
        <feature>opennms-core</feature>
        <feature>opennms-distributed-core-api</feature>
        <feature>opennms-core-tracing</feature>
        <bundle>mvn:com.google.protobuf/protobuf-java/${protobufVersion}</bundle>
        <bundle>mvn:org.opennms.core.ipc.sink/org.opennms.core.ipc.sink.api/${project.version}</bundle>
        <bundle>mvn:org.opennms.core.ipc.sink/org.opennms.core.ipc.sink.common/${project.version}</bundle>
        <bundle>mvn:org.opennms.core.ipc.sink/org.opennms.core.ipc.sink.xml/${project.version}</bundle>
    </feature>
    <feature name="opennms-core-ipc-sink-offheap" version="${project.version}" description="OpenNMS :: Core :: IPC :: Sink :: OffHeap">
        <feature>opennms-core-ipc-sink-api</feature>
        <feature>dropwizard-metrics</feature>
        <feature>rate-limited-logger</feature>
        <bundle>mvn:org.opennms.core.ipc.sink/org.opennms.core.ipc.sink.offheap/${project.version}</bundle>
        <bundle>wrap:mvn:com.squareup.tape2/tape/${tape2Version}</bundle>
    </feature>
    <feature name="opennms-core-ipc-sink-camel-common" version="${project.version}" description="OpenNMS :: Core :: IPC :: Sink :: Camel :: Common">
        <feature>opennms-core-ipc-sink-api</feature>
        <feature>opennms-core-camel</feature>
        <feature>opennms-dao-api</feature>
        <feature>camel-blueprint</feature>
        <feature>camel-jms</feature>
        <bundle>mvn:org.opennms.core.ipc.sink.camel/org.opennms.core.ipc.sink.camel.common/${project.version}</bundle>
    </feature>
    <feature name="opennms-core-ipc-sink-camel" version="${project.version}" description="OpenNMS :: Core :: IPC :: Sink :: Camel :: Client">
        <feature>opennms-core-ipc-sink-camel-common</feature>
        <bundle>mvn:org.opennms.core.ipc.sink.camel/org.opennms.core.ipc.sink.camel.client/${project.version}</bundle>
    </feature>
    <feature name="opennms-core-ipc-sink-camel-server" version="${project.version}" description="OpenNMS :: Core :: IPC :: Sink :: Camel :: Server">
        <feature>opennms-core-ipc-sink-camel-common</feature>
        <bundle>mvn:org.opennms.core.ipc.sink.camel/org.opennms.core.ipc.sink.camel.server/${project.version}</bundle>
    </feature>
    <feature name="opennms-core-ipc-sink-kafka-common" version="${project.version}" description="OpenNMS :: Core :: IPC :: Sink :: Kafka :: Common">
        <feature>opennms-core-ipc-sink-api</feature>
        <feature>opennms-kafka</feature>
        <feature>opennms-core-camel</feature>
        <feature>opennms-core-ipc-kafka-shell</feature>
        <bundle>mvn:org.opennms.core.health/org.opennms.core.health.api/${project.version}</bundle>
        <bundle>mvn:org.opennms.core.ipc.common/org.opennms.core.ipc.common.kafka/${project.version}</bundle>
    </feature>
    <feature name="opennms-core-ipc-sink-kafka" version="${project.version}" description="OpenNMS :: Core :: IPC :: Sink :: Kafka :: Client">
        <feature>opennms-core-ipc-sink-kafka-common</feature>
        <bundle>mvn:org.opennms.core.ipc.sink.kafka/org.opennms.core.ipc.sink.kafka.client/${project.version}</bundle>
    </feature>
    <feature name="opennms-core-ipc-sink-kafka-server" version="${project.version}" description="OpenNMS :: Core :: IPC :: Sink :: Kafka :: Server">
        <feature>opennms-core-ipc-sink-kafka-common</feature>
        <bundle>mvn:org.opennms.core.ipc.sink.kafka/org.opennms.core.ipc.sink.kafka.server/${project.version}</bundle>
    </feature>
    <feature name="opennms-core-ipc-sink-aws-sqs" version="${project.version}" description="OpenNMS :: Core :: IPC :: Sink :: AWS SQS Impl.">
        <feature>guava</feature>
        <feature>opennms-core-ipc-sink-api</feature>
        <feature>opennms-aws-sqs</feature>
        <bundle>mvn:org.opennms.core.ipc.common/org.opennms.core.ipc.common.aws-sqs/${project.version}</bundle>
        <bundle>mvn:org.opennms.core.ipc.sink.aws.sqs/org.opennms.core.ipc.sink.aws.sqs.common/${project.version}</bundle>
        <bundle>mvn:org.opennms.core.ipc.sink.aws.sqs/org.opennms.core.ipc.sink.aws.sqs.client/${project.version}</bundle>
    </feature>
    <feature name="opennms-core-ipc-rpc-api" version="${project.version}" description="OpenNMS :: Core :: IPC :: RPC :: API">
        <feature>camel-blueprint</feature>
        <feature>camel-jms</feature>
        <feature>org.json</feature>
        <feature>javax.mail</feature>
        <feature>opennms-core-camel</feature>
        <feature>opennms-distributed-core-api</feature>
        <feature>opennms-dao-api</feature>
        <feature>opennms-core-tracing</feature>
        <bundle>mvn:org.opennms.core.ipc.rpc/org.opennms.core.ipc.rpc.api/${project.version}</bundle>
        <bundle>mvn:org.opennms.core.ipc.rpc/org.opennms.core.ipc.rpc.utils/${project.version}</bundle>
        <bundle>mvn:org.opennms.core.ipc.rpc/org.opennms.core.ipc.rpc.xml/${project.version}</bundle>
        <bundle>mvn:org.opennms.core.ipc.rpc/org.opennms.core.ipc.rpc.common/${project.version}</bundle>
        <bundle>mvn:org.opennms.core.ipc.rpc/org.opennms.core.ipc.rpc.camel/${project.version}</bundle>
    </feature>
    <feature name="opennms-core-ipc-rpc-jms" version="${project.version}" description="OpenNMS :: Core :: IPC :: RPC :: JMS Impl.">
        <feature>opennms-core-ipc-rpc-api</feature>
        <feature>opennms-dao-api</feature>
        <bundle>mvn:org.opennms.core.ipc.rpc/org.opennms.core.ipc.rpc.jms-impl/${project.version}</bundle>
    </feature>
    <feature name="opennms-core-ipc-rpc-aws-sqs" version="${project.version}" description="OpenNMS :: Core :: IPC :: RPC :: AWQ SQS Impl.">
        <feature>opennms-aws-sqs</feature>
        <feature>opennms-core-ipc-rpc-api</feature>
        <bundle>mvn:org.opennms.core.ipc.common/org.opennms.core.ipc.common.aws-sqs/${project.version}</bundle>
        <bundle>mvn:org.opennms.core.ipc.rpc/org.opennms.core.ipc.rpc.aws-sqs-impl/${project.version}</bundle>
    </feature>
    <feature name="opennms-core-ipc-rpc-kafka" version="${project.version}" description="OpenNMS :: Core :: IPC :: RPC :: Kafka Impl.">
        <feature>opennms-kafka</feature>
        <feature>opennms-core-ipc-rpc-api</feature>
        <feature>opennms-core-ipc-kafka-shell</feature>
        <bundle>mvn:org.opennms.core.health/org.opennms.core.health.api/${project.version}</bundle>
        <bundle>mvn:org.opennms.core.ipc.common/org.opennms.core.ipc.common.kafka/${project.version}</bundle>
        <bundle>mvn:org.opennms.core.ipc.rpc/org.opennms.core.ipc.rpc.kafka/${project.version}</bundle>
    </feature>
    <feature name="opennms-core-ipc-rpc-commands" version="${project.version}" description="OpenNMS :: Core :: IPC :: RPC :: Shell Commands">
        <feature>dropwizard-metrics</feature>
        <feature>guava</feature>
        <feature>opennms-core-ipc-rpc-api</feature>
        <bundle>mvn:org.opennms.core.ipc.rpc/org.opennms.core.ipc.rpc.commands/${project.version}</bundle>
    </feature>
    <feature name="opennms-core-ipc-kafka-shell" version="${project.version}" description="OpenNMS :: Core :: IPC :: Kafka :: Shell Commands">
        <feature>opennms-kafka</feature>
        <feature>opennms-distributed-core-api</feature>
        <bundle>mvn:org.opennms.core.ipc.common/org.opennms.core.ipc.common.kafka/${project.version}</bundle>
        <bundle>mvn:org.opennms.core.ipc.common/org.opennms.core.ipc.common.kafka-shell/${project.version}</bundle>
    </feature>
    <feature name="opennms-dao-api" version="${project.version}" description="OpenNMS :: DAO :: API">
        <feature>opennms-core</feature>
        <feature>opennms-model</feature>
        <feature>opennms-config-api</feature>
        <bundle>mvn:org.opennms.features.reporting/org.opennms.features.reporting.model/${project.version}</bundle>
        <bundle>mvn:org.opennms.features.distributed/org.opennms.features.distributed.dao-api/${project.version}</bundle>
    </feature>
    <feature name="opennms-dao" version="${project.version}" description="OpenNMS :: DAO">
        <feature>commons-jxpath</feature>
        <feature>guava</feature>
        <feature>hibernate-validator41</feature>
        <feature>opennms-collection-api</feature>
        <feature>opennms-collection-core</feature>
        <feature>opennms-collection-persistence-rrd</feature>
        <feature>opennms-dao-api</feature>
        <feature>opennms-core-daemon</feature>
        <feature>opennms-measurements-api</feature>
        <feature>opennms-xml-collector</feature>
        <feature>opennms-core-web</feature>
        <feature>opennms-config-dao-api</feature>
        <bundle>mvn:org.opennms.features.distributed/org.opennms.features.distributed.dao-impl/${project.version}</bundle>
    </feature>
    <feature name="opennms-events-api" version="${project.version}" description="OpenNMS :: Events :: API">
        <feature version="[4.2,4.3)">spring</feature>
        <feature>camel-core</feature>
        <feature>commons-lang3</feature>
        <feature>jaxb</feature>
        <feature>javax.validation</feature>
        <feature>opennms-core</feature>
        <feature>opennms-snmp</feature>
        <feature>opennms-core-ipc-sink-api</feature>
        <bundle>mvn:org.opennms.features.events/org.opennms.features.events.api/${project.version}</bundle>
    </feature>
    <feature name="opennms-events-commands" version="${project.version}" description="OpenNMS :: Events :: Shell Commands">
        <feature>commons-jexl</feature>
        <feature>dropwizard-metrics</feature>
        <feature>guava</feature>
        <bundle>mvn:org.opennms.features.events/org.opennms.features.events.commands/${project.version}</bundle>
    </feature>
    <!--This feature lives on Minion, OpenNMS and Sentinel is the reason it needs separate feature.-->
    <feature name="opennms-send-event-command" version="${project.version}" description="OpenNMS :: Events :: Send :: Command">
        <feature>opennms-events-api</feature>
        <feature>opennms-model</feature>
        <bundle>mvn:org.opennms.features.events.sink/org.opennms.features.events.sink.command/${project.version}</bundle>
    </feature>

    <feature name="opennms-events-sink-dispatcher" version="${project.version}" description="OpenNMS :: Events :: Sink Dispatcher">
        <feature>opennms-config-api</feature>
        <feature>opennms-events-api</feature>
        <bundle>mvn:org.opennms.features.events.sink/org.opennms.features.events.sink.dispatcher/${project.version}</bundle>
    </feature>

    <feature name="opennms-icmp-api" version="${project.version}" description="OpenNMS :: ICMP :: API">
        <feature>guava</feature>
        <feature>opennms-core</feature>
        <bundle dependency="true">mvn:org.opennms.lib/org.opennms.lib.tracker/${trackerVersion}</bundle>
        <bundle>mvn:org.opennms/opennms-icmp-api/${project.version}</bundle>
    </feature>
    <feature name="opennms-icmp-best" version="${project.version}" description="OpenNMS :: ICMP :: Best Match">
        <feature>opennms-icmp-api</feature>
        <feature>opennms-icmp-jna</feature>
        <feature>opennms-icmp-jni</feature>
        <feature>opennms-icmp-jni6</feature>
        <bundle>mvn:org.opennms/opennms-icmp-best/${project.version}</bundle>
    </feature>
    <feature name="opennms-icmp-jna" version="${project.version}" description="OpenNMS :: ICMP :: JNA">
        <feature>guava</feature>
        <feature>opennms-icmp-api</feature>
        <feature>java-native-access</feature>
        <bundle>mvn:org.opennms.core/org.opennms.core.icmp-jna/${project.version}</bundle>
        <bundle>mvn:org.opennms/opennms-icmp-jna/${project.version}</bundle>
    </feature>
    <feature name="opennms-icmp-jni" version="${project.version}" description="OpenNMS :: ICMP :: JNI">
        <feature>opennms-icmp-api</feature>
        <feature>jicmp</feature>
        <bundle>mvn:org.opennms/opennms-icmp-jni/${project.version}</bundle>
    </feature>
    <feature name="opennms-icmp-jni6" version="${project.version}" description="OpenNMS :: ICMP :: JNI (with IPv6 support)">
        <feature>opennms-icmp-jni</feature>
        <feature>jicmp6</feature>
        <bundle>mvn:org.opennms/opennms-icmp-jni6/${project.version}</bundle>
    </feature>
    <feature name="opennms-javamail" version="${project.version}" description="OpenNMS :: Javamail">
        <feature>commons-lang</feature>
        <feature>javax.mail</feature>
        <feature>opennms-core</feature>
        <feature>opennms-config-api</feature>
        <bundle>mvn:org.opennms/opennms-javamail-api/${project.version}</bundle>
    </feature>
    <feature name="opennms-poller-api" version="${project.version}" description="OpenNMS :: Poller :: API">
        <feature version="[4.2,4.3)">spring</feature>
        <feature>hibernate36</feature>
        <feature>opennms-core</feature>
        <bundle>mvn:org.opennms.features.poller/org.opennms.features.poller.api/${project.version}</bundle>
    </feature>
    <feature name="opennms-measurements-api" version="${project.version}" description="OpenNMS :: Measurements :: API">
        <feature version="[4.2,4.3)">spring</feature>
        <feature>commons-lang</feature>
        <feature>guava</feature>
        <bundle>mvn:org.opennms.features.measurements/org.opennms.features.measurements.api/${project.version}</bundle>
    </feature>
    <feature name="opennms-measurements-shell" version="${project.version}" description="OpenNMS :: Measurements :: Shell">
        <!-- Dependencies pulled from root classloader -->
        <bundle>mvn:org.opennms.features.measurements/org.opennms.features.measurements.shell/${project.version}</bundle>
    </feature>
    <feature name="opennms-osgi-jsr223" version="${project.version}" description="OpenNMS :: OSGi JSR-223">
        <bundle>mvn:org.opennms.features/org.opennms.features.osgi-jsr223/${project.version}</bundle>
    </feature>
    <feature name="opennms-provisioning" version="${project.version}" description="OpenNMS :: Provisioning">
        <feature>commons-lang</feature>
        <feature>commons-beanutils</feature>
        <feature>javax.validation</feature>
        <feature>joda-time</feature>
        <feature>opennms-provisioning-api</feature>
        <bundle>mvn:org.opennms/opennms-provision-persistence/${project.version}</bundle>
    </feature>
    <feature name="opennms-provisioning-api" version="${project.version}" description="OpenNMS :: Provisioning :: API">
        <bundle dependency="true">mvn:org.apache.mina/mina-core/${minaVersion}</bundle>
        <bundle dependency="true">mvn:io.netty/netty/3.9.4.Final</bundle>
        <bundle>mvn:org.opennms/opennms-provision-api/${project.version}</bundle>
    </feature>
    <feature name="opennms-rrd-api" version="${project.version}" description="OpenNMS :: RRD :: API">
        <feature version="[4.2,4.3)">spring</feature>
        <feature>opennms-core</feature>
        <bundle>mvn:org.opennms/opennms-rrd-api/${project.version}</bundle>
    </feature>
    <feature name="opennms-rrd-jrobin" version="${project.version}" description="OpenNMS :: RRD :: JRobin">
        <feature version="[4.2,4.3)">spring</feature>
        <feature>jrobin</feature>
        <feature>opennms-rrd-api</feature>
        <bundle>mvn:org.opennms/opennms-rrd-jrobin/${project.version}</bundle>
    </feature>
    <feature name="opennms-snmp" version="${project.version}" description="OpenNMS :: Core :: SNMP">
        <feature>org.json</feature>
        <bundle>mvn:org.opennms.core/org.opennms.core.logging/${project.version}</bundle>
        <bundle>mvn:org.opennms.core.snmp/org.opennms.core.snmp.api/${project.version}</bundle>
        <bundle>mvn:org.opennms.core.snmp/org.opennms.core.snmp.implementations.snmp4j/${project.version}</bundle>
        <bundle>mvn:org.opennms.core.snmp/org.opennms.core.snmp.joesnmp/${project.version}</bundle>
        <bundle>mvn:org.opennms.core/org.opennms.core.sysprops/${project.version}</bundle>
        <bundle>mvn:org.opennms.core/org.opennms.core.lib/${project.version}</bundle>
    </feature>
    <feature name="opennms-snmp-commands" version="${project.version}" description="OpenNMS :: Core :: SNMP :: Commands">
        <bundle>mvn:org.opennms.core.snmp/org.opennms.core.snmp.commands/${project.version}</bundle>
        <bundle>mvn:org.opennms.core.snmp/org.opennms.core.snmp.profile-mapper/${project.version}</bundle>
    </feature>
    <feature name="opennms-icmp-commands" version="${project.version}" description="OpenNMS :: Core :: ICMP :: Commands">
        <feature>opennms-icmp-api</feature>
        <bundle>mvn:org.opennms/opennms-icmp-commands/${project.version}</bundle>
    </feature>
    <feature name="opennms-syslogd" version="${project.version}" description="OpenNMS :: Syslogd">
        <feature version="[4.2,4.3)">spring</feature>
        <feature>camel-core</feature>
        <feature>camel-http</feature>
        <feature>camel-netty4</feature>
        <feature>guava</feature>
        <feature>dropwizard-metrics</feature>
        <feature>opennms-core</feature>
        <feature>opennms-core-camel</feature>
        <feature>opennms-core-daemon</feature>
        <feature>opennms-core-db</feature>
        <feature>opennms-config</feature>
        <feature>opennms-dao-api</feature>
        <feature>opennms-core-ipc-sink-api</feature>
        <bundle>mvn:org.opennms.features.events/org.opennms.features.events.syslog/${project.version}</bundle>
    </feature>
    <feature name="opennms-syslogd-listener-javanet" version="${project.version}" description="OpenNMS :: Syslogd :: Listener :: java.net">
        <feature>camel-blueprint</feature>
        <feature>opennms-syslogd</feature>
        <bundle>blueprint:mvn:org.opennms.features.events/org.opennms.features.events.syslog/${project.version}/xml/blueprint-syslog-listener-javanet</bundle>
    </feature>
    <feature name="opennms-syslogd-listener-camel-netty" version="${project.version}" description="OpenNMS :: Syslogd :: Listener :: camel-netty">
        <feature>camel-blueprint</feature>
        <feature>opennms-syslogd</feature>
        <bundle>blueprint:mvn:org.opennms.features.events/org.opennms.features.events.syslog/${project.version}/xml/blueprint-syslog-listener-camel-netty</bundle>
    </feature>
    <feature name="opennms-thresholding-api" version="${project.version}" description="OpenNMS :: Thresholding :: API">
        <feature>opennms-config</feature>
        <feature>opennms-dao-api</feature>
        <feature>opennms-collection-api</feature>
        <bundle>mvn:org.opennms.features.collection/org.opennms.features.collection.thresholding.api/${project.version}</bundle>
    </feature>
    <feature name="opennms-trapd" version="${project.version}" description="OpenNMS :: Trapd">
        <feature version="[4.2,4.3)">spring</feature>
        <feature>camel-core</feature>
        <feature>camel-http</feature>
        <feature>guava</feature>
        <feature>opennms-distributed-core-api</feature>
        <feature>opennms-core</feature>
        <feature>opennms-core-camel</feature>
        <feature>opennms-core-daemon</feature>
        <feature>opennms-core-db</feature>
        <feature>opennms-config</feature>
        <feature>opennms-dao-api</feature>
        <feature>opennms-events-api</feature>
        <feature>opennms-snmp</feature>
        <feature>opennms-core-ipc-sink-api</feature>
        <bundle>mvn:org.opennms.features.events/org.opennms.features.events.traps/${project.version}</bundle>
    </feature>
    <feature name="tsrm-troubleticketer" version="${project.version}" description="OpenNMS :: Features :: Ticketing :: Tivoli Service Request Manager (TSRM)">
        <feature version="${cxfVersion}">cxf-jaxws</feature>
        <feature>javax.servlet</feature>
        <bundle>mvn:org.opennms.features.ticketing/org.opennms.features.ticketing.api/${project.version}</bundle>
        <bundle>mvn:org.opennms.features/opennms-integration-tsrm/${project.version}</bundle>
    </feature>
    <feature name="eif-adapter" version="${project.version}" description="OpenNMS :: Features :: EIF Adapter">
        <feature>camel-core</feature>
        <feature>camel-blueprint</feature>
        <feature>camel-netty4</feature>
        <feature>opennms-core-camel</feature>
        <feature>opennms-collection-api</feature>
        <feature>opennms-dao-api</feature>
        <bundle>mvn:org.opennms.features/org.opennms.features.eif-adapter/${project.version}</bundle>
    </feature>
    <feature name="smack" version="${smackVersion}" description="Ignite Realtime :: Smack">
        <bundle>wrap:mvn:org.igniterealtime.smack/smack-core/${smackVersion}</bundle>
        <bundle>wrap:mvn:org.igniterealtime.smack/smack-tcp/${smackVersion}</bundle>
        <bundle>wrap:mvn:org.igniterealtime.smack/smack-extensions/${smackVersion}</bundle>
        <bundle>wrap:mvn:org.igniterealtime.smack/smack-resolver-javax/${smackVersion}</bundle>
        <bundle>wrap:mvn:xmlpull/xmlpull/1.1.3.1</bundle>
    </feature>
    <feature name="wsman-integration" version="${project.version}" description="OpenNMS :: Features :: WS-Man Integration">
        <feature>guava17</feature>
        <feature>javax.servlet</feature>
        <feature version="${cxfVersion}">cxf-jaxws</feature>
        <feature version="${cxfVersion}">cxf-ws-addr</feature>
        <feature>opennms-collection-api</feature>
        <feature>opennms-poller-monitors-core</feature>
        <feature>opennms-provisioning-api</feature>
        <feature>opennms-dao-api</feature>
        <bundle>mvn:org.apache.servicemix.specs/org.apache.servicemix.specs.jaxws-api-2.2/${servicemixSpecsVersion}</bundle>
        <bundle>mvn:org.apache.servicemix.specs/org.apache.servicemix.specs.saaj-api-1.3/${servicemixSpecsVersion}</bundle>
        <bundle>mvn:org.apache.servicemix.bundles/org.apache.servicemix.bundles.xerces/2.11.0_1</bundle>
        <bundle>mvn:org.apache.servicemix.bundles/org.apache.servicemix.bundles.bcel/5.2_4</bundle>
        <bundle>mvn:org.apache.servicemix.bundles/org.apache.servicemix.bundles.xalan/2.7.2_3</bundle>
        <bundle>mvn:org.opennms.core.wsman/org.opennms.core.wsman.api/${wsmanVersion}</bundle>
        <bundle>mvn:org.opennms.core.wsman/org.opennms.core.wsman.cxf/${wsmanVersion}</bundle>
        <bundle>mvn:org.opennms.features/org.opennms.features.wsman/${project.version}</bundle>
    </feature>
    <feature name="wmi-integration" version="${project.version}" description="OpenNMS :: Features :: WMI Integration">
        <feature>commons-cli</feature>
        <feature>opennms-collection-api</feature>
        <feature>opennms-provisioning-api</feature>
        <bundle dependency="true">wrap:mvn:org.jinterop/j-interop/${jinteropVersion}</bundle>
        <bundle dependency="true">wrap:mvn:org.jinterop/j-interopdeps/${jinteropVersion}</bundle>
        <bundle>mvn:org.opennms/opennms-wmi/${project.version}</bundle>
    </feature>
    <feature name="opennms-prometheus-collector" version="${project.version}" description="OpenNMS :: Features :: Prometheus Collector">
        <feature>opennms-core-web</feature>
        <feature>opennms-collection-api</feature>
        <bundle>mvn:org.opennms.features/org.opennms.features.prometheus-collector/${project.version}</bundle>
    </feature>
    <feature name="opennms-xml-collector" version="${project.version}" description="OpenNMS :: Protocols :: XML Collector">
        <feature>commons-io</feature>
        <feature>commons-jxpath</feature>
        <feature>commons-lang</feature>
        <feature>guava</feature>
        <feature>joda-time</feature>
        <feature>opennms-core-web</feature>
        <bundle>wrap:mvn:com.jcraft/jsch/0.1.51</bundle>
        <bundle>mvn:org.apache.servicemix.bundles/org.apache.servicemix.bundles.oro/2.0.8_6</bundle>
        <bundle>mvn:org.apache.servicemix.bundles/org.apache.servicemix.bundles.ezmorph/1.0.6_1</bundle>
        <bundle>mvn:org.apache.servicemix.bundles/org.apache.servicemix.bundles.json-lib/2.4_1</bundle>
        <bundle dependency="true">mvn:org.codehaus.jackson/jackson-core-asl/${jacksonVersion}</bundle>
        <bundle dependency="true">mvn:org.codehaus.jackson/jackson-mapper-asl/${jacksonVersion}</bundle>
        <bundle dependency="true">mvn:org.codehaus.jackson/jackson-xc/${jacksonVersion}</bundle>
        <bundle dependency="true">wrap:mvn:com.jcraft/jsch/0.1.51</bundle>
        <bundle dependency="true">wrap:mvn:org.jsoup/jsoup/${jsoupVersion}</bundle>
        <bundle>mvn:org.opennms.protocols/org.opennms.protocols.xml/${project.version}</bundle>
    </feature>
    <feature name="opennms-provisioning-detectors" version="${project.version}" description="OpenNMS :: Provisioning :: Detectors">
        <feature>bsf</feature>
        <feature>commons-cli</feature>
        <feature>javax.servlet</feature>
        <feature>jcifs</feature>
        <feature>jldap</feature>
        <feature>spring-security32</feature>
        <feature>opennms-collection-api</feature>
        <feature>opennms-core-web</feature>
        <feature>opennms-dhcpd</feature>
        <feature>opennms-icmp-api</feature>
        <feature>opennms-provisioning-api</feature>
        <feature>wsman-integration</feature>
        <feature>wmi-integration</feature>
        <bundle>mvn:org.opennms.core.jmx/org.opennms.core.jmx.api/${project.version}</bundle>
        <bundle>mvn:org.opennms.core.jmx/org.opennms.core.jmx.impl/${project.version}</bundle>
        <bundle>mvn:org.opennms/opennms-detector-bsf/${project.version}</bundle>
        <bundle>mvn:org.opennms/opennms-detector-datagram/${project.version}</bundle>
        <bundle>mvn:org.opennms/opennms-detector-dhcp/${project.version}</bundle>
        <bundle>mvn:org.opennms/opennms-detector-generic/${project.version}</bundle>
        <bundle>mvn:org.opennms/opennms-detector-jdbc/${project.version}</bundle>
        <bundle>mvn:org.opennms/opennms-detector-jmx/${project.version}</bundle>
        <bundle>mvn:org.opennms/opennms-detector-jms/${project.version}</bundle>
        <bundle>mvn:org.opennms/opennms-detector-lineoriented/${project.version}</bundle>
        <bundle>mvn:org.opennms/opennms-detector-rdns-lookup/${project.version}</bundle>
        <bundle>mvn:org.opennms/opennms-detector-simple/${project.version}</bundle>
        <bundle>mvn:org.opennms/opennms-detector-ssh/${project.version}</bundle>
        <bundle>mvn:org.opennms/opennms-detector-web/${project.version}</bundle>
        <bundle>mvn:org.opennms/opennms-detector-registry/${project.version}</bundle>
    </feature>
    <feature name="opennms-dhcpd" description="OpenNMS :: Features :: DHCPD" version="${project.version}">
        <bundle>mvn:org.opennms.features/org.opennms.features.dhcpd/${project.version}</bundle>
        <bundle>mvn:com.helger/dhcp4java/${dhcp4javaVersion}</bundle>
    </feature>
    <feature name="opennms-provisioning-shell" version="${project.version}" description="OpenNMS :: Provisioning :: Shell">
        <bundle>mvn:org.opennms/opennms-provision-shell/${project.version}</bundle>
        <bundle dependency="true">mvn:org.apache.httpcomponents/httpcore-osgi/${httpcoreVersion}</bundle>
        <bundle dependency="true">mvn:org.apache.httpcomponents/httpclient-osgi/${httpclientVersion}</bundle>
    </feature>
    <feature name="opennms-vmware" version="${project.version}" description="OpenNMS :: Integrations :: VMware Integration">
        <feature>commons-cli</feature>
        <feature>commons-io</feature>
        <feature>commons-lang</feature>
        <feature>guava</feature>
        <bundle dependency="true">mvn:org.apache.httpcomponents/httpcore-osgi/${httpcoreVersion}</bundle>
        <bundle dependency="true">mvn:org.apache.httpcomponents/httpclient-osgi/${httpclientVersion}</bundle>
        <bundle>wrap:mvn:com.toastcoders/yavijava/6.0.03</bundle>
        <bundle>wrap:mvn:org.sblim.slp/sblimSLPClient/1.17</bundle>
        <bundle>wrap:mvn:org.sblim.wbem/sblimCIMClient/1.17</bundle>
        <bundle>mvn:org.opennms/opennms-vmware/${project.version}</bundle>
    </feature>
    <feature name="opennms-poller-monitors-core" version="${project.version}" description="OpenNMS :: Poller :: Monitors :: Core">
        <feature>camel-core</feature>
        <feature>camel-http</feature>
        <feature>commons-io</feature>
        <feature>commons-jexl</feature>
        <feature>commons-lang</feature>
        <feature>commons-net</feature>
        <feature>dnsjava</feature>
        <feature>hibernate36</feature>
        <feature>jldap</feature>
        <feature>jolokia-client</feature>
        <feature>json-simple</feature>
        <feature>jcifs</feature>
        <feature>bsf</feature>
        <feature>opennms-core-web</feature>
        <feature>opennms-core-ipc-rpc-api</feature>
        <feature>opennms-dhcpd</feature>
        <feature>opennms-icmp-api</feature>
        <feature>opennms-poller-api</feature>
        <feature>opennms-dao-api</feature>
        <feature>opennms-config</feature>
        <feature>opennms-javamail</feature>
        <bundle>mvn:org.opennms.core.jmx/org.opennms.core.jmx.api/${project.version}</bundle>
        <bundle>mvn:org.opennms.core.jmx/org.opennms.core.jmx.impl/${project.version}</bundle>
        <bundle>mvn:org.opennms.features.poller.monitors/org.opennms.features.poller.monitors.core/${project.version}</bundle>
    </feature>
    <feature name="opennms-poller-shell" version="${project.version}" description="OpenNMS :: Poller :: Shell">
        <bundle>mvn:org.opennms.features.poller/org.opennms.features.poller.shell/${project.version}</bundle>
    </feature>
    <feature name="opennms-situation-feedback-api" version="${project.version}" description="OpenNMS :: Features :: Situation-Feedback :: API">
        <bundle dependency="true">mvn:com.fasterxml.jackson.core/jackson-databind/${jackson2Version}</bundle>
        <bundle>mvn:org.opennms.features.situation-feedback/org.opennms.features.situation-feedback.api/${project.version}</bundle>
    </feature>
    <feature name="opennms-situation-feedback" version="${project.version}" description="OpenNMS :: Features :: Situation-Feedback">
        <feature>opennms-osgi-core-rest</feature>
        <feature>opennms-jest</feature>
        <feature>opennms-situation-feedback-api</feature>
        <bundle>mvn:org.opennms.features.situation-feedback/org.opennms.features.situation-feedback.elastic/${project.version}</bundle>
        <bundle>mvn:org.opennms.features.situation-feedback.rest/org.opennms.features.situation-feedback.rest.api/${project.version}</bundle>
        <bundle>mvn:org.opennms.features.situation-feedback.rest/org.opennms.features.situation-feedback.rest.impl/${project.version}</bundle>
    </feature>
    <feature name="opennms-alarm-history-api" description="OpenNMS :: Features :: Alarms :: History :: API" version="${project.version}">
        <bundle>mvn:org.opennms.features.alarms.history/org.opennms.features.alarms.history.api/${project.version}</bundle>
    </feature>

    <feature name="opennms-alarm-history-rest" description="OpenNMS :: Features :: Alarms :: History :: REST" version="${project.version}">
        <feature>opennms-osgi-core-rest</feature>
        <feature>opennms-alarm-history-api</feature>
        <bundle>mvn:org.opennms.features.alarms.history.rest/org.opennms.features.alarms.history.rest.api/${project.version}</bundle>
        <bundle>mvn:org.opennms.features.alarms.history.rest/org.opennms.features.alarms.history.rest.impl/${project.version}</bundle>
    </feature>

    <feature name="opennms-alarm-history-elastic" description="OpenNMS :: Features :: Alarms :: History :: Elasticsearch" version="${project.version}">
        <feature>opennms-alarm-history-rest</feature>
        <feature>opennms-jest</feature>
        <bundle dependency="true">mvn:org.mapstruct/mapstruct/${mapstructVersion}</bundle>
        <bundle>mvn:org.opennms.features.alarms.history/org.opennms.features.alarms.history.elastic/${project.version}</bundle>
    </feature>

    <feature name="kafka-streams" description="Kafka Streams" version="${kafkaVersion}">
        <!-- Wrap the kafka-streams bundle instead of using the servicemix implementation since the later doesn't include the required imports for rocksdb -->
        <bundle dependency="true">wrap:mvn:org.apache.kafka/kafka-streams/${kafkaVersion}$Bundle-Version=${kafkaVersion}&amp;Export-Package=*;-noimport:=true:version="${kafkaVersion}"</bundle>
        <bundle dependency="true">mvn:org.apache.servicemix.bundles/org.apache.servicemix.bundles.kafka-clients/${kafkaBundleVersion}</bundle>
        <bundle dependency="true">mvn:com.github.luben/zstd-jni/1.4.3-1</bundle>
        <bundle dependency="true">wrap:mvn:org.apache.kafka/connect-json/${kafkaVersion}</bundle>
        <bundle dependency="true">wrap:mvn:org.apache.kafka/connect-api/${kafkaVersion}</bundle>
        <bundle dependency="true">mvn:org.lz4/lz4-java/1.6.0</bundle>
        <bundle dependency="true">mvn:org.xerial.snappy/snappy-java/1.1.7.3</bundle>
        <bundle dependency="true">mvn:com.typesafe.scala-logging/scala-logging_${scalaVersion}/${scalaLoggingVersion}</bundle>
        <!-- These are only needed for  servicemix implementation of kafka streams -->
        <!--
        <bundle dependency="true">mvn:com.fasterxml.jackson.core/jackson-databind/${jackson2Version}</bundle>
        <bundle dependency="true">mvn:com.fasterxml.jackson.core/jackson-annotations/${jackson2Version}</bundle>
        <bundle dependency="true">mvn:com.fasterxml.jackson.core/jackson-core/${jackson2Version}</bundle>
        -->
        <bundle dependency="true">wrap:mvn:org.rocksdb/rocksdbjni/${rocksdbjniVersion}</bundle>
    </feature>
    <feature name="opennms-kafka-producer" version="${project.version}" description="OpenNMS :: Kafka :: Producer">
        <feature version="${guavaVersion}">guava</feature>
        <feature version="${kafkaVersion}">kafka-streams</feature>
        <feature>rate-limited-logger</feature>
        <feature>opennms-collection-api</feature>
        <feature>opennms-situation-feedback-api</feature>
        <bundle>mvn:com.google.protobuf/protobuf-java/${protobufVersion}</bundle>
        <bundle>mvn:org.opennms.core.ipc.common/org.opennms.core.ipc.common.kafka/${project.version}</bundle>
        <bundle>mvn:org.opennms.features.kafka/org.opennms.features.kafka.producer/${project.version}</bundle>
    </feature>
    <feature name="opennms-telemetry-collection" version="${project.version}" description="OpenNMS :: Telemetry :: Collection">
        <feature>guava</feature>
        <feature version="${netty4Version}">netty4</feature>
        <feature>dropwizard-metrics</feature>
        <feature>opennms-collection-api</feature>
        <feature>opennms-thresholding-api</feature>
        <feature>opennms-osgi-jsr223</feature>
        <bundle>mvn:com.google.protobuf/protobuf-java/${protobufVersion}</bundle>
        <bundle>mvn:org.opennms.core/org.opennms.core.lib/${project.version}</bundle>
        <bundle>mvn:org.opennms.features.telemetry.config/org.opennms.features.telemetry.config.api/${project.version}</bundle>
        <bundle>mvn:org.opennms.features.telemetry/org.opennms.features.telemetry.api/${project.version}</bundle>
        <bundle>mvn:org.opennms.features.telemetry/org.opennms.features.telemetry.common/${project.version}</bundle>
        <bundle>mvn:org.opennms.features.telemetry/org.opennms.features.telemetry.listeners/${project.version}</bundle>
        <bundle>mvn:org.opennms.features.telemetry.protocols/org.opennms.features.telemetry.protocols.adapters/${project.version}</bundle>
    </feature>
    <feature name="opennms-telemetry-daemon" version="${project.version}" description="OpenNMS :: Telemetry :: Daemon">
        <feature version="${netty4Version}">netty4</feature>
        <feature>camel-spring</feature>
        <feature>dropwizard-metrics</feature>
        <feature>opennms-core-daemon</feature>
        <feature>opennms-core-ipc-sink-api</feature>
        <feature>opennms-dao-api</feature>
        <feature>opennms-dao</feature>
        <feature>opennms-telemetry-collection</feature>
        <bundle dependency="true">mvn:com.google.protobuf/protobuf-java/${protobufVersion}</bundle>
        <bundle>mvn:org.opennms.features.telemetry/org.opennms.features.telemetry.api/${project.version}</bundle>
        <bundle>mvn:org.opennms.features.telemetry/org.opennms.features.telemetry.common/${project.version}</bundle>
        <bundle>mvn:org.opennms.features.telemetry/org.opennms.features.telemetry.registry/${project.version}</bundle>
        <bundle>mvn:org.opennms.features.telemetry/org.opennms.features.telemetry.daemon/${project.version}</bundle>
        <bundle>mvn:org.opennms.features.telemetry.protocols/org.opennms.features.telemetry.protocols.common/${project.version}</bundle>
        <bundle>mvn:org.opennms.features.telemetry.config/org.opennms.features.telemetry.config.jaxb/${project.version}</bundle>
        <bundle>mvn:org.opennms.features.telemetry/org.opennms.features.telemetry.listeners/${project.version}</bundle>
    </feature>
    <feature name="opennms-telemetry-bmp" version="${project.version}" description="OpenNMS :: Telemetry :: BMP">
        <feature>opennms-telemetry-collection</feature>
        <feature>opennms-kafka</feature>
        <feature>rate-limited-logger</feature>
        <feature>resilience4j</feature>
        <bundle>mvn:org.opennms.features.telemetry.protocols.bmp/org.opennms.features.telemetry.protocols.bmp.adapter/${project.version}</bundle>
        <bundle>mvn:org.opennms.features.telemetry.protocols.bmp/org.opennms.features.telemetry.protocols.bmp.parser/${project.version}</bundle>
        <bundle>mvn:org.opennms.features.telemetry.protocols.bmp/org.opennms.features.telemetry.protocols.bmp.transport/${project.version}</bundle>
    </feature>
    <feature name="opennms-telemetry-jti" version="${project.version}" description="OpenNMS :: Telemetry :: JTI">
        <feature>opennms-telemetry-collection</feature>
        <bundle>mvn:com.google.protobuf/protobuf-java/${protobuf2Version}</bundle>
        <bundle>mvn:org.opennms.features.telemetry.protocols.jti/org.opennms.features.telemetry.protocols.jti.adapter/${project.version}</bundle>
    </feature>
    <feature name="opennms-telemetry-nxos" version="${project.version}" description="OpenNMS :: Telemetry :: NX-OS">
        <feature>opennms-telemetry-collection</feature>
	<bundle>mvn:com.google.protobuf/protobuf-java/${protobufVersion}</bundle>
        <bundle>mvn:org.opennms.features.telemetry.protocols.nxos/org.opennms.features.telemetry.protocols.nxos.adapter/${project.version}</bundle>
    </feature>
    <feature name="opennms-telemetry-graphite" version="${project.version}" description="OpenNMS :: Telemetry :: Graphite">
        <feature>opennms-telemetry-collection</feature>
        <bundle>mvn:org.opennms.features.telemetry.protocols.graphite/org.opennms.features.telemetry.protocols.graphite.adapter/${project.version}</bundle>
    </feature>
    <feature name="opennms-karaf-health" description="OpenNMS :: Karaf Health">
        <bundle start-level="100">mvn:org.opennms.features/org.opennms.features.karaf-health/${project.version}</bundle>
    </feature>
    <feature name="opennms-health" version="${project.version}" description="OpenNMS :: Health">
        <feature>dropwizard-metrics</feature>
        <bundle>mvn:org.opennms.core.health/org.opennms.core.health.api/${project.version}</bundle>
        <bundle>mvn:org.opennms.core.health/org.opennms.core.health.impl/${project.version}</bundle>
        <bundle>mvn:org.opennms.core.health/org.opennms.core.health.shell/${project.version}</bundle>
    </feature>
    <feature name="opennms-health-rest" version="${project.version}" description="OpenNMS :: Health :: Rest">
        <feature>opennms-health</feature>
        <bundle>mvn:org.opennms.core.health/org.opennms.core.health.rest/${project.version}</bundle>
    </feature>
    <feature name="opennms-persistence" version="${project.version}" description="OpenNMS :: Persistence">
        <feature>opennms-model</feature>
        <feature>opennms-dao</feature>
        <bundle>mvn:org.opennms.features.distributed/org.opennms.features.distributed.datasource/${project.version}</bundle>
    </feature>
    <feature name="opennms-spring-extender" version="${project.version}" description="OpenNMS :: Spring Extender">
        <feature version="[4.2,4.3)">spring</feature>
        <feature version="[4.2,4.3)">spring-jdbc</feature>
        <feature version="[4.2,4.3)">spring-orm</feature>
        <feature version="[4.2,4.3)">spring-jms</feature>
        <feature version="[4.2,4.3)">spring-tx</feature>
        <bundle dependency="true">mvn:com.google.guava/guava/${guavaVersion}</bundle>
        <bundle dependency="true">mvn:org.opennms.core/org.opennms.core.soa/${project.version}</bundle>
        <bundle dependency="true">mvn:org.opennms.core/org.opennms.core.sysprops/${project.version}</bundle>
        <bundle>mvn:org.opennms.container/spring-extender/${project.version}</bundle>
        <bundle>mvn:org.opennms.features.distributed/org.opennms.features.distributed.serviceregistry/${project.version}</bundle>
    </feature>
    <feature name="opennms-flows" version="${project.version}" description="OpenNMS :: Features :: Flows :: Feature Definition">
        <details>Feature definition to start all required bundles related to *flow-support.</details>
        <feature>opennms-health</feature>
        <feature>opennms-jest</feature>
        <feature version="${netty4Version}">netty4</feature>
        <feature>quartz</feature>
        <feature>opennms-core-tracing</feature>
        <feature>opennms-distributed-core-api</feature>
        <feature>opennms-telemetry-collection</feature>
        <feature>opennms-dnsresolver-api</feature>
        <feature>opennms-kafka</feature>
        <feature>rate-limited-logger</feature>
        <bundle>wrap:mvn:org.apache.commons/commons-csv/${commonsCsvVersion}</bundle>
        <bundle>mvn:org.apache.commons/commons-csv/${commonsCsvVersion}</bundle>
        <bundle>mvn:org.mongodb/bson/${bsonVersion}</bundle>
        <bundle>mvn:org.opennms.features.flows/org.opennms.features.flows.api/${project.version}</bundle>
        <bundle>mvn:org.opennms.features.flows.classification.engine/org.opennms.features.flows.classification.engine.api/${project.version}</bundle>
        <bundle>mvn:org.opennms.features.flows.rest/org.opennms.features.flows.rest.api/${project.version}</bundle>
        <bundle>mvn:org.opennms/opennms-web-api/${project.version}</bundle>
        <bundle>mvn:org.opennms.features.flows.rest/org.opennms.features.flows.rest.impl/${project.version}</bundle>
        <bundle>wrap:mvn:org.freemarker/freemarker/${freemarkerVersion}</bundle>
        <bundle>mvn:org.opennms.features.flows.classification.engine/org.opennms.features.flows.classification.engine.impl/${project.version}</bundle>
        <bundle>mvn:org.opennms.features.flows/org.opennms.features.flows.elastic/${project.version}</bundle>
        <bundle>mvn:org.opennms.features.flows/org.opennms.features.flows.kafka-persistence/${project.version}</bundle>
        <bundle>mvn:com.google.guava/guava/${guavaVersion}</bundle>
        <bundle>mvn:org.mongodb/bson/${bsonVersion}</bundle>
        <bundle>mvn:org.opennms.core/org.opennms.core.cache/${project.version}</bundle>
        <bundle>mvn:org.opennms.features.telemetry/org.opennms.features.telemetry.api/${project.version}</bundle>
        <bundle>mvn:org.opennms.features.telemetry/org.opennms.features.telemetry.common/${project.version}</bundle>
        <bundle>mvn:org.opennms.features.telemetry/org.opennms.features.telemetry.listeners/${project.version}</bundle>
        <bundle>mvn:com.google.protobuf/protobuf-java/${protobufVersion}</bundle>
        <bundle>mvn:org.opennms.features.telemetry.protocols/org.opennms.features.telemetry.protocols.common/${project.version}</bundle>
        <bundle>mvn:org.opennms.features.telemetry.protocols/org.opennms.features.telemetry.protocols.flows/${project.version}</bundle>
        <bundle>mvn:org.opennms.features.telemetry.protocols.netflow/org.opennms.features.telemetry.protocols.netflow.parser/${project.version}</bundle>
        <bundle>mvn:org.opennms.features.telemetry.protocols.netflow/org.opennms.features.telemetry.protocols.netflow.adapter/${project.version}</bundle>
        <bundle>mvn:org.opennms.features.telemetry.protocols.netflow/org.opennms.features.telemetry.protocols.netflow.transport/${project.version}</bundle>
        <bundle>mvn:org.opennms.features.telemetry.protocols.sflow/org.opennms.features.telemetry.protocols.sflow.parser/${project.version}</bundle>
        <bundle>mvn:org.opennms.features.telemetry.protocols.sflow/org.opennms.features.telemetry.protocols.sflow.adapter/${project.version}</bundle>
        <bundle>mvn:org.opennms.features.flows.classification/org.opennms.features.flows.classification.shell/${project.version}</bundle>
    </feature>
    <feature name="opennms-api-layer" version="${project.version}" description="OpenNMS :: Features :: API Layer">
        <feature>opennms-health</feature>
        <feature>opennms-situation-feedback-api</feature>
        <feature version="${opennmsApiVersion}">opennms-integration-api</feature>
        <bundle dependency="true">mvn:org.mapstruct/mapstruct/${mapstructVersion}</bundle>
        <bundle>mvn:org.opennms.features/org.opennms.features.api-layer/${project.version}</bundle>
    </feature>
    <feature name="opennms-enlinkd-shell" version="${project.version}" description="OpenNMS :: Features :: Enlinkd :: Shell">
        <feature>opennms-dao</feature>
        <bundle>mvn:org.opennms.features.enlinkd/org.opennms.features.enlinkd.shell/${project.version}</bundle>
        <bundle>mvn:org.opennms.features.enlinkd/org.opennms.features.enlinkd.generator/${project.version}</bundle>
    </feature>
    <feature name="karaf-extender" version="${project.version}" description="Karaf Extender">
        <bundle dependency="true">mvn:com.google.guava/guava/${guavaVersion}</bundle>
        <bundle>mvn:org.opennms.container/extender/${project.version}</bundle>
    </feature>
    <feature name="scv" version="${project.version}" description="Secure Credentials Vault">
        <bundle dependency="true">mvn:commons-codec/commons-codec/${commonsCodecVersion}</bundle>
        <bundle dependency="true">mvn:com.google.guava/guava/${guavaVersion}</bundle>
        <bundle>mvn:org.opennms.features.scv/org.opennms.features.scv.api/${project.version}</bundle>
        <bundle>mvn:org.opennms.features.scv/org.opennms.features.scv.jceks-impl/${project.version}</bundle>
        <bundle>mvn:org.opennms.features.scv/org.opennms.features.scv.shell/${project.version}</bundle>
    </feature>
    <feature name="opennms-osgi-core-rest" version="${project.version}" description="OpenNMS :: Features :: OSGI :: Core :: Rest">
        <details>Core module which provides features to install to listen for rest related services,
            such as @Path annotated interfaces.</details>
        <feature>jax-rs-connector</feature>
        <feature>jax-rs-provider-jackson</feature>
        <bundle>mvn:org.opennms.features/org.opennms.features.rest-provider/${project.version}</bundle>
        <bundle>mvn:org.opennms.container.bridge/org.opennms.container.bridge.rest/${project.version}</bundle>
    </feature>
    <feature name="opennms-jaas-login-module" version="${project.version}" description="OpenNMS :: OSGi Container :: Karaf JAAS Login Module">
        <details>OpenNMS is the world's first enterprise grade network management platform developed under the open source model. It consists of a community supported open-source project as well as a commercial services, training and support organization.</details>
        <bundle>mvn:org.opennms.container/org.opennms.container.jaas-login-module/${project.version}</bundle>
        <bundle>mvn:org.apache.karaf.jaas/org.apache.karaf.jaas.modules/${karafVersion}</bundle>
        <bundle>mvn:org.apache.karaf.jaas/org.apache.karaf.jaas.config/${karafVersion}</bundle>
    </feature>
    <feature name="jmxconfiggenerator" version="${project.version}" description="OpenNMS JMX Configuration Generator">
        <feature>guava</feature>
        <feature>commons-io</feature>
        <bundle>mvn:org.opennms.features/jmxconfiggenerator/${project.version}</bundle>
        <bundle>wrap:mvn:args4j/args4j/${args4jVersion}</bundle>
        <bundle>wrap:mvn:org.jvnet.opendmk/jmxremote_optional/${jmxremote.optional.version}</bundle>
        <bundle>mvn:org.apache.velocity/velocity/1.7</bundle>
        <bundle>mvn:org.opennms.features/org.opennms.features.name-cutter/${project.version}</bundle>
        <bundle>mvn:org.apache.servicemix.bundles/org.apache.servicemix.bundles.jaxb-impl/2.2.6_1</bundle>
    </feature>
    <feature name="vaadin-jmxconfiggenerator" version="${project.version}" description="OpenNMS :: Features :: JMX Config Generator :: Web UI">
        <details>OpenNMS is the world's first enterprise grade network management platform developed under the open source model. It consists of a community supported open-source project as well as a commercial services, training and support organization.</details>
        <feature>vaadin</feature>
        <feature>jmxconfiggenerator</feature>
        <bundle>mvn:org.opennms.features/vaadin-jmxconfiggenerator/${project.version}</bundle>
        <bundle>mvn:org.opennms.features.vaadin-components/core/${project.version}</bundle>
        <bundle>mvn:org.opennms.features.vaadin-components/widgetset/${project.version}</bundle>
        <bundle>mvn:org.opennms.features.themes/jmxconfiggenerator-theme/${project.version}</bundle>
    </feature>
    <feature name="org.opennms.features.enlinkd.service.api" version="${project.version}" description="OpenNMS :: Features :: Enlinkd :: Service :: API">
        <details>OpenNMS is the world's first enterprise grade network management platform developed under the open source model. It consists of a community supported open-source project as well as a commercial services, training and support organization.</details>
        <feature>guava</feature>
        <bundle>mvn:org.opennms.features.enlinkd/org.opennms.features.enlinkd.persistence.api/${project.version}</bundle>
        <bundle>mvn:org.opennms.features.enlinkd/org.opennms.features.enlinkd.service.api/${project.version}</bundle>
        <bundle>wrap:mvn:net.sf.jung/jung-api/${jungVersion}</bundle>
        <bundle>mvn:org.opennms.core/org.opennms.core.criteria/${project.version}</bundle>
        <bundle>mvn:org.opennms.features.enlinkd/org.opennms.features.enlinkd.persistence.api/${project.version}</bundle>
        <bundle>mvn:com.google.guava/guava/${guavaVersion}</bundle>
    </feature>
    <feature name="org.opennms.features.bsm.service.api" version="${project.version}" description="OpenNMS :: Features :: BSM :: Service :: API">
        <details>OpenNMS is the world's first enterprise grade network management platform developed under the open source model. It consists of a community supported open-source project as well as a commercial services, training and support organization.</details>
        <feature>guava</feature>
        <bundle>mvn:org.opennms.features.bsm/org.opennms.features.bsm.persistence.api/${project.version}</bundle>
        <bundle>mvn:org.opennms.features.bsm/org.opennms.features.bsm.service.api/${project.version}</bundle>
        <bundle>wrap:mvn:net.sf.jung/jung-api/${jungVersion}</bundle>
        <bundle>mvn:org.opennms.core/org.opennms.core.criteria/${project.version}</bundle>
        <bundle>mvn:com.google.guava/guava/${guavaVersion}</bundle>
    </feature>
    <feature name="org.opennms.features.bsm.shell-commands" version="${project.version}" description="OpenNMS :: Features :: BSM :: Shell Commands">
        <details>OpenNMS is the world's first enterprise grade network management platform developed under the open source model. It consists of a community supported open-source project as well as a commercial services, training and support organization.</details>
        <bundle>mvn:org.opennms.features.bsm/org.opennms.features.bsm.shell-commands/${project.version}</bundle>
        <bundle>mvn:org.opennms.features.bsm/org.opennms.features.bsm.service.api/${project.version}</bundle>
        <bundle>mvn:org.apache.karaf.shell/org.apache.karaf.shell.core/${karafVersion}</bundle>
    </feature>
    <feature name="vaadin-adminpage" version="${project.version}" description="OpenNMS :: Features :: BSM :: Vaadin Adminpage">
        <details>OpenNMS is the world's first enterprise grade network management platform developed under the open source model. It consists of a community supported open-source project as well as a commercial services, training and support organization.</details>
        <feature>vaadin</feature>
        <feature>org.opennms.features.bsm.service.api</feature>
        <bundle>mvn:org.opennms.features.bsm/vaadin-adminpage/${project.version}</bundle>
        <bundle>mvn:org.opennms.features.vaadin-components/core/${project.version}</bundle>
        <bundle>mvn:org.opennms.features.vaadin-components/widgetset/${project.version}</bundle>
        <bundle>mvn:org.opennms.features.topology/org.opennms.features.topology.link/${project.version}</bundle>
    </feature>
    <feature name="geolocation" version="${project.version}" description="OpenNMS :: Features :: Geolocation :: Feature">
        <details>OpenNMS is the world's first enterprise grade network management platform developed under the open source model. It consists of a community supported open-source project as well as a commercial services, training and support organization.</details>
        <feature>opennms-core-web</feature>
        <bundle>mvn:com.google.guava/guava/${guavaVersion}</bundle>
        <bundle start-level="80">mvn:org.opennms.features.geocoder/org.opennms.features.geocoder.api/${project.version}</bundle>
        <bundle start-level="80">mvn:org.opennms.features.geocoder/org.opennms.features.geocoder.rest/${project.version}</bundle>
        <bundle start-level="80">mvn:org.opennms.features.geocoder/org.opennms.features.geocoder.service/${project.version}</bundle>
        <bundle start-level="90">mvn:org.opennms.features.geolocation/org.opennms.features.geolocation.api/${project.version}</bundle>
        <bundle start-level="90">mvn:org.opennms.features.geolocation/org.opennms.features.geolocation.services/${project.version}</bundle>
        <bundle start-level="100">mvn:org.opennms.features.geocoder/org.opennms.features.geocoder.google/${project.version}</bundle>
        <bundle start-level="100">mvn:org.opennms.features.geocoder/org.opennms.features.geocoder.mapquest/${project.version}</bundle>
        <bundle start-level="100">mvn:org.opennms.features.geocoder/org.opennms.features.geocoder.nominatim/${project.version}</bundle>
    </feature>
    <feature name="vaadin-snmp-events-and-metrics" version="${project.version}" description="OpenNMS :: Features :: SNMP Events and Metrics Admin UI">
        <details>OpenNMS Vaadin Administration UI for handling SNMP related configuration files for events and data collection.</details>
        <feature>opennms-core</feature>
        <feature>vaadin</feature>
        <bundle>mvn:org.opennms.features/vaadin-snmp-events-and-metrics/${project.version}</bundle>
        <bundle>mvn:org.opennms.features.vaadin-components/core/${project.version}</bundle>
        <bundle>mvn:org.opennms.features.vaadin-components/widgetset/${project.version}</bundle>
        <bundle>mvn:org.opennms.features.themes/onms-default-theme/${project.version}</bundle>
        <bundle>mvn:org.opennms.features/org.opennms.features.mib-compiler/${project.version}</bundle>
        <bundle>mvn:commons-lang/commons-lang/${commonsLangVersion}</bundle>
    </feature>
    <feature name="vaadin-node-maps" version="${project.version}" description="OpenNMS :: Features :: Node Maps">
        <details>OpenNMS Vaadin UI for displaying nodes on geographical maps using assets records.</details>
        <feature>opennms-core-web</feature>
        <feature>vaadin</feature>
        <feature>geolocation</feature>
        <bundle>mvn:org.opennms.features/vaadin-node-maps/${project.version}</bundle>
        <bundle>mvn:org.opennms.features.vaadin-components/core/${project.version}</bundle>
        <bundle>mvn:org.opennms.features.vaadin-components/header/${project.version}</bundle>
        <bundle>mvn:org.opennms.features.topology/org.opennms.features.topology.api/${project.version}</bundle>
        <bundle>mvn:org.opennms.features.topology.plugins/org.opennms.features.topology.plugins.browsers/${project.version}</bundle>
    </feature>
    <feature name="osgi-nrtg-api" version="${project.version}" description="OpenNMS :: Features :: NRTG :: Features :: API">
        <details>The API contains the models for the NRTG OSGI projects. It has models for collection jobs, measurements and protocol collectors.</details>
        <bundle>mvn:org.opennms.features.nrtg/nrtg-api/${project.version}</bundle>
    </feature>
    <feature name="osgi-nrtg-protocolcollector-snmp" version="${project.version}" description="OpenNMS :: Features :: NRTG :: Features :: Collectors :: SNMP">
        <details>Plugin for the NRTCollector OSGI Satellit to collect data from snmp agents</details>
        <feature>osgi-nrtg-api</feature>
        <bundle>mvn:org.opennms.features.nrtg.protocolcollector/nrtg-protocolcollector-snmp/${project.version}</bundle>
    </feature>
    <feature name="osgi-nrtg-protocolcollector-tca" version="${project.version}" description="OpenNMS :: Features :: NRTG :: Features :: Collectors :: TCA">
        <details>Plugin for the NRTCollector OSGI Satellite to collect data from TCA agents.</details>
        <feature>osgi-nrtg-api</feature>
        <bundle>mvn:org.opennms.features.nrtg.protocolcollector/nrtg-protocolcollector-tca/${project.version}</bundle>
    </feature>
    <feature name="osgi-nrtg-web" version="${project.version}" description="OpenNMS :: Features :: NRTG :: Features :: Web">
        <details>NRTG Web Runtime Feature</details>
        <feature>osgi-nrtg-api</feature>
        <bundle>mvn:org.opennms.features.nrtg/nrtg-web/${project.version}</bundle>
    </feature>
    <feature name="osgi-nrtg-base" version="${project.version}" description="OpenNMS :: Features :: NRTG :: Features :: Base">
        <details>OSGI Runtime for the NRTCollector.</details>
        <feature>osgi-nrtg-protocolcollector-snmp</feature>
        <feature>osgi-nrtg-protocolcollector-tca</feature>
        <feature>osgi-nrtg-web</feature>
    </feature>
    <feature name="osgi-nrtg-jms" version="${project.version}" description="OpenNMS :: Features :: NRTG :: Features :: JMS">
        <details>OSGI Runtime for the NRTCollector.</details>
        <feature>osgi-nrtg-base</feature>
        <feature>activemq</feature>
        <feature>activemq-blueprint</feature>
        <feature version="${springVersion}">spring-jms</feature>
        <bundle>mvn:org.opennms.features.nrtg/nrtg-collector/${project.version}</bundle>
        <bundle>mvn:org.opennms.features.nrtg/nrtg-nrtbroker-jms/${project.version}</bundle>
        <bundle>mvn:org.opennms.features.nrtg/nrtg-broker/${project.version}</bundle>
    </feature>
    <feature name="osgi-nrtg-local" version="${project.version}" description="OpenNMS :: Features :: NRTG :: Features :: Local">
        <details>OSGI Runtime for the NRTCollector.</details>
        <feature>osgi-nrtg-base</feature>
        <bundle>mvn:org.opennms.features.nrtg/nrtg-nrtbroker-local/${project.version}</bundle>
    </feature>
    <feature name="nrtg" version="${project.version}" description="OpenNMS :: Features :: NRTG :: Features :: All">
        <details>OSGI Runtime for the NRTCollector.</details>
        <feature>osgi-nrtg-jms</feature>
        <feature>osgi-nrtg-local</feature>
    </feature>
    <feature name="vaadin" version="${project.version}" description="OpenNMS :: Features :: Vaadin + Dependencies">
        <details>The Vaadin web application framework including some addons and osgi related packages.</details>
        <!-- Dependencies -->
        <feature>http-whiteboard</feature>
        <bundle>wrap:mvn:com.google.gwt/gwt-elemental/${gwtVersion}</bundle>
        <bundle>wrap:mvn:com.google.gwt/gwt-user/${gwtVersion}/$Export-Package=com.google.*</bundle>
        <bundle>mvn:com.vaadin.external/gentyref/1.2.0.vaadin1</bundle>
        <bundle>mvn:org.jsoup/jsoup/1.11.2</bundle>
        <bundle>mvn:com.google.guava/guava/${guavaVersion}</bundle>
        <bundle>mvn:org.json/json/${jsonVersion}</bundle>
        <!-- Vaadin -->
        <bundle start-level="70">mvn:com.vaadin/vaadin-shared/${vaadinVersion}</bundle>
        <bundle>mvn:com.vaadin/vaadin-server/${vaadinVersion}</bundle>
        <bundle>mvn:com.vaadin/vaadin-client/${vaadinVersion}</bundle>
        <bundle>mvn:com.vaadin/vaadin-client-compiled/${vaadinVersion}</bundle>
        <bundle>mvn:com.vaadin/vaadin-themes/${vaadinVersion}</bundle>
        <!-- Vaadin Compatibility -->
        <bundle>mvn:com.vaadin/vaadin-compatibility-shared/${vaadinVersion}</bundle>
        <bundle>mvn:com.vaadin/vaadin-compatibility-server/${vaadinVersion}</bundle>
        <bundle>mvn:com.vaadin/vaadin-compatibility-client-compiled/${vaadinVersion}</bundle>
        <bundle>wrap:mvn:com.vaadin/vaadin-compatibility-client/${vaadinVersion}</bundle>
        <bundle>mvn:com.vaadin/vaadin-compatibility-themes/${vaadinVersion}</bundle>
        <!-- Add Ons -->
        <bundle>mvn:com.vaadin/vaadin-context-menu/${vaadinAddonContextMenuVersion}</bundle>
        <bundle>mvn:org.vaadin.addon/confirmdialog/${vaadinAddonConfirmDialogVersion}</bundle>
        <!-- OpenNMS Vaadin -->
        <bundle>mvn:org.opennms.features.vaadin-components/extender-service/${project.version}</bundle>
        <bundle>mvn:org.opennms.osgi/opennms-osgi-core/${project.version}</bundle>
        <bundle>mvn:org.opennms.features.themes/onms-default-theme/${project.version}</bundle>
    </feature>
    <feature name="opennms-topology-api" version="${project.version}" description="OpenNMS :: Features :: Topology :: Features :: API">
        <details>APIs for creating topology OSGi plugins.</details>
        <feature>vaadin</feature>
        <bundle>mvn:org.opennms.features.topology/org.opennms.features.topology.api/${project.version}</bundle>
    </feature>
    <feature name="opennms-topology-runtime-base" version="${project.version}" description="OpenNMS :: Features :: Topology :: Features :: Base">
        <details>Base runtime and plugins for the OpenNMS topology web app.</details>
        <feature>opennms-core</feature>
        <feature>opennms-topology-api</feature>
        <feature>geolocation</feature>
        <bundle>mvn:org.opennms.features.topology/org.opennms.features.topology.app/${project.version}</bundle>
        <bundle>mvn:org.opennms.features.topology.plugins.topo/org.opennms.features.topology.plugins.topo.history/${project.version}</bundle>
        <bundle>mvn:org.opennms.features.topology/org.opennms.features.topology.link/${project.version}</bundle>
        <bundle>mvn:org.opennms.features.topology.plugins/org.opennms.features.topology.plugins.layout/${project.version}</bundle>
        <bundle>mvn:org.opennms.features.topology/org.opennms.features.topology.netutils/${project.version}</bundle>
        <bundle>mvn:org.opennms.features.topology.themes/org.opennms.features.topology.themes.default-theme/${project.version}</bundle>
        <bundle>mvn:org.opennms.features.vaadin-components/core/${project.version}</bundle>
        <bundle>mvn:org.opennms.features.vaadin-components/graph/${project.version}</bundle>
        <bundle>mvn:org.opennms.features.vaadin-components/header/${project.version}</bundle>
    </feature>
    <feature name="opennms-topology-runtime-linkd" version="${project.version}" description="OpenNMS :: Features :: Topology :: Features :: Linkd">
        <details>Linkd-based runtime and plugins for the OpenNMS topology web app.</details>
        <feature>opennms-topology-runtime-base</feature>
        <bundle>mvn:org.opennms.features.topology.plugins.topo/org.opennms.features.topology.plugins.topo.linkd/${project.version}</bundle>
    </feature>
    <feature name="opennms-topology-runtime-browsers" version="${project.version}" description="OpenNMS :: Features :: Topology :: Features :: Browsers">
        <details>Alarm browser to enhance the Linkd topology UI.</details>
        <feature>opennms-topology-api</feature>
        <bundle>mvn:org.opennms.features.topology.plugins/org.opennms.features.topology.plugins.browsers/${project.version}</bundle>
    </feature>
    <feature name="opennms-topology-runtime-vmware" version="${project.version}" description="OpenNMS :: Features :: Topology :: Features :: VMware">
        <details>Runtime and plugins for the OpenNMS VMware topology web app.</details>
        <feature>opennms-topology-runtime-base</feature>
        <bundle>mvn:org.opennms.features.topology.plugins.topo/org.opennms.features.topology.plugins.topo.vmware/${project.version}</bundle>
    </feature>
    <feature name="opennms-topology-runtime-application" version="${project.version}" description="OpenNMS :: Features :: Topology :: Features :: Application">
        <details>Runtime and plugins for the OpenNMS Application Topology Provider</details>
        <feature>opennms-topology-runtime-base</feature>
        <feature>opennms-graph-provider-application</feature>
        <bundle>mvn:org.opennms.features.topology.plugins.topo/org.opennms.features.topology.plugins.topo.application/${project.version}</bundle>
    </feature>
    <feature name="opennms-topology-runtime-bsm" version="${project.version}" description="OpenNMS :: Features :: Topology :: Features :: BSM">
        <details>Generated using Pax-Construct</details>
        <feature>opennms-topology-runtime-base</feature>
        <bundle>mvn:org.opennms.features.topology.plugins.topo/org.opennms.features.topology.plugins.topo.bsm/${project.version}</bundle>
    </feature>
    <feature name="opennms-topology-runtime-pathoutage" version="${project.version}" description="OpenNMS :: Features :: Topology :: Features :: PathOutage">
        <details>Generated using Pax-Construct</details>
        <feature>opennms-topology-runtime-base</feature>
        <bundle>mvn:org.opennms.features.topology.plugins.topo/org.opennms.features.topology.plugins.topo.pathoutage/${project.version}</bundle>
    </feature>
    <feature name="opennms-topology-runtime-graphml" version="${project.version}" description="OpenNMS :: Features :: Topology :: Features :: GraphML">
        <details>GraphML runtime and plugins for the OpenNMS topology web app.</details>
        <feature>opennms-graphml</feature>
        <feature>opennms-topology-runtime-base</feature>
        <bundle>mvn:org.opennms.features.topology.plugins.topo/graphml/${project.version}</bundle>
        <bundle>mvn:org.codehaus.groovy/groovy-all/${groovyVersion}</bundle>
        <bundle>mvn:org.opennms.features/org.opennms.features.osgi-jsr223/${project.version}</bundle>
    </feature>
    <feature name="opennms-topology-runtime-asset" version="${project.version}" description="OpenNMS :: Features :: Topology :: Features :: Runtime :: Asset">
        <details>Asset runtime and plugins for the OpenNMS topology web app.</details>
        <feature>opennms-topology-runtime-graphml</feature>
        <feature>opennms-topology-runtime-base</feature>
        <bundle>mvn:org.opennms.features.topology.plugins.topo/asset/${project.version}</bundle>
    </feature>
    <feature name="org.opennms.features.topology.shell" version="${project.version}" description="OpenNMS :: Features :: Topology :: Shell Commands">
        <details>Generated using Pax-Construct</details>
        <bundle>mvn:org.opennms.features.topology/org.opennms.features.topology.shell/${project.version}</bundle>
    </feature>
    <feature name="vaadin-dashboard" version="${project.version}" description="OpenNMS :: Features :: Dashboard">
        <details>OpenNMS Vaadin Dashboard</details>
        <feature>opennms-core</feature>
        <feature>vaadin</feature>
        <bundle>mvn:org.opennms.features/vaadin-dashboard/${project.version}</bundle>
        <bundle>wrap:mvn:org.vaadin.addons/dragdroplayouts/1.4.2</bundle>
        <bundle>mvn:org.opennms.features.vaadin-components/core/${project.version}</bundle>
        <bundle>mvn:org.opennms.features.themes/dashboard-theme/${project.version}</bundle>
        <bundle>mvn:org.vaadin.addons/dragdroplayouts/1.4.2</bundle>
    </feature>
    <feature name="dashlet-alarms" version="${project.version}" description="OpenNMS :: Features :: Dashlets :: Alarms">
        <feature>opennms-core</feature>
        <bundle>mvn:org.opennms.features.vaadin-dashlets/dashlet-alarms/${project.version}</bundle>
    </feature>
    <feature name="dashlet-bsm" version="${project.version}" description="OpenNMS :: Features :: Dashlets :: BSM">
        <feature>opennms-core</feature>
        <bundle>mvn:org.opennms.features.vaadin-dashlets/dashlet-bsm/${project.version}</bundle>
    </feature>
    <feature name="dashlet-summary" version="${project.version}" description="OpenNMS :: Features :: Dashlets :: Summary">
        <feature>opennms-core</feature>
        <bundle>mvn:org.opennms.features.vaadin-dashlets/dashlet-summary/${project.version}</bundle>
    </feature>
    <feature name="dashlet-map" version="${project.version}" description="OpenNMS :: Features :: Dashlets :: Map">
        <feature>opennms-core</feature>
        <bundle>mvn:org.opennms.features.vaadin-dashlets/dashlet-map/${project.version}</bundle>
    </feature>
    <feature name="dashlet-image" version="${project.version}" description="OpenNMS :: Features :: Dashlets :: Image">
        <feature>opennms-core</feature>
        <bundle>mvn:org.opennms.features.vaadin-dashlets/dashlet-image/${project.version}</bundle>
    </feature>
    <feature name="dashlet-charts" version="${project.version}" description="OpenNMS :: Features :: Dashlets :: Charts">
        <feature>opennms-core</feature>
        <bundle>mvn:org.opennms.features.vaadin-dashlets/dashlet-charts/${project.version}</bundle>
    </feature>
    <feature name="dashlet-rtc" version="${project.version}" description="OpenNMS :: Features :: Dashlets :: RTC">
        <feature>opennms-core</feature>
        <bundle>mvn:org.opennms.features.vaadin-dashlets/dashlet-rtc/${project.version}</bundle>
    </feature>
    <feature name="dashlet-rrd" version="${project.version}" description="OpenNMS :: Features :: Dashlets :: RRD">
        <feature>opennms-core</feature>
        <bundle>mvn:org.opennms.features.vaadin-dashlets/dashlet-rrd/${project.version}</bundle>
    </feature>
    <feature name="dashlet-ksc" version="${project.version}" description="OpenNMS :: Features :: Dashlets :: KSC">
        <feature>opennms-core</feature>
        <bundle>mvn:org.opennms.features.vaadin-dashlets/dashlet-ksc/${project.version}</bundle>
    </feature>
    <feature name="dashlet-topology" version="${project.version}" description="OpenNMS :: Features :: Dashlets :: Topology">
        <feature>opennms-core</feature>
        <bundle>mvn:org.opennms.features.vaadin-dashlets/dashlet-topology/${project.version}</bundle>
        <bundle>mvn:org.opennms.features.topology/org.opennms.features.topology.link/${project.version}</bundle>
    </feature>
    <feature name="dashlet-surveillance" version="${project.version}" description="OpenNMS :: Features :: Dashlets :: Surveillance">
        <feature>opennms-core</feature>
        <bundle>mvn:org.opennms.features.vaadin-dashlets/dashlet-surveillance/${project.version}</bundle>
    </feature>
    <feature name="dashlet-url" version="${project.version}" description="OpenNMS :: Features :: Dashlets :: URL">
        <feature>opennms-core</feature>
        <bundle>mvn:org.opennms.features.vaadin-dashlets/dashlet-url/${project.version}</bundle>
    </feature>
    <feature name="dashlet-grafana" version="${project.version}" description="OpenNMS :: Features :: Dashlets :: Grafana">
        <feature>opennms-core</feature>
        <bundle>mvn:org.opennms.features.vaadin-dashlets/dashlet-grafana/${project.version}</bundle>
    </feature>
    <feature name="vaadin-surveillance-views" version="${project.version}" description="OpenNMS :: Features :: Surveillance Views">
        <details>OpenNMS Vaadin Surveillance Views</details>
        <feature>opennms-core</feature>
        <feature>vaadin</feature>
        <bundle>mvn:org.opennms.features/vaadin-surveillance-views/${project.version}</bundle>
        <bundle>mvn:org.opennms.features.vaadin-components/graph/${project.version}</bundle>
        <bundle>mvn:org.opennms.features.vaadin-components/core/${project.version}</bundle>
        <bundle>mvn:org.opennms.features.vaadin-components/widgetset/${project.version}</bundle>
    </feature>
    <feature name="jira-troubleticketer" version="${project.version}" description="OpenNMS :: Features :: Ticketing :: JIRA">
        <details>OpenNMS is the world's first enterprise grade network management platform developed under the open source model. It consists of a community supported open-source project as well as a commercial services, training and support organization.</details>
        <bundle>mvn:org.opennms.features/jira-troubleticketer/${project.version}</bundle>
        <bundle>mvn:org.opennms.features.ticketing/org.opennms.features.ticketing.api/${project.version}</bundle>
        <bundle>mvn:org.opennms.core/org.opennms.core.lib/${project.version}</bundle>
        <bundle>mvn:joda-time/joda-time/${jodaTimeVersion}</bundle>
        <bundle>mvn:org.opennms.features/jira-client/${project.version}</bundle>
    </feature>
    <feature name="datachoices" version="${project.version}" description="OpenNMS :: Features :: Data Choices">
        <details>OpenNMS is the world's first enterprise grade network management platform developed under the open source model. It consists of a community supported open-source project as well as a commercial services, training and support organization.</details>
        <feature>guava</feature>
        <feature>hibernate36</feature>
        <feature>javax.servlet</feature>
        <feature>quartz</feature>
        <bundle>mvn:org.opennms.features/datachoices/${project.version}</bundle>
        <bundle>wrap:mvn:org.freemarker/freemarker/${freemarkerVersion}</bundle>
        <bundle>mvn:org.apache.karaf.shell/org.apache.karaf.shell.console/${karafVersion}</bundle>
        <bundle>mvn:org.apache.karaf.shell/org.apache.karaf.shell.core/${karafVersion}</bundle>
        <bundle>mvn:org.codehaus.jackson/jackson-core-asl/${jacksonVersion}</bundle>
        <bundle>mvn:org.codehaus.jackson/jackson-mapper-asl/${jacksonVersion}</bundle>
        <bundle>mvn:org.opennms/opennms-web-api/${project.version}</bundle>
        <bundle>mvn:org.freemarker/freemarker/${freemarkerVersion}</bundle>
    </feature>
    <feature name="opennms-es-rest" version="${project.version}" description="OpenNMS :: Features :: ElasticSearch Rest">
        <details>OpenNMS :: Features :: ElasticSearch Rest</details>
        <feature>opennms-jest</feature>
        <feature>dropwizard-metrics</feature>
        <feature>rate-limited-logger</feature>
        <bundle>mvn:org.opennms.core.ipc.sink/org.opennms.core.ipc.sink.api/${project.version}</bundle>
        <bundle>mvn:org.opennms.core.ipc.sink/org.opennms.core.ipc.sink.common/${project.version}</bundle>
        <bundle>mvn:org.opennms.core.ipc.sink/org.opennms.core.ipc.sink.xml/${project.version}</bundle>
        <bundle>mvn:org.opennms.features/org.opennms.features.opennms-es-rest/${project.version}</bundle>
        <bundle>mvn:com.googlecode.json-simple/json-simple/1.1.1</bundle>
        <bundle>mvn:org.opennms.core/org.opennms.core.cache/${project.version}</bundle>
    </feature>
    <feature name="opennms-jest" version="${project.version}" description="OpenNMS :: Features :: Jest :: Feature definition">
        <details>Feature definition for Jest (ElasticSearch Java ReST Client)</details>
        <bundle>mvn:com.google.code.gson/gson/${jestGsonVersion}</bundle>
        <bundle>wrap:mvn:org.apache.httpcomponents/httpcore-nio/4.4.6</bundle>
        <bundle>mvn:org.opennms.features.jest/org.opennms.features.jest.client/${project.version}</bundle>
        <bundle>mvn:io.searchbox/jest-complete-osgi/${jestVersion}</bundle>
        <bundle>mvn:com.google.guava/guava/21.0</bundle>
        <bundle>mvn:commons-codec/commons-codec/1.9</bundle>
        <bundle>mvn:org.apache.httpcomponents/httpcore-osgi/4.4.6</bundle>
        <bundle>mvn:org.apache.httpcomponents/httpclient-osgi/4.5.3</bundle>
        <bundle>mvn:org.apache.httpcomponents/httpasyncclient-osgi/4.1.3</bundle>
    </feature>
    <feature name="ifttt-integration" version="${project.version}" description="OpenNMS :: Features :: IFTTT Integration">
        <details>OpenNMS is the world's first enterprise grade network management platform developed under the open source model. It consists of a community supported open-source project as well as a commercial services, training and support organization.</details>
        <feature>opennms-dao-api</feature>
        <feature>guava</feature>
        <bundle>mvn:org.opennms.features/org.opennms.features.ifttt/${project.version}</bundle>
    </feature>
    <feature name="org.opennms.features.topologies.service.api" version="${project.version}" description="OpenNMS :: Features :: Topologies :: Service :: API">
        <details>OpenNMS is the world's first enterprise grade network management platform developed under the open source model. It consists of a community supported open-source project as well as a commercial services, training and support organization.</details>
        <feature>guava</feature>
        <bundle>mvn:org.opennms.features.topologies/org.opennms.features.topologies.service.api/${project.version}</bundle>
        <bundle>wrap:mvn:net.sf.jung/jung-api/${jungVersion}</bundle>
        <bundle>mvn:org.opennms/opennms-model/${project.version}</bundle>
    </feature>

    <feature name="opennms-endpoints-grafana" version="${project.version}" description="OpenNMS :: Features :: Endpoints :: Grafana">
        <bundle>mvn:org.opennms.features.endpoints.grafana/org.opennms.features.endpoints.grafana.client/${project.version}</bundle>
        <bundle>mvn:org.opennms.features.endpoints.grafana/org.opennms.features.endpoints.grafana.service/${project.version}</bundle>
        <bundle>mvn:org.opennms.features.endpoints.grafana/org.opennms.features.endpoints.grafana.rest/${project.version}</bundle>
        <!-- These are pulled in via lib directory -->
        <!--<bundle>mvn:org.opennms.features.endpoints.grafana/org.opennms.features.endpoints.grafana.api/${project.version}</bundle>-->
        <!--<bundle>mvn:org.opennms.features.endpoints.grafana.persistence/org.opennms.features.endpoints.grafana.persistence.api/${project.version}</bundle>-->
        <!--<bundle>mvn:org.opennms.features.endpoints.grafana.persistence/org.opennms.features.endpoints.grafana.persistence.impl/${project.version}</bundle>-->
    </feature>
    <feature name="opennms-reporting" version="${project.version}" description="OpenNMS :: Features :: Reporting">
        <!-- All other dependencies are wired in through custom.properties -->
        <bundle>mvn:org.opennms.features.reporting/org.opennms.features.reporting.rest/${project.version}</bundle>
    </feature>

    <feature name="opennms-dnsresolver-api" version="${project.version}" description="OpenNMS :: Features :: DNS Resolver :: API">
        <bundle>mvn:org.opennms.features.dnsresolver/org.opennms.features.dnsresolver.api/${project.version}</bundle>
    </feature>

    <feature name="opennms-dnsresolver-shell" version="${project.version}" description="OpenNMS :: Features :: DNS Resolver :: Shell">
        <feature version="${project.version}">opennms-dnsresolver-api</feature>
        <feature>dropwizard-metrics</feature>
        <feature>guava</feature>
        <bundle>mvn:org.opennms.features.dnsresolver/org.opennms.features.dnsresolver.shell/${project.version}</bundle>
    </feature>

    <feature name="opennms-dnsresolver-netty" version="${project.version}" description="OpenNMS :: Features :: DNS Resolver :: Netty">
        <feature version="${project.version}">opennms-dnsresolver-api</feature>
        <feature>guava</feature>
        <feature>dropwizard-metrics</feature>
        <feature>dnsjava</feature>
        <feature version="${netty4Version}">netty4</feature>
        <feature>resilience4j</feature>
        <feature>opennms-events-api</feature>
        <feature>opennms-model</feature>

        <bundle dependency="true">mvn:org.opennms.core.health/org.opennms.core.health.api/${project.version}</bundle>
        <bundle dependency="true">mvn:com.github.ben-manes.caffeine/caffeine/${caffeineVersion}</bundle>
        <bundle>mvn:org.opennms.features.dnsresolver/org.opennms.features.dnsresolver.netty/${project.version}</bundle>
    </feature>

    <feature name="resilience4j" version="${resilience4jVersion}" description="resilience4j">
        <bundle>mvn:org.apache.servicemix.bundles/org.apache.servicemix.bundles.jsr305/3.0.2_1</bundle>
        <bundle>mvn:io.vavr/vavr/0.10.0</bundle>
        <bundle>mvn:io.vavr/vavr-match/0.10.0</bundle>
        <bundle>mvn:io.github.resilience4j/resilience4j-core/${resilience4jVersion}</bundle>
        <bundle>mvn:io.github.resilience4j/resilience4j-circuitbreaker/${resilience4jVersion}</bundle>
        <bundle>mvn:io.github.resilience4j/resilience4j-bulkhead/${resilience4jVersion}</bundle>
        <bundle>mvn:io.github.resilience4j/resilience4j-retry/${resilience4jVersion}</bundle>        
    </feature>

    <feature name="netty4" version="${netty4Version}" description="Netty">
        <bundle>mvn:io.netty/netty-resolver/${netty4Version}</bundle>
        <bundle>mvn:io.netty/netty-common/${netty4Version}</bundle>
        <bundle>mvn:io.netty/netty-buffer/${netty4Version}</bundle>
        <bundle>mvn:io.netty/netty-transport/${netty4Version}</bundle>
        <bundle>mvn:io.netty/netty-handler/${netty4Version}</bundle>
        <bundle>mvn:io.netty/netty-codec/${netty4Version}</bundle>
        <bundle>mvn:io.netty/netty-codec-dns/${netty4Version}</bundle>
        <bundle>mvn:io.netty/netty-resolver-dns/${netty4Version}</bundle>
        <!--
        <bundle>mvn:io.netty/netty-transport-native-epoll/${netty4Version}</bundle>
        <bundle>mvn:io.netty/netty-transport-native-unix-common/${netty4Version}</bundle>
        -->
    </feature>

    <feature name="opennms-blobstore-shell" description="OpenNMS :: Features :: Distributed :: Key Value Store :: Blob :: Shell" version="${project.version}">
        <feature>resilience4j</feature>
        <bundle>mvn:org.opennms.features.distributed/org.opennms.features.distributed.kv-store.blob.shell/${project.version}</bundle>
    </feature>

    <feature name="opennms-blobstore-noop"
             description="OpenNMS :: Features :: Distributed :: Key Value Store :: Blob :: No-Op" version="${project.version}">
        <feature>opennms-blobstore-shell</feature>
        <bundle>mvn:org.opennms.features.distributed/org.opennms.features.distributed.kv-store.blob.no-op/${project.version}</bundle>
    </feature>

    <feature name="opennms-blobstore-postgres"
             description="OpenNMS :: Features :: Distributed :: Key Value Store :: Blob :: Postgres" version="${project.version}">
        <feature>opennms-blobstore-shell</feature>
        <bundle dependency="true">mvn:org.opennms.features.distributed/org.opennms.features.distributed.kv-store.postgres-shared/${project.version}</bundle>
        <bundle>mvn:org.opennms.features.distributed/org.opennms.features.distributed.kv-store.blob.postgres/${project.version}</bundle>
    </feature>

    <feature name="opennms-jsonstore-shell" description="OpenNMS :: Features :: Distributed :: Key Value Store :: JSON :: Shell" version="${project.version}">
        <bundle>mvn:org.opennms.features.distributed/org.opennms.features.distributed.kv-store.json.shell/${project.version}</bundle>
    </feature>

    <feature name="opennms-config-dao-api" description="OpenNMS :: Config DAO :: API" version="${project.version}">
        <bundle>mvn:org.opennms/org.opennms.config-dao.common-api/${project.version}</bundle>
        <bundle>mvn:org.opennms/org.opennms.config-dao.poll-outages.api/${project.version}</bundle>
        <bundle>mvn:org.opennms/org.opennms.config-dao.thresholding.api/${project.version}</bundle>
    </feature>

    <feature name="opennms-threshold-states-shell" description="OpenNMS :: Features :: Collection :: Thresholding :: Shell" version="${project.version}">
        <bundle>mvn:org.opennms.features.collection/org.opennms.features.collection.thresholding.shell/${project.version}</bundle>
    </feature>

    <feature name="opennms-core-ipc-grpc-osgi" description="OpenNMS :: Core : IPC :: GRPC :: OSGI :: Shaded" version="${project.version}">
        <bundle>mvn:org.opennms.core.ipc.grpc/org.opennms.core.ipc.grpc.osgi/${project.version}</bundle>
        <bundle>mvn:org.opennms.core.ipc.grpc/org.opennms.core.ipc.grpc.common/${project.version}</bundle>
    </feature>

    <feature name="opennms-core-ipc-grpc-server" description="OpenNMS :: Core :: IPC :: GRPC :: Server" version="${project.version}">
        <feature>opennms-core-ipc-grpc-osgi</feature>
        <feature>opennms-core-ipc-sink-api</feature>
        <feature>opennms-identity</feature>
        <feature>opennms-core-ipc-rpc-api</feature>
        <bundle>mvn:org.opennms.core.ipc.grpc/org.opennms.core.ipc.grpc.server/${project.version}</bundle>
        <bundle>mvn:com.google.guava/guava/${guavagRPCVersion}</bundle>
    </feature>

    <feature name="opennms-graphml" description="OpenNMS :: Features :: GraphML :: API + Service + ReST" version="${project.version}">
        <feature>guava</feature>
        <bundle>mvn:org.opennms.features.graphml/org.opennms.features.graphml.api/${project.version}</bundle>
        <bundle>mvn:org.opennms.features.graphml/org.opennms.features.graphml.service/${project.version}</bundle>
        <bundle>mvn:org.opennms.features.graphml/org.opennms.features.graphml.rest/${project.version}</bundle>
        <!-- Provided by ${OPENNMS_HOME}/lib -->
        <!-- <bundle>mvn:org.opennms.core/org.opennms.core.xml/${project.version}</bundle> -->
    </feature>

    <!-- Convenient feature to install all graph related features-->
    <feature name="opennms-graphs" description="OpenNMS :: Features :: Graph" version="${project.version}">
        <feature>opennms-graph-api</feature>
        <feature>opennms-graph-service</feature>
        <feature>opennms-graph-domain</feature>
        <feature>opennms-graph-persistence</feature>
        <feature>opennms-graph-shell</feature>
        <feature>opennms-graph-rest</feature>
        <feature>opennms-graph-provider-graphml</feature>
        <feature>opennms-graph-provider-bsm</feature>
        <feature>opennms-graph-provider-application</feature>
        <feature>opennms-graph-provider-legacy</feature>
        <feature>opennms-graph-provider-topology</feature>
    </feature>
    <feature name="opennms-graph-api" description="OpenNMS :: Features :: Graph :: API" version="${project.version}">
        <feature>guava</feature>
        <feature>opennms-model</feature>
        <bundle>mvn:org.opennms.features.graph/org.opennms.features.graph.api/${project.version}</bundle>
        <bundle>mvn:org.opennms.features.graph/org.opennms.features.graph.jung/${jungVersion}</bundle>
    </feature>
    <feature name="opennms-graph-service" description="OpenNMS :: Features :: Graph :: Service" version="${project.version}">
        <feature>opennms-graph-api</feature>
        <feature>opennms-graph-domain</feature>
        <bundle>wrap:mvn:com.google.code.gson/gson/${gsonVersion}</bundle>
        <bundle>mvn:com.github.ben-manes.caffeine/caffeine/${caffeineVersion}</bundle>
        <bundle>mvn:org.opennms.features.graph/org.opennms.features.graph.service/${project.version}</bundle>
    </feature>
    <feature name="opennms-graph-persistence" description="OpenNMS :: Features :: Graph :: Persistence" version="${project.version}">
        <feature>opennms-graph-api</feature>
        <!-- Provided by ${OPENNMS_HOME}/lib -->
        <!-- <feature>opennms-dao-api</feature> -->
        <!-- <feature>opennms-dao</feature> -->
        <!-- <bundle>mvn:org.opennms.features.graph.dao/org.opennms.features.graph.dao.api/${project.version}</bundle> -->
        <!-- <bundle>mvn:org.opennms.features.graph.dao/org.opennms.features.graph.dao.impl/${project.version}</bundle> -->
    </feature>
    <feature name="opennms-graph-rest" description="OpenNMS :: Features :: Graph :: ReST API" version="${project.version}">
        <feature>opennms-graph-api</feature>
        <feature>opennms-graph-service</feature>
        <bundle>mvn:org.opennms/opennms-web-api/${project.version}</bundle>
        <bundle>mvn:org.opennms.features.graph.rest/org.opennms.features.graph.rest.api/${project.version}</bundle>
        <bundle>mvn:org.opennms.features.graph.rest/org.opennms.features.graph.rest.impl/${project.version}</bundle>
    </feature>
    <feature name="opennms-graph-domain" description="OpenNMS :: Features :: Graph :: Domain" version="${project.version}">
        <feature>opennms-graph-api</feature>
        <bundle>mvn:org.opennms.features.graph/org.opennms.features.graph.domain/${project.version}</bundle>
    </feature>
    <feature name="opennms-graph-shell" description="OpenNMS :: Features :: Graph :: Shell" version="${project.version}">
        <feature>opennms-graph-service</feature>
        <bundle>mvn:org.opennms.features.graph/org.opennms.features.graph.shell/${project.version}</bundle>
    </feature>
    <!-- Graph Providers -->
    <feature name="opennms-graph-provider-graphml" description="OpenNMS :: Features :: Graph :: Provider :: GraphML" version="${project.version}">
        <feature>opennms-graph-service</feature>
        <feature>opennms-core</feature>
        <feature>opennms-graphml</feature>
        <bundle>mvn:org.opennms.features.graph.provider/org.opennms.features.graph.provider.graphml/${project.version}</bundle>
    </feature>
    <feature name="opennms-graph-provider-bsm" description="OpenNMS :: Features :: Graph :: Provider :: Business Services" version="${project.version}">
        <feature>opennms-graph-service</feature>
        <feature>opennms-model</feature>
        <bundle>mvn:org.opennms.features.graph.provider/org.opennms.features.graph.provider.bsm/${project.version}</bundle>
    </feature>
    <feature name="opennms-graph-provider-application" description="OpenNMS :: Features :: Graph :: Provider :: Application" version="${project.version}">
        <feature>opennms-graph-service</feature>
        <feature>opennms-model</feature>
        <bundle>mvn:org.opennms.features.graph.provider/org.opennms.features.graph.provider.application/${project.version}</bundle>
    </feature>
    <feature name="opennms-graph-provider-legacy" description="OpenNMS :: Features :: Graph :: Provider :: VMware + Enlinkd" version="${project.version}">
        <feature>opennms-graph-service</feature>
        <feature>opennms-model</feature>
        <feature>opennms-topology-api</feature>
        <bundle>mvn:org.opennms.features.graph.provider/org.opennms.features.graph.provider.legacy/${project.version}</bundle>
    </feature>
    <feature name="opennms-graph-provider-topology" description="OpenNMS :: Features :: Graph :: Provider :: Topology" version="${project.version}">
        <feature>opennms-model</feature>
        <feature>opennms-graph-service</feature>
        <bundle>mvn:org.opennms.features.topology/org.opennms.features.topology.api/${project.version}</bundle>
        <bundle>mvn:org.opennms.features.graph.provider/org.opennms.features.graph.provider.topology/${project.version}</bundle>
    </feature>
    <!-- For now it is only used for test purposes -->
    <feature name="opennms-graph-provider-persistence-test" description="OpenNMS :: Features :: Graph :: Provider :: Persistence Test" version="${project.version}">
        <feature>opennms-model</feature>
        <feature>opennms-graph-service</feature>
        <feature>opennms-graph-domain</feature>
        <bundle>mvn:org.opennms.features.graph.provider/org.opennms.features.graph.provider.persistence-test/${project.version}</bundle>
    </feature>
</features><|MERGE_RESOLUTION|>--- conflicted
+++ resolved
@@ -310,10 +310,7 @@
         <feature>jaxb</feature>
         <feature>owasp-encoder</feature>
         <feature>owasp-html-sanitizer</feature>
-<<<<<<< HEAD
-=======
         <feature>commons-jexl</feature>
->>>>>>> a1e71af3
         <bundle dependency="true">wrap:mvn:javax.inject/javax.inject/1</bundle>
         <bundle dependency="true">mvn:org.codehaus.jackson/jackson-core-asl/${jacksonVersion}</bundle>
         <bundle dependency="true">mvn:org.codehaus.jackson/jackson-mapper-asl/${jacksonVersion}</bundle>
