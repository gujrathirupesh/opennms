--- conflicted
+++ resolved
@@ -1179,11 +1179,6 @@
         <bundle>mvn:org.opennms.features.enlinkd/org.opennms.features.enlinkd.shell/${project.version}</bundle>
         <bundle>mvn:org.opennms.features.enlinkd/org.opennms.features.enlinkd.generator/${project.version}</bundle>
     </feature>
-<<<<<<< HEAD
-    <feature name="karaf-extender" version="${project.version}" description="Karaf Extender">
-        <bundle dependency="true">mvn:com.google.guava/guava/${guavaVersion}</bundle>
-        <bundle>mvn:org.opennms.container/extender/${project.version}</bundle>
-    </feature>
     <feature name="scv-api" version="${project.version}" description="Secure Credentials Vault">
         <bundle>mvn:org.opennms.features.scv/org.opennms.features.scv.api/${project.version}</bundle>
     </feature>
@@ -1197,8 +1192,6 @@
         <bundle dependency="true">mvn:com.google.guava/guava/${guavaVersion}</bundle>
         <bundle>mvn:org.opennms.features.scv/org.opennms.features.scv.jceks-impl/${project.version}</bundle>
     </feature>
-=======
->>>>>>> 12c87639
     <feature name="opennms-osgi-core-rest" version="${project.version}" description="OpenNMS :: Features :: OSGI :: Core :: Rest">
         <details>Core module which provides features to install to listen for rest related services,
             such as @Path annotated interfaces.</details>
@@ -1685,11 +1678,7 @@
     </feature>
 
     <feature name="opennms-core-ipc-grpc-server" description="OpenNMS :: Core :: IPC :: GRPC :: Server" version="${project.version}">
-<<<<<<< HEAD
-=======
         <feature version="${guavaOsgiVersion}" prerequisite="true">guava</feature>
-        <feature>opennms-core-ipc-grpc-osgi</feature>
->>>>>>> 12c87639
         <feature>opennms-core-ipc-sink-api</feature>
         <feature>opennms-identity</feature>
         <feature>opennms-core-ipc-rpc-api</feature>
