--- conflicted
+++ resolved
@@ -8,14 +8,10 @@
     <repository>mvn:org.apache.activemq/activemq-karaf/${activemqVersion}/xml/features</repository>
     <repository>mvn:org.opennms.integration.api/karaf-features/${opennmsApiVersion}/xml</repository>
     <repository>mvn:com.eclipsesource.jaxrs/features/${osgiJaxRsVersion}/xml/features</repository>
-<<<<<<< HEAD
+    <repository>mvn:org.apache.karaf.features/enterprise/${karafVersion}/xml/features</repository>
     <feature name="opennms-camel-amqp" version="${project.version}" description="OpenNMS :: Features :: AMQP :: Camel Wrapper">
         <!-- start this early so camel-amqp doesn't use its old version -->
         <bundle start-level="75">mvn:org.apache.qpid/proton-j/0.34.0</bundle>
-=======
-    <repository>mvn:org.apache.karaf.features/enterprise/${karafVersion}/xml/features</repository>
-    <feature name="opennms-amqp-event-forwarder" version="${project.version}" description="OpenNMS :: Features :: AMQP :: Event Forwarder">
->>>>>>> 73c11f05
         <feature>camel-core</feature>
         <feature>camel-blueprint</feature>
         <feature>camel-http</feature>
