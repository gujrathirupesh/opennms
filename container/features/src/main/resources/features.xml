<?xml version="1.0" encoding="UTF-8" standalone="yes"?>
<features name="opennms-${project.version}" xmlns="http://karaf.apache.org/xmlns/features/v1.3.0" xmlns:xsi="http://www.w3.org/2001/XMLSchema-instance" xsi:schemaLocation="http://karaf.apache.org/xmlns/features/v1.3.0 http://karaf.apache.org/xmlns/features/v1.3.0">
    <repository>mvn:${project.groupId}/${project.artifactId}/${project.version}/xml/core</repository>
    <repository>mvn:org.apache.camel.karaf/apache-camel/${camelVersion}/xml/features</repository>
    <repository>mvn:org.apache.cxf.karaf/apache-cxf/${cxfVersion}/xml/features</repository>
    <repository>mvn:org.apache.activemq/activemq-karaf/${activemqVersion}/xml/features</repository>
    <repository>mvn:org.ops4j.pax.jdbc/pax-jdbc-features/1.0.1/xml/features</repository>
    <repository>mvn:org.apache.activemq/activemq-karaf/${activemqVersion}/xml/features</repository>
    <repository>mvn:org.opennms.integration.api/karaf-features/${opennmsApiVersion}/xml</repository>
    <repository>mvn:com.eclipsesource.jaxrs/features/${osgiJaxRsVersion}/xml/features</repository>
    <repository>mvn:org.apache.karaf.features/enterprise/${karafVersion}/xml/features</repository>
    <feature name="opennms-camel-amqp" version="${project.version}" description="OpenNMS :: Features :: AMQP :: Camel Wrapper">
        <!-- start this early so camel-amqp doesn't use its old version -->
        <bundle start-level="75">mvn:org.apache.qpid/proton-j/0.34.0</bundle>
        <feature>camel-core</feature>
        <feature>camel-blueprint</feature>
        <feature>camel-http</feature>
        <feature>camel-amqp</feature>
    </feature>
    <feature name="opennms-amqp-event-forwarder" version="${project.version}" description="OpenNMS :: Features :: AMQP :: Event Forwarder">
        <feature>opennms-camel-amqp</feature>
        <feature version="${guavaOsgiVersion}">guava</feature>
        <feature>opennms-core-camel</feature>
        <feature>opennms-dao-api</feature>
        <bundle>mvn:org.opennms.features.amqp/org.opennms.features.amqp.common/${project.version}</bundle>
        <bundle>mvn:org.opennms.features.amqp/org.opennms.features.amqp.event-forwarder/${project.version}</bundle>
    </feature>
    <feature name="opennms-amqp-event-receiver" version="${project.version}" description="OpenNMS :: Features :: AMQP :: Event Receiver">
        <feature>opennms-camel-amqp</feature>
        <feature version="${guavaOsgiVersion}">guava</feature>
        <feature>opennms-core-camel</feature>
        <feature>opennms-dao-api</feature>
        <bundle>mvn:org.opennms.features.amqp/org.opennms.features.amqp.common/${project.version}</bundle>
        <bundle>mvn:org.opennms.features.amqp/org.opennms.features.amqp.event-receiver/${project.version}</bundle>
    </feature>
    <feature name="opennms-amqp-alarm-northbounder" version="${project.version}" description="OpenNMS :: Features :: AMQP :: Alarm Northbounder">
        <feature>opennms-camel-amqp</feature>
        <feature>opennms-core-camel</feature>
        <bundle>mvn:org.opennms.features.amqp/org.opennms.features.amqp.common/${project.version}</bundle>
        <bundle>mvn:org.opennms.features.amqp/org.opennms.features.amqp.alarm-northbounder/${project.version}</bundle>
    </feature>
    <feature name="atomikos" version="${atomikosVersion}" description="Atomikos :: TransactionEssentials">
        <bundle>wrap:mvn:com.atomikos/atomikos-util/${atomikosVersion}</bundle>
        <bundle>wrap:mvn:com.atomikos/transactions-api/${atomikosVersion}</bundle>
        <bundle>wrap:mvn:com.atomikos/transactions/${atomikosVersion}</bundle>
        <bundle>wrap:mvn:com.atomikos/transactions-jta/${atomikosVersion}</bundle>
        <bundle>wrap:mvn:com.atomikos/transactions-jdbc/${atomikosVersion}</bundle>
    </feature>
    <feature name="batik" version="${batikVersion}" description="Apache :: XML Graphics :: Batik">
        <bundle dependency="true">wrap:mvn:xalan/xalan/${xalanVersion}</bundle>
        <bundle dependency="true">wrap:mvn:xalan/serializer/${xalanVersion}</bundle>
        <bundle dependency="true">wrap:mvn:xml-apis/xml-apis-ext/1.3.04</bundle>
        <bundle dependency="true">wrap:mvn:org.apache.xmlgraphics/batik-anim/${batikVersion}</bundle>
        <bundle dependency="true">wrap:mvn:org.apache.xmlgraphics/batik-awt-util/${batikVersion}</bundle>
        <bundle dependency="true">wrap:mvn:org.apache.xmlgraphics/batik-bridge/${batikVersion}</bundle>
        <bundle dependency="true">wrap:mvn:org.apache.xmlgraphics/batik-css/${batikVersion}</bundle>
        <bundle dependency="true">wrap:mvn:org.apache.xmlgraphics/batik-dom/${batikVersion}</bundle>
        <bundle dependency="true">wrap:mvn:org.apache.xmlgraphics/batik-ext/${batikVersion}</bundle>
        <bundle dependency="true">wrap:mvn:org.apache.xmlgraphics/batik-gvt/${batikVersion}</bundle>
        <bundle dependency="true">wrap:mvn:org.apache.xmlgraphics/batik-parser/${batikVersion}</bundle>
        <bundle dependency="true">wrap:mvn:org.apache.xmlgraphics/batik-script/${batikVersion}</bundle>
        <bundle dependency="true">wrap:mvn:org.apache.xmlgraphics/batik-svggen/${batikVersion}</bundle>
        <bundle dependency="true">wrap:mvn:org.apache.xmlgraphics/batik-svg-dom/${batikVersion}</bundle>
        <bundle dependency="true">wrap:mvn:org.apache.xmlgraphics/batik-transcoder/${batikVersion}</bundle>
        <bundle dependency="true">wrap:mvn:org.apache.xmlgraphics/batik-util/${batikVersion}</bundle>
        <bundle dependency="true">wrap:mvn:org.apache.xmlgraphics/batik-xml/${batikVersion}</bundle>
    </feature>
    <feature name="bcprov" version="${bouncyCastleVersion}" description="Legion of the Bouncy Castle :: Java Cryptography APIs">
        <bundle>wrap:mvn:org.bouncycastle/bcprov-jdk15on/${bouncyCastleVersion}</bundle>
    </feature>
    <feature name="bsf" version="${bsfVersion}" description="Apache :: Bean Scripting Framework">
        <bundle>wrap:mvn:bsf/bsf/${bsfVersion}</bundle>
    </feature>
    <feature name="c3p0" version="${c3p0Version}" description="c3p0">
        <feature>postgresql</feature>
        <bundle>wrap:mvn:com.mchange/c3p0/${c3p0Version}$Bundle-SymbolicName=c3p0&amp;Bundle-Version=${c3p0Version}&amp;Import-Package=javax.management,javax.naming,javax.sql,javax.xml.parsers,org.postgresql;resolution:=optional,org.w3c.dom</bundle>
    </feature>
    <feature name="hikari-cp" version="${hikaricpVersion}" description="HikariCP">
        <feature>postgresql</feature>
        <bundle>mvn:com.zaxxer/HikariCP/${hikaricpVersion}</bundle>
    </feature>
    <feature name="commons-beanutils" version="${commonsBeanutilsVersion}" description="Apache :: commons-beanutils">
        <feature>commons-collections</feature>
        <bundle>mvn:commons-beanutils/commons-beanutils/${commonsBeanutilsVersion}</bundle>
    </feature>
    <feature name="commons-codec" version="${commonsCodecVersion}" description="Apache :: commons-codec">
        <bundle>mvn:commons-codec/commons-codec/${commonsCodecVersion}</bundle>
    </feature>
    <feature name="commons-cli" version="1.2" description="Apache :: commons-cli">
        <bundle>mvn:commons-cli/commons-cli/1.2</bundle>
    </feature>
    <feature name="commons-collections" version="${commonsCollectionsVersion}" description="Apache :: commons-collections">
        <bundle>mvn:commons-collections/commons-collections/${commonsCollectionsVersion}</bundle>
    </feature>
    <feature name="commons-configuration" version="${commonsConfigurationVersion}" description="Apache :: commons-configuration">
        <feature>commons-beanutils</feature>
        <feature>commons-codec</feature>
        <feature>commons-digester</feature>
        <feature>commons-jxpath</feature>
        <feature>commons-lang</feature>
        <feature>javax.mail</feature>
        <feature>javax.servlet</feature>
        <bundle>wrap:mvn:org.apache.ant/ant/1.8.2</bundle>
        <bundle>mvn:commons-configuration/commons-configuration/${commonsConfigurationVersion}</bundle>
    </feature>
    <feature name="commons-digester" version="${commonsDigesterVersion}" description="Apache :: commons-digester">
        <feature>commons-beanutils</feature>
        <bundle>mvn:commons-digester/commons-digester/${commonsDigesterVersion}</bundle>
    </feature>
    <feature name="commons-exec" version="1.2" description="Apache :: commons-exec">
        <bundle>mvn:org.apache.commons/commons-exec/1.2</bundle>
    </feature>
    <feature name="commons-io" version="${commonsIoVersion}" description="Apache :: commons-io">
        <bundle>mvn:commons-io/commons-io/${commonsIoVersion}</bundle>
    </feature>
    <feature name="commons-jexl" version="${commonsJexlVersion}" description="Apache :: commons-jexl">
        <bundle>mvn:org.apache.commons/commons-jexl/${commonsJexlVersion}</bundle>
    </feature>
    <feature name="commons-jxpath" version="${commonsJxpathVersion}" description="Apache :: commons-jxpath">
        <feature>commons-beanutils</feature>
        <feature>javax.servlet</feature>
        <bundle dependency="true">mvn:org.apache.servicemix.bundles/org.apache.servicemix.bundles.jdom/1.1_4</bundle>
        <bundle dependency="true">wrap:mvn:javax.servlet.jsp/jsp-api/2.2</bundle>
        <bundle>mvn:commons-jxpath/commons-jxpath/${commonsJxpathVersion}</bundle>
    </feature>
    <feature name="commons-lang" version="${commonsLangVersion}" description="Apache :: commons-lang">
        <bundle>mvn:commons-lang/commons-lang/${commonsLangVersion}</bundle>
    </feature>
    <feature name="commons-lang3" version="${commonsLang3Version}" description="Apache :: commons-lang3">
        <bundle>mvn:org.apache.commons/commons-lang3/${commonsLang3Version}</bundle>
    </feature>
    <feature name="commons-net" version="${commonsNetVersion}" description="Apache :: commons-net">
        <bundle>mvn:commons-net/commons-net/${commonsNetVersion}</bundle>
    </feature>
    <feature name="dnsjava" version="${dnsjavaVersion}" description="dnsjava">
        <bundle dependency="true">mvn:org.apache.servicemix.bundles/org.apache.servicemix.bundles.dnsjava/${dnsjavaVersion}</bundle>
    </feature>
    <feature name="dropwizard-metrics" version="${dropwizardMetricsVersion}" description="Dropwizard :: Metrics">
        <bundle>mvn:io.dropwizard.metrics/metrics-core/${dropwizardMetricsVersion}</bundle>
    </feature>
    <feature name="fop" version="${fopVersion}" description="Apache :: XML Graphics :: FOP">
        <bundle dependency="true">wrap:mvn:org.apache.xmlgraphics/fop/${fopVersion}</bundle>
        <bundle dependency="true">wrap:mvn:org.apache.xmlgraphics/xmlgraphics-commons/${xmlgraphicsCommonsVersion}</bundle>
        <feature>batik</feature>
    </feature>
    <feature name="gemini-blueprint" version="${eclipseGeminiVersion}" description="Eclipse :: Gemini Blueprint">
        <feature version="[4.2,4.3)">spring</feature>
        <bundle>mvn:org.eclipse.gemini.blueprint/gemini-blueprint-core/${eclipseGeminiVersion}</bundle>
        <bundle>mvn:org.eclipse.gemini.blueprint/gemini-blueprint-extender/${eclipseGeminiVersion}</bundle>
        <bundle>mvn:org.eclipse.gemini.blueprint/gemini-blueprint-io/${eclipseGeminiVersion}</bundle>
    </feature>
    <feature name="groovy" version="${groovyVersion}" description="Groovy">
        <bundle>mvn:org.codehaus.groovy/groovy/${groovyVersion}</bundle>
        <bundle>mvn:org.codehaus.groovy/groovy-ant/${groovyVersion}</bundle>
        <bundle>mvn:org.codehaus.groovy/groovy-bsf/${groovyVersion}</bundle>
        <!-- <bundle>mvn:org.codehaus.groovy/groovy-cli-commons/${groovyVersion}</bundle> -->
        <!-- <bundle>mvn:org.codehaus.groovy/groovy-cli-picocli/${groovyVersion}</bundle> -->
        <!-- <bundle>mvn:org.codehaus.groovy/groovy-console/${groovyVersion}</bundle> -->
        <bundle>mvn:org.codehaus.groovy/groovy-datetime/${groovyVersion}</bundle>
        <bundle>mvn:org.codehaus.groovy/groovy-dateutil/${groovyVersion}</bundle>
        <!-- <bundle>mvn:org.codehaus.groovy/groovy-docgenerator/${groovyVersion}</bundle> -->
        <!-- <bundle>mvn:org.codehaus.groovy/groovy-groovydoc/${groovyVersion}</bundle> -->
        <!-- <bundle>mvn:org.codehaus.groovy/groovy-groovysh/${groovyVersion}</bundle> -->
        <bundle>mvn:org.codehaus.groovy/groovy-jaxb/${groovyVersion}</bundle>
        <bundle>mvn:org.codehaus.groovy/groovy-jmx/${groovyVersion}</bundle>
        <bundle>mvn:org.codehaus.groovy/groovy-json/${groovyVersion}</bundle>
        <bundle>mvn:org.codehaus.groovy/groovy-jsr223/${groovyVersion}</bundle>
        <!-- needed by jsr223 support -->
        <bundle>mvn:org.apache.aries.spifly/org.apache.aries.spifly.dynamic.bundle/1.2</bundle>
        <bundle>mvn:org.codehaus.groovy/groovy-macro/${groovyVersion}</bundle>
        <bundle>mvn:org.codehaus.groovy/groovy-nio/${groovyVersion}</bundle>
        <bundle>mvn:org.codehaus.groovy/groovy-servlet/${groovyVersion}</bundle>
        <bundle>mvn:org.codehaus.groovy/groovy-sql/${groovyVersion}</bundle>
        <!-- <bundle>mvn:org.codehaus.groovy/groovy-swing/${groovyVersion}</bundle> -->
        <bundle>mvn:org.codehaus.groovy/groovy-templates/${groovyVersion}</bundle>
        <!-- <bundle>mvn:org.codehaus.groovy/groovy-test/${groovyVersion}</bundle> -->
        <!-- <bundle>mvn:org.codehaus.groovy/groovy-test-junit5/${groovyVersion}</bundle> -->
        <!-- <bundle>mvn:org.codehaus.groovy/groovy-testng/${groovyVersion}</bundle> -->
        <bundle>mvn:org.codehaus.groovy/groovy-xml/${groovyVersion}</bundle>
    </feature>
    <feature name="dom4j" version="${dom4jVersion}" description="DOM4J">
        <bundle dependency="true">wrap:mvn:org.dom4j/dom4j/${dom4jVersion}</bundle>
    </feature>
    <feature name="hibernate36" version="3.6.10.Final" description="Hibernate :: Hibernate ORM">
        <feature>dom4j</feature>
        <bundle dependency="true">wrap:mvn:antlr/antlr/${antlr.version}$Import-Package=org.hibernate.hql.ast</bundle>
        <bundle dependency="true">mvn:commons-collections/commons-collections/${commonsCollectionsVersion}</bundle>
        <bundle dependency="true">mvn:org.apache.geronimo.specs/geronimo-jta_1.1_spec/${geronimoVersion}</bundle>
        <bundle dependency="true">mvn:org.javassist/javassist/${javassistVersion}</bundle>
        <bundle>wrap:mvn:org.hibernate.javax.persistence/hibernate-jpa-2.0-api/1.0.1.Final</bundle>
        <bundle>wrap:mvn:org.hibernate/hibernate-core/3.6.10.Final$Export-Package=org.hibernate*;version="3.6.10"</bundle>
        <bundle>wrap:mvn:org.hibernate/hibernate-commons-annotations/3.2.0.Final</bundle>
    </feature>
    <feature name="hibernate-validator41" version="4.1.0.Final" description="Hibernate :: Hibernate Validator">
        <feature>javax.validation</feature>
        <bundle>wrap:mvn:org.hibernate/hibernate-validator-annotation-processor/4.1.0.Final</bundle>
        <bundle>wrap:mvn:org.hibernate/hibernate-validator/4.1.0.Final</bundle>
    </feature>
    <feature name="java-native-access" version="${jnaVersion}" description="Java Native Access (JNA)">
        <bundle>mvn:net.java.dev.jna/jna/${jnaVersion}</bundle>
        <bundle>mvn:net.java.dev.jna/jna-platform/${jnaVersion}</bundle>
    </feature>
    <feature name="javax.mail" version="1.6.7" description="javax.mail">
        <bundle>mvn:com.sun.mail/jakarta.mail/1.6.7</bundle>
    </feature>
    <feature name="javax.servlet" version="${servletApiVersion}" description="javax.servlet">
        <bundle start-level="30">mvn:javax.servlet/javax.servlet-api/${servletApiVersion}</bundle>
    </feature>
    <feature name="javax.validation" version="1.0.0.GA" description="javax.validation">
        <bundle dependency="true">wrap:mvn:javax.validation/validation-api/1.0.0.GA$Bundle-SymbolicName=javax.validation:validation-api&amp;Bundle-Version=1.0.0&amp;Export-Package=javax.validation;version="1.0.0",javax.validation.bootstrap;version="1.0.0",javax.validation.constraints;version="1.0.0",javax.validation.groups;version="1.0.0",javax.validation.metadata;version="1.0.0",javax.validation.spi;version="1.0.0"</bundle>
    </feature>
    <feature name="jaxb" version="${eclipselinkVersion}" description="EclipseLink :: MOXy">
        <feature>javax.mail</feature>
        <bundle>mvn:org.eclipse.persistence/org.eclipse.persistence.moxy/${eclipselinkVersion}</bundle>
        <bundle>mvn:org.eclipse.persistence/org.eclipse.persistence.core/${eclipselinkVersion}</bundle>
        <bundle>mvn:org.eclipse.persistence/org.eclipse.persistence.asm/${eclipselinkVersion}</bundle>
        <bundle>mvn:org.eclipse.persistence/org.eclipse.persistence.antlr/${eclipselinkVersion}</bundle>
    </feature>
    <feature name="jackson-core" version="${jackson2Version}" description="Jackson 2 :: Base">
        <bundle dependency="true">mvn:com.fasterxml.jackson.core/jackson-databind/${jackson2Version}</bundle>
        <bundle dependency="true">mvn:com.fasterxml.jackson.core/jackson-annotations/${jackson2Version}</bundle>
        <bundle dependency="true">mvn:com.fasterxml.jackson.core/jackson-core/${jackson2Version}</bundle>
    </feature>
    <feature name="jackson-dataformat-xml" version="${jackson2Version}" description="Jackson 2 :: XML Data Format">
        <feature version="[${jackson2Version},3)">jackson-core</feature>
        <feature>snakeyaml</feature>
        <bundle dependency="true">mvn:com.fasterxml.jackson.dataformat/jackson-dataformat-yaml/${jackson2Version}</bundle>
    </feature>
    <feature name="jackson-dataformat-yaml" version="${jackson2Version}" description="Jackson 2 :: YAML Data Format">
        <feature version="[${jackson2Version},3)">jackson-core</feature>
        <feature>snakeyaml</feature>
        <bundle dependency="true">mvn:com.fasterxml.jackson.dataformat/jackson-dataformat-yaml/${jackson2Version}</bundle>
    </feature>
    <feature name="jackson-datatype-jdk8" version="${jackson2Version}" description="Jackson 2 :: JDK8 Data Type">
        <feature version="[${jackson2Version},3)">jackson-core</feature>
        <bundle dependency="true">mvn:com.fasterxml.jackson.datatype/jackson-datatype-jdk8/${jackson2Version}</bundle>
    </feature>
    <feature name="jackson-datatype-json" version="${jackson2Version}" description="Jackson 2 :: JSON Data Type">
        <feature version="[${jackson2Version},3)">jackson-core</feature>
        <feature>org.json</feature>
        <bundle dependency="true">mvn:com.fasterxml.jackson.datatype/jackson-datatype-json-org/${jackson2Version}</bundle>
    </feature>
    <feature name="jackson-datatype-jsr310" version="${jackson2Version}" description="Jackson 2 :: JSR 310 Data Type">
        <feature version="[${jackson2Version},3)">jackson-core</feature>
        <bundle dependency="true">mvn:com.fasterxml.jackson.datatype/jackson-datatype-jsr310/${jackson2Version}</bundle>
    </feature>
    <feature name="org.json" version="${jsonVersion}" description="org.json">
        <bundle>wrap:mvn:org.json/json/${jsonVersion}$Export-Package=org.json</bundle>
    </feature>
    <feature name="snakeyaml" version="${snakeyamlVersion}" description="SnakeYAML">
        <bundle dependency="true">mvn:org.yaml/snakeyaml/${snakeyamlVersion}</bundle>
    </feature>
    <feature name="jcifs" version="${jcifsVersion}" description="jcifs">
        <feature>bcprov</feature>
        <bundle>mvn:eu.agno3.jcifs/jcifs-ng/${jcifsVersion}</bundle>
    </feature>
    <feature name="jfreechart" version="1.0.13" description="JFree :: JFreeChart">
        <bundle>wrap:mvn:jfree/jfreechart/1.0.13</bundle>
        <bundle>wrap:mvn:jfree/jcommon/1.0.16</bundle>
    </feature>
    <feature name="jldap" version="${jldapVersion}" description="OpenLDAP :: JLDAP">
        <bundle>wrap:mvn:com.novell.ldap/jldap/${jldapVersion}</bundle>
    </feature>
    <feature name="joda-time" version="${jodaTimeVersion}" description="Joda :: Joda-Time">
        <bundle>mvn:joda-time/joda-time/${jodaTimeVersion}</bundle>
    </feature>
    <feature name="jolokia-client" version="${jolokiaClientVersion}" description="Jolokia-Client">
        <feature>javax.servlet</feature>
        <feature>json-simple</feature>
        <bundle dependency="true">mvn:org.apache.httpcomponents/httpcore-osgi/${httpcoreVersion}</bundle>
        <bundle dependency="true">mvn:org.apache.httpcomponents/httpclient-osgi/${httpclientVersion}</bundle>
        <bundle>mvn:org.jolokia/jolokia-client-java/${jolokiaClientVersion}</bundle>
    </feature>
    <feature name="jrobin" version="1.6.0" description="JRobin">
        <bundle>mvn:org.jrobin/jrobin/1.6.0</bundle>
    </feature>
    <feature name="json-lib" version="2.2.3" description="json-lib">
        <bundle>wrap:mvn:net.sf.ezmorph/ezmorph/1.0.6</bundle>
        <bundle>wrap:mvn:net.sf.json-lib/json-lib/2.2.3/jar/jdk15</bundle>
    </feature>
    <feature name="lmax-disruptor" version="${lmaxDisruptorVersion}" description="LMAX :: Disruptor">
        <bundle>mvn:com.lmax/disruptor/${lmaxDisruptorVersion}</bundle>
    </feature>
    <feature name="org.json" version="${jsonVersion}" description="org.json">
        <bundle>wrap:mvn:org.json/json/${jsonVersion}$Export-Package=org.json</bundle>
    </feature>
    <feature name="json-simple" version="1.1.1" description="json-simple">
        <bundle>wrap:mvn:com.googlecode.json-simple/json-simple/1.1.1</bundle>
    </feature>
    <feature name="owasp-encoder" version="${owaspEncoderVersion}" description="OWASP :: Encoder">
        <bundle>wrap:mvn:org.owasp.encoder/encoder/${owaspEncoderVersion}$Export-Package=org.owasp.encoder</bundle>
    </feature>
    <feature name="owasp-html-sanitizer" version="${owaspHtmlSanitizerVersion}" description="OWASP :: HTML Sanitizer">
        <feature version="${guavaOsgiVersion}">guava</feature>
        <bundle>wrap:mvn:com.googlecode.owasp-java-html-sanitizer/owasp-java-html-sanitizer/${owaspHtmlSanitizerVersion}$Export-Package=org.owasp.html</bundle>
    </feature>
    <feature name="postgresql" version="${postgresqlVersion}" description="PostgreSQL :: JDBC Driver">
        <feature>pax-jdbc-spec</feature>
        <bundle dependency="true">mvn:org.apache.geronimo.specs/geronimo-jta_1.1_spec/${geronimoVersion}</bundle>
        <bundle>wrap:mvn:org.postgresql/postgresql/${postgresqlVersion}</bundle>
    </feature>
    <feature name="rate-limited-logger" version="${rateLimitedLoggerVersion}" description="Rate Limited Logger">
        <feature>joda-time</feature>
        <bundle>wrap:mvn:com.swrve/rate-limited-logger/${rateLimitedLoggerVersion}</bundle>
    </feature>
    <feature name="spring-security32" version="${springSecurityVersion}" description="Spring :: Security">
        <feature version="[4.2,4.3)">spring-web</feature>
        <feature>commons-codec</feature>
        <feature>javax.servlet</feature>
        <bundle>wrap:mvn:org.springframework.ldap/spring-ldap-core/1.3.2.RELEASE$Export-Package=org.springframework.ldap*;version="1.3.2"</bundle>
        <bundle>mvn:org.springframework.security/spring-security-aspects/${springSecurityVersion}</bundle>
        <bundle>mvn:org.springframework.security/spring-security-core/${springSecurityVersion}</bundle>
        <bundle>mvn:org.springframework.security/spring-security-config/${springSecurityVersion}</bundle>
        <bundle>mvn:org.springframework.security/spring-security-ldap/${springSecurityVersion}</bundle>
        <bundle>mvn:org.springframework.security/spring-security-remoting/${springSecurityVersion}</bundle>
        <bundle>mvn:org.springframework.security/spring-security-web/${springSecurityVersion}</bundle>
    </feature>
    <feature name="jicmp" version="${jicmpVersion}" description="jicmp">
        <feature version="${guavaOsgiVersion}">guava</feature>
        <bundle>mvn:org.opennms/jicmp-api/${jicmpVersion}</bundle>
    </feature>
    <feature name="jicmp6" version="${jicmp6Version}" description="jicmp6">
        <bundle>mvn:org.opennms/jicmp6-api/${jicmp6Version}</bundle>
    </feature>
    <feature name="quartz" version="${quartzVersion}" description="quartz">
        <feature>c3p0</feature>
        <bundle>wrap:mvn:org.quartz-scheduler/quartz/${quartzVersion}</bundle>
    </feature>
    <feature name="twitter4j" version="${twitter4jVersion}" description="Twitter4J">
        <bundle>wrap:mvn:org.twitter4j/twitter4j-core/${twitter4jVersion}</bundle>
    </feature>
    <feature name="opentracing-api" version="${opentracingVersion}" description="OpenTracing API">
        <bundle dependency="true">wrap:mvn:io.opentracing/opentracing-api/${opentracingVersion}</bundle>
        <bundle dependency="true">wrap:mvn:io.opentracing/opentracing-noop/${opentracingVersion}</bundle>
        <bundle dependency="true">wrap:mvn:io.opentracing/opentracing-util/${opentracingVersion}</bundle>
    </feature>
    <feature name="opennms-core-tracing" version="${project.version}" description="OpenNMS :: Core :: Tracing">
        <feature>opentracing-api</feature>
        <bundle>mvn:org.opennms.core.tracing/org.opennms.core.tracing.api/${project.version}</bundle>
        <bundle>mvn:org.opennms.core.tracing/org.opennms.core.tracing.registry/${project.version}</bundle>
        <bundle>mvn:org.opennms.core/org.opennms.core.xml/${project.version}</bundle>
    </feature>
    <feature name="opennms-core-tracing-jaeger" version="${project.version}" description="OpenNMS :: Core :: Tracing :: Jeager Tracer">
        <feature>opennms-core-tracing</feature>
        <bundle>mvn:org.opennms.core.tracing/org.opennms.core.tracing.jaeger-osgi/${project.version}</bundle>
        <bundle>mvn:org.opennms.core.tracing/org.opennms.core.tracing.jaeger-tracer/${project.version}</bundle>
    </feature>

    <feature name="opennms-activemq-pool" version="${project.version}" description="OpenNMS :: Features :: ActiveMQ :: Pool">
        <feature>activemq-client</feature>
        <feature>camel-core</feature>
        <feature>camel-jms</feature>
        <feature>opennms-core</feature>
        <bundle dependency="true">mvn:org.ow2.asm/asm-all/5.2</bundle>
        <bundle>mvn:org.opennms.features.activemq/org.opennms.features.activemq.pool/${project.version}</bundle>
    </feature>

    <feature name="opennms-activemq-shell" description="OpenNMS :: Features :: ActiveMQ :: Shell" version="${project.version}">
      <!-- Additional dependenices are expected to be pulled from the root classloader -->
      <bundle>mvn:org.opennms.features.activemq/org.opennms.features.activemq.shell/${project.version}</bundle>
    </feature>

    <feature name="opennms-bootstrap" version="${project.version}" description="opennms-bootstrap">
        <bundle>wrap:mvn:org.opennms/opennms-bootstrap/${project.version}</bundle>
    </feature>

    <feature name="opennms-identity" version="${project.version}" description="OpenNMS :: Features :: OpenNMS Identity">
        <bundle>mvn:org.opennms.features.distributed/org.opennms.features.distributed.opennms-identity/${project.version}</bundle>
    </feature>

    <feature name="opennms-util" version="${project.version}" description="OpenNMS :: Util">
        <feature>owasp-encoder</feature>
        <feature>owasp-html-sanitizer</feature>
        <feature>commons-jexl</feature>
        <bundle dependency="true">mvn:org.opennms.core/org.opennms.core.api/${project.version}</bundle>
        <bundle>mvn:org.opennms/opennms-util/${project.version}</bundle>
    </feature>

    <feature name="opennms-core" version="${project.version}" description="OpenNMS :: Core">
        <feature version="[4.2,4.3)">spring</feature>
        <feature version="[4.2,4.3)">spring-orm</feature>
        <feature>commons-io</feature>
        <feature>dnsjava</feature>
        <feature>jaxb</feature>
        <feature>opennms-util</feature>
        <bundle dependency="true">wrap:mvn:javax.inject/javax.inject/1</bundle>
        <bundle dependency="true">mvn:org.codehaus.jackson/jackson-core-asl/${jacksonVersion}</bundle>
        <bundle dependency="true">mvn:org.codehaus.jackson/jackson-mapper-asl/${jacksonVersion}</bundle>
        <bundle dependency="true">mvn:org.codehaus.jackson/jackson-xc/${jacksonVersion}</bundle>
        <bundle>mvn:org.opennms.core/org.opennms.core.api/${project.version}</bundle>
        <bundle>mvn:org.opennms.core/org.opennms.core.commands/${project.version}</bundle>
        <bundle>mvn:org.opennms.core/org.opennms.core.criteria/${project.version}</bundle>
        <bundle>mvn:org.opennms.core/org.opennms.core.lib/${project.version}</bundle>
        <bundle>mvn:org.opennms.core/org.opennms.core.logging/${project.version}</bundle>
        <bundle>mvn:org.opennms.core/org.opennms.core.soa/${project.version}</bundle>
        <bundle>mvn:org.opennms.core/org.opennms.core.spring/${project.version}</bundle>
        <bundle>mvn:org.opennms.core/org.opennms.core.sysprops/${project.version}</bundle>
        <bundle>mvn:org.opennms.core/org.opennms.core.xml/${project.version}</bundle>
    </feature>
    <feature name="opennms-core-camel" version="${project.version}" description="OpenNMS :: Core :: Camel">
        <feature>camel-core</feature>
        <feature>camel-http</feature>
        <feature>camel-netty4</feature>
        <feature>opennms-core</feature>
        <bundle>mvn:org.opennms.core/org.opennms.core.camel/${project.version}</bundle>
    </feature>
    <feature name="opennms-core-daemon" version="${project.version}" description="OpenNMS :: Core :: Daemon">
        <feature>activemq-client</feature>
        <feature>camel-jms</feature>
        <feature version="${guavaOsgiVersion}">guava</feature>
        <feature>opennms-activemq-pool</feature>
        <feature>opennms-core</feature>
        <feature>opennms-config</feature>
        <feature>opennms-icmp-api</feature>
        <feature>opennms-model</feature>
        <bundle dependency="true">mvn:org.ow2.asm/asm-all/5.2</bundle>
        <bundle>mvn:org.opennms.core/org.opennms.core.daemon/${project.version}</bundle>
    </feature>
    <feature name="opennms-core-db" version="${project.version}" description="OpenNMS :: Core :: Database">
        <feature>atomikos</feature>
        <feature>c3p0</feature>
        <feature>hikari-cp</feature>
        <feature>commons-io</feature>
        <feature>postgresql</feature>
        <feature>opennms-core</feature>
        <bundle>mvn:org.opennms.core/org.opennms.core.db/${project.version}</bundle>
    </feature>
    <feature name="opennms-core-web" version="${project.version}" description="OpenNMS :: Core :: Web">
        <feature>opennms-core</feature>
        <bundle>mvn:org.apache.httpcomponents/httpcore-osgi/${httpcoreVersion}</bundle>
        <bundle>mvn:org.apache.httpcomponents/httpclient-osgi/${httpclientVersion}</bundle>
        <bundle>mvn:org.opennms.core/org.opennms.core.web/${project.version}</bundle>
    </feature>
    <feature name="opennms-distributed-core-api" version="${project.version}" description="OpenNMS :: Distributed :: Core :: API">
        <bundle>mvn:org.opennms.features.distributed/core-api/${project.version}</bundle>
    </feature>
    <feature name="opennms-distributed-core-impl" description="OpenNMS :: Distributed :: Core :: Impl" version="${project.version}">
        <feature>opennms-distributed-core-api</feature>
        <bundle>mvn:org.opennms.features.distributed/core-impl/${project.version}</bundle>
    </feature>
    <feature name="opennms-model" version="${project.version}" description="OpenNMS :: Model">
        <feature version="[4.2,4.3)">spring</feature>
        <feature version="[4.2,4.3)">spring-jdbc</feature>
        <feature version="[4.2,4.3)">spring-orm</feature>
        <feature version="[4.2,4.3)">spring-tx</feature>
        <feature>commons-io</feature>
        <feature>commons-lang</feature>
        <feature>dnsjava</feature>
        <feature>hibernate36</feature>
        <feature>jaxb</feature>
        <feature>opennms-core</feature>
        <feature>opennms-events-api</feature>
        <feature>opennms-poller-api</feature>
        <feature>opennms-rrd-api</feature>
        <feature>opennms-snmp</feature>
        <bundle>mvn:org.opennms/opennms-model/${project.version}</bundle>
    </feature>
    <feature name="opennms-collection-api" version="${project.version}" description="OpenNMS :: Collection :: API">
        <feature version="[4.2,4.3)">spring</feature>
        <feature>commons-jexl</feature>
        <feature>opennms-model</feature>
        <bundle>mvn:org.opennms.features.collection/org.opennms.features.collection.api/${project.version}</bundle>
    </feature>
    <feature name="opennms-collection-commands" version="${project.version}" description="OpenNMS :: Collection :: Shell Commands">
        <feature>dropwizard-metrics</feature>
        <feature version="${guavaOsgiVersion}">guava</feature>
        <bundle>mvn:org.opennms.features.collection/org.opennms.features.collection.commands/${project.version}</bundle>
    </feature>
    <feature name="opennms-collection-core" version="${project.version}" description="OpenNMS :: Collection :: Core">
        <feature>opennms-collection-api</feature>
        <feature>opennms-config</feature>
        <feature>opennms-core-ipc-rpc-api</feature>
        <feature>opennms-dao-api</feature>
        <bundle>mvn:org.opennms.features.collection/org.opennms.features.collection.core/${project.version}</bundle>
    </feature>
    <feature name="opennms-collection-persistence-rrd" version="${project.version}" description="OpenNMS :: Collection :: Persistence :: RRD">
        <feature>opennms-collection-api</feature>
        <feature>opennms-dao-api</feature>
        <feature>opennms-rrd-api</feature>
        <bundle>mvn:org.opennms.features.collection/org.opennms.features.collection.persistence.rrd/${project.version}</bundle>
    </feature>
    <feature name="opennms-config-api" version="${project.version}" description="OpenNMS :: Configuration :: API">
        <feature>opennms-collection-api</feature>
        <feature>opennms-core</feature>
        <feature>opennms-model</feature>
        <feature>jackson-core</feature>
        <bundle>mvn:org.opennms/opennms-config-api/${project.version}</bundle>
        <bundle>mvn:org.opennms/opennms-config-model/${project.version}</bundle>
        <bundle>mvn:org.opennms/opennms-config-jaxb/${project.version}</bundle>
    </feature>
    <feature name="opennms-config-jaxb" version="${project.version}" description="OpenNMS :: Configuration :: JAXB">
        <feature>hibernate36</feature>
        <feature>commons-lang</feature>
        <feature>opennms-collection-api</feature>
        <feature>opennms-core</feature>
        <feature>opennms-snmp</feature>
        <bundle>mvn:org.opennms/opennms-config-jaxb/${project.version}</bundle>
    </feature>
    <feature name="opennms-config" version="${project.version}" description="OpenNMS :: Configuration">
        <feature>c3p0</feature>
        <feature>hikari-cp</feature>
        <feature>commons-codec</feature>
        <feature>opennms-config-api</feature>
        <feature>opennms-core-db</feature>
        <feature>opennms-poller-api</feature>
        <feature>opennms-rrd-api</feature>
        <feature>opennms-snmp</feature>
        <bundle dependency="true">wrap:mvn:com.googlecode.concurrent-locks/concurrent-locks/1.0.0</bundle>
        <bundle dependency="true">wrap:mvn:org.jasypt/jasypt/${jasyptVersion}</bundle>
        <bundle>mvn:org.opennms/opennms-config/${project.version}</bundle>
    </feature>
    <feature name="opennms-kafka" version="${project.version}" description="OpenNMS :: Features :: Kafka">
        <feature>jackson-core</feature>
        <bundle dependency="true">mvn:org.scala-lang/scala-library/${scalaLibraryVersion}</bundle>
        <bundle dependency="true">mvn:org.apache.zookeeper/zookeeper/${zookeeperVersion}</bundle>
        <bundle dependency="true">mvn:com.typesafe.scala-logging/scala-logging_${scalaVersion}/${scalaLoggingVersion}</bundle>
        <bundle dependency="true">wrap:mvn:com.yammer.metrics/metrics-core/2.2.0$Bundle-Version=2.2.0&amp;Export-Package=*;-noimport:=true;version="2.2.0"</bundle>
        <bundle dependency="true">wrap:mvn:com.yammer.metrics/metrics-annotation/2.2.0$Bundle-Version=2.2.0&amp;Export-Package=*;-noimport:=true;version="2.2.0"</bundle>
        <bundle dependency="true">mvn:org.apache.servicemix.bundles/org.apache.servicemix.bundles.kafka_${scalaVersion}/${kafkaBundleVersion}</bundle>
        <bundle dependency="true">mvn:org.apache.servicemix.bundles/org.apache.servicemix.bundles.kafka-clients/${kafkaBundleVersion}</bundle>
        <bundle dependency="true">mvn:com.github.luben/zstd-jni/${zstdJniVersion}</bundle>
    </feature>
<<<<<<< HEAD
=======
    <feature name="opennms-aws-sqs" version="${project.version}" description="OpenNMS :: Features :: AWS SQS">
        <feature>jackson-core</feature>
        <bundle dependency="true">wrap:mvn:com.amazonaws/aws-java-sdk-core/${awsSdkVersion}</bundle>
        <bundle dependency="true">wrap:mvn:com.amazonaws/aws-java-sdk-sqs/${awsSdkVersion}</bundle>
        <bundle dependency="true">wrap:mvn:com.amazonaws/amazon-sqs-java-messaging-lib/${awsSqsMessagingVersion}</bundle>
    </feature>
>>>>>>> 711b1cdc
    <feature name="opennms-core-ipc-sink-api" version="${project.version}" description="OpenNMS :: Core :: IPC :: Sink :: API">
        <feature>dropwizard-metrics</feature>
        <feature version="${guavaOsgiVersion}">guava</feature>
        <feature>javax.mail</feature>
        <feature>org.json</feature>
        <feature>rate-limited-logger</feature>
        <feature>opennms-core</feature>
        <feature>opennms-distributed-core-api</feature>
        <feature>opennms-core-tracing</feature>
        <bundle>mvn:com.google.protobuf/protobuf-java/${protobufVersion}</bundle>
        <bundle>mvn:org.opennms.core.ipc.sink/org.opennms.core.ipc.sink.api/${project.version}</bundle>
        <bundle>mvn:org.opennms.core.ipc.sink/org.opennms.core.ipc.sink.common/${project.version}</bundle>
        <bundle>mvn:org.opennms.core.ipc.sink/org.opennms.core.ipc.sink.xml/${project.version}</bundle>
    </feature>
    <feature name="opennms-core-ipc-sink-offheap" version="${project.version}" description="OpenNMS :: Core :: IPC :: Sink :: OffHeap">
        <feature>opennms-core-ipc-sink-api</feature>
        <feature>dropwizard-metrics</feature>
        <feature>rate-limited-logger</feature>
        <bundle>mvn:org.opennms.core.ipc.sink/org.opennms.core.ipc.sink.offheap/${project.version}</bundle>
        <bundle>wrap:mvn:com.squareup.tape2/tape/${tape2Version}</bundle>
    </feature>
    <feature name="opennms-core-ipc-sink-camel-common" version="${project.version}" description="OpenNMS :: Core :: IPC :: Sink :: Camel :: Common">
        <feature>opennms-core-ipc-sink-api</feature>
        <feature>opennms-core-camel</feature>
        <feature>opennms-dao-api</feature>
        <feature>camel-blueprint</feature>
        <feature>camel-jms</feature>
        <bundle>mvn:org.opennms.core.ipc.sink.camel/org.opennms.core.ipc.sink.camel.common/${project.version}</bundle>
    </feature>
    <feature name="opennms-core-ipc-sink-camel" version="${project.version}" description="OpenNMS :: Core :: IPC :: Sink :: Camel :: Client">
        <feature>opennms-core-ipc-sink-camel-common</feature>
        <bundle>mvn:org.opennms.core.ipc.sink.camel/org.opennms.core.ipc.sink.camel.client/${project.version}</bundle>
    </feature>
    <feature name="opennms-core-ipc-sink-camel-server" version="${project.version}" description="OpenNMS :: Core :: IPC :: Sink :: Camel :: Server">
        <feature>opennms-core-ipc-sink-camel-common</feature>
        <bundle>mvn:org.opennms.core.ipc.sink.camel/org.opennms.core.ipc.sink.camel.server/${project.version}</bundle>
    </feature>
    <feature name="opennms-core-ipc-sink-kafka-common" version="${project.version}" description="OpenNMS :: Core :: IPC :: Sink :: Kafka :: Common">
        <feature>opennms-core-ipc-sink-api</feature>
        <feature>opennms-kafka</feature>
        <feature>opennms-core-camel</feature>
        <feature>opennms-core-ipc-kafka-shell</feature>
        <bundle>mvn:org.opennms.core.health/org.opennms.core.health.api/${project.version}</bundle>
        <bundle>mvn:org.opennms.core.ipc.common/org.opennms.core.ipc.common.kafka/${project.version}</bundle>
    </feature>
    <feature name="opennms-core-ipc-sink-kafka" version="${project.version}" description="OpenNMS :: Core :: IPC :: Sink :: Kafka :: Client">
        <feature>opennms-core-ipc-sink-kafka-common</feature>
        <bundle>mvn:org.opennms.core.ipc.sink.kafka/org.opennms.core.ipc.sink.kafka.client/${project.version}</bundle>
    </feature>
    <feature name="opennms-core-ipc-sink-kafka-server" version="${project.version}" description="OpenNMS :: Core :: IPC :: Sink :: Kafka :: Server">
        <feature>opennms-core-ipc-sink-kafka-common</feature>
        <bundle>mvn:org.opennms.core.ipc.sink.kafka/org.opennms.core.ipc.sink.kafka.server/${project.version}</bundle>
    </feature>
    <feature name="opennms-core-ipc-rpc-api" version="${project.version}" description="OpenNMS :: Core :: IPC :: RPC :: API">
        <feature>camel-blueprint</feature>
        <feature>camel-jms</feature>
        <feature>org.json</feature>
        <feature>javax.mail</feature>
        <feature>opennms-core-camel</feature>
        <feature>opennms-distributed-core-api</feature>
        <feature>opennms-dao-api</feature>
        <feature>opennms-core-tracing</feature>
        <bundle>wrap:mvn:ch.hsr/geohash/${geohashVersion}</bundle>
        <bundle>mvn:org.opennms.core.ipc.rpc/org.opennms.core.ipc.rpc.api/${project.version}</bundle>
        <bundle>mvn:org.opennms.core.ipc.rpc/org.opennms.core.ipc.rpc.utils/${project.version}</bundle>
        <bundle>mvn:org.opennms.core.ipc.rpc/org.opennms.core.ipc.rpc.xml/${project.version}</bundle>
        <bundle>mvn:org.opennms.core.ipc.rpc/org.opennms.core.ipc.rpc.common/${project.version}</bundle>
        <bundle>mvn:org.opennms.core.ipc.rpc/org.opennms.core.ipc.rpc.camel/${project.version}</bundle>
    </feature>
    <feature name="opennms-core-ipc-rpc-jms" version="${project.version}" description="OpenNMS :: Core :: IPC :: RPC :: JMS Impl.">
        <feature>opennms-core-ipc-rpc-api</feature>
        <feature>opennms-dao-api</feature>
        <bundle>mvn:org.opennms.core.ipc.rpc/org.opennms.core.ipc.rpc.jms-impl/${project.version}</bundle>
    </feature>
    <feature name="opennms-core-ipc-rpc-kafka" version="${project.version}" description="OpenNMS :: Core :: IPC :: RPC :: Kafka Impl.">
        <feature>opennms-kafka</feature>
        <feature>opennms-core-ipc-rpc-api</feature>
        <feature>opennms-core-ipc-kafka-shell</feature>
        <feature>resilience4j</feature>
        <bundle>mvn:org.opennms.core.health/org.opennms.core.health.api/${project.version}</bundle>
        <bundle>mvn:org.opennms.core.ipc.common/org.opennms.core.ipc.common.kafka/${project.version}</bundle>
        <bundle>mvn:org.opennms.core.ipc.rpc/org.opennms.core.ipc.rpc.kafka/${project.version}</bundle>
    </feature>
    <feature name="opennms-core-ipc-rpc-commands" version="${project.version}" description="OpenNMS :: Core :: IPC :: RPC :: Shell Commands">
        <feature>dropwizard-metrics</feature>
        <feature version="${guavaOsgiVersion}">guava</feature>
        <feature>opennms-core-ipc-rpc-api</feature>
        <bundle>mvn:org.opennms.core.ipc.rpc/org.opennms.core.ipc.rpc.commands/${project.version}</bundle>
    </feature>
    <feature name="opennms-core-ipc-kafka-shell" version="${project.version}" description="OpenNMS :: Core :: IPC :: Kafka :: Shell Commands">
        <feature>opennms-kafka</feature>
        <feature>opennms-distributed-core-api</feature>
        <bundle>mvn:org.opennms.core.ipc.common/org.opennms.core.ipc.common.kafka/${project.version}</bundle>
        <bundle>mvn:org.opennms.core.ipc.common/org.opennms.core.ipc.common.kafka-shell/${project.version}</bundle>
    </feature>
    <feature name="opennms-dao-api" version="${project.version}" description="OpenNMS :: DAO :: API">
        <feature>opennms-core</feature>
        <feature>opennms-model</feature>
        <feature>opennms-config-api</feature>
        <bundle>mvn:org.opennms.features.reporting/org.opennms.features.reporting.model/${project.version}</bundle>
        <bundle>mvn:org.opennms.features.distributed/org.opennms.features.distributed.dao-api/${project.version}</bundle>
    </feature>
    <feature name="opennms-dao" version="${project.version}" description="OpenNMS :: DAO">
        <feature>commons-jxpath</feature>
        <feature version="${guavaOsgiVersion}">guava</feature>
        <feature>hibernate-validator41</feature>
        <feature>opennms-collection-api</feature>
        <feature>opennms-collection-core</feature>
        <feature>opennms-collection-persistence-rrd</feature>
        <feature>opennms-dao-api</feature>
        <feature>opennms-core-daemon</feature>
        <feature>opennms-measurements-api</feature>
        <feature>opennms-xml-collector</feature>
        <feature>opennms-core-web</feature>
        <feature>opennms-config-dao-api</feature>
        <bundle>mvn:org.opennms.features.distributed/org.opennms.features.distributed.dao-impl/${project.version}</bundle>
    </feature>
    <feature name="opennms-events-api" version="${project.version}" description="OpenNMS :: Events :: API">
        <feature version="[4.2,4.3)">spring</feature>
        <feature>camel-core</feature>
        <feature>commons-lang3</feature>
        <feature>jaxb</feature>
        <feature>javax.validation</feature>
        <feature>opennms-core</feature>
        <feature>opennms-snmp</feature>
        <feature>opennms-core-ipc-sink-api</feature>
        <bundle>mvn:org.opennms.features.events/org.opennms.features.events.api/${project.version}</bundle>
    </feature>
    <feature name="opennms-events-commands" version="${project.version}" description="OpenNMS :: Events :: Shell Commands">
        <feature>commons-jexl</feature>
        <feature>dropwizard-metrics</feature>
        <feature version="${guavaOsgiVersion}">guava</feature>
        <bundle>mvn:org.opennms.features.events/org.opennms.features.events.commands/${project.version}</bundle>
    </feature>
    <!--This feature lives on Minion, OpenNMS and Sentinel is the reason it needs separate feature.-->
    <feature name="opennms-send-event-command" version="${project.version}" description="OpenNMS :: Events :: Send :: Command">
        <feature>opennms-events-api</feature>
        <feature>opennms-model</feature>
        <bundle>mvn:org.opennms.features.events.sink/org.opennms.features.events.sink.command/${project.version}</bundle>
    </feature>

    <feature name="opennms-events-sink-dispatcher" version="${project.version}" description="OpenNMS :: Events :: Sink Dispatcher">
        <feature>opennms-config-api</feature>
        <feature>opennms-events-api</feature>
        <bundle>mvn:org.opennms.features.events.sink/org.opennms.features.events.sink.dispatcher/${project.version}</bundle>
    </feature>

    <feature name="opennms-icmp-api" version="${project.version}" description="OpenNMS :: ICMP :: API">
        <feature version="${guavaOsgiVersion}">guava</feature>
        <feature>opennms-core</feature>
        <bundle>mvn:org.opennms/opennms-icmp-api/${project.version}</bundle>
    </feature>
    <feature name="opennms-icmp-best" version="${project.version}" description="OpenNMS :: ICMP :: Best Match">
        <feature>opennms-icmp-api</feature>
        <feature>opennms-icmp-jna</feature>
        <feature>opennms-icmp-jni</feature>
        <feature>opennms-icmp-jni6</feature>
        <bundle>mvn:org.opennms/opennms-icmp-best/${project.version}</bundle>
    </feature>
    <feature name="opennms-icmp-jna" version="${project.version}" description="OpenNMS :: ICMP :: JNA">
        <feature version="${guavaOsgiVersion}">guava</feature>
        <feature>opennms-icmp-api</feature>
        <feature>java-native-access</feature>
        <bundle>mvn:org.opennms.core/org.opennms.core.icmp-jna/${project.version}</bundle>
        <bundle>mvn:org.opennms/opennms-icmp-jna/${project.version}</bundle>
    </feature>
    <feature name="opennms-icmp-jni" version="${project.version}" description="OpenNMS :: ICMP :: JNI">
        <feature>opennms-icmp-api</feature>
        <feature>jicmp</feature>
        <bundle>mvn:org.opennms/opennms-icmp-jni/${project.version}</bundle>
    </feature>
    <feature name="opennms-icmp-jni6" version="${project.version}" description="OpenNMS :: ICMP :: JNI (with IPv6 support)">
        <feature>opennms-icmp-jni</feature>
        <feature>jicmp6</feature>
        <bundle>mvn:org.opennms/opennms-icmp-jni6/${project.version}</bundle>
    </feature>
    <feature name="opennms-javamail" version="${project.version}" description="OpenNMS :: Javamail">
        <feature>commons-lang</feature>
        <feature>javax.mail</feature>
        <feature>opennms-core</feature>
        <feature>opennms-config-api</feature>
        <bundle>mvn:org.opennms/opennms-javamail-api/${project.version}</bundle>
    </feature>
    <feature name="opennms-poller-api" version="${project.version}" description="OpenNMS :: Poller :: API">
        <feature version="[4.2,4.3)">spring</feature>
        <feature>hibernate36</feature>
        <feature>opennms-core</feature>
        <bundle>mvn:org.opennms.features.poller/org.opennms.features.poller.api/${project.version}</bundle>
    </feature>
    <feature name="opennms-measurements-api" version="${project.version}" description="OpenNMS :: Measurements :: API">
        <feature version="[4.2,4.3)">spring</feature>
        <feature>commons-lang</feature>
        <feature version="${guavaOsgiVersion}">guava</feature>
        <bundle>mvn:org.opennms.features.measurements/org.opennms.features.measurements.api/${project.version}</bundle>
    </feature>
    <feature name="opennms-measurements-shell" version="${project.version}" description="OpenNMS :: Measurements :: Shell">
        <!-- Dependencies pulled from root classloader -->
        <bundle>mvn:org.opennms.features.measurements/org.opennms.features.measurements.shell/${project.version}</bundle>
    </feature>
    <feature name="opennms-osgi-jsr223" version="${project.version}" description="OpenNMS :: OSGi JSR-223">
        <bundle>mvn:org.opennms.features/org.opennms.features.osgi-jsr223/${project.version}</bundle>
    </feature>
    <feature name="opennms-provisioning" version="${project.version}" description="OpenNMS :: Provisioning">
        <feature>commons-lang</feature>
        <feature>commons-beanutils</feature>
        <feature>javax.validation</feature>
        <feature>joda-time</feature>
        <feature>opennms-provisioning-api</feature>
        <bundle>mvn:org.opennms/opennms-provision-persistence/${project.version}</bundle>
    </feature>
    <feature name="opennms-provisioning-api" version="${project.version}" description="OpenNMS :: Provisioning :: API">
        <feature>opennms-model</feature>
        <bundle dependency="true">mvn:org.apache.mina/mina-core/${minaVersion}</bundle>
        <bundle dependency="true">mvn:io.netty/netty/${netty3Version}</bundle>
        <bundle>mvn:org.opennms/opennms-provision-api/${project.version}</bundle>
    </feature>
    <feature name="opennms-rrd-api" version="${project.version}" description="OpenNMS :: RRD :: API">
        <feature version="[4.2,4.3)">spring</feature>
        <feature>opennms-core</feature>
        <bundle>mvn:org.opennms/opennms-rrd-api/${project.version}</bundle>
    </feature>
    <feature name="opennms-rrd-jrobin" version="${project.version}" description="OpenNMS :: RRD :: JRobin">
        <feature version="[4.2,4.3)">spring</feature>
        <feature>jrobin</feature>
        <feature>opennms-rrd-api</feature>
        <bundle>mvn:org.opennms/opennms-rrd-jrobin/${project.version}</bundle>
    </feature>
    <feature name="opennms-snmp" version="${project.version}" description="OpenNMS :: Core :: SNMP">
        <feature>org.json</feature>
        <bundle>mvn:org.opennms.core/org.opennms.core.logging/${project.version}</bundle>
        <bundle>mvn:org.opennms.core.snmp/org.opennms.core.snmp.api/${project.version}</bundle>
        <bundle>mvn:org.opennms.core.snmp/org.opennms.core.snmp.implementations.snmp4j/${project.version}</bundle>
        <bundle>mvn:org.opennms.core.snmp/org.opennms.core.snmp.joesnmp/${project.version}</bundle>
        <bundle>mvn:org.opennms.core/org.opennms.core.sysprops/${project.version}</bundle>
        <bundle>mvn:org.opennms.core/org.opennms.core.lib/${project.version}</bundle>
    </feature>
    <feature name="opennms-snmp-commands" version="${project.version}" description="OpenNMS :: Core :: SNMP :: Commands">
        <bundle>mvn:org.opennms.core.snmp/org.opennms.core.snmp.commands/${project.version}</bundle>
        <bundle>mvn:org.opennms.core.snmp/org.opennms.core.snmp.profile-mapper/${project.version}</bundle>
    </feature>
    <feature name="opennms-icmp-commands" version="${project.version}" description="OpenNMS :: Core :: ICMP :: Commands">
        <feature>opennms-icmp-api</feature>
        <bundle>mvn:org.opennms/opennms-icmp-commands/${project.version}</bundle>
    </feature>
    <feature name="opennms-syslogd" version="${project.version}" description="OpenNMS :: Syslogd">
        <feature version="[4.2,4.3)">spring</feature>
        <feature>camel-core</feature>
        <feature>camel-http</feature>
        <feature>camel-netty4</feature>
        <feature version="${guavaOsgiVersion}">guava</feature>
        <feature>dropwizard-metrics</feature>
        <feature>opennms-core</feature>
        <feature>opennms-core-camel</feature>
        <feature>opennms-core-daemon</feature>
        <feature>opennms-core-db</feature>
        <feature>opennms-config</feature>
        <feature>opennms-dao-api</feature>
        <feature>opennms-core-ipc-sink-api</feature>
        <bundle>mvn:org.opennms.features.events/org.opennms.features.events.syslog/${project.version}</bundle>
    </feature>
    <feature name="opennms-syslogd-listener-javanet" version="${project.version}" description="OpenNMS :: Syslogd :: Listener :: java.net">
        <feature>camel-blueprint</feature>
        <feature>opennms-syslogd</feature>
        <bundle>blueprint:mvn:org.opennms.features.events/org.opennms.features.events.syslog/${project.version}/xml/blueprint-syslog-listener-javanet</bundle>
    </feature>
    <feature name="opennms-syslogd-listener-camel-netty" version="${project.version}" description="OpenNMS :: Syslogd :: Listener :: camel-netty">
        <feature>camel-blueprint</feature>
        <feature>opennms-syslogd</feature>
        <bundle>blueprint:mvn:org.opennms.features.events/org.opennms.features.events.syslog/${project.version}/xml/blueprint-syslog-listener-camel-netty</bundle>
    </feature>
    <feature name="opennms-thresholding-api" version="${project.version}" description="OpenNMS :: Thresholding :: API">
        <feature>opennms-config</feature>
        <feature>opennms-dao-api</feature>
        <feature>opennms-collection-api</feature>
        <bundle>mvn:org.opennms.features.collection/org.opennms.features.collection.thresholding.api/${project.version}</bundle>
    </feature>
    <feature name="opennms-trapd" version="${project.version}" description="OpenNMS :: Trapd">
        <feature version="[4.2,4.3)">spring</feature>
        <feature>camel-core</feature>
        <feature>camel-http</feature>
        <feature version="${guavaOsgiVersion}">guava</feature>
        <feature>opennms-distributed-core-api</feature>
        <feature>opennms-core</feature>
        <feature>opennms-core-camel</feature>
        <feature>opennms-core-daemon</feature>
        <feature>opennms-core-db</feature>
        <feature>opennms-config</feature>
        <feature>opennms-dao-api</feature>
        <feature>opennms-events-api</feature>
        <feature>opennms-snmp</feature>
        <feature>opennms-core-ipc-sink-api</feature>
        <bundle>mvn:org.opennms.features.events/org.opennms.features.events.traps/${project.version}</bundle>
    </feature>
    <feature name="tsrm-troubleticketer" version="${project.version}" description="OpenNMS :: Features :: Ticketing :: Tivoli Service Request Manager (TSRM)">
        <feature version="${cxfVersion}">cxf-jaxws</feature>
        <feature>javax.servlet</feature>
        <!-- early start-level to override jettison version in 3rd-party feature files -->
        <bundle start-level="30">mvn:org.codehaus.jettison/jettison/${jettisonVersion}</bundle>
        <bundle>mvn:org.opennms.features.ticketing/org.opennms.features.ticketing.api/${project.version}</bundle>
        <bundle>mvn:org.opennms.features/opennms-integration-tsrm/${project.version}</bundle>
    </feature>
    <feature name="eif-adapter" version="${project.version}" description="OpenNMS :: Features :: EIF Adapter">
        <feature>camel-core</feature>
        <feature>camel-blueprint</feature>
        <feature>camel-netty4</feature>
        <feature>opennms-core-camel</feature>
        <feature>opennms-collection-api</feature>
        <feature>opennms-dao-api</feature>
        <bundle>mvn:org.opennms.features/org.opennms.features.eif-adapter/${project.version}</bundle>
    </feature>
    <feature name="smack" version="${smackVersion}" description="Ignite Realtime :: Smack">
        <bundle>wrap:mvn:org.igniterealtime.smack/smack-core/${smackVersion}</bundle>
        <bundle>wrap:mvn:org.igniterealtime.smack/smack-tcp/${smackVersion}</bundle>
        <bundle>wrap:mvn:org.igniterealtime.smack/smack-extensions/${smackVersion}</bundle>
        <bundle>wrap:mvn:org.igniterealtime.smack/smack-resolver-javax/${smackVersion}</bundle>
        <bundle>wrap:mvn:xmlpull/xmlpull/1.1.3.1</bundle>
    </feature>
    <feature name="wsman-integration" version="${project.version}" description="OpenNMS :: Features :: WS-Man Integration">
        <feature>guava17</feature>
        <feature>javax.servlet</feature>
        <feature version="${cxfVersion}">cxf-jaxws</feature>
        <feature version="${cxfVersion}">cxf-ws-addr</feature>
        <feature>opennms-collection-api</feature>
        <feature>opennms-poller-monitors-core</feature>
        <feature>opennms-provisioning-api</feature>
        <feature>opennms-dao-api</feature>
        <!-- early start-level to override jettison version in 3rd-party feature files -->
        <bundle start-level="30">mvn:org.codehaus.jettison/jettison/${jettisonVersion}</bundle>
        <bundle>mvn:org.apache.servicemix.specs/org.apache.servicemix.specs.jaxws-api-2.2/${servicemixSpecsVersion}</bundle>
        <bundle>mvn:org.apache.servicemix.specs/org.apache.servicemix.specs.saaj-api-1.3/${servicemixSpecsVersion}</bundle>
        <bundle>mvn:org.apache.servicemix.bundles/org.apache.servicemix.bundles.xerces/2.11.0_1</bundle>
        <bundle>mvn:org.apache.servicemix.bundles/org.apache.servicemix.bundles.bcel/5.2_4</bundle>
        <bundle>mvn:org.apache.servicemix.bundles/org.apache.servicemix.bundles.xalan/2.7.2_3</bundle>
        <bundle>mvn:org.opennms.core.wsman/org.opennms.core.wsman.api/${wsmanVersion}</bundle>
        <bundle>mvn:org.opennms.core.wsman/org.opennms.core.wsman.cxf/${wsmanVersion}</bundle>
        <bundle>mvn:org.opennms.features/org.opennms.features.wsman/${project.version}</bundle>
    </feature>
    <feature name="wmi-integration" version="${project.version}" description="OpenNMS :: Features :: WMI Integration">
        <feature>commons-cli</feature>
        <feature>opennms-collection-api</feature>
        <feature>opennms-provisioning-api</feature>
        <feature>jcifs</feature>
        <bundle dependency="true">wrap:mvn:com.github.skyghis/j-interop-ng/${jinteropVersion}</bundle>
        <bundle dependency="true">wrap:mvn:com.github.skyghis/j-interop-ng-deps/${jinteropVersion}</bundle>
        <bundle>mvn:org.opennms/opennms-wmi/${project.version}</bundle>
    </feature>
    <feature name="opennms-prometheus-collector" version="${project.version}" description="OpenNMS :: Features :: Prometheus Collector">
        <feature>opennms-core-web</feature>
        <feature>opennms-collection-api</feature>
        <bundle>mvn:org.opennms.features/org.opennms.features.prometheus-collector/${project.version}</bundle>
    </feature>
    <feature name="opennms-xml-collector" version="${project.version}" description="OpenNMS :: Protocols :: XML Collector">
        <feature>commons-io</feature>
        <feature>commons-jxpath</feature>
        <feature>commons-lang</feature>
        <feature version="${guavaOsgiVersion}">guava</feature>
        <feature>joda-time</feature>
        <feature>opennms-core-web</feature>
        <bundle>mvn:org.apache.servicemix.bundles/org.apache.servicemix.bundles.oro/2.0.8_6</bundle>
        <bundle>mvn:org.apache.servicemix.bundles/org.apache.servicemix.bundles.ezmorph/1.0.6_1</bundle>
        <bundle>mvn:org.apache.servicemix.bundles/org.apache.servicemix.bundles.json-lib/2.4_1</bundle>
        <bundle dependency="true">mvn:org.codehaus.jackson/jackson-core-asl/${jacksonVersion}</bundle>
        <bundle dependency="true">mvn:org.codehaus.jackson/jackson-mapper-asl/${jacksonVersion}</bundle>
        <bundle dependency="true">mvn:org.codehaus.jackson/jackson-xc/${jacksonVersion}</bundle>
        <bundle dependency="true">wrap:mvn:com.github.mwiede/jsch/${jschVersion}</bundle>
        <bundle dependency="true">wrap:mvn:org.jsoup/jsoup/${jsoupVersion}</bundle>
        <bundle>mvn:org.opennms.protocols/org.opennms.protocols.xml/${project.version}</bundle>
        <bundle>mvn:org.opennms.features.distributed/org.opennms.features.distributed.kv-store.api/${project.version}</bundle>
    </feature>
    <feature name="opennms-provisioning-detectors" version="${project.version}" description="OpenNMS :: Provisioning :: Detectors">
        <feature>bsf</feature>
        <feature>commons-cli</feature>
        <feature>javax.servlet</feature>
        <feature>jcifs</feature>
        <feature>jldap</feature>
        <feature>spring-security32</feature>
        <feature>opennms-collection-api</feature>
        <feature>opennms-core-web</feature>
        <feature>opennms-dhcpd</feature>
        <feature>opennms-icmp-api</feature>
        <feature>opennms-provisioning-api</feature>
        <feature>wsman-integration</feature>
        <feature>wmi-integration</feature>
        <bundle>mvn:org.opennms.core.jmx/org.opennms.core.jmx.api/${project.version}</bundle>
        <bundle>mvn:org.opennms.core.jmx/org.opennms.core.jmx.impl/${project.version}</bundle>
        <bundle>mvn:org.opennms/opennms-detector-bsf/${project.version}</bundle>
        <bundle>mvn:org.opennms/opennms-detector-datagram/${project.version}</bundle>
        <bundle>mvn:org.opennms/opennms-detector-dhcp/${project.version}</bundle>
        <bundle>mvn:org.opennms/opennms-detector-generic/${project.version}</bundle>
        <bundle>mvn:org.opennms/opennms-detector-jdbc/${project.version}</bundle>
        <bundle>mvn:org.opennms/opennms-detector-jmx/${project.version}</bundle>
        <bundle>mvn:org.opennms/opennms-detector-jms/${project.version}</bundle>
        <bundle>mvn:org.opennms/opennms-detector-lineoriented/${project.version}</bundle>
        <bundle>mvn:org.opennms/opennms-detector-rdns-lookup/${project.version}</bundle>
        <bundle>mvn:org.opennms/opennms-detector-simple/${project.version}</bundle>
        <bundle>mvn:org.opennms/opennms-detector-ssh/${project.version}</bundle>
        <bundle>mvn:org.opennms/opennms-detector-web/${project.version}</bundle>
        <bundle>mvn:org.opennms/opennms-detector-registry/${project.version}</bundle>
    </feature>
    <feature name="opennms-dhcpd" description="OpenNMS :: Features :: DHCPD" version="${project.version}">
        <bundle>mvn:org.opennms.features/org.opennms.features.dhcpd/${project.version}</bundle>
        <bundle>mvn:com.helger/dhcp4java/${dhcp4javaVersion}</bundle>
    </feature>
    <feature name="opennms-provisioning-shell" version="${project.version}" description="OpenNMS :: Provisioning :: Shell">
        <bundle>mvn:org.opennms/opennms-provision-shell/${project.version}</bundle>
        <bundle dependency="true">mvn:org.apache.httpcomponents/httpcore-osgi/${httpcoreVersion}</bundle>
        <bundle dependency="true">mvn:org.apache.httpcomponents/httpclient-osgi/${httpclientVersion}</bundle>
    </feature>
    <feature name="opennms-vmware" version="${project.version}" description="OpenNMS :: Integrations :: VMware Integration">
        <feature>commons-cli</feature>
        <feature>commons-io</feature>
        <feature>commons-lang</feature>
        <feature>dom4j</feature>
        <feature version="${guavaOsgiVersion}">guava</feature>
        <bundle dependency="true">mvn:org.apache.httpcomponents/httpcore-osgi/${httpcoreVersion}</bundle>
        <bundle dependency="true">mvn:org.apache.httpcomponents/httpclient-osgi/${httpclientVersion}</bundle>
        <bundle>wrap:mvn:com.toastcoders/yavijava/6.0.03</bundle>
        <bundle>wrap:mvn:org.sblim.slp/sblimSLPClient/1.17</bundle>
        <bundle>wrap:mvn:org.sblim.wbem/sblimCIMClient/1.17</bundle>
        <bundle>mvn:org.opennms/opennms-vmware/${project.version}</bundle>
    </feature>
    <feature name="opennms-poller-monitors-core" version="${project.version}" description="OpenNMS :: Poller :: Monitors :: Core">
        <feature>camel-core</feature>
        <feature>camel-http</feature>
        <feature>commons-io</feature>
        <feature>commons-jexl</feature>
        <feature>commons-lang</feature>
        <feature>commons-net</feature>
        <feature>dnsjava</feature>
        <feature>hibernate36</feature>
        <feature>jldap</feature>
        <feature>jolokia-client</feature>
        <feature>json-simple</feature>
        <feature>jcifs</feature>
        <feature>bsf</feature>
        <feature>opennms-core-web</feature>
        <feature>opennms-core-ipc-rpc-api</feature>
        <feature>opennms-dhcpd</feature>
        <feature>opennms-icmp-api</feature>
        <feature>opennms-poller-api</feature>
        <feature>opennms-dao-api</feature>
        <feature>opennms-config</feature>
        <feature>opennms-javamail</feature>
        <bundle>mvn:org.opennms.core.jmx/org.opennms.core.jmx.api/${project.version}</bundle>
        <bundle>mvn:org.opennms.core.jmx/org.opennms.core.jmx.impl/${project.version}</bundle>
        <bundle>mvn:org.opennms.features.poller.monitors/org.opennms.features.poller.monitors.core/${project.version}</bundle>
    </feature>
    <feature name="opennms-poller-shell" version="${project.version}" description="OpenNMS :: Poller :: Shell">
        <bundle>mvn:org.opennms.features.poller/org.opennms.features.poller.shell/${project.version}</bundle>
    </feature>
    <feature name="opennms-situation-feedback-api" version="${project.version}" description="OpenNMS :: Features :: Situation-Feedback :: API">
        <feature>jackson-core</feature>
        <bundle>mvn:org.opennms.features.situation-feedback/org.opennms.features.situation-feedback.api/${project.version}</bundle>
    </feature>
    <feature name="opennms-situation-feedback" version="${project.version}" description="OpenNMS :: Features :: Situation-Feedback">
        <feature>opennms-osgi-core-rest</feature>
        <feature>opennms-jest</feature>
        <feature>opennms-situation-feedback-api</feature>
        <bundle>mvn:org.opennms.features.situation-feedback/org.opennms.features.situation-feedback.elastic/${project.version}</bundle>
        <bundle>mvn:org.opennms.features.situation-feedback.rest/org.opennms.features.situation-feedback.rest.api/${project.version}</bundle>
        <bundle>mvn:org.opennms.features.situation-feedback.rest/org.opennms.features.situation-feedback.rest.impl/${project.version}</bundle>
    </feature>
    <feature name="opennms-alarm-history-api" description="OpenNMS :: Features :: Alarms :: History :: API" version="${project.version}">
        <bundle>mvn:org.opennms.features.alarms.history/org.opennms.features.alarms.history.api/${project.version}</bundle>
    </feature>

    <feature name="opennms-alarm-history-rest" description="OpenNMS :: Features :: Alarms :: History :: REST" version="${project.version}">
        <feature>opennms-osgi-core-rest</feature>
        <feature>opennms-alarm-history-api</feature>
        <bundle>mvn:org.opennms.features.alarms.history.rest/org.opennms.features.alarms.history.rest.api/${project.version}</bundle>
        <bundle>mvn:org.opennms.features.alarms.history.rest/org.opennms.features.alarms.history.rest.impl/${project.version}</bundle>
    </feature>

    <feature name="opennms-alarm-history-elastic" description="OpenNMS :: Features :: Alarms :: History :: Elasticsearch" version="${project.version}">
        <feature>opennms-alarm-history-rest</feature>
        <feature>opennms-jest</feature>
        <bundle dependency="true">mvn:org.mapstruct/mapstruct/${mapstructVersion}</bundle>
        <bundle>mvn:org.opennms.features.alarms.history/org.opennms.features.alarms.history.elastic/${project.version}</bundle>
    </feature>

    <feature name="kafka-streams" description="Kafka Streams" version="${kafkaVersion}">
<<<<<<< HEAD
        <!-- This is only needed for  servicemix implementation of kafka streams -->
=======
        <!-- This is only needed for servicemix implementation of kafka streams -->
>>>>>>> 711b1cdc
        <!--
        <feature>jackson-core</feature>
        -->
        <!-- Wrap the kafka-streams bundle instead of using the servicemix implementation since the later doesn't include the required imports for rocksdb -->
        <bundle dependency="true">wrap:mvn:org.apache.kafka/kafka-streams/${kafkaVersion}$Bundle-Version=${kafkaVersion}&amp;Export-Package=*;-noimport:=true:version="${kafkaVersion}"</bundle>
        <bundle dependency="true">mvn:org.apache.servicemix.bundles/org.apache.servicemix.bundles.kafka-clients/${kafkaBundleVersion}</bundle>
        <bundle dependency="true">mvn:com.github.luben/zstd-jni/${zstdJniVersion}</bundle>
        <bundle dependency="true">wrap:mvn:org.apache.kafka/connect-json/${kafkaVersion}</bundle>
        <bundle dependency="true">wrap:mvn:org.apache.kafka/connect-api/${kafkaVersion}</bundle>
        <bundle dependency="true">mvn:org.lz4/lz4-java/${lz4JavaVersion}</bundle>
        <bundle dependency="true">mvn:org.xerial.snappy/snappy-java/${snappyJavaVersion}</bundle>
        <bundle dependency="true">mvn:com.typesafe.scala-logging/scala-logging_${scalaVersion}/${scalaLoggingVersion}</bundle>
        <bundle dependency="true">wrap:mvn:org.rocksdb/rocksdbjni/${rocksdbjniVersion}</bundle>
    </feature>
    <feature name="opennms-kafka-producer" version="${project.version}" description="OpenNMS :: Kafka :: Producer">
        <feature version="${guavaOsgiVersion}">guava</feature>
        <feature version="${kafkaVersion}">kafka-streams</feature>
        <feature>rate-limited-logger</feature>
        <feature>opennms-collection-api</feature>
        <feature>opennms-situation-feedback-api</feature>
        <bundle>mvn:com.google.protobuf/protobuf-java/${protobufVersion}</bundle>
        <bundle>mvn:org.opennms.core.ipc.common/org.opennms.core.ipc.common.kafka/${project.version}</bundle>
        <bundle>mvn:org.opennms.features.kafka/org.opennms.features.kafka.producer/${project.version}</bundle>
    </feature>
    <feature name="opennms-kafka-consumer" version="${project.version}" description="OpenNMS :: Kafka :: Consumer">
        <feature>opennms-kafka</feature>
        <feature>opennms-events-api</feature>
        <feature>opennms-model</feature>
        <bundle>mvn:com.google.protobuf/protobuf-java/${protobufVersion}</bundle>
        <bundle>mvn:org.opennms.core.ipc.common/org.opennms.core.ipc.common.kafka/${project.version}</bundle>
        <bundle>mvn:org.opennms.features.kafka/org.opennms.features.kafka.consumer/${project.version}</bundle>
    </feature>
    <feature name="opennms-telemetry-collection" version="${project.version}" description="OpenNMS :: Telemetry :: Collection">
        <feature version="${guavaOsgiVersion}">guava</feature>
        <feature version="${netty4Version}">netty4</feature>
        <feature>dropwizard-metrics</feature>
        <feature>opennms-collection-api</feature>
        <feature>opennms-thresholding-api</feature>
        <feature>opennms-osgi-jsr223</feature>
        <bundle>mvn:com.google.protobuf/protobuf-java/${protobufVersion}</bundle>
        <bundle>mvn:com.google.code.gson/gson/${gsonVersion}</bundle>
        <bundle>mvn:org.opennms.core/org.opennms.core.lib/${project.version}</bundle>
        <bundle>mvn:org.opennms.features.telemetry.config/org.opennms.features.telemetry.config.api/${project.version}</bundle>
        <bundle>mvn:org.opennms.features.telemetry/org.opennms.features.telemetry.api/${project.version}</bundle>
        <bundle>mvn:org.opennms.features.telemetry/org.opennms.features.telemetry.common/${project.version}</bundle>
        <bundle>mvn:org.opennms.features.telemetry/org.opennms.features.telemetry.listeners/${project.version}</bundle>
        <bundle>mvn:org.opennms.features.telemetry.protocols/org.opennms.features.telemetry.protocols.adapters/${project.version}</bundle>
        <bundle>mvn:org.opennms.features.telemetry/org.opennms.features.telemetry.shell/${project.version}</bundle>
    </feature>

    <feature name="opennms-telemetry-daemon" version="${project.version}" description="OpenNMS :: Telemetry :: Daemon">
        <feature version="${netty4Version}">netty4</feature>
        <feature>camel-spring</feature>
        <feature>dropwizard-metrics</feature>
        <feature>opennms-core-daemon</feature>
        <feature>opennms-core-ipc-sink-api</feature>
        <feature>opennms-dao-api</feature>
        <feature>opennms-dao</feature>
        <feature>opennms-telemetry-collection</feature>
        <bundle dependency="true">mvn:com.google.protobuf/protobuf-java/${protobufVersion}</bundle>
        <bundle>mvn:org.opennms.features.telemetry/org.opennms.features.telemetry.api/${project.version}</bundle>
        <bundle>mvn:org.opennms.features.telemetry/org.opennms.features.telemetry.common/${project.version}</bundle>
        <bundle>mvn:org.opennms.features.telemetry/org.opennms.features.telemetry.registry/${project.version}</bundle>
        <bundle>mvn:org.opennms.features.telemetry/org.opennms.features.telemetry.daemon/${project.version}</bundle>
        <bundle>mvn:org.opennms.features.telemetry.protocols/org.opennms.features.telemetry.protocols.common/${project.version}</bundle>
        <bundle>mvn:org.opennms.features.telemetry.config/org.opennms.features.telemetry.config.jaxb/${project.version}</bundle>
        <bundle>mvn:org.opennms.features.telemetry/org.opennms.features.telemetry.listeners/${project.version}</bundle>
    </feature>
    <feature name="opennms-telemetry-bmp" version="${project.version}" description="OpenNMS :: Telemetry :: BMP">
        <feature>opennms-telemetry-bmp-adapter</feature>
        <feature>rate-limited-logger</feature>
        <feature>resilience4j</feature>
        <feature>opennms-dnsresolver-api</feature>
        <bundle>mvn:org.opennms.features.telemetry.protocols.bmp/org.opennms.features.telemetry.protocols.bmp.parser/${project.version}</bundle>
    </feature>
    <feature name="opennms-telemetry-bmp-adapter" version="${project.version}" description="OpenNMS :: Telemetry :: BMP :: Adapter">
        <feature>opennms-telemetry-collection</feature>
        <feature>opennms-kafka</feature>
        <feature>rate-limited-logger</feature>
        <bundle>mvn:org.opennms.core.ipc.rpc/org.opennms.core.ipc.rpc.utils/${project.version}</bundle>
        <bundle>mvn:org.opennms.features.telemetry.protocols.bmp/org.opennms.features.telemetry.protocols.bmp.adapter/${project.version}</bundle>
        <bundle>mvn:org.opennms.features.telemetry.protocols.bmp/org.opennms.features.telemetry.protocols.bmp.transport/${project.version}</bundle>
    </feature>
    <!-- Currently, this only runs on OpenNMS -->
    <feature name="opennms-telemetry-bmp-stats" version="${project.version}" description="OpenNMS :: Telemetry :: BMP :: Stats Aggregator">
        <bundle>mvn:org.opennms.features.telemetry.protocols.bmp/org.opennms.features.telemetry.protocols.bmp.stats/${project.version}</bundle>
        <bundle>mvn:com.google.code.gson/gson/${jestGsonVersion}</bundle>
        <feature>commons-net</feature>
    </feature>
    <feature name="opennms-telemetry-jti" version="${project.version}" description="OpenNMS :: Telemetry :: JTI">
        <feature>opennms-telemetry-collection</feature>
        <bundle>mvn:com.google.protobuf/protobuf-java/${protobufVersion}</bundle>
        <bundle>mvn:org.opennms.features.telemetry.protocols.jti/org.opennms.features.telemetry.protocols.jti.adapter/${project.version}</bundle>
    </feature>
    <feature name="opennms-telemetry-nxos" version="${project.version}" description="OpenNMS :: Telemetry :: NX-OS">
        <feature>opennms-telemetry-collection</feature>
        <bundle>mvn:com.google.protobuf/protobuf-java/${protobufVersion}</bundle>
        <bundle>mvn:org.opennms.features.telemetry.protocols.nxos/org.opennms.features.telemetry.protocols.nxos.adapter/${project.version}</bundle>
    </feature>
    <feature name="opennms-telemetry-graphite" version="${project.version}" description="OpenNMS :: Telemetry :: Graphite">
        <feature>opennms-telemetry-collection</feature>
        <bundle>mvn:org.opennms.features.telemetry.protocols.graphite/org.opennms.features.telemetry.protocols.graphite.adapter/${project.version}</bundle>
    </feature>
    <feature name="opennms-telemetry-openconfig"  description="OpenNMS :: Telemetry :: OpenConfig" version="${project.version}">
        <feature>opennms-telemetry-collection</feature>
        <feature>opennms-telemetry-openconfig-client</feature>
        <bundle>mvn:com.google.protobuf/protobuf-java/${protobufVersion}</bundle>
        <bundle>mvn:org.opennms.core.grpc/org.opennms.core.grpc.osgi/${project.version}</bundle>
        <bundle>mvn:org.opennms.core.ipc.rpc/org.opennms.core.ipc.rpc.utils/${project.version}</bundle>
        <bundle>mvn:org.opennms.features.openconfig/org.opennms.features.openconfig.api/${project.version}</bundle>
        <bundle>mvn:org.opennms.features.openconfig/org.opennms.features.openconfig.common/${project.version}</bundle>
        <bundle>mvn:org.opennms.features.telemetry.protocols.openconfig/org.opennms.features.telemetry.protocols.openconfig.adapter/${project.version}</bundle>
        <bundle>mvn:org.opennms.features.telemetry.protocols.openconfig/org.opennms.features.telemetry.protocols.openconfig.connector/${project.version}</bundle>
    </feature>
    <feature name="opennms-telemetry-openconfig-client" description="OpenNMS :: Telemetry :: OpenConfig :: Client" version="${project.version}">
        <bundle>mvn:org.opennms.core.grpc/org.opennms.core.grpc.common/${project.version}</bundle>
        <bundle>mvn:org.opennms.core.grpc/org.opennms.core.grpc.osgi/${project.version}</bundle>
        <bundle>mvn:org.opennms.features.openconfig/org.opennms.features.openconfig.api/${project.version}</bundle>
        <bundle>mvn:org.opennms.features.openconfig/org.opennms.features.openconfig.common/${project.version}</bundle>
        <bundle>mvn:org.opennms.features.openconfig/org.opennms.features.openconfig.telemetry-client/${project.version}</bundle>
    </feature>
    <feature name="opennms-karaf-health" description="OpenNMS :: Karaf Health">
        <bundle start-level="100">mvn:org.opennms.features/org.opennms.features.karaf-health/${project.version}</bundle>
    </feature>
    <feature name="opennms-health" version="${project.version}" description="OpenNMS :: Health">
        <feature>commons-io</feature>
        <feature>commons-lang3</feature>
        <feature>dropwizard-metrics</feature>
        <feature>opennms-util</feature>
        <bundle dependency="true">mvn:io.vavr/vavr/0.10.0</bundle>
        <bundle>mvn:org.opennms.core.health/org.opennms.core.health.api/${project.version}</bundle>
        <bundle>mvn:org.opennms.core.health/org.opennms.core.health.impl/${project.version}</bundle>
        <bundle>mvn:org.opennms.core.health/org.opennms.core.health.shell/${project.version}</bundle>
    </feature>
    <feature name="opennms-health-rest" version="${project.version}" description="OpenNMS :: Health :: Rest">
        <feature>opennms-health</feature>
        <bundle>mvn:org.opennms.core.health/org.opennms.core.health.rest/${project.version}</bundle>
    </feature>
    <feature name="opennms-persistence" version="${project.version}" description="OpenNMS :: Persistence">
        <feature>opennms-model</feature>
        <feature>opennms-dao</feature>
        <bundle>mvn:org.opennms.features.distributed/org.opennms.features.distributed.datasource/${project.version}</bundle>
    </feature>
    <feature name="opennms-spring-extender" version="${project.version}" description="OpenNMS :: Spring Extender">
        <feature version="[4.2,4.3)">spring</feature>
        <feature version="[4.2,4.3)">spring-jdbc</feature>
        <feature version="[4.2,4.3)">spring-orm</feature>
        <feature version="[4.2,4.3)">spring-jms</feature>
        <feature version="[4.2,4.3)">spring-tx</feature>
        <feature version="${guavaOsgiVersion}">guava</feature>
        <bundle dependency="true">mvn:org.opennms.core/org.opennms.core.soa/${project.version}</bundle>
        <bundle dependency="true">mvn:org.opennms.core/org.opennms.core.sysprops/${project.version}</bundle>
        <bundle>mvn:org.opennms.container/spring-extender/${project.version}</bundle>
        <bundle>mvn:org.opennms.features.distributed/org.opennms.features.distributed.serviceregistry/${project.version}</bundle>
    </feature>
    <feature name="opennms-flows" version="${project.version}" description="OpenNMS :: Features :: Flows :: Feature Definition">
        <details>Feature definition to start all required bundles related to *flow-support.</details>
        <feature>opennms-health</feature>
        <feature>opennms-jest</feature>
        <feature version="${guavaOsgiVersion}">guava</feature>
        <feature version="${netty4Version}">netty4</feature>
        <feature>quartz</feature>
        <feature>opennms-core-tracing</feature>
        <feature>opennms-distributed-core-api</feature>
        <feature>opennms-telemetry-collection</feature>
        <feature>opennms-dnsresolver-api</feature>
        <feature>opennms-kafka</feature>
        <feature>rate-limited-logger</feature>
        <bundle>wrap:mvn:org.apache.commons/commons-csv/${commonsCsvVersion}</bundle>
        <bundle>mvn:org.apache.commons/commons-csv/${commonsCsvVersion}</bundle>
        <bundle>mvn:org.mongodb/bson/${bsonVersion}</bundle>
        <bundle>mvn:org.opennms.features.flows/org.opennms.features.flows.api/${project.version}</bundle>
        <bundle>mvn:org.opennms.features.flows.classification.engine/org.opennms.features.flows.classification.engine.api/${project.version}</bundle>
        <bundle>mvn:org.opennms.features.flows.rest/org.opennms.features.flows.rest.api/${project.version}</bundle>
        <bundle>mvn:org.opennms/opennms-web-api/${project.version}</bundle>
        <bundle>mvn:org.opennms.features.flows.rest/org.opennms.features.flows.rest.impl/${project.version}</bundle>
        <bundle>wrap:mvn:org.freemarker/freemarker/${freemarkerVersion}</bundle>
        <bundle>mvn:org.opennms.features.flows.classification.engine/org.opennms.features.flows.classification.engine.impl/${project.version}</bundle>
        <bundle>mvn:org.opennms.features.flows/org.opennms.features.flows.elastic/${project.version}</bundle>
        <bundle>mvn:org.opennms.features.flows/org.opennms.features.flows.kafka-persistence/${project.version}</bundle>
        <bundle>mvn:org.mongodb/bson/${bsonVersion}</bundle>
        <bundle>mvn:org.opennms.core/org.opennms.core.cache/${project.version}</bundle>
        <bundle>mvn:org.opennms.features.telemetry/org.opennms.features.telemetry.api/${project.version}</bundle>
        <bundle>mvn:org.opennms.features.telemetry/org.opennms.features.telemetry.common/${project.version}</bundle>
        <bundle>mvn:org.opennms.features.telemetry/org.opennms.features.telemetry.listeners/${project.version}</bundle>
        <bundle>mvn:com.google.protobuf/protobuf-java/${protobufVersion}</bundle>
        <bundle>mvn:org.opennms.features.telemetry.protocols/org.opennms.features.telemetry.protocols.common/${project.version}</bundle>
        <bundle>mvn:org.opennms.features.telemetry.protocols/org.opennms.features.telemetry.protocols.flows/${project.version}</bundle>
        <bundle>mvn:org.opennms.features.telemetry.protocols.netflow/org.opennms.features.telemetry.protocols.netflow.parser/${project.version}</bundle>
        <bundle>mvn:org.opennms.features.telemetry.protocols.netflow/org.opennms.features.telemetry.protocols.netflow.adapter/${project.version}</bundle>
        <bundle>mvn:org.opennms.features.telemetry.protocols.netflow/org.opennms.features.telemetry.protocols.netflow.transport/${project.version}</bundle>
        <bundle>mvn:org.opennms.features.telemetry.protocols.sflow/org.opennms.features.telemetry.protocols.sflow.parser/${project.version}</bundle>
        <bundle>mvn:org.opennms.features.telemetry.protocols.sflow/org.opennms.features.telemetry.protocols.sflow.adapter/${project.version}</bundle>
        <bundle>mvn:org.opennms.features.flows.classification/org.opennms.features.flows.classification.shell/${project.version}</bundle>
    </feature>
    <feature name="opennms-api-layer" version="${project.version}" description="OpenNMS :: Features :: API Layer">
        <feature>opennms-health</feature>
        <feature>opennms-situation-feedback-api</feature>
        <feature version="${opennmsApiVersion}">opennms-integration-api</feature>
        <bundle dependency="true">mvn:org.mapstruct/mapstruct/${mapstructVersion}</bundle>
        <bundle>mvn:org.opennms.features/org.opennms.features.api-layer/${project.version}</bundle>
    </feature>
    <feature name="opennms-enlinkd-shell" version="${project.version}" description="OpenNMS :: Features :: Enlinkd :: Shell">
        <feature>opennms-dao</feature>
        <bundle>mvn:org.opennms.features.enlinkd/org.opennms.features.enlinkd.shell/${project.version}</bundle>
        <bundle>mvn:org.opennms.features.enlinkd/org.opennms.features.enlinkd.generator/${project.version}</bundle>
    </feature>
    <feature name="opennms-osgi-core-rest" version="${project.version}" description="OpenNMS :: Features :: OSGI :: Core :: Rest">
        <details>Core module which provides features to install to listen for rest related services,
            such as @Path annotated interfaces.</details>
        <feature>jax-rs-connector</feature>
        <feature>jax-rs-provider-jackson</feature>
        <bundle>mvn:org.opennms.features/org.opennms.features.rest-provider/${project.version}</bundle>
        <bundle>mvn:org.opennms.container.bridge/org.opennms.container.bridge.rest/${project.version}</bundle>
    </feature>
    <feature name="opennms-jaas-login-module" version="${project.version}" description="OpenNMS :: OSGi Container :: Karaf JAAS Login Module">
        <details>OpenNMS is the world's first enterprise grade network management platform developed under the open source model. It consists of a community supported open-source project as well as a commercial services, training and support organization.</details>
        <bundle>mvn:org.opennms.container/org.opennms.container.jaas-login-module/${project.version}</bundle>
        <bundle start-level="30">mvn:org.apache.karaf.jaas/org.apache.karaf.jaas.modules/${karafVersion}</bundle>
        <bundle start-level="30">mvn:org.apache.karaf.jaas/org.apache.karaf.jaas.config/${karafVersion}</bundle>
    </feature>
    <feature name="jmxconfiggenerator" version="${project.version}" description="OpenNMS JMX Configuration Generator">
        <feature version="${guavaOsgiVersion}">guava</feature>
        <feature>commons-io</feature>
        <feature>commons-lang3</feature>
        <bundle>mvn:org.opennms.features/jmxconfiggenerator/${project.version}</bundle>
        <bundle>wrap:mvn:args4j/args4j/${args4jVersion}</bundle>
        <bundle>wrap:mvn:org.jvnet.opendmk/jmxremote_optional/${jmxremote.optional.version}</bundle>
        <bundle>mvn:org.apache.velocity/velocity-engine-core/${velocityVersion}</bundle>
        <bundle>mvn:org.opennms.features/org.opennms.features.name-cutter/${project.version}</bundle>
    </feature>
    <feature name="vaadin-jmxconfiggenerator" version="${project.version}" description="OpenNMS :: Features :: JMX Config Generator :: Web UI">
        <details>OpenNMS is the world's first enterprise grade network management platform developed under the open source model. It consists of a community supported open-source project as well as a commercial services, training and support organization.</details>
        <feature>vaadin</feature>
        <feature>jmxconfiggenerator</feature>
        <bundle>mvn:org.opennms.features/vaadin-jmxconfiggenerator/${project.version}</bundle>
        <bundle>mvn:org.opennms.features.vaadin-components/core/${project.version}</bundle>
        <bundle>mvn:org.opennms.features.vaadin-components/widgetset/${project.version}</bundle>
        <bundle>mvn:org.opennms.features.themes/jmxconfiggenerator-theme/${project.version}</bundle>
    </feature>
    <feature name="org.opennms.features.enlinkd.service.api" version="${project.version}" description="OpenNMS :: Features :: Enlinkd :: Service :: API">
        <details>OpenNMS is the world's first enterprise grade network management platform developed under the open source model. It consists of a community supported open-source project as well as a commercial services, training and support organization.</details>
        <feature version="${guavaOsgiVersion}">guava</feature>
        <bundle>mvn:org.opennms.features.enlinkd/org.opennms.features.enlinkd.persistence.api/${project.version}</bundle>
        <bundle>mvn:org.opennms.features.enlinkd/org.opennms.features.enlinkd.service.api/${project.version}</bundle>
        <bundle>wrap:mvn:net.sf.jung/jung-api/${jungVersion}</bundle>
        <bundle>mvn:org.opennms.core/org.opennms.core.criteria/${project.version}</bundle>
        <bundle>mvn:org.opennms.features.enlinkd/org.opennms.features.enlinkd.persistence.api/${project.version}</bundle>
    </feature>
    <feature name="org.opennms.features.bsm.service.api" version="${project.version}" description="OpenNMS :: Features :: BSM :: Service :: API">
        <details>OpenNMS is the world's first enterprise grade network management platform developed under the open source model. It consists of a community supported open-source project as well as a commercial services, training and support organization.</details>
        <feature version="${guavaOsgiVersion}">guava</feature>
        <bundle>mvn:org.opennms.features.bsm/org.opennms.features.bsm.persistence.api/${project.version}</bundle>
        <bundle>mvn:org.opennms.features.bsm/org.opennms.features.bsm.service.api/${project.version}</bundle>
        <bundle>wrap:mvn:net.sf.jung/jung-api/${jungVersion}</bundle>
        <bundle>mvn:org.opennms.core/org.opennms.core.criteria/${project.version}</bundle>
    </feature>
    <feature name="org.opennms.features.bsm.shell-commands" version="${project.version}" description="OpenNMS :: Features :: BSM :: Shell Commands">
        <details>OpenNMS is the world's first enterprise grade network management platform developed under the open source model. It consists of a community supported open-source project as well as a commercial services, training and support organization.</details>
        <bundle>mvn:org.opennms.features.bsm/org.opennms.features.bsm.shell-commands/${project.version}</bundle>
        <bundle>mvn:org.opennms.features.bsm/org.opennms.features.bsm.service.api/${project.version}</bundle>
        <bundle start-level="30">mvn:org.apache.karaf.shell/org.apache.karaf.shell.core/${karafVersion}</bundle>
    </feature>
    <feature name="vaadin-adminpage" version="${project.version}" description="OpenNMS :: Features :: BSM :: Vaadin Adminpage">
        <details>OpenNMS is the world's first enterprise grade network management platform developed under the open source model. It consists of a community supported open-source project as well as a commercial services, training and support organization.</details>
        <feature>vaadin</feature>
        <feature>org.opennms.features.bsm.service.api</feature>
        <bundle>mvn:org.opennms.features.bsm/vaadin-adminpage/${project.version}</bundle>
        <bundle>mvn:org.opennms.features.vaadin-components/core/${project.version}</bundle>
        <bundle>mvn:org.opennms.features.vaadin-components/widgetset/${project.version}</bundle>
        <bundle>mvn:org.opennms.features.topology/org.opennms.features.topology.link/${project.version}</bundle>
    </feature>
    <feature name="geolocation" version="${project.version}" description="OpenNMS :: Features :: Geolocation :: Feature">
        <details>OpenNMS is the world's first enterprise grade network management platform developed under the open source model. It consists of a community supported open-source project as well as a commercial services, training and support organization.</details>
        <feature version="${guavaOsgiVersion}">guava</feature>
        <feature>opennms-core-web</feature>
        <bundle start-level="80">mvn:org.opennms.features.geocoder/org.opennms.features.geocoder.api/${project.version}</bundle>
        <bundle start-level="80">mvn:org.opennms.features.geocoder/org.opennms.features.geocoder.rest/${project.version}</bundle>
        <bundle start-level="80">mvn:org.opennms.features.geocoder/org.opennms.features.geocoder.service/${project.version}</bundle>
        <bundle start-level="90">mvn:org.opennms.features.geolocation/org.opennms.features.geolocation.api/${project.version}</bundle>
        <bundle start-level="90">mvn:org.opennms.features.geolocation/org.opennms.features.geolocation.services/${project.version}</bundle>
        <bundle start-level="100">mvn:org.opennms.features.geocoder/org.opennms.features.geocoder.google/${project.version}</bundle>
        <bundle start-level="100">mvn:org.opennms.features.geocoder/org.opennms.features.geocoder.mapquest/${project.version}</bundle>
        <bundle start-level="100">mvn:org.opennms.features.geocoder/org.opennms.features.geocoder.nominatim/${project.version}</bundle>
    </feature>
    <feature name="vaadin-snmp-events-and-metrics" version="${project.version}" description="OpenNMS :: Features :: SNMP Events and Metrics Admin UI">
        <details>OpenNMS Vaadin Administration UI for handling SNMP related configuration files for events and data collection.</details>
        <feature>opennms-core</feature>
        <feature>vaadin</feature>
        <bundle>mvn:org.opennms.features/vaadin-snmp-events-and-metrics/${project.version}</bundle>
        <bundle>mvn:org.opennms.features.vaadin-components/core/${project.version}</bundle>
        <bundle>mvn:org.opennms.features.vaadin-components/widgetset/${project.version}</bundle>
        <bundle>mvn:org.opennms.features.themes/onms-default-theme/${project.version}</bundle>
        <bundle>mvn:org.opennms.features/org.opennms.features.mib-compiler/${project.version}</bundle>
        <bundle>mvn:commons-lang/commons-lang/${commonsLangVersion}</bundle>
    </feature>
    <feature name="vaadin-node-maps" version="${project.version}" description="OpenNMS :: Features :: Node Maps">
        <details>OpenNMS Vaadin UI for displaying nodes on geographical maps using assets records.</details>
        <feature>opennms-core-web</feature>
        <feature>vaadin</feature>
        <feature>geolocation</feature>
        <bundle>mvn:org.opennms.features/vaadin-node-maps/${project.version}</bundle>
        <bundle>mvn:org.opennms.features.vaadin-components/core/${project.version}</bundle>
        <bundle>mvn:org.opennms.features.vaadin-components/header/${project.version}</bundle>
        <bundle>mvn:org.opennms.features.topology/org.opennms.features.topology.api/${project.version}</bundle>
        <bundle>mvn:org.opennms.features.topology.plugins/org.opennms.features.topology.plugins.browsers/${project.version}</bundle>
    </feature>
    <feature name="osgi-nrtg-api" version="${project.version}" description="OpenNMS :: Features :: NRTG :: Features :: API">
        <details>The API contains the models for the NRTG OSGI projects. It has models for collection jobs, measurements and protocol collectors.</details>
        <bundle>mvn:org.opennms.features.nrtg/nrtg-api/${project.version}</bundle>
    </feature>
    <feature name="osgi-nrtg-protocolcollector-snmp" version="${project.version}" description="OpenNMS :: Features :: NRTG :: Features :: Collectors :: SNMP">
        <details>Plugin for the NRTCollector OSGI Satellit to collect data from snmp agents</details>
        <feature>osgi-nrtg-api</feature>
        <bundle>mvn:org.opennms.features.nrtg.protocolcollector/nrtg-protocolcollector-snmp/${project.version}</bundle>
    </feature>
    <feature name="osgi-nrtg-protocolcollector-tca" version="${project.version}" description="OpenNMS :: Features :: NRTG :: Features :: Collectors :: TCA">
        <details>Plugin for the NRTCollector OSGI Satellite to collect data from TCA agents.</details>
        <feature>osgi-nrtg-api</feature>
        <bundle>mvn:org.opennms.features.nrtg.protocolcollector/nrtg-protocolcollector-tca/${project.version}</bundle>
    </feature>
    <feature name="osgi-nrtg-web" version="${project.version}" description="OpenNMS :: Features :: NRTG :: Features :: Web">
        <details>NRTG Web Runtime Feature</details>
        <feature>osgi-nrtg-api</feature>
        <bundle>mvn:org.opennms.features.nrtg/nrtg-web/${project.version}</bundle>
    </feature>
    <feature name="osgi-nrtg-base" version="${project.version}" description="OpenNMS :: Features :: NRTG :: Features :: Base">
        <details>OSGI Runtime for the NRTCollector.</details>
        <feature>osgi-nrtg-protocolcollector-snmp</feature>
        <feature>osgi-nrtg-protocolcollector-tca</feature>
        <feature>osgi-nrtg-web</feature>
    </feature>
    <feature name="osgi-nrtg-jms" version="${project.version}" description="OpenNMS :: Features :: NRTG :: Features :: JMS">
        <details>OSGI Runtime for the NRTCollector.</details>
        <feature>osgi-nrtg-base</feature>
        <feature>activemq</feature>
        <feature>activemq-blueprint</feature>
        <feature version="${springVersion}">spring-jms</feature>
        <bundle>mvn:org.opennms.features.nrtg/nrtg-collector/${project.version}</bundle>
        <bundle>mvn:org.opennms.features.nrtg/nrtg-nrtbroker-jms/${project.version}</bundle>
        <bundle>mvn:org.opennms.features.nrtg/nrtg-broker/${project.version}</bundle>
    </feature>
    <feature name="osgi-nrtg-local" version="${project.version}" description="OpenNMS :: Features :: NRTG :: Features :: Local">
        <details>OSGI Runtime for the NRTCollector.</details>
        <feature>osgi-nrtg-base</feature>
        <bundle>mvn:org.opennms.features.nrtg/nrtg-nrtbroker-local/${project.version}</bundle>
    </feature>
    <feature name="nrtg" version="${project.version}" description="OpenNMS :: Features :: NRTG :: Features :: All">
        <details>OSGI Runtime for the NRTCollector.</details>
        <feature>osgi-nrtg-jms</feature>
        <feature>osgi-nrtg-local</feature>
    </feature>
    <feature name="vaadin" version="${project.version}" description="OpenNMS :: Features :: Vaadin + Dependencies">
        <details>The Vaadin web application framework including some addons and osgi related packages.</details>
        <!-- Dependencies -->
        <feature version="${guavaOsgiVersion}">guava</feature>
        <feature>http-whiteboard</feature>
        <bundle>mvn:com.vaadin.external.gwt/gwt-elemental/2.8.2.vaadin2</bundle>
        <bundle>wrap:mvn:com.google.gwt/gwt-user/${gwtVersion}/$Export-Package=com.google.*</bundle>
        <bundle>mvn:com.vaadin.external/gentyref/${vaadinGentyrefVersion}</bundle>
        <bundle>mvn:org.jsoup/jsoup/${vaadinJsoupVersion}</bundle>
        <bundle>mvn:org.json/json/${jsonVersion}</bundle>
        <!-- Vaadin -->
        <bundle start-level="70">mvn:com.vaadin/vaadin-shared/${vaadinVersion}</bundle>
        <bundle>mvn:com.vaadin/vaadin-server/${vaadinVersion}</bundle>
        <bundle>mvn:com.vaadin/vaadin-client/${vaadinVersion}</bundle>
        <bundle>mvn:com.vaadin/vaadin-client-compiled/${vaadinVersion}</bundle>
        <bundle>mvn:com.vaadin/vaadin-themes/${vaadinVersion}</bundle>
        <!-- Vaadin Compatibility -->
        <bundle>mvn:com.vaadin/vaadin-compatibility-shared/${vaadinVersion}</bundle>
        <bundle>mvn:com.vaadin/vaadin-compatibility-server/${vaadinVersion}</bundle>
        <bundle>mvn:com.vaadin/vaadin-compatibility-client-compiled/${vaadinVersion}</bundle>
        <bundle>wrap:mvn:com.vaadin/vaadin-compatibility-client/${vaadinVersion}</bundle>
        <bundle>mvn:com.vaadin/vaadin-compatibility-themes/${vaadinVersion}</bundle>
        <!-- Add Ons -->
        <bundle>mvn:com.vaadin/vaadin-context-menu/${vaadinAddonContextMenuVersion}</bundle>
        <bundle>mvn:org.vaadin.addon/confirmdialog/${vaadinAddonConfirmDialogVersion}</bundle>
        <!-- OpenNMS Vaadin -->
        <bundle>mvn:org.opennms.features.vaadin-components/extender-service/${project.version}</bundle>
        <bundle>mvn:org.opennms.osgi/opennms-osgi-core/${project.version}</bundle>
        <bundle>mvn:org.opennms.features.themes/onms-default-theme/${project.version}</bundle>
    </feature>
    <feature name="opennms-topology-api" version="${project.version}" description="OpenNMS :: Features :: Topology :: Features :: API">
        <details>APIs for creating topology OSGi plugins.</details>
        <feature>vaadin</feature>
        <bundle>mvn:org.opennms.features.topology/org.opennms.features.topology.api/${project.version}</bundle>
    </feature>
    <feature name="opennms-topology-runtime-base" version="${project.version}" description="OpenNMS :: Features :: Topology :: Features :: Base">
        <details>Base runtime and plugins for the OpenNMS topology web app.</details>
        <feature>opennms-core</feature>
        <feature>opennms-topology-api</feature>
        <feature>geolocation</feature>
        <feature>commons-lang3</feature>
        <feature>commons-net</feature>
        <feature version="${guavaOsgiVersion}" prerequisite="true">guava</feature>
        <feature>jackson-core</feature>
        <feature>jackson-dataformat-yaml</feature>
        <bundle>mvn:org.opennms.features.topology/org.opennms.features.topology.app/${project.version}</bundle>
        <bundle>mvn:org.opennms.features.topology.plugins.topo/org.opennms.features.topology.plugins.topo.history/${project.version}</bundle>
        <bundle>mvn:org.opennms.features.topology/org.opennms.features.topology.link/${project.version}</bundle>
        <bundle>mvn:org.opennms.features.topology.plugins/org.opennms.features.topology.plugins.layout/${project.version}</bundle>
        <bundle>mvn:org.opennms.features.topology/org.opennms.features.topology.netutils/${project.version}</bundle>
        <bundle>mvn:org.opennms.features.topology.themes/org.opennms.features.topology.themes.default-theme/${project.version}</bundle>
        <bundle>mvn:org.opennms.features.vaadin-components/core/${project.version}</bundle>
        <bundle>mvn:org.opennms.features.vaadin-components/graph/${project.version}</bundle>
        <bundle>mvn:org.opennms.features.vaadin-components/header/${project.version}</bundle>
    </feature>
    <feature name="opennms-topology-runtime-linkd" version="${project.version}" description="OpenNMS :: Features :: Topology :: Features :: Linkd">
        <details>Linkd-based runtime and plugins for the OpenNMS topology web app.</details>
        <feature>opennms-topology-runtime-base</feature>
        <bundle>mvn:org.opennms.features.topology.plugins.topo/org.opennms.features.topology.plugins.topo.linkd/${project.version}</bundle>
    </feature>
    <feature name="opennms-topology-runtime-browsers" version="${project.version}" description="OpenNMS :: Features :: Topology :: Features :: Browsers">
        <details>Alarm browser to enhance the Linkd topology UI.</details>
        <feature>opennms-topology-api</feature>
        <bundle>mvn:org.opennms.features.topology.plugins/org.opennms.features.topology.plugins.browsers/${project.version}</bundle>
    </feature>
    <feature name="opennms-topology-runtime-vmware" version="${project.version}" description="OpenNMS :: Features :: Topology :: Features :: VMware">
        <details>Runtime and plugins for the OpenNMS VMware topology web app.</details>
        <feature>opennms-topology-runtime-base</feature>
        <bundle>mvn:org.opennms.features.topology.plugins.topo/org.opennms.features.topology.plugins.topo.vmware/${project.version}</bundle>
    </feature>
    <feature name="opennms-topology-runtime-application" version="${project.version}" description="OpenNMS :: Features :: Topology :: Features :: Application">
        <details>Runtime and plugins for the OpenNMS Application Topology Provider</details>
        <feature>opennms-topology-runtime-base</feature>
        <feature>opennms-graph-provider-application</feature>
        <bundle>mvn:org.opennms.features.topology.plugins.topo/org.opennms.features.topology.plugins.topo.application/${project.version}</bundle>
    </feature>
    <feature name="opennms-topology-runtime-bsm" version="${project.version}" description="OpenNMS :: Features :: Topology :: Features :: BSM">
        <details>Generated using Pax-Construct</details>
        <feature>opennms-topology-runtime-base</feature>
        <bundle>mvn:org.opennms.features.topology.plugins.topo/org.opennms.features.topology.plugins.topo.bsm/${project.version}</bundle>
    </feature>
    <feature name="opennms-topology-runtime-pathoutage" version="${project.version}" description="OpenNMS :: Features :: Topology :: Features :: PathOutage">
        <details>Generated using Pax-Construct</details>
        <feature>opennms-topology-runtime-base</feature>
        <bundle>mvn:org.opennms.features.topology.plugins.topo/org.opennms.features.topology.plugins.topo.pathoutage/${project.version}</bundle>
    </feature>
    <feature name="opennms-topology-runtime-graphml" version="${project.version}" description="OpenNMS :: Features :: Topology :: Features :: GraphML">
        <details>GraphML runtime and plugins for the OpenNMS topology web app.</details>
        <feature>groovy</feature>
        <feature>opennms-graphml</feature>
        <feature>opennms-topology-runtime-base</feature>
        <bundle>mvn:org.opennms.features.topology.plugins.topo/graphml/${project.version}</bundle>
        <bundle>mvn:org.opennms.features/org.opennms.features.osgi-jsr223/${project.version}</bundle>
    </feature>
    <feature name="opennms-topology-runtime-asset" version="${project.version}" description="OpenNMS :: Features :: Topology :: Features :: Runtime :: Asset">
        <details>Asset runtime and plugins for the OpenNMS topology web app.</details>
        <feature>opennms-topology-runtime-graphml</feature>
        <feature>opennms-topology-runtime-base</feature>
        <bundle>mvn:org.opennms.features.topology.plugins.topo/asset/${project.version}</bundle>
    </feature>
    <feature name="org.opennms.features.topology.shell" version="${project.version}" description="OpenNMS :: Features :: Topology :: Shell Commands">
        <details>Generated using Pax-Construct</details>
        <bundle>mvn:org.opennms.features.topology/org.opennms.features.topology.shell/${project.version}</bundle>
    </feature>
    <feature name="vaadin-dashboard" version="${project.version}" description="OpenNMS :: Features :: Dashboard">
        <details>OpenNMS Vaadin Dashboard</details>
        <feature>opennms-core</feature>
        <feature>vaadin</feature>
        <bundle>mvn:org.opennms.features/vaadin-dashboard/${project.version}</bundle>
        <bundle>wrap:mvn:org.vaadin.addons/dragdroplayouts/1.4.2</bundle>
        <bundle>mvn:org.opennms.features.vaadin-components/core/${project.version}</bundle>
        <bundle>mvn:org.opennms.features.themes/dashboard-theme/${project.version}</bundle>
        <bundle>mvn:org.vaadin.addons/dragdroplayouts/1.4.2</bundle>
    </feature>
    <feature name="dashlet-alarms" version="${project.version}" description="OpenNMS :: Features :: Dashlets :: Alarms">
        <feature>opennms-core</feature>
        <bundle>mvn:org.opennms.features.vaadin-dashlets/dashlet-alarms/${project.version}</bundle>
    </feature>
    <feature name="dashlet-bsm" version="${project.version}" description="OpenNMS :: Features :: Dashlets :: BSM">
        <feature>opennms-core</feature>
        <bundle>mvn:org.opennms.features.vaadin-dashlets/dashlet-bsm/${project.version}</bundle>
    </feature>
    <feature name="dashlet-summary" version="${project.version}" description="OpenNMS :: Features :: Dashlets :: Summary">
        <feature>opennms-core</feature>
        <bundle>mvn:org.opennms.features.vaadin-dashlets/dashlet-summary/${project.version}</bundle>
    </feature>
    <feature name="dashlet-map" version="${project.version}" description="OpenNMS :: Features :: Dashlets :: Map">
        <feature>opennms-core</feature>
        <bundle>mvn:org.opennms.features.vaadin-dashlets/dashlet-map/${project.version}</bundle>
    </feature>
    <feature name="dashlet-image" version="${project.version}" description="OpenNMS :: Features :: Dashlets :: Image">
        <feature>opennms-core</feature>
        <bundle>mvn:org.opennms.features.vaadin-dashlets/dashlet-image/${project.version}</bundle>
    </feature>
    <feature name="dashlet-charts" version="${project.version}" description="OpenNMS :: Features :: Dashlets :: Charts">
        <feature>opennms-core</feature>
        <bundle>mvn:org.opennms.features.vaadin-dashlets/dashlet-charts/${project.version}</bundle>
    </feature>
    <feature name="dashlet-rtc" version="${project.version}" description="OpenNMS :: Features :: Dashlets :: RTC">
        <feature>opennms-core</feature>
        <bundle>mvn:org.opennms.features.vaadin-dashlets/dashlet-rtc/${project.version}</bundle>
    </feature>
    <feature name="dashlet-rrd" version="${project.version}" description="OpenNMS :: Features :: Dashlets :: RRD">
        <feature>opennms-core</feature>
        <bundle>mvn:org.opennms.features.vaadin-dashlets/dashlet-rrd/${project.version}</bundle>
    </feature>
    <feature name="dashlet-ksc" version="${project.version}" description="OpenNMS :: Features :: Dashlets :: KSC">
        <feature>opennms-core</feature>
        <bundle>mvn:org.opennms.features.vaadin-dashlets/dashlet-ksc/${project.version}</bundle>
    </feature>
    <feature name="dashlet-topology" version="${project.version}" description="OpenNMS :: Features :: Dashlets :: Topology">
        <feature>opennms-core</feature>
        <bundle>mvn:org.opennms.features.vaadin-dashlets/dashlet-topology/${project.version}</bundle>
        <bundle>mvn:org.opennms.features.topology/org.opennms.features.topology.link/${project.version}</bundle>
    </feature>
    <feature name="dashlet-surveillance" version="${project.version}" description="OpenNMS :: Features :: Dashlets :: Surveillance">
        <feature>opennms-core</feature>
        <bundle>mvn:org.opennms.features.vaadin-dashlets/dashlet-surveillance/${project.version}</bundle>
    </feature>
    <feature name="dashlet-url" version="${project.version}" description="OpenNMS :: Features :: Dashlets :: URL">
        <feature>opennms-core</feature>
        <bundle>mvn:org.opennms.features.vaadin-dashlets/dashlet-url/${project.version}</bundle>
    </feature>
    <feature name="dashlet-grafana" version="${project.version}" description="OpenNMS :: Features :: Dashlets :: Grafana">
        <feature>opennms-core</feature>
        <bundle>mvn:org.opennms.features.vaadin-dashlets/dashlet-grafana/${project.version}</bundle>
    </feature>
    <feature name="vaadin-surveillance-views" version="${project.version}" description="OpenNMS :: Features :: Surveillance Views">
        <details>OpenNMS Vaadin Surveillance Views</details>
        <feature>opennms-core</feature>
        <feature>vaadin</feature>
        <bundle>mvn:org.opennms.features/vaadin-surveillance-views/${project.version}</bundle>
        <bundle>mvn:org.opennms.features.vaadin-components/graph/${project.version}</bundle>
        <bundle>mvn:org.opennms.features.vaadin-components/core/${project.version}</bundle>
        <bundle>mvn:org.opennms.features.vaadin-components/widgetset/${project.version}</bundle>
    </feature>
    <feature name="jira-troubleticketer" version="${project.version}" description="OpenNMS :: Features :: Ticketing :: JIRA">
        <details>OpenNMS is the world's first enterprise grade network management platform developed under the open source model. It consists of a community supported open-source project as well as a commercial services, training and support organization.</details>
        <bundle>mvn:org.opennms.features/jira-troubleticketer/${project.version}</bundle>
        <bundle>mvn:org.opennms.features.ticketing/org.opennms.features.ticketing.api/${project.version}</bundle>
        <bundle>mvn:org.opennms.core/org.opennms.core.lib/${project.version}</bundle>
        <bundle>mvn:joda-time/joda-time/${jodaTimeVersion}</bundle>
        <bundle>mvn:org.opennms.features/jira-client/${project.version}</bundle>
    </feature>
    <feature name="opennms-inmemory-ticketer" version="${project.version}" description="OpenNMS :: Features :: Ticketing :: InMemory">
        <bundle>mvn:org.opennms.features.ticketing/org.opennms.features.ticketing.inmemory/${project.version}</bundle>
        <bundle>mvn:org.opennms.features.ticketing/org.opennms.features.ticketing.api/${project.version}</bundle>
    </feature>
    <feature name="datachoices" version="${project.version}" description="OpenNMS :: Features :: Data Choices">
        <details>OpenNMS is the world's first enterprise grade network management platform developed under the open source model. It consists of a community supported open-source project as well as a commercial services, training and support organization.</details>
        <feature version="${guavaOsgiVersion}">guava</feature>
        <feature>hibernate36</feature>
        <feature>javax.servlet</feature>
        <feature>quartz</feature>
        <bundle>mvn:org.opennms.features/datachoices/${project.version}</bundle>
        <bundle>wrap:mvn:org.freemarker/freemarker/${freemarkerVersion}</bundle>
        <bundle start-level="30">mvn:org.apache.karaf.shell/org.apache.karaf.shell.console/${karafVersion}</bundle>
        <bundle start-level="30">mvn:org.apache.karaf.shell/org.apache.karaf.shell.core/${karafVersion}</bundle>
        <bundle>mvn:org.codehaus.jackson/jackson-core-asl/${jacksonVersion}</bundle>
        <bundle>mvn:org.codehaus.jackson/jackson-mapper-asl/${jacksonVersion}</bundle>
        <bundle>mvn:org.opennms/opennms-web-api/${project.version}</bundle>
        <bundle>mvn:org.freemarker/freemarker/${freemarkerVersion}</bundle>
    </feature>
    <feature name="opennms-es-rest" version="${project.version}" description="OpenNMS :: Features :: ElasticSearch Rest">
        <details>OpenNMS :: Features :: ElasticSearch Rest</details>
        <feature>opennms-jest</feature>
        <feature>dropwizard-metrics</feature>
        <feature>rate-limited-logger</feature>
        <bundle>mvn:org.opennms.core.ipc.sink/org.opennms.core.ipc.sink.api/${project.version}</bundle>
        <bundle>mvn:org.opennms.core.ipc.sink/org.opennms.core.ipc.sink.common/${project.version}</bundle>
        <bundle>mvn:org.opennms.core.ipc.sink/org.opennms.core.ipc.sink.xml/${project.version}</bundle>
        <bundle>mvn:org.opennms.features/org.opennms.features.opennms-es-rest/${project.version}</bundle>
        <bundle>mvn:com.googlecode.json-simple/json-simple/1.1.1</bundle>
        <bundle>mvn:org.opennms.core/org.opennms.core.cache/${project.version}</bundle>
    </feature>
    <feature name="opennms-jest" version="${project.version}" description="OpenNMS :: Features :: Jest :: Feature definition">
        <details>Feature definition for Jest (ElasticSearch Java ReST Client)</details>
        <!-- TODO: what does it actually need? -->
        <feature>guava21</feature>
        <bundle>mvn:com.google.code.gson/gson/${jestGsonVersion}</bundle>
        <bundle>wrap:mvn:org.apache.httpcomponents/httpcore-nio/${httpcoreVersion}</bundle>
        <bundle>mvn:org.opennms.features.jest/org.opennms.features.jest.client/${project.version}</bundle>
        <bundle>mvn:io.searchbox/jest-complete-osgi/${jestVersion}</bundle>
        <bundle>mvn:commons-codec/commons-codec/1.9</bundle>
        <bundle>mvn:org.apache.httpcomponents/httpcore-osgi/${httpcoreVersion}</bundle>
        <bundle>mvn:org.apache.httpcomponents/httpclient-osgi/${httpclientVersion}</bundle>
        <bundle>mvn:org.apache.httpcomponents/httpasyncclient-osgi/${httpasyncclientVersion}</bundle>
    </feature>
    <feature name="opennms-search" version="${project.version}" description="OpenNMS :: Features :: Search">
        <details>OpenNMS :: Features :: Search</details>
        <bundle>mvn:org.opennms.features.search/org.opennms.features.search.api/${project.version}</bundle>
        <bundle>mvn:org.opennms.features.search/org.opennms.features.search.providers/${project.version}</bundle>
        <bundle>mvn:org.opennms.features.search/org.opennms.features.search.service/${project.version}</bundle>
        <bundle>mvn:org.opennms.features.search/org.opennms.features.search.rest/${project.version}</bundle>
    </feature>
    <feature name="ifttt-integration" version="${project.version}" description="OpenNMS :: Features :: IFTTT Integration">
        <details>OpenNMS is the world's first enterprise grade network management platform developed under the open source model. It consists of a community supported open-source project as well as a commercial services, training and support organization.</details>
        <feature>opennms-dao-api</feature>
        <feature version="${guavaOsgiVersion}">guava</feature>
        <bundle>mvn:org.opennms.features/org.opennms.features.ifttt/${project.version}</bundle>
    </feature>
    <feature name="org.opennms.features.topologies.service.api" version="${project.version}" description="OpenNMS :: Features :: Topologies :: Service :: API">
        <details>OpenNMS is the world's first enterprise grade network management platform developed under the open source model. It consists of a community supported open-source project as well as a commercial services, training and support organization.</details>
        <feature version="${guavaOsgiVersion}">guava</feature>
        <bundle>mvn:org.opennms.features.topologies/org.opennms.features.topologies.service.api/${project.version}</bundle>
        <bundle>wrap:mvn:net.sf.jung/jung-api/${jungVersion}</bundle>
        <bundle>mvn:org.opennms/opennms-model/${project.version}</bundle>
    </feature>

    <feature name="opennms-endpoints-grafana" version="${project.version}" description="OpenNMS :: Features :: Endpoints :: Grafana">
        <bundle>mvn:org.opennms.features.endpoints.grafana/org.opennms.features.endpoints.grafana.client/${project.version}</bundle>
        <bundle>mvn:org.opennms.features.endpoints.grafana/org.opennms.features.endpoints.grafana.service/${project.version}</bundle>
        <bundle>mvn:org.opennms.features.endpoints.grafana/org.opennms.features.endpoints.grafana.rest/${project.version}</bundle>
        <!-- These are pulled in via lib directory -->
        <!--<bundle>mvn:org.opennms.features.endpoints.grafana/org.opennms.features.endpoints.grafana.api/${project.version}</bundle>-->
        <!--<bundle>mvn:org.opennms.features.endpoints.grafana.persistence/org.opennms.features.endpoints.grafana.persistence.api/${project.version}</bundle>-->
        <!--<bundle>mvn:org.opennms.features.endpoints.grafana.persistence/org.opennms.features.endpoints.grafana.persistence.impl/${project.version}</bundle>-->
    </feature>
    <feature name="opennms-reporting" version="${project.version}" description="OpenNMS :: Features :: Reporting">
        <!-- All other dependencies are wired in through custom.properties -->
        <bundle>mvn:org.opennms.features.reporting/org.opennms.features.reporting.rest/${project.version}</bundle>
    </feature>

    <feature name="opennms-dnsresolver-api" version="${project.version}" description="OpenNMS :: Features :: DNS Resolver :: API">
        <bundle>mvn:org.opennms.features.dnsresolver/org.opennms.features.dnsresolver.api/${project.version}</bundle>
    </feature>

    <feature name="opennms-dnsresolver-shell" version="${project.version}" description="OpenNMS :: Features :: DNS Resolver :: Shell">
        <feature version="${project.version}">opennms-dnsresolver-api</feature>
        <feature>dropwizard-metrics</feature>
        <feature version="${guavaOsgiVersion}">guava</feature>
        <bundle>mvn:org.opennms.features.dnsresolver/org.opennms.features.dnsresolver.shell/${project.version}</bundle>
    </feature>

    <feature name="opennms-dnsresolver-netty" version="${project.version}" description="OpenNMS :: Features :: DNS Resolver :: Netty">
        <feature version="${project.version}">opennms-dnsresolver-api</feature>
        <feature version="${guavaOsgiVersion}">guava</feature>
        <feature>dropwizard-metrics</feature>
        <feature>dnsjava</feature>
        <feature version="${netty4Version}">netty4</feature>
        <feature>resilience4j</feature>
        <feature>opennms-events-api</feature>
        <feature>opennms-model</feature>

        <bundle dependency="true">mvn:org.opennms.core.health/org.opennms.core.health.api/${project.version}</bundle>
        <bundle dependency="true">mvn:com.github.ben-manes.caffeine/caffeine/${caffeineVersion}</bundle>
        <bundle>mvn:org.opennms.features.dnsresolver/org.opennms.features.dnsresolver.netty/${project.version}</bundle>
    </feature>

    <feature name="resilience4j" version="${resilience4jVersion}" description="resilience4j">
        <bundle>mvn:org.apache.servicemix.bundles/org.apache.servicemix.bundles.jsr305/3.0.2_1</bundle>
        <bundle>mvn:io.vavr/vavr/0.10.0</bundle>
        <bundle>mvn:io.vavr/vavr-match/0.10.0</bundle>
        <bundle>mvn:io.github.resilience4j/resilience4j-core/${resilience4jVersion}</bundle>
        <bundle>mvn:io.github.resilience4j/resilience4j-circuitbreaker/${resilience4jVersion}</bundle>
        <bundle>mvn:io.github.resilience4j/resilience4j-bulkhead/${resilience4jVersion}</bundle>
        <bundle>mvn:io.github.resilience4j/resilience4j-retry/${resilience4jVersion}</bundle>
    </feature>

    <feature name="opennms-blobstore-shell" description="OpenNMS :: Features :: Distributed :: Key Value Store :: Blob :: Shell" version="${project.version}">
        <feature>resilience4j</feature>
        <bundle>mvn:org.opennms.features.distributed/org.opennms.features.distributed.kv-store.blob.shell/${project.version}</bundle>
    </feature>

    <feature name="opennms-blobstore-noop"
             description="OpenNMS :: Features :: Distributed :: Key Value Store :: Blob :: No-Op" version="${project.version}">
        <feature>opennms-blobstore-shell</feature>
        <bundle>mvn:org.opennms.features.distributed/org.opennms.features.distributed.kv-store.blob.no-op/${project.version}</bundle>
    </feature>

    <feature name="opennms-blobstore-postgres"
             description="OpenNMS :: Features :: Distributed :: Key Value Store :: Blob :: Postgres" version="${project.version}">
        <feature>opennms-blobstore-shell</feature>
        <bundle dependency="true">mvn:org.opennms.features.distributed/org.opennms.features.distributed.kv-store.postgres-shared/${project.version}</bundle>
        <bundle>mvn:org.opennms.features.distributed/org.opennms.features.distributed.kv-store.blob.postgres/${project.version}</bundle>
    </feature>

    <feature name="opennms-jsonstore-shell" description="OpenNMS :: Features :: Distributed :: Key Value Store :: JSON :: Shell" version="${project.version}">
        <bundle>mvn:org.opennms.features.distributed/org.opennms.features.distributed.kv-store.json.shell/${project.version}</bundle>
    </feature>

    <feature name="opennms-config-dao-api" description="OpenNMS :: Config DAO :: API" version="${project.version}">
        <bundle>mvn:org.opennms/org.opennms.config-dao.common-api/${project.version}</bundle>
        <bundle>mvn:org.opennms/org.opennms.config-dao.poll-outages.api/${project.version}</bundle>
        <bundle>mvn:org.opennms/org.opennms.config-dao.thresholding.api/${project.version}</bundle>
    </feature>

    <feature name="opennms-threshold-states-shell" description="OpenNMS :: Features :: Collection :: Thresholding :: Shell" version="${project.version}">
        <bundle>mvn:org.opennms.features.collection/org.opennms.features.collection.thresholding.shell/${project.version}</bundle>
    </feature>

    <feature name="opennms-core-ipc-grpc-server" description="OpenNMS :: Core :: IPC :: GRPC :: Server" version="${project.version}">
        <feature>opennms-core-ipc-sink-api</feature>
        <feature>opennms-identity</feature>
        <feature>opennms-core-ipc-rpc-api</feature>
        <bundle>mvn:org.opennms.core.grpc/org.opennms.core.grpc.osgi/${project.version}</bundle>
        <bundle>mvn:org.opennms.core.ipc.grpc/org.opennms.core.ipc.grpc.common/${project.version}</bundle>
        <bundle>mvn:org.opennms.core.ipc.grpc/org.opennms.core.ipc.grpc.server/${project.version}</bundle>
        <feature>opennms-core-ipc-twin-grpc-publisher</feature>
    </feature>

    <feature name="opennms-core-ipc-twin-grpc-publisher" description="OpenNMS :: Core :: IPC :: Twin :: GRPC :: Publisher" version="${project.version}">
        <feature>opennms-core-ipc-twin-common</feature>
        <bundle>mvn:org.opennms.core.grpc/org.opennms.core.grpc.osgi/${project.version}</bundle>
        <bundle>mvn:org.opennms.core.ipc.twin.grpc/org.opennms.core.ipc.twin.grpc.common/${project.version}</bundle>
        <bundle>mvn:org.opennms.core.ipc.twin.grpc/org.opennms.core.ipc.twin.grpc.publisher/${project.version}</bundle>
    </feature>

    <feature name="opennms-graphml" description="OpenNMS :: Features :: GraphML :: API + Service + ReST" version="${project.version}">
        <feature version="${guavaOsgiVersion}">guava</feature>
        <bundle>mvn:org.opennms.features.graphml/org.opennms.features.graphml.api/${project.version}</bundle>
        <bundle>mvn:org.opennms.features.graphml/org.opennms.features.graphml.service/${project.version}</bundle>
        <bundle>mvn:org.opennms.features.graphml/org.opennms.features.graphml.rest/${project.version}</bundle>
        <!-- Provided by ${OPENNMS_HOME}/lib -->
        <!-- <bundle>mvn:org.opennms.core/org.opennms.core.xml/${project.version}</bundle> -->
    </feature>

    <!-- Convenient feature to install all graph related features-->
    <feature name="opennms-graphs" description="OpenNMS :: Features :: Graph" version="${project.version}">
        <feature>opennms-graph-api</feature>
        <feature>opennms-graph-service</feature>
        <feature>opennms-graph-domain</feature>
        <feature>opennms-graph-persistence</feature>
        <feature>opennms-graph-shell</feature>
        <feature>opennms-graph-rest</feature>
        <feature>opennms-graph-provider-graphml</feature>
        <feature>opennms-graph-provider-bsm</feature>
        <feature>opennms-graph-provider-application</feature>
        <feature>opennms-graph-provider-legacy</feature>
        <feature>opennms-graph-provider-topology</feature>
    </feature>
    <feature name="opennms-graph-api" description="OpenNMS :: Features :: Graph :: API" version="${project.version}">
        <feature version="${guavaOsgiVersion}">guava</feature>
        <feature>opennms-model</feature>
        <bundle>mvn:org.opennms.features.graph/org.opennms.features.graph.api/${project.version}</bundle>
        <bundle>mvn:org.opennms.features.graph/org.opennms.features.graph.jung/${jungVersion}</bundle>
    </feature>
    <feature name="opennms-graph-service" description="OpenNMS :: Features :: Graph :: Service" version="${project.version}">
        <feature>opennms-graph-api</feature>
        <feature>opennms-graph-domain</feature>
        <bundle>wrap:mvn:com.google.code.gson/gson/${gsonVersion}</bundle>
        <bundle>mvn:com.github.ben-manes.caffeine/caffeine/${caffeineVersion}</bundle>
        <bundle>mvn:org.opennms.features.graph/org.opennms.features.graph.service/${project.version}</bundle>
    </feature>
    <feature name="opennms-graph-persistence" description="OpenNMS :: Features :: Graph :: Persistence" version="${project.version}">
        <feature>opennms-graph-api</feature>
        <!-- Provided by ${OPENNMS_HOME}/lib -->
        <!-- <feature>opennms-dao-api</feature> -->
        <!-- <feature>opennms-dao</feature> -->
        <!-- <bundle>mvn:org.opennms.features.graph.dao/org.opennms.features.graph.dao.api/${project.version}</bundle> -->
        <!-- <bundle>mvn:org.opennms.features.graph.dao/org.opennms.features.graph.dao.impl/${project.version}</bundle> -->
    </feature>
    <feature name="opennms-graph-rest" description="OpenNMS :: Features :: Graph :: ReST API" version="${project.version}">
        <feature>opennms-graph-api</feature>
        <feature>opennms-graph-service</feature>
        <bundle>mvn:org.opennms/opennms-web-api/${project.version}</bundle>
        <bundle>mvn:org.opennms.features.graph.rest/org.opennms.features.graph.rest.api/${project.version}</bundle>
        <bundle>mvn:org.opennms.features.graph.rest/org.opennms.features.graph.rest.impl/${project.version}</bundle>
    </feature>
    <feature name="opennms-graph-domain" description="OpenNMS :: Features :: Graph :: Domain" version="${project.version}">
        <feature>opennms-graph-api</feature>
        <bundle>mvn:org.opennms.features.graph/org.opennms.features.graph.domain/${project.version}</bundle>
    </feature>
    <feature name="opennms-graph-shell" description="OpenNMS :: Features :: Graph :: Shell" version="${project.version}">
        <feature>opennms-graph-service</feature>
        <bundle>mvn:org.opennms.features.graph/org.opennms.features.graph.shell/${project.version}</bundle>
    </feature>
    <!-- Graph Providers -->
    <feature name="opennms-graph-provider-graphml" description="OpenNMS :: Features :: Graph :: Provider :: GraphML" version="${project.version}">
        <feature>opennms-graph-service</feature>
        <feature>opennms-core</feature>
        <feature>opennms-graphml</feature>
        <bundle>mvn:org.opennms.features.graph.provider/org.opennms.features.graph.provider.graphml/${project.version}</bundle>
    </feature>
    <feature name="opennms-graph-provider-bsm" description="OpenNMS :: Features :: Graph :: Provider :: Business Services" version="${project.version}">
        <feature>opennms-graph-service</feature>
        <feature>opennms-model</feature>
        <bundle>mvn:org.opennms.features.graph.provider/org.opennms.features.graph.provider.bsm/${project.version}</bundle>
    </feature>
    <feature name="opennms-graph-provider-application" description="OpenNMS :: Features :: Graph :: Provider :: Application" version="${project.version}">
        <feature>opennms-graph-service</feature>
        <feature>opennms-model</feature>
        <bundle>mvn:org.opennms.features.graph.provider/org.opennms.features.graph.provider.application/${project.version}</bundle>
    </feature>
    <feature name="opennms-graph-provider-legacy" description="OpenNMS :: Features :: Graph :: Provider :: VMware + Enlinkd" version="${project.version}">
        <feature>opennms-graph-service</feature>
        <feature>opennms-model</feature>
        <feature>opennms-topology-api</feature>
        <bundle>mvn:org.opennms.features.graph.provider/org.opennms.features.graph.provider.legacy/${project.version}</bundle>
    </feature>
    <feature name="opennms-graph-provider-topology" description="OpenNMS :: Features :: Graph :: Provider :: Topology" version="${project.version}">
        <feature>opennms-model</feature>
        <feature>opennms-graph-service</feature>
        <bundle>mvn:org.opennms.features.topology/org.opennms.features.topology.api/${project.version}</bundle>
        <bundle>mvn:org.opennms.features.graph.provider/org.opennms.features.graph.provider.topology/${project.version}</bundle>
    </feature>
    <!-- For now it is only used for test purposes -->
    <feature name="opennms-graph-provider-persistence-test" description="OpenNMS :: Features :: Graph :: Provider :: Persistence Test" version="${project.version}">
        <feature>opennms-model</feature>
        <feature>opennms-graph-service</feature>
        <feature>opennms-graph-domain</feature>
        <bundle>mvn:org.opennms.features.graph.provider/org.opennms.features.graph.provider.persistence-test/${project.version}</bundle>
    </feature>
    <feature name="opennms-perspective-poller" description="OpenNMS :: Features :: Perspective Poller" version="${project.version}">
        <bundle>mvn:org.opennms.features/org.opennms.features.perspectivepoller/${project.version}</bundle>
    </feature>
    <feature name="opennms-timeseries-shell" version="${project.version}" description="OpenNMS :: Features :: Timeseries :: Shell Commands">
        <bundle>mvn:org.opennms.features/org.opennms.features.timeseries.shell/${project.version}</bundle>
    </feature>

    <feature name="opennms-http-whiteboard" description="Provide HTTP Whiteboard pattern support" version="${opennms.osgi.version}">
        <feature>opennms-bridge-http-service</feature>
    </feature>

    <feature name="opennms-bridge-http-service" description="OpenNMS Bridge OSGi HTTP Service" version="${opennms.osgi.version}">
        <bundle dependency="true" start-level="30">mvn:javax.servlet/javax.servlet-api/3.1.0</bundle>
        <bundle start-level="30">mvn:org.apache.felix/org.apache.felix.http.bridge/${felixBridgeVersion}</bundle>
        <capability>http-service;provider:=pax-http</capability>
        <conditional>
            <condition>webconsole</condition>
            <bundle start-level="30">mvn:org.apache.karaf.webconsole/org.apache.karaf.webconsole.http/${karafVersion}</bundle>
        </conditional>
    </feature>

    <feature name="opennms-core-ipc-twin-jms" description="OpenNMS :: Core :: IPC :: Twin :: JMS" version="${project.version}">
        <feature>camel-blueprint</feature>
        <feature>camel-jms</feature>
        <feature>opennms-core-camel</feature>
        <feature>opennms-core-ipc-twin-common</feature>
        <bundle>mvn:org.opennms.core.ipc.twin.jms/org.opennms.core.ipc.twin.jms.subscriber/${project.version}</bundle>
    </feature>

    <feature name="opennms-core-ipc-twin-common" description="OpenNMS :: Core :: IPC :: Twin :: Common" version="${project.version}">
        <feature version="${guavaOsgiVersion}">guava</feature>
        <feature>json-patch</feature>
        <bundle>mvn:com.google.protobuf/protobuf-java/${protobufVersion}</bundle>
        <bundle>mvn:org.opennms.core.ipc.twin/org.opennms.core.ipc.twin.api/${project.version}</bundle>
        <bundle>mvn:org.opennms.core.ipc.twin/org.opennms.core.ipc.twin.common/${project.version}</bundle>
    </feature>

    <feature name="json-patch" description="OpenNMS :: Json Patch " version="${project.version}">
        <feature>jackson-core</feature>
        <bundle>mvn:org.apache.servicemix.bundles/org.apache.servicemix.bundles.jsr305/3.0.2_1</bundle>
        <bundle>wrap:mvn:com.github.java-json-tools/btf/1.3</bundle>
        <bundle>wrap:mvn:com.github.java-json-tools/msg-simple/1.2</bundle>
        <bundle>wrap:mvn:com.github.java-json-tools/jackson-coreutils/2.0$overwrite=merge&amp;Import-Package=*;</bundle>
        <bundle>wrap:mvn:com.github.java-json-tools/json-patch/1.13$overwrite=merge&amp;Import-Package=*;resolution:=optional&amp;Export-Package=com.github.fge.jsonpatch.diff,com.github.fge.jsonpatch</bundle>
    </feature>

    <feature name="opennms-core-ipc-jms" description="OpenNMS :: Core :: IPC :: JMS" version="${project.version}">
        <feature>opennms-core-ipc-sink-camel</feature>
        <feature>opennms-core-ipc-rpc-jms</feature>
        <feature>opennms-core-ipc-twin-jms</feature>
    </feature>
    <feature name="opennms-core-ipc-kafka" description="OpenNMS :: Core :: IPC :: Kafka" version="${project.version}">
        <feature>opennms-core-ipc-sink-kafka</feature>
        <feature>opennms-core-ipc-rpc-kafka</feature>
        <feature>opennms-core-ipc-twin-kafka</feature>
    </feature>

    <feature name="opennms-core-ipc-twin-kafka-common" version="${project.version}" description="OpenNMS :: Core :: IPC :: Twin :: Kafka :: Common">
        <feature>opennms-kafka</feature>
        <feature>opennms-core-ipc-twin-common</feature>
        <bundle>mvn:org.opennms.core.ipc.common/org.opennms.core.ipc.common.kafka/${project.version}</bundle>
        <bundle>mvn:org.opennms.core.ipc.twin.kafka/org.opennms.core.ipc.twin.kafka.common/${project.version}</bundle>
        <bundle>mvn:org.opennms.core/org.opennms.core.sysprops/${project.version}</bundle>
        <bundle>mvn:com.google.protobuf/protobuf-java/${protobufVersion}</bundle>
    </feature>
    <feature name="opennms-core-ipc-twin-kafka" version="${project.version}" description="OpenNMS :: Core :: IPC :: Twin :: Kafka :: Subscriber">
        <feature>opennms-core-ipc-twin-kafka-common</feature>
        <bundle>mvn:org.opennms.core.ipc.twin.kafka/org.opennms.core.ipc.twin.kafka.subscriber/${project.version}</bundle>
    </feature>

    <feature name="opennms-core-ipc-twin-shell" description="OpenNMS :: Core :: IPC :: Twin :: Shell" version="${project.version}">
        <bundle>mvn:org.opennms.core.ipc.twin/org.opennms.core.ipc.twin.shell/${project.version}</bundle>
    </feature>
</features><|MERGE_RESOLUTION|>--- conflicted
+++ resolved
@@ -216,40 +216,6 @@
         <bundle>mvn:org.eclipse.persistence/org.eclipse.persistence.asm/${eclipselinkVersion}</bundle>
         <bundle>mvn:org.eclipse.persistence/org.eclipse.persistence.antlr/${eclipselinkVersion}</bundle>
     </feature>
-    <feature name="jackson-core" version="${jackson2Version}" description="Jackson 2 :: Base">
-        <bundle dependency="true">mvn:com.fasterxml.jackson.core/jackson-databind/${jackson2Version}</bundle>
-        <bundle dependency="true">mvn:com.fasterxml.jackson.core/jackson-annotations/${jackson2Version}</bundle>
-        <bundle dependency="true">mvn:com.fasterxml.jackson.core/jackson-core/${jackson2Version}</bundle>
-    </feature>
-    <feature name="jackson-dataformat-xml" version="${jackson2Version}" description="Jackson 2 :: XML Data Format">
-        <feature version="[${jackson2Version},3)">jackson-core</feature>
-        <feature>snakeyaml</feature>
-        <bundle dependency="true">mvn:com.fasterxml.jackson.dataformat/jackson-dataformat-yaml/${jackson2Version}</bundle>
-    </feature>
-    <feature name="jackson-dataformat-yaml" version="${jackson2Version}" description="Jackson 2 :: YAML Data Format">
-        <feature version="[${jackson2Version},3)">jackson-core</feature>
-        <feature>snakeyaml</feature>
-        <bundle dependency="true">mvn:com.fasterxml.jackson.dataformat/jackson-dataformat-yaml/${jackson2Version}</bundle>
-    </feature>
-    <feature name="jackson-datatype-jdk8" version="${jackson2Version}" description="Jackson 2 :: JDK8 Data Type">
-        <feature version="[${jackson2Version},3)">jackson-core</feature>
-        <bundle dependency="true">mvn:com.fasterxml.jackson.datatype/jackson-datatype-jdk8/${jackson2Version}</bundle>
-    </feature>
-    <feature name="jackson-datatype-json" version="${jackson2Version}" description="Jackson 2 :: JSON Data Type">
-        <feature version="[${jackson2Version},3)">jackson-core</feature>
-        <feature>org.json</feature>
-        <bundle dependency="true">mvn:com.fasterxml.jackson.datatype/jackson-datatype-json-org/${jackson2Version}</bundle>
-    </feature>
-    <feature name="jackson-datatype-jsr310" version="${jackson2Version}" description="Jackson 2 :: JSR 310 Data Type">
-        <feature version="[${jackson2Version},3)">jackson-core</feature>
-        <bundle dependency="true">mvn:com.fasterxml.jackson.datatype/jackson-datatype-jsr310/${jackson2Version}</bundle>
-    </feature>
-    <feature name="org.json" version="${jsonVersion}" description="org.json">
-        <bundle>wrap:mvn:org.json/json/${jsonVersion}$Export-Package=org.json</bundle>
-    </feature>
-    <feature name="snakeyaml" version="${snakeyamlVersion}" description="SnakeYAML">
-        <bundle dependency="true">mvn:org.yaml/snakeyaml/${snakeyamlVersion}</bundle>
-    </feature>
     <feature name="jcifs" version="${jcifsVersion}" description="jcifs">
         <feature>bcprov</feature>
         <bundle>mvn:eu.agno3.jcifs/jcifs-ng/${jcifsVersion}</bundle>
@@ -520,15 +486,6 @@
         <bundle dependency="true">mvn:org.apache.servicemix.bundles/org.apache.servicemix.bundles.kafka-clients/${kafkaBundleVersion}</bundle>
         <bundle dependency="true">mvn:com.github.luben/zstd-jni/${zstdJniVersion}</bundle>
     </feature>
-<<<<<<< HEAD
-=======
-    <feature name="opennms-aws-sqs" version="${project.version}" description="OpenNMS :: Features :: AWS SQS">
-        <feature>jackson-core</feature>
-        <bundle dependency="true">wrap:mvn:com.amazonaws/aws-java-sdk-core/${awsSdkVersion}</bundle>
-        <bundle dependency="true">wrap:mvn:com.amazonaws/aws-java-sdk-sqs/${awsSdkVersion}</bundle>
-        <bundle dependency="true">wrap:mvn:com.amazonaws/amazon-sqs-java-messaging-lib/${awsSqsMessagingVersion}</bundle>
-    </feature>
->>>>>>> 711b1cdc
     <feature name="opennms-core-ipc-sink-api" version="${project.version}" description="OpenNMS :: Core :: IPC :: Sink :: API">
         <feature>dropwizard-metrics</feature>
         <feature version="${guavaOsgiVersion}">guava</feature>
@@ -1010,11 +967,7 @@
     </feature>
 
     <feature name="kafka-streams" description="Kafka Streams" version="${kafkaVersion}">
-<<<<<<< HEAD
-        <!-- This is only needed for  servicemix implementation of kafka streams -->
-=======
         <!-- This is only needed for servicemix implementation of kafka streams -->
->>>>>>> 711b1cdc
         <!--
         <feature>jackson-core</feature>
         -->
