--- conflicted
+++ resolved
@@ -47,9 +47,8 @@
         <bundle>wrap:mvn:com.atomikos/transactions-jdbc/${atomikosVersion}</bundle>
     </feature>
     <feature name="batik" version="${batikVersion}" description="Apache :: XML Graphics :: Batik">
-<<<<<<< HEAD
-        <bundle dependency="true">wrap:mvn:xalan/xalan/${xalanVersion}</bundle>
-        <bundle dependency="true">wrap:mvn:xalan/serializer/${xalanVersion}</bundle>
+        <bundle dependency="true">mvn:org.apache.servicemix.bundles/org.apache.servicemix.bundles.xalan/${xalanServicemixVersion}</bundle>
+        <bundle dependency="true">mvn:org.apache.servicemix.bundles/org.apache.servicemix.bundles.xalan-serializer/${xalanServicemixVersion}</bundle>
         <bundle dependency="true">wrap:mvn:xml-apis/xml-apis-ext/1.3.04</bundle>
         <bundle dependency="true">wrap:mvn:org.apache.xmlgraphics/batik-anim/${batikVersion}</bundle>
         <bundle dependency="true">wrap:mvn:org.apache.xmlgraphics/batik-awt-util/${batikVersion}</bundle>
@@ -65,26 +64,6 @@
         <bundle dependency="true">wrap:mvn:org.apache.xmlgraphics/batik-transcoder/${batikVersion}</bundle>
         <bundle dependency="true">wrap:mvn:org.apache.xmlgraphics/batik-util/${batikVersion}</bundle>
         <bundle dependency="true">wrap:mvn:org.apache.xmlgraphics/batik-xml/${batikVersion}</bundle>
-=======
-        <bundle dependency="true">mvn:org.apache.servicemix.bundles/org.apache.servicemix.bundles.xalan/${xalanServicemixVersion}</bundle>
-        <bundle dependency="true">mvn:org.apache.servicemix.bundles/org.apache.servicemix.bundles.xalan-serializer/${xalanServicemixVersion}</bundle>
-        <bundle>wrap:mvn:xml-apis/xml-apis/${xmlApisVersion}</bundle>
-        <bundle>wrap:mvn:xml-apis/xml-apis-ext/1.3.04</bundle>
-        <bundle>wrap:mvn:org.apache.xmlgraphics/batik-anim/${batikVersion}</bundle>
-        <bundle>wrap:mvn:org.apache.xmlgraphics/batik-awt-util/${batikVersion}</bundle>
-        <bundle>wrap:mvn:org.apache.xmlgraphics/batik-bridge/${batikVersion}</bundle>
-        <bundle>wrap:mvn:org.apache.xmlgraphics/batik-css/${batikVersion}</bundle>
-        <bundle>wrap:mvn:org.apache.xmlgraphics/batik-dom/${batikVersion}</bundle>
-        <bundle>wrap:mvn:org.apache.xmlgraphics/batik-ext/${batikVersion}</bundle>
-        <bundle>wrap:mvn:org.apache.xmlgraphics/batik-gvt/${batikVersion}</bundle>
-        <bundle>wrap:mvn:org.apache.xmlgraphics/batik-parser/${batikVersion}</bundle>
-        <bundle>wrap:mvn:org.apache.xmlgraphics/batik-script/${batikVersion}</bundle>
-        <bundle>wrap:mvn:org.apache.xmlgraphics/batik-svggen/${batikVersion}</bundle>
-        <bundle>wrap:mvn:org.apache.xmlgraphics/batik-svg-dom/${batikVersion}</bundle>
-        <bundle>wrap:mvn:org.apache.xmlgraphics/batik-transcoder/${batikVersion}</bundle>
-        <bundle>wrap:mvn:org.apache.xmlgraphics/batik-util/${batikVersion}</bundle>
-        <bundle>wrap:mvn:org.apache.xmlgraphics/batik-xml/${batikVersion}</bundle>
->>>>>>> 52287f92
     </feature>
     <feature name="bcprov" version="${bouncyCastleVersion}" description="Legion of the Bouncy Castle :: Java Cryptography APIs">
         <bundle>wrap:mvn:org.bouncycastle/bcprov-jdk15on/${bouncyCastleVersion}</bundle>
