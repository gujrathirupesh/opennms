<?xml version="1.0" encoding="UTF-8" standalone="yes"?>
<features name="opennms-${project.version}" xmlns="http://karaf.apache.org/xmlns/features/v1.3.0" xmlns:xsi="http://www.w3.org/2001/XMLSchema-instance" xsi:schemaLocation="http://karaf.apache.org/xmlns/features/v1.3.0 http://karaf.apache.org/xmlns/features/v1.3.0">
    <repository>mvn:${project.groupId}/${project.artifactId}/${project.version}/xml/core</repository>
    <repository>mvn:org.apache.camel.karaf/apache-camel/${camelVersion}/xml/features</repository>
    <repository>mvn:org.apache.cxf.karaf/apache-cxf/${cxfVersion}/xml/features</repository>
    <repository>mvn:org.apache.activemq/activemq-karaf/${activemqVersion}/xml/features</repository>
    <repository>mvn:org.ops4j.pax.jdbc/pax-jdbc-features/1.0.1/xml/features</repository>
    <repository>mvn:org.apache.activemq/activemq-karaf/${activemqVersion}/xml/features</repository>
    <repository>mvn:org.opennms.integration.api/karaf-features/${opennmsApiVersion}/xml</repository>
    <repository>mvn:com.eclipsesource.jaxrs/features/${osgiJaxRsVersion}/xml/features</repository>
    <!-- Newts Features -->
    <repository>mvn:org.opennms.newts/newts-karaf/${newtsVersion}/xml/features</repository>
    <feature name="opennms-amqp-event-forwarder" version="${project.version}" description="OpenNMS :: Features :: AMQP :: Event Forwarder">
        <feature>camel-core</feature>
        <feature>camel-blueprint</feature>
        <feature>camel-http</feature>
        <feature>camel-amqp</feature>
        <feature version="${guavaOsgiVersion}">guava</feature>
        <feature>opennms-core-camel</feature>
        <feature>opennms-dao-api</feature>
        <bundle>mvn:org.opennms.features.amqp/org.opennms.features.amqp.common/${project.version}</bundle>
        <bundle>mvn:org.opennms.features.amqp/org.opennms.features.amqp.event-forwarder/${project.version}</bundle>
    </feature>
    <feature name="opennms-amqp-event-receiver" version="${project.version}" description="OpenNMS :: Features :: AMQP :: Event Receiver">
        <feature>camel-core</feature>
        <feature>camel-blueprint</feature>
        <feature>camel-http</feature>
        <feature>camel-amqp</feature>
        <feature version="${guavaOsgiVersion}">guava</feature>
        <feature>opennms-core-camel</feature>
        <feature>opennms-dao-api</feature>
        <bundle>mvn:org.opennms.features.amqp/org.opennms.features.amqp.common/${project.version}</bundle>
        <bundle>mvn:org.opennms.features.amqp/org.opennms.features.amqp.event-receiver/${project.version}</bundle>
    </feature>
    <feature name="opennms-amqp-alarm-northbounder" version="${project.version}" description="OpenNMS :: Features :: AMQP :: Alarm Northbounder">
        <feature>camel-core</feature>
        <feature>camel-blueprint</feature>
        <feature>camel-http</feature>
        <feature>camel-amqp</feature>
        <feature>opennms-core-camel</feature>
        <bundle>mvn:org.opennms.features.amqp/org.opennms.features.amqp.common/${project.version}</bundle>
        <bundle>mvn:org.opennms.features.amqp/org.opennms.features.amqp.alarm-northbounder/${project.version}</bundle>
    </feature>
    <feature name="atomikos" version="${atomikosVersion}" description="Atomikos :: TransactionEssentials">
        <bundle>wrap:mvn:com.atomikos/atomikos-util/${atomikosVersion}</bundle>
        <bundle>wrap:mvn:com.atomikos/transactions-api/${atomikosVersion}</bundle>
        <bundle>wrap:mvn:com.atomikos/transactions/${atomikosVersion}</bundle>
        <bundle>wrap:mvn:com.atomikos/transactions-jta/${atomikosVersion}</bundle>
        <bundle>wrap:mvn:com.atomikos/transactions-jdbc/${atomikosVersion}</bundle>
    </feature>
    <feature name="batik" version="${batikVersion}" description="Apache :: XML Graphics :: Batik">
        <bundle>wrap:mvn:xalan/xalan/${xalanVersion}</bundle>
        <bundle>wrap:mvn:xalan/serializer/${xalanVersion}</bundle>
        <bundle>wrap:mvn:xml-apis/xml-apis-ext/1.3.04</bundle>
        <bundle>wrap:mvn:org.apache.xmlgraphics/batik-anim/${batikVersion}</bundle>
        <bundle>wrap:mvn:org.apache.xmlgraphics/batik-awt-util/${batikVersion}</bundle>
        <bundle>wrap:mvn:org.apache.xmlgraphics/batik-bridge/${batikVersion}</bundle>
        <bundle>wrap:mvn:org.apache.xmlgraphics/batik-css/${batikVersion}</bundle>
        <bundle>wrap:mvn:org.apache.xmlgraphics/batik-dom/${batikVersion}</bundle>
        <bundle>wrap:mvn:org.apache.xmlgraphics/batik-ext/${batikVersion}</bundle>
        <bundle>wrap:mvn:org.apache.xmlgraphics/batik-gvt/${batikVersion}</bundle>
        <bundle>wrap:mvn:org.apache.xmlgraphics/batik-parser/${batikVersion}</bundle>
        <bundle>wrap:mvn:org.apache.xmlgraphics/batik-script/${batikVersion}</bundle>
        <bundle>wrap:mvn:org.apache.xmlgraphics/batik-svggen/${batikVersion}</bundle>
        <bundle>wrap:mvn:org.apache.xmlgraphics/batik-svg-dom/${batikVersion}</bundle>
        <bundle>wrap:mvn:org.apache.xmlgraphics/batik-transcoder/${batikVersion}</bundle>
        <bundle>wrap:mvn:org.apache.xmlgraphics/batik-util/${batikVersion}</bundle>
        <bundle>wrap:mvn:org.apache.xmlgraphics/batik-xml/${batikVersion}</bundle>
    </feature>
    <feature name="bcprov" version="${bouncyCastleVersion}" description="Legion of the Bouncy Castle :: Java Cryptography APIs">
        <bundle>wrap:mvn:org.bouncycastle/bcprov-jdk15on/${bouncyCastleVersion}</bundle>
    </feature>
    <feature name="bsf" version="${bsfVersion}" description="Apache :: Bean Scripting Framework">
        <bundle>wrap:mvn:bsf/bsf/${bsfVersion}</bundle>
    </feature>
    <feature name="c3p0" version="${c3p0Version}" description="c3p0">
        <feature>postgresql</feature>
        <bundle>wrap:mvn:com.mchange/c3p0/${c3p0Version}$Bundle-SymbolicName=c3p0&amp;Bundle-Version=${c3p0Version}&amp;Import-Package=javax.management,javax.naming,javax.sql,javax.xml.parsers,org.postgresql;resolution:=optional,org.w3c.dom</bundle>
    </feature>
    <feature name="hikari-cp" version="${hikaricpVersion}" description="HikariCP">
        <feature>postgresql</feature>
        <bundle>mvn:com.zaxxer/HikariCP/${hikaricpVersion}</bundle>
    </feature>
    <feature name="commons-beanutils" version="${commonsBeanutilsVersion}" description="Apache :: commons-beanutils">
        <feature>commons-collections</feature>
        <bundle>mvn:commons-beanutils/commons-beanutils/${commonsBeanutilsVersion}</bundle>
    </feature>
    <feature name="commons-codec" version="${commonsCodecVersion}" description="Apache :: commons-codec">
        <bundle>mvn:commons-codec/commons-codec/${commonsCodecVersion}</bundle>
    </feature>
    <feature name="commons-cli" version="1.2" description="Apache :: commons-cli">
        <bundle>mvn:commons-cli/commons-cli/1.2</bundle>
    </feature>
    <feature name="commons-collections" version="${commonsCollectionsVersion}" description="Apache :: commons-collections">
        <bundle>mvn:commons-collections/commons-collections/${commonsCollectionsVersion}</bundle>
    </feature>
    <feature name="commons-compress" version="1.21" description="Apache :: commons-compress">
        <bundle>mvn:org.apache.commons/commons-compress/1.21</bundle>
    </feature>
    <feature name="commons-configuration" version="${commonsConfigurationVersion}" description="Apache :: commons-configuration">
        <feature>commons-beanutils</feature>
        <feature>commons-codec</feature>
        <feature>commons-digester</feature>
        <feature>commons-jxpath</feature>
        <feature>commons-lang</feature>
        <feature>javax.mail</feature>
        <feature>javax.servlet</feature>
        <bundle>wrap:mvn:org.apache.ant/ant/1.8.2</bundle>
        <bundle>mvn:commons-configuration/commons-configuration/${commonsConfigurationVersion}</bundle>
    </feature>
    <feature name="commons-digester" version="${commonsDigesterVersion}" description="Apache :: commons-digester">
        <feature>commons-beanutils</feature>
        <bundle>mvn:commons-digester/commons-digester/${commonsDigesterVersion}</bundle>
    </feature>
    <feature name="commons-exec" version="1.2" description="Apache :: commons-exec">
        <bundle>mvn:org.apache.commons/commons-exec/1.2</bundle>
    </feature>
    <feature name="commons-io" version="${commonsIoVersion}" description="Apache :: commons-io">
        <bundle>mvn:commons-io/commons-io/${commonsIoVersion}</bundle>
    </feature>
    <feature name="commons-jexl" version="${commonsJexlVersion}" description="Apache :: commons-jexl">
        <bundle>mvn:org.apache.commons/commons-jexl/${commonsJexlVersion}</bundle>
    </feature>
    <feature name="commons-jxpath" version="${commonsJxpathVersion}" description="Apache :: commons-jxpath">
        <feature>commons-beanutils</feature>
        <feature>javax.servlet</feature>
        <bundle dependency="true">mvn:org.apache.servicemix.bundles/org.apache.servicemix.bundles.jdom/1.1_4</bundle>
        <bundle dependency="true">wrap:mvn:javax.servlet.jsp/jsp-api/2.2</bundle>
        <bundle>mvn:commons-jxpath/commons-jxpath/${commonsJxpathVersion}</bundle>
    </feature>
    <feature name="commons-lang" version="${commonsLangVersion}" description="Apache :: commons-lang">
        <bundle>mvn:commons-lang/commons-lang/${commonsLangVersion}</bundle>
    </feature>
    <feature name="commons-lang3" version="${commonsLang3Version}" description="Apache :: commons-lang3">
        <bundle>mvn:org.apache.commons/commons-lang3/${commonsLang3Version}</bundle>
    </feature>
    <feature name="commons-net" version="${commonsNetVersion}" description="Apache :: commons-net">
        <bundle>mvn:commons-net/commons-net/${commonsNetVersion}</bundle>
    </feature>
    <feature name="cron-parser-core" version="${cronParserCoreVersion}" description="Redhogs :: cron-parser-core">
        <bundle>wrap:mvn:net.redhogs.cronparser/cron-parser-core/${cronParserCoreVersion}</bundle>
    </feature>
    <feature name="dnsjava" version="${dnsjavaVersion}" description="dnsjava">
        <bundle dependency="true">mvn:org.apache.servicemix.bundles/org.apache.servicemix.bundles.dnsjava/${dnsjavaVersion}</bundle>
    </feature>
    <feature name="dropwizard-metrics" version="${dropwizardMetricsVersion}" description="Dropwizard :: Metrics">
        <bundle>mvn:io.dropwizard.metrics/metrics-core/${dropwizardMetricsVersion}</bundle>
    </feature>
    <feature name="fop" version="${fopVersion}" description="Apache :: XML Graphics :: FOP">
        <bundle>wrap:mvn:org.apache.xmlgraphics/fop/${fopVersion}</bundle>
    </feature>
    <feature name="gemini-blueprint" version="${eclipseGeminiVersion}" description="Eclipse :: Gemini Blueprint">
        <feature version="[4.2,4.3)">spring</feature>
        <bundle>mvn:org.eclipse.gemini.blueprint/gemini-blueprint-core/${eclipseGeminiVersion}</bundle>
        <bundle>mvn:org.eclipse.gemini.blueprint/gemini-blueprint-extender/${eclipseGeminiVersion}</bundle>
        <bundle>mvn:org.eclipse.gemini.blueprint/gemini-blueprint-io/${eclipseGeminiVersion}</bundle>
    </feature>
    <feature name="groovy" version="${groovyVersion}" description="Groovy">
        <bundle>mvn:org.codehaus.groovy/groovy/${groovyVersion}</bundle>
        <bundle>mvn:org.codehaus.groovy/groovy-ant/${groovyVersion}</bundle>
        <bundle>mvn:org.codehaus.groovy/groovy-bsf/${groovyVersion}</bundle>
        <!-- <bundle>mvn:org.codehaus.groovy/groovy-cli-commons/${groovyVersion}</bundle> -->
        <!-- <bundle>mvn:org.codehaus.groovy/groovy-cli-picocli/${groovyVersion}</bundle> -->
        <!-- <bundle>mvn:org.codehaus.groovy/groovy-console/${groovyVersion}</bundle> -->
        <bundle>mvn:org.codehaus.groovy/groovy-datetime/${groovyVersion}</bundle>
        <bundle>mvn:org.codehaus.groovy/groovy-dateutil/${groovyVersion}</bundle>
        <!-- <bundle>mvn:org.codehaus.groovy/groovy-docgenerator/${groovyVersion}</bundle> -->
        <!-- <bundle>mvn:org.codehaus.groovy/groovy-groovydoc/${groovyVersion}</bundle> -->
        <!-- <bundle>mvn:org.codehaus.groovy/groovy-groovysh/${groovyVersion}</bundle> -->
        <bundle>mvn:org.codehaus.groovy/groovy-jaxb/${groovyVersion}</bundle>
        <bundle>mvn:org.codehaus.groovy/groovy-jmx/${groovyVersion}</bundle>
        <bundle>mvn:org.codehaus.groovy/groovy-json/${groovyVersion}</bundle>
        <bundle>mvn:org.codehaus.groovy/groovy-jsr223/${groovyVersion}</bundle>
        <!-- needed by jsr223 support -->
        <bundle>mvn:org.apache.aries.spifly/org.apache.aries.spifly.dynamic.bundle/1.2</bundle>
        <bundle>mvn:org.codehaus.groovy/groovy-macro/${groovyVersion}</bundle>
        <bundle>mvn:org.codehaus.groovy/groovy-nio/${groovyVersion}</bundle>
        <bundle>mvn:org.codehaus.groovy/groovy-servlet/${groovyVersion}</bundle>
        <bundle>mvn:org.codehaus.groovy/groovy-sql/${groovyVersion}</bundle>
        <!-- <bundle>mvn:org.codehaus.groovy/groovy-swing/${groovyVersion}</bundle> -->
        <bundle>mvn:org.codehaus.groovy/groovy-templates/${groovyVersion}</bundle>
        <!-- <bundle>mvn:org.codehaus.groovy/groovy-test/${groovyVersion}</bundle> -->
        <!-- <bundle>mvn:org.codehaus.groovy/groovy-test-junit5/${groovyVersion}</bundle> -->
        <!-- <bundle>mvn:org.codehaus.groovy/groovy-testng/${groovyVersion}</bundle> -->
        <bundle>mvn:org.codehaus.groovy/groovy-xml/${groovyVersion}</bundle>
    </feature>
    <feature name="dom4j" version="${dom4jVersion}" description="DOM4J">
        <bundle dependency="true">wrap:mvn:org.dom4j/dom4j/${dom4jVersion}</bundle>
    </feature>
    <feature name="hibernate36" version="3.6.10.Final" description="Hibernate :: Hibernate ORM">
        <feature>dom4j</feature>
        <bundle dependency="true">wrap:mvn:antlr/antlr/${antlr.version}$Import-Package=org.hibernate.hql.ast</bundle>
        <bundle dependency="true">mvn:commons-collections/commons-collections/${commonsCollectionsVersion}</bundle>
        <bundle dependency="true">mvn:org.apache.geronimo.specs/geronimo-jta_1.1_spec/${geronimoVersion}</bundle>
        <bundle dependency="true">mvn:org.javassist/javassist/3.18.2-GA</bundle>
        <bundle>wrap:mvn:org.hibernate.javax.persistence/hibernate-jpa-2.0-api/1.0.1.Final</bundle>
        <bundle>wrap:mvn:org.hibernate/hibernate-core/3.6.10.Final$Export-Package=org.hibernate*;version="3.6.10"</bundle>
        <bundle>wrap:mvn:org.hibernate/hibernate-commons-annotations/3.2.0.Final</bundle>
    </feature>
    <feature name="hibernate-validator41" version="4.1.0.Final" description="Hibernate :: Hibernate Validator">
        <feature>javax.validation</feature>
        <bundle>wrap:mvn:org.hibernate/hibernate-validator-annotation-processor/4.1.0.Final</bundle>
        <bundle>wrap:mvn:org.hibernate/hibernate-validator/4.1.0.Final</bundle>
    </feature>
    <feature name="java-native-access" version="${jnaVersion}" description="Java Native Access (JNA)">
        <bundle>mvn:net.java.dev.jna/jna/${jnaVersion}</bundle>
        <bundle>mvn:net.java.dev.jna/jna-platform/${jnaVersion}</bundle>
    </feature>
    <feature name="javax.mail" version="1.6.7" description="javax.mail">
        <bundle>mvn:com.sun.mail/jakarta.mail/1.6.7</bundle>
    </feature>
    <feature name="javax.servlet" version="${servletApiVersion}" description="javax.servlet">
        <bundle start-level="30">mvn:javax.servlet/javax.servlet-api/${servletApiVersion}</bundle>
    </feature>
    <feature name="javax.validation" version="1.0.0.GA" description="javax.validation">
        <bundle dependency="true">wrap:mvn:javax.validation/validation-api/1.0.0.GA$Bundle-SymbolicName=javax.validation:validation-api&amp;Bundle-Version=1.0.0&amp;Export-Package=javax.validation;version="1.0.0",javax.validation.bootstrap;version="1.0.0",javax.validation.constraints;version="1.0.0",javax.validation.groups;version="1.0.0",javax.validation.metadata;version="1.0.0",javax.validation.spi;version="1.0.0"</bundle>
    </feature>
    <feature name="jaxb" version="${eclipselinkVersion}" description="EclipseLink :: MOXy">
        <feature>javax.mail</feature>
        <bundle>mvn:org.eclipse.persistence/org.eclipse.persistence.moxy/${eclipselinkVersion}</bundle>
        <bundle>mvn:org.eclipse.persistence/org.eclipse.persistence.core/${eclipselinkVersion}</bundle>
        <bundle>mvn:org.eclipse.persistence/org.eclipse.persistence.asm/${eclipselinkVersion}</bundle>
        <bundle>mvn:org.eclipse.persistence/org.eclipse.persistence.antlr/${eclipselinkVersion}</bundle>
    </feature>
    <feature name="jackson-core" version="${jacksonVersion}" description="Jackson :: Core">
        <bundle dependency="true">mvn:com.fasterxml.jackson.core/jackson-annotations/${jackson2Version}</bundle>
        <bundle dependency="true">mvn:com.fasterxml.jackson.core/jackson-core/${jackson2Version}</bundle>
        <bundle dependency="true">mvn:com.fasterxml.jackson.core/jackson-databind/${jackson2Version}</bundle>
    </feature>
    <feature name="jackson-dataformat-yaml" version="${jacksonVersion}" description="Jackson :: Data Format :: YAML">
        <feature>jackson-core</feature>
        <bundle dependency="true">mvn:org.yaml/snakeyaml/${snakeyamlVersion}</bundle>
        <bundle dependency="true">mvn:com.fasterxml.jackson.dataformat/jackson-dataformat-yaml/${jackson2Version}</bundle>
    </feature>
    <feature name="jcifs" version="${jcifsVersion}" description="jcifs">
        <feature>bcprov</feature>
        <bundle>mvn:eu.agno3.jcifs/jcifs-ng/${jcifsVersion}</bundle>
    </feature>
    <feature name="jfreechart" version="1.0.13" description="JFree :: JFreeChart">
        <bundle>wrap:mvn:jfree/jfreechart/1.0.13</bundle>
        <bundle>wrap:mvn:jfree/jcommon/1.0.16</bundle>
    </feature>
    <feature name="jldap" version="${jldapVersion}" description="OpenLDAP :: JLDAP">
        <bundle>wrap:mvn:com.novell.ldap/jldap/${jldapVersion}</bundle>
    </feature>
    <feature name="joda-time" version="${jodaTimeVersion}" description="Joda :: Joda-Time">
        <bundle>mvn:joda-time/joda-time/${jodaTimeVersion}</bundle>
    </feature>
    <feature name="jolokia-client" version="1.7.1" description="Jolokia-Client">
        <feature>javax.servlet</feature>
        <feature>json-simple</feature>
        <bundle dependency="true">mvn:org.apache.httpcomponents/httpcore-osgi/${httpcoreVersion}</bundle>
        <bundle dependency="true">mvn:org.apache.httpcomponents/httpclient-osgi/${httpclientVersion}</bundle>
        <bundle>mvn:org.jolokia/jolokia-client-java/1.7.1</bundle>
    </feature>
    <feature name="jrobin" version="1.6.0" description="JRobin">
        <bundle>mvn:org.jrobin/jrobin/1.6.0</bundle>
    </feature>
    <feature name="json-lib" version="2.2.3" description="json-lib">
        <bundle>wrap:mvn:net.sf.ezmorph/ezmorph/1.0.6</bundle>
        <bundle>wrap:mvn:net.sf.json-lib/json-lib/2.2.3/jar/jdk15</bundle>
    </feature>
    <feature name="lmax-disruptor" version="${lmaxDisruptorVersion}" description="LMAX :: Disruptor">
        <bundle>mvn:com.lmax/disruptor/${lmaxDisruptorVersion}</bundle>
    </feature>
    <feature name="org.json" version="${jsonVersion}" description="org.json">
        <bundle>wrap:mvn:org.json/json/${jsonVersion}$Export-Package=org.json</bundle>
    </feature>
    <feature name="json-simple" version="1.1.1" description="json-simple">
        <bundle>wrap:mvn:com.googlecode.json-simple/json-simple/1.1.1</bundle>
    </feature>
    <feature name="owasp-encoder" version="${owaspEncoderVersion}" description="OWASP :: Encoder">
        <bundle>wrap:mvn:org.owasp.encoder/encoder/${owaspEncoderVersion}$Export-Package=org.owasp.encoder</bundle>
    </feature>
    <feature name="owasp-html-sanitizer" version="${owaspHtmlSanitizerVersion}" description="OWASP :: HTML Sanitizer">
        <feature version="${guavaOsgiVersion}">guava</feature>
        <bundle>wrap:mvn:com.googlecode.owasp-java-html-sanitizer/owasp-java-html-sanitizer/${owaspHtmlSanitizerVersion}$Export-Package=org.owasp.html</bundle>
    </feature>
    <feature name="postgresql" version="${postgresqlVersion}" description="PostgreSQL :: JDBC Driver">
        <feature>pax-jdbc-spec</feature>
        <bundle dependency="true">mvn:org.apache.geronimo.specs/geronimo-jta_1.1_spec/${geronimoVersion}</bundle>
        <bundle>wrap:mvn:org.postgresql/postgresql/${postgresqlVersion}</bundle>
    </feature>
    <feature name="rate-limited-logger" version="${rateLimitedLoggerVersion}" description="Rate Limited Logger">
        <feature>joda-time</feature>
        <bundle>wrap:mvn:com.swrve/rate-limited-logger/${rateLimitedLoggerVersion}</bundle>
    </feature>
    <feature name="spring-security32" version="${springSecurityVersion}" description="Spring :: Security">
        <feature version="[4.2,4.3)">spring-web</feature>
        <feature>commons-codec</feature>
        <feature>javax.servlet</feature>
        <bundle>wrap:mvn:org.springframework.ldap/spring-ldap-core/1.3.2.RELEASE$Export-Package=org.springframework.ldap*;version="1.3.2"</bundle>
        <bundle>mvn:org.springframework.security/spring-security-aspects/${springSecurityVersion}</bundle>
        <bundle>mvn:org.springframework.security/spring-security-core/${springSecurityVersion}</bundle>
        <bundle>mvn:org.springframework.security/spring-security-config/${springSecurityVersion}</bundle>
        <bundle>mvn:org.springframework.security/spring-security-ldap/${springSecurityVersion}</bundle>
        <bundle>mvn:org.springframework.security/spring-security-remoting/${springSecurityVersion}</bundle>
        <bundle>mvn:org.springframework.security/spring-security-web/${springSecurityVersion}</bundle>
    </feature>
    <feature name="jicmp" version="2.0.1" description="jicmp">
        <feature version="${guavaOsgiVersion}">guava</feature>
        <bundle>mvn:org.opennms/jicmp-api/2.0.1</bundle>
    </feature>
    <feature name="jicmp6" version="2.0.1" description="jicmp6">
        <bundle>mvn:org.opennms/jicmp6-api/2.0.1</bundle>
    </feature>
    <feature name="quartz" version="${quartzVersion}" description="quartz">
        <feature>c3p0</feature>
        <bundle>wrap:mvn:org.quartz-scheduler/quartz/${quartzVersion}</bundle>
    </feature>
    <feature name="twitter4j" version="${twitter4jVersion}" description="Twitter4J">
        <bundle>wrap:mvn:org.twitter4j/twitter4j-core/${twitter4jVersion}</bundle>
    </feature>
    <feature name="opentracing-api" version="${opentracingVersion}" description="OpenTracing API">
        <bundle dependency="true">wrap:mvn:io.opentracing/opentracing-api/${opentracingVersion}</bundle>
        <bundle dependency="true">wrap:mvn:io.opentracing/opentracing-noop/${opentracingVersion}</bundle>
        <bundle dependency="true">wrap:mvn:io.opentracing/opentracing-util/${opentracingVersion}</bundle>
    </feature>
    <feature name="opennms-core-tracing" version="${project.version}" description="OpenNMS :: Core :: Tracing">
        <feature>opentracing-api</feature>
        <bundle>mvn:org.opennms.core.tracing/org.opennms.core.tracing.api/${project.version}</bundle>
        <bundle>mvn:org.opennms.core.tracing/org.opennms.core.tracing.registry/${project.version}</bundle>
        <bundle>mvn:org.opennms.core/org.opennms.core.xml/${project.version}</bundle>
    </feature>
    <feature name="opennms-core-tracing-jaeger" version="${project.version}" description="OpenNMS :: Core :: Tracing :: Jeager Tracer">
        <feature>opennms-core-tracing</feature>
        <bundle>mvn:org.opennms.core.tracing/org.opennms.core.tracing.jaeger-osgi/${project.version}</bundle>
        <bundle>mvn:org.opennms.core.tracing/org.opennms.core.tracing.jaeger-tracer/${project.version}</bundle>
    </feature>

    <feature name="opennms-activemq-pool" version="${project.version}" description="OpenNMS :: Features :: ActiveMQ :: Pool">
        <feature>activemq-client</feature>
        <feature>camel-core</feature>
        <feature>camel-jms</feature>
        <feature>opennms-core</feature>
        <bundle dependency="true">mvn:org.ow2.asm/asm-all/5.2</bundle>
        <bundle>mvn:org.opennms.features.activemq/org.opennms.features.activemq.pool/${project.version}</bundle>
    </feature>

    <feature name="opennms-activemq-shell" description="OpenNMS :: Features :: ActiveMQ :: Shell" version="${project.version}">
      <!-- Additional dependenices are expected to be pulled from the root classloader -->
      <bundle>mvn:org.opennms.features.activemq/org.opennms.features.activemq.shell/${project.version}</bundle>
    </feature>

    <feature name="opennms-bootstrap" version="${project.version}" description="opennms-bootstrap">
        <bundle>wrap:mvn:org.opennms/opennms-bootstrap/${project.version}</bundle>
    </feature>

    <feature name="opennms-identity" version="${project.version}" description="OpenNMS :: Features :: OpenNMS Identity">
        <bundle>mvn:org.opennms.features.distributed/org.opennms.features.distributed.opennms-identity/${project.version}</bundle>
    </feature>

    <feature name="opennms-util" version="${project.version}" description="OpenNMS :: Util">
        <feature>owasp-encoder</feature>
        <feature>owasp-html-sanitizer</feature>
        <feature>commons-jexl</feature>
        <bundle dependency="true">mvn:org.opennms.core/org.opennms.core.api/${project.version}</bundle>
        <bundle>mvn:org.opennms/opennms-util/${project.version}</bundle>
    </feature>

    <feature name="opennms-core" version="${project.version}" description="OpenNMS :: Core">
        <feature version="[4.2,4.3)">spring</feature>
        <feature version="[4.2,4.3)">spring-orm</feature>
        <feature>commons-io</feature>
        <feature>dnsjava</feature>
        <feature>jaxb</feature>
        <feature>opennms-util</feature>
        <bundle dependency="true">wrap:mvn:javax.inject/javax.inject/1</bundle>
        <bundle dependency="true">mvn:org.codehaus.jackson/jackson-core-asl/${jacksonVersion}</bundle>
        <bundle dependency="true">mvn:org.codehaus.jackson/jackson-mapper-asl/${jacksonVersion}</bundle>
        <bundle dependency="true">mvn:org.codehaus.jackson/jackson-xc/${jacksonVersion}</bundle>
        <bundle>mvn:org.opennms.core/org.opennms.core.api/${project.version}</bundle>
        <bundle>mvn:org.opennms.core/org.opennms.core.commands/${project.version}</bundle>
        <bundle>mvn:org.opennms.core/org.opennms.core.criteria/${project.version}</bundle>
        <bundle>mvn:org.opennms.core/org.opennms.core.lib/${project.version}</bundle>
        <bundle>mvn:org.opennms.core/org.opennms.core.logging/${project.version}</bundle>
        <bundle>mvn:org.opennms.core/org.opennms.core.soa/${project.version}</bundle>
        <bundle>mvn:org.opennms.core/org.opennms.core.spring/${project.version}</bundle>
        <bundle>mvn:org.opennms.core/org.opennms.core.sysprops/${project.version}</bundle>
        <bundle>mvn:org.opennms.core/org.opennms.core.xml/${project.version}</bundle>
    </feature>
    <feature name="opennms-core-camel" version="${project.version}" description="OpenNMS :: Core :: Camel">
        <feature>camel-core</feature>
        <feature>camel-http</feature>
        <feature>camel-netty4</feature>
        <feature>opennms-core</feature>
        <bundle>mvn:org.opennms.core/org.opennms.core.camel/${project.version}</bundle>
    </feature>
    <feature name="opennms-core-daemon" version="${project.version}" description="OpenNMS :: Core :: Daemon">
        <feature>activemq-client</feature>
        <feature>camel-jms</feature>
        <feature version="${guavaOsgiVersion}">guava</feature>
        <feature>opennms-activemq-pool</feature>
        <feature>opennms-core</feature>
        <feature>opennms-config</feature>
        <feature>opennms-icmp-api</feature>
        <feature>opennms-model</feature>
        <bundle dependency="true">mvn:org.ow2.asm/asm-all/5.2</bundle>
        <bundle>mvn:org.opennms.core/org.opennms.core.daemon/${project.version}</bundle>
    </feature>
    <feature name="opennms-core-db" version="${project.version}" description="OpenNMS :: Core :: Database">
        <feature>atomikos</feature>
        <feature>c3p0</feature>
        <feature>hikari-cp</feature>
        <feature>commons-io</feature>
        <feature>postgresql</feature>
        <feature>opennms-core</feature>
        <bundle>mvn:org.opennms.core/org.opennms.core.db/${project.version}</bundle>
    </feature>
    <feature name="opennms-core-web" version="${project.version}" description="OpenNMS :: Core :: Web">
        <feature>opennms-core</feature>
        <bundle>mvn:org.apache.httpcomponents/httpcore-osgi/${httpcoreVersion}</bundle>
        <bundle>mvn:org.apache.httpcomponents/httpclient-osgi/${httpclientVersion}</bundle>
        <bundle>mvn:org.opennms.core/org.opennms.core.web/${project.version}</bundle>
    </feature>
    <feature name="opennms-distributed-core-api" version="${project.version}" description="OpenNMS :: Distributed :: Core :: API">
        <bundle>mvn:org.opennms.features.distributed/core-api/${project.version}</bundle>
    </feature>
    <feature name="opennms-distributed-core-impl" description="OpenNMS :: Distributed :: Core :: Impl" version="${project.version}">
        <feature>opennms-distributed-core-api</feature>
        <bundle>mvn:org.opennms.features.distributed/core-impl/${project.version}</bundle>
    </feature>
    <feature name="opennms-model" version="${project.version}" description="OpenNMS :: Model">
        <feature version="[4.2,4.3)">spring</feature>
        <feature version="[4.2,4.3)">spring-jdbc</feature>
        <feature version="[4.2,4.3)">spring-orm</feature>
        <feature version="[4.2,4.3)">spring-tx</feature>
        <feature>commons-io</feature>
        <feature>commons-lang</feature>
        <feature>dnsjava</feature>
        <feature>hibernate36</feature>
        <feature>jaxb</feature>
        <feature>opennms-core</feature>
        <feature>opennms-events-api</feature>
        <feature>opennms-poller-api</feature>
        <feature>opennms-rrd-api</feature>
        <feature>opennms-snmp</feature>
        <bundle>mvn:org.opennms/opennms-model/${project.version}</bundle>
    </feature>
    <feature name="opennms-collection-api" version="${project.version}" description="OpenNMS :: Collection :: API">
        <feature version="[4.2,4.3)">spring</feature>
        <feature>commons-jexl</feature>
        <feature>opennms-model</feature>
        <bundle>mvn:org.opennms.features.collection/org.opennms.features.collection.api/${project.version}</bundle>
    </feature>
    <feature name="opennms-collection-commands" version="${project.version}" description="OpenNMS :: Collection :: Shell Commands">
        <feature>dropwizard-metrics</feature>
        <feature version="${guavaOsgiVersion}">guava</feature>
        <bundle>mvn:org.opennms.features.collection/org.opennms.features.collection.commands/${project.version}</bundle>
    </feature>
    <feature name="opennms-collection-core" version="${project.version}" description="OpenNMS :: Collection :: Core">
        <feature>opennms-collection-api</feature>
        <feature>opennms-config</feature>
        <feature>opennms-core-ipc-rpc-api</feature>
        <feature>opennms-dao-api</feature>
        <bundle>mvn:org.opennms.features.collection/org.opennms.features.collection.core/${project.version}</bundle>
    </feature>
    <feature name="opennms-collection-persistence-rrd" version="${project.version}" description="OpenNMS :: Collection :: Persistence :: RRD">
        <feature>opennms-collection-api</feature>
        <feature>opennms-dao-api</feature>
        <feature>opennms-rrd-api</feature>
        <bundle>mvn:org.opennms.features.collection/org.opennms.features.collection.persistence.rrd/${project.version}</bundle>
    </feature>
    <feature name="opennms-config-api" version="${project.version}" description="OpenNMS :: Configuration :: API">
        <feature>opennms-collection-api</feature>
        <feature>opennms-core</feature>
        <feature>opennms-model</feature>
        <bundle>mvn:org.opennms/opennms-config-api/${project.version}</bundle>
        <bundle>mvn:org.opennms/opennms-config-model/${project.version}</bundle>
        <bundle>mvn:org.opennms/opennms-config-jaxb/${project.version}</bundle>
        <bundle dependency="true">mvn:com.fasterxml.jackson.core/jackson-annotations/${jackson2Version}</bundle>
    </feature>
    <feature name="opennms-config-jaxb" version="${project.version}" description="OpenNMS :: Configuration :: JAXB">
        <feature>hibernate36</feature>
        <feature>commons-lang</feature>
        <feature>opennms-collection-api</feature>
        <feature>opennms-core</feature>
        <feature>opennms-snmp</feature>
        <bundle>mvn:org.opennms/opennms-config-jaxb/${project.version}</bundle>
    </feature>
    <feature name="opennms-config" version="${project.version}" description="OpenNMS :: Configuration">
        <feature>c3p0</feature>
        <feature>hikari-cp</feature>
        <feature>commons-codec</feature>
        <feature>opennms-config-api</feature>
        <feature>opennms-core-db</feature>
        <feature>opennms-poller-api</feature>
        <feature>opennms-rrd-api</feature>
        <feature>opennms-snmp</feature>
        <bundle>mvn:org.opennms.core.mate/org.opennms.core.mate.api/${project.version}</bundle>
        <bundle dependency="true">wrap:mvn:com.googlecode.concurrent-locks/concurrent-locks/1.0.0</bundle>
        <bundle dependency="true">wrap:mvn:org.jasypt/jasypt/1.9.3</bundle>
        <bundle>mvn:org.opennms/opennms-config/${project.version}</bundle>
    </feature>
    <feature name="opennms-kafka" version="${project.version}" description="OpenNMS :: Features :: Kafka">
        <feature>jackson-core</feature>
        <feature>zookeeper-dependencies</feature>
        <bundle dependency="true">mvn:org.scala-lang/scala-library/${scalaLibraryVersion}</bundle>
        <bundle dependency="true">mvn:com.typesafe.scala-logging/scala-logging_${scalaVersion}/${scalaLoggingVersion}</bundle>
        <bundle dependency="true">wrap:mvn:com.yammer.metrics/metrics-core/2.2.0$Bundle-Version=2.2.0&amp;Export-Package=*;-noimport:=true;version="2.2.0"</bundle>
        <bundle dependency="true">wrap:mvn:com.yammer.metrics/metrics-annotation/2.2.0$Bundle-Version=2.2.0&amp;Export-Package=*;-noimport:=true;version="2.2.0"</bundle>
        <bundle dependency="true">mvn:org.apache.servicemix.bundles/org.apache.servicemix.bundles.kafka_${scalaVersion}/${kafkaBundleVersion}</bundle>
        <bundle dependency="true">mvn:org.apache.servicemix.bundles/org.apache.servicemix.bundles.kafka-clients/${kafkaBundleVersion}</bundle>
        <bundle dependency="true">mvn:com.github.luben/zstd-jni/${zstdJniVersion}</bundle>
    </feature>
    <feature name="opennms-core-ipc-sink-api" version="${project.version}" description="OpenNMS :: Core :: IPC :: Sink :: API">
        <feature>dropwizard-metrics</feature>
        <feature version="${guavaOsgiVersion}">guava</feature>
        <feature>javax.mail</feature>
        <feature>org.json</feature>
        <feature>rate-limited-logger</feature>
        <feature>opennms-core</feature>
        <feature>opennms-distributed-core-api</feature>
        <feature>opennms-integration-api</feature>
        <feature>opennms-core-tracing</feature>
        <bundle>mvn:com.google.protobuf/protobuf-java/${protobufVersion}</bundle>
        <bundle>mvn:org.opennms.core.ipc.sink/org.opennms.core.ipc.sink.api/${project.version}</bundle>
        <bundle>mvn:org.opennms.core.ipc.sink/org.opennms.core.ipc.sink.common/${project.version}</bundle>
        <bundle>mvn:org.opennms.core.ipc.sink/org.opennms.core.ipc.sink.xml/${project.version}</bundle>
    </feature>
    <feature name="opennms-core-ipc-sink-offheap" version="${project.version}" description="OpenNMS :: Core :: IPC :: Sink :: OffHeap">
        <feature>opennms-core-ipc-sink-api</feature>
        <feature>dropwizard-metrics</feature>
        <feature>rate-limited-logger</feature>
        <feature>fst</feature>
        <bundle>mvn:org.opennms.core.ipc.sink/org.opennms.core.ipc.sink.offheap/${project.version}</bundle>
        <bundle>wrap:mvn:com.squareup.tape2/tape/${tape2Version}</bundle>
        <bundle dependency="true">wrap:mvn:org.rocksdb/rocksdbjni/${rocksdbjniVersion}</bundle>
    </feature>
    <feature name="opennms-core-ipc-sink-camel-common" version="${project.version}" description="OpenNMS :: Core :: IPC :: Sink :: Camel :: Common">
        <feature>opennms-core-ipc-sink-api</feature>
        <feature>opennms-core-camel</feature>
        <feature>opennms-dao-api</feature>
        <feature>camel-blueprint</feature>
        <feature>camel-jms</feature>
        <bundle>mvn:org.opennms.core.ipc.sink.camel/org.opennms.core.ipc.sink.camel.common/${project.version}</bundle>
    </feature>
    <feature name="opennms-core-ipc-sink-camel" version="${project.version}" description="OpenNMS :: Core :: IPC :: Sink :: Camel :: Client">
        <feature>opennms-core-ipc-sink-camel-common</feature>
        <bundle>mvn:org.opennms.core.ipc.sink.camel/org.opennms.core.ipc.sink.camel.client/${project.version}</bundle>
    </feature>
    <feature name="opennms-core-ipc-sink-camel-server" version="${project.version}" description="OpenNMS :: Core :: IPC :: Sink :: Camel :: Server">
        <feature>opennms-core-ipc-sink-camel-common</feature>
        <bundle>mvn:org.opennms.core.ipc.sink.camel/org.opennms.core.ipc.sink.camel.server/${project.version}</bundle>
    </feature>
    <feature name="opennms-core-ipc-sink-kafka-common" version="${project.version}" description="OpenNMS :: Core :: IPC :: Sink :: Kafka :: Common">
        <feature>opennms-core-ipc-sink-api</feature>
        <feature>opennms-kafka</feature>
        <feature>opennms-core-camel</feature>
        <feature>opennms-core-ipc-kafka-shell</feature>
        <bundle>mvn:org.opennms.core.health/org.opennms.core.health.api/${project.version}</bundle>
        <bundle>mvn:org.opennms.core.ipc.common/org.opennms.core.ipc.common.kafka/${project.version}</bundle>
    </feature>
    <feature name="opennms-core-ipc-sink-kafka" version="${project.version}" description="OpenNMS :: Core :: IPC :: Sink :: Kafka :: Client">
        <feature>opennms-core-ipc-sink-kafka-common</feature>
        <bundle>mvn:org.opennms.core.ipc.sink.kafka/org.opennms.core.ipc.sink.kafka.client/${project.version}</bundle>
    </feature>
    <feature name="opennms-core-ipc-sink-kafka-server" version="${project.version}" description="OpenNMS :: Core :: IPC :: Sink :: Kafka :: Server">
        <feature>opennms-core-ipc-sink-kafka-common</feature>
        <bundle>mvn:org.opennms.core.ipc.sink.kafka/org.opennms.core.ipc.sink.kafka.server/${project.version}</bundle>
    </feature>
    <feature name="opennms-core-ipc-rpc-api" version="${project.version}" description="OpenNMS :: Core :: IPC :: RPC :: API">
        <feature>camel-blueprint</feature>
        <feature>camel-jms</feature>
        <feature>org.json</feature>
        <feature>javax.mail</feature>
        <feature>opennms-core-camel</feature>
        <feature>opennms-distributed-core-api</feature>
        <feature>opennms-dao-api</feature>
        <feature>opennms-core-tracing</feature>
        <feature>opennms-rpc-utils</feature>
        <bundle>wrap:mvn:ch.hsr/geohash/${geohashVersion}</bundle>
        <bundle>mvn:org.opennms.core.ipc.rpc/org.opennms.core.ipc.rpc.api/${project.version}</bundle>
        <bundle>mvn:org.opennms.core.ipc.rpc/org.opennms.core.ipc.rpc.xml/${project.version}</bundle>
        <bundle>mvn:org.opennms.core.ipc.rpc/org.opennms.core.ipc.rpc.common/${project.version}</bundle>
        <bundle>mvn:org.opennms.core.ipc.rpc/org.opennms.core.ipc.rpc.camel/${project.version}</bundle>
    </feature>
    <feature name="opennms-rpc-utils" version="${project.version}" description="OpenNMS :: Core :: IPC : RPC :: Utils">
        <bundle>mvn:org.opennms.features.scv/org.opennms.features.scv.api/${project.version}</bundle>
        <bundle>mvn:org.opennms.core.ipc.rpc/org.opennms.core.ipc.rpc.utils/${project.version}</bundle>
        <bundle>mvn:org.opennms.core.mate/org.opennms.core.mate.api/${project.version}</bundle>
        <bundle>mvn:org.opennms.core.mate/org.opennms.core.mate.model/${project.version}</bundle>
        <bundle>mvn:org.opennms.core.mate/org.opennms.core.mate.shell-commands/${project.version}</bundle>
    </feature>
    <feature name="opennms-core-ipc-rpc-jms" version="${project.version}" description="OpenNMS :: Core :: IPC :: RPC :: JMS Impl.">
        <feature>opennms-core-ipc-rpc-api</feature>
        <feature>opennms-dao-api</feature>
        <bundle>mvn:org.opennms.core.ipc.rpc/org.opennms.core.ipc.rpc.jms-impl/${project.version}</bundle>
    </feature>
    <feature name="opennms-core-ipc-rpc-kafka" version="${project.version}" description="OpenNMS :: Core :: IPC :: RPC :: Kafka Impl.">
        <feature>opennms-kafka</feature>
        <feature>opennms-core-ipc-rpc-api</feature>
        <feature>opennms-core-ipc-kafka-shell</feature>
        <feature>resilience4j</feature>
        <bundle>mvn:org.opennms.core.health/org.opennms.core.health.api/${project.version}</bundle>
        <bundle>mvn:org.opennms.core.ipc.common/org.opennms.core.ipc.common.kafka/${project.version}</bundle>
        <bundle>mvn:org.opennms.core.ipc.rpc/org.opennms.core.ipc.rpc.kafka/${project.version}</bundle>
    </feature>
    <feature name="opennms-core-ipc-rpc-commands" version="${project.version}" description="OpenNMS :: Core :: IPC :: RPC :: Shell Commands">
        <feature>dropwizard-metrics</feature>
        <feature version="${guavaOsgiVersion}">guava</feature>
        <feature>opennms-core-ipc-rpc-api</feature>
        <bundle>mvn:org.opennms.core.ipc.rpc/org.opennms.core.ipc.rpc.commands/${project.version}</bundle>
    </feature>
    <feature name="opennms-core-ipc-kafka-shell" version="${project.version}" description="OpenNMS :: Core :: IPC :: Kafka :: Shell Commands">
        <feature>opennms-kafka</feature>
        <feature>opennms-distributed-core-api</feature>
        <bundle>mvn:org.opennms.core.ipc.common/org.opennms.core.ipc.common.kafka/${project.version}</bundle>
        <bundle>mvn:org.opennms.core.ipc.common/org.opennms.core.ipc.common.kafka-shell/${project.version}</bundle>
    </feature>
    <feature name="opennms-dao-api" version="${project.version}" description="OpenNMS :: DAO :: API">
        <feature>opennms-core</feature>
        <feature>opennms-model</feature>
        <feature>opennms-config-api</feature>
        <bundle>mvn:org.opennms.features.reporting/org.opennms.features.reporting.model/${project.version}</bundle>
        <bundle>mvn:org.opennms.features.distributed/org.opennms.features.distributed.dao-api/${project.version}</bundle>
    </feature>
    <feature name="opennms-dao" version="${project.version}" description="OpenNMS :: DAO">
        <feature>commons-jxpath</feature>
        <feature version="${guavaOsgiVersion}">guava</feature>
        <feature>hibernate-validator41</feature>
        <feature>opennms-collection-api</feature>
        <feature>opennms-collection-core</feature>
        <feature>opennms-collection-persistence-rrd</feature>
        <feature>opennms-dao-api</feature>
        <feature>opennms-core-daemon</feature>
        <feature>opennms-measurements-api</feature>
        <feature>opennms-xml-collector</feature>
        <feature>opennms-core-web</feature>
        <feature>opennms-config-dao-api</feature>
        <bundle>mvn:org.opennms.features.distributed/org.opennms.features.distributed.dao-impl/${project.version}</bundle>
    </feature>
    <feature name="opennms-events-api" version="${project.version}" description="OpenNMS :: Events :: API">
        <feature version="[4.2,4.3)">spring</feature>
        <feature>camel-core</feature>
        <feature>commons-lang3</feature>
        <feature>jaxb</feature>
        <feature>javax.validation</feature>
        <feature>opennms-core</feature>
        <feature>opennms-snmp</feature>
        <feature>opennms-core-ipc-sink-api</feature>
        <bundle>mvn:org.opennms.features.events/org.opennms.features.events.api/${project.version}</bundle>
    </feature>
    <feature name="opennms-events-commands" version="${project.version}" description="OpenNMS :: Events :: Shell Commands">
        <feature>commons-jexl</feature>
        <feature>dropwizard-metrics</feature>
        <feature version="${guavaOsgiVersion}">guava</feature>
        <bundle>mvn:org.opennms.features.events/org.opennms.features.events.commands/${project.version}</bundle>
    </feature>
    <!--This feature lives on Minion, OpenNMS and Sentinel is the reason it needs separate feature.-->
    <feature name="opennms-send-event-command" version="${project.version}" description="OpenNMS :: Events :: Send :: Command">
        <feature>opennms-events-api</feature>
        <feature>opennms-model</feature>
        <bundle>mvn:org.opennms.features.events.sink/org.opennms.features.events.sink.command/${project.version}</bundle>
    </feature>

    <feature name="opennms-events-sink-dispatcher" version="${project.version}" description="OpenNMS :: Events :: Sink Dispatcher">
        <feature>opennms-config-api</feature>
        <feature>opennms-events-api</feature>
        <bundle>mvn:org.opennms.features.events.sink/org.opennms.features.events.sink.dispatcher/${project.version}</bundle>
    </feature>

    <feature name="opennms-events-collector" description="OpenNMS :: Events :: Collector" version="${project.version}">
        <feature>opennms-config-api</feature>
        <feature>opennms-events-api</feature>
        <feature>opennms-rrd-api</feature>
        <feature>opennms-thresholding-api</feature>
        <bundle>mvn:org.opennms.features.events/org.opennms.features.events.collector/${project.version}</bundle>
    </feature>

    <feature name="opennms-icmp-api" version="${project.version}" description="OpenNMS :: ICMP :: API">
        <feature version="${guavaOsgiVersion}">guava</feature>
        <feature>opennms-core</feature>
        <bundle>mvn:org.opennms/opennms-icmp-api/${project.version}</bundle>
    </feature>
    <feature name="opennms-icmp-best" version="${project.version}" description="OpenNMS :: ICMP :: Best Match">
        <feature>opennms-icmp-api</feature>
        <feature>opennms-icmp-jna</feature>
        <feature>opennms-icmp-jni</feature>
        <feature>opennms-icmp-jni6</feature>
        <bundle>mvn:org.opennms/opennms-icmp-best/${project.version}</bundle>
    </feature>
    <feature name="opennms-icmp-jna" version="${project.version}" description="OpenNMS :: ICMP :: JNA">
        <feature version="${guavaOsgiVersion}">guava</feature>
        <feature>opennms-icmp-api</feature>
        <feature>java-native-access</feature>
        <bundle>mvn:org.opennms.core/org.opennms.core.icmp-jna/${project.version}</bundle>
        <bundle>mvn:org.opennms/opennms-icmp-jna/${project.version}</bundle>
    </feature>
    <feature name="opennms-icmp-jni" version="${project.version}" description="OpenNMS :: ICMP :: JNI">
        <feature>opennms-icmp-api</feature>
        <feature>jicmp</feature>
        <bundle>mvn:org.opennms/opennms-icmp-jni/${project.version}</bundle>
    </feature>
    <feature name="opennms-icmp-jni6" version="${project.version}" description="OpenNMS :: ICMP :: JNI (with IPv6 support)">
        <feature>opennms-icmp-jni</feature>
        <feature>jicmp6</feature>
        <bundle>mvn:org.opennms/opennms-icmp-jni6/${project.version}</bundle>
    </feature>
    <feature name="opennms-javamail" version="${project.version}" description="OpenNMS :: Javamail">
        <feature>commons-lang</feature>
        <feature>javax.mail</feature>
        <feature>opennms-core</feature>
        <feature>opennms-config-api</feature>
        <bundle>mvn:org.opennms/opennms-javamail-api/${project.version}</bundle>
    </feature>
    <feature name="opennms-poller-api" version="${project.version}" description="OpenNMS :: Poller :: API">
        <feature version="[4.2,4.3)">spring</feature>
        <feature>hibernate36</feature>
        <feature>opennms-core</feature>
        <bundle>mvn:org.opennms.features.poller/org.opennms.features.poller.api/${project.version}</bundle>
    </feature>
    <feature name="opennms-measurements-api" version="${project.version}" description="OpenNMS :: Measurements :: API">
        <feature version="[4.2,4.3)">spring</feature>
        <feature>commons-lang</feature>
        <feature version="${guavaOsgiVersion}">guava</feature>
        <bundle>mvn:org.opennms.features.measurements/org.opennms.features.measurements.api/${project.version}</bundle>
    </feature>
    <feature name="opennms-measurements-shell" version="${project.version}" description="OpenNMS :: Measurements :: Shell">
        <!-- Dependencies pulled from root classloader -->
        <bundle>mvn:org.opennms.features.measurements/org.opennms.features.measurements.shell/${project.version}</bundle>
    </feature>
    <feature name="opennms-osgi-jsr223" version="${project.version}" description="OpenNMS :: OSGi JSR-223">
        <bundle>mvn:org.opennms.features/org.opennms.features.osgi-jsr223/${project.version}</bundle>
    </feature>
    <feature name="opennms-provisioning" version="${project.version}" description="OpenNMS :: Provisioning">
        <feature>commons-lang</feature>
        <feature>commons-beanutils</feature>
        <feature>javax.validation</feature>
        <feature>joda-time</feature>
        <feature>opennms-provisioning-api</feature>
        <bundle>mvn:org.opennms/opennms-provision-persistence/${project.version}</bundle>
        <bundle>mvn:org.opennms/opennms-detector-registry/${project.version}</bundle>
    </feature>
    <feature name="opennms-provisioning-api" version="${project.version}" description="OpenNMS :: Provisioning :: API">
        <feature>opennms-model</feature>
        <bundle dependency="true">mvn:org.apache.mina/mina-core/${minaVersion}</bundle>
        <bundle dependency="true">mvn:io.netty/netty/${netty3Version}</bundle>
        <bundle dependency="true">mvn:org.opennms.core/org.opennms.core.lib/${project.version}</bundle>
        <feature>opentracing-api</feature>
        <feature>commons-lang</feature>
        <feature>opennms-core</feature>
        <feature>opennms-model</feature>
        <bundle>mvn:org.opennms/opennms-provision-api/${project.version}</bundle>
    </feature>
    <feature name="opennms-rrd-api" version="${project.version}" description="OpenNMS :: RRD :: API">
        <feature version="[4.2,4.3)">spring</feature>
        <feature>opennms-core</feature>
        <bundle>mvn:org.opennms/opennms-rrd-api/${project.version}</bundle>
    </feature>
    <feature name="opennms-rrd-jrobin" version="${project.version}" description="OpenNMS :: RRD :: JRobin">
        <feature version="[4.2,4.3)">spring</feature>
        <feature>jrobin</feature>
        <feature>opennms-rrd-api</feature>
        <bundle>mvn:org.opennms/opennms-rrd-jrobin/${project.version}</bundle>
    </feature>
    <feature name="opennms-snmp" version="${project.version}" description="OpenNMS :: Core :: SNMP">
        <feature>org.json</feature>
        <bundle>mvn:org.opennms.core/org.opennms.core.logging/${project.version}</bundle>
        <bundle>mvn:org.opennms.core.snmp/org.opennms.core.snmp.api/${project.version}</bundle>
        <bundle>mvn:org.opennms.core.snmp/org.opennms.core.snmp.implementations.snmp4j/${project.version}</bundle>
        <bundle>mvn:org.opennms.core.snmp/org.opennms.core.snmp.joesnmp/${project.version}</bundle>
        <bundle>mvn:org.opennms.core/org.opennms.core.sysprops/${project.version}</bundle>
        <bundle>mvn:org.opennms.core/org.opennms.core.lib/${project.version}</bundle>
    </feature>
    <feature name="opennms-snmp-commands" version="${project.version}" description="OpenNMS :: Core :: SNMP :: Commands">
        <bundle>mvn:org.opennms.core.snmp/org.opennms.core.snmp.commands/${project.version}</bundle>
        <bundle>mvn:org.opennms.core.snmp/org.opennms.core.snmp.profile-mapper/${project.version}</bundle>
    </feature>
    <feature name="opennms-icmp-commands" version="${project.version}" description="OpenNMS :: Core :: ICMP :: Commands">
        <feature>opennms-icmp-api</feature>
        <bundle>mvn:org.opennms/opennms-icmp-commands/${project.version}</bundle>
    </feature>
    <feature name="opennms-syslogd" version="${project.version}" description="OpenNMS :: Syslogd">
        <feature version="[4.2,4.3)">spring</feature>
        <feature>camel-core</feature>
        <feature>camel-http</feature>
        <feature>camel-netty4</feature>
        <feature version="${guavaOsgiVersion}">guava</feature>
        <feature>dropwizard-metrics</feature>
        <feature>opennms-core</feature>
        <feature>opennms-core-camel</feature>
        <feature>opennms-core-daemon</feature>
        <feature>opennms-core-db</feature>
        <feature>opennms-config</feature>
        <feature>opennms-dao-api</feature>
        <feature>opennms-core-ipc-sink-api</feature>
        <bundle>mvn:org.opennms.features.events/org.opennms.features.events.syslog/${project.version}</bundle>
    </feature>
    <feature name="opennms-syslogd-listener-javanet" version="${project.version}" description="OpenNMS :: Syslogd :: Listener :: java.net">
        <feature>camel-blueprint</feature>
        <feature>opennms-syslogd</feature>
        <bundle>blueprint:mvn:org.opennms.features.events/org.opennms.features.events.syslog/${project.version}/xml/blueprint-syslog-listener-javanet</bundle>
    </feature>
    <feature name="opennms-syslogd-listener-camel-netty" version="${project.version}" description="OpenNMS :: Syslogd :: Listener :: camel-netty">
        <feature>camel-blueprint</feature>
        <feature>opennms-syslogd</feature>
        <bundle>blueprint:mvn:org.opennms.features.events/org.opennms.features.events.syslog/${project.version}/xml/blueprint-syslog-listener-camel-netty</bundle>
    </feature>
    <feature name="opennms-thresholding-api" version="${project.version}" description="OpenNMS :: Thresholding :: API">
        <feature>opennms-config</feature>
        <feature>opennms-dao-api</feature>
        <feature>opennms-collection-api</feature>
        <bundle>mvn:org.opennms.features.collection/org.opennms.features.collection.thresholding.api/${project.version}</bundle>
    </feature>
    <feature name="opennms-trapd" version="${project.version}" description="OpenNMS :: Trapd">
        <feature version="[4.2,4.3)">spring</feature>
        <feature>camel-core</feature>
        <feature>camel-http</feature>
        <feature version="${guavaOsgiVersion}">guava</feature>
        <feature>opennms-distributed-core-api</feature>
        <feature>opennms-core</feature>
        <feature>opennms-core-camel</feature>
        <feature>opennms-core-daemon</feature>
        <feature>opennms-core-db</feature>
        <feature>opennms-config</feature>
        <feature>opennms-dao-api</feature>
        <feature>opennms-events-api</feature>
        <feature>opennms-snmp</feature>
        <feature>opennms-core-ipc-sink-api</feature>
        <bundle>mvn:org.opennms.features.events/org.opennms.features.events.traps/${project.version}</bundle>
    </feature>
    <feature name="tsrm-troubleticketer" version="${project.version}" description="OpenNMS :: Features :: Ticketing :: Tivoli Service Request Manager (TSRM)">
        <feature version="${cxfVersion}">cxf-jaxws</feature>
        <feature>javax.servlet</feature>
        <bundle>mvn:org.opennms.features.ticketing/org.opennms.features.ticketing.api/${project.version}</bundle>
        <bundle>mvn:org.opennms.features/opennms-integration-tsrm/${project.version}</bundle>
    </feature>
    <feature name="eif-adapter" version="${project.version}" description="OpenNMS :: Features :: EIF Adapter">
        <feature>camel-core</feature>
        <feature>camel-blueprint</feature>
        <feature>camel-netty4</feature>
        <feature>opennms-core-camel</feature>
        <feature>opennms-collection-api</feature>
        <feature>opennms-dao-api</feature>
        <bundle>mvn:org.opennms.features/org.opennms.features.eif-adapter/${project.version}</bundle>
    </feature>
    <feature name="smack" version="${smackVersion}" description="Ignite Realtime :: Smack">
        <bundle>wrap:mvn:org.igniterealtime.smack/smack-core/${smackVersion}</bundle>
        <bundle>wrap:mvn:org.igniterealtime.smack/smack-tcp/${smackVersion}</bundle>
        <bundle>wrap:mvn:org.igniterealtime.smack/smack-extensions/${smackVersion}</bundle>
        <bundle>wrap:mvn:org.igniterealtime.smack/smack-resolver-javax/${smackVersion}</bundle>
        <bundle>wrap:mvn:xmlpull/xmlpull/1.1.3.1</bundle>
    </feature>
    <feature name="wsman-integration" version="${project.version}" description="OpenNMS :: Features :: WS-Man Integration">
        <feature>guava17</feature>
        <feature>javax.servlet</feature>
        <feature version="${cxfVersion}">cxf-jaxws</feature>
        <feature version="${cxfVersion}">cxf-ws-addr</feature>
        <feature>opennms-collection-api</feature>
        <feature>opennms-poller-monitors-core</feature>
        <feature>opennms-provisioning-api</feature>
        <feature>opennms-dao-api</feature>
        <bundle>mvn:org.apache.servicemix.specs/org.apache.servicemix.specs.jaxws-api-2.2/${servicemixSpecsVersion}</bundle>
        <bundle>mvn:org.apache.servicemix.specs/org.apache.servicemix.specs.saaj-api-1.3/${servicemixSpecsVersion}</bundle>
        <bundle>mvn:org.apache.servicemix.bundles/org.apache.servicemix.bundles.xerces/2.11.0_1</bundle>
        <bundle>mvn:org.apache.servicemix.bundles/org.apache.servicemix.bundles.bcel/5.2_4</bundle>
        <bundle>mvn:org.apache.servicemix.bundles/org.apache.servicemix.bundles.xalan/2.7.2_3</bundle>
        <bundle>mvn:org.opennms.core.wsman/org.opennms.core.wsman.api/${wsmanVersion}</bundle>
        <bundle>mvn:org.opennms.core.wsman/org.opennms.core.wsman.cxf/${wsmanVersion}</bundle>
        <bundle>mvn:org.opennms.features/org.opennms.features.wsman/${project.version}</bundle>
    </feature>
    <feature name="wmi-integration" version="${project.version}" description="OpenNMS :: Features :: WMI Integration">
        <feature>commons-cli</feature>
        <feature>opennms-collection-api</feature>
        <feature>opennms-provisioning-api</feature>
        <feature>jcifs</feature>
        <bundle dependency="true">wrap:mvn:com.github.skyghis/j-interop-ng/${jinteropVersion}</bundle>
        <bundle dependency="true">wrap:mvn:com.github.skyghis/j-interop-ng-deps/${jinteropVersion}</bundle>
        <bundle>mvn:org.opennms/opennms-wmi/${project.version}</bundle>
    </feature>
    <feature name="opennms-prometheus-collector" version="${project.version}" description="OpenNMS :: Features :: Prometheus Collector">
        <feature>opennms-core-web</feature>
        <feature>opennms-collection-api</feature>
        <bundle>mvn:org.opennms.features/org.opennms.features.prometheus-collector/${project.version}</bundle>
    </feature>
    <feature name="opennms-xml-collector" version="${project.version}" description="OpenNMS :: Protocols :: XML Collector">
        <feature>commons-io</feature>
        <feature>commons-jxpath</feature>
        <feature>commons-lang</feature>
        <feature version="${guavaOsgiVersion}">guava</feature>
        <feature>joda-time</feature>
        <feature>opennms-core-web</feature>
        <bundle>wrap:mvn:com.github.mwiede/jsch/${jschVersion}</bundle>
        <bundle>mvn:org.apache.servicemix.bundles/org.apache.servicemix.bundles.oro/2.0.8_6</bundle>
        <bundle>mvn:org.apache.servicemix.bundles/org.apache.servicemix.bundles.ezmorph/1.0.6_1</bundle>
        <bundle>mvn:org.apache.servicemix.bundles/org.apache.servicemix.bundles.json-lib/2.4_1</bundle>
        <bundle dependency="true">mvn:org.codehaus.jackson/jackson-core-asl/${jacksonVersion}</bundle>
        <bundle dependency="true">mvn:org.codehaus.jackson/jackson-mapper-asl/${jacksonVersion}</bundle>
        <bundle dependency="true">mvn:org.codehaus.jackson/jackson-xc/${jacksonVersion}</bundle>
        <bundle dependency="true">wrap:mvn:org.jsoup/jsoup/${jsoupVersion}</bundle>
        <bundle>mvn:org.opennms.protocols/org.opennms.protocols.xml/${project.version}</bundle>
        <bundle>mvn:org.opennms.features.distributed/org.opennms.features.distributed.kv-store.api/${project.version}</bundle>
    </feature>
    <feature name="opennms-provisioning-detectors" version="${project.version}" description="OpenNMS :: Provisioning :: Detectors">
        <feature>bsf</feature>
        <feature>commons-cli</feature>
        <feature>javax.servlet</feature>
        <feature>jcifs</feature>
        <feature>jldap</feature>
        <feature>spring-security32</feature>
        <feature>opennms-collection-api</feature>
        <feature>opennms-core-web</feature>
        <feature>opennms-dhcpd</feature>
        <feature>opennms-icmp-api</feature>
        <feature>opennms-provisioning-api</feature>
        <feature>wsman-integration</feature>
        <feature>wmi-integration</feature>
        <bundle>mvn:org.opennms.core.jmx/org.opennms.core.jmx.api/${project.version}</bundle>
        <bundle>mvn:org.opennms.core.jmx/org.opennms.core.jmx.impl/${project.version}</bundle>
        <bundle>mvn:org.opennms/opennms-detector-bsf/${project.version}</bundle>
        <bundle>mvn:org.opennms/opennms-detector-datagram/${project.version}</bundle>
        <bundle>mvn:org.opennms/opennms-detector-dhcp/${project.version}</bundle>
        <bundle>mvn:org.opennms/opennms-detector-generic/${project.version}</bundle>
        <bundle>mvn:org.opennms/opennms-detector-jdbc/${project.version}</bundle>
        <bundle>mvn:org.opennms/opennms-detector-jmx/${project.version}</bundle>
        <bundle>mvn:org.opennms/opennms-detector-jms/${project.version}</bundle>
        <bundle>mvn:org.opennms/opennms-detector-lineoriented/${project.version}</bundle>
        <bundle>mvn:org.opennms/opennms-detector-rdns-lookup/${project.version}</bundle>
        <bundle>mvn:org.opennms/opennms-detector-simple/${project.version}</bundle>
        <bundle>mvn:org.opennms/opennms-detector-ssh/${project.version}</bundle>
        <bundle>mvn:org.opennms/opennms-detector-web/${project.version}</bundle>
        <bundle>mvn:org.opennms/opennms-detector-registry/${project.version}</bundle>
    </feature>
    <feature name="opennms-dhcpd" description="OpenNMS :: Features :: DHCPD" version="${project.version}">
        <bundle>mvn:org.opennms.features/org.opennms.features.dhcpd/${project.version}</bundle>
        <bundle>mvn:com.helger/dhcp4java/${dhcp4javaVersion}</bundle>
    </feature>
    <feature name="opennms-provisioning-shell" version="${project.version}" description="OpenNMS :: Provisioning :: Shell">
        <bundle>mvn:org.opennms/opennms-provision-shell/${project.version}</bundle>
        <bundle dependency="true">mvn:org.apache.httpcomponents/httpcore-osgi/${httpcoreVersion}</bundle>
        <bundle dependency="true">mvn:org.apache.httpcomponents/httpclient-osgi/${httpclientVersion}</bundle>
    </feature>
    <feature name="opennms-vmware" version="${project.version}" description="OpenNMS :: Integrations :: VMware Integration">
        <feature>commons-cli</feature>
        <feature>commons-io</feature>
        <feature>commons-lang</feature>
        <feature>dom4j</feature>
        <feature version="${guavaOsgiVersion}">guava</feature>
        <bundle dependency="true">mvn:org.apache.httpcomponents/httpcore-osgi/${httpcoreVersion}</bundle>
        <bundle dependency="true">mvn:org.apache.httpcomponents/httpclient-osgi/${httpclientVersion}</bundle>
        <bundle>wrap:mvn:com.toastcoders/yavijava/6.0.03</bundle>
        <bundle>wrap:mvn:org.sblim.slp/sblimSLPClient/1.17</bundle>
        <bundle>wrap:mvn:org.sblim.wbem/sblimCIMClient/1.17</bundle>
        <bundle>mvn:org.opennms/opennms-vmware/${project.version}</bundle>
    </feature>
    <feature name="opennms-poller-monitors-core" version="${project.version}" description="OpenNMS :: Poller :: Monitors :: Core">
        <feature>camel-core</feature>
        <feature>camel-http</feature>
        <feature>commons-io</feature>
        <feature>commons-jexl</feature>
        <feature>commons-lang</feature>
        <feature>commons-net</feature>
        <feature>dnsjava</feature>
        <feature>hibernate36</feature>
        <feature>jldap</feature>
        <feature>jolokia-client</feature>
        <feature>json-simple</feature>
        <feature>jcifs</feature>
        <feature>bsf</feature>
        <feature>opennms-core-web</feature>
        <feature>opennms-core-ipc-rpc-api</feature>
        <feature>opennms-dhcpd</feature>
        <feature>opennms-icmp-api</feature>
        <feature>opennms-poller-api</feature>
        <feature>opennms-dao-api</feature>
        <feature>opennms-config</feature>
        <feature>opennms-javamail</feature>
        <bundle>mvn:org.opennms.core.jmx/org.opennms.core.jmx.api/${project.version}</bundle>
        <bundle>mvn:org.opennms.core.jmx/org.opennms.core.jmx.impl/${project.version}</bundle>
        <bundle>mvn:org.opennms.features.poller.monitors/org.opennms.features.poller.monitors.core/${project.version}</bundle>
    </feature>
    <feature name="opennms-poller-shell" version="${project.version}" description="OpenNMS :: Poller :: Shell">
        <bundle>mvn:org.opennms.features.poller/org.opennms.features.poller.shell/${project.version}</bundle>
    </feature>
    <feature name="opennms-situation-feedback-api" version="${project.version}" description="OpenNMS :: Features :: Situation-Feedback :: API">
        <feature>jackson-core</feature>
        <bundle>mvn:org.opennms.features.situation-feedback/org.opennms.features.situation-feedback.api/${project.version}</bundle>
    </feature>
    <feature name="opennms-situation-feedback" version="${project.version}" description="OpenNMS :: Features :: Situation-Feedback">
        <feature>opennms-osgi-core-rest</feature>
        <feature>opennms-jest</feature>
        <feature>opennms-situation-feedback-api</feature>
        <bundle>mvn:org.opennms.features.situation-feedback/org.opennms.features.situation-feedback.elastic/${project.version}</bundle>
        <bundle>mvn:org.opennms.features.situation-feedback.rest/org.opennms.features.situation-feedback.rest.api/${project.version}</bundle>
        <bundle>mvn:org.opennms.features.situation-feedback.rest/org.opennms.features.situation-feedback.rest.impl/${project.version}</bundle>
    </feature>
    <feature name="opennms-alarm-history-api" description="OpenNMS :: Features :: Alarms :: History :: API" version="${project.version}">
        <bundle>mvn:org.opennms.features.alarms.history/org.opennms.features.alarms.history.api/${project.version}</bundle>
    </feature>

    <feature name="opennms-alarm-history-rest" description="OpenNMS :: Features :: Alarms :: History :: REST" version="${project.version}">
        <feature>opennms-osgi-core-rest</feature>
        <feature>opennms-alarm-history-api</feature>
        <bundle>mvn:org.opennms.features.alarms.history.rest/org.opennms.features.alarms.history.rest.api/${project.version}</bundle>
        <bundle>mvn:org.opennms.features.alarms.history.rest/org.opennms.features.alarms.history.rest.impl/${project.version}</bundle>
    </feature>

    <feature name="opennms-alarm-history-elastic" description="OpenNMS :: Features :: Alarms :: History :: Elasticsearch" version="${project.version}">
        <feature>opennms-alarm-history-rest</feature>
        <feature>opennms-jest</feature>
        <bundle dependency="true">mvn:org.mapstruct/mapstruct/${mapstructVersion}</bundle>
        <bundle>mvn:org.opennms.features.alarms.history/org.opennms.features.alarms.history.elastic/${project.version}</bundle>
    </feature>

    <feature name="kafka-streams" description="Kafka Streams" version="${kafkaVersion}">
        <!-- This is only needed for  servicemix implementation of kafka streams -->
        <!--
        <feature>jackson-core</feature>
        -->
        <!-- Wrap the kafka-streams bundle instead of using the servicemix implementation since the later doesn't include the required imports for rocksdb -->
        <bundle dependency="true">wrap:mvn:org.apache.kafka/kafka-streams/${kafkaVersion}$Bundle-Version=${kafkaVersion}&amp;Export-Package=*;-noimport:=true:version="${kafkaVersion}"</bundle>
        <bundle dependency="true">mvn:org.apache.servicemix.bundles/org.apache.servicemix.bundles.kafka-clients/${kafkaBundleVersion}</bundle>
        <bundle dependency="true">mvn:com.github.luben/zstd-jni/${zstdJniVersion}</bundle>
        <bundle dependency="true">wrap:mvn:org.apache.kafka/connect-json/${kafkaVersion}</bundle>
        <bundle dependency="true">wrap:mvn:org.apache.kafka/connect-api/${kafkaVersion}</bundle>
        <bundle dependency="true">mvn:org.lz4/lz4-java/${lz4JavaVersion}</bundle>
        <bundle dependency="true">mvn:org.xerial.snappy/snappy-java/${snappyJavaVersion}</bundle>
        <bundle dependency="true">mvn:com.typesafe.scala-logging/scala-logging_${scalaVersion}/${scalaLoggingVersion}</bundle>
        <bundle dependency="true">wrap:mvn:org.rocksdb/rocksdbjni/${rocksdbjniVersion}</bundle>
    </feature>
    <feature name="opennms-kafka-producer" version="${project.version}" description="OpenNMS :: Kafka :: Producer">
        <feature version="${guavaOsgiVersion}">guava</feature>
        <feature version="${kafkaVersion}">kafka-streams</feature>
        <feature>rate-limited-logger</feature>
        <feature>opennms-collection-api</feature>
        <feature>opennms-situation-feedback-api</feature>
        <bundle>mvn:com.google.protobuf/protobuf-java/${protobufVersion}</bundle>
        <bundle>mvn:org.opennms.core.ipc.common/org.opennms.core.ipc.common.kafka/${project.version}</bundle>
        <bundle>mvn:org.opennms.features.kafka/org.opennms.features.kafka.producer/${project.version}</bundle>
    </feature>
    <feature name="opennms-kafka-consumer" version="${project.version}" description="OpenNMS :: Kafka :: Consumer">
        <feature>opennms-kafka</feature>
        <feature>opennms-events-api</feature>
        <feature>opennms-model</feature>
        <bundle>mvn:com.google.protobuf/protobuf-java/${protobufVersion}</bundle>
        <bundle>mvn:org.opennms.core.ipc.common/org.opennms.core.ipc.common.kafka/${project.version}</bundle>
        <bundle>mvn:org.opennms.features.kafka/org.opennms.features.kafka.consumer/${project.version}</bundle>
    </feature>
    <feature name="opennms-telemetry-collection" version="${project.version}" description="OpenNMS :: Telemetry :: Collection">
        <feature version="${guavaOsgiVersion}">guava</feature>
        <feature version="${netty4Version}">netty4</feature>
        <feature>dropwizard-metrics</feature>
        <feature>opennms-collection-api</feature>
        <feature>opennms-thresholding-api</feature>
        <feature>opennms-osgi-jsr223</feature>
        <bundle>mvn:com.google.protobuf/protobuf-java/${protobufVersion}</bundle>
        <bundle>mvn:com.google.code.gson/gson/${gsonVersion}</bundle>
        <bundle>wrap:mvn:io.pkts/pkts-core/${pktsVersion}</bundle>
        <bundle>wrap:mvn:io.pkts/pkts-buffers/${pktsVersion}</bundle>
        <bundle>mvn:org.opennms.core/org.opennms.core.lib/${project.version}</bundle>
        <bundle>mvn:org.opennms.features.telemetry.config/org.opennms.features.telemetry.config.api/${project.version}</bundle>
        <bundle>mvn:org.opennms.features.telemetry/org.opennms.features.telemetry.api/${project.version}</bundle>
        <bundle>mvn:org.opennms.features.telemetry/org.opennms.features.telemetry.common/${project.version}</bundle>
        <bundle>mvn:org.opennms.features.telemetry/org.opennms.features.telemetry.listeners/${project.version}</bundle>
        <bundle>mvn:org.opennms.features.telemetry.protocols/org.opennms.features.telemetry.protocols.adapters/${project.version}</bundle>
        <bundle>mvn:org.opennms.features.telemetry/org.opennms.features.telemetry.shell/${project.version}</bundle>
    </feature>

    <feature name="opennms-telemetry-daemon" version="${project.version}" description="OpenNMS :: Telemetry :: Daemon">
        <feature version="${netty4Version}">netty4</feature>
        <feature>camel-spring</feature>
        <feature>dropwizard-metrics</feature>
        <feature>opennms-core-daemon</feature>
        <feature>opennms-core-ipc-sink-api</feature>
        <feature>opennms-dao-api</feature>
        <feature>opennms-dao</feature>
        <feature>opennms-telemetry-collection</feature>
        <feature>opennms-util</feature>
        <bundle dependency="true">mvn:com.google.protobuf/protobuf-java/${protobufVersion}</bundle>
        <bundle>mvn:org.opennms.features.telemetry/org.opennms.features.telemetry.api/${project.version}</bundle>
        <bundle>mvn:org.opennms.features.telemetry/org.opennms.features.telemetry.common/${project.version}</bundle>
        <bundle>mvn:org.opennms.features.telemetry/org.opennms.features.telemetry.registry/${project.version}</bundle>
        <bundle>mvn:org.opennms.features.telemetry/org.opennms.features.telemetry.daemon/${project.version}</bundle>
        <bundle>mvn:org.opennms.features.telemetry.protocols/org.opennms.features.telemetry.protocols.common/${project.version}</bundle>
        <bundle>mvn:org.opennms.features.telemetry.config/org.opennms.features.telemetry.config.jaxb/${project.version}</bundle>
        <bundle>mvn:org.opennms.features.telemetry/org.opennms.features.telemetry.listeners/${project.version}</bundle>
    </feature>
    <feature name="opennms-telemetry-bmp" version="${project.version}" description="OpenNMS :: Telemetry :: BMP">
        <feature>opennms-telemetry-bmp-adapter</feature>
        <feature>rate-limited-logger</feature>
        <feature>resilience4j</feature>
        <feature>opennms-dnsresolver-api</feature>
        <bundle>mvn:org.opennms.features.telemetry.protocols.bmp/org.opennms.features.telemetry.protocols.bmp.parser/${project.version}</bundle>
    </feature>
    <feature name="opennms-telemetry-bmp-adapter" version="${project.version}" description="OpenNMS :: Telemetry :: BMP :: Adapter">
        <feature>opennms-telemetry-collection</feature>
        <feature>opennms-kafka</feature>
        <feature>rate-limited-logger</feature>
        <feature>opennms-rpc-utils</feature>
        <bundle>mvn:org.opennms.features.telemetry.protocols.bmp/org.opennms.features.telemetry.protocols.bmp.adapter/${project.version}</bundle>
        <bundle>mvn:org.opennms.features.telemetry.protocols.bmp/org.opennms.features.telemetry.protocols.bmp.transport/${project.version}</bundle>
    </feature>
    <!-- Currently, this only runs on OpenNMS -->
    <feature name="opennms-telemetry-bmp-stats" version="${project.version}" description="OpenNMS :: Telemetry :: BMP :: Stats Aggregator">
        <bundle>mvn:org.opennms.features.telemetry.protocols.bmp/org.opennms.features.telemetry.protocols.bmp.stats/${project.version}</bundle>
        <bundle>mvn:com.google.code.gson/gson/${jestGsonVersion}</bundle>
        <feature>commons-net</feature>
    </feature>
    <feature name="opennms-telemetry-jti" version="${project.version}" description="OpenNMS :: Telemetry :: JTI">
        <feature>opennms-telemetry-collection</feature>
        <bundle>mvn:com.google.protobuf/protobuf-java/${protobufVersion}</bundle>
        <bundle>mvn:org.opennms.features.telemetry.protocols.jti/org.opennms.features.telemetry.protocols.jti.adapter/${project.version}</bundle>
    </feature>
    <feature name="opennms-telemetry-nxos" version="${project.version}" description="OpenNMS :: Telemetry :: NX-OS">
        <feature>opennms-telemetry-collection</feature>
        <bundle>mvn:com.google.protobuf/protobuf-java/${protobufVersion}</bundle>
        <bundle>mvn:org.opennms.features.telemetry.protocols.nxos/org.opennms.features.telemetry.protocols.nxos.adapter/${project.version}</bundle>
    </feature>
    <feature name="opennms-telemetry-graphite" version="${project.version}" description="OpenNMS :: Telemetry :: Graphite">
        <feature>opennms-telemetry-collection</feature>
        <bundle>mvn:org.opennms.features.telemetry.protocols.graphite/org.opennms.features.telemetry.protocols.graphite.adapter/${project.version}</bundle>
    </feature>
    <feature name="opennms-telemetry-openconfig"  description="OpenNMS :: Telemetry :: OpenConfig" version="${project.version}">
        <feature>opennms-telemetry-collection</feature>
        <feature>opennms-telemetry-openconfig-client</feature>
        <feature>opennms-rpc-utils</feature>
        <bundle>mvn:com.google.protobuf/protobuf-java/${protobufVersion}</bundle>
        <bundle>mvn:org.opennms.core.grpc/org.opennms.core.grpc.osgi/${project.version}</bundle>
        <bundle>mvn:org.opennms.features.openconfig/org.opennms.features.openconfig.api/${project.version}</bundle>
        <bundle>mvn:org.opennms.features.openconfig/org.opennms.features.openconfig.common/${project.version}</bundle>
        <bundle>mvn:org.opennms.features.telemetry.protocols.openconfig/org.opennms.features.telemetry.protocols.openconfig.adapter/${project.version}</bundle>
        <bundle>mvn:org.opennms.features.telemetry.protocols.openconfig/org.opennms.features.telemetry.protocols.openconfig.connector/${project.version}</bundle>
    </feature>
    <feature name="opennms-telemetry-openconfig-client" description="OpenNMS :: Telemetry :: OpenConfig :: Client" version="${project.version}">
        <bundle>mvn:org.opennms.core.grpc/org.opennms.core.grpc.common/${project.version}</bundle>
        <bundle>mvn:org.opennms.core.grpc/org.opennms.core.grpc.osgi/${project.version}</bundle>
        <bundle>mvn:org.opennms.features.openconfig/org.opennms.features.openconfig.api/${project.version}</bundle>
        <bundle>mvn:org.opennms.features.openconfig/org.opennms.features.openconfig.common/${project.version}</bundle>
        <bundle>mvn:org.opennms.features.openconfig/org.opennms.features.openconfig.telemetry-client/${project.version}</bundle>
    </feature>
    <feature name="opennms-karaf-health" description="OpenNMS :: Karaf Health">
        <bundle start-level="100">mvn:org.opennms.features/org.opennms.features.karaf-health/${project.version}</bundle>
    </feature>
    <feature name="opennms-health" version="${project.version}" description="OpenNMS :: Health">
        <feature>commons-io</feature>
        <feature>commons-lang3</feature>
        <feature>dropwizard-metrics</feature>
        <feature>opennms-util</feature>
        <bundle dependency="true">mvn:io.vavr/vavr/0.10.0</bundle>
        <bundle>mvn:org.opennms.core.health/org.opennms.core.health.api/${project.version}</bundle>
        <bundle>mvn:org.opennms.core.health/org.opennms.core.health.impl/${project.version}</bundle>
        <bundle>mvn:org.opennms.core.health/org.opennms.core.health.shell/${project.version}</bundle>
    </feature>
    <feature name="opennms-health-rest" version="${project.version}" description="OpenNMS :: Health :: Rest">
        <feature>opennms-health</feature>
        <bundle>mvn:org.opennms.core.health/org.opennms.core.health.rest/${project.version}</bundle>
    </feature>
    <feature name="opennms-persistence" version="${project.version}" description="OpenNMS :: Persistence">
        <feature>opennms-model</feature>
        <feature>opennms-dao</feature>
        <bundle>mvn:org.opennms.features.distributed/org.opennms.features.distributed.datasource/${project.version}</bundle>
    </feature>
    <feature name="opennms-spring-extender" version="${project.version}" description="OpenNMS :: Spring Extender">
        <feature version="[4.2,4.3)">spring</feature>
        <feature version="[4.2,4.3)">spring-jdbc</feature>
        <feature version="[4.2,4.3)">spring-orm</feature>
        <feature version="[4.2,4.3)">spring-jms</feature>
        <feature version="[4.2,4.3)">spring-tx</feature>
        <feature version="${guavaOsgiVersion}">guava</feature>
        <bundle dependency="true">mvn:org.opennms.core/org.opennms.core.soa/${project.version}</bundle>
        <bundle dependency="true">mvn:org.opennms.core/org.opennms.core.sysprops/${project.version}</bundle>
        <bundle>mvn:org.opennms.container/spring-extender/${project.version}</bundle>
        <bundle>mvn:org.opennms.features.distributed/org.opennms.features.distributed.serviceregistry/${project.version}</bundle>
    </feature>
    <feature name="opennms-flows" version="${project.version}" description="OpenNMS :: Features :: Flows :: Feature Definition">
        <details>Feature definition to start all required bundles related to *flow-support.</details>
        <feature>opennms-health</feature>
        <feature>opennms-jest</feature>
        <feature version="${guavaOsgiVersion}">guava</feature>
        <feature version="${netty4Version}">netty4</feature>
        <feature>quartz</feature>
        <feature>opennms-core-tracing</feature>
        <feature>opennms-distributed-core-api</feature>
        <feature>opennms-integration-api</feature>
        <feature>opennms-telemetry-collection</feature>
        <feature>opennms-dnsresolver-api</feature>
        <feature>opennms-kafka</feature>
        <feature>rate-limited-logger</feature>
        <bundle>wrap:mvn:org.apache.commons/commons-csv/${commonsCsvVersion}</bundle>
        <bundle>mvn:org.apache.commons/commons-csv/${commonsCsvVersion}</bundle>
        <bundle>mvn:org.mongodb/bson/${bsonVersion}</bundle>
        <bundle>mvn:org.opennms.features.flows/org.opennms.features.flows.api/${project.version}</bundle>
        <bundle>mvn:org.opennms.features.flows.classification.engine/org.opennms.features.flows.classification.engine.api/${project.version}</bundle>
        <bundle>mvn:org.opennms.features.flows.rest/org.opennms.features.flows.rest.api/${project.version}</bundle>
        <bundle>mvn:org.opennms/opennms-web-api/${project.version}</bundle>
        <bundle>mvn:org.opennms.features.flows.rest/org.opennms.features.flows.rest.impl/${project.version}</bundle>
        <bundle>wrap:mvn:org.freemarker/freemarker/${freemarkerVersion}</bundle>
        <bundle>mvn:org.opennms.features.flows.classification.engine/org.opennms.features.flows.classification.engine.impl/${project.version}</bundle>
        <bundle>mvn:org.opennms.features.flows/org.opennms.features.flows.elastic/${project.version}</bundle>
        <bundle>mvn:org.opennms.features.flows/org.opennms.features.flows.processing/${project.version}</bundle>
        <bundle>mvn:org.opennms.features.flows/org.opennms.features.flows.kafka-persistence/${project.version}</bundle>
        <bundle>mvn:org.mongodb/bson/${bsonVersion}</bundle>
        <bundle>mvn:org.opennms.core/org.opennms.core.cache/${project.version}</bundle>
        <bundle>mvn:org.opennms.features.telemetry/org.opennms.features.telemetry.api/${project.version}</bundle>
        <bundle>mvn:org.opennms.features.telemetry/org.opennms.features.telemetry.common/${project.version}</bundle>
        <bundle>mvn:org.opennms.features.telemetry/org.opennms.features.telemetry.listeners/${project.version}</bundle>
        <bundle>mvn:com.google.protobuf/protobuf-java/${protobufVersion}</bundle>
        <bundle>mvn:com.google.protobuf/protobuf-java-util/${protobufVersion}</bundle>
        <bundle>mvn:org.opennms.features.telemetry.protocols/org.opennms.features.telemetry.protocols.common/${project.version}</bundle>
        <bundle>mvn:org.opennms.features.telemetry.protocols/org.opennms.features.telemetry.protocols.flows/${project.version}</bundle>
        <bundle>mvn:org.opennms.features.telemetry.protocols.netflow/org.opennms.features.telemetry.protocols.netflow.parser/${project.version}</bundle>
        <bundle>mvn:org.opennms.features.telemetry.protocols.netflow/org.opennms.features.telemetry.protocols.netflow.adapter/${project.version}</bundle>
        <bundle>mvn:org.opennms.features.telemetry.protocols.netflow/org.opennms.features.telemetry.protocols.netflow.transport/${project.version}</bundle>
        <bundle>mvn:org.opennms.features.telemetry.protocols.sflow/org.opennms.features.telemetry.protocols.sflow.parser/${project.version}</bundle>
        <bundle>mvn:org.opennms.features.telemetry.protocols.sflow/org.opennms.features.telemetry.protocols.sflow.adapter/${project.version}</bundle>
        <bundle>mvn:org.opennms.features.flows.classification/org.opennms.features.flows.classification.shell/${project.version}</bundle>
    </feature>
    <feature name="opennms-api-layer" version="${project.version}" description="OpenNMS :: Features :: API Layer">
        <feature>opennms-health</feature>
        <feature>opennms-situation-feedback-api</feature>
        <feature version="${opennmsApiVersion}">opennms-integration-api</feature>
        <feature>scv-api</feature>
        <bundle dependency="true">mvn:org.mapstruct/mapstruct/${mapstructVersion}</bundle>
        <bundle>mvn:org.opennms.features.api-layer/org.opennms.features.api-layer.common/${project.version}</bundle>
        <bundle>mvn:org.opennms.features.api-layer/org.opennms.features.api-layer.dao-common/${project.version}</bundle>
        <bundle>mvn:org.opennms.features.api-layer/org.opennms.features.api-layer.core/${project.version}</bundle>
        <bundle>mvn:org.opennms.features/ui-extension/${project.version}</bundle>
    </feature>
    <feature name="opennms-enlinkd-shell" version="${project.version}" description="OpenNMS :: Features :: Enlinkd :: Shell">
        <feature>opennms-dao</feature>
        <bundle>mvn:org.opennms.features.enlinkd/org.opennms.features.enlinkd.shell/${project.version}</bundle>
        <bundle>mvn:org.opennms.features.enlinkd/org.opennms.features.enlinkd.generator/${project.version}</bundle>
    </feature>
    <feature name="opennms-osgi-core-rest" version="${project.version}" description="OpenNMS :: Features :: OSGI :: Core :: Rest">
        <details>Core module which provides features to install to listen for rest related services,
            such as @Path annotated interfaces.</details>
        <feature>jax-rs-connector</feature>
        <feature>jax-rs-provider-jackson</feature>
        <bundle>mvn:org.opennms.features/org.opennms.features.rest-provider/${project.version}</bundle>
        <bundle>mvn:org.opennms.container.bridge/org.opennms.container.bridge.rest/${project.version}</bundle>
    </feature>
    <feature name="opennms-jaas-login-module" version="${project.version}" description="OpenNMS :: OSGi Container :: Karaf JAAS Login Module">
        <details>OpenNMS is the world's first enterprise grade network management platform developed under the open source model. It consists of a community supported open-source project as well as a commercial services, training and support organization.</details>
        <bundle>mvn:org.opennms.container/org.opennms.container.jaas-login-module/${project.version}</bundle>
        <bundle>mvn:org.apache.karaf.jaas/org.apache.karaf.jaas.modules/${karafVersion}</bundle>
        <bundle>mvn:org.apache.karaf.jaas/org.apache.karaf.jaas.config/${karafVersion}</bundle>
    </feature>
    <feature name="jmxconfiggenerator" version="${project.version}" description="OpenNMS JMX Configuration Generator">
        <feature version="${guavaOsgiVersion}">guava</feature>
        <feature>commons-io</feature>
        <bundle>mvn:org.opennms.features/jmxconfiggenerator/${project.version}</bundle>
        <bundle>wrap:mvn:args4j/args4j/${args4jVersion}</bundle>
        <bundle>wrap:mvn:org.jvnet.opendmk/jmxremote_optional/${jmxremote.optional.version}</bundle>
        <bundle>mvn:org.apache.velocity/velocity/1.7</bundle>
        <bundle>mvn:org.opennms.features/org.opennms.features.name-cutter/${project.version}</bundle>
    </feature>
    <feature name="vaadin-jmxconfiggenerator" version="${project.version}" description="OpenNMS :: Features :: JMX Config Generator :: Web UI">
        <details>OpenNMS is the world's first enterprise grade network management platform developed under the open source model. It consists of a community supported open-source project as well as a commercial services, training and support organization.</details>
        <feature>vaadin</feature>
        <feature>jmxconfiggenerator</feature>
        <bundle>mvn:org.opennms.features/vaadin-jmxconfiggenerator/${project.version}</bundle>
        <bundle>mvn:org.opennms.features.vaadin-components/core/${project.version}</bundle>
        <bundle>mvn:org.opennms.features.vaadin-components/widgetset/${project.version}</bundle>
        <bundle>mvn:org.opennms.features.themes/jmxconfiggenerator-theme/${project.version}</bundle>
    </feature>
    <feature name="org.opennms.features.enlinkd.service.api" version="${project.version}" description="OpenNMS :: Features :: Enlinkd :: Service :: API">
        <details>OpenNMS is the world's first enterprise grade network management platform developed under the open source model. It consists of a community supported open-source project as well as a commercial services, training and support organization.</details>
        <feature version="${guavaOsgiVersion}">guava</feature>
        <bundle>mvn:org.opennms.features.enlinkd/org.opennms.features.enlinkd.persistence.api/${project.version}</bundle>
        <bundle>mvn:org.opennms.features.enlinkd/org.opennms.features.enlinkd.service.api/${project.version}</bundle>
        <bundle>wrap:mvn:net.sf.jung/jung-api/${jungVersion}</bundle>
        <bundle>mvn:org.opennms.core/org.opennms.core.criteria/${project.version}</bundle>
        <bundle>mvn:org.opennms.features.enlinkd/org.opennms.features.enlinkd.persistence.api/${project.version}</bundle>
    </feature>
    <feature name="org.opennms.features.bsm.service.api" version="${project.version}" description="OpenNMS :: Features :: BSM :: Service :: API">
        <details>OpenNMS is the world's first enterprise grade network management platform developed under the open source model. It consists of a community supported open-source project as well as a commercial services, training and support organization.</details>
        <feature version="${guavaOsgiVersion}">guava</feature>
        <bundle>mvn:org.opennms.features.bsm/org.opennms.features.bsm.persistence.api/${project.version}</bundle>
        <bundle>mvn:org.opennms.features.bsm/org.opennms.features.bsm.service.api/${project.version}</bundle>
        <bundle>wrap:mvn:net.sf.jung/jung-api/${jungVersion}</bundle>
        <bundle>mvn:org.opennms.core/org.opennms.core.criteria/${project.version}</bundle>
    </feature>
    <feature name="org.opennms.features.bsm.shell-commands" version="${project.version}" description="OpenNMS :: Features :: BSM :: Shell Commands">
        <details>OpenNMS is the world's first enterprise grade network management platform developed under the open source model. It consists of a community supported open-source project as well as a commercial services, training and support organization.</details>
        <bundle>mvn:org.opennms.features.bsm/org.opennms.features.bsm.shell-commands/${project.version}</bundle>
        <bundle>mvn:org.opennms.features.bsm/org.opennms.features.bsm.service.api/${project.version}</bundle>
        <bundle>mvn:org.apache.karaf.shell/org.apache.karaf.shell.core/${karafVersion}</bundle>
    </feature>
    <feature name="vaadin-adminpage" version="${project.version}" description="OpenNMS :: Features :: BSM :: Vaadin Adminpage">
        <details>OpenNMS is the world's first enterprise grade network management platform developed under the open source model. It consists of a community supported open-source project as well as a commercial services, training and support organization.</details>
        <feature>vaadin</feature>
        <feature>org.opennms.features.bsm.service.api</feature>
        <bundle>mvn:org.opennms.features.bsm/vaadin-adminpage/${project.version}</bundle>
        <bundle>mvn:org.opennms.features.vaadin-components/core/${project.version}</bundle>
        <bundle>mvn:org.opennms.features.vaadin-components/widgetset/${project.version}</bundle>
        <bundle>mvn:org.opennms.features.topology/org.opennms.features.topology.link/${project.version}</bundle>
    </feature>
    <feature name="geolocation" version="${project.version}" description="OpenNMS :: Features :: Geolocation :: Feature">
        <details>OpenNMS is the world's first enterprise grade network management platform developed under the open source model. It consists of a community supported open-source project as well as a commercial services, training and support organization.</details>
        <feature version="${guavaOsgiVersion}">guava</feature>
        <feature>opennms-core-web</feature>
        <bundle start-level="80">mvn:org.opennms.features.geocoder/org.opennms.features.geocoder.api/${project.version}</bundle>
        <bundle start-level="80">mvn:org.opennms.features.geocoder/org.opennms.features.geocoder.rest/${project.version}</bundle>
        <bundle start-level="80">mvn:org.opennms.features.geocoder/org.opennms.features.geocoder.service/${project.version}</bundle>
        <bundle start-level="90">mvn:org.opennms.features.geolocation/org.opennms.features.geolocation.api/${project.version}</bundle>
        <bundle start-level="90">mvn:org.opennms.features.geolocation/org.opennms.features.geolocation.services/${project.version}</bundle>
        <bundle start-level="100">mvn:org.opennms.features.geocoder/org.opennms.features.geocoder.google/${project.version}</bundle>
        <bundle start-level="100">mvn:org.opennms.features.geocoder/org.opennms.features.geocoder.mapquest/${project.version}</bundle>
        <bundle start-level="100">mvn:org.opennms.features.geocoder/org.opennms.features.geocoder.nominatim/${project.version}</bundle>
    </feature>
    <feature name="vaadin-snmp-events-and-metrics" version="${project.version}" description="OpenNMS :: Features :: SNMP Events and Metrics Admin UI">
        <details>OpenNMS Vaadin Administration UI for handling SNMP related configuration files for events and data collection.</details>
        <feature>opennms-core</feature>
        <feature>vaadin</feature>
        <bundle>mvn:org.opennms.features/vaadin-snmp-events-and-metrics/${project.version}</bundle>
        <bundle>mvn:org.opennms.features.vaadin-components/core/${project.version}</bundle>
        <bundle>mvn:org.opennms.features.vaadin-components/widgetset/${project.version}</bundle>
        <bundle>mvn:org.opennms.features.themes/onms-default-theme/${project.version}</bundle>
        <bundle>mvn:org.opennms.features/org.opennms.features.mib-compiler/${project.version}</bundle>
        <bundle>mvn:commons-lang/commons-lang/${commonsLangVersion}</bundle>
    </feature>
    <feature name="osgi-nrtg-api" version="${project.version}" description="OpenNMS :: Features :: NRTG :: Features :: API">
        <details>The API contains the models for the NRTG OSGI projects. It has models for collection jobs, measurements and protocol collectors.</details>
        <bundle>mvn:org.opennms.features.nrtg/nrtg-api/${project.version}</bundle>
    </feature>
    <feature name="osgi-nrtg-protocolcollector-snmp" version="${project.version}" description="OpenNMS :: Features :: NRTG :: Features :: Collectors :: SNMP">
        <details>Plugin for the NRTCollector OSGI Satellit to collect data from snmp agents</details>
        <feature>osgi-nrtg-api</feature>
        <bundle>mvn:org.opennms.features.nrtg.protocolcollector/nrtg-protocolcollector-snmp/${project.version}</bundle>
    </feature>
    <feature name="osgi-nrtg-protocolcollector-tca" version="${project.version}" description="OpenNMS :: Features :: NRTG :: Features :: Collectors :: TCA">
        <details>Plugin for the NRTCollector OSGI Satellite to collect data from TCA agents.</details>
        <feature>osgi-nrtg-api</feature>
        <bundle>mvn:org.opennms.features.nrtg.protocolcollector/nrtg-protocolcollector-tca/${project.version}</bundle>
    </feature>
    <feature name="osgi-nrtg-web" version="${project.version}" description="OpenNMS :: Features :: NRTG :: Features :: Web">
        <details>NRTG Web Runtime Feature</details>
        <feature>osgi-nrtg-api</feature>
        <bundle>mvn:org.opennms.features.nrtg/nrtg-web/${project.version}</bundle>
    </feature>
    <feature name="osgi-nrtg-base" version="${project.version}" description="OpenNMS :: Features :: NRTG :: Features :: Base">
        <details>OSGI Runtime for the NRTCollector.</details>
        <feature>osgi-nrtg-protocolcollector-snmp</feature>
        <feature>osgi-nrtg-protocolcollector-tca</feature>
        <feature>osgi-nrtg-web</feature>
    </feature>
    <feature name="osgi-nrtg-jms" version="${project.version}" description="OpenNMS :: Features :: NRTG :: Features :: JMS">
        <details>OSGI Runtime for the NRTCollector.</details>
        <feature>osgi-nrtg-base</feature>
        <feature>activemq</feature>
        <feature>activemq-blueprint</feature>
        <feature version="${springVersion}">spring-jms</feature>
        <bundle>mvn:org.opennms.features.nrtg/nrtg-collector/${project.version}</bundle>
        <bundle>mvn:org.opennms.features.nrtg/nrtg-nrtbroker-jms/${project.version}</bundle>
        <bundle>mvn:org.opennms.features.nrtg/nrtg-broker/${project.version}</bundle>
    </feature>
    <feature name="osgi-nrtg-local" version="${project.version}" description="OpenNMS :: Features :: NRTG :: Features :: Local">
        <details>OSGI Runtime for the NRTCollector.</details>
        <feature>osgi-nrtg-base</feature>
        <bundle>mvn:org.opennms.features.nrtg/nrtg-nrtbroker-local/${project.version}</bundle>
    </feature>
    <feature name="nrtg" version="${project.version}" description="OpenNMS :: Features :: NRTG :: Features :: All">
        <details>OSGI Runtime for the NRTCollector.</details>
        <feature>osgi-nrtg-jms</feature>
        <feature>osgi-nrtg-local</feature>
    </feature>
    <feature name="vaadin" version="${project.version}" description="OpenNMS :: Features :: Vaadin + Dependencies">
        <details>The Vaadin web application framework including some addons and osgi related packages.</details>
        <!-- Dependencies -->
        <feature version="${guavaOsgiVersion}">guava</feature>
        <feature>http-whiteboard</feature>
        <bundle>mvn:com.vaadin.external.gwt/gwt-elemental/2.8.2.vaadin2</bundle>
        <bundle>wrap:mvn:com.google.gwt/gwt-user/${gwtVersion}/$Export-Package=com.google.*</bundle>
        <bundle>mvn:com.vaadin.external/gentyref/1.2.0.vaadin1</bundle>
        <bundle>mvn:org.jsoup/jsoup/1.14.3</bundle>
        <bundle>mvn:org.json/json/${jsonVersion}</bundle>
        <!-- Vaadin -->
        <bundle start-level="70">mvn:com.vaadin/vaadin-shared/${vaadinVersion}</bundle>
        <bundle>mvn:com.vaadin/vaadin-server/${vaadinVersion}</bundle>
        <bundle>mvn:com.vaadin/vaadin-client/${vaadinVersion}</bundle>
        <bundle>mvn:com.vaadin/vaadin-client-compiled/${vaadinVersion}</bundle>
        <bundle>mvn:com.vaadin/vaadin-themes/${vaadinVersion}</bundle>
        <!-- Vaadin Compatibility -->
        <bundle>mvn:com.vaadin/vaadin-compatibility-shared/${vaadinVersion}</bundle>
        <bundle>mvn:com.vaadin/vaadin-compatibility-server/${vaadinVersion}</bundle>
        <bundle>mvn:com.vaadin/vaadin-compatibility-client-compiled/${vaadinVersion}</bundle>
        <bundle>wrap:mvn:com.vaadin/vaadin-compatibility-client/${vaadinVersion}</bundle>
        <bundle>mvn:com.vaadin/vaadin-compatibility-themes/${vaadinVersion}</bundle>
        <!-- Add Ons -->
        <bundle>mvn:com.vaadin/vaadin-context-menu/${vaadinAddonContextMenuVersion}</bundle>
        <bundle>mvn:org.vaadin.addon/confirmdialog/${vaadinAddonConfirmDialogVersion}</bundle>
        <!-- OpenNMS Vaadin -->
        <bundle>mvn:org.opennms.features.vaadin-components/extender-service/${project.version}</bundle>
        <bundle>mvn:org.opennms.osgi/opennms-osgi-core/${project.version}</bundle>
        <bundle>mvn:org.opennms.features.themes/onms-default-theme/${project.version}</bundle>
    </feature>
    <feature name="opennms-topology-api" version="${project.version}" description="OpenNMS :: Features :: Topology :: Features :: API">
        <details>APIs for creating topology OSGi plugins.</details>
        <feature>vaadin</feature>
        <bundle>mvn:org.opennms.features.topology/org.opennms.features.topology.api/${project.version}</bundle>
    </feature>
    <feature name="opennms-topology-runtime-base" version="${project.version}" description="OpenNMS :: Features :: Topology :: Features :: Base">
        <details>Base runtime and plugins for the OpenNMS topology web app.</details>
        <feature>opennms-core</feature>
        <feature>opennms-topology-api</feature>
        <feature>geolocation</feature>
        <feature>commons-lang3</feature>
        <feature>commons-net</feature>
        <feature version="${guavaOsgiVersion}" prerequisite="true">guava</feature>
        <feature>jackson-core</feature>
        <feature>jackson-dataformat-yaml</feature>
        <bundle>mvn:org.opennms.features.topology/org.opennms.features.topology.app/${project.version}</bundle>
        <bundle>mvn:org.opennms.features.topology.plugins.topo/org.opennms.features.topology.plugins.topo.history/${project.version}</bundle>
        <bundle>mvn:org.opennms.features.topology/org.opennms.features.topology.link/${project.version}</bundle>
        <bundle>mvn:org.opennms.features.topology.plugins/org.opennms.features.topology.plugins.layout/${project.version}</bundle>
        <bundle>mvn:org.opennms.features.topology/org.opennms.features.topology.netutils/${project.version}</bundle>
        <bundle>mvn:org.opennms.features.topology.themes/org.opennms.features.topology.themes.default-theme/${project.version}</bundle>
        <bundle>mvn:org.opennms.features.vaadin-components/core/${project.version}</bundle>
        <bundle>mvn:org.opennms.features.vaadin-components/graph/${project.version}</bundle>
        <bundle>mvn:org.opennms.features.vaadin-components/header/${project.version}</bundle>
    </feature>
    <feature name="opennms-topology-runtime-linkd" version="${project.version}" description="OpenNMS :: Features :: Topology :: Features :: Linkd">
        <details>Linkd-based runtime and plugins for the OpenNMS topology web app.</details>
        <feature>opennms-topology-runtime-base</feature>
        <bundle>mvn:org.opennms.features.topology.plugins.topo/org.opennms.features.topology.plugins.topo.linkd/${project.version}</bundle>
    </feature>
    <feature name="opennms-topology-runtime-browsers" version="${project.version}" description="OpenNMS :: Features :: Topology :: Features :: Browsers">
        <details>Alarm browser to enhance the Linkd topology UI.</details>
        <feature>opennms-topology-api</feature>
        <bundle>mvn:org.opennms.features.topology.plugins/org.opennms.features.topology.plugins.browsers/${project.version}</bundle>
    </feature>
    <feature name="opennms-topology-runtime-vmware" version="${project.version}" description="OpenNMS :: Features :: Topology :: Features :: VMware">
        <details>Runtime and plugins for the OpenNMS VMware topology web app.</details>
        <feature>opennms-topology-runtime-base</feature>
        <bundle>mvn:org.opennms.features.topology.plugins.topo/org.opennms.features.topology.plugins.topo.vmware/${project.version}</bundle>
    </feature>
    <feature name="opennms-topology-runtime-application" version="${project.version}" description="OpenNMS :: Features :: Topology :: Features :: Application">
        <details>Runtime and plugins for the OpenNMS Application Topology Provider</details>
        <feature>opennms-topology-runtime-base</feature>
        <feature>opennms-graph-provider-application</feature>
        <bundle>mvn:org.opennms.features.topology.plugins.topo/org.opennms.features.topology.plugins.topo.application/${project.version}</bundle>
    </feature>
    <feature name="opennms-topology-runtime-bsm" version="${project.version}" description="OpenNMS :: Features :: Topology :: Features :: BSM">
        <details>Generated using Pax-Construct</details>
        <feature>opennms-topology-runtime-base</feature>
        <bundle>mvn:org.opennms.features.topology.plugins.topo/org.opennms.features.topology.plugins.topo.bsm/${project.version}</bundle>
    </feature>
    <feature name="opennms-topology-runtime-pathoutage" version="${project.version}" description="OpenNMS :: Features :: Topology :: Features :: PathOutage">
        <details>Generated using Pax-Construct</details>
        <feature>opennms-topology-runtime-base</feature>
        <bundle>mvn:org.opennms.features.topology.plugins.topo/org.opennms.features.topology.plugins.topo.pathoutage/${project.version}</bundle>
    </feature>
    <feature name="opennms-topology-runtime-graphml" version="${project.version}" description="OpenNMS :: Features :: Topology :: Features :: GraphML">
        <details>GraphML runtime and plugins for the OpenNMS topology web app.</details>
        <feature>groovy</feature>
        <feature>opennms-graphml</feature>
        <feature>opennms-topology-runtime-base</feature>
        <bundle>mvn:org.opennms.features.topology.plugins.topo/graphml/${project.version}</bundle>
        <bundle>mvn:org.opennms.features/org.opennms.features.osgi-jsr223/${project.version}</bundle>
    </feature>
    <feature name="opennms-topology-runtime-asset" version="${project.version}" description="OpenNMS :: Features :: Topology :: Features :: Runtime :: Asset">
        <details>Asset runtime and plugins for the OpenNMS topology web app.</details>
        <feature>opennms-topology-runtime-graphml</feature>
        <feature>opennms-topology-runtime-base</feature>
        <bundle>mvn:org.opennms.features.topology.plugins.topo/asset/${project.version}</bundle>
    </feature>
    <feature name="org.opennms.features.topology.shell" version="${project.version}" description="OpenNMS :: Features :: Topology :: Shell Commands">
        <details>Generated using Pax-Construct</details>
        <bundle>mvn:org.opennms.features.topology/org.opennms.features.topology.shell/${project.version}</bundle>
    </feature>
    <feature name="vaadin-dashboard" version="${project.version}" description="OpenNMS :: Features :: Dashboard">
        <details>OpenNMS Vaadin Dashboard</details>
        <feature>opennms-core</feature>
        <feature>vaadin</feature>
        <bundle>mvn:org.opennms.features/vaadin-dashboard/${project.version}</bundle>
        <bundle>wrap:mvn:org.vaadin.addons/dragdroplayouts/1.4.2</bundle>
        <bundle>mvn:org.opennms.features.vaadin-components/core/${project.version}</bundle>
        <bundle>mvn:org.opennms.features.themes/dashboard-theme/${project.version}</bundle>
        <bundle>mvn:org.vaadin.addons/dragdroplayouts/1.4.2</bundle>
    </feature>
    <feature name="dashlet-alarms" version="${project.version}" description="OpenNMS :: Features :: Dashlets :: Alarms">
        <feature>opennms-core</feature>
        <bundle>mvn:org.opennms.features.vaadin-dashlets/dashlet-alarms/${project.version}</bundle>
    </feature>
    <feature name="dashlet-bsm" version="${project.version}" description="OpenNMS :: Features :: Dashlets :: BSM">
        <feature>opennms-core</feature>
        <bundle>mvn:org.opennms.features.vaadin-dashlets/dashlet-bsm/${project.version}</bundle>
    </feature>
    <feature name="dashlet-summary" version="${project.version}" description="OpenNMS :: Features :: Dashlets :: Summary">
        <feature>opennms-core</feature>
        <bundle>mvn:org.opennms.features.vaadin-dashlets/dashlet-summary/${project.version}</bundle>
    </feature>
    <feature name="dashlet-map" version="${project.version}" description="OpenNMS :: Features :: Dashlets :: Map">
        <feature>opennms-core</feature>
        <bundle>mvn:org.opennms.features.vaadin-dashlets/dashlet-map/${project.version}</bundle>
    </feature>
    <feature name="dashlet-image" version="${project.version}" description="OpenNMS :: Features :: Dashlets :: Image">
        <feature>opennms-core</feature>
        <bundle>mvn:org.opennms.features.vaadin-dashlets/dashlet-image/${project.version}</bundle>
    </feature>
    <feature name="dashlet-charts" version="${project.version}" description="OpenNMS :: Features :: Dashlets :: Charts">
        <feature>opennms-core</feature>
        <bundle>mvn:org.opennms.features.vaadin-dashlets/dashlet-charts/${project.version}</bundle>
    </feature>
    <feature name="dashlet-rtc" version="${project.version}" description="OpenNMS :: Features :: Dashlets :: RTC">
        <feature>opennms-core</feature>
        <bundle>mvn:org.opennms.features.vaadin-dashlets/dashlet-rtc/${project.version}</bundle>
    </feature>
    <feature name="dashlet-rrd" version="${project.version}" description="OpenNMS :: Features :: Dashlets :: RRD">
        <feature>opennms-core</feature>
        <bundle>mvn:org.opennms.features.vaadin-dashlets/dashlet-rrd/${project.version}</bundle>
    </feature>
    <feature name="dashlet-ksc" version="${project.version}" description="OpenNMS :: Features :: Dashlets :: KSC">
        <feature>opennms-core</feature>
        <bundle>mvn:org.opennms.features.vaadin-dashlets/dashlet-ksc/${project.version}</bundle>
    </feature>
    <feature name="dashlet-topology" version="${project.version}" description="OpenNMS :: Features :: Dashlets :: Topology">
        <feature>opennms-core</feature>
        <bundle>mvn:org.opennms.features.vaadin-dashlets/dashlet-topology/${project.version}</bundle>
        <bundle>mvn:org.opennms.features.topology/org.opennms.features.topology.link/${project.version}</bundle>
    </feature>
    <feature name="dashlet-surveillance" version="${project.version}" description="OpenNMS :: Features :: Dashlets :: Surveillance">
        <feature>opennms-core</feature>
        <bundle>mvn:org.opennms.features.vaadin-dashlets/dashlet-surveillance/${project.version}</bundle>
    </feature>
    <feature name="dashlet-url" version="${project.version}" description="OpenNMS :: Features :: Dashlets :: URL">
        <feature>opennms-core</feature>
        <bundle>mvn:org.opennms.features.vaadin-dashlets/dashlet-url/${project.version}</bundle>
    </feature>
    <feature name="dashlet-grafana" version="${project.version}" description="OpenNMS :: Features :: Dashlets :: Grafana">
        <feature>opennms-core</feature>
        <bundle>mvn:org.opennms.features.vaadin-dashlets/dashlet-grafana/${project.version}</bundle>
    </feature>
    <feature name="vaadin-surveillance-views" version="${project.version}" description="OpenNMS :: Features :: Surveillance Views">
        <details>OpenNMS Vaadin Surveillance Views</details>
        <feature>opennms-core</feature>
        <feature>vaadin</feature>
        <bundle>mvn:org.opennms.features/vaadin-surveillance-views/${project.version}</bundle>
        <bundle>mvn:org.opennms.features.vaadin-components/graph/${project.version}</bundle>
        <bundle>mvn:org.opennms.features.vaadin-components/core/${project.version}</bundle>
        <bundle>mvn:org.opennms.features.vaadin-components/widgetset/${project.version}</bundle>
    </feature>
    <feature name="jira-troubleticketer" version="${project.version}" description="OpenNMS :: Features :: Ticketing :: JIRA">
        <details>OpenNMS is the world's first enterprise grade network management platform developed under the open source model. It consists of a community supported open-source project as well as a commercial services, training and support organization.</details>
        <bundle>mvn:org.opennms.features/jira-troubleticketer/${project.version}</bundle>
        <bundle>mvn:org.opennms.features.ticketing/org.opennms.features.ticketing.api/${project.version}</bundle>
        <bundle>mvn:org.opennms.core/org.opennms.core.lib/${project.version}</bundle>
        <bundle>mvn:joda-time/joda-time/${jodaTimeVersion}</bundle>
        <bundle>mvn:org.opennms.features/jira-client/${project.version}</bundle>
    </feature>
    <feature name="opennms-inmemory-ticketer" version="${project.version}" description="OpenNMS :: Features :: Ticketing :: InMemory">
        <bundle>mvn:org.opennms.features.ticketing/org.opennms.features.ticketing.inmemory/${project.version}</bundle>
        <bundle>mvn:org.opennms.features.ticketing/org.opennms.features.ticketing.api/${project.version}</bundle>
    </feature>
    <feature name="datachoices" version="${project.version}" description="OpenNMS :: Features :: Data Choices">
        <details>OpenNMS is the world's first enterprise grade network management platform developed under the open source model. It consists of a community supported open-source project as well as a commercial services, training and support organization.</details>
        <feature version="${guavaOsgiVersion}">guava</feature>
        <feature>hibernate36</feature>
        <feature>javax.servlet</feature>
        <feature>quartz</feature>
        <feature>opennms-dao</feature>
        <bundle>mvn:org.opennms.features/datachoices/${project.version}</bundle>
        <bundle>wrap:mvn:org.freemarker/freemarker/${freemarkerVersion}</bundle>
        <bundle>mvn:org.apache.karaf.shell/org.apache.karaf.shell.console/${karafVersion}</bundle>
        <bundle>mvn:org.apache.karaf.shell/org.apache.karaf.shell.core/${karafVersion}</bundle>
        <bundle>mvn:org.codehaus.jackson/jackson-core-asl/${jacksonVersion}</bundle>
        <bundle>mvn:org.codehaus.jackson/jackson-mapper-asl/${jacksonVersion}</bundle>
        <bundle>mvn:org.opennms/opennms-web-api/${project.version}</bundle>
        <bundle>mvn:org.freemarker/freemarker/${freemarkerVersion}</bundle>
        <bundle>mvn:org.opennms.core.ipc.sink/org.opennms.core.ipc.sink.common/${project.version}</bundle>
        <bundle>mvn:org.opennms.core.ipc.rpc/org.opennms.core.ipc.rpc.common/${project.version}</bundle>
        <bundle>mvn:org.opennms.features.usageanalytics/org.opennms.features.usageanalytics.api/${project.version}</bundle>
    </feature>
    <feature name="opennms-es-rest" version="${project.version}" description="OpenNMS :: Features :: ElasticSearch Rest">
        <details>OpenNMS :: Features :: ElasticSearch Rest</details>
        <feature>opennms-jest</feature>
        <feature>dropwizard-metrics</feature>
        <feature>rate-limited-logger</feature>
        <bundle>mvn:org.opennms.core.ipc.sink/org.opennms.core.ipc.sink.api/${project.version}</bundle>
        <bundle>mvn:org.opennms.core.ipc.sink/org.opennms.core.ipc.sink.common/${project.version}</bundle>
        <bundle>mvn:org.opennms.core.ipc.sink/org.opennms.core.ipc.sink.xml/${project.version}</bundle>
        <bundle>mvn:org.opennms.features/org.opennms.features.opennms-es-rest/${project.version}</bundle>
        <bundle>mvn:com.googlecode.json-simple/json-simple/1.1.1</bundle>
        <bundle>mvn:org.opennms.core/org.opennms.core.cache/${project.version}</bundle>
    </feature>
    <feature name="opennms-jest" version="${project.version}" description="OpenNMS :: Features :: Jest :: Feature definition">
        <details>Feature definition for Jest (ElasticSearch Java ReST Client)</details>
        <!-- TODO: what does it actually need? -->
        <feature>guava21</feature>
        <bundle>mvn:com.google.code.gson/gson/${jestGsonVersion}</bundle>
        <bundle>wrap:mvn:org.apache.httpcomponents/httpcore-nio/${httpcoreVersion}</bundle>
        <bundle>mvn:org.opennms.features.jest/org.opennms.features.jest.client/${project.version}</bundle>
        <bundle>mvn:io.searchbox/jest-complete-osgi/${jestVersion}</bundle>
        <bundle>mvn:commons-codec/commons-codec/1.9</bundle>
        <bundle>mvn:org.apache.httpcomponents/httpcore-osgi/${httpcoreVersion}</bundle>
        <bundle>mvn:org.apache.httpcomponents/httpclient-osgi/${httpclientVersion}</bundle>
        <bundle>mvn:org.apache.httpcomponents/httpasyncclient-osgi/${httpasyncclientVersion}</bundle>
    </feature>
    <feature name="opennms-search" version="${project.version}" description="OpenNMS :: Features :: Search">
        <details>OpenNMS :: Features :: Search</details>
        <bundle>mvn:org.opennms.features.search/org.opennms.features.search.api/${project.version}</bundle>
        <bundle>mvn:org.opennms.features.search/org.opennms.features.search.providers/${project.version}</bundle>
        <bundle>mvn:org.opennms.features.search/org.opennms.features.search.service/${project.version}</bundle>
        <bundle>mvn:org.opennms.features.search/org.opennms.features.search.rest/${project.version}</bundle>
    </feature>
    <feature name="ifttt-integration" version="${project.version}" description="OpenNMS :: Features :: IFTTT Integration">
        <details>OpenNMS is the world's first enterprise grade network management platform developed under the open source model. It consists of a community supported open-source project as well as a commercial services, training and support organization.</details>
        <feature>opennms-dao-api</feature>
        <feature version="${guavaOsgiVersion}">guava</feature>
        <bundle>mvn:org.opennms.features/org.opennms.features.ifttt/${project.version}</bundle>
    </feature>
    <feature name="org.opennms.features.topologies.service.api" version="${project.version}" description="OpenNMS :: Features :: Topologies :: Service :: API">
        <details>OpenNMS is the world's first enterprise grade network management platform developed under the open source model. It consists of a community supported open-source project as well as a commercial services, training and support organization.</details>
        <feature version="${guavaOsgiVersion}">guava</feature>
        <bundle>mvn:org.opennms.features.topologies/org.opennms.features.topologies.service.api/${project.version}</bundle>
        <bundle>wrap:mvn:net.sf.jung/jung-api/${jungVersion}</bundle>
        <bundle>mvn:org.opennms/opennms-model/${project.version}</bundle>
    </feature>

    <feature name="opennms-endpoints-grafana" version="${project.version}" description="OpenNMS :: Features :: Endpoints :: Grafana">
        <bundle>mvn:org.opennms.features.endpoints.grafana/org.opennms.features.endpoints.grafana.client/${project.version}</bundle>
        <bundle>mvn:org.opennms.features.endpoints.grafana/org.opennms.features.endpoints.grafana.service/${project.version}</bundle>
        <bundle>mvn:org.opennms.features.endpoints.grafana/org.opennms.features.endpoints.grafana.rest/${project.version}</bundle>
        <!-- These are pulled in via lib directory -->
        <!--<bundle>mvn:org.opennms.features.endpoints.grafana/org.opennms.features.endpoints.grafana.api/${project.version}</bundle>-->
        <!--<bundle>mvn:org.opennms.features.endpoints.grafana.persistence/org.opennms.features.endpoints.grafana.persistence.api/${project.version}</bundle>-->
        <!--<bundle>mvn:org.opennms.features.endpoints.grafana.persistence/org.opennms.features.endpoints.grafana.persistence.impl/${project.version}</bundle>-->
        <bundle dependency="true">mvn:org.jetbrains.kotlin/kotlin-osgi-bundle/${kotlinVersion}</bundle>
    </feature>
    <feature name="opennms-reporting" version="${project.version}" description="OpenNMS :: Features :: Reporting">
        <!-- All other dependencies are wired in through custom.properties -->
        <bundle>mvn:org.opennms.features.reporting/org.opennms.features.reporting.rest/${project.version}</bundle>
    </feature>

    <feature name="opennms-dnsresolver-api" version="${project.version}" description="OpenNMS :: Features :: DNS Resolver :: API">
        <bundle>mvn:org.opennms.features.dnsresolver/org.opennms.features.dnsresolver.api/${project.version}</bundle>
    </feature>

    <feature name="opennms-dnsresolver-shell" version="${project.version}" description="OpenNMS :: Features :: DNS Resolver :: Shell">
        <feature version="${project.version}">opennms-dnsresolver-api</feature>
        <feature>dropwizard-metrics</feature>
        <feature version="${guavaOsgiVersion}">guava</feature>
        <bundle>mvn:org.opennms.features.dnsresolver/org.opennms.features.dnsresolver.shell/${project.version}</bundle>
    </feature>

    <feature name="opennms-dnsresolver-netty" version="${project.version}" description="OpenNMS :: Features :: DNS Resolver :: Netty">
        <feature version="${project.version}">opennms-dnsresolver-api</feature>
        <feature version="${guavaOsgiVersion}">guava</feature>
        <feature>dropwizard-metrics</feature>
        <feature>dnsjava</feature>
        <feature version="${netty4Version}">netty4</feature>
        <feature>resilience4j</feature>
        <feature>opennms-events-api</feature>
        <feature>opennms-model</feature>

        <bundle dependency="true">mvn:org.opennms.core.health/org.opennms.core.health.api/${project.version}</bundle>
        <bundle dependency="true">mvn:com.github.ben-manes.caffeine/caffeine/${caffeineVersion}</bundle>
        <bundle>mvn:org.opennms.features.dnsresolver/org.opennms.features.dnsresolver.netty/${project.version}</bundle>
    </feature>

    <feature name="resilience4j" version="${resilience4jVersion}" description="resilience4j">
        <bundle>mvn:org.apache.servicemix.bundles/org.apache.servicemix.bundles.jsr305/3.0.2_1</bundle>
        <bundle>mvn:io.vavr/vavr/0.10.0</bundle>
        <bundle>mvn:io.vavr/vavr-match/0.10.0</bundle>
        <bundle>mvn:io.github.resilience4j/resilience4j-core/${resilience4jVersion}</bundle>
        <bundle>mvn:io.github.resilience4j/resilience4j-circuitbreaker/${resilience4jVersion}</bundle>
        <bundle>mvn:io.github.resilience4j/resilience4j-bulkhead/${resilience4jVersion}</bundle>
        <bundle>mvn:io.github.resilience4j/resilience4j-retry/${resilience4jVersion}</bundle>
    </feature>

    <feature name="opennms-blobstore-shell" description="OpenNMS :: Features :: Distributed :: Key Value Store :: Blob :: Shell" version="${project.version}">
        <feature>resilience4j</feature>
        <bundle>mvn:org.opennms.features.distributed/org.opennms.features.distributed.kv-store.blob.shell/${project.version}</bundle>
    </feature>

    <feature name="opennms-blobstore-noop"
             description="OpenNMS :: Features :: Distributed :: Key Value Store :: Blob :: No-Op" version="${project.version}">
        <feature>opennms-blobstore-shell</feature>
        <bundle>mvn:org.opennms.features.distributed/org.opennms.features.distributed.kv-store.blob.no-op/${project.version}</bundle>
    </feature>

    <feature name="opennms-blobstore-postgres"
             description="OpenNMS :: Features :: Distributed :: Key Value Store :: Blob :: Postgres" version="${project.version}">
        <feature>opennms-blobstore-shell</feature>
        <bundle dependency="true">mvn:org.opennms.features.distributed/org.opennms.features.distributed.kv-store.postgres-shared/${project.version}</bundle>
        <bundle>mvn:org.opennms.features.distributed/org.opennms.features.distributed.kv-store.blob.postgres/${project.version}</bundle>
    </feature>

    <feature name="opennms-jsonstore-shell" description="OpenNMS :: Features :: Distributed :: Key Value Store :: JSON :: Shell" version="${project.version}">
        <bundle>mvn:org.opennms.features.distributed/org.opennms.features.distributed.kv-store.json.shell/${project.version}</bundle>
    </feature>

    <feature name="opennms-config-dao-api" description="OpenNMS :: Config DAO :: API" version="${project.version}">
        <bundle>mvn:org.opennms/org.opennms.config-dao.common-api/${project.version}</bundle>
        <bundle>mvn:org.opennms/org.opennms.config-dao.poll-outages.api/${project.version}</bundle>
        <bundle>mvn:org.opennms/org.opennms.config-dao.thresholding.api/${project.version}</bundle>
    </feature>

    <feature name="opennms-threshold-states-shell" description="OpenNMS :: Features :: Collection :: Thresholding :: Shell" version="${project.version}">
        <bundle>mvn:org.opennms.features.collection/org.opennms.features.collection.thresholding.shell/${project.version}</bundle>
    </feature>

    <feature name="opennms-core-ipc-grpc-server" description="OpenNMS :: Core :: IPC :: GRPC :: Server" version="${project.version}">
        <feature>opennms-core-ipc-sink-api</feature>
        <feature>opennms-identity</feature>
        <feature>opennms-core-ipc-rpc-api</feature>
        <bundle>mvn:org.opennms.core.grpc/org.opennms.core.grpc.osgi/${project.version}</bundle>
        <bundle>mvn:org.opennms.core.ipc.grpc/org.opennms.core.ipc.grpc.common/${project.version}</bundle>
        <bundle>mvn:org.opennms.core.ipc.grpc/org.opennms.core.ipc.grpc.server/${project.version}</bundle>
        <feature>opennms-core-ipc-twin-grpc-publisher</feature>
    </feature>

    <feature name="opennms-core-ipc-twin-grpc-publisher" description="OpenNMS :: Core :: IPC :: Twin :: GRPC :: Publisher" version="${project.version}">
        <feature>opennms-core-ipc-twin-common</feature>
        <bundle>mvn:org.opennms.core.grpc/org.opennms.core.grpc.osgi/${project.version}</bundle>
        <bundle>mvn:org.opennms.core.ipc.twin.grpc/org.opennms.core.ipc.twin.grpc.common/${project.version}</bundle>
        <bundle>mvn:org.opennms.core.ipc.twin.grpc/org.opennms.core.ipc.twin.grpc.publisher/${project.version}</bundle>
    </feature>

    <feature name="opennms-graphml" description="OpenNMS :: Features :: GraphML :: API + Service + ReST" version="${project.version}">
        <feature version="${guavaOsgiVersion}">guava</feature>
        <bundle>mvn:org.opennms.features.graphml/org.opennms.features.graphml.api/${project.version}</bundle>
        <bundle>mvn:org.opennms.features.graphml/org.opennms.features.graphml.service/${project.version}</bundle>
        <bundle>mvn:org.opennms.features.graphml/org.opennms.features.graphml.rest/${project.version}</bundle>
        <!-- Provided by ${OPENNMS_HOME}/lib -->
        <!-- <bundle>mvn:org.opennms.core/org.opennms.core.xml/${project.version}</bundle> -->
    </feature>

    <!-- Convenient feature to install all graph related features-->
    <feature name="opennms-graphs" description="OpenNMS :: Features :: Graph" version="${project.version}">
        <feature>opennms-graph-api</feature>
        <feature>opennms-graph-service</feature>
        <feature>opennms-graph-domain</feature>
        <feature>opennms-graph-persistence</feature>
        <feature>opennms-graph-shell</feature>
        <feature>opennms-graph-rest</feature>
        <feature>opennms-graph-provider-graphml</feature>
        <feature>opennms-graph-provider-bsm</feature>
        <feature>opennms-graph-provider-application</feature>
        <feature>opennms-graph-provider-legacy</feature>
        <feature>opennms-graph-provider-topology</feature>
    </feature>
    <feature name="opennms-graph-api" description="OpenNMS :: Features :: Graph :: API" version="${project.version}">
        <feature version="${guavaOsgiVersion}">guava</feature>
        <feature>opennms-model</feature>
        <bundle>mvn:org.opennms.features.graph/org.opennms.features.graph.api/${project.version}</bundle>
        <bundle>mvn:org.opennms.features.graph/org.opennms.features.graph.jung/${jungVersion}</bundle>
    </feature>
    <feature name="opennms-graph-service" description="OpenNMS :: Features :: Graph :: Service" version="${project.version}">
        <feature>opennms-graph-api</feature>
        <feature>opennms-graph-domain</feature>
        <bundle>wrap:mvn:com.google.code.gson/gson/${gsonVersion}</bundle>
        <bundle>mvn:com.github.ben-manes.caffeine/caffeine/${caffeineVersion}</bundle>
        <bundle>mvn:org.opennms.features.graph/org.opennms.features.graph.service/${project.version}</bundle>
    </feature>
    <feature name="opennms-graph-persistence" description="OpenNMS :: Features :: Graph :: Persistence" version="${project.version}">
        <feature>opennms-graph-api</feature>
        <!-- Provided by ${OPENNMS_HOME}/lib -->
        <!-- <feature>opennms-dao-api</feature> -->
        <!-- <feature>opennms-dao</feature> -->
        <!-- <bundle>mvn:org.opennms.features.graph.dao/org.opennms.features.graph.dao.api/${project.version}</bundle> -->
        <!-- <bundle>mvn:org.opennms.features.graph.dao/org.opennms.features.graph.dao.impl/${project.version}</bundle> -->
    </feature>
    <feature name="opennms-graph-rest" description="OpenNMS :: Features :: Graph :: ReST API" version="${project.version}">
        <feature>opennms-graph-api</feature>
        <feature>opennms-graph-service</feature>
        <bundle>mvn:org.opennms/opennms-web-api/${project.version}</bundle>
        <bundle>mvn:org.opennms.features.graph.rest/org.opennms.features.graph.rest.api/${project.version}</bundle>
        <bundle>mvn:org.opennms.features.graph.rest/org.opennms.features.graph.rest.impl/${project.version}</bundle>
    </feature>
    <feature name="opennms-graph-domain" description="OpenNMS :: Features :: Graph :: Domain" version="${project.version}">
        <feature>opennms-graph-api</feature>
        <bundle>mvn:org.opennms.features.graph/org.opennms.features.graph.domain/${project.version}</bundle>
    </feature>
    <feature name="opennms-graph-shell" description="OpenNMS :: Features :: Graph :: Shell" version="${project.version}">
        <feature>opennms-graph-service</feature>
        <bundle>mvn:org.opennms.features.graph/org.opennms.features.graph.shell/${project.version}</bundle>
    </feature>
    <!-- Graph Providers -->
    <feature name="opennms-graph-provider-graphml" description="OpenNMS :: Features :: Graph :: Provider :: GraphML" version="${project.version}">
        <feature>opennms-graph-service</feature>
        <feature>opennms-core</feature>
        <feature>opennms-graphml</feature>
        <bundle>mvn:org.opennms.features.graph.provider/org.opennms.features.graph.provider.graphml/${project.version}</bundle>
    </feature>
    <feature name="opennms-graph-provider-bsm" description="OpenNMS :: Features :: Graph :: Provider :: Business Services" version="${project.version}">
        <feature>opennms-graph-service</feature>
        <feature>opennms-model</feature>
        <bundle>mvn:org.opennms.features.graph.provider/org.opennms.features.graph.provider.bsm/${project.version}</bundle>
    </feature>
    <feature name="opennms-graph-provider-application" description="OpenNMS :: Features :: Graph :: Provider :: Application" version="${project.version}">
        <feature>opennms-graph-service</feature>
        <feature>opennms-model</feature>
        <bundle>mvn:org.opennms.features.graph.provider/org.opennms.features.graph.provider.application/${project.version}</bundle>
    </feature>
    <feature name="opennms-graph-provider-legacy" description="OpenNMS :: Features :: Graph :: Provider :: VMware + Enlinkd" version="${project.version}">
        <feature>opennms-graph-service</feature>
        <feature>opennms-model</feature>
        <feature>opennms-topology-api</feature>
        <bundle>mvn:org.opennms.features.graph.provider/org.opennms.features.graph.provider.legacy/${project.version}</bundle>
    </feature>
    <feature name="opennms-graph-provider-topology" description="OpenNMS :: Features :: Graph :: Provider :: Topology" version="${project.version}">
        <feature>opennms-model</feature>
        <feature>opennms-graph-service</feature>
        <bundle>mvn:org.opennms.features.topology/org.opennms.features.topology.api/${project.version}</bundle>
        <bundle>mvn:org.opennms.features.graph.provider/org.opennms.features.graph.provider.topology/${project.version}</bundle>
    </feature>
    <!-- For now it is only used for test purposes -->
    <feature name="opennms-graph-provider-persistence-test" description="OpenNMS :: Features :: Graph :: Provider :: Persistence Test" version="${project.version}">
        <feature>opennms-model</feature>
        <feature>opennms-graph-service</feature>
        <feature>opennms-graph-domain</feature>
        <bundle>mvn:org.opennms.features.graph.provider/org.opennms.features.graph.provider.persistence-test/${project.version}</bundle>
    </feature>
    <feature name="opennms-perspective-poller" description="OpenNMS :: Features :: Perspective Poller" version="${project.version}">
        <bundle>mvn:org.opennms.features/org.opennms.features.perspectivepoller/${project.version}</bundle>
    </feature>
    <feature name="opennms-config-management" description="OpenNMS :: Features :: Config" version="${project.version}">
        <feature>jackson-yaml</feature>
        <bundle>mvn:org.opennms/opennms-web-api/${project.version}</bundle>
        <bundle>mvn:com.fasterxml.jackson.datatype/jackson-datatype-jsr310/${jackson2Version}</bundle>
        <bundle>mvn:org.apache.ws.xmlschema/xmlschema-core/${xmlschemaVersion}</bundle>
        <bundle>mvn:org.apache.ws.xmlschema/xmlschema-walker/${xmlschemaVersion}</bundle>
        <bundle>mvn:org.apache.servicemix.specs/org.apache.servicemix.specs.jaxp-api-1.4/${servicemixSpecsVersion}</bundle>
        <bundle>mvn:org.opennms.features.config.rest/org.opennms.features.config.rest.api/${project.version}</bundle>
        <bundle>mvn:net.minidev/accessors-smart/${accessorsSmartVersion}</bundle>
        <bundle>mvn:net.minidev/json-smart/${jsonSmartVersion}</bundle>
        <bundle>wrap:mvn:com.jayway.jsonpath/json-path/${jsonPathVersion}</bundle>
        <bundle>mvn:org.opennms.features.config.rest/org.opennms.features.config.rest.impl/${project.version}</bundle>
    </feature>
    <feature name="opennms-config-management-osgi-del" description="OpenNMS :: Features :: Config :: Osgi :: Delegate" version="${project.version}">
        <bundle>mvn:org.opennms.features.config.osgi/org.opennms.features.config.osgi.del/${project.version}</bundle>
    </feature>
    <feature name="opennms-config-management-osgi-cm" description="OpenNMS :: Features :: Config :: Osgi :: CM" version="${project.version}">
        <bundle>mvn:org.json/json/${jsonVersion}</bundle>
        <bundle>mvn:org.opennms.features.config.osgi/org.opennms.features.config.osgi.cm/${project.version}</bundle>
    </feature>

    <feature name="opennms-timeseries-shell" version="${project.version}" description="OpenNMS :: Features :: Timeseries :: Shell Commands">
        <bundle>mvn:org.opennms.features/org.opennms.features.timeseries.shell/${project.version}</bundle>
    </feature>

    <feature name="opennms-http-whiteboard" description="Provide HTTP Whiteboard pattern support" version="${opennms.osgi.version}">
        <feature>opennms-bridge-http-service</feature>
    </feature>

    <feature name="opennms-bridge-http-service" description="OpenNMS Bridge OSGi HTTP Service" version="${opennms.osgi.version}">
        <bundle dependency="true" start-level="30">mvn:javax.servlet/javax.servlet-api/3.1.0</bundle>
        <bundle start-level="30">mvn:org.apache.felix/org.apache.felix.http.bridge/${felixBridgeVersion}</bundle>
        <capability>http-service;provider:=pax-http</capability>
        <conditional>
            <condition>webconsole</condition>
            <bundle start-level="30">mvn:org.apache.karaf.webconsole/org.apache.karaf.webconsole.http/${karafVersion}</bundle>
        </conditional>
    </feature>

    <feature name="opennms-core-ipc-twin-jms" description="OpenNMS :: Core :: IPC :: Twin :: JMS" version="${project.version}">
        <feature>camel-blueprint</feature>
        <feature>camel-jms</feature>
        <feature>opennms-core-camel</feature>
        <feature>opennms-core-ipc-twin-common</feature>
        <bundle>mvn:org.opennms.core.ipc.twin.jms/org.opennms.core.ipc.twin.jms.subscriber/${project.version}</bundle>
    </feature>

    <feature name="opennms-core-ipc-twin-common" description="OpenNMS :: Core :: IPC :: Twin :: Common" version="${project.version}">
        <feature version="${guavaOsgiVersion}">guava</feature>
        <feature>json-patch</feature>
        <bundle>mvn:com.google.protobuf/protobuf-java/${protobufVersion}</bundle>
        <bundle>mvn:org.opennms.core.ipc.twin/org.opennms.core.ipc.twin.api/${project.version}</bundle>
        <bundle>mvn:org.opennms.core.ipc.twin/org.opennms.core.ipc.twin.common/${project.version}</bundle>
    </feature>

    <feature name="jackson" description="OpenNMS :: Jackson" version="${project.version}">
        <bundle>mvn:com.fasterxml.jackson.core/jackson-core/${jackson2Version}</bundle>
        <bundle>mvn:com.fasterxml.jackson.core/jackson-annotations/${jackson2Version}</bundle>
        <bundle>mvn:com.fasterxml.jackson.core/jackson-databind/${jackson2Version}</bundle>
    </feature>

    <feature name="jackson-yaml" description="OpenNMS :: Jackson With Yaml" version="${project.version}">
        <feature>jackson</feature>
        <bundle>mvn:org.yaml/snakeyaml/${snakeyamlVersion}</bundle>
        <bundle>mvn:com.fasterxml.jackson.dataformat/jackson-dataformat-yaml/${jackson2Version}</bundle>
    </feature>

    <feature name="json-patch" description="OpenNMS :: Json Patch " version="${project.version}">
<<<<<<< HEAD
        <feature>jackson</feature>
=======
        <bundle>mvn:com.fasterxml.jackson.core/jackson-core/${jackson2Version}</bundle>
        <bundle>mvn:com.fasterxml.jackson.core/jackson-annotations/${jackson2Version}</bundle>
        <bundle>mvn:com.fasterxml.jackson.core/jackson-databind/${jackson2Version}</bundle>
>>>>>>> 0c672af5
        <bundle>mvn:org.apache.servicemix.bundles/org.apache.servicemix.bundles.jsr305/3.0.2_1</bundle>
        <bundle>wrap:mvn:com.github.java-json-tools/btf/1.3</bundle>
        <bundle>wrap:mvn:com.github.java-json-tools/msg-simple/1.2</bundle>
        <bundle>wrap:mvn:com.github.java-json-tools/jackson-coreutils/2.0$overwrite=merge&amp;Import-Package=*;</bundle>
        <bundle>wrap:mvn:com.github.java-json-tools/json-patch/1.13$overwrite=merge&amp;Import-Package=*;resolution:=optional&amp;Export-Package=com.github.fge.jsonpatch.diff,com.github.fge.jsonpatch</bundle>
    </feature>

    <feature name="opennms-core-ipc-jms" description="OpenNMS :: Core :: IPC :: JMS" version="${project.version}">
        <feature>opennms-core-ipc-sink-camel</feature>
        <feature>opennms-core-ipc-rpc-jms</feature>
        <feature>opennms-core-ipc-twin-jms</feature>
    </feature>
    <feature name="opennms-core-ipc-kafka" description="OpenNMS :: Core :: IPC :: Kafka" version="${project.version}">
        <feature>opennms-core-ipc-sink-kafka</feature>
        <feature>opennms-core-ipc-rpc-kafka</feature>
        <feature>opennms-core-ipc-twin-kafka</feature>
    </feature>

    <feature name="opennms-core-ipc-twin-kafka-common" version="${project.version}" description="OpenNMS :: Core :: IPC :: Twin :: Kafka :: Common">
        <feature>opennms-kafka</feature>
        <feature>opennms-core-ipc-twin-common</feature>
        <bundle>mvn:org.opennms.core.ipc.common/org.opennms.core.ipc.common.kafka/${project.version}</bundle>
        <bundle>mvn:org.opennms.core.ipc.twin.kafka/org.opennms.core.ipc.twin.kafka.common/${project.version}</bundle>
        <bundle>mvn:org.opennms.core/org.opennms.core.sysprops/${project.version}</bundle>
        <bundle>mvn:com.google.protobuf/protobuf-java/${protobufVersion}</bundle>
    </feature>
    <feature name="opennms-core-ipc-twin-kafka" version="${project.version}" description="OpenNMS :: Core :: IPC :: Twin :: Kafka :: Subscriber">
        <feature>opennms-core-ipc-twin-kafka-common</feature>
        <bundle>mvn:org.opennms.core.ipc.twin.kafka/org.opennms.core.ipc.twin.kafka.subscriber/${project.version}</bundle>
    </feature>

    <feature name="opennms-core-ipc-twin-shell" description="OpenNMS :: Core :: IPC :: Twin :: Shell" version="${project.version}">
        <bundle>mvn:org.opennms.core.ipc.twin/org.opennms.core.ipc.twin.shell/${project.version}</bundle>
    </feature>

    <feature name="opennms-deviceconfig-deps" description="OpenNMS :: Features :: Device Config :: Deps" version="${project.version}">
        <feature>commons-net</feature>
        <feature>opennms-util</feature>
        <feature>commons-compress</feature>
        <bundle dependency="true">mvn:org.opennms.core/org.opennms.core.lib/${project.version}</bundle>
        <bundle>mvn:org.opennms.features.device-config/org.opennms.features.device-config.api/${project.version}</bundle>
    </feature>

    <feature name="opennms-deviceconfig-tftp" description="OpenNMS :: Features :: Device Config :: TFTP" version="${project.version}">
        <feature>opennms-deviceconfig-deps</feature>
        <bundle>mvn:org.opennms.features.device-config/org.opennms.features.device-config.shell/${project.version}</bundle>
        <bundle>mvn:org.opennms.features.device-config/org.opennms.features.device-config.tftp/${project.version}</bundle>
    </feature>

    <feature name="opennms-deviceconfig-monitor" description="OpenNMS :: Features :: Device Config :: Monitor" version="${project.version}">
        <feature>opennms-deviceconfig-tftp</feature>
        <feature>quartz</feature>
        <feature>opennms-util</feature>
        <bundle>mvn:org.opennms.features.device-config/org.opennms.features.device-config.api/${project.version}</bundle>
        <bundle>mvn:org.opennms.features.device-config/org.opennms.features.device-config.ssh-scripting/${project.version}</bundle>
        <bundle>mvn:org.opennms.features.device-config/org.opennms.features.device-config.retrieval/${project.version}</bundle>
        <bundle>mvn:org.opennms.features.device-config/org.opennms.features.device-config.monitor/${project.version}</bundle>
    </feature>

    <feature name="opennms-deviceconfig-rest" description="OpenNMS :: Features :: Device Config :: Rest" version="${project.version}">
        <feature>commons-compress</feature>
        <feature>cron-parser-core</feature>
        <feature>opennms-osgi-core-rest</feature>
        <bundle>mvn:org.opennms.features.device-config/org.opennms.features.device-config.rest/${project.version}</bundle>
        <bundle>mvn:org.opennms.features.device-config/org.opennms.features.device-config.api/${project.version}</bundle>
    </feature>

    <feature name="opennms-deviceconfig-service" description="OpenNMS :: Features :: Device Config :: Service" version="${project.version}">
        <feature>opennms-deviceconfig-tftp</feature>
        <bundle>mvn:org.opennms.features.device-config/org.opennms.features.device-config.api/${project.version}</bundle>
        <bundle>mvn:org.opennms.features.device-config/org.opennms.features.device-config.service/${project.version}</bundle>
    </feature>

    <!-- common module for sink client and server -->
    <feature name="opennms-deviceconfig-sink-module" description="OpenNMS :: Features :: Device Config :: Sink :: Common" version="${project.version}">
        <feature>opennms-deviceconfig-deps</feature>
        <bundle>mvn:org.opennms.features.device-config.sink/org.opennms.features.device-config.sink.module/${project.version}</bundle>
    </feature>

    <!-- server side feature for the device config sink -->
    <feature name="opennms-deviceconfig-sink-consumer" description="OpenNMS :: Features :: Device Config :: Sink :: Consumer" version="${project.version}">
        <feature>opennms-deviceconfig-sink-module</feature>
        <bundle>mvn:org.opennms.features.device-config.sink/org.opennms.features.device-config.sink.consumer/${project.version}</bundle>
    </feature>

    <!-- client side feature for the device config sink -->
    <feature name="opennms-deviceconfig-sink" description="OpenNMS :: Features :: Device Config :: Sink :: Dispatcher" version="${project.version}">
        <feature>opennms-deviceconfig-sink-module</feature>
        <feature>opennms-deviceconfig-tftp</feature>
        <bundle>mvn:org.opennms.features.device-config.sink/org.opennms.features.device-config.sink.dispatcher/${project.version}</bundle>
    </feature>

    <feature name="opennms-health-rest-service" description="OpenNMS :: Feature :: Health :: ReST Service" version="${project.version}">
        <feature>org.json</feature>
        <feature>opennms-health-rest</feature>
        <feature version="${cxfVersion}">cxf-core</feature>
        <feature version="${cxfVersion}">cxf-jaxrs</feature>
        <bundle>mvn:org.opennms.core.health/org.opennms.core.health.rest-cxf/${project.version}</bundle>
    </feature>

    <feature name="opennms-scv-rest" description="OpenNMS :: Features :: Scv :: Rest" version="${project.version}">
        <feature>opennms-osgi-core-rest</feature>
        <bundle>mvn:org.opennms.features.scv/org.opennms.features.scv.api/${project.version}</bundle>
        <bundle>mvn:org.opennms.features.scv/org.opennms.features.scv.rest/${project.version}</bundle>
    </feature>

    <feature name="opennms-timeseries-api" description="OpenNMS :: Timeseries Storage API" version="${project.version}">
        <feature>opennms-health</feature>
        <feature>opennms-measurements-api</feature>
        <feature>opennms-collection-api</feature>
        <feature>opennms-core-ipc-rpc-api</feature>
        <feature version="${opennmsApiVersion}">opennms-integration-api</feature>
        <feature>newts-api</feature>

        <bundle dependency="true">mvn:com.lmax/disruptor/${lmaxDisruptorVersion}</bundle>
        <bundle dependency="true">wrap:mvn:net.agkn/hll/${hllVersion}</bundle>
        <bundle>mvn:org.opennms.core/org.opennms.core.cache/${project.version}</bundle>

        <bundle>mvn:org.opennms.features.collection/org.opennms.features.collection.persistence.osgi/${project.version}</bundle>
        <bundle>mvn:org.opennms.features/org.opennms.features.timeseries/${project.version}</bundle>
    </feature>

    <feature name="fst" description="FST" version="${project.version}">
        <bundle dependency="true">mvn:com.fasterxml.jackson.core/jackson-core/2.6.6</bundle>
        <bundle dependency="true">mvn:org.javassist/javassist/3.19.0-GA</bundle>
        <bundle dependency="true">mvn:org.objenesis/objenesis/2.4</bundle>
        <bundle dependency="true">mvn:de.ruedigermoeller/fst/${fstVersion}</bundle>
    </feature>

    <feature name="opennms-newts" description="OpenNMS :: Newts" version="${project.version}">
        <feature>groovy</feature>
        <feature>guava</feature>
        <feature>opennms-measurements-api</feature>
        <feature>opennms-collection-api</feature>
        <feature>opennms-dao-api</feature>
        <feature>newts-cassandra</feature>
        <feature>newts-cassandra-search</feature>
        <feature>fst</feature>

        <bundle dependency="true">wrap:mvn:com.googlecode.concurrent-trees/concurrent-trees/${concurrentTreesVersion}</bundle>
        <bundle dependency="true">mvn:com.lmax/disruptor/${lmaxDisruptorVersion}</bundle>
        <bundle dependency="true">wrap:mvn:com.swrve/rate-limited-logger/${rateLimitedLoggerVersion}</bundle>
        <bundle dependency="true">mvn:org.apache.commons/commons-pool2/2.4.2</bundle>
        <bundle dependency="true">mvn:redis.clients/jedis/2.8.1</bundle>
        <bundle dependency="true">mvn:args4j/args4j/${args4jVersion}</bundle>

        <bundle>mvn:org.opennms.features.collection/org.opennms.features.collection.persistence.osgi/${project.version}</bundle>
        <bundle>mvn:org.opennms.features/org.opennms.features.newts/${project.version}</bundle>
    </feature>

</features><|MERGE_RESOLUTION|>--- conflicted
+++ resolved
@@ -1874,13 +1874,7 @@
     </feature>
 
     <feature name="json-patch" description="OpenNMS :: Json Patch " version="${project.version}">
-<<<<<<< HEAD
         <feature>jackson</feature>
-=======
-        <bundle>mvn:com.fasterxml.jackson.core/jackson-core/${jackson2Version}</bundle>
-        <bundle>mvn:com.fasterxml.jackson.core/jackson-annotations/${jackson2Version}</bundle>
-        <bundle>mvn:com.fasterxml.jackson.core/jackson-databind/${jackson2Version}</bundle>
->>>>>>> 0c672af5
         <bundle>mvn:org.apache.servicemix.bundles/org.apache.servicemix.bundles.jsr305/3.0.2_1</bundle>
         <bundle>wrap:mvn:com.github.java-json-tools/btf/1.3</bundle>
         <bundle>wrap:mvn:com.github.java-json-tools/msg-simple/1.2</bundle>
@@ -2004,7 +1998,7 @@
     </feature>
 
     <feature name="fst" description="FST" version="${project.version}">
-        <bundle dependency="true">mvn:com.fasterxml.jackson.core/jackson-core/2.6.6</bundle>
+        <bundle dependency="true">mvn:com.fasterxml.jackson.core/jackson-core/${jackson2Version}</bundle>
         <bundle dependency="true">mvn:org.javassist/javassist/3.19.0-GA</bundle>
         <bundle dependency="true">mvn:org.objenesis/objenesis/2.4</bundle>
         <bundle dependency="true">mvn:de.ruedigermoeller/fst/${fstVersion}</bundle>
