<?xml version="1.0" encoding="UTF-8" standalone="yes"?>
<features name="opennms-${project.version}" xmlns="http://karaf.apache.org/xmlns/features/v1.3.0" xmlns:xsi="http://www.w3.org/2001/XMLSchema-instance" xsi:schemaLocation="http://karaf.apache.org/xmlns/features/v1.3.0 http://karaf.apache.org/xmlns/features/v1.3.0">
    <repository>mvn:${project.groupId}/${project.artifactId}/${project.version}/xml/core</repository>
    <repository>mvn:org.apache.camel.karaf/apache-camel/${camelVersion}/xml/features</repository>
    <repository>mvn:org.apache.cxf.karaf/apache-cxf/${cxfVersion}/xml/features</repository>
    <repository>mvn:org.apache.activemq/activemq-karaf/${activemqVersion}/xml/features</repository>
    <repository>mvn:org.ops4j.pax.jdbc/pax-jdbc-features/1.0.1/xml/features</repository>
    <repository>mvn:org.apache.activemq/activemq-karaf/${activemqVersion}/xml/features</repository>
    <repository>mvn:org.opennms.integration.api/karaf-features/${opennmsApiVersion}/xml</repository>
    <repository>mvn:com.eclipsesource.jaxrs/features/${osgiJaxRsVersion}/xml/features</repository>
    <feature name="opennms-amqp-event-forwarder" version="${project.version}" description="OpenNMS :: Features :: AMQP :: Event Forwarder">
        <feature>camel-core</feature>
        <feature>camel-blueprint</feature>
        <feature>camel-http</feature>
        <feature>camel-amqp</feature>
        <feature version="${guavaOsgiVersion}">guava</feature>
        <feature>opennms-core-camel</feature>
        <feature>opennms-dao-api</feature>
        <bundle>mvn:org.opennms.features.amqp/org.opennms.features.amqp.common/${project.version}</bundle>
        <bundle>mvn:org.opennms.features.amqp/org.opennms.features.amqp.event-forwarder/${project.version}</bundle>
    </feature>
    <feature name="opennms-amqp-event-receiver" version="${project.version}" description="OpenNMS :: Features :: AMQP :: Event Receiver">
        <feature>camel-core</feature>
        <feature>camel-blueprint</feature>
        <feature>camel-http</feature>
        <feature>camel-amqp</feature>
        <feature version="${guavaOsgiVersion}">guava</feature>
        <feature>opennms-core-camel</feature>
        <feature>opennms-dao-api</feature>
        <bundle>mvn:org.opennms.features.amqp/org.opennms.features.amqp.common/${project.version}</bundle>
        <bundle>mvn:org.opennms.features.amqp/org.opennms.features.amqp.event-receiver/${project.version}</bundle>
    </feature>
    <feature name="opennms-amqp-alarm-northbounder" version="${project.version}" description="OpenNMS :: Features :: AMQP :: Alarm Northbounder">
        <feature>camel-core</feature>
        <feature>camel-blueprint</feature>
        <feature>camel-http</feature>
        <feature>camel-amqp</feature>
        <feature>opennms-core-camel</feature>
        <bundle>mvn:org.opennms.features.amqp/org.opennms.features.amqp.common/${project.version}</bundle>
        <bundle>mvn:org.opennms.features.amqp/org.opennms.features.amqp.alarm-northbounder/${project.version}</bundle>
    </feature>
    <feature name="atomikos" version="${atomikosVersion}" description="Atomikos :: TransactionEssentials">
        <bundle>wrap:mvn:com.atomikos/atomikos-util/${atomikosVersion}</bundle>
        <bundle>wrap:mvn:com.atomikos/transactions-api/${atomikosVersion}</bundle>
        <bundle>wrap:mvn:com.atomikos/transactions/${atomikosVersion}</bundle>
        <bundle>wrap:mvn:com.atomikos/transactions-jta/${atomikosVersion}</bundle>
        <bundle>wrap:mvn:com.atomikos/transactions-jdbc/${atomikosVersion}</bundle>
    </feature>
    <feature name="batik" version="${batikVersion}" description="Apache :: XML Graphics :: Batik">
        <bundle>wrap:mvn:xalan/xalan/${xalanVersion}</bundle>
        <bundle>wrap:mvn:xalan/serializer/${xalanVersion}</bundle>
        <bundle>wrap:mvn:xml-apis/xml-apis-ext/1.3.04</bundle>
        <bundle>wrap:mvn:org.apache.xmlgraphics/batik-anim/${batikVersion}</bundle>
        <bundle>wrap:mvn:org.apache.xmlgraphics/batik-awt-util/${batikVersion}</bundle>
        <bundle>wrap:mvn:org.apache.xmlgraphics/batik-bridge/${batikVersion}</bundle>
        <bundle>wrap:mvn:org.apache.xmlgraphics/batik-css/${batikVersion}</bundle>
        <bundle>wrap:mvn:org.apache.xmlgraphics/batik-dom/${batikVersion}</bundle>
        <bundle>wrap:mvn:org.apache.xmlgraphics/batik-ext/${batikVersion}</bundle>
        <bundle>wrap:mvn:org.apache.xmlgraphics/batik-gvt/${batikVersion}</bundle>
        <bundle>wrap:mvn:org.apache.xmlgraphics/batik-parser/${batikVersion}</bundle>
        <bundle>wrap:mvn:org.apache.xmlgraphics/batik-script/${batikVersion}</bundle>
        <bundle>wrap:mvn:org.apache.xmlgraphics/batik-svggen/${batikVersion}</bundle>
        <bundle>wrap:mvn:org.apache.xmlgraphics/batik-svg-dom/${batikVersion}</bundle>
        <bundle>wrap:mvn:org.apache.xmlgraphics/batik-transcoder/${batikVersion}</bundle>
        <bundle>wrap:mvn:org.apache.xmlgraphics/batik-util/${batikVersion}</bundle>
        <bundle>wrap:mvn:org.apache.xmlgraphics/batik-xml/${batikVersion}</bundle>
    </feature>
    <feature name="bcprov" version="${bouncyCastleVersion}" description="Legion of the Bouncy Castle :: Java Cryptography APIs">
        <bundle>wrap:mvn:org.bouncycastle/bcprov-jdk15on/${bouncyCastleVersion}</bundle>
    </feature>
    <feature name="bsf" version="${bsfVersion}" description="Apache :: Bean Scripting Framework">
        <bundle>wrap:mvn:bsf/bsf/${bsfVersion}</bundle>
    </feature>
    <feature name="c3p0" version="${c3p0Version}" description="c3p0">
        <feature>postgresql</feature>
        <bundle>wrap:mvn:com.mchange/c3p0/${c3p0Version}$Bundle-SymbolicName=c3p0&amp;Bundle-Version=${c3p0Version}&amp;Import-Package=javax.management,javax.naming,javax.sql,javax.xml.parsers,org.postgresql;resolution:=optional,org.w3c.dom</bundle>
    </feature>
    <feature name="hikari-cp" version="${hikaricpVersion}" description="HikariCP">
        <feature>postgresql</feature>
        <bundle>mvn:com.zaxxer/HikariCP/${hikaricpVersion}</bundle>
    </feature>
    <feature name="commons-beanutils" version="${commonsBeanutilsVersion}" description="Apache :: commons-beanutils">
        <feature>commons-collections</feature>
        <bundle>mvn:commons-beanutils/commons-beanutils/${commonsBeanutilsVersion}</bundle>
    </feature>
    <feature name="commons-codec" version="${commonsCodecVersion}" description="Apache :: commons-codec">
        <bundle>mvn:commons-codec/commons-codec/${commonsCodecVersion}</bundle>
    </feature>
    <feature name="commons-cli" version="1.2" description="Apache :: commons-cli">
        <bundle>mvn:commons-cli/commons-cli/1.2</bundle>
    </feature>
    <feature name="commons-collections" version="${commonsCollectionsVersion}" description="Apache :: commons-collections">
        <bundle>mvn:commons-collections/commons-collections/${commonsCollectionsVersion}</bundle>
    </feature>
    <feature name="commons-configuration" version="${commonsConfigurationVersion}" description="Apache :: commons-configuration">
        <feature>commons-beanutils</feature>
        <feature>commons-codec</feature>
        <feature>commons-digester</feature>
        <feature>commons-jxpath</feature>
        <feature>commons-lang</feature>
        <feature>javax.mail</feature>
        <feature>javax.servlet</feature>
        <bundle>wrap:mvn:org.apache.ant/ant/1.8.2</bundle>
        <bundle>mvn:commons-configuration/commons-configuration/${commonsConfigurationVersion}</bundle>
    </feature>
    <feature name="commons-digester" version="${commonsDigesterVersion}" description="Apache :: commons-digester">
        <feature>commons-beanutils</feature>
        <bundle>mvn:commons-digester/commons-digester/${commonsDigesterVersion}</bundle>
    </feature>
    <feature name="commons-exec" version="1.2" description="Apache :: commons-exec">
        <bundle>mvn:org.apache.commons/commons-exec/1.2</bundle>
    </feature>
    <feature name="commons-io" version="${commonsIoVersion}" description="Apache :: commons-io">
        <bundle>mvn:commons-io/commons-io/${commonsIoVersion}</bundle>
    </feature>
    <feature name="commons-jexl" version="${commonsJexlVersion}" description="Apache :: commons-jexl">
        <bundle>mvn:org.apache.commons/commons-jexl/${commonsJexlVersion}</bundle>
    </feature>
    <feature name="commons-jxpath" version="${commonsJxpathVersion}" description="Apache :: commons-jxpath">
        <feature>commons-beanutils</feature>
        <feature>javax.servlet</feature>
        <bundle dependency="true">mvn:org.apache.servicemix.bundles/org.apache.servicemix.bundles.jdom/1.1_4</bundle>
        <bundle dependency="true">wrap:mvn:javax.servlet.jsp/jsp-api/2.2</bundle>
        <bundle>mvn:commons-jxpath/commons-jxpath/${commonsJxpathVersion}</bundle>
    </feature>
    <feature name="commons-lang" version="${commonsLangVersion}" description="Apache :: commons-lang">
        <bundle>mvn:commons-lang/commons-lang/${commonsLangVersion}</bundle>
    </feature>
    <feature name="commons-lang3" version="${commonsLang3Version}" description="Apache :: commons-lang3">
        <bundle>mvn:org.apache.commons/commons-lang3/${commonsLang3Version}</bundle>
    </feature>
    <feature name="commons-net" version="${commonsNetVersion}" description="Apache :: commons-net">
        <bundle>mvn:commons-net/commons-net/${commonsNetVersion}</bundle>
    </feature>
    <feature name="dnsjava" version="${dnsjavaVersion}" description="dnsjava">
        <bundle dependency="true">mvn:org.apache.servicemix.bundles/org.apache.servicemix.bundles.dnsjava/${dnsjavaVersion}</bundle>
    </feature>
    <feature name="dropwizard-metrics" version="${dropwizardMetricsVersion}" description="Dropwizard :: Metrics">
        <bundle>mvn:io.dropwizard.metrics/metrics-core/${dropwizardMetricsVersion}</bundle>
    </feature>
    <feature name="fop" version="${fopVersion}" description="Apache :: XML Graphics :: FOP">
        <bundle>wrap:mvn:org.apache.xmlgraphics/fop/${fopVersion}</bundle>
    </feature>
    <feature name="gemini-blueprint" version="${eclipseGeminiVersion}" description="Eclipse :: Gemini Blueprint">
        <feature version="[4.2,4.3)">spring</feature>
        <bundle>mvn:org.eclipse.gemini.blueprint/gemini-blueprint-core/${eclipseGeminiVersion}</bundle>
        <bundle>mvn:org.eclipse.gemini.blueprint/gemini-blueprint-extender/${eclipseGeminiVersion}</bundle>
        <bundle>mvn:org.eclipse.gemini.blueprint/gemini-blueprint-io/${eclipseGeminiVersion}</bundle>
    </feature>
    <feature name="groovy" version="${groovyVersion}" description="Groovy">
        <bundle>mvn:org.codehaus.groovy/groovy/${groovyVersion}</bundle>
        <bundle>mvn:org.codehaus.groovy/groovy-ant/${groovyVersion}</bundle>
        <bundle>mvn:org.codehaus.groovy/groovy-bsf/${groovyVersion}</bundle>
        <!-- <bundle>mvn:org.codehaus.groovy/groovy-cli-commons/${groovyVersion}</bundle> -->
        <!-- <bundle>mvn:org.codehaus.groovy/groovy-cli-picocli/${groovyVersion}</bundle> -->
        <!-- <bundle>mvn:org.codehaus.groovy/groovy-console/${groovyVersion}</bundle> -->
        <bundle>mvn:org.codehaus.groovy/groovy-datetime/${groovyVersion}</bundle>
        <bundle>mvn:org.codehaus.groovy/groovy-dateutil/${groovyVersion}</bundle>
        <!-- <bundle>mvn:org.codehaus.groovy/groovy-docgenerator/${groovyVersion}</bundle> -->
        <!-- <bundle>mvn:org.codehaus.groovy/groovy-groovydoc/${groovyVersion}</bundle> -->
        <!-- <bundle>mvn:org.codehaus.groovy/groovy-groovysh/${groovyVersion}</bundle> -->
        <bundle>mvn:org.codehaus.groovy/groovy-jaxb/${groovyVersion}</bundle>
        <bundle>mvn:org.codehaus.groovy/groovy-jmx/${groovyVersion}</bundle>
        <bundle>mvn:org.codehaus.groovy/groovy-json/${groovyVersion}</bundle>
        <bundle>mvn:org.codehaus.groovy/groovy-jsr223/${groovyVersion}</bundle>
        <!-- needed by jsr223 support -->
        <bundle>mvn:org.apache.aries.spifly/org.apache.aries.spifly.dynamic.bundle/1.2</bundle>
        <bundle>mvn:org.codehaus.groovy/groovy-macro/${groovyVersion}</bundle>
        <bundle>mvn:org.codehaus.groovy/groovy-nio/${groovyVersion}</bundle>
        <bundle>mvn:org.codehaus.groovy/groovy-servlet/${groovyVersion}</bundle>
        <bundle>mvn:org.codehaus.groovy/groovy-sql/${groovyVersion}</bundle>
        <!-- <bundle>mvn:org.codehaus.groovy/groovy-swing/${groovyVersion}</bundle> -->
        <bundle>mvn:org.codehaus.groovy/groovy-templates/${groovyVersion}</bundle>
        <!-- <bundle>mvn:org.codehaus.groovy/groovy-test/${groovyVersion}</bundle> -->
        <!-- <bundle>mvn:org.codehaus.groovy/groovy-test-junit5/${groovyVersion}</bundle> -->
        <!-- <bundle>mvn:org.codehaus.groovy/groovy-testng/${groovyVersion}</bundle> -->
        <bundle>mvn:org.codehaus.groovy/groovy-xml/${groovyVersion}</bundle>
    </feature>
<<<<<<< HEAD
=======
    <feature name="guava" version="${guavaVersion}" description="Google :: Guava">
        <bundle dependency="true">mvn:com.google.guava/guava/${guavaVersion}</bundle>
    </feature>
    <feature name="guava25" version="25.0-jre" description="Google :: Guava">
        <bundle dependency="true">mvn:com.google.guava/guava/25.0-jre</bundle>
    </feature>
    <feature name="guava17" version="${guavaOldVersion}" description="Google :: Guava">
        <bundle dependency="true">mvn:com.google.guava/guava/${guavaOldVersion}</bundle>
    </feature>
    <feature name="dom4j" version="${dom4jVersion}" description="DOM4J">
        <bundle dependency="true">wrap:mvn:org.dom4j/dom4j/${dom4jVersion}</bundle>
    </feature>
>>>>>>> 7c601025
    <feature name="hibernate36" version="3.6.10.Final" description="Hibernate :: Hibernate ORM">
        <feature>dom4j</feature>
        <bundle dependency="true">wrap:mvn:antlr/antlr/${antlr.version}$Import-Package=org.hibernate.hql.ast</bundle>
        <bundle dependency="true">mvn:commons-collections/commons-collections/${commonsCollectionsVersion}</bundle>
        <bundle dependency="true">mvn:org.apache.geronimo.specs/geronimo-jta_1.1_spec/${geronimoVersion}</bundle>
        <bundle dependency="true">mvn:org.javassist/javassist/3.18.2-GA</bundle>
        <bundle>wrap:mvn:org.hibernate.javax.persistence/hibernate-jpa-2.0-api/1.0.1.Final</bundle>
        <bundle>wrap:mvn:org.hibernate/hibernate-core/3.6.10.Final$Export-Package=org.hibernate*;version="3.6.10"</bundle>
        <bundle>wrap:mvn:org.hibernate/hibernate-commons-annotations/3.2.0.Final</bundle>
    </feature>
    <feature name="hibernate-validator41" version="4.1.0.Final" description="Hibernate :: Hibernate Validator">
        <feature>javax.validation</feature>
        <bundle>wrap:mvn:org.hibernate/hibernate-validator-annotation-processor/4.1.0.Final</bundle>
        <bundle>wrap:mvn:org.hibernate/hibernate-validator/4.1.0.Final</bundle>
    </feature>
    <feature name="java-native-access" version="${jnaVersion}" description="Java Native Access (JNA)">
        <bundle>mvn:net.java.dev.jna/jna/${jnaVersion}</bundle>
        <bundle>mvn:net.java.dev.jna/jna-platform/${jnaVersion}</bundle>
    </feature>
    <feature name="javax.mail" version="1.6.7" description="javax.mail">
        <bundle>mvn:com.sun.mail/jakarta.mail/1.6.7</bundle>
    </feature>
    <feature name="javax.servlet" version="${servletApiVersion}" description="javax.servlet">
        <bundle start-level="30">mvn:javax.servlet/javax.servlet-api/${servletApiVersion}</bundle>
    </feature>
    <feature name="javax.validation" version="1.0.0.GA" description="javax.validation">
        <bundle dependency="true">wrap:mvn:javax.validation/validation-api/1.0.0.GA$Bundle-SymbolicName=javax.validation:validation-api&amp;Bundle-Version=1.0.0&amp;Export-Package=javax.validation;version="1.0.0",javax.validation.bootstrap;version="1.0.0",javax.validation.constraints;version="1.0.0",javax.validation.groups;version="1.0.0",javax.validation.metadata;version="1.0.0",javax.validation.spi;version="1.0.0"</bundle>
    </feature>
    <feature name="jaxb" version="${eclipselinkVersion}" description="EclipseLink :: MOXy">
        <feature>javax.mail</feature>
        <bundle>mvn:org.eclipse.persistence/org.eclipse.persistence.moxy/${eclipselinkVersion}</bundle>
        <bundle>mvn:org.eclipse.persistence/org.eclipse.persistence.core/${eclipselinkVersion}</bundle>
        <bundle>mvn:org.eclipse.persistence/org.eclipse.persistence.asm/${eclipselinkVersion}</bundle>
        <bundle>mvn:org.eclipse.persistence/org.eclipse.persistence.antlr/${eclipselinkVersion}</bundle>
    </feature>
    <feature name="jackson-core" version="${jacksonVersion}" description="Jackson :: Core">
        <bundle dependency="true">mvn:com.fasterxml.jackson.core/jackson-annotations/${jackson2Version}</bundle>
        <bundle dependency="true">mvn:com.fasterxml.jackson.core/jackson-core/${jackson2Version}</bundle>
        <bundle dependency="true">mvn:com.fasterxml.jackson.core/jackson-databind/${jackson2Version}</bundle>
    </feature>
    <feature name="jackson-dataformat-yaml" version="${jacksonVersion}" description="Jackson :: Data Format :: YAML">
        <feature>jackson-core</feature>
        <bundle dependency="true">mvn:org.yaml/snakeyaml/1.26</bundle>
        <bundle dependency="true">mvn:com.fasterxml.jackson.dataformat/jackson-dataformat-yaml/${jackson2Version}</bundle>
    </feature>
    <feature name="jcifs" version="${jcifsVersion}" description="jcifs">
        <feature>bcprov</feature>
        <bundle>mvn:eu.agno3.jcifs/jcifs-ng/${jcifsVersion}</bundle>
    </feature>
    <feature name="jfreechart" version="1.0.13" description="JFree :: JFreeChart">
        <bundle>wrap:mvn:jfree/jfreechart/1.0.13</bundle>
        <bundle>wrap:mvn:jfree/jcommon/1.0.16</bundle>
    </feature>
    <feature name="jldap" version="${jldapVersion}" description="OpenLDAP :: JLDAP">
        <bundle>wrap:mvn:com.novell.ldap/jldap/${jldapVersion}</bundle>
    </feature>
    <feature name="joda-time" version="${jodaTimeVersion}" description="Joda :: Joda-Time">
        <bundle>mvn:joda-time/joda-time/${jodaTimeVersion}</bundle>
    </feature>
    <feature name="jolokia-client" version="1.3.3" description="Jolokia-Client">
        <feature>javax.servlet</feature>
        <feature>json-simple</feature>
        <bundle dependency="true">mvn:org.apache.httpcomponents/httpcore-osgi/${httpcoreVersion}</bundle>
        <bundle dependency="true">mvn:org.apache.httpcomponents/httpclient-osgi/${httpclientVersion}</bundle>
        <bundle>mvn:org.jolokia/jolokia-client-java/1.3.3</bundle>
    </feature>
    <feature name="jrobin" version="1.6.0" description="JRobin">
        <bundle>mvn:org.jrobin/jrobin/1.6.0</bundle>
    </feature>
    <feature name="json-lib" version="2.2.3" description="json-lib">
        <bundle>wrap:mvn:net.sf.ezmorph/ezmorph/1.0.6</bundle>
        <bundle>wrap:mvn:net.sf.json-lib/json-lib/2.2.3/jar/jdk15</bundle>
    </feature>
    <feature name="lmax-disruptor" version="${lmaxDisruptorVersion}" description="LMAX :: Disruptor">
        <bundle>mvn:com.lmax/disruptor/${lmaxDisruptorVersion}</bundle>
    </feature>
    <feature name="org.json" version="${jsonVersion}" description="org.json">
        <bundle>wrap:mvn:org.json/json/${jsonVersion}$Export-Package=org.json</bundle>
    </feature>
    <feature name="json-simple" version="1.1.1" description="json-simple">
        <bundle>wrap:mvn:com.googlecode.json-simple/json-simple/1.1.1</bundle>
    </feature>
    <feature name="owasp-encoder" version="${owaspEncoderVersion}" description="OWASP :: Encoder">
        <bundle>wrap:mvn:org.owasp.encoder/encoder/${owaspEncoderVersion}$Export-Package=org.owasp.encoder</bundle>
    </feature>
    <feature name="owasp-html-sanitizer" version="${owaspHtmlSanitizerVersion}" description="OWASP :: HTML Sanitizer">
        <feature version="${guavaOsgiVersion}">guava</feature>
        <bundle>wrap:mvn:com.googlecode.owasp-java-html-sanitizer/owasp-java-html-sanitizer/${owaspHtmlSanitizerVersion}$Export-Package=org.owasp.html</bundle>
    </feature>
    <feature name="postgresql" version="${postgresqlVersion}" description="PostgreSQL :: JDBC Driver">
        <feature>pax-jdbc-spec</feature>
        <bundle dependency="true">mvn:org.apache.geronimo.specs/geronimo-jta_1.1_spec/${geronimoVersion}</bundle>
        <bundle>wrap:mvn:org.postgresql/postgresql/${postgresqlVersion}</bundle>
    </feature>
    <feature name="rate-limited-logger" version="${rateLimitedLoggerVersion}" description="Rate Limited Logger">
        <feature>joda-time</feature>
        <bundle>wrap:mvn:com.swrve/rate-limited-logger/${rateLimitedLoggerVersion}</bundle>
    </feature>
    <feature name="spring-security32" version="${springSecurityVersion}" description="Spring :: Security">
        <feature version="[4.2,4.3)">spring-web</feature>
        <feature>commons-codec</feature>
        <feature>javax.servlet</feature>
        <bundle>wrap:mvn:org.springframework.ldap/spring-ldap-core/1.3.2.RELEASE$Export-Package=org.springframework.ldap*;version="1.3.2"</bundle>
        <bundle>mvn:org.springframework.security/spring-security-aspects/${springSecurityVersion}</bundle>
        <bundle>mvn:org.springframework.security/spring-security-core/${springSecurityVersion}</bundle>
        <bundle>mvn:org.springframework.security/spring-security-config/${springSecurityVersion}</bundle>
        <bundle>mvn:org.springframework.security/spring-security-ldap/${springSecurityVersion}</bundle>
        <bundle>mvn:org.springframework.security/spring-security-remoting/${springSecurityVersion}</bundle>
        <bundle>mvn:org.springframework.security/spring-security-web/${springSecurityVersion}</bundle>
    </feature>
    <feature name="jicmp" version="2.0.1" description="jicmp">
        <feature version="${guavaOsgiVersion}">guava</feature>
        <bundle>mvn:org.opennms/jicmp-api/2.0.1</bundle>
    </feature>
    <feature name="jicmp6" version="2.0.1" description="jicmp6">
        <bundle>mvn:org.opennms/jicmp6-api/2.0.1</bundle>
    </feature>
    <feature name="quartz" version="${quartzVersion}" description="quartz">
        <feature>c3p0</feature>
        <bundle>wrap:mvn:org.quartz-scheduler/quartz/${quartzVersion}</bundle>
    </feature>
    <feature name="twitter4j" version="${twitter4jVersion}" description="Twitter4J">
        <bundle>wrap:mvn:org.twitter4j/twitter4j-core/${twitter4jVersion}</bundle>
    </feature>
    <feature name="opentracing-api" version="${opentracingVersion}" description="OpenTracing API">
        <bundle dependency="true">wrap:mvn:io.opentracing/opentracing-api/${opentracingVersion}</bundle>
        <bundle dependency="true">wrap:mvn:io.opentracing/opentracing-noop/${opentracingVersion}</bundle>
        <bundle dependency="true">wrap:mvn:io.opentracing/opentracing-util/${opentracingVersion}</bundle>
    </feature>
    <feature name="opennms-core-tracing" version="${project.version}" description="OpenNMS :: Core :: Tracing">
        <feature>opentracing-api</feature>
        <bundle>mvn:org.opennms.core.tracing/org.opennms.core.tracing.api/${project.version}</bundle>
        <bundle>mvn:org.opennms.core.tracing/org.opennms.core.tracing.registry/${project.version}</bundle>
        <bundle>mvn:org.opennms.core/org.opennms.core.xml/${project.version}</bundle>
    </feature>
    <feature name="opennms-core-tracing-jaeger" version="${project.version}" description="OpenNMS :: Core :: Tracing :: Jeager Tracer">
        <feature>opennms-core-tracing</feature>
        <bundle>mvn:org.opennms.core.tracing/org.opennms.core.tracing.jaeger-osgi/${project.version}</bundle>
        <bundle>mvn:org.opennms.core.tracing/org.opennms.core.tracing.jaeger-tracer/${project.version}</bundle>
    </feature>

    <feature name="opennms-activemq-pool" version="${project.version}" description="OpenNMS :: Features :: ActiveMQ :: Pool">
        <feature>activemq-client</feature>
        <feature>camel-core</feature>
        <feature>camel-jms</feature>
        <feature>opennms-core</feature>
        <bundle dependency="true">mvn:org.ow2.asm/asm-all/5.2</bundle>
        <bundle>mvn:org.opennms.features.activemq/org.opennms.features.activemq.pool/${project.version}</bundle>
    </feature>

    <feature name="opennms-activemq-shell" description="OpenNMS :: Features :: ActiveMQ :: Shell" version="${project.version}">
      <!-- Additional dependenices are expected to be pulled from the root classloader -->
      <bundle>mvn:org.opennms.features.activemq/org.opennms.features.activemq.shell/${project.version}</bundle>
    </feature>

    <feature name="opennms-bootstrap" version="${project.version}" description="opennms-bootstrap">
        <bundle>wrap:mvn:org.opennms/opennms-bootstrap/${project.version}</bundle>
    </feature>

    <feature name="opennms-identity" version="${project.version}" description="OpenNMS :: Features :: OpenNMS Identity">
        <bundle>mvn:org.opennms.features.distributed/org.opennms.features.distributed.opennms-identity/${project.version}</bundle>
    </feature>

    <feature name="opennms-util" version="${project.version}" description="OpenNMS :: Util">
        <feature>owasp-encoder</feature>
        <feature>owasp-html-sanitizer</feature>
        <feature>commons-jexl</feature>
        <bundle dependency="true">mvn:org.opennms.core/org.opennms.core.api/${project.version}</bundle>
        <bundle>mvn:org.opennms/opennms-util/${project.version}</bundle>
    </feature>

    <feature name="opennms-core" version="${project.version}" description="OpenNMS :: Core">
        <feature version="[4.2,4.3)">spring</feature>
        <feature version="[4.2,4.3)">spring-orm</feature>
        <feature>commons-io</feature>
        <feature>dnsjava</feature>
        <feature>jaxb</feature>
        <feature>opennms-util</feature>
        <bundle dependency="true">wrap:mvn:javax.inject/javax.inject/1</bundle>
        <bundle dependency="true">mvn:org.codehaus.jackson/jackson-core-asl/${jacksonVersion}</bundle>
        <bundle dependency="true">mvn:org.codehaus.jackson/jackson-mapper-asl/${jacksonVersion}</bundle>
        <bundle dependency="true">mvn:org.codehaus.jackson/jackson-xc/${jacksonVersion}</bundle>
        <bundle>mvn:org.opennms.core/org.opennms.core.api/${project.version}</bundle>
        <bundle>mvn:org.opennms.core/org.opennms.core.commands/${project.version}</bundle>
        <bundle>mvn:org.opennms.core/org.opennms.core.criteria/${project.version}</bundle>
        <bundle>mvn:org.opennms.core/org.opennms.core.lib/${project.version}</bundle>
        <bundle>mvn:org.opennms.core/org.opennms.core.logging/${project.version}</bundle>
        <bundle>mvn:org.opennms.core/org.opennms.core.soa/${project.version}</bundle>
        <bundle>mvn:org.opennms.core/org.opennms.core.spring/${project.version}</bundle>
        <bundle>mvn:org.opennms.core/org.opennms.core.sysprops/${project.version}</bundle>
        <bundle>mvn:org.opennms.core/org.opennms.core.xml/${project.version}</bundle>
    </feature>
    <feature name="opennms-core-camel" version="${project.version}" description="OpenNMS :: Core :: Camel">
        <feature>camel-core</feature>
        <feature>camel-http</feature>
        <feature>camel-netty4</feature>
        <feature>opennms-core</feature>
        <bundle>mvn:org.opennms.core/org.opennms.core.camel/${project.version}</bundle>
    </feature>
    <feature name="opennms-core-daemon" version="${project.version}" description="OpenNMS :: Core :: Daemon">
        <feature>activemq-client</feature>
        <feature>camel-jms</feature>
        <feature version="${guavaOsgiVersion}">guava</feature>
        <feature>opennms-activemq-pool</feature>
        <feature>opennms-core</feature>
        <feature>opennms-config</feature>
        <feature>opennms-icmp-api</feature>
        <feature>opennms-model</feature>
        <bundle dependency="true">mvn:org.ow2.asm/asm-all/5.2</bundle>
        <bundle>mvn:org.opennms.core/org.opennms.core.daemon/${project.version}</bundle>
    </feature>
    <feature name="opennms-core-db" version="${project.version}" description="OpenNMS :: Core :: Database">
        <feature>atomikos</feature>
        <feature>c3p0</feature>
        <feature>hikari-cp</feature>
        <feature>commons-io</feature>
        <feature>postgresql</feature>
        <feature>opennms-core</feature>
        <bundle>mvn:org.opennms.core/org.opennms.core.db/${project.version}</bundle>
    </feature>
    <feature name="opennms-core-web" version="${project.version}" description="OpenNMS :: Core :: Web">
        <feature>opennms-core</feature>
        <bundle>mvn:org.apache.httpcomponents/httpcore-osgi/${httpcoreVersion}</bundle>
        <bundle>mvn:org.apache.httpcomponents/httpclient-osgi/${httpclientVersion}</bundle>
        <bundle>mvn:org.opennms.core/org.opennms.core.web/${project.version}</bundle>
    </feature>
    <feature name="opennms-distributed-core-api" version="${project.version}" description="OpenNMS :: Distributed :: Core :: API">
        <bundle>mvn:org.opennms.features.distributed/core-api/${project.version}</bundle>
    </feature>
    <feature name="opennms-distributed-core-impl" description="OpenNMS :: Distributed :: Core :: Impl" version="${project.version}">
        <feature>opennms-distributed-core-api</feature>
        <bundle>mvn:org.opennms.features.distributed/core-impl/${project.version}</bundle>
    </feature>
    <feature name="opennms-model" version="${project.version}" description="OpenNMS :: Model">
        <feature version="[4.2,4.3)">spring</feature>
        <feature version="[4.2,4.3)">spring-jdbc</feature>
        <feature version="[4.2,4.3)">spring-orm</feature>
        <feature version="[4.2,4.3)">spring-tx</feature>
        <feature>commons-io</feature>
        <feature>commons-lang</feature>
        <feature>dnsjava</feature>
        <feature>hibernate36</feature>
        <feature>jaxb</feature>
        <feature>opennms-core</feature>
        <feature>opennms-events-api</feature>
        <feature>opennms-poller-api</feature>
        <feature>opennms-rrd-api</feature>
        <feature>opennms-snmp</feature>
        <bundle>mvn:org.opennms/opennms-model/${project.version}</bundle>
    </feature>
    <feature name="opennms-collection-api" version="${project.version}" description="OpenNMS :: Collection :: API">
        <feature version="[4.2,4.3)">spring</feature>
        <feature>commons-jexl</feature>
        <feature>opennms-model</feature>
        <bundle>mvn:org.opennms.features.collection/org.opennms.features.collection.api/${project.version}</bundle>
    </feature>
    <feature name="opennms-collection-commands" version="${project.version}" description="OpenNMS :: Collection :: Shell Commands">
        <feature>dropwizard-metrics</feature>
        <feature version="${guavaOsgiVersion}">guava</feature>
        <bundle>mvn:org.opennms.features.collection/org.opennms.features.collection.commands/${project.version}</bundle>
    </feature>
    <feature name="opennms-collection-core" version="${project.version}" description="OpenNMS :: Collection :: Core">
        <feature>opennms-collection-api</feature>
        <feature>opennms-config</feature>
        <feature>opennms-core-ipc-rpc-api</feature>
        <feature>opennms-dao-api</feature>
        <bundle>mvn:org.opennms.features.collection/org.opennms.features.collection.core/${project.version}</bundle>
    </feature>
    <feature name="opennms-collection-persistence-rrd" version="${project.version}" description="OpenNMS :: Collection :: Persistence :: RRD">
        <feature>opennms-collection-api</feature>
        <feature>opennms-dao-api</feature>
        <feature>opennms-rrd-api</feature>
        <bundle>mvn:org.opennms.features.collection/org.opennms.features.collection.persistence.rrd/${project.version}</bundle>
    </feature>
    <feature name="opennms-config-api" version="${project.version}" description="OpenNMS :: Configuration :: API">
        <feature>opennms-collection-api</feature>
        <feature>opennms-core</feature>
        <feature>opennms-model</feature>
        <bundle>mvn:org.opennms/opennms-config-api/${project.version}</bundle>
        <bundle>mvn:org.opennms/opennms-config-model/${project.version}</bundle>
        <bundle>mvn:org.opennms/opennms-config-jaxb/${project.version}</bundle>
    </feature>
    <feature name="opennms-config-jaxb" version="${project.version}" description="OpenNMS :: Configuration :: JAXB">
        <feature>hibernate36</feature>
        <feature>commons-lang</feature>
        <feature>opennms-collection-api</feature>
        <feature>opennms-core</feature>
        <feature>opennms-snmp</feature>
        <bundle>mvn:org.opennms/opennms-config-jaxb/${project.version}</bundle>
    </feature>
    <feature name="opennms-config" version="${project.version}" description="OpenNMS :: Configuration">
        <feature>c3p0</feature>
        <feature>hikari-cp</feature>
        <feature>commons-codec</feature>
        <feature>opennms-config-api</feature>
        <feature>opennms-core-db</feature>
        <feature>opennms-poller-api</feature>
        <feature>opennms-rrd-api</feature>
        <feature>opennms-snmp</feature>
        <bundle dependency="true">wrap:mvn:com.googlecode.concurrent-locks/concurrent-locks/1.0.0</bundle>
        <bundle dependency="true">wrap:mvn:org.jasypt/jasypt/1.9.0</bundle>
        <bundle>mvn:org.opennms/opennms-config/${project.version}</bundle>
    </feature>
    <feature name="opennms-kafka" version="${project.version}" description="OpenNMS :: Features :: Kafka">
        <feature>jackson-core</feature>
        <bundle dependency="true">mvn:org.scala-lang/scala-library/${scalaLibraryVersion}</bundle>
        <bundle dependency="true">mvn:org.apache.zookeeper/zookeeper/${zookeeperVersion}</bundle>
        <bundle dependency="true">mvn:com.typesafe.scala-logging/scala-logging_${scalaVersion}/${scalaLoggingVersion}</bundle>
        <bundle dependency="true">wrap:mvn:com.yammer.metrics/metrics-core/2.2.0$Bundle-Version=2.2.0&amp;Export-Package=*;-noimport:=true;version="2.2.0"</bundle>
        <bundle dependency="true">wrap:mvn:com.yammer.metrics/metrics-annotation/2.2.0$Bundle-Version=2.2.0&amp;Export-Package=*;-noimport:=true;version="2.2.0"</bundle>
        <bundle dependency="true">mvn:org.apache.servicemix.bundles/org.apache.servicemix.bundles.kafka_${scalaVersion}/${kafkaBundleVersion}</bundle>
        <bundle dependency="true">mvn:org.apache.servicemix.bundles/org.apache.servicemix.bundles.kafka-clients/${kafkaBundleVersion}</bundle>
        <bundle dependency="true">mvn:com.github.luben/zstd-jni/${zstdJniVersion}</bundle>
    </feature>
    <feature name="opennms-core-ipc-sink-api" version="${project.version}" description="OpenNMS :: Core :: IPC :: Sink :: API">
        <feature>dropwizard-metrics</feature>
        <feature version="${guavaOsgiVersion}">guava</feature>
        <feature>javax.mail</feature>
        <feature>org.json</feature>
        <feature>rate-limited-logger</feature>
        <feature>opennms-core</feature>
        <feature>opennms-distributed-core-api</feature>
        <feature>opennms-core-tracing</feature>
        <bundle>mvn:com.google.protobuf/protobuf-java/${protobufVersion}</bundle>
        <bundle>mvn:org.opennms.core.ipc.sink/org.opennms.core.ipc.sink.api/${project.version}</bundle>
        <bundle>mvn:org.opennms.core.ipc.sink/org.opennms.core.ipc.sink.common/${project.version}</bundle>
        <bundle>mvn:org.opennms.core.ipc.sink/org.opennms.core.ipc.sink.xml/${project.version}</bundle>
    </feature>
    <feature name="opennms-core-ipc-sink-offheap" version="${project.version}" description="OpenNMS :: Core :: IPC :: Sink :: OffHeap">
        <feature>opennms-core-ipc-sink-api</feature>
        <feature>dropwizard-metrics</feature>
        <feature>rate-limited-logger</feature>
        <bundle>mvn:org.opennms.core.ipc.sink/org.opennms.core.ipc.sink.offheap/${project.version}</bundle>
        <bundle>wrap:mvn:com.squareup.tape2/tape/${tape2Version}</bundle>
    </feature>
    <feature name="opennms-core-ipc-sink-camel-common" version="${project.version}" description="OpenNMS :: Core :: IPC :: Sink :: Camel :: Common">
        <feature>opennms-core-ipc-sink-api</feature>
        <feature>opennms-core-camel</feature>
        <feature>opennms-dao-api</feature>
        <feature>camel-blueprint</feature>
        <feature>camel-jms</feature>
        <bundle>mvn:org.opennms.core.ipc.sink.camel/org.opennms.core.ipc.sink.camel.common/${project.version}</bundle>
    </feature>
    <feature name="opennms-core-ipc-sink-camel" version="${project.version}" description="OpenNMS :: Core :: IPC :: Sink :: Camel :: Client">
        <feature>opennms-core-ipc-sink-camel-common</feature>
        <bundle>mvn:org.opennms.core.ipc.sink.camel/org.opennms.core.ipc.sink.camel.client/${project.version}</bundle>
    </feature>
    <feature name="opennms-core-ipc-sink-camel-server" version="${project.version}" description="OpenNMS :: Core :: IPC :: Sink :: Camel :: Server">
        <feature>opennms-core-ipc-sink-camel-common</feature>
        <bundle>mvn:org.opennms.core.ipc.sink.camel/org.opennms.core.ipc.sink.camel.server/${project.version}</bundle>
    </feature>
    <feature name="opennms-core-ipc-sink-kafka-common" version="${project.version}" description="OpenNMS :: Core :: IPC :: Sink :: Kafka :: Common">
        <feature>opennms-core-ipc-sink-api</feature>
        <feature>opennms-kafka</feature>
        <feature>opennms-core-camel</feature>
        <feature>opennms-core-ipc-kafka-shell</feature>
        <bundle>mvn:org.opennms.core.health/org.opennms.core.health.api/${project.version}</bundle>
        <bundle>mvn:org.opennms.core.ipc.common/org.opennms.core.ipc.common.kafka/${project.version}</bundle>
    </feature>
    <feature name="opennms-core-ipc-sink-kafka" version="${project.version}" description="OpenNMS :: Core :: IPC :: Sink :: Kafka :: Client">
        <feature>opennms-core-ipc-sink-kafka-common</feature>
        <bundle>mvn:org.opennms.core.ipc.sink.kafka/org.opennms.core.ipc.sink.kafka.client/${project.version}</bundle>
    </feature>
    <feature name="opennms-core-ipc-sink-kafka-server" version="${project.version}" description="OpenNMS :: Core :: IPC :: Sink :: Kafka :: Server">
        <feature>opennms-core-ipc-sink-kafka-common</feature>
        <bundle>mvn:org.opennms.core.ipc.sink.kafka/org.opennms.core.ipc.sink.kafka.server/${project.version}</bundle>
    </feature>
    <feature name="opennms-core-ipc-rpc-api" version="${project.version}" description="OpenNMS :: Core :: IPC :: RPC :: API">
        <feature>camel-blueprint</feature>
        <feature>camel-jms</feature>
        <feature>org.json</feature>
        <feature>javax.mail</feature>
        <feature>opennms-core-camel</feature>
        <feature>opennms-distributed-core-api</feature>
        <feature>opennms-dao-api</feature>
        <feature>opennms-core-tracing</feature>
        <bundle>wrap:mvn:ch.hsr/geohash/${geohashVersion}</bundle>
        <bundle>mvn:org.opennms.core.ipc.rpc/org.opennms.core.ipc.rpc.api/${project.version}</bundle>
        <bundle>mvn:org.opennms.core.ipc.rpc/org.opennms.core.ipc.rpc.utils/${project.version}</bundle>
        <bundle>mvn:org.opennms.core.ipc.rpc/org.opennms.core.ipc.rpc.xml/${project.version}</bundle>
        <bundle>mvn:org.opennms.core.ipc.rpc/org.opennms.core.ipc.rpc.common/${project.version}</bundle>
        <bundle>mvn:org.opennms.core.ipc.rpc/org.opennms.core.ipc.rpc.camel/${project.version}</bundle>
    </feature>
    <feature name="opennms-core-ipc-rpc-jms" version="${project.version}" description="OpenNMS :: Core :: IPC :: RPC :: JMS Impl.">
        <feature>opennms-core-ipc-rpc-api</feature>
        <feature>opennms-dao-api</feature>
        <bundle>mvn:org.opennms.core.ipc.rpc/org.opennms.core.ipc.rpc.jms-impl/${project.version}</bundle>
    </feature>
    <feature name="opennms-core-ipc-rpc-kafka" version="${project.version}" description="OpenNMS :: Core :: IPC :: RPC :: Kafka Impl.">
        <feature>opennms-kafka</feature>
        <feature>opennms-core-ipc-rpc-api</feature>
        <feature>opennms-core-ipc-kafka-shell</feature>
        <feature>resilience4j</feature>
        <bundle>mvn:org.opennms.core.health/org.opennms.core.health.api/${project.version}</bundle>
        <bundle>mvn:org.opennms.core.ipc.common/org.opennms.core.ipc.common.kafka/${project.version}</bundle>
        <bundle>mvn:org.opennms.core.ipc.rpc/org.opennms.core.ipc.rpc.kafka/${project.version}</bundle>
    </feature>
    <feature name="opennms-core-ipc-rpc-commands" version="${project.version}" description="OpenNMS :: Core :: IPC :: RPC :: Shell Commands">
        <feature>dropwizard-metrics</feature>
        <feature version="${guavaOsgiVersion}">guava</feature>
        <feature>opennms-core-ipc-rpc-api</feature>
        <bundle>mvn:org.opennms.core.ipc.rpc/org.opennms.core.ipc.rpc.commands/${project.version}</bundle>
    </feature>
    <feature name="opennms-core-ipc-kafka-shell" version="${project.version}" description="OpenNMS :: Core :: IPC :: Kafka :: Shell Commands">
        <feature>opennms-kafka</feature>
        <feature>opennms-distributed-core-api</feature>
        <bundle>mvn:org.opennms.core.ipc.common/org.opennms.core.ipc.common.kafka/${project.version}</bundle>
        <bundle>mvn:org.opennms.core.ipc.common/org.opennms.core.ipc.common.kafka-shell/${project.version}</bundle>
    </feature>
    <feature name="opennms-dao-api" version="${project.version}" description="OpenNMS :: DAO :: API">
        <feature>opennms-core</feature>
        <feature>opennms-model</feature>
        <feature>opennms-config-api</feature>
        <bundle>mvn:org.opennms.features.reporting/org.opennms.features.reporting.model/${project.version}</bundle>
        <bundle>mvn:org.opennms.features.distributed/org.opennms.features.distributed.dao-api/${project.version}</bundle>
    </feature>
    <feature name="opennms-dao" version="${project.version}" description="OpenNMS :: DAO">
        <feature>commons-jxpath</feature>
        <feature version="${guavaOsgiVersion}">guava</feature>
        <feature>hibernate-validator41</feature>
        <feature>opennms-collection-api</feature>
        <feature>opennms-collection-core</feature>
        <feature>opennms-collection-persistence-rrd</feature>
        <feature>opennms-dao-api</feature>
        <feature>opennms-core-daemon</feature>
        <feature>opennms-measurements-api</feature>
        <feature>opennms-xml-collector</feature>
        <feature>opennms-core-web</feature>
        <feature>opennms-config-dao-api</feature>
        <bundle>mvn:org.opennms.features.distributed/org.opennms.features.distributed.dao-impl/${project.version}</bundle>
    </feature>
    <feature name="opennms-events-api" version="${project.version}" description="OpenNMS :: Events :: API">
        <feature version="[4.2,4.3)">spring</feature>
        <feature>camel-core</feature>
        <feature>commons-lang3</feature>
        <feature>jaxb</feature>
        <feature>javax.validation</feature>
        <feature>opennms-core</feature>
        <feature>opennms-snmp</feature>
        <feature>opennms-core-ipc-sink-api</feature>
        <bundle>mvn:org.opennms.features.events/org.opennms.features.events.api/${project.version}</bundle>
    </feature>
    <feature name="opennms-events-commands" version="${project.version}" description="OpenNMS :: Events :: Shell Commands">
        <feature>commons-jexl</feature>
        <feature>dropwizard-metrics</feature>
        <feature version="${guavaOsgiVersion}">guava</feature>
        <bundle>mvn:org.opennms.features.events/org.opennms.features.events.commands/${project.version}</bundle>
    </feature>
    <!--This feature lives on Minion, OpenNMS and Sentinel is the reason it needs separate feature.-->
    <feature name="opennms-send-event-command" version="${project.version}" description="OpenNMS :: Events :: Send :: Command">
        <feature>opennms-events-api</feature>
        <feature>opennms-model</feature>
        <bundle>mvn:org.opennms.features.events.sink/org.opennms.features.events.sink.command/${project.version}</bundle>
    </feature>

    <feature name="opennms-events-sink-dispatcher" version="${project.version}" description="OpenNMS :: Events :: Sink Dispatcher">
        <feature>opennms-config-api</feature>
        <feature>opennms-events-api</feature>
        <bundle>mvn:org.opennms.features.events.sink/org.opennms.features.events.sink.dispatcher/${project.version}</bundle>
    </feature>

    <feature name="opennms-icmp-api" version="${project.version}" description="OpenNMS :: ICMP :: API">
        <feature version="${guavaOsgiVersion}">guava</feature>
        <feature>opennms-core</feature>
        <bundle>mvn:org.opennms/opennms-icmp-api/${project.version}</bundle>
    </feature>
    <feature name="opennms-icmp-best" version="${project.version}" description="OpenNMS :: ICMP :: Best Match">
        <feature>opennms-icmp-api</feature>
        <feature>opennms-icmp-jna</feature>
        <feature>opennms-icmp-jni</feature>
        <feature>opennms-icmp-jni6</feature>
        <bundle>mvn:org.opennms/opennms-icmp-best/${project.version}</bundle>
    </feature>
    <feature name="opennms-icmp-jna" version="${project.version}" description="OpenNMS :: ICMP :: JNA">
        <feature version="${guavaOsgiVersion}">guava</feature>
        <feature>opennms-icmp-api</feature>
        <feature>java-native-access</feature>
        <bundle>mvn:org.opennms.core/org.opennms.core.icmp-jna/${project.version}</bundle>
        <bundle>mvn:org.opennms/opennms-icmp-jna/${project.version}</bundle>
    </feature>
    <feature name="opennms-icmp-jni" version="${project.version}" description="OpenNMS :: ICMP :: JNI">
        <feature>opennms-icmp-api</feature>
        <feature>jicmp</feature>
        <bundle>mvn:org.opennms/opennms-icmp-jni/${project.version}</bundle>
    </feature>
    <feature name="opennms-icmp-jni6" version="${project.version}" description="OpenNMS :: ICMP :: JNI (with IPv6 support)">
        <feature>opennms-icmp-jni</feature>
        <feature>jicmp6</feature>
        <bundle>mvn:org.opennms/opennms-icmp-jni6/${project.version}</bundle>
    </feature>
    <feature name="opennms-javamail" version="${project.version}" description="OpenNMS :: Javamail">
        <feature>commons-lang</feature>
        <feature>javax.mail</feature>
        <feature>opennms-core</feature>
        <feature>opennms-config-api</feature>
        <bundle>mvn:org.opennms/opennms-javamail-api/${project.version}</bundle>
    </feature>
    <feature name="opennms-poller-api" version="${project.version}" description="OpenNMS :: Poller :: API">
        <feature version="[4.2,4.3)">spring</feature>
        <feature>hibernate36</feature>
        <feature>opennms-core</feature>
        <bundle>mvn:org.opennms.features.poller/org.opennms.features.poller.api/${project.version}</bundle>
    </feature>
    <feature name="opennms-measurements-api" version="${project.version}" description="OpenNMS :: Measurements :: API">
        <feature version="[4.2,4.3)">spring</feature>
        <feature>commons-lang</feature>
        <feature version="${guavaOsgiVersion}">guava</feature>
        <bundle>mvn:org.opennms.features.measurements/org.opennms.features.measurements.api/${project.version}</bundle>
    </feature>
    <feature name="opennms-measurements-shell" version="${project.version}" description="OpenNMS :: Measurements :: Shell">
        <!-- Dependencies pulled from root classloader -->
        <bundle>mvn:org.opennms.features.measurements/org.opennms.features.measurements.shell/${project.version}</bundle>
    </feature>
    <feature name="opennms-osgi-jsr223" version="${project.version}" description="OpenNMS :: OSGi JSR-223">
        <bundle>mvn:org.opennms.features/org.opennms.features.osgi-jsr223/${project.version}</bundle>
    </feature>
    <feature name="opennms-provisioning" version="${project.version}" description="OpenNMS :: Provisioning">
        <feature>commons-lang</feature>
        <feature>commons-beanutils</feature>
        <feature>javax.validation</feature>
        <feature>joda-time</feature>
        <feature>opennms-provisioning-api</feature>
        <bundle>mvn:org.opennms/opennms-provision-persistence/${project.version}</bundle>
    </feature>
    <feature name="opennms-provisioning-api" version="${project.version}" description="OpenNMS :: Provisioning :: API">
        <feature>opennms-model</feature>
        <bundle dependency="true">mvn:org.apache.mina/mina-core/${minaVersion}</bundle>
        <bundle dependency="true">mvn:io.netty/netty/${netty3Version}</bundle>
        <bundle>mvn:org.opennms/opennms-provision-api/${project.version}</bundle>
    </feature>
    <feature name="opennms-rrd-api" version="${project.version}" description="OpenNMS :: RRD :: API">
        <feature version="[4.2,4.3)">spring</feature>
        <feature>opennms-core</feature>
        <bundle>mvn:org.opennms/opennms-rrd-api/${project.version}</bundle>
    </feature>
    <feature name="opennms-rrd-jrobin" version="${project.version}" description="OpenNMS :: RRD :: JRobin">
        <feature version="[4.2,4.3)">spring</feature>
        <feature>jrobin</feature>
        <feature>opennms-rrd-api</feature>
        <bundle>mvn:org.opennms/opennms-rrd-jrobin/${project.version}</bundle>
    </feature>
    <feature name="opennms-snmp" version="${project.version}" description="OpenNMS :: Core :: SNMP">
        <feature>org.json</feature>
        <bundle>mvn:org.opennms.core/org.opennms.core.logging/${project.version}</bundle>
        <bundle>mvn:org.opennms.core.snmp/org.opennms.core.snmp.api/${project.version}</bundle>
        <bundle>mvn:org.opennms.core.snmp/org.opennms.core.snmp.implementations.snmp4j/${project.version}</bundle>
        <bundle>mvn:org.opennms.core.snmp/org.opennms.core.snmp.joesnmp/${project.version}</bundle>
        <bundle>mvn:org.opennms.core/org.opennms.core.sysprops/${project.version}</bundle>
        <bundle>mvn:org.opennms.core/org.opennms.core.lib/${project.version}</bundle>
    </feature>
    <feature name="opennms-snmp-commands" version="${project.version}" description="OpenNMS :: Core :: SNMP :: Commands">
        <bundle>mvn:org.opennms.core.snmp/org.opennms.core.snmp.commands/${project.version}</bundle>
        <bundle>mvn:org.opennms.core.snmp/org.opennms.core.snmp.profile-mapper/${project.version}</bundle>
    </feature>
    <feature name="opennms-icmp-commands" version="${project.version}" description="OpenNMS :: Core :: ICMP :: Commands">
        <feature>opennms-icmp-api</feature>
        <bundle>mvn:org.opennms/opennms-icmp-commands/${project.version}</bundle>
    </feature>
    <feature name="opennms-syslogd" version="${project.version}" description="OpenNMS :: Syslogd">
        <feature version="[4.2,4.3)">spring</feature>
        <feature>camel-core</feature>
        <feature>camel-http</feature>
        <feature>camel-netty4</feature>
        <feature version="${guavaOsgiVersion}">guava</feature>
        <feature>dropwizard-metrics</feature>
        <feature>opennms-core</feature>
        <feature>opennms-core-camel</feature>
        <feature>opennms-core-daemon</feature>
        <feature>opennms-core-db</feature>
        <feature>opennms-config</feature>
        <feature>opennms-dao-api</feature>
        <feature>opennms-core-ipc-sink-api</feature>
        <bundle>mvn:org.opennms.features.events/org.opennms.features.events.syslog/${project.version}</bundle>
    </feature>
    <feature name="opennms-syslogd-listener-javanet" version="${project.version}" description="OpenNMS :: Syslogd :: Listener :: java.net">
        <feature>camel-blueprint</feature>
        <feature>opennms-syslogd</feature>
        <bundle>blueprint:mvn:org.opennms.features.events/org.opennms.features.events.syslog/${project.version}/xml/blueprint-syslog-listener-javanet</bundle>
    </feature>
    <feature name="opennms-syslogd-listener-camel-netty" version="${project.version}" description="OpenNMS :: Syslogd :: Listener :: camel-netty">
        <feature>camel-blueprint</feature>
        <feature>opennms-syslogd</feature>
        <bundle>blueprint:mvn:org.opennms.features.events/org.opennms.features.events.syslog/${project.version}/xml/blueprint-syslog-listener-camel-netty</bundle>
    </feature>
    <feature name="opennms-thresholding-api" version="${project.version}" description="OpenNMS :: Thresholding :: API">
        <feature>opennms-config</feature>
        <feature>opennms-dao-api</feature>
        <feature>opennms-collection-api</feature>
        <bundle>mvn:org.opennms.features.collection/org.opennms.features.collection.thresholding.api/${project.version}</bundle>
    </feature>
    <feature name="opennms-trapd" version="${project.version}" description="OpenNMS :: Trapd">
        <feature version="[4.2,4.3)">spring</feature>
        <feature>camel-core</feature>
        <feature>camel-http</feature>
        <feature version="${guavaOsgiVersion}">guava</feature>
        <feature>opennms-distributed-core-api</feature>
        <feature>opennms-core</feature>
        <feature>opennms-core-camel</feature>
        <feature>opennms-core-daemon</feature>
        <feature>opennms-core-db</feature>
        <feature>opennms-config</feature>
        <feature>opennms-dao-api</feature>
        <feature>opennms-events-api</feature>
        <feature>opennms-snmp</feature>
        <feature>opennms-core-ipc-sink-api</feature>
        <bundle>mvn:org.opennms.features.events/org.opennms.features.events.traps/${project.version}</bundle>
    </feature>
    <feature name="tsrm-troubleticketer" version="${project.version}" description="OpenNMS :: Features :: Ticketing :: Tivoli Service Request Manager (TSRM)">
        <feature version="${cxfVersion}">cxf-jaxws</feature>
        <feature>javax.servlet</feature>
        <bundle>mvn:org.opennms.features.ticketing/org.opennms.features.ticketing.api/${project.version}</bundle>
        <bundle>mvn:org.opennms.features/opennms-integration-tsrm/${project.version}</bundle>
    </feature>
    <feature name="eif-adapter" version="${project.version}" description="OpenNMS :: Features :: EIF Adapter">
        <feature>camel-core</feature>
        <feature>camel-blueprint</feature>
        <feature>camel-netty4</feature>
        <feature>opennms-core-camel</feature>
        <feature>opennms-collection-api</feature>
        <feature>opennms-dao-api</feature>
        <bundle>mvn:org.opennms.features/org.opennms.features.eif-adapter/${project.version}</bundle>
    </feature>
    <feature name="smack" version="${smackVersion}" description="Ignite Realtime :: Smack">
        <bundle>wrap:mvn:org.igniterealtime.smack/smack-core/${smackVersion}</bundle>
        <bundle>wrap:mvn:org.igniterealtime.smack/smack-tcp/${smackVersion}</bundle>
        <bundle>wrap:mvn:org.igniterealtime.smack/smack-extensions/${smackVersion}</bundle>
        <bundle>wrap:mvn:org.igniterealtime.smack/smack-resolver-javax/${smackVersion}</bundle>
        <bundle>wrap:mvn:xmlpull/xmlpull/1.1.3.1</bundle>
    </feature>
    <feature name="wsman-integration" version="${project.version}" description="OpenNMS :: Features :: WS-Man Integration">
        <feature>guava17</feature>
        <feature>javax.servlet</feature>
        <feature version="${cxfVersion}">cxf-jaxws</feature>
        <feature version="${cxfVersion}">cxf-ws-addr</feature>
        <feature>opennms-collection-api</feature>
        <feature>opennms-poller-monitors-core</feature>
        <feature>opennms-provisioning-api</feature>
        <feature>opennms-dao-api</feature>
        <bundle>mvn:org.apache.servicemix.specs/org.apache.servicemix.specs.jaxws-api-2.2/${servicemixSpecsVersion}</bundle>
        <bundle>mvn:org.apache.servicemix.specs/org.apache.servicemix.specs.saaj-api-1.3/${servicemixSpecsVersion}</bundle>
        <bundle>mvn:org.apache.servicemix.bundles/org.apache.servicemix.bundles.xerces/2.11.0_1</bundle>
        <bundle>mvn:org.apache.servicemix.bundles/org.apache.servicemix.bundles.bcel/5.2_4</bundle>
        <bundle>mvn:org.apache.servicemix.bundles/org.apache.servicemix.bundles.xalan/2.7.2_3</bundle>
        <bundle>mvn:org.opennms.core.wsman/org.opennms.core.wsman.api/${wsmanVersion}</bundle>
        <bundle>mvn:org.opennms.core.wsman/org.opennms.core.wsman.cxf/${wsmanVersion}</bundle>
        <bundle>mvn:org.opennms.features/org.opennms.features.wsman/${project.version}</bundle>
    </feature>
    <feature name="wmi-integration" version="${project.version}" description="OpenNMS :: Features :: WMI Integration">
        <feature>commons-cli</feature>
        <feature>opennms-collection-api</feature>
        <feature>opennms-provisioning-api</feature>
        <feature>jcifs</feature>
        <bundle dependency="true">wrap:mvn:com.github.skyghis/j-interop-ng/${jinteropVersion}</bundle>
        <bundle dependency="true">wrap:mvn:com.github.skyghis/j-interop-ng-deps/${jinteropVersion}</bundle>
        <bundle>mvn:org.opennms/opennms-wmi/${project.version}</bundle>
    </feature>
    <feature name="opennms-prometheus-collector" version="${project.version}" description="OpenNMS :: Features :: Prometheus Collector">
        <feature>opennms-core-web</feature>
        <feature>opennms-collection-api</feature>
        <bundle>mvn:org.opennms.features/org.opennms.features.prometheus-collector/${project.version}</bundle>
    </feature>
    <feature name="opennms-xml-collector" version="${project.version}" description="OpenNMS :: Protocols :: XML Collector">
        <feature>commons-io</feature>
        <feature>commons-jxpath</feature>
        <feature>commons-lang</feature>
        <feature version="${guavaOsgiVersion}">guava</feature>
        <feature>joda-time</feature>
        <feature>opennms-core-web</feature>
        <bundle>wrap:mvn:com.jcraft/jsch/0.1.51</bundle>
        <bundle>mvn:org.apache.servicemix.bundles/org.apache.servicemix.bundles.oro/2.0.8_6</bundle>
        <bundle>mvn:org.apache.servicemix.bundles/org.apache.servicemix.bundles.ezmorph/1.0.6_1</bundle>
        <bundle>mvn:org.apache.servicemix.bundles/org.apache.servicemix.bundles.json-lib/2.4_1</bundle>
        <bundle dependency="true">mvn:org.codehaus.jackson/jackson-core-asl/${jacksonVersion}</bundle>
        <bundle dependency="true">mvn:org.codehaus.jackson/jackson-mapper-asl/${jacksonVersion}</bundle>
        <bundle dependency="true">mvn:org.codehaus.jackson/jackson-xc/${jacksonVersion}</bundle>
        <bundle dependency="true">wrap:mvn:com.jcraft/jsch/0.1.51</bundle>
        <bundle dependency="true">wrap:mvn:org.jsoup/jsoup/${jsoupVersion}</bundle>
        <bundle>mvn:org.opennms.protocols/org.opennms.protocols.xml/${project.version}</bundle>
        <bundle>mvn:org.opennms.features.distributed/org.opennms.features.distributed.kv-store.api/${project.version}</bundle>
    </feature>
    <feature name="opennms-provisioning-detectors" version="${project.version}" description="OpenNMS :: Provisioning :: Detectors">
        <feature>bsf</feature>
        <feature>commons-cli</feature>
        <feature>javax.servlet</feature>
        <feature>jcifs</feature>
        <feature>jldap</feature>
        <feature>spring-security32</feature>
        <feature>opennms-collection-api</feature>
        <feature>opennms-core-web</feature>
        <feature>opennms-dhcpd</feature>
        <feature>opennms-icmp-api</feature>
        <feature>opennms-provisioning-api</feature>
        <feature>wsman-integration</feature>
        <feature>wmi-integration</feature>
        <bundle>mvn:org.opennms.core.jmx/org.opennms.core.jmx.api/${project.version}</bundle>
        <bundle>mvn:org.opennms.core.jmx/org.opennms.core.jmx.impl/${project.version}</bundle>
        <bundle>mvn:org.opennms/opennms-detector-bsf/${project.version}</bundle>
        <bundle>mvn:org.opennms/opennms-detector-datagram/${project.version}</bundle>
        <bundle>mvn:org.opennms/opennms-detector-dhcp/${project.version}</bundle>
        <bundle>mvn:org.opennms/opennms-detector-generic/${project.version}</bundle>
        <bundle>mvn:org.opennms/opennms-detector-jdbc/${project.version}</bundle>
        <bundle>mvn:org.opennms/opennms-detector-jmx/${project.version}</bundle>
        <bundle>mvn:org.opennms/opennms-detector-jms/${project.version}</bundle>
        <bundle>mvn:org.opennms/opennms-detector-lineoriented/${project.version}</bundle>
        <bundle>mvn:org.opennms/opennms-detector-rdns-lookup/${project.version}</bundle>
        <bundle>mvn:org.opennms/opennms-detector-simple/${project.version}</bundle>
        <bundle>mvn:org.opennms/opennms-detector-ssh/${project.version}</bundle>
        <bundle>mvn:org.opennms/opennms-detector-web/${project.version}</bundle>
        <bundle>mvn:org.opennms/opennms-detector-registry/${project.version}</bundle>
    </feature>
    <feature name="opennms-dhcpd" description="OpenNMS :: Features :: DHCPD" version="${project.version}">
        <bundle>mvn:org.opennms.features/org.opennms.features.dhcpd/${project.version}</bundle>
        <bundle>mvn:com.helger/dhcp4java/${dhcp4javaVersion}</bundle>
    </feature>
    <feature name="opennms-provisioning-shell" version="${project.version}" description="OpenNMS :: Provisioning :: Shell">
        <bundle>mvn:org.opennms/opennms-provision-shell/${project.version}</bundle>
        <bundle dependency="true">mvn:org.apache.httpcomponents/httpcore-osgi/${httpcoreVersion}</bundle>
        <bundle dependency="true">mvn:org.apache.httpcomponents/httpclient-osgi/${httpclientVersion}</bundle>
    </feature>
    <feature name="opennms-vmware" version="${project.version}" description="OpenNMS :: Integrations :: VMware Integration">
        <feature>commons-cli</feature>
        <feature>commons-io</feature>
        <feature>commons-lang</feature>
<<<<<<< HEAD
        <feature version="${guavaOsgiVersion}">guava</feature>
=======
        <feature>dom4j</feature>
        <feature>guava</feature>
>>>>>>> 7c601025
        <bundle dependency="true">mvn:org.apache.httpcomponents/httpcore-osgi/${httpcoreVersion}</bundle>
        <bundle dependency="true">mvn:org.apache.httpcomponents/httpclient-osgi/${httpclientVersion}</bundle>
        <bundle>wrap:mvn:com.toastcoders/yavijava/6.0.03</bundle>
        <bundle>wrap:mvn:org.sblim.slp/sblimSLPClient/1.17</bundle>
        <bundle>wrap:mvn:org.sblim.wbem/sblimCIMClient/1.17</bundle>
        <bundle>mvn:org.opennms/opennms-vmware/${project.version}</bundle>
    </feature>
    <feature name="opennms-poller-monitors-core" version="${project.version}" description="OpenNMS :: Poller :: Monitors :: Core">
        <feature>camel-core</feature>
        <feature>camel-http</feature>
        <feature>commons-io</feature>
        <feature>commons-jexl</feature>
        <feature>commons-lang</feature>
        <feature>commons-net</feature>
        <feature>dnsjava</feature>
        <feature>hibernate36</feature>
        <feature>jldap</feature>
        <feature>jolokia-client</feature>
        <feature>json-simple</feature>
        <feature>jcifs</feature>
        <feature>bsf</feature>
        <feature>opennms-core-web</feature>
        <feature>opennms-core-ipc-rpc-api</feature>
        <feature>opennms-dhcpd</feature>
        <feature>opennms-icmp-api</feature>
        <feature>opennms-poller-api</feature>
        <feature>opennms-dao-api</feature>
        <feature>opennms-config</feature>
        <feature>opennms-javamail</feature>
        <bundle>mvn:org.opennms.core.jmx/org.opennms.core.jmx.api/${project.version}</bundle>
        <bundle>mvn:org.opennms.core.jmx/org.opennms.core.jmx.impl/${project.version}</bundle>
        <bundle>mvn:org.opennms.features.poller.monitors/org.opennms.features.poller.monitors.core/${project.version}</bundle>
    </feature>
    <feature name="opennms-poller-shell" version="${project.version}" description="OpenNMS :: Poller :: Shell">
        <bundle>mvn:org.opennms.features.poller/org.opennms.features.poller.shell/${project.version}</bundle>
    </feature>
    <feature name="opennms-situation-feedback-api" version="${project.version}" description="OpenNMS :: Features :: Situation-Feedback :: API">
        <feature>jackson-core</feature>
        <bundle>mvn:org.opennms.features.situation-feedback/org.opennms.features.situation-feedback.api/${project.version}</bundle>
    </feature>
    <feature name="opennms-situation-feedback" version="${project.version}" description="OpenNMS :: Features :: Situation-Feedback">
        <feature>opennms-osgi-core-rest</feature>
        <feature>opennms-jest</feature>
        <feature>opennms-situation-feedback-api</feature>
        <bundle>mvn:org.opennms.features.situation-feedback/org.opennms.features.situation-feedback.elastic/${project.version}</bundle>
        <bundle>mvn:org.opennms.features.situation-feedback.rest/org.opennms.features.situation-feedback.rest.api/${project.version}</bundle>
        <bundle>mvn:org.opennms.features.situation-feedback.rest/org.opennms.features.situation-feedback.rest.impl/${project.version}</bundle>
    </feature>
    <feature name="opennms-alarm-history-api" description="OpenNMS :: Features :: Alarms :: History :: API" version="${project.version}">
        <bundle>mvn:org.opennms.features.alarms.history/org.opennms.features.alarms.history.api/${project.version}</bundle>
    </feature>

    <feature name="opennms-alarm-history-rest" description="OpenNMS :: Features :: Alarms :: History :: REST" version="${project.version}">
        <feature>opennms-osgi-core-rest</feature>
        <feature>opennms-alarm-history-api</feature>
        <bundle>mvn:org.opennms.features.alarms.history.rest/org.opennms.features.alarms.history.rest.api/${project.version}</bundle>
        <bundle>mvn:org.opennms.features.alarms.history.rest/org.opennms.features.alarms.history.rest.impl/${project.version}</bundle>
    </feature>

    <feature name="opennms-alarm-history-elastic" description="OpenNMS :: Features :: Alarms :: History :: Elasticsearch" version="${project.version}">
        <feature>opennms-alarm-history-rest</feature>
        <feature>opennms-jest</feature>
        <bundle dependency="true">mvn:org.mapstruct/mapstruct/${mapstructVersion}</bundle>
        <bundle>mvn:org.opennms.features.alarms.history/org.opennms.features.alarms.history.elastic/${project.version}</bundle>
    </feature>

    <feature name="kafka-streams" description="Kafka Streams" version="${kafkaVersion}">
        <!-- This is only needed for  servicemix implementation of kafka streams -->
        <!--
        <feature>jackson-core</feature>
        -->
        <!-- Wrap the kafka-streams bundle instead of using the servicemix implementation since the later doesn't include the required imports for rocksdb -->
        <bundle dependency="true">wrap:mvn:org.apache.kafka/kafka-streams/${kafkaVersion}$Bundle-Version=${kafkaVersion}&amp;Export-Package=*;-noimport:=true:version="${kafkaVersion}"</bundle>
        <bundle dependency="true">mvn:org.apache.servicemix.bundles/org.apache.servicemix.bundles.kafka-clients/${kafkaBundleVersion}</bundle>
        <bundle dependency="true">mvn:com.github.luben/zstd-jni/${zstdJniVersion}</bundle>
        <bundle dependency="true">wrap:mvn:org.apache.kafka/connect-json/${kafkaVersion}</bundle>
        <bundle dependency="true">wrap:mvn:org.apache.kafka/connect-api/${kafkaVersion}</bundle>
        <bundle dependency="true">mvn:org.lz4/lz4-java/${lz4JavaVersion}</bundle>
        <bundle dependency="true">mvn:org.xerial.snappy/snappy-java/${snappyJavaVersion}</bundle>
        <bundle dependency="true">mvn:com.typesafe.scala-logging/scala-logging_${scalaVersion}/${scalaLoggingVersion}</bundle>
        <bundle dependency="true">wrap:mvn:org.rocksdb/rocksdbjni/${rocksdbjniVersion}</bundle>
    </feature>
    <feature name="opennms-kafka-producer" version="${project.version}" description="OpenNMS :: Kafka :: Producer">
        <feature version="${guavaOsgiVersion}">guava</feature>
        <feature version="${kafkaVersion}">kafka-streams</feature>
        <feature>rate-limited-logger</feature>
        <feature>opennms-collection-api</feature>
        <feature>opennms-situation-feedback-api</feature>
        <bundle>mvn:com.google.protobuf/protobuf-java/${protobufVersion}</bundle>
        <bundle>mvn:org.opennms.core.ipc.common/org.opennms.core.ipc.common.kafka/${project.version}</bundle>
        <bundle>mvn:org.opennms.features.kafka/org.opennms.features.kafka.producer/${project.version}</bundle>
    </feature>
    <feature name="opennms-kafka-consumer" version="${project.version}" description="OpenNMS :: Kafka :: Consumer">
        <feature>opennms-kafka</feature>
        <feature>opennms-events-api</feature>
        <feature>opennms-model</feature>
        <bundle>mvn:com.google.protobuf/protobuf-java/${protobufVersion}</bundle>
        <bundle>mvn:org.opennms.core.ipc.common/org.opennms.core.ipc.common.kafka/${project.version}</bundle>
        <bundle>mvn:org.opennms.features.kafka/org.opennms.features.kafka.consumer/${project.version}</bundle>
    </feature>
    <feature name="opennms-telemetry-collection" version="${project.version}" description="OpenNMS :: Telemetry :: Collection">
        <feature version="${guavaOsgiVersion}">guava</feature>
        <feature version="${netty4Version}">netty4</feature>
        <feature>dropwizard-metrics</feature>
        <feature>opennms-collection-api</feature>
        <feature>opennms-thresholding-api</feature>
        <feature>opennms-osgi-jsr223</feature>
        <bundle>mvn:com.google.protobuf/protobuf-java/${protobufVersion}</bundle>
        <bundle>mvn:com.google.code.gson/gson/${gsonVersion}</bundle>
        <bundle>mvn:org.opennms.core/org.opennms.core.lib/${project.version}</bundle>
        <bundle>mvn:org.opennms.features.telemetry.config/org.opennms.features.telemetry.config.api/${project.version}</bundle>
        <bundle>mvn:org.opennms.features.telemetry/org.opennms.features.telemetry.api/${project.version}</bundle>
        <bundle>mvn:org.opennms.features.telemetry/org.opennms.features.telemetry.common/${project.version}</bundle>
        <bundle>mvn:org.opennms.features.telemetry/org.opennms.features.telemetry.listeners/${project.version}</bundle>
        <bundle>mvn:org.opennms.features.telemetry.protocols/org.opennms.features.telemetry.protocols.adapters/${project.version}</bundle>
        <bundle>mvn:org.opennms.features.telemetry/org.opennms.features.telemetry.shell/${project.version}</bundle>
    </feature>

    <feature name="opennms-telemetry-daemon" version="${project.version}" description="OpenNMS :: Telemetry :: Daemon">
        <feature version="${netty4Version}">netty4</feature>
        <feature>camel-spring</feature>
        <feature>dropwizard-metrics</feature>
        <feature>opennms-core-daemon</feature>
        <feature>opennms-core-ipc-sink-api</feature>
        <feature>opennms-dao-api</feature>
        <feature>opennms-dao</feature>
        <feature>opennms-telemetry-collection</feature>
        <bundle dependency="true">mvn:com.google.protobuf/protobuf-java/${protobufVersion}</bundle>
        <bundle>mvn:org.opennms.features.telemetry/org.opennms.features.telemetry.api/${project.version}</bundle>
        <bundle>mvn:org.opennms.features.telemetry/org.opennms.features.telemetry.common/${project.version}</bundle>
        <bundle>mvn:org.opennms.features.telemetry/org.opennms.features.telemetry.registry/${project.version}</bundle>
        <bundle>mvn:org.opennms.features.telemetry/org.opennms.features.telemetry.daemon/${project.version}</bundle>
        <bundle>mvn:org.opennms.features.telemetry.protocols/org.opennms.features.telemetry.protocols.common/${project.version}</bundle>
        <bundle>mvn:org.opennms.features.telemetry.config/org.opennms.features.telemetry.config.jaxb/${project.version}</bundle>
        <bundle>mvn:org.opennms.features.telemetry/org.opennms.features.telemetry.listeners/${project.version}</bundle>
    </feature>
    <feature name="opennms-telemetry-bmp" version="${project.version}" description="OpenNMS :: Telemetry :: BMP">
        <feature>opennms-telemetry-bmp-adapter</feature>
        <feature>rate-limited-logger</feature>
        <feature>resilience4j</feature>
        <feature>opennms-dnsresolver-api</feature>
        <bundle>mvn:org.opennms.features.telemetry.protocols.bmp/org.opennms.features.telemetry.protocols.bmp.parser/${project.version}</bundle>
    </feature>
    <feature name="opennms-telemetry-bmp-adapter" version="${project.version}" description="OpenNMS :: Telemetry :: BMP :: Adapter">
        <feature>opennms-telemetry-collection</feature>
        <feature>opennms-kafka</feature>
        <feature>rate-limited-logger</feature>
        <bundle>mvn:org.opennms.core.ipc.rpc/org.opennms.core.ipc.rpc.utils/${project.version}</bundle>
        <bundle>mvn:org.opennms.features.telemetry.protocols.bmp/org.opennms.features.telemetry.protocols.bmp.adapter/${project.version}</bundle>
        <bundle>mvn:org.opennms.features.telemetry.protocols.bmp/org.opennms.features.telemetry.protocols.bmp.transport/${project.version}</bundle>
    </feature>
    <!-- Currently, this only runs on OpenNMS -->
    <feature name="opennms-telemetry-bmp-stats" version="${project.version}" description="OpenNMS :: Telemetry :: BMP :: Stats Aggregator">
        <bundle>mvn:org.opennms.features.telemetry.protocols.bmp/org.opennms.features.telemetry.protocols.bmp.stats/${project.version}</bundle>
        <bundle>mvn:com.google.code.gson/gson/${jestGsonVersion}</bundle>
        <feature>commons-net</feature>
    </feature>
    <feature name="opennms-telemetry-jti" version="${project.version}" description="OpenNMS :: Telemetry :: JTI">
        <feature>opennms-telemetry-collection</feature>
        <bundle>mvn:com.google.protobuf/protobuf-java/${protobufVersion}</bundle>
        <bundle>mvn:org.opennms.features.telemetry.protocols.jti/org.opennms.features.telemetry.protocols.jti.adapter/${project.version}</bundle>
    </feature>
    <feature name="opennms-telemetry-nxos" version="${project.version}" description="OpenNMS :: Telemetry :: NX-OS">
        <feature>opennms-telemetry-collection</feature>
        <bundle>mvn:com.google.protobuf/protobuf-java/${protobufVersion}</bundle>
        <bundle>mvn:org.opennms.features.telemetry.protocols.nxos/org.opennms.features.telemetry.protocols.nxos.adapter/${project.version}</bundle>
    </feature>
    <feature name="opennms-telemetry-graphite" version="${project.version}" description="OpenNMS :: Telemetry :: Graphite">
        <feature>opennms-telemetry-collection</feature>
        <bundle>mvn:org.opennms.features.telemetry.protocols.graphite/org.opennms.features.telemetry.protocols.graphite.adapter/${project.version}</bundle>
    </feature>
    <feature name="opennms-telemetry-openconfig"  description="OpenNMS :: Telemetry :: OpenConfig" version="${project.version}">
        <feature>opennms-telemetry-collection</feature>
        <feature>opennms-telemetry-openconfig-client</feature>
        <bundle>mvn:com.google.protobuf/protobuf-java/${protobufVersion}</bundle>
        <bundle>mvn:org.opennms.core.grpc/org.opennms.core.grpc.osgi/${project.version}</bundle>
        <bundle>mvn:org.opennms.core.ipc.rpc/org.opennms.core.ipc.rpc.utils/${project.version}</bundle>
        <bundle>mvn:org.opennms.features.openconfig/org.opennms.features.openconfig.api/${project.version}</bundle>
        <bundle>mvn:org.opennms.features.openconfig/org.opennms.features.openconfig.common/${project.version}</bundle>
        <bundle>mvn:org.opennms.features.telemetry.protocols.openconfig/org.opennms.features.telemetry.protocols.openconfig.adapter/${project.version}</bundle>
        <bundle>mvn:org.opennms.features.telemetry.protocols.openconfig/org.opennms.features.telemetry.protocols.openconfig.connector/${project.version}</bundle>
    </feature>
    <feature name="opennms-telemetry-openconfig-client" description="OpenNMS :: Telemetry :: OpenConfig :: Client" version="${project.version}">
        <bundle>mvn:org.opennms.core.grpc/org.opennms.core.grpc.common/${project.version}</bundle>
        <bundle>mvn:org.opennms.core.grpc/org.opennms.core.grpc.osgi/${project.version}</bundle>
        <bundle>mvn:org.opennms.features.openconfig/org.opennms.features.openconfig.api/${project.version}</bundle>
        <bundle>mvn:org.opennms.features.openconfig/org.opennms.features.openconfig.common/${project.version}</bundle>
        <bundle>mvn:org.opennms.features.openconfig/org.opennms.features.openconfig.telemetry-client/${project.version}</bundle>
    </feature>
    <feature name="opennms-karaf-health" description="OpenNMS :: Karaf Health">
        <bundle start-level="100">mvn:org.opennms.features/org.opennms.features.karaf-health/${project.version}</bundle>
    </feature>
    <feature name="opennms-health" version="${project.version}" description="OpenNMS :: Health">
        <feature>commons-io</feature>
        <feature>commons-lang3</feature>
        <feature>dropwizard-metrics</feature>
        <feature>opennms-util</feature>
        <bundle dependency="true">mvn:io.vavr/vavr/0.10.0</bundle>
        <bundle>mvn:org.opennms.core.health/org.opennms.core.health.api/${project.version}</bundle>
        <bundle>mvn:org.opennms.core.health/org.opennms.core.health.impl/${project.version}</bundle>
        <bundle>mvn:org.opennms.core.health/org.opennms.core.health.shell/${project.version}</bundle>
    </feature>
    <feature name="opennms-health-rest" version="${project.version}" description="OpenNMS :: Health :: Rest">
        <feature>opennms-health</feature>
        <bundle>mvn:org.opennms.core.health/org.opennms.core.health.rest/${project.version}</bundle>
    </feature>
    <feature name="opennms-persistence" version="${project.version}" description="OpenNMS :: Persistence">
        <feature>opennms-model</feature>
        <feature>opennms-dao</feature>
        <bundle>mvn:org.opennms.features.distributed/org.opennms.features.distributed.datasource/${project.version}</bundle>
    </feature>
    <feature name="opennms-spring-extender" version="${project.version}" description="OpenNMS :: Spring Extender">
        <feature version="[4.2,4.3)">spring</feature>
        <feature version="[4.2,4.3)">spring-jdbc</feature>
        <feature version="[4.2,4.3)">spring-orm</feature>
        <feature version="[4.2,4.3)">spring-jms</feature>
        <feature version="[4.2,4.3)">spring-tx</feature>
        <feature version="${guavaOsgiVersion}">guava</feature>
        <bundle dependency="true">mvn:org.opennms.core/org.opennms.core.soa/${project.version}</bundle>
        <bundle dependency="true">mvn:org.opennms.core/org.opennms.core.sysprops/${project.version}</bundle>
        <bundle>mvn:org.opennms.container/spring-extender/${project.version}</bundle>
        <bundle>mvn:org.opennms.features.distributed/org.opennms.features.distributed.serviceregistry/${project.version}</bundle>
    </feature>
    <feature name="opennms-flows" version="${project.version}" description="OpenNMS :: Features :: Flows :: Feature Definition">
        <details>Feature definition to start all required bundles related to *flow-support.</details>
        <feature>opennms-health</feature>
        <feature>opennms-jest</feature>
        <feature version="${guavaOsgiVersion}">guava</feature>
        <feature version="${netty4Version}">netty4</feature>
        <feature>quartz</feature>
        <feature>opennms-core-tracing</feature>
        <feature>opennms-distributed-core-api</feature>
        <feature>opennms-telemetry-collection</feature>
        <feature>opennms-dnsresolver-api</feature>
        <feature>opennms-kafka</feature>
        <feature>rate-limited-logger</feature>
        <bundle>wrap:mvn:org.apache.commons/commons-csv/${commonsCsvVersion}</bundle>
        <bundle>mvn:org.apache.commons/commons-csv/${commonsCsvVersion}</bundle>
        <bundle>mvn:org.mongodb/bson/${bsonVersion}</bundle>
        <bundle>mvn:org.opennms.features.flows/org.opennms.features.flows.api/${project.version}</bundle>
        <bundle>mvn:org.opennms.features.flows.classification.engine/org.opennms.features.flows.classification.engine.api/${project.version}</bundle>
        <bundle>mvn:org.opennms.features.flows.rest/org.opennms.features.flows.rest.api/${project.version}</bundle>
        <bundle>mvn:org.opennms/opennms-web-api/${project.version}</bundle>
        <bundle>mvn:org.opennms.features.flows.rest/org.opennms.features.flows.rest.impl/${project.version}</bundle>
        <bundle>wrap:mvn:org.freemarker/freemarker/${freemarkerVersion}</bundle>
        <bundle>mvn:org.opennms.features.flows.classification.engine/org.opennms.features.flows.classification.engine.impl/${project.version}</bundle>
        <bundle>mvn:org.opennms.features.flows/org.opennms.features.flows.elastic/${project.version}</bundle>
        <bundle>mvn:org.opennms.features.flows/org.opennms.features.flows.kafka-persistence/${project.version}</bundle>
        <bundle>mvn:org.mongodb/bson/${bsonVersion}</bundle>
        <bundle>mvn:org.opennms.core/org.opennms.core.cache/${project.version}</bundle>
        <bundle>mvn:org.opennms.features.telemetry/org.opennms.features.telemetry.api/${project.version}</bundle>
        <bundle>mvn:org.opennms.features.telemetry/org.opennms.features.telemetry.common/${project.version}</bundle>
        <bundle>mvn:org.opennms.features.telemetry/org.opennms.features.telemetry.listeners/${project.version}</bundle>
        <bundle>mvn:com.google.protobuf/protobuf-java/${protobufVersion}</bundle>
        <bundle>mvn:org.opennms.features.telemetry.protocols/org.opennms.features.telemetry.protocols.common/${project.version}</bundle>
        <bundle>mvn:org.opennms.features.telemetry.protocols/org.opennms.features.telemetry.protocols.flows/${project.version}</bundle>
        <bundle>mvn:org.opennms.features.telemetry.protocols.netflow/org.opennms.features.telemetry.protocols.netflow.parser/${project.version}</bundle>
        <bundle>mvn:org.opennms.features.telemetry.protocols.netflow/org.opennms.features.telemetry.protocols.netflow.adapter/${project.version}</bundle>
        <bundle>mvn:org.opennms.features.telemetry.protocols.netflow/org.opennms.features.telemetry.protocols.netflow.transport/${project.version}</bundle>
        <bundle>mvn:org.opennms.features.telemetry.protocols.sflow/org.opennms.features.telemetry.protocols.sflow.parser/${project.version}</bundle>
        <bundle>mvn:org.opennms.features.telemetry.protocols.sflow/org.opennms.features.telemetry.protocols.sflow.adapter/${project.version}</bundle>
        <bundle>mvn:org.opennms.features.flows.classification/org.opennms.features.flows.classification.shell/${project.version}</bundle>
    </feature>
    <feature name="opennms-api-layer" version="${project.version}" description="OpenNMS :: Features :: API Layer">
        <feature>opennms-health</feature>
        <feature>opennms-situation-feedback-api</feature>
        <feature version="${opennmsApiVersion}">opennms-integration-api</feature>
        <bundle dependency="true">mvn:org.mapstruct/mapstruct/${mapstructVersion}</bundle>
        <bundle>mvn:org.opennms.features/org.opennms.features.api-layer/${project.version}</bundle>
    </feature>
    <feature name="opennms-enlinkd-shell" version="${project.version}" description="OpenNMS :: Features :: Enlinkd :: Shell">
        <feature>opennms-dao</feature>
        <bundle>mvn:org.opennms.features.enlinkd/org.opennms.features.enlinkd.shell/${project.version}</bundle>
        <bundle>mvn:org.opennms.features.enlinkd/org.opennms.features.enlinkd.generator/${project.version}</bundle>
    </feature>
    <feature name="opennms-osgi-core-rest" version="${project.version}" description="OpenNMS :: Features :: OSGI :: Core :: Rest">
        <details>Core module which provides features to install to listen for rest related services,
            such as @Path annotated interfaces.</details>
        <feature>jax-rs-connector</feature>
        <feature>jax-rs-provider-jackson</feature>
        <bundle>mvn:org.opennms.features/org.opennms.features.rest-provider/${project.version}</bundle>
        <bundle>mvn:org.opennms.container.bridge/org.opennms.container.bridge.rest/${project.version}</bundle>
    </feature>
    <feature name="opennms-jaas-login-module" version="${project.version}" description="OpenNMS :: OSGi Container :: Karaf JAAS Login Module">
        <details>OpenNMS is the world's first enterprise grade network management platform developed under the open source model. It consists of a community supported open-source project as well as a commercial services, training and support organization.</details>
        <bundle>mvn:org.opennms.container/org.opennms.container.jaas-login-module/${project.version}</bundle>
        <bundle>mvn:org.apache.karaf.jaas/org.apache.karaf.jaas.modules/${karafVersion}</bundle>
        <bundle>mvn:org.apache.karaf.jaas/org.apache.karaf.jaas.config/${karafVersion}</bundle>
    </feature>
    <feature name="jmxconfiggenerator" version="${project.version}" description="OpenNMS JMX Configuration Generator">
        <feature version="${guavaOsgiVersion}">guava</feature>
        <feature>commons-io</feature>
        <bundle>mvn:org.opennms.features/jmxconfiggenerator/${project.version}</bundle>
        <bundle>wrap:mvn:args4j/args4j/${args4jVersion}</bundle>
        <bundle>wrap:mvn:org.jvnet.opendmk/jmxremote_optional/${jmxremote.optional.version}</bundle>
        <bundle>mvn:org.apache.velocity/velocity/1.7</bundle>
        <bundle>mvn:org.opennms.features/org.opennms.features.name-cutter/${project.version}</bundle>
    </feature>
    <feature name="vaadin-jmxconfiggenerator" version="${project.version}" description="OpenNMS :: Features :: JMX Config Generator :: Web UI">
        <details>OpenNMS is the world's first enterprise grade network management platform developed under the open source model. It consists of a community supported open-source project as well as a commercial services, training and support organization.</details>
        <feature>vaadin</feature>
        <feature>jmxconfiggenerator</feature>
        <bundle>mvn:org.opennms.features/vaadin-jmxconfiggenerator/${project.version}</bundle>
        <bundle>mvn:org.opennms.features.vaadin-components/core/${project.version}</bundle>
        <bundle>mvn:org.opennms.features.vaadin-components/widgetset/${project.version}</bundle>
        <bundle>mvn:org.opennms.features.themes/jmxconfiggenerator-theme/${project.version}</bundle>
    </feature>
    <feature name="org.opennms.features.enlinkd.service.api" version="${project.version}" description="OpenNMS :: Features :: Enlinkd :: Service :: API">
        <details>OpenNMS is the world's first enterprise grade network management platform developed under the open source model. It consists of a community supported open-source project as well as a commercial services, training and support organization.</details>
        <feature version="${guavaOsgiVersion}">guava</feature>
        <bundle>mvn:org.opennms.features.enlinkd/org.opennms.features.enlinkd.persistence.api/${project.version}</bundle>
        <bundle>mvn:org.opennms.features.enlinkd/org.opennms.features.enlinkd.service.api/${project.version}</bundle>
        <bundle>wrap:mvn:net.sf.jung/jung-api/${jungVersion}</bundle>
        <bundle>mvn:org.opennms.core/org.opennms.core.criteria/${project.version}</bundle>
        <bundle>mvn:org.opennms.features.enlinkd/org.opennms.features.enlinkd.persistence.api/${project.version}</bundle>
    </feature>
    <feature name="org.opennms.features.bsm.service.api" version="${project.version}" description="OpenNMS :: Features :: BSM :: Service :: API">
        <details>OpenNMS is the world's first enterprise grade network management platform developed under the open source model. It consists of a community supported open-source project as well as a commercial services, training and support organization.</details>
        <feature version="${guavaOsgiVersion}">guava</feature>
        <bundle>mvn:org.opennms.features.bsm/org.opennms.features.bsm.persistence.api/${project.version}</bundle>
        <bundle>mvn:org.opennms.features.bsm/org.opennms.features.bsm.service.api/${project.version}</bundle>
        <bundle>wrap:mvn:net.sf.jung/jung-api/${jungVersion}</bundle>
        <bundle>mvn:org.opennms.core/org.opennms.core.criteria/${project.version}</bundle>
    </feature>
    <feature name="org.opennms.features.bsm.shell-commands" version="${project.version}" description="OpenNMS :: Features :: BSM :: Shell Commands">
        <details>OpenNMS is the world's first enterprise grade network management platform developed under the open source model. It consists of a community supported open-source project as well as a commercial services, training and support organization.</details>
        <bundle>mvn:org.opennms.features.bsm/org.opennms.features.bsm.shell-commands/${project.version}</bundle>
        <bundle>mvn:org.opennms.features.bsm/org.opennms.features.bsm.service.api/${project.version}</bundle>
        <bundle>mvn:org.apache.karaf.shell/org.apache.karaf.shell.core/${karafVersion}</bundle>
    </feature>
    <feature name="vaadin-adminpage" version="${project.version}" description="OpenNMS :: Features :: BSM :: Vaadin Adminpage">
        <details>OpenNMS is the world's first enterprise grade network management platform developed under the open source model. It consists of a community supported open-source project as well as a commercial services, training and support organization.</details>
        <feature>vaadin</feature>
        <feature>org.opennms.features.bsm.service.api</feature>
        <bundle>mvn:org.opennms.features.bsm/vaadin-adminpage/${project.version}</bundle>
        <bundle>mvn:org.opennms.features.vaadin-components/core/${project.version}</bundle>
        <bundle>mvn:org.opennms.features.vaadin-components/widgetset/${project.version}</bundle>
        <bundle>mvn:org.opennms.features.topology/org.opennms.features.topology.link/${project.version}</bundle>
    </feature>
    <feature name="geolocation" version="${project.version}" description="OpenNMS :: Features :: Geolocation :: Feature">
        <details>OpenNMS is the world's first enterprise grade network management platform developed under the open source model. It consists of a community supported open-source project as well as a commercial services, training and support organization.</details>
        <feature version="${guavaOsgiVersion}">guava</feature>
        <feature>opennms-core-web</feature>
        <bundle start-level="80">mvn:org.opennms.features.geocoder/org.opennms.features.geocoder.api/${project.version}</bundle>
        <bundle start-level="80">mvn:org.opennms.features.geocoder/org.opennms.features.geocoder.rest/${project.version}</bundle>
        <bundle start-level="80">mvn:org.opennms.features.geocoder/org.opennms.features.geocoder.service/${project.version}</bundle>
        <bundle start-level="90">mvn:org.opennms.features.geolocation/org.opennms.features.geolocation.api/${project.version}</bundle>
        <bundle start-level="90">mvn:org.opennms.features.geolocation/org.opennms.features.geolocation.services/${project.version}</bundle>
        <bundle start-level="100">mvn:org.opennms.features.geocoder/org.opennms.features.geocoder.google/${project.version}</bundle>
        <bundle start-level="100">mvn:org.opennms.features.geocoder/org.opennms.features.geocoder.mapquest/${project.version}</bundle>
        <bundle start-level="100">mvn:org.opennms.features.geocoder/org.opennms.features.geocoder.nominatim/${project.version}</bundle>
    </feature>
    <feature name="vaadin-snmp-events-and-metrics" version="${project.version}" description="OpenNMS :: Features :: SNMP Events and Metrics Admin UI">
        <details>OpenNMS Vaadin Administration UI for handling SNMP related configuration files for events and data collection.</details>
        <feature>opennms-core</feature>
        <feature>vaadin</feature>
        <bundle>mvn:org.opennms.features/vaadin-snmp-events-and-metrics/${project.version}</bundle>
        <bundle>mvn:org.opennms.features.vaadin-components/core/${project.version}</bundle>
        <bundle>mvn:org.opennms.features.vaadin-components/widgetset/${project.version}</bundle>
        <bundle>mvn:org.opennms.features.themes/onms-default-theme/${project.version}</bundle>
        <bundle>mvn:org.opennms.features/org.opennms.features.mib-compiler/${project.version}</bundle>
        <bundle>mvn:commons-lang/commons-lang/${commonsLangVersion}</bundle>
    </feature>
    <feature name="vaadin-node-maps" version="${project.version}" description="OpenNMS :: Features :: Node Maps">
        <details>OpenNMS Vaadin UI for displaying nodes on geographical maps using assets records.</details>
        <feature>opennms-core-web</feature>
        <feature>vaadin</feature>
        <feature>geolocation</feature>
        <bundle>mvn:org.opennms.features/vaadin-node-maps/${project.version}</bundle>
        <bundle>mvn:org.opennms.features.vaadin-components/core/${project.version}</bundle>
        <bundle>mvn:org.opennms.features.vaadin-components/header/${project.version}</bundle>
        <bundle>mvn:org.opennms.features.topology/org.opennms.features.topology.api/${project.version}</bundle>
        <bundle>mvn:org.opennms.features.topology.plugins/org.opennms.features.topology.plugins.browsers/${project.version}</bundle>
    </feature>
    <feature name="osgi-nrtg-api" version="${project.version}" description="OpenNMS :: Features :: NRTG :: Features :: API">
        <details>The API contains the models for the NRTG OSGI projects. It has models for collection jobs, measurements and protocol collectors.</details>
        <bundle>mvn:org.opennms.features.nrtg/nrtg-api/${project.version}</bundle>
    </feature>
    <feature name="osgi-nrtg-protocolcollector-snmp" version="${project.version}" description="OpenNMS :: Features :: NRTG :: Features :: Collectors :: SNMP">
        <details>Plugin for the NRTCollector OSGI Satellit to collect data from snmp agents</details>
        <feature>osgi-nrtg-api</feature>
        <bundle>mvn:org.opennms.features.nrtg.protocolcollector/nrtg-protocolcollector-snmp/${project.version}</bundle>
    </feature>
    <feature name="osgi-nrtg-protocolcollector-tca" version="${project.version}" description="OpenNMS :: Features :: NRTG :: Features :: Collectors :: TCA">
        <details>Plugin for the NRTCollector OSGI Satellite to collect data from TCA agents.</details>
        <feature>osgi-nrtg-api</feature>
        <bundle>mvn:org.opennms.features.nrtg.protocolcollector/nrtg-protocolcollector-tca/${project.version}</bundle>
    </feature>
    <feature name="osgi-nrtg-web" version="${project.version}" description="OpenNMS :: Features :: NRTG :: Features :: Web">
        <details>NRTG Web Runtime Feature</details>
        <feature>osgi-nrtg-api</feature>
        <bundle>mvn:org.opennms.features.nrtg/nrtg-web/${project.version}</bundle>
    </feature>
    <feature name="osgi-nrtg-base" version="${project.version}" description="OpenNMS :: Features :: NRTG :: Features :: Base">
        <details>OSGI Runtime for the NRTCollector.</details>
        <feature>osgi-nrtg-protocolcollector-snmp</feature>
        <feature>osgi-nrtg-protocolcollector-tca</feature>
        <feature>osgi-nrtg-web</feature>
    </feature>
    <feature name="osgi-nrtg-jms" version="${project.version}" description="OpenNMS :: Features :: NRTG :: Features :: JMS">
        <details>OSGI Runtime for the NRTCollector.</details>
        <feature>osgi-nrtg-base</feature>
        <feature>activemq</feature>
        <feature>activemq-blueprint</feature>
        <feature version="${springVersion}">spring-jms</feature>
        <bundle>mvn:org.opennms.features.nrtg/nrtg-collector/${project.version}</bundle>
        <bundle>mvn:org.opennms.features.nrtg/nrtg-nrtbroker-jms/${project.version}</bundle>
        <bundle>mvn:org.opennms.features.nrtg/nrtg-broker/${project.version}</bundle>
    </feature>
    <feature name="osgi-nrtg-local" version="${project.version}" description="OpenNMS :: Features :: NRTG :: Features :: Local">
        <details>OSGI Runtime for the NRTCollector.</details>
        <feature>osgi-nrtg-base</feature>
        <bundle>mvn:org.opennms.features.nrtg/nrtg-nrtbroker-local/${project.version}</bundle>
    </feature>
    <feature name="nrtg" version="${project.version}" description="OpenNMS :: Features :: NRTG :: Features :: All">
        <details>OSGI Runtime for the NRTCollector.</details>
        <feature>osgi-nrtg-jms</feature>
        <feature>osgi-nrtg-local</feature>
    </feature>
    <feature name="vaadin" version="${project.version}" description="OpenNMS :: Features :: Vaadin + Dependencies">
        <details>The Vaadin web application framework including some addons and osgi related packages.</details>
        <!-- Dependencies -->
        <feature version="${guavaOsgiVersion}">guava</feature>
        <feature>http-whiteboard</feature>
        <bundle>mvn:com.vaadin.external.gwt/gwt-elemental/2.8.2.vaadin2</bundle>
        <bundle>wrap:mvn:com.google.gwt/gwt-user/${gwtVersion}/$Export-Package=com.google.*</bundle>
        <bundle>mvn:com.vaadin.external/gentyref/1.2.0.vaadin1</bundle>
        <bundle>mvn:org.jsoup/jsoup/1.14.3</bundle>
        <bundle>mvn:org.json/json/${jsonVersion}</bundle>
        <!-- Vaadin -->
        <bundle start-level="70">mvn:com.vaadin/vaadin-shared/${vaadinVersion}</bundle>
        <bundle>mvn:com.vaadin/vaadin-server/${vaadinVersion}</bundle>
        <bundle>mvn:com.vaadin/vaadin-client/${vaadinVersion}</bundle>
        <bundle>mvn:com.vaadin/vaadin-client-compiled/${vaadinVersion}</bundle>
        <bundle>mvn:com.vaadin/vaadin-themes/${vaadinVersion}</bundle>
        <!-- Vaadin Compatibility -->
        <bundle>mvn:com.vaadin/vaadin-compatibility-shared/${vaadinVersion}</bundle>
        <bundle>mvn:com.vaadin/vaadin-compatibility-server/${vaadinVersion}</bundle>
        <bundle>mvn:com.vaadin/vaadin-compatibility-client-compiled/${vaadinVersion}</bundle>
        <bundle>wrap:mvn:com.vaadin/vaadin-compatibility-client/${vaadinVersion}</bundle>
        <bundle>mvn:com.vaadin/vaadin-compatibility-themes/${vaadinVersion}</bundle>
        <!-- Add Ons -->
        <bundle>mvn:com.vaadin/vaadin-context-menu/${vaadinAddonContextMenuVersion}</bundle>
        <bundle>mvn:org.vaadin.addon/confirmdialog/${vaadinAddonConfirmDialogVersion}</bundle>
        <!-- OpenNMS Vaadin -->
        <bundle>mvn:org.opennms.features.vaadin-components/extender-service/${project.version}</bundle>
        <bundle>mvn:org.opennms.osgi/opennms-osgi-core/${project.version}</bundle>
        <bundle>mvn:org.opennms.features.themes/onms-default-theme/${project.version}</bundle>
    </feature>
    <feature name="opennms-topology-api" version="${project.version}" description="OpenNMS :: Features :: Topology :: Features :: API">
        <details>APIs for creating topology OSGi plugins.</details>
        <feature>vaadin</feature>
        <bundle>mvn:org.opennms.features.topology/org.opennms.features.topology.api/${project.version}</bundle>
    </feature>
    <feature name="opennms-topology-runtime-base" version="${project.version}" description="OpenNMS :: Features :: Topology :: Features :: Base">
        <details>Base runtime and plugins for the OpenNMS topology web app.</details>
        <feature>opennms-core</feature>
        <feature>opennms-topology-api</feature>
        <feature>geolocation</feature>
        <feature>commons-lang3</feature>
        <feature>commons-net</feature>
        <feature version="${guavaOsgiVersion}" prerequisite="true">guava</feature>
        <feature>jackson-core</feature>
        <feature>jackson-dataformat-yaml</feature>
        <bundle>mvn:org.opennms.features.topology/org.opennms.features.topology.app/${project.version}</bundle>
        <bundle>mvn:org.opennms.features.topology.plugins.topo/org.opennms.features.topology.plugins.topo.history/${project.version}</bundle>
        <bundle>mvn:org.opennms.features.topology/org.opennms.features.topology.link/${project.version}</bundle>
        <bundle>mvn:org.opennms.features.topology.plugins/org.opennms.features.topology.plugins.layout/${project.version}</bundle>
        <bundle>mvn:org.opennms.features.topology/org.opennms.features.topology.netutils/${project.version}</bundle>
        <bundle>mvn:org.opennms.features.topology.themes/org.opennms.features.topology.themes.default-theme/${project.version}</bundle>
        <bundle>mvn:org.opennms.features.vaadin-components/core/${project.version}</bundle>
        <bundle>mvn:org.opennms.features.vaadin-components/graph/${project.version}</bundle>
        <bundle>mvn:org.opennms.features.vaadin-components/header/${project.version}</bundle>
    </feature>
    <feature name="opennms-topology-runtime-linkd" version="${project.version}" description="OpenNMS :: Features :: Topology :: Features :: Linkd">
        <details>Linkd-based runtime and plugins for the OpenNMS topology web app.</details>
        <feature>opennms-topology-runtime-base</feature>
        <bundle>mvn:org.opennms.features.topology.plugins.topo/org.opennms.features.topology.plugins.topo.linkd/${project.version}</bundle>
    </feature>
    <feature name="opennms-topology-runtime-browsers" version="${project.version}" description="OpenNMS :: Features :: Topology :: Features :: Browsers">
        <details>Alarm browser to enhance the Linkd topology UI.</details>
        <feature>opennms-topology-api</feature>
        <bundle>mvn:org.opennms.features.topology.plugins/org.opennms.features.topology.plugins.browsers/${project.version}</bundle>
    </feature>
    <feature name="opennms-topology-runtime-vmware" version="${project.version}" description="OpenNMS :: Features :: Topology :: Features :: VMware">
        <details>Runtime and plugins for the OpenNMS VMware topology web app.</details>
        <feature>opennms-topology-runtime-base</feature>
        <bundle>mvn:org.opennms.features.topology.plugins.topo/org.opennms.features.topology.plugins.topo.vmware/${project.version}</bundle>
    </feature>
    <feature name="opennms-topology-runtime-application" version="${project.version}" description="OpenNMS :: Features :: Topology :: Features :: Application">
        <details>Runtime and plugins for the OpenNMS Application Topology Provider</details>
        <feature>opennms-topology-runtime-base</feature>
        <feature>opennms-graph-provider-application</feature>
        <bundle>mvn:org.opennms.features.topology.plugins.topo/org.opennms.features.topology.plugins.topo.application/${project.version}</bundle>
    </feature>
    <feature name="opennms-topology-runtime-bsm" version="${project.version}" description="OpenNMS :: Features :: Topology :: Features :: BSM">
        <details>Generated using Pax-Construct</details>
        <feature>opennms-topology-runtime-base</feature>
        <bundle>mvn:org.opennms.features.topology.plugins.topo/org.opennms.features.topology.plugins.topo.bsm/${project.version}</bundle>
    </feature>
    <feature name="opennms-topology-runtime-pathoutage" version="${project.version}" description="OpenNMS :: Features :: Topology :: Features :: PathOutage">
        <details>Generated using Pax-Construct</details>
        <feature>opennms-topology-runtime-base</feature>
        <bundle>mvn:org.opennms.features.topology.plugins.topo/org.opennms.features.topology.plugins.topo.pathoutage/${project.version}</bundle>
    </feature>
    <feature name="opennms-topology-runtime-graphml" version="${project.version}" description="OpenNMS :: Features :: Topology :: Features :: GraphML">
        <details>GraphML runtime and plugins for the OpenNMS topology web app.</details>
        <feature>groovy</feature>
        <feature>opennms-graphml</feature>
        <feature>opennms-topology-runtime-base</feature>
        <bundle>mvn:org.opennms.features.topology.plugins.topo/graphml/${project.version}</bundle>
        <bundle>mvn:org.opennms.features/org.opennms.features.osgi-jsr223/${project.version}</bundle>
    </feature>
    <feature name="opennms-topology-runtime-asset" version="${project.version}" description="OpenNMS :: Features :: Topology :: Features :: Runtime :: Asset">
        <details>Asset runtime and plugins for the OpenNMS topology web app.</details>
        <feature>opennms-topology-runtime-graphml</feature>
        <feature>opennms-topology-runtime-base</feature>
        <bundle>mvn:org.opennms.features.topology.plugins.topo/asset/${project.version}</bundle>
    </feature>
    <feature name="org.opennms.features.topology.shell" version="${project.version}" description="OpenNMS :: Features :: Topology :: Shell Commands">
        <details>Generated using Pax-Construct</details>
        <bundle>mvn:org.opennms.features.topology/org.opennms.features.topology.shell/${project.version}</bundle>
    </feature>
    <feature name="vaadin-dashboard" version="${project.version}" description="OpenNMS :: Features :: Dashboard">
        <details>OpenNMS Vaadin Dashboard</details>
        <feature>opennms-core</feature>
        <feature>vaadin</feature>
        <bundle>mvn:org.opennms.features/vaadin-dashboard/${project.version}</bundle>
        <bundle>wrap:mvn:org.vaadin.addons/dragdroplayouts/1.4.2</bundle>
        <bundle>mvn:org.opennms.features.vaadin-components/core/${project.version}</bundle>
        <bundle>mvn:org.opennms.features.themes/dashboard-theme/${project.version}</bundle>
        <bundle>mvn:org.vaadin.addons/dragdroplayouts/1.4.2</bundle>
    </feature>
    <feature name="dashlet-alarms" version="${project.version}" description="OpenNMS :: Features :: Dashlets :: Alarms">
        <feature>opennms-core</feature>
        <bundle>mvn:org.opennms.features.vaadin-dashlets/dashlet-alarms/${project.version}</bundle>
    </feature>
    <feature name="dashlet-bsm" version="${project.version}" description="OpenNMS :: Features :: Dashlets :: BSM">
        <feature>opennms-core</feature>
        <bundle>mvn:org.opennms.features.vaadin-dashlets/dashlet-bsm/${project.version}</bundle>
    </feature>
    <feature name="dashlet-summary" version="${project.version}" description="OpenNMS :: Features :: Dashlets :: Summary">
        <feature>opennms-core</feature>
        <bundle>mvn:org.opennms.features.vaadin-dashlets/dashlet-summary/${project.version}</bundle>
    </feature>
    <feature name="dashlet-map" version="${project.version}" description="OpenNMS :: Features :: Dashlets :: Map">
        <feature>opennms-core</feature>
        <bundle>mvn:org.opennms.features.vaadin-dashlets/dashlet-map/${project.version}</bundle>
    </feature>
    <feature name="dashlet-image" version="${project.version}" description="OpenNMS :: Features :: Dashlets :: Image">
        <feature>opennms-core</feature>
        <bundle>mvn:org.opennms.features.vaadin-dashlets/dashlet-image/${project.version}</bundle>
    </feature>
    <feature name="dashlet-charts" version="${project.version}" description="OpenNMS :: Features :: Dashlets :: Charts">
        <feature>opennms-core</feature>
        <bundle>mvn:org.opennms.features.vaadin-dashlets/dashlet-charts/${project.version}</bundle>
    </feature>
    <feature name="dashlet-rtc" version="${project.version}" description="OpenNMS :: Features :: Dashlets :: RTC">
        <feature>opennms-core</feature>
        <bundle>mvn:org.opennms.features.vaadin-dashlets/dashlet-rtc/${project.version}</bundle>
    </feature>
    <feature name="dashlet-rrd" version="${project.version}" description="OpenNMS :: Features :: Dashlets :: RRD">
        <feature>opennms-core</feature>
        <bundle>mvn:org.opennms.features.vaadin-dashlets/dashlet-rrd/${project.version}</bundle>
    </feature>
    <feature name="dashlet-ksc" version="${project.version}" description="OpenNMS :: Features :: Dashlets :: KSC">
        <feature>opennms-core</feature>
        <bundle>mvn:org.opennms.features.vaadin-dashlets/dashlet-ksc/${project.version}</bundle>
    </feature>
    <feature name="dashlet-topology" version="${project.version}" description="OpenNMS :: Features :: Dashlets :: Topology">
        <feature>opennms-core</feature>
        <bundle>mvn:org.opennms.features.vaadin-dashlets/dashlet-topology/${project.version}</bundle>
        <bundle>mvn:org.opennms.features.topology/org.opennms.features.topology.link/${project.version}</bundle>
    </feature>
    <feature name="dashlet-surveillance" version="${project.version}" description="OpenNMS :: Features :: Dashlets :: Surveillance">
        <feature>opennms-core</feature>
        <bundle>mvn:org.opennms.features.vaadin-dashlets/dashlet-surveillance/${project.version}</bundle>
    </feature>
    <feature name="dashlet-url" version="${project.version}" description="OpenNMS :: Features :: Dashlets :: URL">
        <feature>opennms-core</feature>
        <bundle>mvn:org.opennms.features.vaadin-dashlets/dashlet-url/${project.version}</bundle>
    </feature>
    <feature name="dashlet-grafana" version="${project.version}" description="OpenNMS :: Features :: Dashlets :: Grafana">
        <feature>opennms-core</feature>
        <bundle>mvn:org.opennms.features.vaadin-dashlets/dashlet-grafana/${project.version}</bundle>
    </feature>
    <feature name="vaadin-surveillance-views" version="${project.version}" description="OpenNMS :: Features :: Surveillance Views">
        <details>OpenNMS Vaadin Surveillance Views</details>
        <feature>opennms-core</feature>
        <feature>vaadin</feature>
        <bundle>mvn:org.opennms.features/vaadin-surveillance-views/${project.version}</bundle>
        <bundle>mvn:org.opennms.features.vaadin-components/graph/${project.version}</bundle>
        <bundle>mvn:org.opennms.features.vaadin-components/core/${project.version}</bundle>
        <bundle>mvn:org.opennms.features.vaadin-components/widgetset/${project.version}</bundle>
    </feature>
    <feature name="jira-troubleticketer" version="${project.version}" description="OpenNMS :: Features :: Ticketing :: JIRA">
        <details>OpenNMS is the world's first enterprise grade network management platform developed under the open source model. It consists of a community supported open-source project as well as a commercial services, training and support organization.</details>
        <bundle>mvn:org.opennms.features/jira-troubleticketer/${project.version}</bundle>
        <bundle>mvn:org.opennms.features.ticketing/org.opennms.features.ticketing.api/${project.version}</bundle>
        <bundle>mvn:org.opennms.core/org.opennms.core.lib/${project.version}</bundle>
        <bundle>mvn:joda-time/joda-time/${jodaTimeVersion}</bundle>
        <bundle>mvn:org.opennms.features/jira-client/${project.version}</bundle>
    </feature>
    <feature name="opennms-inmemory-ticketer" version="${project.version}" description="OpenNMS :: Features :: Ticketing :: InMemory">
        <bundle>mvn:org.opennms.features.ticketing/org.opennms.features.ticketing.inmemory/${project.version}</bundle>
        <bundle>mvn:org.opennms.features.ticketing/org.opennms.features.ticketing.api/${project.version}</bundle>
    </feature>
    <feature name="datachoices" version="${project.version}" description="OpenNMS :: Features :: Data Choices">
        <details>OpenNMS is the world's first enterprise grade network management platform developed under the open source model. It consists of a community supported open-source project as well as a commercial services, training and support organization.</details>
        <feature version="${guavaOsgiVersion}">guava</feature>
        <feature>hibernate36</feature>
        <feature>javax.servlet</feature>
        <feature>quartz</feature>
        <bundle>mvn:org.opennms.features/datachoices/${project.version}</bundle>
        <bundle>wrap:mvn:org.freemarker/freemarker/${freemarkerVersion}</bundle>
        <bundle>mvn:org.apache.karaf.shell/org.apache.karaf.shell.console/${karafVersion}</bundle>
        <bundle>mvn:org.apache.karaf.shell/org.apache.karaf.shell.core/${karafVersion}</bundle>
        <bundle>mvn:org.codehaus.jackson/jackson-core-asl/${jacksonVersion}</bundle>
        <bundle>mvn:org.codehaus.jackson/jackson-mapper-asl/${jacksonVersion}</bundle>
        <bundle>mvn:org.opennms/opennms-web-api/${project.version}</bundle>
        <bundle>mvn:org.freemarker/freemarker/${freemarkerVersion}</bundle>
    </feature>
    <feature name="opennms-es-rest" version="${project.version}" description="OpenNMS :: Features :: ElasticSearch Rest">
        <details>OpenNMS :: Features :: ElasticSearch Rest</details>
        <feature>opennms-jest</feature>
        <feature>dropwizard-metrics</feature>
        <feature>rate-limited-logger</feature>
        <bundle>mvn:org.opennms.core.ipc.sink/org.opennms.core.ipc.sink.api/${project.version}</bundle>
        <bundle>mvn:org.opennms.core.ipc.sink/org.opennms.core.ipc.sink.common/${project.version}</bundle>
        <bundle>mvn:org.opennms.core.ipc.sink/org.opennms.core.ipc.sink.xml/${project.version}</bundle>
        <bundle>mvn:org.opennms.features/org.opennms.features.opennms-es-rest/${project.version}</bundle>
        <bundle>mvn:com.googlecode.json-simple/json-simple/1.1.1</bundle>
        <bundle>mvn:org.opennms.core/org.opennms.core.cache/${project.version}</bundle>
    </feature>
    <feature name="opennms-jest" version="${project.version}" description="OpenNMS :: Features :: Jest :: Feature definition">
        <details>Feature definition for Jest (ElasticSearch Java ReST Client)</details>
        <!-- TODO: what does it actually need? -->
        <feature>guava21</feature>
        <bundle>mvn:com.google.code.gson/gson/${jestGsonVersion}</bundle>
        <bundle>wrap:mvn:org.apache.httpcomponents/httpcore-nio/${httpcoreVersion}</bundle>
        <bundle>mvn:org.opennms.features.jest/org.opennms.features.jest.client/${project.version}</bundle>
        <bundle>mvn:io.searchbox/jest-complete-osgi/${jestVersion}</bundle>
        <bundle>mvn:commons-codec/commons-codec/1.9</bundle>
        <bundle>mvn:org.apache.httpcomponents/httpcore-osgi/${httpcoreVersion}</bundle>
        <bundle>mvn:org.apache.httpcomponents/httpclient-osgi/${httpclientVersion}</bundle>
        <bundle>mvn:org.apache.httpcomponents/httpasyncclient-osgi/${httpasyncclientVersion}</bundle>
    </feature>
    <feature name="opennms-search" version="${project.version}" description="OpenNMS :: Features :: Search">
        <details>OpenNMS :: Features :: Search</details>
        <bundle>mvn:org.opennms.features.search/org.opennms.features.search.api/${project.version}</bundle>
        <bundle>mvn:org.opennms.features.search/org.opennms.features.search.providers/${project.version}</bundle>
        <bundle>mvn:org.opennms.features.search/org.opennms.features.search.service/${project.version}</bundle>
        <bundle>mvn:org.opennms.features.search/org.opennms.features.search.rest/${project.version}</bundle>
    </feature>
    <feature name="ifttt-integration" version="${project.version}" description="OpenNMS :: Features :: IFTTT Integration">
        <details>OpenNMS is the world's first enterprise grade network management platform developed under the open source model. It consists of a community supported open-source project as well as a commercial services, training and support organization.</details>
        <feature>opennms-dao-api</feature>
        <feature version="${guavaOsgiVersion}">guava</feature>
        <bundle>mvn:org.opennms.features/org.opennms.features.ifttt/${project.version}</bundle>
    </feature>
    <feature name="org.opennms.features.topologies.service.api" version="${project.version}" description="OpenNMS :: Features :: Topologies :: Service :: API">
        <details>OpenNMS is the world's first enterprise grade network management platform developed under the open source model. It consists of a community supported open-source project as well as a commercial services, training and support organization.</details>
        <feature version="${guavaOsgiVersion}">guava</feature>
        <bundle>mvn:org.opennms.features.topologies/org.opennms.features.topologies.service.api/${project.version}</bundle>
        <bundle>wrap:mvn:net.sf.jung/jung-api/${jungVersion}</bundle>
        <bundle>mvn:org.opennms/opennms-model/${project.version}</bundle>
    </feature>

    <feature name="opennms-endpoints-grafana" version="${project.version}" description="OpenNMS :: Features :: Endpoints :: Grafana">
        <bundle>mvn:org.opennms.features.endpoints.grafana/org.opennms.features.endpoints.grafana.client/${project.version}</bundle>
        <bundle>mvn:org.opennms.features.endpoints.grafana/org.opennms.features.endpoints.grafana.service/${project.version}</bundle>
        <bundle>mvn:org.opennms.features.endpoints.grafana/org.opennms.features.endpoints.grafana.rest/${project.version}</bundle>
        <!-- These are pulled in via lib directory -->
        <!--<bundle>mvn:org.opennms.features.endpoints.grafana/org.opennms.features.endpoints.grafana.api/${project.version}</bundle>-->
        <!--<bundle>mvn:org.opennms.features.endpoints.grafana.persistence/org.opennms.features.endpoints.grafana.persistence.api/${project.version}</bundle>-->
        <!--<bundle>mvn:org.opennms.features.endpoints.grafana.persistence/org.opennms.features.endpoints.grafana.persistence.impl/${project.version}</bundle>-->
    </feature>
    <feature name="opennms-reporting" version="${project.version}" description="OpenNMS :: Features :: Reporting">
        <!-- All other dependencies are wired in through custom.properties -->
        <bundle>mvn:org.opennms.features.reporting/org.opennms.features.reporting.rest/${project.version}</bundle>
    </feature>

    <feature name="opennms-dnsresolver-api" version="${project.version}" description="OpenNMS :: Features :: DNS Resolver :: API">
        <bundle>mvn:org.opennms.features.dnsresolver/org.opennms.features.dnsresolver.api/${project.version}</bundle>
    </feature>

    <feature name="opennms-dnsresolver-shell" version="${project.version}" description="OpenNMS :: Features :: DNS Resolver :: Shell">
        <feature version="${project.version}">opennms-dnsresolver-api</feature>
        <feature>dropwizard-metrics</feature>
        <feature version="${guavaOsgiVersion}">guava</feature>
        <bundle>mvn:org.opennms.features.dnsresolver/org.opennms.features.dnsresolver.shell/${project.version}</bundle>
    </feature>

    <feature name="opennms-dnsresolver-netty" version="${project.version}" description="OpenNMS :: Features :: DNS Resolver :: Netty">
        <feature version="${project.version}">opennms-dnsresolver-api</feature>
        <feature version="${guavaOsgiVersion}">guava</feature>
        <feature>dropwizard-metrics</feature>
        <feature>dnsjava</feature>
        <feature version="${netty4Version}">netty4</feature>
        <feature>resilience4j</feature>
        <feature>opennms-events-api</feature>
        <feature>opennms-model</feature>

        <bundle dependency="true">mvn:org.opennms.core.health/org.opennms.core.health.api/${project.version}</bundle>
        <bundle dependency="true">mvn:com.github.ben-manes.caffeine/caffeine/${caffeineVersion}</bundle>
        <bundle>mvn:org.opennms.features.dnsresolver/org.opennms.features.dnsresolver.netty/${project.version}</bundle>
    </feature>

    <feature name="resilience4j" version="${resilience4jVersion}" description="resilience4j">
        <bundle>mvn:org.apache.servicemix.bundles/org.apache.servicemix.bundles.jsr305/3.0.2_1</bundle>
        <bundle>mvn:io.vavr/vavr/0.10.0</bundle>
        <bundle>mvn:io.vavr/vavr-match/0.10.0</bundle>
        <bundle>mvn:io.github.resilience4j/resilience4j-core/${resilience4jVersion}</bundle>
        <bundle>mvn:io.github.resilience4j/resilience4j-circuitbreaker/${resilience4jVersion}</bundle>
        <bundle>mvn:io.github.resilience4j/resilience4j-bulkhead/${resilience4jVersion}</bundle>
        <bundle>mvn:io.github.resilience4j/resilience4j-retry/${resilience4jVersion}</bundle>
    </feature>

    <feature name="opennms-blobstore-shell" description="OpenNMS :: Features :: Distributed :: Key Value Store :: Blob :: Shell" version="${project.version}">
        <feature>resilience4j</feature>
        <bundle>mvn:org.opennms.features.distributed/org.opennms.features.distributed.kv-store.blob.shell/${project.version}</bundle>
    </feature>

    <feature name="opennms-blobstore-noop"
             description="OpenNMS :: Features :: Distributed :: Key Value Store :: Blob :: No-Op" version="${project.version}">
        <feature>opennms-blobstore-shell</feature>
        <bundle>mvn:org.opennms.features.distributed/org.opennms.features.distributed.kv-store.blob.no-op/${project.version}</bundle>
    </feature>

    <feature name="opennms-blobstore-postgres"
             description="OpenNMS :: Features :: Distributed :: Key Value Store :: Blob :: Postgres" version="${project.version}">
        <feature>opennms-blobstore-shell</feature>
        <bundle dependency="true">mvn:org.opennms.features.distributed/org.opennms.features.distributed.kv-store.postgres-shared/${project.version}</bundle>
        <bundle>mvn:org.opennms.features.distributed/org.opennms.features.distributed.kv-store.blob.postgres/${project.version}</bundle>
    </feature>

    <feature name="opennms-jsonstore-shell" description="OpenNMS :: Features :: Distributed :: Key Value Store :: JSON :: Shell" version="${project.version}">
        <bundle>mvn:org.opennms.features.distributed/org.opennms.features.distributed.kv-store.json.shell/${project.version}</bundle>
    </feature>

    <feature name="opennms-config-dao-api" description="OpenNMS :: Config DAO :: API" version="${project.version}">
        <bundle>mvn:org.opennms/org.opennms.config-dao.common-api/${project.version}</bundle>
        <bundle>mvn:org.opennms/org.opennms.config-dao.poll-outages.api/${project.version}</bundle>
        <bundle>mvn:org.opennms/org.opennms.config-dao.thresholding.api/${project.version}</bundle>
    </feature>

    <feature name="opennms-threshold-states-shell" description="OpenNMS :: Features :: Collection :: Thresholding :: Shell" version="${project.version}">
        <bundle>mvn:org.opennms.features.collection/org.opennms.features.collection.thresholding.shell/${project.version}</bundle>
    </feature>

    <feature name="opennms-core-ipc-grpc-server" description="OpenNMS :: Core :: IPC :: GRPC :: Server" version="${project.version}">
        <feature>opennms-core-ipc-sink-api</feature>
        <feature>opennms-identity</feature>
        <feature>opennms-core-ipc-rpc-api</feature>
        <bundle>mvn:org.opennms.core.grpc/org.opennms.core.grpc.osgi/${project.version}</bundle>
        <bundle>mvn:org.opennms.core.ipc.grpc/org.opennms.core.ipc.grpc.common/${project.version}</bundle>
        <bundle>mvn:org.opennms.core.ipc.grpc/org.opennms.core.ipc.grpc.server/${project.version}</bundle>
        <feature>opennms-core-ipc-twin-grpc-publisher</feature>
    </feature>

    <feature name="opennms-core-ipc-twin-grpc-publisher" description="OpenNMS :: Core :: IPC :: Twin :: GRPC :: Publisher" version="${project.version}">
        <feature>opennms-core-ipc-twin-common</feature>
        <bundle>mvn:org.opennms.core.grpc/org.opennms.core.grpc.osgi/${project.version}</bundle>
        <bundle>mvn:org.opennms.core.ipc.twin.grpc/org.opennms.core.ipc.twin.grpc.common/${project.version}</bundle>
        <bundle>mvn:org.opennms.core.ipc.twin.grpc/org.opennms.core.ipc.twin.grpc.publisher/${project.version}</bundle>
    </feature>

    <feature name="opennms-graphml" description="OpenNMS :: Features :: GraphML :: API + Service + ReST" version="${project.version}">
        <feature version="${guavaOsgiVersion}">guava</feature>
        <bundle>mvn:org.opennms.features.graphml/org.opennms.features.graphml.api/${project.version}</bundle>
        <bundle>mvn:org.opennms.features.graphml/org.opennms.features.graphml.service/${project.version}</bundle>
        <bundle>mvn:org.opennms.features.graphml/org.opennms.features.graphml.rest/${project.version}</bundle>
        <!-- Provided by ${OPENNMS_HOME}/lib -->
        <!-- <bundle>mvn:org.opennms.core/org.opennms.core.xml/${project.version}</bundle> -->
    </feature>

    <!-- Convenient feature to install all graph related features-->
    <feature name="opennms-graphs" description="OpenNMS :: Features :: Graph" version="${project.version}">
        <feature>opennms-graph-api</feature>
        <feature>opennms-graph-service</feature>
        <feature>opennms-graph-domain</feature>
        <feature>opennms-graph-persistence</feature>
        <feature>opennms-graph-shell</feature>
        <feature>opennms-graph-rest</feature>
        <feature>opennms-graph-provider-graphml</feature>
        <feature>opennms-graph-provider-bsm</feature>
        <feature>opennms-graph-provider-application</feature>
        <feature>opennms-graph-provider-legacy</feature>
        <feature>opennms-graph-provider-topology</feature>
    </feature>
    <feature name="opennms-graph-api" description="OpenNMS :: Features :: Graph :: API" version="${project.version}">
        <feature version="${guavaOsgiVersion}">guava</feature>
        <feature>opennms-model</feature>
        <bundle>mvn:org.opennms.features.graph/org.opennms.features.graph.api/${project.version}</bundle>
        <bundle>mvn:org.opennms.features.graph/org.opennms.features.graph.jung/${jungVersion}</bundle>
    </feature>
    <feature name="opennms-graph-service" description="OpenNMS :: Features :: Graph :: Service" version="${project.version}">
        <feature>opennms-graph-api</feature>
        <feature>opennms-graph-domain</feature>
        <bundle>wrap:mvn:com.google.code.gson/gson/${gsonVersion}</bundle>
        <bundle>mvn:com.github.ben-manes.caffeine/caffeine/${caffeineVersion}</bundle>
        <bundle>mvn:org.opennms.features.graph/org.opennms.features.graph.service/${project.version}</bundle>
    </feature>
    <feature name="opennms-graph-persistence" description="OpenNMS :: Features :: Graph :: Persistence" version="${project.version}">
        <feature>opennms-graph-api</feature>
        <!-- Provided by ${OPENNMS_HOME}/lib -->
        <!-- <feature>opennms-dao-api</feature> -->
        <!-- <feature>opennms-dao</feature> -->
        <!-- <bundle>mvn:org.opennms.features.graph.dao/org.opennms.features.graph.dao.api/${project.version}</bundle> -->
        <!-- <bundle>mvn:org.opennms.features.graph.dao/org.opennms.features.graph.dao.impl/${project.version}</bundle> -->
    </feature>
    <feature name="opennms-graph-rest" description="OpenNMS :: Features :: Graph :: ReST API" version="${project.version}">
        <feature>opennms-graph-api</feature>
        <feature>opennms-graph-service</feature>
        <bundle>mvn:org.opennms/opennms-web-api/${project.version}</bundle>
        <bundle>mvn:org.opennms.features.graph.rest/org.opennms.features.graph.rest.api/${project.version}</bundle>
        <bundle>mvn:org.opennms.features.graph.rest/org.opennms.features.graph.rest.impl/${project.version}</bundle>
    </feature>
    <feature name="opennms-graph-domain" description="OpenNMS :: Features :: Graph :: Domain" version="${project.version}">
        <feature>opennms-graph-api</feature>
        <bundle>mvn:org.opennms.features.graph/org.opennms.features.graph.domain/${project.version}</bundle>
    </feature>
    <feature name="opennms-graph-shell" description="OpenNMS :: Features :: Graph :: Shell" version="${project.version}">
        <feature>opennms-graph-service</feature>
        <bundle>mvn:org.opennms.features.graph/org.opennms.features.graph.shell/${project.version}</bundle>
    </feature>
    <!-- Graph Providers -->
    <feature name="opennms-graph-provider-graphml" description="OpenNMS :: Features :: Graph :: Provider :: GraphML" version="${project.version}">
        <feature>opennms-graph-service</feature>
        <feature>opennms-core</feature>
        <feature>opennms-graphml</feature>
        <bundle>mvn:org.opennms.features.graph.provider/org.opennms.features.graph.provider.graphml/${project.version}</bundle>
    </feature>
    <feature name="opennms-graph-provider-bsm" description="OpenNMS :: Features :: Graph :: Provider :: Business Services" version="${project.version}">
        <feature>opennms-graph-service</feature>
        <feature>opennms-model</feature>
        <bundle>mvn:org.opennms.features.graph.provider/org.opennms.features.graph.provider.bsm/${project.version}</bundle>
    </feature>
    <feature name="opennms-graph-provider-application" description="OpenNMS :: Features :: Graph :: Provider :: Application" version="${project.version}">
        <feature>opennms-graph-service</feature>
        <feature>opennms-model</feature>
        <bundle>mvn:org.opennms.features.graph.provider/org.opennms.features.graph.provider.application/${project.version}</bundle>
    </feature>
    <feature name="opennms-graph-provider-legacy" description="OpenNMS :: Features :: Graph :: Provider :: VMware + Enlinkd" version="${project.version}">
        <feature>opennms-graph-service</feature>
        <feature>opennms-model</feature>
        <feature>opennms-topology-api</feature>
        <bundle>mvn:org.opennms.features.graph.provider/org.opennms.features.graph.provider.legacy/${project.version}</bundle>
    </feature>
    <feature name="opennms-graph-provider-topology" description="OpenNMS :: Features :: Graph :: Provider :: Topology" version="${project.version}">
        <feature>opennms-model</feature>
        <feature>opennms-graph-service</feature>
        <bundle>mvn:org.opennms.features.topology/org.opennms.features.topology.api/${project.version}</bundle>
        <bundle>mvn:org.opennms.features.graph.provider/org.opennms.features.graph.provider.topology/${project.version}</bundle>
    </feature>
    <!-- For now it is only used for test purposes -->
    <feature name="opennms-graph-provider-persistence-test" description="OpenNMS :: Features :: Graph :: Provider :: Persistence Test" version="${project.version}">
        <feature>opennms-model</feature>
        <feature>opennms-graph-service</feature>
        <feature>opennms-graph-domain</feature>
        <bundle>mvn:org.opennms.features.graph.provider/org.opennms.features.graph.provider.persistence-test/${project.version}</bundle>
    </feature>
    <feature name="opennms-perspective-poller" description="OpenNMS :: Features :: Perspective Poller" version="${project.version}">
        <bundle>mvn:org.opennms.features/org.opennms.features.perspectivepoller/${project.version}</bundle>
    </feature>
    <feature name="opennms-timeseries-shell" version="${project.version}" description="OpenNMS :: Features :: Timeseries :: Shell Commands">
        <bundle>mvn:org.opennms.features/org.opennms.features.timeseries.shell/${project.version}</bundle>
    </feature>

    <feature name="opennms-http-whiteboard" description="Provide HTTP Whiteboard pattern support" version="${opennms.osgi.version}">
        <feature>opennms-bridge-http-service</feature>
    </feature>

    <feature name="opennms-bridge-http-service" description="OpenNMS Bridge OSGi HTTP Service" version="${opennms.osgi.version}">
        <bundle dependency="true" start-level="30">mvn:javax.servlet/javax.servlet-api/3.1.0</bundle>
        <bundle start-level="30">mvn:org.apache.felix/org.apache.felix.http.bridge/${felixBridgeVersion}</bundle>
        <capability>http-service;provider:=pax-http</capability>
        <conditional>
            <condition>webconsole</condition>
            <bundle start-level="30">mvn:org.apache.karaf.webconsole/org.apache.karaf.webconsole.http/${karafVersion}</bundle>
        </conditional>
    </feature>

    <feature name="opennms-core-ipc-twin-jms" description="OpenNMS :: Core :: IPC :: Twin :: JMS" version="${project.version}">
        <feature>camel-blueprint</feature>
        <feature>camel-jms</feature>
        <feature>opennms-core-camel</feature>
        <feature>opennms-core-ipc-twin-common</feature>
        <bundle>mvn:org.opennms.core.ipc.twin.jms/org.opennms.core.ipc.twin.jms.subscriber/${project.version}</bundle>
    </feature>

    <feature name="opennms-core-ipc-twin-common" description="OpenNMS :: Core :: IPC :: Twin :: Common" version="${project.version}">
        <feature version="${guavaOsgiVersion}">guava</feature>
        <feature>json-patch</feature>
        <bundle>mvn:com.google.protobuf/protobuf-java/${protobufVersion}</bundle>
        <bundle>mvn:org.opennms.core.ipc.twin/org.opennms.core.ipc.twin.api/${project.version}</bundle>
        <bundle>mvn:org.opennms.core.ipc.twin/org.opennms.core.ipc.twin.common/${project.version}</bundle>
    </feature>

    <feature name="json-patch" description="OpenNMS :: Json Patch " version="${project.version}">
        <bundle>mvn:com.fasterxml.jackson.core/jackson-core/2.11.0</bundle>
        <bundle>mvn:com.fasterxml.jackson.core/jackson-annotations/2.11.0</bundle>
        <bundle>mvn:com.fasterxml.jackson.core/jackson-databind/2.11.0</bundle>
        <bundle>mvn:org.apache.servicemix.bundles/org.apache.servicemix.bundles.jsr305/3.0.2_1</bundle>
        <bundle>wrap:mvn:com.github.java-json-tools/btf/1.3</bundle>
        <bundle>wrap:mvn:com.github.java-json-tools/msg-simple/1.2</bundle>
        <bundle>wrap:mvn:com.github.java-json-tools/jackson-coreutils/2.0$overwrite=merge&amp;Import-Package=*;</bundle>
        <bundle>wrap:mvn:com.github.java-json-tools/json-patch/1.13$overwrite=merge&amp;Import-Package=*;resolution:=optional&amp;Export-Package=com.github.fge.jsonpatch.diff,com.github.fge.jsonpatch</bundle>
    </feature>

    <feature name="opennms-core-ipc-jms" description="OpenNMS :: Core :: IPC :: JMS" version="${project.version}">
        <feature>opennms-core-ipc-sink-camel</feature>
        <feature>opennms-core-ipc-rpc-jms</feature>
        <feature>opennms-core-ipc-twin-jms</feature>
    </feature>
    <feature name="opennms-core-ipc-kafka" description="OpenNMS :: Core :: IPC :: Kafka" version="${project.version}">
        <feature>opennms-core-ipc-sink-kafka</feature>
        <feature>opennms-core-ipc-rpc-kafka</feature>
        <feature>opennms-core-ipc-twin-kafka</feature>
    </feature>

    <feature name="opennms-core-ipc-twin-kafka-common" version="${project.version}" description="OpenNMS :: Core :: IPC :: Twin :: Kafka :: Common">
        <feature>opennms-kafka</feature>
        <feature>opennms-core-ipc-twin-common</feature>
        <bundle>mvn:org.opennms.core.ipc.common/org.opennms.core.ipc.common.kafka/${project.version}</bundle>
        <bundle>mvn:org.opennms.core.ipc.twin.kafka/org.opennms.core.ipc.twin.kafka.common/${project.version}</bundle>
        <bundle>mvn:org.opennms.core/org.opennms.core.sysprops/${project.version}</bundle>
        <bundle>mvn:com.google.protobuf/protobuf-java/${protobufVersion}</bundle>
    </feature>
    <feature name="opennms-core-ipc-twin-kafka" version="${project.version}" description="OpenNMS :: Core :: IPC :: Twin :: Kafka :: Subscriber">
        <feature>opennms-core-ipc-twin-kafka-common</feature>
        <bundle>mvn:org.opennms.core.ipc.twin.kafka/org.opennms.core.ipc.twin.kafka.subscriber/${project.version}</bundle>
    </feature>

    <feature name="opennms-core-ipc-twin-shell" description="OpenNMS :: Core :: IPC :: Twin :: Shell" version="${project.version}">
        <bundle>mvn:org.opennms.core.ipc.twin/org.opennms.core.ipc.twin.shell/${project.version}</bundle>
    </feature>
</features><|MERGE_RESOLUTION|>--- conflicted
+++ resolved
@@ -176,21 +176,9 @@
         <!-- <bundle>mvn:org.codehaus.groovy/groovy-testng/${groovyVersion}</bundle> -->
         <bundle>mvn:org.codehaus.groovy/groovy-xml/${groovyVersion}</bundle>
     </feature>
-<<<<<<< HEAD
-=======
-    <feature name="guava" version="${guavaVersion}" description="Google :: Guava">
-        <bundle dependency="true">mvn:com.google.guava/guava/${guavaVersion}</bundle>
-    </feature>
-    <feature name="guava25" version="25.0-jre" description="Google :: Guava">
-        <bundle dependency="true">mvn:com.google.guava/guava/25.0-jre</bundle>
-    </feature>
-    <feature name="guava17" version="${guavaOldVersion}" description="Google :: Guava">
-        <bundle dependency="true">mvn:com.google.guava/guava/${guavaOldVersion}</bundle>
-    </feature>
     <feature name="dom4j" version="${dom4jVersion}" description="DOM4J">
         <bundle dependency="true">wrap:mvn:org.dom4j/dom4j/${dom4jVersion}</bundle>
     </feature>
->>>>>>> 7c601025
     <feature name="hibernate36" version="3.6.10.Final" description="Hibernate :: Hibernate ORM">
         <feature>dom4j</feature>
         <bundle dependency="true">wrap:mvn:antlr/antlr/${antlr.version}$Import-Package=org.hibernate.hql.ast</bundle>
@@ -914,12 +902,8 @@
         <feature>commons-cli</feature>
         <feature>commons-io</feature>
         <feature>commons-lang</feature>
-<<<<<<< HEAD
-        <feature version="${guavaOsgiVersion}">guava</feature>
-=======
         <feature>dom4j</feature>
-        <feature>guava</feature>
->>>>>>> 7c601025
+        <feature version="${guavaOsgiVersion}">guava</feature>
         <bundle dependency="true">mvn:org.apache.httpcomponents/httpcore-osgi/${httpcoreVersion}</bundle>
         <bundle dependency="true">mvn:org.apache.httpcomponents/httpclient-osgi/${httpclientVersion}</bundle>
         <bundle>wrap:mvn:com.toastcoders/yavijava/6.0.03</bundle>
