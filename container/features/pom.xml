--- conflicted
+++ resolved
@@ -280,11 +280,7 @@
 
             <feature>org.json</feature>
             <feature>postgresql</feature>
-<<<<<<< HEAD
-            <feature>qpid</feature>
             <feature>smack</feature>
-=======
->>>>>>> 13deaa9c
             <feature>spring-security32</feature>
             <feature>spring-webflow</feature>
             <feature>twitter4j</feature>
