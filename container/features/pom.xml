<?xml version="1.0"?>
<project xmlns="http://maven.apache.org/POM/4.0.0" xmlns:xsi="http://www.w3.org/2001/XMLSchema-instance" xsi:schemaLocation="http://maven.apache.org/POM/4.0.0 http://maven.apache.org/maven-v4_0_0.xsd">
  <parent>
    <groupId>org.opennms</groupId>
    <artifactId>org.opennms.container</artifactId>
    <version>22.0.0-SNAPSHOT</version>
  </parent>
  <modelVersion>4.0.0</modelVersion>
  <groupId>org.opennms.karaf</groupId>
  <artifactId>opennms</artifactId>
  <packaging>pom</packaging>
  <name>OpenNMS :: OSGi Container :: Karaf Features</name>
  <build>
    <plugins>
      <plugin>
        <groupId>org.opennms.maven.plugins</groupId>
        <artifactId>features-maven-plugin</artifactId>
        <configuration>
          <name>opennms-${project.version}</name>
          <!--
            This option will recursively pull the all of the <repository> references inside all of the
            referenced repositories and put all of their features into a single <features> repository.
          -->
          <importRepositories>true</importRepositories>
          <!--
            Don't import other repositories that are already inside well-organized feature hierarchies
            outside of OpenNMS (Karaf, ActiveMQ, Camel, CXF).
          -->
          <importRepositoryExclusions>
            <!-- Apache Karaf-->
            <value>framework-${karafVersion}</value>
            <value>enterprise-${karafVersion}</value>
            <value>spring-${karafVersion}</value>
            <value>spring-legacy-${karafVersion}</value>
            <value>standard-${karafVersion}</value>

            <!-- Apache CXF -->
            <value>cxf-${cxfVersion}</value>

            <!-- Apache ActiveMQ -->
            <value>activemq-${activemqVersion}</value>

            <!-- Apache Camel -->
            <value>camel-${camelVersion}</value>

            <!-- Pax JDBC -->
            <value>org.ops4j.pax.jdbc-1.0.1</value>

          </importRepositoryExclusions>
          <repositories>

            <!--
              We rely on features from Karaf's standard repository, but don't declare that dependency in
              this features.xml. This will allow us to run on any version Karaf that provides features with the
              same names, including vanilla Karaf and the org.opennms.container/karaf servlet bridge Karaf container.
            -->
            <!-- Karaf standard features -->
            <!-- <descriptor>mvn:org.apache.karaf.features/framework/${karafVersion}/xml/features</descriptor> -->
            <!-- <descriptor>mvn:org.apache.karaf.features/standard/${karafVersion}/xml/features</descriptor> -->
            <!-- <descriptor>mvn:org.apache.karaf.features/spring/${karafVersion}/xml/features</descriptor> -->
            <!-- <descriptor>mvn:org.apache.karaf.features/enterprise/${karafVersion}/xml/features</descriptor> -->

            <!-- OpenNMS-modified Karaf base features -->
            <!-- <repository>mvn:org.opennms.container/org.opennms.container.karaf/${project.version}/xml/features</repository> -->


            <!-- OpenNMS features bundle -->
            <repository>file:${project.build.outputDirectory}/features.xml</repository>

            <!-- JAAS Login Module -->
            <repository>mvn:org.opennms.container/org.opennms.container.jaas-login-module/${project.version}/xml/features</repository>

            <!-- JMX Config Generator features -->
            <repository>mvn:org.opennms.features/jmxconfiggenerator/${project.version}/xml/features</repository>
            <repository>mvn:org.opennms.features/vaadin-jmxconfiggenerator/${project.version}/xml/features</repository>

            <!-- BSM features -->
            <repository>mvn:org.opennms.features.bsm/org.opennms.features.bsm.service.api/${project.version}/xml/features</repository>
            <repository>mvn:org.opennms.features.bsm/org.opennms.features.bsm.shell-commands/${project.version}/xml/features</repository>
            <repository>mvn:org.opennms.features.bsm/vaadin-adminpage/${project.version}/xml/features</repository>

            <!-- Geolocation features -->
            <repository>mvn:org.opennms.features.geolocation/geolocation/${project.version}/xml/features</repository>

            <!-- MIB Parser and Event/Collection features -->
            <repository>mvn:org.opennms.features/vaadin-snmp-events-and-metrics/${project.version}/xml/features</repository>

            <!-- Node maps -->
            <repository>mvn:org.opennms.features/vaadin-node-maps/${project.version}/xml/features</repository>

            <!-- NRTG features -->
            <repository>mvn:org.opennms.osgi.features.nrtg/nrtg/${project.version}/xml/features</repository>

            <!-- Topology features -->
            <repository>mvn:org.opennms.osgi.features.topology/opennms-topology-runtime-base/${project.version}/xml/features</repository>
            <repository>mvn:org.opennms.osgi.features.topology/opennms-topology-runtime-browsers/${project.version}/xml/features</repository>
            <repository>mvn:org.opennms.osgi.features.topology/opennms-topology-runtime-linkd/${project.version}/xml/features</repository>
            <repository>mvn:org.opennms.osgi.features.topology/opennms-topology-runtime-ncs/${project.version}/xml/features</repository>
            <repository>mvn:org.opennms.osgi.features.topology/opennms-topology-runtime-sfree/${project.version}/xml/features</repository>
            <repository>mvn:org.opennms.osgi.features.topology/opennms-topology-runtime-vmware/${project.version}/xml/features</repository>
            <repository>mvn:org.opennms.osgi.features.topology/opennms-topology-runtime-application/${project.version}/xml/features</repository>
            <repository>mvn:org.opennms.osgi.features.topology/opennms-topology-runtime-bsm/${project.version}/xml/features</repository>
            <repository>mvn:org.opennms.osgi.features.topology/opennms-topology-runtime-pathoutage/${project.version}/xml/features</repository>
            <repository>mvn:org.opennms.osgi.features.topology/opennms-topology-runtime-graphml/${project.version}/xml/features</repository>
            <repository>mvn:org.opennms.osgi.features.topology/opennms-topology-runtime-asset/${project.version}/xml/features</repository>
            <repository>mvn:org.opennms.features.topology/org.opennms.features.topology.shell/${project.version}/xml/features</repository>

            <!-- Vaadin Feature -->
            <repository>mvn:org.opennms.features/vaadin/${project.version}/xml/features</repository>

            <!-- Vaadin Dashboard Feature-->
            <repository>mvn:org.opennms.features/vaadin-dashboard/${project.version}/xml/features</repository>
            <repository>mvn:org.opennms.features.vaadin-dashlets/dashlet-features/${project.version}/xml</repository>

            <!-- Vaadin Surveillance Views Feature-->
            <repository>mvn:org.opennms.features/vaadin-surveillance-views/${project.version}/xml/features</repository>

            <!-- Ticketing Features-->
            <repository>mvn:org.opennms.features/jira-troubleticketer/${project.version}/xml/features</repository>
            
            <!-- Data Choices -->
            <repository>mvn:org.opennms.features/datachoices/${project.version}/xml/features</repository>

            <!-- OpenNMS Plugin Manager Feature -->
            <repository>mvn:org.opennms.plugins/vaadin-opennms-pluginmanager/${project.version}/xml/features</repository>
            
            <!-- Alarm Change Notifier -->
            <repository>mvn:org.opennms.plugins/alarm-change-notifier/${project.version}/xml/features</repository> 
    
            <!-- ReST Elasticsearch Integration -->
            <repository>mvn:org.opennms.plugins/opennms-es-rest/${project.version}/xml/features</repository>
            
            <!-- Internal Plugins Descriptor -->
            <repository>mvn:org.opennms.plugins/internal-plugins-descriptor/${project.version}/xml/features</repository>

            <!-- IFTTT Integration -->
            <repository>mvn:org.opennms.features/org.opennms.features.ifttt/${project.version}/xml/features</repository>

            <!-- Jest Feature -->
            <repository>mvn:org.opennms.features.jest/opennms-jest/${project.version}/xml/features</repository>

            <!-- Flow Integration -->
            <repository>mvn:org.opennms.features/flows/${project.version}/xml/features</repository>

          </repositories>

          <!--
            Import all of the features into the "opennms-${project.version}" feature. This list
            determines the JARs that are installed into the ${opennms.home}/system directory during
            opennms-full-assembly.
          -->
          <features>
            <!-- Features from ActiveMQ repository -->
            <feature>activemq-broker</feature>

            <!-- Karaf framework features -->
            <feature>framework</feature>

            <!-- Karaf standard features -->
            <feature>aries-blueprint</feature>
            <feature>aries-proxy</feature>
            <feature>blueprint-web</feature>
            <feature>bundle</feature>
            <feature>config</feature>
            <feature>deployer</feature>
            <feature>diagnostic</feature>
            <feature>eventadmin</feature>
            <feature>feature</feature>
            <feature>framework-security</feature>
            <feature>httplite</feature>
            <feature>http</feature>
            <feature>http-whiteboard</feature>
            <feature>instance</feature>
            <feature>jaas-boot</feature>
            <feature>jaas</feature>
            <feature>jasypt-encryption</feature>
            <!-- TODO: Should we import both versions of Jetty? -->
            <feature>jetty/8.1.14.v20131031</feature>
            <feature>jetty/9.3.9.v20160517</feature>
            <feature>jolokia</feature>
            <feature>kar</feature>
            <feature>log</feature>
            <feature>management</feature>
            <feature>minimal</feature>
            <feature>obr</feature>
            <feature>package</feature>
            <!-- Replaced by opennms-bridge-http-service -->
            <!-- <feature>pax-http-service</feature> -->
            <feature>profile</feature>
            <feature>scheduler</feature>
            <feature>scr</feature>
            <feature>service</feature>
            <feature>service-security</feature>
            <feature>service-wrapper</feature>
            <feature>shell-compat</feature>
            <feature>shell</feature>
            <feature>ssh</feature>
            <feature>standard</feature>
            <feature>system</feature>
            <feature>war</feature>
            <feature>webconsole</feature>
            <feature>wrap</feature>
            <feature>wrapper</feature>

            <!-- Features from Pax Web repository -->
            <feature>pax-http</feature>

            <!-- Features from the main OpenNMS features.xml -->
            <feature>atomikos</feature>
            <feature>batik</feature>
            <feature>c3p0</feature>
            <feature>hikari-cp</feature>
            <feature>commons-beanutils</feature>
            <feature>commons-cli</feature>
            <feature>commons-codec</feature>
            <feature>commons-collections</feature>
            <feature>commons-configuration</feature>
            <feature>commons-digester</feature>
            <feature>commons-exec</feature>
            <feature>commons-io</feature>
            <feature>commons-jexl</feature>
            <feature>commons-lang</feature>
            <feature>commons-net</feature>
            <feature>dnsjava</feature>
            <feature>dropwizard-metrics</feature>
            <feature>fop</feature>
            <feature>guava</feature>
            <feature>hibernate36</feature>
            <feature>hibernate-validator41</feature>
            <feature>jaxb</feature>
            <feature>jfreechart</feature>
            <feature>jolokia</feature>
            <feature>jrobin</feature>
            <feature>json-lib</feature>
            <feature>lmax-disruptor</feature>
            <!--
            <feature>opennms-activemq-config</feature>
            <feature>opennms-activemq</feature>
            <feature>opennms-activemq-dispatcher-config</feature>
            <feature>opennms-activemq-dispatcher</feature>
            <feature>opennms-activemq-event-forwarder</feature>
            <feature>opennms-activemq-event-receiver</feature>
            -->
            <feature>opennms-bundle-refresher</feature>
            <feature>opennms-collection-api</feature>
            <feature>opennms-collection-commands</feature>
            <feature>opennms-collection-persistence-rrd</feature>
            <feature>opennms-config-api</feature>
            <feature>opennms-config</feature>
            <feature>opennms-config-jaxb</feature>
            <feature>opennms-core-daemon</feature>
            <feature>opennms-core-db</feature>
            <feature>opennms-core-ipc-rpc-commands</feature>
            <feature>opennms-core</feature>
            <feature>opennms-core-web</feature>
            <feature>opennms-dao-api</feature>
            <feature>opennms-dao</feature>
            <feature>opennms-discovery</feature>
            <feature>opennms-events-api</feature>
            <feature>opennms-events-daemon</feature>
            <feature>opennms-events-commands</feature>
            <feature>opennms-icmp-api</feature>
            <feature>opennms-icmp-jna</feature>
            <feature>opennms-icmp-jni</feature>
            <feature>opennms-icmp-jni6</feature>
            <feature>opennms-icmp-best</feature>
            <feature>opennms-icmp-commands</feature>
            <feature>opennms-javamail</feature>
            <feature>opennms-model</feature>
            <feature>opennms-poller-api</feature>
            <feature>opennms-poller-shell</feature>
            <feature>opennms-provisioning</feature>
            <feature>opennms-provisioning-detectors</feature>
            <feature>opennms-provisioning-shell</feature>
            <feature>opennms-reporting</feature>
            <feature>opennms-rrd-api</feature>
            <feature>opennms-rrd-jrobin</feature>
            <feature>opennms-snmp</feature>
            <feature>opennms-snmp-commands</feature>
            <feature>opennms-syslogd</feature>
            <feature>opennms-syslogd-listener-javanet</feature>
            <feature>opennms-syslogd-listener-camel-netty</feature>
            <feature>opennms-trapd</feature>
            <!-- <feature>opennms-webapp</feature> -->

            <feature>org.json</feature>
            <feature>postgresql</feature>
            <feature>qpid</feature>
            <feature>spring-security32</feature>
            <feature>spring-webflow</feature>

            <!-- Features from other OpenNMS repositories -->
            <feature>opennms-core</feature>
            <feature>opennms-core-web</feature>
            <feature>opennms-jaas-login-module</feature>
            <feature>dashlet-alarms</feature>
            <feature>dashlet-bsm</feature>
            <feature>dashlet-charts</feature>
            <feature>dashlet-image</feature>
            <feature>dashlet-ksc</feature>
            <feature>dashlet-map</feature>
            <feature>dashlet-rrd</feature>
            <feature>dashlet-rtc</feature>
            <feature>dashlet-summary</feature>
            <feature>dashlet-surveillance</feature>
            <feature>dashlet-topology</feature>
            <feature>dashlet-url</feature>
            <feature>dashlet-grafana</feature>
            <feature>nrtg</feature>
            <feature>opennms-amqp-event-forwarder</feature>
            <feature>opennms-amqp-event-receiver</feature>
            <feature>opennms-amqp-alarm-northbounder</feature>
            <feature>opennms-topology-runtime-base</feature>
            <feature>opennms-topology-runtime-browsers</feature>
            <feature>opennms-topology-runtime-linkd</feature>
            <feature>opennms-topology-runtime-ncs</feature>
            <feature>opennms-topology-runtime-sfree</feature>
            <feature>opennms-topology-runtime-vmware</feature>
            <feature>opennms-topology-runtime-application</feature>
            <feature>opennms-topology-runtime-bsm</feature>
            <feature>opennms-topology-runtime-graphml</feature>
            <feature>opennms-topology-runtime-pathoutage</feature>
            <feature>opennms-topology-runtime-asset</feature>
            <feature>org.opennms.features.topology.shell</feature>
            <feature>vaadin</feature>
            <feature>vaadin-dashboard</feature>
            <feature>vaadin-jmxconfiggenerator</feature>
            <feature>vaadin-node-maps</feature>
            <feature>vaadin-snmp-events-and-metrics</feature>
            <feature>vaadin-surveillance-views</feature>
            <feature>jira-troubleticketer</feature>
            <feature>tsrm-troubleticketer</feature>
            <feature>datachoices</feature>
            <feature>eif-adapter</feature>
            <feature>opennms-telemetry-jti</feature>

            <!-- BSM -->
            <feature>org.opennms.features.bsm.service.api</feature>
            <feature>org.opennms.features.bsm.shell-commands</feature>
            <feature>vaadin-adminpage</feature>

            <!-- features defined as internal opennms plugins -->
            <feature>opennms-jest</feature>
            <feature>vaadin-opennms-pluginmanager</feature>
            <feature>alarm-change-notifier</feature>
            <feature>opennms-es-rest</feature>
            <feature>internal-plugins-descriptor</feature>

            <!-- IFTTT Integration -->
            <feature>ifttt-integration</feature>

            <!-- Flows -->
            <feature>flows</feature>
          </features>
        </configuration>
      </plugin>
      <!-- Filter the features.xml file -->
      <plugin>
        <groupId>org.apache.maven.plugins</groupId>
        <artifactId>maven-resources-plugin</artifactId>
        <executions>
          <execution>
            <id>copy-resources</id>
            <!--
              Move this task from process-resources to generate-resources in the build cycle
              so that it is available for the features-maven-plugin.
            -->
            <phase>generate-resources</phase>
            <goals><goal>copy-resources</goal></goals>
            <configuration>
              <outputDirectory>${project.build.outputDirectory}</outputDirectory>
              <resources>
                <resource>
                  <directory>src/main/resources</directory>
                  <filtering>true</filtering>
                </resource>
              </resources>
            </configuration>
          </execution>
        </executions>
      </plugin>
      <plugin>
        <groupId>org.codehaus.mojo</groupId>
        <artifactId>build-helper-maven-plugin</artifactId>
        <executions>
          <execution>
            <id>attach-artifacts</id>
            <phase>package</phase>
            <goals>
              <goal>attach-artifact</goal>
            </goals>
            <configuration>
              <artifacts>
                <artifact>
                  <file>${project.build.outputDirectory}/features-minion.xml</file>
                  <type>xml</type>
                  <classifier>minion</classifier>
                </artifact>
              </artifacts>
            </configuration>
          </execution>
        </executions>
      </plugin>
    </plugins>
  </build>
  <dependencies>
    <dependency>
      <groupId>org.opennms.container</groupId>
      <artifactId>org.opennms.container.karaf</artifactId>
      <version>${project.version}</version>
      <type>pom</type>
      <scope>provided</scope>
    </dependency>
    <dependency>
      <groupId>org.opennms.container</groupId>
      <artifactId>org.opennms.container.jaas-login-module</artifactId>
      <version>${project.version}</version>
      <scope>provided</scope>
    </dependency>
    <dependency>
      <groupId>org.opennms.features.activemq</groupId>
      <artifactId>org.opennms.features.activemq.component</artifactId>
      <version>${project.version}</version>
      <scope>provided</scope>
    </dependency>
    <dependency>
      <groupId>org.opennms.features</groupId>
      <artifactId>org.opennms.features.discovery</artifactId>
      <version>${project.version}</version>
      <scope>provided</scope>
    </dependency>
    <dependency>
      <groupId>org.opennms.features.events</groupId>
      <artifactId>org.opennms.features.events.syslog</artifactId>
      <version>${project.version}</version>
      <scope>provided</scope>
    </dependency>
    <dependency>
      <groupId>org.opennms.features.events</groupId>
      <artifactId>org.opennms.features.events.traps</artifactId>
      <version>${project.version}</version>
      <scope>provided</scope>
    </dependency>
    <dependency>
      <groupId>org.opennms.features</groupId>
      <artifactId>jmxconfiggenerator</artifactId>
      <version>${project.version}</version>
      <type>pom</type>
      <scope>provided</scope>
    </dependency>
    <dependency>
      <groupId>org.opennms.features.bsm</groupId>
      <artifactId>org.opennms.features.bsm.shell-commands</artifactId>
      <version>${project.version}</version>
      <type>pom</type>
      <scope>provided</scope>
    </dependency>
    <dependency>
      <groupId>org.opennms.features.bsm</groupId>
      <artifactId>vaadin-adminpage</artifactId>
      <version>${project.version}</version>
      <type>pom</type>
      <scope>provided</scope>
    </dependency>
    <dependency>
      <groupId>org.opennms.features</groupId>
      <artifactId>vaadin-jmxconfiggenerator</artifactId>
      <version>${project.version}</version>
      <type>pom</type>
      <scope>provided</scope>
    </dependency>
    <dependency>
      <groupId>org.opennms.features</groupId>
      <artifactId>vaadin-snmp-events-and-metrics</artifactId>
      <version>${project.version}</version>
      <type>pom</type>
      <scope>provided</scope>
    </dependency>
    <dependency>
      <groupId>org.opennms.features</groupId>
      <artifactId>vaadin-node-maps</artifactId>
      <version>${project.version}</version>
      <scope>provided</scope>
    </dependency>
    <dependency>
      <groupId>org.opennms.osgi.features.nrtg</groupId>
      <artifactId>nrtg</artifactId>
      <version>${project.version}</version>
      <type>pom</type>
      <scope>provided</scope>
    </dependency>
    <dependency>
      <groupId>org.opennms.features</groupId>
      <artifactId>vaadin</artifactId>
      <version>${project.version}</version>
      <type>pom</type>
      <scope>provided</scope>
    </dependency>
    <dependency>
      <groupId>org.opennms.osgi.features.topology</groupId>
      <artifactId>opennms-topology-runtime-base</artifactId>
      <version>${project.version}</version>
      <type>pom</type>
      <scope>provided</scope>
    </dependency>
    <dependency>
        <groupId>org.opennms.osgi.features.topology</groupId>
        <artifactId>opennms-topology-runtime-pathoutage</artifactId>
        <version>${project.version}</version>
        <type>pom</type>
        <scope>provided</scope>
    </dependency>
    <dependency>
      <groupId>org.opennms.osgi.features.topology</groupId>
      <artifactId>opennms-topology-runtime-asset</artifactId>
      <version>${project.version}</version>
      <type>pom</type>
      <scope>provided</scope>
    </dependency>
    <dependency>
      <groupId>org.opennms.features.geolocation</groupId>
      <artifactId>geolocation</artifactId>
      <version>${project.version}</version>
      <type>pom</type>
      <scope>provided</scope>
    </dependency>
    <dependency>
      <groupId>org.opennms.osgi.features.topology</groupId>
      <artifactId>opennms-topology-runtime-browsers</artifactId>
      <version>${project.version}</version>
      <type>pom</type>
      <scope>provided</scope>
    </dependency>
    <dependency>
      <groupId>org.opennms.osgi.features.topology</groupId>
      <artifactId>opennms-topology-runtime-linkd</artifactId>
      <version>${project.version}</version>
      <type>pom</type>
      <scope>provided</scope>
    </dependency>
    <dependency>
      <groupId>org.opennms.osgi.features.topology</groupId>
      <artifactId>opennms-topology-runtime-ncs</artifactId>
      <version>${project.version}</version>
      <type>pom</type>
      <scope>provided</scope>
    </dependency>
    <dependency>
      <groupId>org.opennms.osgi.features.topology</groupId>
      <artifactId>opennms-topology-runtime-application</artifactId>
      <version>${project.version}</version>
      <type>pom</type>
      <scope>provided</scope>
    </dependency>
    <dependency>
      <groupId>org.opennms.osgi.features.topology</groupId>
      <artifactId>opennms-topology-runtime-bsm</artifactId>
      <version>${project.version}</version>
      <type>pom</type>
      <scope>provided</scope>
    </dependency>
    <dependency>
      <groupId>org.opennms.osgi.features.topology</groupId>
      <artifactId>opennms-topology-runtime-graphml</artifactId>
      <version>${project.version}</version>
      <type>pom</type>
      <scope>provided</scope>
    </dependency>
    <dependency>
      <groupId>org.opennms.osgi.features.topology</groupId>
      <artifactId>opennms-topology-runtime-sfree</artifactId>
      <version>${project.version}</version>
      <type>pom</type>
      <scope>provided</scope>
    </dependency>
    <dependency>
      <groupId>org.opennms.osgi.features.topology</groupId>
      <artifactId>opennms-topology-runtime-vmware</artifactId>
      <version>${project.version}</version>
      <type>pom</type>
      <scope>provided</scope>
    </dependency>
    <dependency>
      <groupId>org.opennms.features.topology</groupId>
      <artifactId>org.opennms.features.topology.shell</artifactId>
      <version>${project.version}</version>
      <type>pom</type>
      <scope>provided</scope>
    </dependency>
    <dependency>
      <groupId>org.opennms.features</groupId>
      <artifactId>vaadin-dashboard</artifactId>
      <version>${project.version}</version>
      <type>pom</type>
      <scope>provided</scope>
    </dependency>
    <dependency>
      <groupId>org.opennms.features</groupId>
      <artifactId>org.opennms.features.ifttt</artifactId>
      <version>${project.version}</version>
      <type>pom</type>
      <scope>provided</scope>
    </dependency>
    <dependency>
      <groupId>org.opennms.features.vaadin-dashlets</groupId>
      <artifactId>dashlet-features</artifactId>
      <version>${project.version}</version>
      <type>pom</type>
      <scope>provided</scope>
    </dependency>
      <dependency>
          <groupId>org.opennms.features</groupId>
          <artifactId>vaadin-surveillance-views</artifactId>
          <version>${project.version}</version>
          <type>pom</type>
          <scope>provided</scope>
      </dependency>
    <dependency>
      <groupId>org.opennms.features</groupId>
      <artifactId>vaadin-components</artifactId>
      <version>${project.version}</version>
      <type>pom</type>
      <scope>provided</scope>
    </dependency>
    <dependency>
      <groupId>org.opennms.features</groupId>
      <artifactId>jira-troubleticketer</artifactId>
      <version>${project.version}</version>
      <type>pom</type>
      <scope>provided</scope>
    </dependency>
    <dependency>
      <groupId>org.opennms.features</groupId>
      <artifactId>opennms-integration-tsrm</artifactId>
      <version>${project.version}</version>
      <type>pom</type>
      <scope>provided</scope>
    </dependency>
    <dependency>
      <groupId>org.opennms</groupId>
      <artifactId>opennms-icmp-jni</artifactId>
      <version>${project.version}</version>
      <type>pom</type>
      <scope>provided</scope>
    </dependency>
    <dependency>
      <groupId>org.opennms</groupId>
      <artifactId>opennms-icmp-jni6</artifactId>
      <version>${project.version}</version>
      <type>pom</type>
      <scope>provided</scope>
    </dependency>
    <dependency>
      <groupId>org.opennms</groupId>
      <artifactId>opennms-icmp-commands</artifactId>
      <version>${project.version}</version>
      <type>pom</type>
      <scope>provided</scope>
    </dependency>
    <dependency>
      <groupId>org.opennms</groupId>
      <artifactId>org.opennms.icmp.proxy.rpc-impl</artifactId>
      <version>${project.version}</version>
      <type>pom</type>
      <scope>provided</scope>
    </dependency>
    <dependency>
      <groupId>org.opennms.core.snmp</groupId>
      <artifactId>org.opennms.core.snmp.commands</artifactId>
      <version>${project.version}</version>
      <type>pom</type>
      <scope>provided</scope>
    </dependency>
    <dependency>
      <groupId>org.opennms.features</groupId>
      <artifactId>datachoices</artifactId>
      <version>${project.version}</version>
      <type>pom</type>
      <scope>provided</scope>
    </dependency>
    <dependency>
      <groupId>org.opennms.core.snmp</groupId>
      <artifactId>org.opennms.core.snmp.proxy.rpc-impl</artifactId>
      <version>${project.version}</version>
      <type>pom</type>
      <scope>provided</scope>
    </dependency>
    <dependency>
      <groupId>org.opennms</groupId>
      <artifactId>opennms-detectorclient-rpc</artifactId>
      <version>${project.version}</version>
      <type>pom</type>
      <scope>provided</scope>
    </dependency>
    <dependency>
      <groupId>org.opennms.features.poller</groupId>
      <artifactId>org.opennms.features.poller.client-rpc</artifactId>
      <version>${project.version}</version>
      <type>pom</type>
      <scope>provided</scope>
    </dependency>
    <dependency>
      <groupId>org.opennms.features.collection</groupId>
      <artifactId>org.opennms.features.collection.commands</artifactId>
      <version>${project.version}</version>
      <type>pom</type>
      <scope>provided</scope>
    </dependency>
    <dependency>
      <groupId>org.opennms.features.events</groupId>
      <artifactId>org.opennms.features.events.commands</artifactId>
      <version>${project.version}</version>
      <type>pom</type>
      <scope>provided</scope>
    </dependency>
    <dependency>
      <groupId>org.opennms</groupId>
      <artifactId>opennms-wmi</artifactId>
      <version>${project.version}</version>
      <type>pom</type>
      <scope>provided</scope>
    </dependency>
    <dependency>
      <groupId>org.opennms.plugins</groupId>
      <artifactId>vaadin-opennms-pluginmanager</artifactId>
      <version>${project.version}</version>
      <type>pom</type>
      <scope>provided</scope>
      <exclusions>
        <exclusion>
          <groupId>javax.ws.rs</groupId>
          <artifactId>jsr311-api</artifactId>
        </exclusion>
      </exclusions> 
    </dependency>
    <dependency>
      <groupId>org.opennms.plugins</groupId>
      <artifactId>alarm-change-notifier</artifactId>
      <version>${project.version}</version>
      <type>pom</type>
      <scope>provided</scope>
    </dependency>
    <dependency>
      <groupId>org.opennms.features.jest</groupId>
      <artifactId>opennms-jest</artifactId>
      <version>${project.version}</version>
      <type>pom</type>
      <scope>provided</scope>
    </dependency>
    <dependency>
      <groupId>org.opennms.plugins</groupId>
      <artifactId>opennms-es-rest</artifactId>
      <version>${project.version}</version>
      <type>pom</type>
      <scope>provided</scope>
    </dependency>
    <dependency>
      <groupId>org.opennms.plugins</groupId>
      <artifactId>internal-plugins-descriptor</artifactId>
      <version>${project.version}</version>
      <type>pom</type>
      <scope>provided</scope>
    </dependency>
    <dependency>
      <groupId>org.opennms.features</groupId>
      <artifactId>org.opennms.features.eif-adapter</artifactId>
      <version>${project.version}</version>
      <type>pom</type>
      <scope>provided</scope>
    </dependency>
    <dependency>
      <groupId>org.opennms.core.ipc.rpc</groupId>
      <artifactId>org.opennms.core.ipc.rpc.commands</artifactId>
      <version>${project.version}</version>
      <type>pom</type>
      <scope>provided</scope>
    </dependency>
    <dependency>
      <groupId>org.opennms.features.telemetry</groupId>
      <artifactId>org.opennms.features.telemetry.minion</artifactId>
      <version>${project.version}</version>
      <type>pom</type>
      <scope>provided</scope>
    </dependency>
    <dependency>
<<<<<<< HEAD
      <groupId>org.opennms.features</groupId>
      <artifactId>flows</artifactId>
      <version>${project.version}</version>
      <type>pom</type>
=======
      <groupId>org.opennms.features.vaadin-components</groupId>
      <artifactId>bundle-refresher</artifactId>
      <version>${project.version}</version>
>>>>>>> 0092cb36
      <scope>provided</scope>
    </dependency>
  </dependencies>
</project><|MERGE_RESOLUTION|>--- conflicted
+++ resolved
@@ -783,16 +783,15 @@
       <scope>provided</scope>
     </dependency>
     <dependency>
-<<<<<<< HEAD
       <groupId>org.opennms.features</groupId>
       <artifactId>flows</artifactId>
       <version>${project.version}</version>
       <type>pom</type>
-=======
+    </dependency>
+    <dependency>
       <groupId>org.opennms.features.vaadin-components</groupId>
       <artifactId>bundle-refresher</artifactId>
       <version>${project.version}</version>
->>>>>>> 0092cb36
       <scope>provided</scope>
     </dependency>
   </dependencies>
