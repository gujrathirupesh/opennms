<?xml version="1.0"?>
<project xmlns="http://maven.apache.org/POM/4.0.0" xmlns:xsi="http://www.w3.org/2001/XMLSchema-instance" xsi:schemaLocation="http://maven.apache.org/POM/4.0.0 http://maven.apache.org/maven-v4_0_0.xsd">
  <parent>
    <groupId>org.opennms</groupId>
    <artifactId>org.opennms.container</artifactId>
    <version>29.0.6-SNAPSHOT</version>
  </parent>
  <modelVersion>4.0.0</modelVersion>
  <groupId>org.opennms.karaf</groupId>
  <artifactId>opennms</artifactId>
  <packaging>pom</packaging>
  <name>OpenNMS :: OSGi Container :: Karaf Features</name>
  <build>
    <plugins>
      <!-- Filter the features.xml files -->
      <plugin>
        <groupId>org.apache.maven.plugins</groupId>
        <artifactId>maven-resources-plugin</artifactId>
        <executions>
          <execution>
            <id>copy-resources</id>
            <phase>generate-resources</phase>
            <goals><goal>copy-resources</goal></goals>
            <configuration>
              <outputDirectory>${project.build.outputDirectory}</outputDirectory>
              <resources>
                <resource>
                  <directory>src/main/resources</directory>
                  <filtering>true</filtering>
                </resource>
              </resources>
            </configuration>
          </execution>
        </executions>
      </plugin>
      <plugin>
        <groupId>org.codehaus.mojo</groupId>
        <artifactId>build-helper-maven-plugin</artifactId>
        <executions>
          <execution>
            <id>attach-artifacts</id>
            <phase>package</phase>
            <goals>
              <goal>attach-artifact</goal>
            </goals>
            <configuration>
              <artifacts>
                <artifact>
                  <file>${project.build.outputDirectory}/features-experimental.xml</file>
                  <type>xml</type>
                  <classifier>experimental</classifier>
                </artifact>
                <artifact>
                  <file>${project.build.outputDirectory}/features-minion.xml</file>
                  <type>xml</type>
                  <classifier>minion</classifier>
                </artifact>
                <artifact>
                  <file>${project.build.outputDirectory}/features-sentinel.xml</file>
                  <type>xml</type>
                  <classifier>sentinel</classifier>
                </artifact>
                <artifact>
                  <file>${project.build.outputDirectory}/karaf-extensions.xml</file>
                  <type>xml</type>
                  <classifier>karaf-extensions</classifier>
                </artifact>
                <artifact>
                  <file>${project.build.outputDirectory}/spring-legacy.xml</file>
                  <type>xml</type>
                  <classifier>spring-legacy</classifier>
                </artifact>
                <artifact>
                  <file>${project.build.outputDirectory}/features.xml</file>
                  <type>xml</type>
                  <classifier>features</classifier>
                </artifact>
              </artifacts>
            </configuration>
          </execution>
        </executions>
      </plugin>
    </plugins>
  </build>
  <dependencies>
    <dependency>
      <groupId>org.opennms.osgi</groupId>
      <artifactId>opennms-osgi-core-rest</artifactId>
      <version>${project.version}</version>
      <scope>provided</scope>
    </dependency>
    <dependency>
      <groupId>org.opennms.container</groupId>
      <artifactId>org.opennms.container.jaas-login-module</artifactId>
      <version>${project.version}</version>
      <scope>provided</scope>
    </dependency>
    <dependency>
      <groupId>org.opennms.features.activemq</groupId>
      <artifactId>org.opennms.features.activemq.component</artifactId>
      <version>${project.version}</version>
      <scope>provided</scope>
    </dependency>
    <dependency>
      <groupId>org.opennms.features.activemq</groupId>
      <artifactId>org.opennms.features.activemq.shell</artifactId>
      <version>${project.version}</version>
      <scope>provided</scope>
    </dependency>
    <dependency>
      <groupId>org.opennms.features</groupId>
      <artifactId>org.opennms.features.discovery</artifactId>
      <version>${project.version}</version>
      <scope>provided</scope>
    </dependency>
    <dependency>
      <groupId>org.opennms.features.events</groupId>
      <artifactId>org.opennms.features.events.syslog</artifactId>
      <version>${project.version}</version>
      <scope>provided</scope>
    </dependency>
    <dependency>
      <groupId>org.opennms.features.events</groupId>
      <artifactId>org.opennms.features.events.traps</artifactId>
      <version>${project.version}</version>
      <scope>provided</scope>
    </dependency>
    <dependency>
      <groupId>org.opennms.features</groupId>
      <artifactId>jmxconfiggenerator</artifactId>
      <version>${project.version}</version>
      <type>pom</type>
      <scope>provided</scope>
    </dependency>
    <dependency>
      <groupId>org.opennms.features.bsm</groupId>
      <artifactId>org.opennms.features.bsm.shell-commands</artifactId>
      <version>${project.version}</version>
      <type>pom</type>
      <scope>provided</scope>
    </dependency>
    <dependency>
      <groupId>org.opennms.features.bsm</groupId>
      <artifactId>vaadin-adminpage</artifactId>
      <version>${project.version}</version>
      <type>pom</type>
      <scope>provided</scope>
    </dependency>
    <dependency>
      <groupId>org.opennms.features</groupId>
      <artifactId>vaadin-jmxconfiggenerator</artifactId>
      <version>${project.version}</version>
      <type>pom</type>
      <scope>provided</scope>
    </dependency>
    <dependency>
      <groupId>org.opennms.features</groupId>
      <artifactId>vaadin-snmp-events-and-metrics</artifactId>
      <version>${project.version}</version>
      <type>pom</type>
      <scope>provided</scope>
    </dependency>
    <dependency>
      <groupId>org.opennms.features</groupId>
      <artifactId>vaadin-node-maps</artifactId>
      <version>${project.version}</version>
      <scope>provided</scope>
    </dependency>
    <dependency>
      <groupId>org.opennms.features</groupId>
      <artifactId>vaadin</artifactId>
      <version>${project.version}</version>
      <type>pom</type>
      <scope>provided</scope>
    </dependency>
    <dependency>
      <groupId>org.opennms.osgi.features.topology</groupId>
      <artifactId>opennms-topology-runtime-base</artifactId>
      <version>${project.version}</version>
      <type>pom</type>
      <scope>provided</scope>
    </dependency>
    <dependency>
      <groupId>org.opennms.features.topology.plugins.topo</groupId>
      <artifactId>org.opennms.features.topology.plugins.topo.pathoutage</artifactId>
      <version>${project.version}</version>
    </dependency>
    <dependency>
      <groupId>org.opennms.features.topology.plugins.topo</groupId>
      <artifactId>asset</artifactId>
      <version>${project.version}</version>
    </dependency>
    <dependency>
      <groupId>org.opennms.features.topology.plugins</groupId>
      <artifactId>org.opennms.features.topology.plugins.browsers</artifactId>
      <version>${project.version}</version>
    </dependency>
    <dependency>
      <groupId>org.opennms.features.topology.plugins.topo</groupId>
      <artifactId>org.opennms.features.topology.plugins.topo.linkd</artifactId>
      <version>${project.version}</version>
    </dependency>
    <dependency>
      <groupId>org.opennms.features.topology.plugins.topo</groupId>
      <artifactId>org.opennms.features.topology.plugins.topo.application</artifactId>
      <version>${project.version}</version>
    </dependency>
    <dependency>
      <groupId>org.opennms.features.topology.plugins.topo</groupId>
      <artifactId>org.opennms.features.topology.plugins.topo.bsm</artifactId>
      <version>${project.version}</version>
    </dependency>
    <dependency>
      <groupId>org.opennms.osgi.features.topology</groupId>
      <artifactId>opennms-topology-runtime-graphml</artifactId>
      <version>${project.version}</version>
      <type>pom</type>
      <scope>provided</scope>
    </dependency>
    <dependency>
      <groupId>org.opennms.features.topology.plugins.topo</groupId>
      <artifactId>org.opennms.features.topology.plugins.topo.vmware</artifactId>
      <version>${project.version}</version>
    </dependency>
    <dependency>
      <groupId>org.opennms.features.topology</groupId>
      <artifactId>org.opennms.features.topology.shell</artifactId>
      <version>${project.version}</version>
      <type>pom</type>
      <scope>provided</scope>
    </dependency>
    <dependency>
      <groupId>org.opennms.features.enlinkd</groupId>
      <artifactId>org.opennms.features.enlinkd.shell</artifactId>
      <version>${project.version}</version>
      <scope>provided</scope>
    </dependency>
    <dependency>
      <groupId>org.opennms.features</groupId>
      <artifactId>vaadin-dashboard</artifactId>
      <version>${project.version}</version>
      <type>pom</type>
      <scope>provided</scope>
    </dependency>
    <dependency>
      <groupId>org.opennms.features</groupId>
      <artifactId>org.opennms.features.ifttt</artifactId>
      <version>${project.version}</version>
      <type>pom</type>
      <scope>provided</scope>
    </dependency>
    <dependency>
      <groupId>org.opennms.features.vaadin-dashlets</groupId>
      <artifactId>dashlet-features</artifactId>
      <version>${project.version}</version>
      <type>pom</type>
      <scope>provided</scope>
    </dependency>
      <dependency>
          <groupId>org.opennms.features</groupId>
          <artifactId>vaadin-surveillance-views</artifactId>
          <version>${project.version}</version>
          <type>pom</type>
          <scope>provided</scope>
      </dependency>
    <dependency>
      <groupId>org.opennms.features</groupId>
      <artifactId>vaadin-components</artifactId>
      <version>${project.version}</version>
      <type>pom</type>
      <scope>provided</scope>
    </dependency>
    <dependency>
      <groupId>org.opennms.features</groupId>
      <artifactId>jira-troubleticketer</artifactId>
      <version>${project.version}</version>
      <type>pom</type>
      <scope>provided</scope>
    </dependency>
    <dependency>
      <groupId>org.opennms.features</groupId>
      <artifactId>opennms-integration-tsrm</artifactId>
      <version>${project.version}</version>
      <type>pom</type>
      <scope>provided</scope>
    </dependency>
    <dependency>
      <groupId>org.opennms</groupId>
      <artifactId>opennms-icmp-jni</artifactId>
      <version>${project.version}</version>
      <type>pom</type>
      <scope>provided</scope>
    </dependency>
    <dependency>
      <groupId>org.opennms</groupId>
      <artifactId>opennms-icmp-jni6</artifactId>
      <version>${project.version}</version>
      <type>pom</type>
      <scope>provided</scope>
    </dependency>
    <dependency>
      <groupId>org.opennms</groupId>
      <artifactId>opennms-icmp-commands</artifactId>
      <version>${project.version}</version>
      <type>pom</type>
      <scope>provided</scope>
    </dependency>
    <dependency>
      <groupId>org.opennms</groupId>
      <artifactId>org.opennms.icmp.proxy.rpc-impl</artifactId>
      <version>${project.version}</version>
      <type>pom</type>
      <scope>provided</scope>
    </dependency>
    <dependency>
      <groupId>org.opennms.core.snmp</groupId>
      <artifactId>org.opennms.core.snmp.commands</artifactId>
      <version>${project.version}</version>
      <type>pom</type>
      <scope>provided</scope>
    </dependency>
    <dependency>
      <groupId>org.opennms.features</groupId>
      <artifactId>datachoices</artifactId>
      <version>${project.version}</version>
      <type>pom</type>
      <scope>provided</scope>
    </dependency>
    <dependency>
      <groupId>org.opennms.core.snmp</groupId>
      <artifactId>org.opennms.core.snmp.proxy.rpc-impl</artifactId>
      <version>${project.version}</version>
      <type>pom</type>
      <scope>provided</scope>
    </dependency>
    <dependency>
      <groupId>org.opennms</groupId>
      <artifactId>opennms-detectorclient-rpc</artifactId>
      <version>${project.version}</version>
      <type>pom</type>
      <scope>provided</scope>
    </dependency>
    <dependency>
      <groupId>org.opennms.features.poller</groupId>
      <artifactId>org.opennms.features.poller.client-rpc</artifactId>
      <version>${project.version}</version>
      <type>pom</type>
      <scope>provided</scope>
    </dependency>
    <dependency>
      <groupId>org.opennms.features.collection</groupId>
      <artifactId>org.opennms.features.collection.commands</artifactId>
      <version>${project.version}</version>
      <type>pom</type>
      <scope>provided</scope>
    </dependency>
    <dependency>
      <groupId>org.opennms.features.events</groupId>
      <artifactId>org.opennms.features.events.commands</artifactId>
      <version>${project.version}</version>
      <type>pom</type>
      <scope>provided</scope>
    </dependency>
    <dependency>
      <groupId>org.opennms</groupId>
      <artifactId>opennms-wmi</artifactId>
      <version>${project.version}</version>
      <type>pom</type>
      <scope>provided</scope>
    </dependency>
    <dependency>
      <groupId>org.opennms.features.jest</groupId>
      <artifactId>opennms-jest</artifactId>
      <version>${project.version}</version>
      <type>pom</type>
      <scope>provided</scope>
    </dependency>
    <dependency>
      <groupId>org.opennms.features</groupId>
      <artifactId>org.opennms.features.opennms-es-rest</artifactId>
      <version>${project.version}</version>
      <scope>provided</scope>
    </dependency>
    <dependency>
      <groupId>org.opennms.features</groupId>
      <artifactId>org.opennms.features.eif-adapter</artifactId>
      <version>${project.version}</version>
      <type>pom</type>
      <scope>provided</scope>
    </dependency>
    <dependency>
      <groupId>org.opennms.core.ipc.rpc</groupId>
      <artifactId>org.opennms.core.ipc.rpc.commands</artifactId>
      <version>${project.version}</version>
      <type>pom</type>
      <scope>provided</scope>
    </dependency>
    <dependency>
      <groupId>org.opennms.core.ipc.common</groupId>
      <artifactId>org.opennms.core.ipc.common.kafka-shell</artifactId>
      <version>${project.version}</version>
      <type>pom</type>
      <scope>provided</scope>
    </dependency>
    <dependency>
      <groupId>org.opennms.core.ipc.twin</groupId>
      <artifactId>org.opennms.core.ipc.twin.shell</artifactId>
      <version>${project.version}</version>
      <type>pom</type>
      <scope>provided</scope>
    </dependency>
    <dependency>
      <groupId>org.opennms.features.telemetry.distributed</groupId>
      <artifactId>org.opennms.features.telemetry.distributed.common</artifactId>
      <version>${project.version}</version>
      <type>pom</type>
      <scope>provided</scope>
    </dependency>
    <dependency>
      <groupId>org.opennms.features.telemetry.distributed</groupId>
      <artifactId>org.opennms.features.telemetry.distributed.minion</artifactId>
      <version>${project.version}</version>
      <type>pom</type>
      <scope>provided</scope>
    </dependency>
    <dependency>
      <groupId>org.opennms.features.telemetry.distributed</groupId>
      <artifactId>org.opennms.features.telemetry.distributed.sentinel</artifactId>
      <version>${project.version}</version>
      <type>pom</type>
      <scope>provided</scope>
    </dependency>
    <dependency>
      <groupId>org.opennms.features</groupId>
      <artifactId>org.opennms.features.situation-feedback</artifactId>
      <version>${project.version}</version>
      <type>pom</type>
    </dependency>
    <dependency>
      <groupId>org.opennms.features.alarms.history.rest</groupId>
      <artifactId>org.opennms.features.alarms.history.rest.impl</artifactId>
      <version>${project.version}</version>
      <type>pom</type>
    </dependency>
    <dependency>
      <groupId>org.opennms.features.alarms.history</groupId>
      <artifactId>org.opennms.features.alarms.history.elastic</artifactId>
      <version>${project.version}</version>
      <type>pom</type>
    </dependency>
    <dependency>
      <groupId>org.opennms.features.telemetry</groupId>
      <artifactId>org.opennms.features.telemetry.api</artifactId>
      <version>${project.version}</version>
      <scope>provided</scope>
    </dependency>
    <dependency>
      <groupId>org.opennms.features.telemetry.config</groupId>
      <artifactId>org.opennms.features.telemetry.config.api</artifactId>
      <version>${project.version}</version>
      <scope>provided</scope>
    </dependency>
    <dependency>
      <groupId>org.opennms.features.telemetry</groupId>
      <artifactId>org.opennms.features.telemetry.shell</artifactId>
      <version>${project.version}</version>
      <scope>provided</scope>
    </dependency>
    <dependency>
      <groupId>org.opennms.features.kafka</groupId>
      <artifactId>org.opennms.features.kafka.producer</artifactId>
      <version>${project.version}</version>
      <scope>provided</scope>
    </dependency>
    <dependency>
      <groupId>org.opennms.features.kafka</groupId>
      <artifactId>org.opennms.features.kafka.consumer</artifactId>
      <version>${project.version}</version>
      <scope>provided</scope>
    </dependency>
    <dependency>
      <groupId>org.opennms.container</groupId>
      <artifactId>extender</artifactId>
      <version>${project.version}</version>
      <scope>provided</scope>
    </dependency>
    <dependency>
      <groupId>org.opennms.features</groupId>
      <artifactId>org.opennms.features.api-layer</artifactId>
      <version>${project.version}</version>
      <scope>provided</scope>
    </dependency>
    <dependency>
      <groupId>org.opennms.dependencies</groupId>
      <artifactId>oia-dependencies</artifactId>
      <type>pom</type>
      <scope>provided</scope>
    </dependency>
    <dependency>
      <groupId>org.opennms.integration.api</groupId>
      <artifactId>karaf-features</artifactId>
      <version>${opennmsApiVersion}</version>
      <type>xml</type>
      <scope>provided</scope>
    </dependency>
    <dependency>
      <groupId>org.opennms.features.distributed</groupId>
      <artifactId>org.opennms.features.distributed.opennms-identity</artifactId>
      <version>${project.version}</version>
      <scope>provided</scope>
    </dependency>
    <dependency>
      <groupId>org.opennms.features.topologies</groupId>
      <artifactId>org.opennms.features.topologies.service.api</artifactId>
      <version>${project.version}</version>
      <scope>provided</scope>
    </dependency>
    <dependency>
      <groupId>org.opennms.features.sentinel</groupId>
      <artifactId>core</artifactId>
      <version>${project.version}</version>
      <scope>provided</scope>
    </dependency>
    <dependency>
      <groupId>org.opennms.core</groupId>
      <artifactId>org.opennms.core.commands</artifactId>
      <version>${project.version}</version>
      <scope>provided</scope>
    </dependency>
    <dependency>
      <groupId>org.opennms.dependencies</groupId>
      <artifactId>spring-beans-shaded-dependencies</artifactId>
      <version>${project.version}</version>
      <type>pom</type>
      <scope>provided</scope>
    </dependency>
    <dependency>
      <groupId>org.opennms.dependencies</groupId>
      <artifactId>jackson1-dependencies</artifactId>
      <version>${project.version}</version>
      <type>pom</type>
      <scope>provided</scope>
    </dependency>
  </dependencies>

  <repositories>
    <!-- Required for com.eclipsesource.jaxrs/* -->
    <repository>
      <id>opennms-repo</id>
      <url>https://maven.opennms.org/content/groups/opennms.org-release/</url>
      <snapshots>
        <enabled>false</enabled>
      </snapshots>
    </repository>
<<<<<<< HEAD
    <!-- Required for OIA snapshots -->
    <repository>
      <id>sonatype.org-snapshot</id>
      <url>https://maven.opennms.org/content/groups/sonatype.org-snapshot/</url>
      <releases>
        <enabled>false</enabled>
      </releases>
      <snapshots>
        <enabled>true</enabled>
      </snapshots>
    </repository>
=======
>>>>>>> de8ce424
  </repositories>
</project><|MERGE_RESOLUTION|>--- conflicted
+++ resolved
@@ -552,19 +552,5 @@
         <enabled>false</enabled>
       </snapshots>
     </repository>
-<<<<<<< HEAD
-    <!-- Required for OIA snapshots -->
-    <repository>
-      <id>sonatype.org-snapshot</id>
-      <url>https://maven.opennms.org/content/groups/sonatype.org-snapshot/</url>
-      <releases>
-        <enabled>false</enabled>
-      </releases>
-      <snapshots>
-        <enabled>true</enabled>
-      </snapshots>
-    </repository>
-=======
->>>>>>> de8ce424
   </repositories>
 </project>