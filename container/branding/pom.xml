<?xml version="1.0" encoding="UTF-8"?>
<project xmlns="http://maven.apache.org/POM/4.0.0" xmlns:xsi="http://www.w3.org/2001/XMLSchema-instance" xsi:schemaLocation="http://maven.apache.org/POM/4.0.0 http://maven.apache.org/xsd/maven-4.0.0.xsd">

  <modelVersion>4.0.0</modelVersion>

  <parent>
    <groupId>org.opennms</groupId>
<<<<<<< HEAD
    <artifactId>container</artifactId>
    <version>2017.1.0-SNAPSHOT</version>
=======
    <artifactId>org.opennms.container</artifactId>
    <version>19.0.0-SNAPSHOT</version>
>>>>>>> c77b3c8f
  </parent>

    <groupId>org.opennms.container</groupId>
    <artifactId>org.opennms.container.branding</artifactId>
    <packaging>bundle</packaging>
    <name>OpenNMS :: OSGi Container :: Branding</name>

    <build>
        <resources>
          <resource>
            <directory>src/main/filtered-resources</directory>
            <filtering>true</filtering>
          </resource>
        </resources>
        <plugins>
            <plugin>
                <groupId>org.apache.felix</groupId>
                <artifactId>maven-bundle-plugin</artifactId>
                <extensions>true</extensions>
                <configuration>
                    <instructions>
                        <Bundle-RequiredExecutionEnvironment>JavaSE-1.8</Bundle-RequiredExecutionEnvironment>
                        <Bundle-SymbolicName>manual</Bundle-SymbolicName>
                        <Export-Package>
                            org.apache.karaf.branding
                        </Export-Package>
                        <Spring-Context>*;public-context:=false</Spring-Context>
                    </instructions>
                </configuration>
            </plugin>
        </plugins>
    </build>

</project><|MERGE_RESOLUTION|>--- conflicted
+++ resolved
@@ -5,13 +5,8 @@
 
   <parent>
     <groupId>org.opennms</groupId>
-<<<<<<< HEAD
-    <artifactId>container</artifactId>
+    <artifactId>org.opennms.container</artifactId>
     <version>2017.1.0-SNAPSHOT</version>
-=======
-    <artifactId>org.opennms.container</artifactId>
-    <version>19.0.0-SNAPSHOT</version>
->>>>>>> c77b3c8f
   </parent>
 
     <groupId>org.opennms.container</groupId>
