--- conflicted
+++ resolved
@@ -7,11 +7,7 @@
     <parent>
         <groupId>org.opennms</groupId>
         <artifactId>org.opennms.container</artifactId>
-<<<<<<< HEAD
-        <version>2018.1.3-SNAPSHOT</version>
-=======
         <version>2018.1.4-SNAPSHOT</version>
->>>>>>> bc1631de
     </parent>
 
     <groupId>org.opennms.container</groupId>
