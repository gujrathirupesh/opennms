--- conflicted
+++ resolved
@@ -7,11 +7,7 @@
     <parent>
         <groupId>org.opennms</groupId>
         <artifactId>org.opennms.container</artifactId>
-<<<<<<< HEAD
-        <version>2019.1.23-SNAPSHOT</version>
-=======
         <version>2019.1.23</version>
->>>>>>> 4865931a
     </parent>
 
     <groupId>org.opennms.container</groupId>
