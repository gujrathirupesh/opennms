--- conflicted
+++ resolved
@@ -6,11 +6,7 @@
     <parent>
         <groupId>org.opennms</groupId>
         <artifactId>org.opennms.container</artifactId>
-<<<<<<< HEAD
-        <version>2019.1.28-SNAPSHOT</version>
-=======
         <version>2019.1.28</version>
->>>>>>> 0e6990d1
     </parent>
 
     <groupId>org.opennms.container</groupId>
