--- conflicted
+++ resolved
@@ -37,8 +37,8 @@
       <plugin>
         <artifactId>maven-surefire-plugin</artifactId>
         <configuration>
-<<<<<<< HEAD
           <!-- Don't specify argLine here or it will override the value from /pom.xml -->
+          <skip>${skipSurefire}</skip>
           <systemPropertyVariables>
             <opennms.home>${project.build.testOutputDirectory}</opennms.home>
             <java.endorsed.dirs>${basedir}/target/endorsed</java.endorsed.dirs>
@@ -51,9 +51,6 @@
         <configuration>
           <skipITs>${skipITs}</skipITs>
           <reuseForks>false</reuseForks>
-=======
-          <skip>${skipSurefire}</skip>
->>>>>>> 68d48970
           <argLine>-Xmx1g -Djava.endorsed.dirs=${basedir}/target/endorsed</argLine>
           <systemPropertyVariables>
             <opennms.home>${project.build.testOutputDirectory}</opennms.home>
