/*******************************************************************************
 * This file is part of OpenNMS(R).
 *
 * Copyright (C) 2008-2014 The OpenNMS Group, Inc.
 * OpenNMS(R) is Copyright (C) 1999-2014 The OpenNMS Group, Inc.
 *
 * OpenNMS(R) is a registered trademark of The OpenNMS Group, Inc.
 *
 * OpenNMS(R) is free software: you can redistribute it and/or modify
 * it under the terms of the GNU Affero General Public License as published
 * by the Free Software Foundation, either version 3 of the License,
 * or (at your option) any later version.
 *
 * OpenNMS(R) is distributed in the hope that it will be useful,
 * but WITHOUT ANY WARRANTY; without even the implied warranty of
 * MERCHANTABILITY or FITNESS FOR A PARTICULAR PURPOSE.  See the
 * GNU Affero General Public License for more details.
 *
 * You should have received a copy of the GNU Affero General Public License
 * along with OpenNMS(R).  If not, see:
 *      http://www.gnu.org/licenses/
 *
 * For more information contact:
 *     OpenNMS(R) Licensing <license@opennms.org>
 *     http://www.opennms.org/
 *     http://www.opennms.com/
 *******************************************************************************/

package org.opennms.netmgt.threshd;

import static org.junit.Assert.assertEquals;
import static org.junit.Assert.assertFalse;
import static org.junit.Assert.assertNotNull;
import static org.junit.Assert.assertTrue;
import static org.junit.Assert.fail;
import static org.opennms.core.utils.InetAddressUtils.addr;

import java.io.File;
import java.io.FileWriter;
import java.math.BigDecimal;
import java.math.BigInteger;
import java.text.DateFormat;
import java.text.DecimalFormat;
import java.text.SimpleDateFormat;
import java.util.ArrayList;
import java.util.Collections;
import java.util.Comparator;
import java.util.Date;
import java.util.HashMap;
import java.util.HashSet;
import java.util.List;
import java.util.Map;

import org.easymock.EasyMock;
import org.junit.After;
import org.junit.Assert;
import org.junit.Before;
import org.junit.Test;
import org.opennms.core.db.DataSourceFactory;
import org.opennms.core.rpc.mock.MockRpcClientFactory;
import org.opennms.core.test.MockLogAppender;
import org.opennms.core.test.db.MockDatabase;
import org.opennms.core.utils.InetAddressUtils;
import org.opennms.netmgt.collectd.AliasedResource;
import org.opennms.netmgt.collectd.GenericIndexResource;
import org.opennms.netmgt.collectd.GenericIndexResourceType;
import org.opennms.netmgt.collectd.IfInfo;
import org.opennms.netmgt.collectd.IfResourceType;
import org.opennms.netmgt.collectd.NodeInfo;
import org.opennms.netmgt.collectd.NodeResourceType;
import org.opennms.netmgt.collectd.NumericAttributeType;
import org.opennms.netmgt.collectd.OnmsSnmpCollection;
import org.opennms.netmgt.collectd.ResourceType;
import org.opennms.netmgt.collectd.SnmpAttributeType;
import org.opennms.netmgt.collectd.SnmpCollectionAgent;
import org.opennms.netmgt.collectd.SnmpCollectionResource;
import org.opennms.netmgt.collectd.SnmpIfData;
import org.opennms.netmgt.collection.api.AttributeGroupType;
import org.opennms.netmgt.collection.api.CollectionSet;
import org.opennms.netmgt.collection.api.CollectionSetVisitor;
import org.opennms.netmgt.collection.api.ServiceCollector;
import org.opennms.netmgt.collection.api.ServiceParameters;
import org.opennms.netmgt.collection.support.builder.AttributeType;
import org.opennms.netmgt.collection.support.builder.CollectionSetBuilder;
import org.opennms.netmgt.collection.support.builder.GenericTypeResource;
import org.opennms.netmgt.collection.support.builder.NodeLevelResource;
import org.opennms.netmgt.config.DatabaseSchemaConfigFactory;
import org.opennms.netmgt.config.PollOutagesConfigFactory;
import org.opennms.netmgt.config.ThreshdConfigFactory;
import org.opennms.netmgt.config.ThreshdConfigManager;
import org.opennms.netmgt.config.ThresholdingConfigFactory;
import org.opennms.netmgt.config.datacollection.MibObject;
import org.opennms.netmgt.config.threshd.Package;
import org.opennms.netmgt.config.threshd.Parameter;
import org.opennms.netmgt.config.threshd.Service;
import org.opennms.netmgt.dao.mock.EventAnticipator;
import org.opennms.netmgt.dao.mock.MockEventIpcManager;
import org.opennms.netmgt.dao.support.FilesystemResourceStorageDao;
import org.opennms.netmgt.events.api.EventConstants;
import org.opennms.netmgt.events.api.EventIpcManager;
import org.opennms.netmgt.events.api.EventIpcManagerFactory;
import org.opennms.netmgt.filter.FilterDaoFactory;
import org.opennms.netmgt.filter.JdbcFilterDao;
import org.opennms.netmgt.filter.api.FilterDao;
import org.opennms.netmgt.mock.MockDataCollectionConfig;
import org.opennms.netmgt.mock.MockNetwork;
import org.opennms.netmgt.model.OnmsNode;
import org.opennms.netmgt.model.OnmsSnmpInterface;
import org.opennms.netmgt.model.ResourcePath;
import org.opennms.netmgt.model.events.EventBuilder;
import org.opennms.netmgt.rrd.RrdRepository;
import org.opennms.netmgt.snmp.SnmpInstId;
import org.opennms.netmgt.snmp.SnmpUtils;
import org.opennms.netmgt.snmp.SnmpValue;
import org.opennms.netmgt.snmp.proxy.LocationAwareSnmpClient;
import org.opennms.netmgt.snmp.proxy.common.LocationAwareSnmpClientRpcImpl;
import org.opennms.netmgt.xml.event.Event;
import org.opennms.netmgt.xml.event.Parm;
import org.opennms.test.FileAnticipator;
import org.slf4j.Logger;
import org.slf4j.LoggerFactory;
import org.springframework.core.io.FileSystemResource;

/**
 * @author <a href="mailto:agalue@opennms.org">Alejandro Galue</a>
 *
 */
public class ThresholdingVisitorIT {
    private static final Logger LOG = LoggerFactory.getLogger(ThresholdingVisitorIT.class);

    FilterDao m_filterDao;
    EventAnticipator m_anticipator;
    FileAnticipator m_fileAnticipator;
    Map<Integer, File> m_hrStorageProperties;
    List<Event> m_anticipatedEvents;
    private FilesystemResourceStorageDao m_resourceStorageDao;
    private LocationAwareSnmpClient m_locationAwareSnmpClient = new LocationAwareSnmpClientRpcImpl(new MockRpcClientFactory());

    private static final Comparator<Parm> PARM_COMPARATOR = new Comparator<Parm>() {
        @Override
        public int compare(Parm o1, Parm o2) {
            if (o1 == null && o2 == null) return 0;
            if (o1 == null && o2 != null) return 1;
            if (o1 != null && o2 == null) return -1;

            int retVal = o1.getParmName().compareTo(o2.getParmName());
            if (retVal == 0) {
                String c1 = o1.getValue().getContent();
                String c2 = o2.getValue().getContent();
                if (c1 == null && c2 == null) return 0;
                if (c1 == null && c2 != null) return 1;
                if (c1 != null && c2 == null) return -1;

                retVal = c1.compareTo(c2);
            }
            return retVal;
        }
    };

    private static final Comparator<Event> EVENT_COMPARATOR = new Comparator<Event>() {

        private int compareStrings(String s1, String s2) {
            if (s1 == null && s2 == null) return 0;
            if (s1 == null && s2 != null) return 1;
            if (s1 != null && s2 == null) return -1;
            return (s1.compareTo(s2));
        }

        @Override
        public int compare(Event e1, Event e2) {
            if (e1 == null && e2 == null) return 0;
            if (e1 == null && e2 != null) return 1;
            if (e1 != null && e2 == null) return -1;

            int retVal = compareStrings(e1.getUei(), e2.getUei());
            if (retVal == 0) {
                retVal = InetAddressUtils.toInteger(e1.getInterfaceAddress()).compareTo(InetAddressUtils.toInteger(e2.getInterfaceAddress()));
            }
            if (retVal == 0) {
                retVal = compareStrings(e1.getService(), e2.getService());
            }
            if (retVal == 0) {
                List<Parm> anticipatedParms = e1.getParmCollection();
                List<Parm> receivedParms = e2.getParmCollection();
                Collections.sort(anticipatedParms, PARM_COMPARATOR);
                Collections.sort(receivedParms, PARM_COMPARATOR);
                if (anticipatedParms.size() != receivedParms.size()) {
                    retVal = Integer.valueOf(anticipatedParms.size()).compareTo(Integer.valueOf(receivedParms.size()));
                }
                if (retVal == 0) {
                    for (int i = 0; i < anticipatedParms.size(); i++) {
                        Parm anticipated = anticipatedParms.get(i);
                        Parm received = receivedParms.get(i);

                        retVal = compareStrings(anticipated.getParmName(), received.getParmName());
                        if (retVal == 0) {
                            retVal = compareStrings(anticipated.getValue().getContent(), received.getValue().getContent());
                        }
                        if (retVal != 0) {
                            break;
                        }
                    }
                }
            }

            return retVal;
        }
    };

    @Before
    public void setUp() throws Exception {
        // Resets Counters Cache Data
        CollectionResourceWrapper.s_cache.clear();

        MockLogAppender.setupLogging();

        m_fileAnticipator = new FileAnticipator();
        m_hrStorageProperties = new HashMap<Integer, File>();

        m_resourceStorageDao = new FilesystemResourceStorageDao();
        m_resourceStorageDao.setRrdDirectory(new File(m_fileAnticipator.getTempDir(), "snmp"));

        m_filterDao = EasyMock.createMock(FilterDao.class);
        EasyMock.expect(m_filterDao.getActiveIPAddressList((String)EasyMock.anyObject())).andReturn(Collections.singletonList(addr("127.0.0.1"))).anyTimes();
        m_filterDao.flushActiveIpAddressListCache();
        EasyMock.expectLastCall().anyTimes();
        FilterDaoFactory.setInstance(m_filterDao);
        EasyMock.replay(m_filterDao);

        m_anticipator = new EventAnticipator();
        MockEventIpcManager eventMgr = new MockEventIpcManager();
        eventMgr.setEventAnticipator(m_anticipator);
        eventMgr.setSynchronous(true);
        EventIpcManager eventdIpcMgr = (EventIpcManager)eventMgr;
        EventIpcManagerFactory.setIpcManager(eventdIpcMgr);
        
        DateFormat formatter = new SimpleDateFormat("dd-MMM-yyyy HH:mm:ss");
        StringBuffer sb = new StringBuffer("<?xml version=\"1.0\"?>");
        sb.append("<outages>");
        sb.append("<outage name=\"junit outage\" type=\"specific\">");
        sb.append("<time begins=\"");
        sb.append(formatter.format(new Date(System.currentTimeMillis() - 3600000)));
        sb.append("\" ends=\"");
        sb.append(formatter.format(new Date(System.currentTimeMillis() + 3600000)));
        sb.append("\"/>");
        sb.append("<interface address=\"match-any\"/>");
        sb.append("</outage>");
        sb.append("</outages>");
        File file = new File("target/poll-outages.xml");
        FileWriter writer = new FileWriter(file);
        writer.write(sb.toString());
        writer.close();
        PollOutagesConfigFactory.setInstance(new PollOutagesConfigFactory(new FileSystemResource(file)));
        PollOutagesConfigFactory.getInstance().afterPropertiesSet();
        initFactories("/threshd-configuration.xml","/test-thresholds.xml");
        m_anticipatedEvents = new ArrayList<Event>();
    };
    
    private void initFactories(String threshd, String thresholds) throws Exception {
        LOG.info("Initialize Threshold Factories");
        ThresholdingConfigFactory.setInstance(new ThresholdingConfigFactory(getClass().getResourceAsStream(thresholds)));
        ThreshdConfigFactory.setInstance(new ThreshdConfigFactory(getClass().getResourceAsStream(threshd),"127.0.0.1", false));
    }

    @After
    public void checkWarnings() throws Throwable {
//        MockLogAppender.assertNoWarningsOrGreater();
        m_fileAnticipator.deleteExpected();
    }
    
    @After
    public void tearDown() throws Exception {
        EasyMock.verify(m_filterDao);
        m_fileAnticipator.deleteExpected(true);
        m_fileAnticipator.tearDown();
    }

    @Test
    public void testCreateVisitor() {
        createVisitor();
    }

    /*
     * This test uses this files from src/test/resources:
     * - threshd-configuration.xml
     * - test-thresholds.xml
     */
    @Test
    public void testResourceGaugeData() {
        addHighThresholdEvent(1, 10000, 5000, 15000, "node", "node", "freeMem", null, null);
        ThresholdingVisitor visitor = createVisitor();
        runGaugeDataTest(visitor, 15000);
        verifyEvents(0);
    }

    @Test
    public void testTriggersNodeResource() throws Exception {
        initFactories("/threshd-configuration.xml", "/test-thresholds-triggers.xml");
        addHighThresholdEvent(3, 10000, 5000, 22000, "node", "node", "freeMem", null, null);
        ThresholdingVisitor visitor = createVisitor();
        
        // Trigger = 1
        runGaugeDataTest(visitor, 15000);
        
        // Trigger = 2
        runGaugeDataTest(visitor, 18000);

        // Drop bellow trigger value
        runGaugeDataTest(visitor, 8000);

        // Should not trigger
        runGaugeDataTest(visitor, 20000);

        // Trigger = 2
        runGaugeDataTest(visitor, 21000);

        // Trigger = 3
        runGaugeDataTest(visitor, 22000);

        verifyEvents(0);
    }

    @Test
    public void testTriggersGenericResource() throws Exception {
        initFactories("/threshd-configuration.xml","/test-thresholds-triggers.xml");
        addEvent(EventConstants.LOW_THRESHOLD_EVENT_UEI, "127.0.0.1", "SNMP", 3, 10.0, 15.0, 7.0, "/opt", "1", "hrStorageSize-hrStorageUsed", null, null, m_anticipator, m_anticipatedEvents);
        ThresholdingVisitor visitor = createVisitor();

        // Trigger = 1
        runFileSystemDataTest(visitor, 1, "/opt", 95, 100);

        // Trigger = 2
        runFileSystemDataTest(visitor, 1, "/opt", 96, 100);

        // Raise above trigger value
        runFileSystemDataTest(visitor, 1, "/opt", 80, 100);

        // Trigger = 1
        runFileSystemDataTest(visitor, 1, "/opt", 91, 100);

        // Trigger = 2
        runFileSystemDataTest(visitor, 1, "/opt", 92, 100);

        // Trigger = 3
        runFileSystemDataTest(visitor, 1, "/opt", 93, 100);

        verifyEvents(0);
    }

    /*
     * This test uses this files from src/test/resources:
     * - threshd-configuration.xml
     * - test-thresholds.xml
     * 
     * Updated to reflect the fact that counter are treated as rates (counter wrap is not checked here anymore).
     */
    @Test
    public void testResourceCounterData() throws Exception {
        initFactories("/threshd-configuration.xml", "/test-thresholds-counters.xml");
        ThresholdingVisitor visitor = createVisitor();

        SnmpCollectionAgent agent = createCollectionAgent();
        NodeResourceType resourceType = createNodeResourceType(agent);
        MibObject mibObject = createMibObject("counter", "myCounter", "0");
        SnmpAttributeType attributeType = new NumericAttributeType(resourceType, "default", mibObject, new AttributeGroupType("mibGroup", AttributeGroupType.IF_TYPE_IGNORE));

        // Add Events
        addHighThresholdEvent(1, 10, 5, 15, "node", "node", "myCounter", null, null);
        addHighRearmEvent(1, 10, 5, 2, "node", "node", "myCounter", null, null);

        long baseDate = new Date().getTime();
        // Step 0: Visit a CollectionSet with a timestamp, so that the thresholder knows how when the collection was held 
        // Normally visiting the CollectionSet would end up visiting the resources, but we're fudging that for the test
        visitor.visitCollectionSet(createAnonymousCollectionSet(baseDate));

        // Collect Step 1 : Initialize counter cache.
        SnmpCollectionResource resource = new NodeInfo(resourceType, agent);
        resource.setAttributeValue(attributeType, SnmpUtils.getValueFactory().getCounter32(1000));
        resource.visit(visitor);

        // Collect Step 2 : Trigger. (last-current)/step => (5500-1000)/300=15
        visitor.visitCollectionSet(createAnonymousCollectionSet(baseDate+300000));
        resource = new NodeInfo(resourceType, agent);
        resource.setAttributeValue(attributeType, SnmpUtils.getValueFactory().getCounter32(5500));
        resource.visit(visitor);

        // Collect Step 3 : Rearm. (last-current)/step => (6100-5500)/300=2
        visitor.visitCollectionSet(createAnonymousCollectionSet(baseDate+600000));
        resource = new NodeInfo(resourceType, agent);
        resource.setAttributeValue(attributeType, SnmpUtils.getValueFactory().getCounter32(6100));
        resource.visit(visitor);

        EasyMock.verify(agent);
        verifyEvents(0);
    }

    @Test
    public void testZeroIntervalResourceCounterData() throws Exception {
        initFactories("/threshd-configuration.xml", "/test-thresholds-counters.xml");
        ThresholdingVisitor visitor = createVisitor();

        SnmpCollectionAgent agent = createCollectionAgent();
        NodeResourceType resourceType = createNodeResourceType(agent);
        MibObject mibObject = createMibObject("counter", "myCounter", "0");
        SnmpAttributeType attributeType = new NumericAttributeType(resourceType, "default", mibObject, new AttributeGroupType("mibGroup", AttributeGroupType.IF_TYPE_IGNORE));

        // Add Events
        addHighThresholdEvent(1, 10, 5, 15, "node", "node", "myCounter", null, null);
        addHighRearmEvent(1, 10, 5, 2, "node", "node", "myCounter", null, null);

        long baseDate = new Date().getTime();
        // Step 0: Visit a CollectionSet with a timestamp, so that the thresholder knows how when the collection was held 
        // Normally visiting the CollectionSet would end up visiting the resources, but we're fudging that for the test
        visitor.visitCollectionSet(createAnonymousCollectionSet(baseDate));

        // Collect Step 1 : Initialize counter cache.
        SnmpCollectionResource resource = new NodeInfo(resourceType, agent);
        resource.setAttributeValue(attributeType, SnmpUtils.getValueFactory().getCounter32(1000));
        resource.visit(visitor);

        // Collect Step 1.5 : Send a new data point with the same timestamp as before and a
        // different value. This should not trigger a threshold violation because the time
        // interval is zero. It should also not reset the cached value for the attribute
        // because the time interval is zero.
        visitor.visitCollectionSet(createAnonymousCollectionSet(baseDate));
        resource = new NodeInfo(resourceType, agent);
        resource.setAttributeValue(attributeType, SnmpUtils.getValueFactory().getCounter32(5500));
        resource.visit(visitor);

        // Collect Step 2 : Trigger. (last-current)/step => (5500-1000)/300=15
        visitor.visitCollectionSet(createAnonymousCollectionSet(baseDate+300000));
        resource = new NodeInfo(resourceType, agent);
        resource.setAttributeValue(attributeType, SnmpUtils.getValueFactory().getCounter32(5500));
        resource.visit(visitor);

        // Collect Step 3 : Rearm. (last-current)/step => (6100-5500)/300=2
        visitor.visitCollectionSet(createAnonymousCollectionSet(baseDate+600000));
        resource = new NodeInfo(resourceType, agent);
        resource.setAttributeValue(attributeType, SnmpUtils.getValueFactory().getCounter32(6100));
        resource.visit(visitor);

        EasyMock.verify(agent);
        verifyEvents(0);
    }

    /*
     * This test uses this files from src/test/resources:
     * - threshd-configuration.xml
     * - test-thresholds.xml
     * 
     * Updated to reflect the fact that counter are treated as rates.
     */
    @Test
    public void testInterfaceResourceWithDBAttributeFilter() throws Exception {
        Integer ifIndex = 1;
        Long ifSpeed = 10000000l;
        String ifName = "wlan0";
        addHighThresholdEvent(1, 90, 50, 120, ifName, ifIndex.toString(), "ifOutOctets", ifName, ifIndex.toString());
        addHighThresholdEvent(1, 90, 50, 120, ifName, ifIndex.toString(), "ifInOctets", ifName, ifIndex.toString());
        
        ThresholdingVisitor visitor = createVisitor();
        visitor.visitCollectionSet(createAnonymousCollectionSet(new Date().getTime()));
        runInterfaceResource(visitor, "127.0.0.1", ifName, ifSpeed, ifIndex, 10000, 46000); // real value = (46000 - 10000)/300 = 120
        verifyEvents(0);
    }

    /*
     * This test uses this files from src/test/resources:
     * - threshd-configuration.xml
     * - test-thresholds.xml
     * 
     * Updated to reflect the fact that counter are treated as rates.
     */
    @Test
    public void testInterfaceResourceWithStringAttributeFilter() throws Exception {
        Integer ifIndex = 1;
        Long ifSpeed = 10000000l;
        String ifName = "sis0";
        addHighThresholdEvent(1, 90, 50, 120, ifName, ifIndex.toString(), "ifOutOctets", ifName, ifIndex.toString());
        addHighThresholdEvent(1, 90, 50, 120, ifName, ifIndex.toString(), "ifInOctets", ifName, ifIndex.toString());


        // Creating strings.properties file
        ResourcePath path = ResourcePath.get("snmp", "1", ifName);
        m_resourceStorageDao.setStringAttribute(path, "myMockParam", "myMockValue");

        ThresholdingVisitor visitor = createVisitor();
        visitor.visitCollectionSet(createAnonymousCollectionSet(new Date().getTime()));

        runInterfaceResource(visitor, "127.0.0.1", ifName, ifSpeed, ifIndex, 10000, 46000); // real value = (46000 - 10000)/300 = 120
        verifyEvents(0);
    }

    /*
     * Before call visitor.reload(), this test uses this files from src/test/resources:
     * - threshd-configuration.xml
     * - test-thresholds.xml
     * 
     * After call visitor.reload(), this test uses this files from src/test/resources:
     * - threshd-configuration.xml
     * - test-thresholds-2.xml
     */
    @Test
    public void testReloadThresholdsConfig() throws Exception {
        ThresholdingVisitor visitor = createVisitor();
        
        // Step 1: No events
        addHighThresholdEvent(1, 10000, 5000, 4500, "node", "node", "freeMem", null, null);
        runGaugeDataTest(visitor, 4500);
        verifyEvents(1);
        
        // Step 2: Change configuration
        initFactories("/threshd-configuration.xml","/test-thresholds-2.xml");
        visitor.reload();
        resetAnticipator();
        
        // Step 3: Trigger threshold with new configuration values
        addHighThresholdEvent(1, 4000, 2000, 4500, "node", "node", "freeMem", null, null);
        runGaugeDataTest(visitor, 4500);
        verifyEvents(0);
    }

    /*
     * Use case A:
     * 
     * I have 5 nodes. The current threshd-config matches 2 of them. The new threshd-config will match the other 2, by
     * adding a new threshold package. For example: n1 y n2 belongs to category CAT1, n2, n3 y n4 belongs to category CAT2.
     * The initial configuration is related with CAT1 and the new package is related with CAT2. In both cases, n5 should
     * never match any threshold package.
     * 
     * Use case B:
     * 
     * I have a package with SNMP thresholds. Then update the package by adding HTTP thresholds. The test node should
     * support both services.
     * 
     * IMPORTANT:
     *     The reload should be do it first, then notify all visitors (I think this is the current behavior)
     *     The reload should not be executed inside the visitor because every collector thread has their own visitor.
     */
    @Test
    public void testReloadThreshdConfig() throws Exception {
        String baseIpAddress = "10.0.0.";

        // Initialize Mock Network
        MockNetwork network = new MockNetwork();
        network.setCriticalService("ICMP");
        for (int i=1; i<=5; i++) {
            String ipAddress = baseIpAddress + i;
            network.addNode(i, "testNode-" + ipAddress);
            network.addInterface(ipAddress);
            network.setIfAlias("eth0");
            network.addService("ICMP");
            network.addService("SNMP");
            if (i == 5) {
                network.addService("HTTP"); // Adding HTTP on node 5
            }
        }
        network.addPathOutage(1, InetAddressUtils.addr("192.168.1.1"), "ICMP");

        MockDatabase db = new MockDatabase();
        db.populate(network);
        db.update("insert into categories (categoryid, categoryname) values (?, ?)", 10, "CAT1");
        db.update("insert into categories (categoryid, categoryname) values (?, ?)", 11, "CAT2");
        for (int i=1; i<=5; i++) {
            db.update("update snmpinterface set snmpifname=?, snmpifdescr=? where id=?", "eth0", "eth0", i);
            db.update("update node set nodesysoid=? where nodeid=?", ".1.3.6.1.4.1.9.1.222", i);
        }
        for (int i=1; i<=2; i++) {
            db.update("insert into category_node values (?, ?)", 10, i);
        }
        for (int i=3; i<=5; i++) {
            db.update("insert into category_node values (?, ?)", 11, i);
        }
        DataSourceFactory.setInstance(db);

        // Initialize Filter DAO
        System.setProperty("opennms.home", "src/test/resources");
        DatabaseSchemaConfigFactory.init();
        JdbcFilterDao jdbcFilterDao = new JdbcFilterDao();
        jdbcFilterDao.setDataSource(db);
        jdbcFilterDao.setDatabaseSchemaConfigFactory(DatabaseSchemaConfigFactory.getInstance());
        jdbcFilterDao.afterPropertiesSet();
        FilterDaoFactory.setInstance(jdbcFilterDao);

        // Initialize Factories
        initFactories("/threshd-configuration-reload-use-case-a.xml","/test-thresholds-reload-use-cases.xml");

        // Initialize Thresholding Visitors
        System.err.println("-----------------------------------------------------------------------------------");
        Map<String,Object> params = new HashMap<String,Object>();
        params.put("thresholding-enabled", "true");
        ServiceParameters svcParams = new ServiceParameters(params);
        List<ThresholdingVisitor> visitors = new ArrayList<ThresholdingVisitor>();
        for (int i=1; i<=5; i++) {
            String ipAddress = baseIpAddress + i;
            ThresholdingVisitor visitor = ThresholdingVisitor.create(i, ipAddress, "SNMP", getRepository(), svcParams, m_resourceStorageDao);
            assertNotNull(visitor);
            visitors.add(visitor);
            if (i == 5) {
                ThresholdingVisitor httpVisitor = ThresholdingVisitor.create(i, ipAddress, "HTTP", getRepository(), svcParams, m_resourceStorageDao);
                assertNotNull(httpVisitor);
                visitors.add(httpVisitor);
            }
        }
        System.err.println("-----------------------------------------------------------------------------------");

        // Check Visitors
        for (int i=0; i<2; i++) { // Nodes n1 and n2 has thresholds defined on one threshold group.
            assertTrue(visitors.get(i).hasThresholds());
            assertEquals(1, visitors.get(i).getThresholdGroups().size());
        }
        for (int i=2; i<6; i++) { // Nodes n3, n4 and n5 should not have thresholds defined.
            assertFalse(visitors.get(i).hasThresholds());
            assertEquals(0, visitors.get(i).getThresholdGroups().size());
        }

        // Re-Initialize Factories
        initFactories("/threshd-configuration-reload-use-case-b.xml","/test-thresholds-reload-use-cases.xml");

        // Reload state on each visitor
        System.err.println("-----------------------------------------------------------------------------------");
        for (ThresholdingVisitor visitor : visitors) {
            visitor.reload();
        }
        System.err.println("-----------------------------------------------------------------------------------");

        // Check Visitors
        for (int i=0; i<6; i++) {
            assertTrue(visitors.get(i).hasThresholds());
            assertEquals(1, visitors.get(i).getThresholdGroups().size());
            if (i == 5) {
                assertEquals("web-services", visitors.get(i).getThresholdGroups().get(0).getName());
            }
        }
    }

    /*
     * This bug has not been replicated, but this code covers the apparent scenario, and can be adapted to match
     * any scenario which can actually replicate the reported issue
     * 
     * This test uses this files from src/test/resources:
     * - threshd-configuration.xml
     * - test-thresholds-bug2746.xml
     */
    @Test
    public void testBug2746() throws Exception{
        initFactories("/threshd-configuration.xml","/test-thresholds-bug2746.xml");

        ThresholdingVisitor visitor = createVisitor();

        SnmpCollectionAgent agent = createCollectionAgent();
        NodeResourceType resourceType = createNodeResourceType(agent);
        MibObject mibObject = createMibObject("gauge", "bug2746", "0");
        SnmpAttributeType attributeType = new NumericAttributeType(resourceType, "default", mibObject, new AttributeGroupType("mibGroup", AttributeGroupType.IF_TYPE_IGNORE));

        // Add Events
        addHighThresholdEvent(1, 50, 40, 60, "node", "node", "bug2746", null, null);

        // Step 1 : Execute visitor
        SnmpCollectionResource resource = new NodeInfo(resourceType, agent);
        resource.setAttributeValue(attributeType, SnmpUtils.getValueFactory().getGauge32(20));
        resource.visit(visitor);
        
        // Step 2 : Repeat a couple of times with the same value, to replicate a steady state
        resource.visit(visitor);
        resource.visit(visitor);
        resource.visit(visitor);

        // Step 3 : Trigger
        resource = new NodeInfo(resourceType, agent);
        resource.setAttributeValue(attributeType, SnmpUtils.getValueFactory().getGauge32(60));
        resource.visit(visitor);

        // Step 4 : Don't rearm, but do drop
        resource = new NodeInfo(resourceType, agent);
        resource.setAttributeValue(attributeType, SnmpUtils.getValueFactory().getGauge32(45));
        resource.visit(visitor);

        // Step 5 : Shouldn't trigger again
        resource = new NodeInfo(resourceType, agent);
        resource.setAttributeValue(attributeType, SnmpUtils.getValueFactory().getGauge32(55));
        resource.visit(visitor);

        EasyMock.verify(agent);
        verifyEvents(0);
    }

    /*
     * This test uses this files from src/test/resources:
     * - threshd-configuration.xml
     * - test-thresholds.xml
     */
    @Test
    public void testBug3146_unrelatedChange() throws Exception {
        ThresholdingVisitor visitor = createVisitor();
        
        // Add Events
        addHighThresholdEvent(1, 10000, 5000, 12000, "node", "node", "freeMem", null, null);
        addHighRearmEvent(1, 10000, 5000, 1000, "node", "node", "freeMem", null, null);
        
        // Step 1: Trigger threshold
        runGaugeDataTest(visitor, 12000);
        
        // Step 2: Reload Configuration (changes are not related to triggered threshold)
        visitor.reload();
        
        // Step 3: Send Rearmed event
        runGaugeDataTest(visitor, 1000);
        
        // Verify Events
        verifyEvents(0);
    }
    
    /*
     * Before call visitor.reload(), this test uses this files from src/test/resources:
     * - threshd-configuration.xml
     * - test-thresholds.xml
     * 
     * After call visitor.reload(), this test uses this files from src/test/resources:
     * - threshd-configuration.xml
     * - test-thresholds-2.xml
     */
    @Test
    public void testBug3146_reduceTrigger() throws Exception {
        ThresholdingVisitor visitor = createVisitor();

        // Add Events
        addHighThresholdEvent(1, 10000, 5000, 12000, "node", "node", "freeMem", null, null);
        addHighRearmEvent(1, 10000, 5000, Double.NaN, "node", "node", "freeMem", null, null);
        addHighThresholdEvent(1, 4000, 2000, 5000, "node", "node", "freeMem", null, null);
        addHighRearmEvent(1, 4000, 2000, 1000, "node", "node", "freeMem", null, null);

        // Step 1: Trigger threshold
        runGaugeDataTest(visitor, 12000);
        
        // Step 2: Change Configuration (reducing value for already triggered threshold)
        initFactories("/threshd-configuration.xml","/test-thresholds-2.xml");

        // Step 3: Execute Merge Configuration
        visitor.reload();

        // Step 4: Trigger threshold (with new value)
        runGaugeDataTest(visitor, 5000);
        
        // Step 5: Send Rearmed event (with new value)
        runGaugeDataTest(visitor, 1000);
        
        // Verify Events
        verifyEvents(0);
    }

    /*
     * Before call visitor.reload(), this test uses this files from src/test/resources:
     * - threshd-configuration.xml
     * - test-thresholds.xml
     * 
     * After call visitor.reload(), this test uses this files from src/test/resources:
     * - threshd-configuration.xml
     * - test-thresholds-3.xml
     */
    @Test
    public void testBug3146_inceaseTrigger() throws Exception {
        ThresholdingVisitor visitor = createVisitor();

        // Add Events
        addHighThresholdEvent(1, 10000, 5000, 12000, "node", "node", "freeMem", null, null);
        addHighRearmEvent(1, 10000, 5000, Double.NaN, "node", "node", "freeMem", null, null);

        // Step 1: Trigger threshold
        runGaugeDataTest(visitor, 12000);
        
        // Step 2: Change Configuration (increasing value for already triggered threshold)
        initFactories("/threshd-configuration.xml","/test-thresholds-3.xml");
        
        // Step 3: Execute Merge Configuration (Rearmed Event must be sent).
        visitor.reload();
        verifyEvents(0);
        
        // Step 4: New collected data is not above the new threshold value. No Events generated
        resetAnticipator();
        addHighThresholdEvent(1, 15000, 14000, 13000, "node", "node", "freeMem", null, null);
        runGaugeDataTest(visitor, 13000);
        verifyEvents(1);
        
        // Step 5: Trigger and rearm a threshold using new configuration
        resetAnticipator();
        addHighThresholdEvent(1, 15000, 14000, 16000, "node", "node", "freeMem", null, null);
        addHighRearmEvent(1, 15000, 14000, 1000, "node", "node", "freeMem", null, null);
        runGaugeDataTest(visitor, 16000);
        runGaugeDataTest(visitor, 1000);
        verifyEvents(0);
    }

    /*
     * If I have a high threshold triggered, and then replace it with their equivalent low threshold,
     * The high definition must be removed from cache and rearmed event must be sent.
     * 
     * Before call visitor.reload(), this test uses this files from src/test/resources:
     * - threshd-configuration.xml
     * - test-thresholds.xml
     * 
     * After call visitor.reload(), this test uses this files from src/test/resources:
     * - threshd-configuration.xml
     * - test-thresholds-4.xml
     */
    @Test
    public void testBug3146_replaceThreshold() throws Exception {
        ThresholdingVisitor visitor = createVisitor();
        
        // Add Events
        String lowThresholdUei = EventConstants.LOW_THRESHOLD_EVENT_UEI;
        String highExpression = "(((hrStorageAllocUnits*hrStorageUsed)/(hrStorageAllocUnits*hrStorageSize))*100)";
        String lowExpression = "(100-((hrStorageAllocUnits*hrStorageUsed)/(hrStorageAllocUnits*hrStorageSize))*100)";
        addHighThresholdEvent(1, 30, 25, 50, "/opt", "1", highExpression, null, null);
        addHighRearmEvent(1, 30, 25, Double.NaN, "/opt", "1", highExpression, null, null);
        addEvent(lowThresholdUei, "127.0.0.1", "SNMP", 1, 10.0, 20.0, 5.0, "/opt", "1", lowExpression, null, null, m_anticipator, m_anticipatedEvents);

        // Step 1: Trigger threshold
        runFileSystemDataTest(visitor, 1, "/opt", 500, 1000);

        // Step 2: Reload Configuration (merge). Threshold definition was replaced.
        initFactories("/threshd-configuration.xml","/test-thresholds-4.xml");
        visitor.reload();
        
        // Step 3: Must trigger only one low threshold exceeded
        runFileSystemDataTest(visitor, 1, "/opt", 950, 1000);
        
        verifyEvents(0);
    }
    
    /*
     * This test uses this files from src/test/resources:
     * - threshd-configuration.xml
     * - test-thresholds-bug3193.xml
     * 
     * Updated to reflect the fact that counter are treated as rates.
     */
    @Test
    public void testBug3193() throws Exception {
        initFactories("/threshd-configuration.xml","/test-thresholds-bug3193.xml");
        ThresholdingVisitor visitor = createVisitor();

        SnmpCollectionAgent agent = createCollectionAgent();
        NodeResourceType resourceType = createNodeResourceType(agent);
        MibObject mibObject = createMibObject("counter", "myCounter", "0");
        SnmpAttributeType attributeType = new NumericAttributeType(resourceType, "default", mibObject, new AttributeGroupType("mibGroup", AttributeGroupType.IF_TYPE_IGNORE));

        // Add Events
        addHighThresholdEvent(1, 100, 90, 110, "node", "node", "myCounter", null, null);
        addHighThresholdEvent(1, 70, 60, 80, "node", "node", "myCounter - 30", null, null);
        addHighRearmEvent(1, 100, 90, 40, "node", "node", "myCounter", null, null);
        addHighRearmEvent(1, 70, 60, 10, "node", "node", "myCounter - 30", null, null);
        
        long baseDate = new Date().getTime();
        // Collect Step 1 : First Data: Last should be NaN
        visitor.visitCollectionSet(createAnonymousCollectionSet(baseDate));
        SnmpCollectionResource resource = new NodeInfo(resourceType, agent);
        resource.setAttributeValue(attributeType, SnmpUtils.getValueFactory().getCounter32(2000));
        resource.visit(visitor);

        // Collect Step 2 : First Value: (last-current)/step => (20000-2000)/300=60
        visitor.visitCollectionSet(createAnonymousCollectionSet(baseDate+300000));
        resource = new NodeInfo(resourceType, agent);
        resource.setAttributeValue(attributeType, SnmpUtils.getValueFactory().getCounter32(20000));
        resource.visit(visitor);

        // Collect Step 3 : Second Value: (last-current)/step => (53000-20000)/300=110 => Trigger
        visitor.visitCollectionSet(createAnonymousCollectionSet(baseDate+600000));
        resource = new NodeInfo(resourceType, agent);
        resource.setAttributeValue(attributeType, SnmpUtils.getValueFactory().getCounter32(53000));
        resource.visit(visitor);

        // Collect Step 3 : Third Value (last-current)/step => (65000-53000)/300=40 => Rearm
        visitor.visitCollectionSet(createAnonymousCollectionSet(baseDate+900000));
		resource = new NodeInfo(resourceType, agent);
        resource.setAttributeValue(attributeType, SnmpUtils.getValueFactory().getCounter32(65000));
        resource.visit(visitor);

        EasyMock.verify(agent);
        verifyEvents(0);
    }
    
    /*
     * This test uses this files from src/test/resources:
     * - threshd-configuration.xml
     * - test-thresholds-2.xml
     * 
     * Updated to reflect the fact that counter are treated as rates.
     */
    @Test
    public void testBug2711_noIpAddress() throws Exception {
        runTestForBug2711(2, 0);
    }

    /*
     * This test uses this files from src/test/resources:
     * - threshd-configuration.xml
     * - test-thresholds-2.xml
     * 
     * Updated to reflect the fact that counter are treated as rates.
     */
    @Test
    public void testBug2711_noIP_badIfIndex() throws Exception {
        runTestForBug2711(-100, 2);
    }

    /*
     * This test uses this files from src/test/resources:
     * - threshd-configuration.xml
     * - test-thresholds-bug3227.xml
     * 
     * There is no Frame Relay related thresholds definitions on test-thresholds-bug3227.xml.
     * When visit resources, getEntityMap from ThresholdingSet must be null.
     * Updated to reflect the fact that counter are treated as rates.
     */
    @Test
    public void testBug3227() throws Exception {
        initFactories("/threshd-configuration.xml","/test-thresholds-bug3227.xml");
        ThresholdingVisitor visitor = createVisitor();
        SnmpCollectionAgent agent = createCollectionAgent();
        GenericIndexResourceType resourceType = createGenericIndexResourceType(agent, "frCircuitIfIndex");

        // Creating Resource
        SnmpInstId inst = new SnmpInstId(100);
        SnmpCollectionResource resource = new GenericIndexResource(resourceType, "frCircuitIfIndex", inst);
        addAttributeToCollectionResource(resource, resourceType, "frReceivedOctets", "counter", "frCircuitIfIndex", 1000);
        addAttributeToCollectionResource(resource, resourceType, "frSentOctets", "counter", "frCircuitIfIndex", 1000);
        
        /*
         * Run Visitor
         * I must receive 2 special info events because getEntityMap should be called 2 times.
         * One for each attribute and one for each resource.
         * Original code will throw a NullPointerException after call getEntityMap.
         * Original code expects WARNs, but this message is now an INFO.
         */
        resource.visit(visitor);
    }

    /*
     * Testing 32-bit counter wrapping on ifOutOctets
     */
    @Test
    public void testBug3194_32bits() throws Exception {
        runCounterWrapTest(32, 200);
    }

    /*
     * Testing 64-bit counter wrapping on ifOutOctets
     */
    @Test
    public void testBug3194_64bits() throws Exception {
        runCounterWrapTest(64, 201.6);
    }

    /*
     * This test uses this files from src/test/resources:
     * - threshd-configuration.xml
     * - test-thresholds-bug3333.xml
     */
    @Test
    public void testBug3333() throws Exception {
        initFactories("/threshd-configuration.xml","/test-thresholds-bug3333.xml");
        ThresholdingVisitor visitor = createVisitor();
        String expression = "hrStorageSize-hrStorageUsed";

        // Trigger Low Threshold
        addEvent(EventConstants.LOW_THRESHOLD_EVENT_UEI, "127.0.0.1", "SNMP", 1, 10.0, 15.0, 5.0, "/opt", "1", expression, null, null, m_anticipator, m_anticipatedEvents);
        runFileSystemDataTest(visitor, 1, "/opt", 95, 100);
        verifyEvents(0);

        // Rearm Low Threshold and Trigger High Threshold
        addEvent(EventConstants.LOW_THRESHOLD_REARM_EVENT_UEI, "127.0.0.1", "SNMP", 1, 10.0, 15.0, 60.0, "/opt", "1", expression, null, null, m_anticipator, m_anticipatedEvents);
        addHighThresholdEvent(1, 50, 45, 60, "/opt", "1", expression, null, null);
        runFileSystemDataTest(visitor, 1, "/opt", 40, 100);
        verifyEvents(0);
    }
    
    /*
     * This test uses this files from src/test/resources:
     * - threshd-configuration-bug3390.xml
     * - test-thresholds-bug3390.xml
     * 
     * The idea is to define many threshold-group parameters on a service inside a package
     */
    @Test
    public void testBug3390() throws Exception {
        initFactories("/threshd-configuration-bug3390.xml","/test-thresholds-bug3390.xml");
        
        // Validating threshd-configuration.xml
        ThreshdConfigManager configManager = ThreshdConfigFactory.getInstance();
        final List<Package> packages = configManager.getConfiguration().getPackages();
        assertEquals(1, packages.size());
        org.opennms.netmgt.config.threshd.Package pkg = packages.get(0);
        final List<Service> services = pkg.getServices();
        assertEquals(1, services.size());
        org.opennms.netmgt.config.threshd.Service svc = services.get(0);
        final List<Parameter> parameters = svc.getParameters();
        assertEquals(5, parameters.size());
        int count = 0;
        for (org.opennms.netmgt.config.threshd.Parameter parameter : parameters) {
            if (parameter.getKey().equals("thresholding-group"))
                count++;
        }
        assertEquals(5, count);

        // Validating Thresholding Set
        ThresholdingVisitor visitor = createVisitor();
        assertEquals(5, visitor.getThresholdGroups().size());
    }

    /*
     * This test uses this files from src/test/resources:
     * - threshd-configuration-bug3554.xml
     * - test-thresholds-bug3554.xml
     */
    @Test
    public void testBug3554_withMockFilterDao() throws Exception {
        initFactories("/threshd-configuration-bug3554.xml","/test-thresholds-bug3554.xml");
        
        // Visitor with Mock FavoriteFilterDao
        ThresholdingVisitor visitor = createVisitor();
        visitor.visitCollectionSet(createAnonymousCollectionSet(new Date().getTime()));
        // Do nothing, just to check visitor
        runInterfaceResource(visitor, "127.0.0.1", "eth0", 10000000l, 1, 10000, 46000); // real value = (46000 - 10000)/300 = 120
        
        // Do nothing, just to check visitor
        runGaugeDataTest(visitor, 12000);
        
        // Do nothing, just to check visitor
        SnmpCollectionAgent agent = createCollectionAgent();
        GenericIndexResourceType resourceType = createGenericIndexResourceType(agent, "ciscoEnvMonTemperatureStatusIndex");
        SnmpCollectionResource resource = new GenericIndexResource(resourceType, "ciscoEnvMonTemperatureStatusIndex", new SnmpInstId(45));
        resource.visit(visitor);
        EasyMock.verify(agent);
    }

    /*
     * This test uses this files from src/test/resources:
     * - threshd-configuration-bug3554.xml
     * - test-thresholds-bug3554.xml
     * 
     * The problem is that every time we create a ThresholdingVisitor instance, the method
     * ThreshdConfigFactory.interfaceInPackage is called. This methods uses JdbcFilterDao
     * to evaluate node filter.
     * 
     * This filter evaluation is the reason of why collectd take too much to initialize on
     * large networks when in-line thresholding is enabled.
     * 
     * From test log, you can see that JdbcFilterDao is invoked on each visitor creation
     * iteration.
     */
    @Test
    public void testBug3554_withDBFilterDao() throws Exception {
        runTestForBug3554();

    }

    /*
     * This test uses this files from src/test/resources:
     * - threshd-configuration-bug3554.xml
     * - test-thresholds-bug3554.xml
     * 
     * This test demonstrate that we can force filter auto-reload.
     */
    @Test
    public void testBug3720() throws Exception {
        runTestForBug3554();
        
        // Validate FavoriteFilterDao Calls
        HashSet<String> filters = new HashSet<String>();
        for (org.opennms.netmgt.config.threshd.Package pkg : ThreshdConfigFactory.getInstance().getConfiguration().getPackages()) {
            filters.add(pkg.getFilter().getContent().orElse(null));
        }


    }

    /*
     * This test uses this files from src/test/resources:
     * - threshd-configuration-bug3748.xml
     * - test-thresholds-bug3748.xml
     * 
     * This test has been created to validate absolute thresholds.
     */
    @Test
    public void testBug3748() throws Exception {
        initFactories("/threshd-configuration-bug3748.xml","/test-thresholds-bug3748.xml");
        // Absolute threshold evaluator doesn't show threshold and rearm levels on the event.
        addEvent(EventConstants.ABSOLUTE_CHANGE_THRESHOLD_EVENT_UEI, "127.0.0.1", "SNMP", 1, null, null, 6.0, "node", "node", "freeMem", null, null, m_anticipator, m_anticipatedEvents);
        ThresholdingVisitor visitor = createVisitor();
        runGaugeDataTest(visitor, 2); // Set initial value
        runGaugeDataTest(visitor, 6); // Increment the value above configured threshold level: 6 - lastValue > 3, where lastValue=2
        verifyEvents(0);
    }

    /*
     * This test uses this files from src/test/resources:
     * - threshd-configuration.xml
     * - test-thresholds-NMS5115.xml
     * 
     * The idea is to be able to use any numeric metric inside the resource filters. NMS-5115 is a valid use case for this.
     */
    @Test
    public void testNMS5115() throws Exception {
        initFactories("/threshd-configuration.xml","/test-thresholds-NMS5115.xml");

        addEvent(EventConstants.LOW_THRESHOLD_EVENT_UEI, "127.0.0.1", "SNMP", 1, null, null, 5.0, "node", "node", "memAvailSwap / memTotalSwap * 100.0", null, null, m_anticipator, m_anticipatedEvents);
        ThresholdingVisitor visitor = createVisitor();

        SnmpCollectionAgent agent = createCollectionAgent();
        NodeResourceType resourceType = createNodeResourceType(agent);
        SnmpCollectionResource resource = new NodeInfo(resourceType, agent);

        addAttributeToCollectionResource(resource, resourceType, "memAvailSwap", "gauge", "0", 5);
        addAttributeToCollectionResource(resource, resourceType, "memTotalSwap", "gauge", "0", 100);

        resource.visit(visitor);
        EasyMock.verify(agent);
        verifyEvents(0);
    }

    // Execute an interface test where the physical interface doesn't have any IPAddress (i.e. ipAddr='0.0.0.0')
    // The event will always be associated to Agent Interface (see Bug 3808)
    private void runTestForBug2711(Integer ifIndex, Integer remainingEvents) throws Exception {
        Long ifSpeed = 10000000l;
        String ifName = "wlan0";
        initFactories("/threshd-configuration.xml","/test-thresholds-2.xml");
        addEvent(EventConstants.HIGH_THRESHOLD_EVENT_UEI, "127.0.0.1", "SNMP", 1, 90.0, 50.0, 120.0, ifName, ifIndex.toString(), "ifOutOctets", ifName, ifIndex.toString(), m_anticipator, m_anticipatedEvents);
        addEvent(EventConstants.HIGH_THRESHOLD_EVENT_UEI, "127.0.0.1", "SNMP", 1, 90.0, 50.0, 120.0, ifName, ifIndex.toString(), "ifInOctets", ifName, ifIndex.toString(), m_anticipator, m_anticipatedEvents);
        ThresholdingVisitor visitor = createVisitor();
        visitor.visitCollectionSet(createAnonymousCollectionSet(new Date().getTime()));
        runInterfaceResource(visitor, "0.0.0.0", ifName, ifSpeed, ifIndex, 10000, 46000); // real value = (46000 - 10000)/300 = 120
        verifyEvents(remainingEvents);
    }

    private void runTestForBug3554() throws Exception {
        MockLogAppender.resetEvents();
        System.err.println("----------------------------------------------------------------------------------- begin test");

        String baseIpAddress = "10.0.0.";
        int numOfNodes = 5;

        // Initialize Mock Network

        MockNetwork network = new MockNetwork();
        network.setCriticalService("ICMP");


        for (int i=1; i<=numOfNodes; i++) {
            String ipAddress = baseIpAddress + i;
            network.addNode(i, "testNode-" + ipAddress);
            network.addInterface(ipAddress);
            network.setIfAlias("eth0");
            network.addService("ICMP");
            network.addService("SNMP");
        }
        network.addPathOutage(1, InetAddressUtils.addr("192.168.1.1"), "ICMP");

        MockDatabase db = new MockDatabase();
        db.populate(network);
        db.update("insert into categories (categoryid, categoryname) values (?, ?)", 10, "IPRA");
        db.update("insert into categories (categoryid, categoryname) values (?, ?)", 11, "NAS");
        for (int i=1; i<=numOfNodes; i++) {
            db.update("update snmpinterface set snmpifname=?, snmpifdescr=? where id=?", "eth0", "eth0", i);
            db.update("update node set nodesysoid=? where nodeid=?", ".1.3.6.1.4.1.9.1.222", i);
            db.update("insert into category_node values (?, ?)", 10, i);
            db.update("insert into category_node values (?, ?)", 11, i);
        }
        DataSourceFactory.setInstance(db);

        // Initialize Filter DAO

        System.setProperty("opennms.home", "src/test/resources");
        DatabaseSchemaConfigFactory.init();
        JdbcFilterDao jdbcFilterDao = new JdbcFilterDao();
        jdbcFilterDao.setDataSource(db);
        jdbcFilterDao.setDatabaseSchemaConfigFactory(DatabaseSchemaConfigFactory.getInstance());
        jdbcFilterDao.afterPropertiesSet();
        FilterDaoFactory.setInstance(jdbcFilterDao);

        // Initialize Factories

        initFactories("/threshd-configuration-bug3554.xml","/test-thresholds-bug3554.xml");

        // Initialize Thresholding Visitors

        Map<String,Object> params = new HashMap<String,Object>();
        params.put("thresholding-enabled", "true");
        ServiceParameters svcParams = new ServiceParameters(params);

        for (int i=1; i<=numOfNodes; i++) {
            System.err.println("----------------------------------------------------------------------------------- visitor #" + i);
            String ipAddress = baseIpAddress + i;
            ThresholdingVisitor visitor = ThresholdingVisitor.create(1, ipAddress, "SNMP", getRepository(), svcParams, m_resourceStorageDao);
            assertNotNull(visitor);
            assertEquals(4, visitor.getThresholdGroups().size()); // mib2, cisco, ciscoIPRA, ciscoNAS
        }
        System.err.println("----------------------------------------------------------------------------------- end");
    }

    /*
     * This test uses this files from src/test/resources:
     * - threshd-configuration-bug3487.xml
     * - test-thresholds.xml
     */
    @Test
    public void testBug3487() throws Exception {
        initFactories("/threshd-configuration-bug3487.xml","/test-thresholds.xml");
        assertNotNull(createVisitor());
    }

    /*
     * This test uses this files from src/test/resources:
     * - threshd-configuration.xml
     * - test-thresholds-bug3428.xml
     * 
     * Updated to reflect the fact that counter are treated as rates.
     */
    @Test
    public void testBug3428_noMatch() throws Exception {
        initFactories("/threshd-configuration.xml","/test-thresholds-bug3428.xml");
        Integer ifIndex = 1;
        Long ifSpeed = 10000000l; // 10Mbps - Bad Speed
        String ifName = "wlan0";
        addHighThresholdEvent(1, 90, 50, 120, "Unknown", ifIndex.toString(), "ifInOctets", ifName, ifIndex.toString());
        ThresholdingVisitor visitor = createVisitor();
        visitor.visitCollectionSet(createAnonymousCollectionSet(new Date().getTime()));
        runInterfaceResource(visitor, "127.0.0.1", ifName, ifSpeed, ifIndex, 10000, 46000); // real value = (46000 - 10000)/300 = 120
        verifyEvents(1);
    }

    /*
     * This test uses this files from src/test/resources:
     * - threshd-configuration.xml
     * - test-thresholds-bug3428.xml
     * 
     * Updated to reflect the fact that counter are treated as rates.
     */
    @Test
    public void testBug3428_match() throws Exception {
        initFactories("/threshd-configuration.xml","/test-thresholds-bug3428.xml");
        Integer ifIndex = 1;
        Long ifSpeed = 100000000l; // 100Mbps - Correct Speed!
        String ifName = "wlan0";
        addHighThresholdEvent(1, 90, 50, 120, ifName, ifIndex.toString(), "ifInOctets", ifName, ifIndex.toString());
        ThresholdingVisitor visitor = createVisitor();
        visitor.visitCollectionSet(createAnonymousCollectionSet(new Date().getTime()));
        runInterfaceResource(visitor, "127.0.0.1", ifName, ifSpeed, ifIndex, 10000, 46000); // real value = (46000 - 10000)/300 = 120
        verifyEvents(0);
    }

    /*
     * This test uses this files from src/test/resources:
     * - threshd-configuration.xml
     * - test-thresholds-bug3664.xml
     * 
     * Updated to reflect the fact that counter are treated as rates.
     */
    @Test
    public void testBug3664() throws Exception {
        initFactories("/threshd-configuration.xml","/test-thresholds-bug3664.xml");
        Integer ifIndex = 1;
        Long ifSpeed = 10000000l;
        String ifName = "wlan0";
        String domain = "myDomain";
        String ifAlias = ifName;
        String ifAliasComment = "#";

        String label = domain + "/" + ifAlias;
        addHighThresholdEvent(1, 90, 50, 120, label, "Unknown", "ifOutOctets", label, ifIndex.toString());
        addHighThresholdEvent(1, 90, 50, 120, label, "Unknown", "ifInOctets", label, ifIndex.toString());

        Map<String,Object> params = new HashMap<String,Object>();
        params.put("thresholding-enabled", "true");
        params.put("storeByIfAlias", "true");
        ThresholdingVisitor visitor = createVisitor(params);

        SnmpIfData ifData = createSnmpIfData("127.0.0.1", ifName, ifSpeed, ifIndex, true);
        SnmpCollectionAgent agent = createCollectionAgent();
        IfResourceType resourceType = createInterfaceResourceType(agent);

        long timestamp = new Date().getTime();
        // Step 1
        visitor.visitCollectionSet(ThresholdingVisitorIT.createAnonymousCollectionSet(timestamp));
        IfInfo ifInfo = new IfInfo(resourceType, agent, ifData);
        addAttributeToCollectionResource(ifInfo, resourceType, "ifInOctets", "counter", "ifIndex", 10000);
        addAttributeToCollectionResource(ifInfo, resourceType, "ifOutOctets", "counter", "ifIndex", 10000);
        AliasedResource resource = new AliasedResource(resourceType, domain, ifInfo, ifAliasComment, ifAlias);
        resource.visit(visitor);

        // Step 2 - Increment Counters
        visitor.visitCollectionSet(ThresholdingVisitorIT.createAnonymousCollectionSet(timestamp+300000));
        ifInfo = new IfInfo(resourceType, agent, ifData);
        addAttributeToCollectionResource(ifInfo, resourceType, "ifInOctets", "counter", "ifIndex", 46000);
        addAttributeToCollectionResource(ifInfo, resourceType, "ifOutOctets", "counter", "ifIndex", 46000);
        resource = new AliasedResource(resourceType, domain, ifInfo, ifAliasComment, ifAlias);
        resource.visit(visitor);

        EasyMock.verify(agent);
        verifyEvents(0);
    }

    /**
     * This test uses this files from src/test/resources:
     * - threshd-configuration-outages.xml
     * - test-thresholds.xml
     */
     @Test
     public void testBug4261_scheduledOutages() throws Exception {
         initFactories("/threshd-configuration-outages.xml","/test-thresholds.xml");
         ThresholdingVisitor visitor = createVisitor();
         Assert.assertEquals(1, visitor.getScheduledOutages().size());
         Assert.assertTrue("is node on outage", visitor.isNodeInOutage());
     }

     
     /**
      * This test uses this files from src/test/resources:
      * - threshd-configuration.xml
      * - test-thresholds-bug5258-a.xml
      * - test-thresholds-bug5258-b.xml
      */
     @Test
     public void testBug5258() throws Exception {
         initFactories("/threshd-configuration.xml","/test-thresholds-bug5258-a.xml");
         ThresholdingVisitor visitor = createVisitor();

         // Define Main Events
         addEvent(EventConstants.HIGH_THRESHOLD_EVENT_UEI, "127.0.0.1", "SNMP", 1, 50.0, 45.0, 65.0, "/opt", "1", "hrStorageUsed", null, null, m_anticipator, m_anticipatedEvents);
         addEvent(EventConstants.HIGH_THRESHOLD_EVENT_UEI, "127.0.0.1", "SNMP", 1, 50.0, 45.0, 70.0, "/var", "1", "hrStorageUsed", null, null, m_anticipator, m_anticipatedEvents);

         // Define Rearm Event - This is because the configuration of an already triggered threshold has been changed.
         addEvent(EventConstants.HIGH_THRESHOLD_REARM_EVENT_UEI, "127.0.0.1", "SNMP", 1, 50.0, 45.0, Double.NaN, "/opt", "1", "hrStorageUsed", null, null, m_anticipator, m_anticipatedEvents);

         // Trigger high Threshold for /opt
         runFileSystemDataTest(visitor, 1, "/opt", 65, 100);

         // Change the filter
         initFactories("/threshd-configuration.xml","/test-thresholds-bug5258-b.xml");
         visitor.reload();
         // Trigger high Threshold for /var
         runFileSystemDataTest(visitor, 1, "/var", 70, 100);

         // Verify Events
         verifyEvents(0);
     }

     @Test
     public void testBug5764() throws Exception {
         ThresholdingVisitor visitor = createVisitor();


         initFactories("/threshd-configuration.xml","/test-thresholds-bug5764.xml");
         
         visitor.reload();

     }

     /*
     * This test uses this files from src/test/resources:
     * - threshd-configuration.xml
     * - test-thresholds-bug3664.xml
     * 
     * Updated to reflect the fact that counter are treated as rates.
     */
    @Test
    public void testIgnoreAliasedResources() throws Exception {
        initFactories("/threshd-configuration.xml","/test-thresholds-bug3664.xml");
        Integer ifIndex = 1;
        Long ifSpeed = 10000000l;
        String ifName = "wlan0";
        String domain = "myDomain";
        String ifAlias = ifName;
        String ifAliasComment = "#";

        ThresholdingVisitor visitor = createVisitor(); // equals to storeByIfAlias = false

        SnmpIfData ifData = createSnmpIfData("127.0.0.1", ifName, ifSpeed, ifIndex, true);
        SnmpCollectionAgent agent = createCollectionAgent();
        IfResourceType resourceType = createInterfaceResourceType(agent);

        // Step 1
        IfInfo ifInfo = new IfInfo(resourceType, agent, ifData);
        addAttributeToCollectionResource(ifInfo, resourceType, "ifInOctets", "counter", "ifIndex", 10000);
        addAttributeToCollectionResource(ifInfo, resourceType, "ifOutOctets", "counter", "ifIndex", 10000);
        AliasedResource resource = new AliasedResource(resourceType, domain, ifInfo, ifAliasComment, ifAlias);
        resource.visit(visitor);

        // Step 2 - Increment Counters
        ifInfo = new IfInfo(resourceType, agent, ifData);
        addAttributeToCollectionResource(ifInfo, resourceType, "ifInOctets", "counter", "ifIndex", 46000);
        addAttributeToCollectionResource(ifInfo, resourceType, "ifOutOctets", "counter", "ifIndex", 46000);
        resource = new AliasedResource(resourceType, domain, ifInfo, ifAliasComment, ifAlias);
        resource.visit(visitor);

        EasyMock.verify(agent);
        verifyEvents(0);
    }

    /*
     * This test uses this files from src/test/resources:
     * - threshd-configuration.xml
     * - test-thresholds-bug3428.xml
     * 
     * Updated to reflect the fact that counter are treated as rates.
     * 
     * This is related with the cutomer support ticket number 300
     */
    @Test
    public void testDisabledCollection() throws Exception {
        initFactories("/threshd-configuration.xml","/test-thresholds-bug3428.xml");
        Integer ifIndex = 1;
        Long ifSpeed = 100000000l;
        String ifName = "wlan0";
        addHighThresholdEvent(1, 90, 50, 120, ifName, ifIndex.toString(), "ifInOctets", ifName, ifIndex.toString());
        
        // Create interface resource with data collection disabled
        SnmpIfData ifData = createSnmpIfData("127.0.0.1", ifName, ifSpeed, ifIndex, false);
        SnmpCollectionAgent agent = createCollectionAgent();
        IfResourceType resourceType = createInterfaceResourceType(agent);
        ThresholdingVisitor visitor = createVisitor();
        
        // Step 1 (should be ignored)
        SnmpCollectionResource resource = new IfInfo(resourceType, agent, ifData);
        addAttributeToCollectionResource(resource, resourceType, "ifInOctets", "counter", "ifIndex", 10000);
        addAttributeToCollectionResource(resource, resourceType, "ifOutOctets", "counter", "ifIndex", 10000);
        resource.visit(visitor);
        
        // Step 2 (should be ignored) - Increment Counters; real value = (46000 - 10000)/300 = 120
        resource = new IfInfo(resourceType, agent, ifData);
        addAttributeToCollectionResource(resource, resourceType, "ifInOctets", "counter", "ifIndex", 46000);
        addAttributeToCollectionResource(resource, resourceType, "ifOutOctets", "counter", "ifIndex", 46000);
        resource.visit(visitor);

        EasyMock.verify(agent);
        verifyEvents(1);
    }

    /*
     * This test uses this files from src/test/resources:
     * - threshd-configuration.xml
     * - test-thresholds.xml
     * 
     * It is important to add ".*" at the end of resource-filter tag definition in order to match many resources
     * like this test; for example:
     * 
     * <resource-filter field="hrStorageDescr">^/opt.*</resource-filter>
     * 
     * If we forgot it, /opt01 will not pass threshold filter
     */
    @Test
    public void testThresholdFiltersOnGenericResource() throws Exception {
        ThresholdingVisitor visitor = createVisitor();
        
        String highExpression = "(((hrStorageAllocUnits*hrStorageUsed)/(hrStorageAllocUnits*hrStorageSize))*100)";
        addHighThresholdEvent(1, 30, 25, 50, "/opt", "1", highExpression, null, null);
        addHighThresholdEvent(1, 30, 25, 60, "/opt01", "2", highExpression, null, null);

        runFileSystemDataTest(visitor, 1, "/opt", 50, 100);
        runFileSystemDataTest(visitor, 2, "/opt01", 60, 100);
        runFileSystemDataTest(visitor, 3, "/home", 70, 100);
        
        verifyEvents(0);
    }

    /*
     * NMS-6278
     * 
     * This test uses this files from src/test/resources:
     * - threshd-configuration.xml
     * - test-thresholds-numeric-filter.xml
     */
    @Test
    public void testNumericThresholdFiltersOnGenericResource() throws Exception {
        initFactories("/threshd-configuration.xml","/test-thresholds-numeric-filter.xml");
        ThresholdingVisitor visitor = createVisitor();
        
        addHighThresholdEvent(1, 30, 25, 50, "/opt", "1", "hrStorageUsed", null, null);

        runFileSystemDataTest(visitor, 1, "/opt", 50, 100);
        
        verifyEvents(0);
    }

    /*
     * This test uses this files from src/test/resources:
     * - threshd-configuration.xml
     * - test-thresholds-5.xml
     */
    @Test
    public void testThresholdsFiltersOnNodeResource() throws Exception {
        initFactories("/threshd-configuration.xml","/test-thresholds-5.xml");
        ThresholdingVisitor visitor = createVisitor();
        
        // Adding Expected Thresholds
        addHighThresholdEvent(1, 30, 25, 50, "/home", "node", "(hda1_hrStorageUsed/hda1_hrStorageSize)*100", null, null);
        addHighThresholdEvent(1, 50, 45, 60, "/opt", "node", "(hda2_hrStorageUsed/hda2_hrStorageSize)*100", null, null);

        // Creating Node ResourceType
        SnmpCollectionAgent agent = createCollectionAgent();
        MockDataCollectionConfig dataCollectionConfig = new MockDataCollectionConfig();        
        OnmsSnmpCollection collection = new OnmsSnmpCollection(agent, new ServiceParameters(new HashMap<String, Object>()), dataCollectionConfig, m_locationAwareSnmpClient);
        NodeResourceType resourceType = new NodeResourceType(agent, collection);

        // Creating strings.properties file
        ResourcePath path = ResourcePath.get("snmp", "1");
        m_resourceStorageDao.setStringAttribute(path, "hda1_hrStorageDescr", "/home");
        m_resourceStorageDao.setStringAttribute(path, "hda2_hrStorageDescr", "/opt");
        m_resourceStorageDao.setStringAttribute(path, "hda3_hrStorageDescr", "/usr");

        // Creating Resource
        SnmpCollectionResource resource = new NodeInfo(resourceType, agent);
        addAttributeToCollectionResource(resource, resourceType, "hda1_hrStorageUsed", "gauge", "node", 50);
        addAttributeToCollectionResource(resource, resourceType, "hda1_hrStorageSize", "gauge", "node", 100);
        addAttributeToCollectionResource(resource, resourceType, "hda2_hrStorageUsed", "gauge", "node", 60);
        addAttributeToCollectionResource(resource, resourceType, "hda2_hrStorageSize", "gauge", "node", 100);
        addAttributeToCollectionResource(resource, resourceType, "hda3_hrStorageUsed", "gauge", "node", 70);
        addAttributeToCollectionResource(resource, resourceType, "hda3_hrStorageSize", "gauge", "node", 100);

        // Run Visitor and Verify Events
        resource.visit(visitor);
        EasyMock.verify(agent);
        verifyEvents(0);
    }

    /**
     * Similar to {@link #testThresholdsFiltersOnNodeResource()}, but
     * we generate the collection set using the CollectionSetBuilder instead
     * of using SnmpCollector specific types.
     */
    @Test
    public void testThresholdsFiltersOnNodeResourceWithCollectionSetBuilder() throws Exception {
        initFactories("/threshd-configuration.xml","/test-thresholds-5.xml");
        ThresholdingVisitor visitor = createVisitor();

        // Adding Expected Thresholds
        addHighThresholdEvent(1, 30, 25, 50, "/home", "node", "(hda1_hrStorageUsed/hda1_hrStorageSize)*100", null, null);
        addHighThresholdEvent(1, 50, 45, 60, "/opt", "node", "(hda2_hrStorageUsed/hda2_hrStorageSize)*100", null, null);

        // Creating Node ResourceType
        SnmpCollectionAgent agent = createCollectionAgent();
        NodeLevelResource nodeResource = new NodeLevelResource(agent.getNodeId());
        CollectionSet collectionSet = new CollectionSetBuilder(agent)
                .withNumericAttribute(nodeResource, "hd-usage", "hda1_hrStorageUsed", 50, AttributeType.GAUGE)
                .withNumericAttribute(nodeResource, "hd-usage", "hda1_hrStorageSize", 100, AttributeType.GAUGE)
                .withNumericAttribute(nodeResource, "hd-usage", "hda2_hrStorageUsed", 60, AttributeType.GAUGE)
                .withNumericAttribute(nodeResource, "hd-usage", "hda2_hrStorageSize", 100, AttributeType.GAUGE)
                .withNumericAttribute(nodeResource, "hd-usage", "hda3_hrStorageUsed", 70, AttributeType.GAUGE)
                .withNumericAttribute(nodeResource, "hd-usage", "hda3_hrStorageSize", 100, AttributeType.GAUGE)
                .build();

        // Creating strings.properties file
        ResourcePath path = ResourcePath.get("snmp", "1");
        m_resourceStorageDao.setStringAttribute(path, "hda1_hrStorageDescr", "/home");
        m_resourceStorageDao.setStringAttribute(path, "hda2_hrStorageDescr", "/opt");
        m_resourceStorageDao.setStringAttribute(path, "hda3_hrStorageDescr", "/usr");

        // Run Visitor and Verify Events
        collectionSet.visit(visitor);
        EasyMock.verify(agent);
        verifyEvents(0);
    }

    /**
     * Similar to {@link #testThresholdFiltersOnGenericResource()}, but
     * we generate the collection set using the CollectionSetBuilder instead
     * of using SnmpCollector specific types.
     */
    @Test
    public void testThresholdFiltersOnGenericResourceWithCollectionSetBuilder() throws Exception {
        ThresholdingVisitor visitor = createVisitor();

        String highExpression = "(((hrStorageAllocUnits*hrStorageUsed)/(hrStorageAllocUnits*hrStorageSize))*100)";
        addHighThresholdEvent(1, 30, 25, 50, "/opt", "1", highExpression, null, null);
        addHighThresholdEvent(1, 30, 25, 60, "/opt01", "2", highExpression, null, null);

        runFileSystemDataTestWithCollectionSetBuilder(visitor, 1, "/opt", 50, 100);
        runFileSystemDataTestWithCollectionSetBuilder(visitor, 2, "/opt01", 60, 100);
        runFileSystemDataTestWithCollectionSetBuilder(visitor, 3, "/home", 70, 100);

        verifyEvents(0);
    }

    private ThresholdingVisitor createVisitor() {
        Map<String,Object> params = new HashMap<String,Object>();
        params.put("thresholding-enabled", "true");
        return createVisitor(params);
    }

    private ThresholdingVisitor createVisitor(Map<String,Object> params) {
        ServiceParameters svcParams = new ServiceParameters(params);
        ThresholdingVisitor visitor = ThresholdingVisitor.create(1, "127.0.0.1", "SNMP", getRepository(), svcParams, m_resourceStorageDao);
        assertNotNull(visitor);
        return visitor;
    }

    private void runGaugeDataTest(ThresholdingVisitor visitor, long value) {
        SnmpCollectionAgent agent = createCollectionAgent();
        NodeResourceType resourceType = createNodeResourceType(agent);
        SnmpCollectionResource resource = new NodeInfo(resourceType, agent);
        addAttributeToCollectionResource(resource, resourceType, "freeMem", "gauge", "0", value);        
        resource.visit(visitor);
        EasyMock.verify(agent);
    }

    private void runInterfaceResource(ThresholdingVisitor visitor, String ipAddress, String ifName, Long ifSpeed, Integer ifIndex, long v1, long v2) {
        SnmpIfData ifData = createSnmpIfData(ipAddress, ifName, ifSpeed, ifIndex, true);
        SnmpCollectionAgent agent = createCollectionAgent();
        IfResourceType resourceType = createInterfaceResourceType(agent);

        // Step 1
        visitor.visitCollectionSet(createAnonymousCollectionSet(visitor.getCollectionTimestamp().getTime()));
        SnmpCollectionResource resource = new IfInfo(resourceType, agent, ifData);
        addAttributeToCollectionResource(resource, resourceType, "ifInOctets", "counter", "ifIndex", v1);
        addAttributeToCollectionResource(resource, resourceType, "ifOutOctets", "counter", "ifIndex", v1);
        resource.visit(visitor);
        
        // Step 2 - Increment Counters
        visitor.visitCollectionSet(createAnonymousCollectionSet(visitor.getCollectionTimestamp().getTime()+300000));
        resource = new IfInfo(resourceType, agent, ifData);
        addAttributeToCollectionResource(resource, resourceType, "ifInOctets", "counter", "ifIndex", v2);
        addAttributeToCollectionResource(resource, resourceType, "ifOutOctets", "counter", "ifIndex", v2);
        resource.visit(visitor);

        EasyMock.verify(agent);
    }

    private void runFileSystemDataTest(ThresholdingVisitor visitor, int resourceId, String fs, long value, long max) throws Exception {
        SnmpCollectionAgent agent = createCollectionAgent();
        // Creating Generic ResourceType
        GenericIndexResourceType resourceType = createGenericIndexResourceType(agent, "hrStorageIndex");
        // Creating strings.properties file
        ResourcePath path = ResourcePath.get("snmp", "1", "hrStorageIndex", Integer.toString(resourceId));
        m_resourceStorageDao.setStringAttribute(path, "hrStorageType", ".1.3.6.1.2.1.25.2.1.4");
        m_resourceStorageDao.setStringAttribute(path, "hrStorageDescr", fs);
        // Creating Resource
        SnmpInstId inst = new SnmpInstId(resourceId);
        SnmpCollectionResource resource = new GenericIndexResource(resourceType, "hrStorageIndex", inst);
        addAttributeToCollectionResource(resource, resourceType, "hrStorageUsed", "gauge", "hrStorageIndex", value);
        addAttributeToCollectionResource(resource, resourceType, "hrStorageSize", "gauge", "hrStorageIndex", max);
        addAttributeToCollectionResource(resource, resourceType, "hrStorageAllocUnits", "gauge", "hrStorageIndex", 1);
        // Run Visitor
        resource.visit(visitor);
        EasyMock.verify(agent);
    }

    private void runFileSystemDataTestWithCollectionSetBuilder(ThresholdingVisitor visitor, int resourceId, String fs, long value, long max) throws Exception {
        SnmpCollectionAgent agent = createCollectionAgent();
        NodeLevelResource nodeResource = new NodeLevelResource(agent.getNodeId());
        // Creating Generic ResourceType
        org.opennms.netmgt.config.datacollection.ResourceType indexResourceType = createIndexResourceType(agent, "hrStorageIndex");
        GenericTypeResource genericResource = new GenericTypeResource(nodeResource, indexResourceType, Integer.toString(resourceId));
        // Creating strings.properties file
        ResourcePath path = ResourcePath.get("snmp", "1", "hrStorageIndex", Integer.toString(resourceId));
        m_resourceStorageDao.setStringAttribute(path, "hrStorageType", ".1.3.6.1.2.1.25.2.1.4");
        m_resourceStorageDao.setStringAttribute(path, "hrStorageDescr", fs);
        // Build the collection set
        CollectionSet collectionSet = new CollectionSetBuilder(agent)
                .withNumericAttribute(genericResource, "hd-usage", "hrStorageUsed", value, AttributeType.GAUGE)
                .withNumericAttribute(genericResource, "hd-usage", "hrStorageSize", max, AttributeType.GAUGE)
                .withNumericAttribute(genericResource, "hd-usage", "hrStorageAllocUnits", 1, AttributeType.GAUGE)
                .build();
        // Run Visitor
        collectionSet.visit(visitor);
        EasyMock.verify(agent);
    }

    /*
     * Parameter expectedValue should be around 200:
     * Initial counter value is 20000 below limit.
     * Next value is 40000, so the difference will be 60000.
     * Counters are treated as rates so 60000/300 is 200.
     */
    private void runCounterWrapTest(double bits, double expectedValue) throws Exception {
        Integer ifIndex = 1;
        Long ifSpeed = 10000000l;
        String ifName = "wlan0";

        initFactories("/threshd-configuration.xml","/test-thresholds-bug3194.xml");
        addHighThresholdEvent(1, 100, 90, expectedValue, ifName, "1", "ifOutOctets", ifName, ifIndex.toString());
        ThresholdingVisitor visitor = createVisitor();
        
        // Creating Interface Resource Type
        SnmpIfData ifData = createSnmpIfData("127.0.0.1", ifName, ifSpeed, ifIndex, true);
        SnmpCollectionAgent agent = createCollectionAgent();
        IfResourceType resourceType = createInterfaceResourceType(agent);

        // Creating Data Source
        MibObject object = createMibObject("counter", "ifOutOctets", "ifIndex");
        SnmpAttributeType objectType = new NumericAttributeType(resourceType, "default", object, new AttributeGroupType("mibGroup", AttributeGroupType.IF_TYPE_IGNORE));

        long timestamp = new Date().getTime();
        // Step 1 - Initialize Counter
        visitor.visitCollectionSet(ThresholdingVisitorIT.createAnonymousCollectionSet(timestamp));
        BigDecimal n = new BigDecimal(Math.pow(2, bits) - 20000);
        SnmpValue snmpValue1 = SnmpUtils.getValueFactory().getCounter64(n.toBigInteger());
        SnmpCollectionResource resource1 = new IfInfo(resourceType, agent, ifData);
        resource1.setAttributeValue(objectType, snmpValue1);
        resource1.visit(visitor);
        
        // Step 2 - Wrap Counter
        visitor.visitCollectionSet(ThresholdingVisitorIT.createAnonymousCollectionSet(timestamp+300000));
        SnmpValue snmpValue2 = SnmpUtils.getValueFactory().getCounter64(new BigInteger("40000"));
        SnmpCollectionResource resource2 = new IfInfo(resourceType, agent, ifData);
        resource2.setAttributeValue(objectType, snmpValue2);
        resource2.visit(visitor);

        // Verify Events
        EasyMock.verify(agent);        
        verifyEvents(0);
    }
    
    private static SnmpCollectionAgent createCollectionAgent() {
        SnmpCollectionAgent agent = EasyMock.createMock(SnmpCollectionAgent.class);
        EasyMock.expect(agent.getNodeId()).andReturn(1).anyTimes();
        EasyMock.expect(agent.getStorageDir()).andReturn(new File(String.valueOf(1))).anyTimes();
        EasyMock.expect(agent.getHostAddress()).andReturn("127.0.0.1").anyTimes();
        EasyMock.expect(agent.getSnmpInterfaceInfo((IfResourceType)EasyMock.anyObject())).andReturn(new HashSet<IfInfo>()).anyTimes();
        EasyMock.replay(agent);
        return agent;
    }

    private NodeResourceType createNodeResourceType(SnmpCollectionAgent agent) {
        MockDataCollectionConfig dataCollectionConfig = new MockDataCollectionConfig();        
        OnmsSnmpCollection collection = new OnmsSnmpCollection(agent, new ServiceParameters(new HashMap<String, Object>()), dataCollectionConfig, m_locationAwareSnmpClient);
        return new NodeResourceType(agent, collection);
    }

    private IfResourceType createInterfaceResourceType(SnmpCollectionAgent agent) {
        MockDataCollectionConfig dataCollectionConfig = new MockDataCollectionConfig();        
        OnmsSnmpCollection collection = new OnmsSnmpCollection(agent, new ServiceParameters(new HashMap<String, Object>()), dataCollectionConfig, m_locationAwareSnmpClient);
        return new IfResourceType(agent, collection);
    }

<<<<<<< HEAD
    private GenericIndexResourceType createGenericIndexResourceType(SnmpCollectionAgent agent, String resourceTypeName) {
=======
    private static org.opennms.netmgt.config.datacollection.ResourceType createIndexResourceType(SnmpCollectionAgent agent, String resourceTypeName) {
>>>>>>> c30823b2
        org.opennms.netmgt.config.datacollection.ResourceType type = new org.opennms.netmgt.config.datacollection.ResourceType();
        type.setName(resourceTypeName);
        type.setLabel(resourceTypeName);
        org.opennms.netmgt.config.datacollection.StorageStrategy strategy = new org.opennms.netmgt.config.datacollection.StorageStrategy();
        strategy.setClazz("org.opennms.netmgt.collection.support.IndexStorageStrategy");
        type.setStorageStrategy(strategy);
        org.opennms.netmgt.config.datacollection.PersistenceSelectorStrategy pstrategy = new org.opennms.netmgt.config.datacollection.PersistenceSelectorStrategy();
        pstrategy.setClazz("org.opennms.netmgt.collection.support.PersistAllSelectorStrategy");
        type.setPersistenceSelectorStrategy(pstrategy);
        return type;
    }

    private static GenericIndexResourceType createGenericIndexResourceType(SnmpCollectionAgent agent, String resourceTypeName) {
        org.opennms.netmgt.config.datacollection.ResourceType type = createIndexResourceType(agent, resourceTypeName);
        MockDataCollectionConfig dataCollectionConfig = new MockDataCollectionConfig();
        OnmsSnmpCollection collection = new OnmsSnmpCollection(agent, new ServiceParameters(new HashMap<String, Object>()), dataCollectionConfig, m_locationAwareSnmpClient);
        return new GenericIndexResourceType(agent, collection, type);
    }

    private static void addAttributeToCollectionResource(SnmpCollectionResource resource, ResourceType type, String attributeName, String attributeType, String attributeInstance, long value) {
        MibObject object = createMibObject(attributeType, attributeName, attributeInstance);
        SnmpAttributeType objectType = new NumericAttributeType(type, "default", object, new AttributeGroupType("mibGroup", AttributeGroupType.IF_TYPE_IGNORE));
        SnmpValue snmpValue = attributeType.equals("counter") ? SnmpUtils.getValueFactory().getCounter32(value) : SnmpUtils.getValueFactory().getGauge32(value);
        resource.setAttributeValue(objectType, snmpValue);
    }

    private static MibObject createMibObject(String type, String alias, String instance) {
        MibObject mibObject = new MibObject();
        mibObject.setOid(".1.1.1.1");
        mibObject.setAlias(alias);
        mibObject.setType(type);
        mibObject.setInstance(instance);
        mibObject.setMaxval(null);
        mibObject.setMinval(null);
        return mibObject;
    }

    private RrdRepository getRepository() {
        RrdRepository repo = new RrdRepository();
        repo.setRrdBaseDir(new File(m_fileAnticipator.getTempDir(), "snmp"));
        return repo;
    }

    private void addHighThresholdEvent(int trigger, double threshold, double rearm, double value, String label, String instance, String ds, String ifLabel, String ifIndex) {
        addEvent(EventConstants.HIGH_THRESHOLD_EVENT_UEI, "127.0.0.1", "SNMP", trigger, threshold, rearm, value, label, instance, ds, ifLabel, ifIndex, m_anticipator, m_anticipatedEvents);
    }

    private void addHighRearmEvent(int trigger, double threshold, double rearm, double value, String label, String instance, String ds, String ifLabel, String ifIndex) {
        addEvent(EventConstants.HIGH_THRESHOLD_REARM_EVENT_UEI, "127.0.0.1", "SNMP", trigger, threshold, rearm, value, label, instance, ds, ifLabel, ifIndex, m_anticipator, m_anticipatedEvents);
    }

    private static void addEvent(String uei, String ipaddr, String service, Integer trigger, Double threshold, Double rearm, Double value, String label, String instance, String ds, String ifLabel, String ifIndex, EventAnticipator anticipator, List<Event> anticipatedEvents) {
        
        EventBuilder bldr = new EventBuilder(uei, "ThresholdingVisitorTest");
        bldr.setNodeid(1);
        bldr.setInterface(addr(ipaddr));
        bldr.setService(service);

        bldr.addParam("label", label);

        if (ifLabel != null) {
            bldr.addParam("ifLabel", ifLabel);
        }
        
        if (ifIndex != null) {
            bldr.addParam("ifIndex", ifIndex);
        }

        bldr.addParam("ds", ds);
        
        if (value != null) {
            String pattern = System.getProperty("org.opennms.threshd.value.decimalformat", "###.##"); // See Bug 3427
            DecimalFormat valueFormatter = new DecimalFormat(pattern);
            bldr.addParam("value", value.isNaN() ? AbstractThresholdEvaluatorState.FORMATED_NAN : valueFormatter.format(value));
        }

        bldr.addParam("instance", instance);

        bldr.addParam("trigger", trigger);

        if (threshold != null) {
            bldr.addParam("threshold", threshold);
        }

        if (rearm != null) {
            bldr.addParam("rearm", rearm);
        }

        anticipator.anticipateEvent(bldr.getEvent(), true);
        anticipatedEvents.add(bldr.getEvent());
    }

    private void verifyEvents(int remainEvents) {
        if (remainEvents == 0) {
            List<Event> receivedList = new ArrayList<>(m_anticipator.getAnticipatedEventsReceived());
            
            Collections.sort(receivedList, EVENT_COMPARATOR);
            Collections.sort(m_anticipatedEvents, EVENT_COMPARATOR);
            LOG.info("verifyEvents: Anticipated={}, Received= {}", receivedList.size(), m_anticipatedEvents.size());
            if (m_anticipatedEvents.size() != receivedList.size()) {
                for (Event e : m_anticipatedEvents) {
                    System.err.println("expected event " + e.getUei() + ": " + e.getDescr());
                }
                System.err.println("anticipated = " + m_anticipatedEvents + "\nreceived = " + receivedList);
                fail("Anticipated event count (" + m_anticipatedEvents.size() + ") is different from received event count (" + receivedList.size() + ").");
            }
            for (int i = 0; i < m_anticipatedEvents.size(); i++) {
                LOG.info("verifyEvents: processing event {}", (i+1));
                compareEvents(m_anticipatedEvents.get(i), receivedList.get(i));
            }
        }
        m_anticipator.verifyAnticipated(0, 0, 0, remainEvents, 0);
    }
    
    private static void compareEvents(Event anticipated, Event received) {
        assertEquals("UEIs must match", anticipated.getUei(), received.getUei());
        assertEquals("NodeIDs must match", anticipated.getNodeid(), received.getNodeid());
        assertEquals("interfaces must match", anticipated.getInterface(), received.getInterface());
        assertEquals("services must match", anticipated.getService(), received.getService());
        compareParms(anticipated.getParmCollection(), received.getParmCollection());
    }

    private static void compareParms(List<Parm> anticipatedParms, List<Parm> receivedParms) {
        Collections.sort(anticipatedParms, PARM_COMPARATOR);
        Collections.sort(receivedParms, PARM_COMPARATOR);
        for (Parm source : anticipatedParms) {
            Parm found = null;
            for (Parm p : receivedParms) {
                if (p.getParmName().equals(source.getParmName()))
                    found = p;
            }
            assertNotNull("parameter " + source.getParmName() + " must be found on the received event", found);
            if (source.getValue().getContent() == null) source.getValue().setContent("null");
            assertEquals("content must match for parameter " + source.getParmName(), source.getValue().getContent(), found.getValue().getContent());
        }
    }
    
    private void resetAnticipator() {
        m_anticipator.reset();
        m_anticipatedEvents.clear();
    }

    private static SnmpIfData createSnmpIfData(String ipAddress, String ifName, Long ifSpeed, Integer ifIndex, boolean collectionEnabled) {
        OnmsNode node = new OnmsNode();
        node.setId(1);
        node.setLabel("testNode");
        OnmsSnmpInterface snmpIface = new OnmsSnmpInterface(node, ifIndex);
        snmpIface.setIfDescr(ifName);
        snmpIface.setIfName(ifName);
        snmpIface.setIfAlias(ifName);
        snmpIface.setIfSpeed(ifSpeed);
        // If the SNMP interface doesn't have collection enable, threshold processing will be ignored for the interface
        snmpIface.setCollectionEnabled(collectionEnabled);
        return new SnmpIfData(snmpIface);
    }

    private static CollectionSet createAnonymousCollectionSet(long timestamp) {
    	final Date internalTimestamp = new Date(timestamp);
    	return new CollectionSet() {
			@Override
			public void visit(CollectionSetVisitor visitor) {
				//Nothing to do
			}
			
			@Override
			public boolean ignorePersist() {
				return true;
			}
			
			@Override
			public int getStatus() {
				return ServiceCollector.COLLECTION_SUCCEEDED;
			}
			
			@Override
			public Date getCollectionTimestamp() {
				return internalTimestamp;
			}
		};
    }

}<|MERGE_RESOLUTION|>--- conflicted
+++ resolved
@@ -1732,11 +1732,7 @@
         return new IfResourceType(agent, collection);
     }
 
-<<<<<<< HEAD
-    private GenericIndexResourceType createGenericIndexResourceType(SnmpCollectionAgent agent, String resourceTypeName) {
-=======
     private static org.opennms.netmgt.config.datacollection.ResourceType createIndexResourceType(SnmpCollectionAgent agent, String resourceTypeName) {
->>>>>>> c30823b2
         org.opennms.netmgt.config.datacollection.ResourceType type = new org.opennms.netmgt.config.datacollection.ResourceType();
         type.setName(resourceTypeName);
         type.setLabel(resourceTypeName);
@@ -1749,7 +1745,7 @@
         return type;
     }
 
-    private static GenericIndexResourceType createGenericIndexResourceType(SnmpCollectionAgent agent, String resourceTypeName) {
+    private GenericIndexResourceType createGenericIndexResourceType(SnmpCollectionAgent agent, String resourceTypeName) {
         org.opennms.netmgt.config.datacollection.ResourceType type = createIndexResourceType(agent, resourceTypeName);
         MockDataCollectionConfig dataCollectionConfig = new MockDataCollectionConfig();
         OnmsSnmpCollection collection = new OnmsSnmpCollection(agent, new ServiceParameters(new HashMap<String, Object>()), dataCollectionConfig, m_locationAwareSnmpClient);
