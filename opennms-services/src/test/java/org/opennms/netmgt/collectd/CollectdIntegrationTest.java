--- conflicted
+++ resolved
@@ -198,10 +198,7 @@
         EasyMock.expect(m_ifaceDao.findByServiceType(snmp.getName())).andReturn(initialIfs).anyTimes();
         
         m_filterDao.flushActiveIpAddressListCache();
-<<<<<<< HEAD
-=======
         EasyMock.expectLastCall().atLeastOnce();
->>>>>>> f3457779
 
         EasyMock.expect(m_nodeDao.load(1)).andReturn(nodeBuilder.getNode()).anyTimes();
         
