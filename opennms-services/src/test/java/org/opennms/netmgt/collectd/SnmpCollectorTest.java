/*******************************************************************************
 * This file is part of OpenNMS(R).
 *
 * Copyright (C) 2006-2012 The OpenNMS Group, Inc.
 * OpenNMS(R) is Copyright (C) 1999-2012 The OpenNMS Group, Inc.
 *
 * OpenNMS(R) is a registered trademark of The OpenNMS Group, Inc.
 *
 * OpenNMS(R) is free software: you can redistribute it and/or modify
 * it under the terms of the GNU General Public License as published
 * by the Free Software Foundation, either version 3 of the License,
 * or (at your option) any later version.
 *
 * OpenNMS(R) is distributed in the hope that it will be useful,
 * but WITHOUT ANY WARRANTY; without even the implied warranty of
 * MERCHANTABILITY or FITNESS FOR A PARTICULAR PURPOSE.  See the
 * GNU General Public License for more details.
 *
 * You should have received a copy of the GNU General Public License
 * along with OpenNMS(R).  If not, see:
 *      http://www.gnu.org/licenses/
 *
 * For more information contact:
 *     OpenNMS(R) Licensing <license@opennms.org>
 *     http://www.opennms.org/
 *     http://www.opennms.com/
 *******************************************************************************/

package org.opennms.netmgt.collectd;

import static org.junit.Assert.assertEquals;
import static org.junit.Assert.assertNotNull;

import java.io.File;
import java.net.InetAddress;
import java.util.Collection;
import java.util.Collections;
import java.util.HashMap;
import java.util.Map;
import java.util.Set;

import org.junit.After;
import org.junit.Before;
import org.junit.Test;
import org.junit.runner.RunWith;
import org.opennms.core.spring.BeanUtils;
import org.opennms.core.test.MockLogAppender;
import org.opennms.core.test.OpenNMSJUnit4ClassRunner;
import org.opennms.core.test.TestContextAware;
import org.opennms.core.test.db.annotations.JUnitTemporaryDatabase;
import org.opennms.core.test.snmp.annotations.JUnitSnmpAgent;
import org.opennms.core.utils.InetAddressUtils;
import org.opennms.netmgt.collection.api.CollectionAgent;
import org.opennms.netmgt.collection.api.CollectionSet;
import org.opennms.netmgt.collection.api.ServiceCollector;
import org.opennms.netmgt.config.SnmpPeerFactory;
import org.opennms.netmgt.dao.api.IpInterfaceDao;
import org.opennms.netmgt.dao.api.NodeDao;
import org.opennms.netmgt.model.NetworkBuilder;
import org.opennms.netmgt.model.OnmsIpInterface;
import org.opennms.netmgt.model.OnmsNode;
import org.opennms.netmgt.rrd.RrdDataSource;
import org.opennms.netmgt.rrd.RrdStrategy;
import org.opennms.netmgt.rrd.RrdUtils;
import org.opennms.netmgt.rrd.RrdUtils.StrategyName;
import org.opennms.netmgt.snmp.SnmpAgentConfig;
import org.opennms.netmgt.snmp.SnmpObjId;
import org.opennms.netmgt.snmp.SnmpUtils;
import org.opennms.test.JUnitConfigurationEnvironment;
import org.opennms.test.mock.MockUtil;
import org.springframework.beans.factory.InitializingBean;
import org.springframework.beans.factory.annotation.Autowired;
import org.springframework.test.context.ContextConfiguration;
import org.springframework.test.context.TestContext;
<<<<<<< HEAD
import org.springframework.test.context.TestExecutionListeners;
=======
import org.springframework.transaction.PlatformTransactionManager;
>>>>>>> ba17cda5
import org.springframework.transaction.annotation.Transactional;

@RunWith(OpenNMSJUnit4ClassRunner.class)
@ContextConfiguration(locations={
        "classpath:/META-INF/opennms/applicationContext-soa.xml",
        "classpath:/META-INF/opennms/applicationContext-dao.xml",
        "classpath*:/META-INF/opennms/component-dao.xml",
        "classpath:/META-INF/opennms/applicationContext-daemon.xml",
        "classpath:/META-INF/opennms/mockEventIpcManager.xml",
        "classpath:/META-INF/opennms/applicationContext-proxy-snmp.xml",
        "classpath:/META-INF/opennms/applicationContext-minimal-conf.xml"
})
@JUnitConfigurationEnvironment(systemProperties="org.opennms.rrd.storeByGroup=false")
@JUnitTemporaryDatabase(reuseDatabase=false) // Relies on records created in @Before so we need a fresh database for each test
public class SnmpCollectorTest implements InitializingBean, TestContextAware {

    @Autowired
    private NodeDao m_nodeDao;

    @Autowired
    private IpInterfaceDao m_ipInterfaceDao;

    @Autowired
    private SnmpPeerFactory m_snmpPeerFactory;

    private TestContext m_context;

    private String m_testHostName;

    private final static String TEST_NODE_LABEL = "TestNode"; 

    private CollectionSpecification m_collectionSpecification;

    private CollectionAgent m_collectionAgent;

    private SnmpAgentConfig m_agentConfig;

    @Override
    public void afterPropertiesSet() throws Exception {
        BeanUtils.assertAutowiring(this);
    }

    @Before
    public void setUp() throws Exception {
        MockLogAppender.setupLogging();

        RrdUtils.setStrategy(RrdUtils.getSpecificStrategy(StrategyName.basicRrdStrategy));

        m_testHostName = InetAddressUtils.str(InetAddress.getLocalHost());

        OnmsIpInterface iface = null;
        OnmsNode testNode = null;
        Collection<OnmsNode> testNodes = m_nodeDao.findByLabel(TEST_NODE_LABEL);
        if (testNodes == null || testNodes.size() < 1) {
            NetworkBuilder builder = new NetworkBuilder();
            builder.addNode(TEST_NODE_LABEL).setId(1).setSysObjectId(".1.3.6.1.4.1.1588.2.1.1.1");

            builder.addSnmpInterface(1).setIfName("lo0").setPhysAddr("00:11:22:33:44");
            builder.addSnmpInterface(2).setIfName("gif0").setPhysAddr("00:11:22:33:45").setIfType(55);
            builder.addSnmpInterface(3).setIfName("stf0").setPhysAddr("00:11:22:33:46").setIfType(57);

            builder.addSnmpInterface(6).setIfName("fw0").setPhysAddr("44:33:22:11:00").setIfType(144).setCollectionEnabled(true)
                .addIpInterface(m_testHostName).setIsSnmpPrimary("P");

            testNode = builder.getCurrentNode();
            assertNotNull(testNode);
            m_nodeDao.save(testNode);
            m_nodeDao.flush();
        } else {
            testNode = testNodes.iterator().next();
        }

        Set<OnmsIpInterface> ifaces = testNode.getIpInterfaces();
        assertEquals(1, ifaces.size());
        iface = ifaces.iterator().next();

        SnmpPeerFactory.setInstance(m_snmpPeerFactory);

        SnmpCollector collector = new SnmpCollector();
        collector.initialize(null);

        m_collectionSpecification = CollectorTestUtils.createCollectionSpec("SNMP", collector, "default");
        m_collectionAgent = DefaultCollectionAgent.create(iface.getId(), m_ipInterfaceDao);
        m_agentConfig = SnmpPeerFactory.getInstance().getAgentConfig(InetAddressUtils.getLocalHostAddress());
    }

    @After
    public void tearDown() throws Exception {
        MockUtil.println("------------ End Test --------------------------");
        // MockLogAppender.assertNoWarningsOrGreater();
    }

    @Test
    @Transactional
    @JUnitCollector(
                    datacollectionConfig = "/org/opennms/netmgt/config/datacollection-config.xml", 
                    datacollectionType = "snmp",
                    anticipateFiles = {
                            "1",
                            "1/fw0"
                    },
                    anticipateRrds = {
                            "1/tcpActiveOpens",
                            "1/tcpAttemptFails",
                            "1/tcpPassiveOpens",
                            "1/tcpRetransSegs",
                            "1/tcpCurrEstab",
                            "1/tcpEstabResets",
                            "1/tcpInErrors",
                            "1/tcpInSegs",
                            "1/tcpOutRsts",
                            "1/tcpOutSegs",
                            "1/fw0/ifInDiscards",
                            "1/fw0/ifInErrors",
                            "1/fw0/ifInNUcastpkts",
                            "1/fw0/ifInOctets",
                            "1/fw0/ifInUcastpkts",
                            "1/fw0/ifOutErrors",
                            "1/fw0/ifOutNUcastPkts",
                            "1/fw0/ifOutOctets",
                            "1/fw0/ifOutUcastPkts"
                    }
            )
    @JUnitSnmpAgent(resource = "/org/opennms/netmgt/snmp/snmpTestData1.properties")
    @Transactional
    public void testCollect() throws Exception {
        System.setProperty("org.opennms.netmgt.collectd.SnmpCollector.limitCollectionToInstances", "true");

        // don't forget to initialize the agent
        m_collectionSpecification.initialize(m_collectionAgent);

        // now do the actual collection
        CollectionSet collectionSet = m_collectionSpecification.collect(m_collectionAgent);
        assertEquals("collection status",
                     ServiceCollector.COLLECTION_SUCCEEDED,
                     collectionSet.getStatus());
        CollectorTestUtils.persistCollectionSet(m_collectionSpecification, collectionSet);

        System.err.println("FIRST COLLECTION FINISHED");

        //need a one second time elapse to update the RRD
        Thread.sleep(1000);

        // try collecting again
        assertEquals("collection status",
                     ServiceCollector.COLLECTION_SUCCEEDED,
                     m_collectionSpecification.collect(m_collectionAgent).getStatus());

        System.err.println("SECOND COLLECTION FINISHED");

        // release the agent
        m_collectionSpecification.release(m_collectionAgent);
    }

    @Test
    @Transactional
    @JUnitCollector(
                    datacollectionConfig = "/org/opennms/netmgt/config/datacollection-persistTest-config.xml", 
                    datacollectionType = "snmp",
                    anticipateFiles = {
                            "1",
                            "1/fw0"
                    },
                    anticipateRrds = {
                            "1/tcpCurrEstab",
                            "1/fw0/ifInOctets"
                    }
            )
    @JUnitSnmpAgent(resource = "/org/opennms/netmgt/snmp/snmpTestData1.properties")
    public void testPersist() throws Exception {
        File snmpRrdDirectory = (File)m_context.getAttribute("rrdDirectory");

        // node level collection
        File nodeDir = new File(snmpRrdDirectory, "1");
        File rrdFile = new File(nodeDir, rrd("tcpCurrEstab"));

        // interface level collection
        File ifDir = new File(nodeDir, "fw0");
        File ifRrdFile = new File(ifDir, rrd("ifInOctets"));

        int numUpdates = 2;
        int stepSizeInSecs = 1;

        int stepSizeInMillis = stepSizeInSecs*1000;

        // don't forget to initialize the agent
        m_collectionSpecification.initialize(m_collectionAgent);

        CollectorTestUtils.collectNTimes(m_collectionSpecification, m_collectionAgent, numUpdates);

        // This is the value from snmpTestData1.properties
        //.1.3.6.1.2.1.6.9.0 = Gauge32: 123
        assertEquals(Double.valueOf(123.0), RrdUtils.fetchLastValueInRange(rrdFile.getAbsolutePath(), "tcpCurrEstab", stepSizeInMillis, stepSizeInMillis));

        // This is the value from snmpTestData1.properties
        // .1.3.6.1.2.1.2.2.1.10.6 = Counter32: 1234567
        assertEquals(Double.valueOf(1234567.0), RrdUtils.fetchLastValueInRange(ifRrdFile.getAbsolutePath(), "ifInOctets", stepSizeInMillis, stepSizeInMillis));

        // now update the data in the agent
        SnmpUtils.set(m_agentConfig, SnmpObjId.get(".1.3.6.1.2.1.6.9.0"), SnmpUtils.getValueFactory().getInt32(456));
        SnmpUtils.set(m_agentConfig, SnmpObjId.get(".1.3.6.1.2.1.2.2.1.10.6"), SnmpUtils.getValueFactory().getCounter32(7654321));

        CollectorTestUtils.collectNTimes(m_collectionSpecification, m_collectionAgent, numUpdates);

        // by now the values should be the new values
        assertEquals(Double.valueOf(456.0), RrdUtils.fetchLastValueInRange(rrdFile.getAbsolutePath(), "tcpCurrEstab", stepSizeInMillis, stepSizeInMillis));
        assertEquals(Double.valueOf(7654321.0), RrdUtils.fetchLastValueInRange(ifRrdFile.getAbsolutePath(), "ifInOctets", stepSizeInMillis, stepSizeInMillis));

        // release the agent
        m_collectionSpecification.release(m_collectionAgent);
    }

    @Test
    @Transactional
    @JUnitCollector(
                    datacollectionConfig = "/org/opennms/netmgt/config/datacollection-config.xml", 
                    datacollectionType = "snmp",
                    anticipateRrds = { "test" }
            )
    public void testUsingFetch() throws Exception {
        System.err.println("=== testUsingFetch ===");
        File snmpDir = (File)m_context.getAttribute("rrdDirectory");

        // We initialize an empty attribute map, key=e.g OID; value=e.g. datasource name
        Map<String,String> attributeMappings = new HashMap<String, String>();

        int stepSize = 1;
        int numUpdates = 2;

        long start = System.currentTimeMillis();

        File rrdFile = new File(snmpDir, rrd("test"));

        RrdStrategy<Object,Object> m_rrdStrategy = RrdUtils.getStrategy();

        RrdDataSource rrdDataSource = new RrdDataSource("testAttr", "GAUGE", stepSize*2, "U", "U");
        Object def = m_rrdStrategy.createDefinition("test", snmpDir.getAbsolutePath(), "test", stepSize, Collections.singletonList(rrdDataSource), Collections.singletonList("RRA:AVERAGE:0.5:1:100"));
        m_rrdStrategy.createFile(def, attributeMappings);

        Object rrdFileObject = m_rrdStrategy.openFile(rrdFile.getAbsolutePath());
        for (int i = 0; i < numUpdates; i++) {
            m_rrdStrategy.updateFile(rrdFileObject, "test", (start/1000 - stepSize*(numUpdates-i)) + ":1");
        }
        m_rrdStrategy.closeFile(rrdFileObject);

        assertEquals(Double.valueOf(1.0), m_rrdStrategy.fetchLastValueInRange(rrdFile.getAbsolutePath(), "testAttr", stepSize*1000, stepSize*1000));
    }

    @Test
    @Transactional
    @JUnitCollector(
                    datacollectionConfig="/org/opennms/netmgt/config/datacollection-brocade-config.xml", 
                    datacollectionType="snmp",
                    anticipateRrds={ 
                            "1/brocadeFCPortIndex/1/swFCPortTxWords",
                            "1/brocadeFCPortIndex/1/swFCPortRxWords",
                            "1/brocadeFCPortIndex/2/swFCPortTxWords",
                            "1/brocadeFCPortIndex/2/swFCPortRxWords",
                            "1/brocadeFCPortIndex/3/swFCPortTxWords",
                            "1/brocadeFCPortIndex/3/swFCPortRxWords",
                            "1/brocadeFCPortIndex/4/swFCPortTxWords",
                            "1/brocadeFCPortIndex/4/swFCPortRxWords",
                            "1/brocadeFCPortIndex/5/swFCPortTxWords",
                            "1/brocadeFCPortIndex/5/swFCPortRxWords",
                            "1/brocadeFCPortIndex/6/swFCPortTxWords",
                            "1/brocadeFCPortIndex/6/swFCPortRxWords",
                            "1/brocadeFCPortIndex/7/swFCPortTxWords",
                            "1/brocadeFCPortIndex/7/swFCPortRxWords",
                            "1/brocadeFCPortIndex/8/swFCPortTxWords",
                            "1/brocadeFCPortIndex/8/swFCPortRxWords"
                    }, 
                    anticipateFiles={ 
                            "1",
                            "1/brocadeFCPortIndex",
                            "1/brocadeFCPortIndex/1/strings.properties",
                            "1/brocadeFCPortIndex/1",
                            "1/brocadeFCPortIndex/2/strings.properties",
                            "1/brocadeFCPortIndex/2",
                            "1/brocadeFCPortIndex/3/strings.properties",
                            "1/brocadeFCPortIndex/3",
                            "1/brocadeFCPortIndex/4/strings.properties",
                            "1/brocadeFCPortIndex/4",
                            "1/brocadeFCPortIndex/5/strings.properties",
                            "1/brocadeFCPortIndex/5",
                            "1/brocadeFCPortIndex/6/strings.properties",
                            "1/brocadeFCPortIndex/6",
                            "1/brocadeFCPortIndex/7/strings.properties",
                            "1/brocadeFCPortIndex/7",
                            "1/brocadeFCPortIndex/8/strings.properties",
                            "1/brocadeFCPortIndex/8"
                    }
            )
    @JUnitSnmpAgent(resource = "/org/opennms/netmgt/snmp/brocadeTestData1.properties")
    public void testBrocadeCollect() throws Exception {
        m_collectionSpecification.initialize(m_collectionAgent);

        // now do the actual collection
        CollectionSet collectionSet = m_collectionSpecification.collect(m_collectionAgent);
        assertEquals("collection status",
                     ServiceCollector.COLLECTION_SUCCEEDED,
                     collectionSet.getStatus());

        CollectorTestUtils.persistCollectionSet(m_collectionSpecification, collectionSet);

        System.err.println("FIRST COLLECTION FINISHED");

        //need a one second time elapse to update the RRD
        Thread.sleep(1000);

        // try collecting again
        assertEquals("collection status",
                     ServiceCollector.COLLECTION_SUCCEEDED,
                     m_collectionSpecification.collect(m_collectionAgent).getStatus());

        System.err.println("SECOND COLLECTION FINISHED");

        // release the agent
        m_collectionSpecification.release(m_collectionAgent);
    }

    @Test
    @Transactional
    @JUnitCollector(
                    datacollectionConfig = "/org/opennms/netmgt/config/datacollection-brocade-no-ifaces-config.xml", 
                    datacollectionType = "snmp",
                    anticipateRrds={ 
                            "1/brocadeFCPortIndex/1/swFCPortTxWords",
                            "1/brocadeFCPortIndex/1/swFCPortRxWords",
                            "1/brocadeFCPortIndex/2/swFCPortTxWords",
                            "1/brocadeFCPortIndex/2/swFCPortRxWords",
                            "1/brocadeFCPortIndex/3/swFCPortTxWords",
                            "1/brocadeFCPortIndex/3/swFCPortRxWords",
                            "1/brocadeFCPortIndex/4/swFCPortTxWords",
                            "1/brocadeFCPortIndex/4/swFCPortRxWords",
                            "1/brocadeFCPortIndex/5/swFCPortTxWords",
                            "1/brocadeFCPortIndex/5/swFCPortRxWords",
                            "1/brocadeFCPortIndex/6/swFCPortTxWords",
                            "1/brocadeFCPortIndex/6/swFCPortRxWords",
                            "1/brocadeFCPortIndex/7/swFCPortTxWords",
                            "1/brocadeFCPortIndex/7/swFCPortRxWords",
                            "1/brocadeFCPortIndex/8/swFCPortTxWords",
                            "1/brocadeFCPortIndex/8/swFCPortRxWords"
                    }, 
                    anticipateFiles={ 
                            "1",
                            "1/brocadeFCPortIndex",
                            "1/brocadeFCPortIndex/1/strings.properties",
                            "1/brocadeFCPortIndex/1",
                            "1/brocadeFCPortIndex/2/strings.properties",
                            "1/brocadeFCPortIndex/2",
                            "1/brocadeFCPortIndex/3/strings.properties",
                            "1/brocadeFCPortIndex/3",
                            "1/brocadeFCPortIndex/4/strings.properties",
                            "1/brocadeFCPortIndex/4",
                            "1/brocadeFCPortIndex/5/strings.properties",
                            "1/brocadeFCPortIndex/5",
                            "1/brocadeFCPortIndex/6/strings.properties",
                            "1/brocadeFCPortIndex/6",
                            "1/brocadeFCPortIndex/7/strings.properties",
                            "1/brocadeFCPortIndex/7",
                            "1/brocadeFCPortIndex/8/strings.properties",
                            "1/brocadeFCPortIndex/8"
                    }
            )
    @JUnitSnmpAgent(resource = "/org/opennms/netmgt/snmp/brocadeTestData1.properties")
    public void testBug2447_GenericIndexedOnlyCollect() throws Exception {
        // don't forget to initialize the agent
        m_collectionSpecification.initialize(m_collectionAgent);

        // now do the actual collection
        CollectionSet collectionSet = m_collectionSpecification.collect(m_collectionAgent);
        assertEquals("collection status",
                     ServiceCollector.COLLECTION_SUCCEEDED,
                     collectionSet.getStatus());

        CollectorTestUtils.persistCollectionSet(m_collectionSpecification, collectionSet);

        System.err.println("FIRST COLLECTION FINISHED");

        //need a one second time elapse to update the RRD
        Thread.sleep(1000);

        // try collecting again
        assertEquals("collection status",
                     ServiceCollector.COLLECTION_SUCCEEDED,
                     m_collectionSpecification.collect(m_collectionAgent).getStatus());

        System.err.println("SECOND COLLECTION FINISHED");

        // release the agent
        m_collectionSpecification.release(m_collectionAgent);
    }

    private static String rrd(String file) {
        return file + RrdUtils.getExtension();
    }

    @Override
    public void setTestContext(TestContext context) {
        m_context = context;
    }
}<|MERGE_RESOLUTION|>--- conflicted
+++ resolved
@@ -72,11 +72,6 @@
 import org.springframework.beans.factory.annotation.Autowired;
 import org.springframework.test.context.ContextConfiguration;
 import org.springframework.test.context.TestContext;
-<<<<<<< HEAD
-import org.springframework.test.context.TestExecutionListeners;
-=======
-import org.springframework.transaction.PlatformTransactionManager;
->>>>>>> ba17cda5
 import org.springframework.transaction.annotation.Transactional;
 
 @RunWith(OpenNMSJUnit4ClassRunner.class)
@@ -170,7 +165,6 @@
     }
 
     @Test
-    @Transactional
     @JUnitCollector(
                     datacollectionConfig = "/org/opennms/netmgt/config/datacollection-config.xml", 
                     datacollectionType = "snmp",
