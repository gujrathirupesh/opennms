/*******************************************************************************
 * This file is part of OpenNMS(R).
 *
 * Copyright (C) 2019 The OpenNMS Group, Inc.
 * OpenNMS(R) is Copyright (C) 1999-2019 The OpenNMS Group, Inc.
 *
 * OpenNMS(R) is a registered trademark of The OpenNMS Group, Inc.
 *
 * OpenNMS(R) is free software: you can redistribute it and/or modify
 * it under the terms of the GNU Affero General Public License as published
 * by the Free Software Foundation, either version 3 of the License,
 * or (at your option) any later version.
 *
 * OpenNMS(R) is distributed in the hope that it will be useful,
 * but WITHOUT ANY WARRANTY; without even the implied warranty of
 * MERCHANTABILITY or FITNESS FOR A PARTICULAR PURPOSE.  See the
 * GNU Affero General Public License for more details.
 *
 * You should have received a copy of the GNU Affero General Public License
 * along with OpenNMS(R).  If not, see:
 *      http://www.gnu.org/licenses/
 *
 * For more information contact:
 *     OpenNMS(R) Licensing <license@opennms.org>
 *     http://www.opennms.org/
 *     http://www.opennms.com/
 *******************************************************************************/

package org.opennms.netmgt.collectd;

import static org.easymock.EasyMock.anyObject;
import static org.easymock.EasyMock.eq;

import java.io.ByteArrayInputStream;
import java.io.File;
<<<<<<< HEAD
import java.net.InetAddress;
=======
import java.io.InputStream;
>>>>>>> ba8e1231
import java.util.ArrayList;
import java.util.Arrays;
import java.util.Collections;
import java.util.List;

import org.easymock.EasyMock;
import org.junit.Assert;
import org.junit.Before;
import org.junit.Test;
import org.junit.runner.RunWith;
import org.opennms.core.test.Level;
import org.opennms.core.test.LoggingEvent;
import org.opennms.core.test.MockLogAppender;
import org.opennms.core.test.OpenNMSJUnit4ClassRunner;
import org.opennms.core.utils.InetAddressUtils;
import org.opennms.core.utils.InsufficientInformationException;
import org.opennms.netmgt.collection.support.DefaultServiceCollectorRegistry;
import org.opennms.netmgt.collection.test.api.CollectorTestUtils;
import org.opennms.netmgt.config.CollectdConfigFactory;
<<<<<<< HEAD
=======
import org.opennms.netmgt.config.OpennmsServerConfigFactory;
import org.opennms.netmgt.config.PollOutagesConfigFactory;
import org.opennms.netmgt.config.ThreshdConfigFactory;
>>>>>>> ba8e1231
import org.opennms.netmgt.config.collectd.CollectdConfiguration;
import org.opennms.netmgt.config.collectd.Collector;
import org.opennms.netmgt.config.collectd.Filter;
import org.opennms.netmgt.config.collectd.Package;
import org.opennms.netmgt.config.collectd.Service;
import org.opennms.netmgt.config.dao.outages.api.OverrideablePollOutagesDao;
import org.opennms.netmgt.dao.api.IpInterfaceDao;
import org.opennms.netmgt.dao.api.NodeDao;
import org.opennms.netmgt.dao.mock.MockEventIpcManager;
import org.opennms.netmgt.dao.mock.MockTransactionTemplate;
import org.opennms.netmgt.events.api.EventConstants;
import org.opennms.netmgt.events.api.EventIpcManager;
import org.opennms.netmgt.events.api.EventIpcManagerFactory;
import org.opennms.netmgt.filter.FilterDaoFactory;
import org.opennms.netmgt.filter.api.FilterDao;
import org.opennms.netmgt.mock.MockPersisterFactory;
import org.opennms.netmgt.mock.MockThresholdingService;
import org.opennms.netmgt.model.NetworkBuilder;
import org.opennms.netmgt.model.OnmsIpInterface;
import org.opennms.netmgt.model.OnmsNode;
import org.opennms.netmgt.model.OnmsServiceType;
import org.opennms.netmgt.model.events.EventBuilder;
import org.opennms.netmgt.threshd.api.ThresholdingService;
import org.opennms.test.JUnitConfigurationEnvironment;
import org.opennms.test.mock.EasyMockUtils;
import org.slf4j.Logger;
import org.slf4j.LoggerFactory;
import org.springframework.beans.factory.annotation.Autowired;
import org.springframework.core.io.ClassPathResource;
import org.springframework.core.io.Resource;
import org.springframework.test.context.ContextConfiguration;

/**
 * Test class for <a href="http://issues.opennms.org/browse/NMS-6226">NMS-6226</a>
 * 
 * @author <a href="mailto:agalue@opennms.org">Alejandro Galue</a>
 *
 */
@RunWith(OpenNMSJUnit4ClassRunner.class)
@ContextConfiguration(locations={
        "classpath:/META-INF/opennms/applicationContext-testPollerConfigDaos.xml"
})
@JUnitConfigurationEnvironment
public class DuplicatePrimaryAddressIT {
    private static final Logger LOG = LoggerFactory.getLogger(DuplicatePrimaryAddressIT.class);

    /** The event IPC manager instance. */
    private EventIpcManager m_eventIpcManager;

    /** The Collectd instance. */
    private Collectd m_collectd;

    /** The Mock Utils instance. */
    private EasyMockUtils m_mockUtils;

    /** The Collectd configuration factory instance. */
    private CollectdConfigFactory m_collectdConfigFactory;

    /** The Collectd configuration instance. */
    private CollectdConfiguration m_collectdConfiguration;

    /** The IP Interface DAO instance. */
    private IpInterfaceDao m_ifaceDao;

    /** The Node DAO instance. */
    private NodeDao m_nodeDao;

    /** The Filter DAO instance. */
    private FilterDao m_filterDao;

    private ThresholdingService m_thresholdingService;

    @Autowired
    private OverrideablePollOutagesDao m_pollOutagesDao;

    @Before
    public void setUp() {
        MockServiceCollector.setDelegate(null);
    }

    /**
     * Test existing.
     * <p>This test assumes that there are two nodes on the database sharing the same primary address.</p>
     *
     * @throws Exception the exception
     */
    @Test
    public void testExisting() throws Exception {
        initialize(true);
        verify();
    }

    /**
     * Test on demand.
     * <p>This test assumes that the database is empty. The data collection will be triggered through events.<p>
     *
     * @throws Exception the exception
     */
    @Test
    public void testOnDemand() throws Exception {
        initialize(false);

        EventBuilder nodeGained = new EventBuilder(EventConstants.NODE_GAINED_SERVICE_EVENT_UEI, "Test");
        nodeGained.setInterface(InetAddressUtils.addr("192.168.1.1"));
        nodeGained.setService("SNMP");

        EventBuilder reinitialize = new EventBuilder(EventConstants.REINITIALIZE_PRIMARY_SNMP_INTERFACE_EVENT_UEI, "Test");
        reinitialize.setInterface(InetAddressUtils.addr("192.168.1.1"));

        // Emulate Provisiond events for node1
        nodeGained.setNodeid(1);
        reinitialize.setNodeid(1);
        m_collectd.onEvent(nodeGained.getEvent());
        m_collectd.onEvent(reinitialize.getEvent());

        // Emulate Provisiond events for node3
        nodeGained.setNodeid(3);
        reinitialize.setNodeid(3);
        m_collectd.onEvent(nodeGained.getEvent());
        m_collectd.onEvent(reinitialize.getEvent());

        verify();
    }

    /**
     * Initialize.
     *
     * @param scheduleExistingNodes true, to emulate having data on the database
     * @throws Exception the exception
     */
    private void initialize(boolean scheduleExistingNodes) throws Exception {
        MockLogAppender.setupLogging();

        m_eventIpcManager = new MockEventIpcManager();
        EventIpcManagerFactory.setIpcManager(m_eventIpcManager);

        m_mockUtils = new EasyMockUtils();

        List<InetAddress> m_addrs = new ArrayList<>();
        m_addrs.add(InetAddressUtils.getInetAddress("192.168.1.1"));
        m_filterDao = m_mockUtils.createMock(FilterDao.class);
        EasyMock.expect(m_filterDao.getActiveIPAddressList("IPADDR IPLIKE *.*.*.*")).andReturn(m_addrs).anyTimes();
        FilterDaoFactory.setInstance(m_filterDao);

        Resource resource = new ClassPathResource("etc/poll-outages.xml");
        m_pollOutagesDao.overrideConfig(resource.getInputStream());

        File homeDir = resource.getFile().getParentFile().getParentFile();
        System.setProperty("opennms.home", homeDir.getAbsolutePath());

        Collector collector = new Collector();
        collector.setService("SNMP");
        collector.setClassName(MockServiceCollector.class.getName());

        m_collectdConfigFactory = m_mockUtils.createMock(CollectdConfigFactory.class);
        m_collectdConfiguration = m_mockUtils.createMock(CollectdConfiguration.class);
        EasyMock.expect(m_collectdConfigFactory.getCollectdConfig()).andReturn(m_collectdConfiguration).anyTimes();
        EasyMock.expect(m_collectdConfiguration.getCollectors()).andReturn(Collections.singletonList(collector)).anyTimes();
        EasyMock.expect(m_collectdConfiguration.getThreads()).andReturn(2).anyTimes();

        m_ifaceDao = m_mockUtils.createMock(IpInterfaceDao.class);
        m_nodeDao = m_mockUtils.createMock(NodeDao.class);
        m_thresholdingService = new MockThresholdingService();

        m_collectd = new Collectd() {
            @Override
            protected void handleInsufficientInfo(InsufficientInformationException e) {
                Assert.fail("Invalid event received: "+ e.getMessage());
            }
        };

        OnmsServiceType snmp = new OnmsServiceType("SNMP");
        NetworkBuilder netBuilder = new NetworkBuilder();

        OnmsNode n1 = netBuilder.addNode("node1").setId(1).setForeignSource("TestA").setForeignId("node1").getNode();
        OnmsIpInterface ip1 = netBuilder.addSnmpInterface(1).addIpInterface("192.168.1.1").setId(2).setIsSnmpPrimary("P").getInterface();
        netBuilder.addService(snmp);

        OnmsNode n2 = netBuilder.addNode("node2").setId(3).setForeignSource("TestB").setForeignId("node2").getNode();
        OnmsIpInterface ip2 = netBuilder.addSnmpInterface(1).addIpInterface("192.168.1.1").setId(4).setIsSnmpPrimary("P").getInterface();
        netBuilder.addService(snmp);

        Assert.assertNotSame(ip1.getNode().getId(), ip2.getNode().getId());

        List<OnmsIpInterface> initialIfs = new ArrayList<>();
        if (scheduleExistingNodes) {
            initialIfs.add(ip1);
            initialIfs.add(ip2);
        }
        EasyMock.expect(m_ifaceDao.findByServiceType(snmp.getName())).andReturn(initialIfs).anyTimes();

        m_filterDao.flushActiveIpAddressListCache();
        EasyMock.expectLastCall().anyTimes();

        EasyMock.expect(m_nodeDao.load(1)).andReturn(n1).anyTimes();
        EasyMock.expect(m_nodeDao.load(3)).andReturn(n2).anyTimes();

        createGetPackagesExpectation();

        EasyMock.expect(m_ifaceDao.load(2)).andReturn(ip1).anyTimes();
        EasyMock.expect(m_ifaceDao.load(4)).andReturn(ip2).anyTimes();

        EasyMock.expect(m_filterDao.getActiveIPAddressList(anyObject())).andReturn(Arrays.asList(InetAddressUtils.addr("192.168.1.1"))).anyTimes();
        m_mockUtils.replayAll();

        final MockTransactionTemplate transTemplate = new MockTransactionTemplate();
        transTemplate.afterPropertiesSet();

        m_collectd.setCollectdConfigFactory(m_collectdConfigFactory);
        m_collectd.setEventIpcManager(m_eventIpcManager);
        m_collectd.setTransactionTemplate(transTemplate);
        m_collectd.setIpInterfaceDao(m_ifaceDao);
        m_collectd.setNodeDao(m_nodeDao);
        m_collectd.setFilterDao(m_filterDao);
        m_collectd.setThresholdingService(m_thresholdingService);
        m_collectd.setPersisterFactory(new MockPersisterFactory());
        m_collectd.setServiceCollectorRegistry(new DefaultServiceCollectorRegistry());
        m_collectd.setLocationAwareCollectorClient(CollectorTestUtils.createLocationAwareCollectorClient());
        m_collectd.setPollOutagesDao(m_pollOutagesDao);

        final String threshdConfig = "<threshd-configuration threads=\"5\">"
                + "  <package name=\"testPackage\">"
                + "    <filter>IPADDR != '0.0.0.0'</filter>"
                + "  </package>"
                + "</threshd-configuration>";
        final InputStream threshdConfigStream = new ByteArrayInputStream(threshdConfig.getBytes());
        final ThreshdConfigFactory threshdFactory = new ThreshdConfigFactory(threshdConfigStream, OpennmsServerConfigFactory.getInstance().getServerName(), false);
        ThreshdConfigFactory.setInstance(threshdFactory);

        m_collectd.afterPropertiesSet();
        m_collectd.start();
    }

    /**
     * Verify.
     * <p>The data collection should be performed for each node, no matter if they are using the same primary address.</p>
     *
     * @throws Exception the exception
     */
    private void verify() throws Exception {
        Thread.sleep(10000);
        int successfulCollections = 5; // At least 5 collections must be performed for the above wait time.
        m_collectd.stop();
        m_mockUtils.verifyAll();
        MockLogAppender.assertNoWarningsOrGreater();

        Assert.assertTrue(successfulCollections <= countMessages("collector.collect: begin:testPackage/1/192.168.1.1/SNMP"));
        Assert.assertTrue(successfulCollections <= countMessages("collector.collect: end:testPackage/1/192.168.1.1/SNMP"));
        Assert.assertTrue(successfulCollections <= countMessages("collector.collect: begin:testPackage/3/192.168.1.1/SNMP"));
        Assert.assertTrue(successfulCollections <= countMessages("collector.collect: end:testPackage/3/192.168.1.1/SNMP"));
    }

    private int countMessages(String message) {
        int c = 0;
        for (LoggingEvent event : MockLogAppender.getEventsAtLevel(Level.INFO)) {
            if (event.getLevel().eq(Level.INFO) && event.getMessage().contains(message)) {
                c++;;
            }
        }
        LOG.info("Message {} found {} times.", message, c);
        return c;
    }

    /**
     * Creates the get packages expectation.
     */
    private void createGetPackagesExpectation() {
        final Package pkg = new Package();
        pkg.setName("testPackage");
        Filter filter = new Filter();
        filter.setContent("ipaddr != '0.0.0.0'");
        pkg.setFilter(filter);

        final Service collector = new Service();
        collector.setName("SNMP");
        collector.setStatus("on");
        collector.setInterval(1000l);
        collector.addParameter("thresholding-enabled", "false");
        pkg.addService(collector);

        EasyMock.expect(m_collectdConfiguration.getPackages()).andReturn(Collections.singletonList(pkg)).anyTimes();
        EasyMock.expect(m_collectdConfigFactory.interfaceInPackage(anyObject(OnmsIpInterface.class), eq(pkg))).andReturn(true).anyTimes();
    }

}<|MERGE_RESOLUTION|>--- conflicted
+++ resolved
@@ -31,13 +31,8 @@
 import static org.easymock.EasyMock.anyObject;
 import static org.easymock.EasyMock.eq;
 
-import java.io.ByteArrayInputStream;
 import java.io.File;
-<<<<<<< HEAD
 import java.net.InetAddress;
-=======
-import java.io.InputStream;
->>>>>>> ba8e1231
 import java.util.ArrayList;
 import java.util.Arrays;
 import java.util.Collections;
@@ -57,12 +52,6 @@
 import org.opennms.netmgt.collection.support.DefaultServiceCollectorRegistry;
 import org.opennms.netmgt.collection.test.api.CollectorTestUtils;
 import org.opennms.netmgt.config.CollectdConfigFactory;
-<<<<<<< HEAD
-=======
-import org.opennms.netmgt.config.OpennmsServerConfigFactory;
-import org.opennms.netmgt.config.PollOutagesConfigFactory;
-import org.opennms.netmgt.config.ThreshdConfigFactory;
->>>>>>> ba8e1231
 import org.opennms.netmgt.config.collectd.CollectdConfiguration;
 import org.opennms.netmgt.config.collectd.Collector;
 import org.opennms.netmgt.config.collectd.Filter;
@@ -283,15 +272,6 @@
         m_collectd.setLocationAwareCollectorClient(CollectorTestUtils.createLocationAwareCollectorClient());
         m_collectd.setPollOutagesDao(m_pollOutagesDao);
 
-        final String threshdConfig = "<threshd-configuration threads=\"5\">"
-                + "  <package name=\"testPackage\">"
-                + "    <filter>IPADDR != '0.0.0.0'</filter>"
-                + "  </package>"
-                + "</threshd-configuration>";
-        final InputStream threshdConfigStream = new ByteArrayInputStream(threshdConfig.getBytes());
-        final ThreshdConfigFactory threshdFactory = new ThreshdConfigFactory(threshdConfigStream, OpennmsServerConfigFactory.getInstance().getServerName(), false);
-        ThreshdConfigFactory.setInstance(threshdFactory);
-
         m_collectd.afterPropertiesSet();
         m_collectd.start();
     }
