/*******************************************************************************
 * This file is part of OpenNMS(R).
 *
 * Copyright (C) 2008-2012 The OpenNMS Group, Inc.
 * OpenNMS(R) is Copyright (C) 1999-2012 The OpenNMS Group, Inc.
 *
 * OpenNMS(R) is a registered trademark of The OpenNMS Group, Inc.
 *
 * OpenNMS(R) is free software: you can redistribute it and/or modify
 * it under the terms of the GNU General Public License as published
 * by the Free Software Foundation, either version 3 of the License,
 * or (at your option) any later version.
 *
 * OpenNMS(R) is distributed in the hope that it will be useful,
 * but WITHOUT ANY WARRANTY; without even the implied warranty of
 * MERCHANTABILITY or FITNESS FOR A PARTICULAR PURPOSE.  See the
 * GNU General Public License for more details.
 *
 * You should have received a copy of the GNU General Public License
 * along with OpenNMS(R).  If not, see:
 *      http://www.gnu.org/licenses/
 *
 * For more information contact:
 *     OpenNMS(R) Licensing <license@opennms.org>
 *     http://www.opennms.org/
 *     http://www.opennms.com/
 *******************************************************************************/

package org.opennms.netmgt.poller.pollables;

import static org.easymock.EasyMock.anyInt;
import static org.easymock.EasyMock.endsWith;
import static org.easymock.EasyMock.eq;
import static org.easymock.EasyMock.expect;
import static org.easymock.EasyMock.isA;
import static org.opennms.core.utils.InetAddressUtils.addr;

import java.io.File;
import java.io.FileWriter;
import java.net.InetAddress;
import java.text.DateFormat;
import java.text.NumberFormat;
import java.text.SimpleDateFormat;
import java.util.ArrayList;
import java.util.Collections;
import java.util.Date;
import java.util.HashMap;
import java.util.LinkedHashMap;
import java.util.List;
import java.util.Locale;
import java.util.Map;

import org.easymock.EasyMock;
import org.junit.After;
import org.junit.Assert;
import org.junit.Before;
import org.junit.Test;
import org.opennms.core.db.DataSourceFactory;
<<<<<<< HEAD
import org.opennms.core.db.XADataSourceFactory;
import org.opennms.core.resource.Vault;
=======
>>>>>>> 5c6a4ffb
import org.opennms.core.test.MockLogAppender;
import org.opennms.core.test.db.MockDatabase;
import org.opennms.core.utils.InetAddressUtils;
import org.opennms.netmgt.EventConstants;
import org.opennms.netmgt.config.PollOutagesConfigFactory;
import org.opennms.netmgt.config.PollerConfig;
import org.opennms.netmgt.config.poller.Package;
import org.opennms.netmgt.config.poller.Rrd;
import org.opennms.netmgt.dao.mock.EventAnticipator;
import org.opennms.netmgt.dao.mock.MockEventIpcManager;
import org.opennms.netmgt.dao.support.NullRrdStrategy;
import org.opennms.netmgt.eventd.EventIpcManagerFactory;
import org.opennms.netmgt.filter.FilterDao;
import org.opennms.netmgt.filter.FilterDaoFactory;
import org.opennms.netmgt.mock.MockNetwork;
import org.opennms.netmgt.model.PollStatus;
import org.opennms.netmgt.model.events.EventBuilder;
import org.opennms.netmgt.model.events.EventIpcManager;
import org.opennms.netmgt.poller.MonitoredService;
import org.opennms.netmgt.poller.ServiceMonitor;
import org.opennms.netmgt.rrd.RrdDataSource;
import org.opennms.netmgt.rrd.RrdStrategy;
import org.opennms.netmgt.rrd.RrdUtils;
import org.opennms.test.mock.EasyMockUtils;
import org.springframework.core.io.FileSystemResource;

public class LatencyStoringServiceMonitorAdaptorTest {
    private EasyMockUtils m_mocks = new EasyMockUtils();
    private PollerConfig m_pollerConfig = m_mocks.createMock(PollerConfig.class);

    // Cannot avoid this warning since there is no way to fetch the class object for an interface
    // that uses generics
    @SuppressWarnings("unchecked")
    private RrdStrategy<Object,Object> m_rrdStrategy = m_mocks.createMock(RrdStrategy.class);

    @Before
    public void setUp() throws Exception {
        MockLogAppender.setupLogging();

        RrdUtils.setStrategy(new NullRrdStrategy());
        RrdUtils.setStrategy(m_rrdStrategy);

        System.setProperty("opennms.home", "src/test/resources");
        PollOutagesConfigFactory.init();
    }

    @After
    public void tearDown() throws Throwable {
        MockLogAppender.assertNoWarningsOrGreater();
    }

    @SuppressWarnings("unchecked")
    @Test
    public void testUpdateRrdWithLocaleThatUsesCommasForDecimals() throws Exception {
        Locale defaultLocale = Locale.getDefault();
        Locale.setDefault(Locale.FRENCH);
        
        // Make sure we actually have a valid test
        NumberFormat nf = NumberFormat.getInstance();
        Assert.assertEquals("ensure that the newly set default locale (" + Locale.getDefault() + ") uses ',' as the decimal marker", "1,5", nf.format(1.5));
        
        LatencyStoringServiceMonitorAdaptor adaptor = new LatencyStoringServiceMonitorAdaptor(null, m_pollerConfig, new Package());
        LinkedHashMap<String, Number> map = new LinkedHashMap<String, Number>();
        map.put("cheese", 1.5);
        
        expect(m_pollerConfig.getStep(isA(Package.class))).andReturn(0).anyTimes();
        expect(m_pollerConfig.getRRAList(isA(Package.class))).andReturn(new ArrayList<String>(0));
        
        expect(m_rrdStrategy.getDefaultFileExtension()).andReturn(".rrd").anyTimes();
        expect(m_rrdStrategy.createDefinition(isA(String.class), isA(String.class), isA(String.class), anyInt(), isAList(RrdDataSource.class), isAList(String.class))).andReturn(new Object());
        m_rrdStrategy.createFile(isA(Object.class), (Map<String, String>) eq(null));
        expect(m_rrdStrategy.openFile(isA(String.class))).andReturn(new Object());
        m_rrdStrategy.updateFile(isA(Object.class), isA(String.class), endsWith(":1.5"));
        m_rrdStrategy.closeFile(isA(Object.class));
        
        m_mocks.replayAll();
        adaptor.updateRRD("foo", InetAddress.getLocalHost(), "baz", map);
        m_mocks.verifyAll();
        Locale.setDefault(defaultLocale);
    }
    
    @Test
    public void testThresholds() throws Exception {
        EventBuilder bldr = new EventBuilder(EventConstants.HIGH_THRESHOLD_EVENT_UEI, "LatencyStoringServiceMonitorAdaptorTest");
        bldr.setNodeid(1);
        bldr.setInterface(addr("127.0.0.1"));
        bldr.setService("ICMP");

        EventAnticipator anticipator = new EventAnticipator();
        anticipator.anticipateEvent(bldr.getEvent());
        executeThresholdTest(anticipator);
        anticipator.verifyAnticipated();
    }

    // TODO: This test will fail if you have a default locale with >3 characters for month, e.g. Locale.FRENCH
    @Test
    public void testThresholdsWithScheduledOutage() throws Exception {
        DateFormat formatter = new SimpleDateFormat("dd-MMM-yyyy HH:mm:ss");
        StringBuffer sb = new StringBuffer("<?xml version=\"1.0\"?>");
        sb.append("<outages>");
        sb.append("<outage name=\"junit outage\" type=\"specific\">");
        sb.append("<time begins=\"");
        sb.append(formatter.format(new Date(System.currentTimeMillis() - 3600000)));
        sb.append("\" ends=\"");
        sb.append(formatter.format(new Date(System.currentTimeMillis() + 3600000)));
        sb.append("\"/>");
        sb.append("<interface address=\"match-any\"/>");
        sb.append("</outage>");
        sb.append("</outages>");
        File file = new File("target/poll-outages.xml");
        FileWriter writer = new FileWriter(file);
        writer.write(sb.toString());
        writer.close();
        PollOutagesConfigFactory.setInstance(new PollOutagesConfigFactory(new FileSystemResource(file)));
        PollOutagesConfigFactory.getInstance().afterPropertiesSet();
        
        EventAnticipator anticipator = new EventAnticipator();
        executeThresholdTest(anticipator);
        anticipator.verifyAnticipated();
    }

    @SuppressWarnings("unchecked")
    private void executeThresholdTest(EventAnticipator anticipator) throws Exception {
        System.setProperty("opennms.home", "src/test/resources");
        
        Map<String,Object> parameters = new HashMap<String,Object>();
        parameters.put("rrd-repository", "/tmp");
        parameters.put("ds-name", "icmp");
        parameters.put("rrd-base-name", "icmp");
        parameters.put("thresholding-enabled", "true");

        FilterDao filterDao = m_mocks.createMock(FilterDao.class);
        expect(filterDao.getActiveIPAddressList((String)EasyMock.anyObject())).andReturn(Collections.singletonList(addr("127.0.0.1"))).anyTimes();
        FilterDaoFactory.setInstance(filterDao);
        
        MonitoredService svc = m_mocks.createMock(MonitoredService.class);
        expect(svc.getNodeId()).andReturn(1);
        expect(svc.getIpAddr()).andReturn("127.0.0.1");
        expect(svc.getAddress()).andReturn(InetAddressUtils.addr("127.0.0.1"));
        expect(svc.getSvcName()).andReturn("ICMP");

        ServiceMonitor service = m_mocks.createMock(ServiceMonitor.class);
        PollStatus value = PollStatus.get(PollStatus.SERVICE_AVAILABLE, 100.0);
        expect(service.poll(svc, parameters)).andReturn(value);
        
        int step = 300;
        List<String> rras = Collections.singletonList("RRA:AVERAGE:0.5:1:2016");
        Package pkg = new Package();
        Rrd rrd = new Rrd();
        rrd.setStep(step);
        rrd.setRra(rras);
        pkg.setRrd(rrd);
        
        expect(m_pollerConfig.getRRAList(pkg)).andReturn(rras);
        expect(m_pollerConfig.getStep(pkg)).andReturn(step).anyTimes();
        
        expect(m_rrdStrategy.getDefaultFileExtension()).andReturn(".rrd").anyTimes();
        expect(m_rrdStrategy.createDefinition(isA(String.class), isA(String.class), isA(String.class), anyInt(), isAList(RrdDataSource.class), isAList(String.class))).andReturn(new Object());
        m_rrdStrategy.createFile(isA(Object.class), (Map<String, String>) eq(null));
        expect(m_rrdStrategy.openFile(isA(String.class))).andReturn(new Object());
        m_rrdStrategy.updateFile(isA(Object.class), isA(String.class), endsWith(":100"));
        m_rrdStrategy.closeFile(isA(Object.class));

        MockEventIpcManager eventMgr = new MockEventIpcManager();
        eventMgr.setEventAnticipator(anticipator);
        eventMgr.setSynchronous(true);
        EventIpcManager eventdIpcMgr = (EventIpcManager)eventMgr;
        EventIpcManagerFactory.setIpcManager(eventdIpcMgr);

        MockNetwork network = new MockNetwork();
        network.setCriticalService("ICMP");
        network.addNode(1, "testNode");
        network.addInterface("127.0.0.1");
        network.setIfAlias("eth0");
        network.addService("ICMP");
        network.addService("SNMP");
        MockDatabase db = new MockDatabase();
        db.populate(network);
        db.update("update snmpinterface set snmpifname=?, snmpifdescr=? where id=?", "eth0", "eth0", 1);
        DataSourceFactory.setInstance(db);
<<<<<<< HEAD
        XADataSourceFactory.setInstance(db);
        Vault.setDataSource(db);
=======
>>>>>>> 5c6a4ffb
        
        m_mocks.replayAll();
        LatencyStoringServiceMonitorAdaptor adaptor = new LatencyStoringServiceMonitorAdaptor(service, m_pollerConfig, pkg);
        adaptor.poll(svc, parameters);
        m_mocks.verifyAll();
    }

    @SuppressWarnings("unchecked")
    private static <T> List<T> isAList(Class<T> clazz) {
        return isA(List.class);
    }
}<|MERGE_RESOLUTION|>--- conflicted
+++ resolved
@@ -56,11 +56,8 @@
 import org.junit.Before;
 import org.junit.Test;
 import org.opennms.core.db.DataSourceFactory;
-<<<<<<< HEAD
 import org.opennms.core.db.XADataSourceFactory;
 import org.opennms.core.resource.Vault;
-=======
->>>>>>> 5c6a4ffb
 import org.opennms.core.test.MockLogAppender;
 import org.opennms.core.test.db.MockDatabase;
 import org.opennms.core.utils.InetAddressUtils;
@@ -241,11 +238,7 @@
         db.populate(network);
         db.update("update snmpinterface set snmpifname=?, snmpifdescr=? where id=?", "eth0", "eth0", 1);
         DataSourceFactory.setInstance(db);
-<<<<<<< HEAD
         XADataSourceFactory.setInstance(db);
-        Vault.setDataSource(db);
-=======
->>>>>>> 5c6a4ffb
         
         m_mocks.replayAll();
         LatencyStoringServiceMonitorAdaptor adaptor = new LatencyStoringServiceMonitorAdaptor(service, m_pollerConfig, pkg);
