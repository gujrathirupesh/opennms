--- conflicted
+++ resolved
@@ -65,11 +65,8 @@
 import org.opennms.netmgt.dao.mock.EventAnticipator;
 import org.opennms.netmgt.dao.mock.MockEventIpcManager;
 import org.opennms.netmgt.dao.support.NullRrdStrategy;
-<<<<<<< HEAD
-=======
 import org.opennms.netmgt.eventd.EventUtil;
 import org.opennms.netmgt.events.api.EventConstants;
->>>>>>> cf65d591
 import org.opennms.netmgt.eventd.AbstractEventUtil;
 import org.opennms.netmgt.mock.MockElement;
 import org.opennms.netmgt.mock.MockEventUtil;
@@ -638,7 +635,6 @@
     public void testInterfaceReparented() throws Exception {
 
         m_pollerConfig.setNodeOutageProcessingEnabled(true);
-<<<<<<< HEAD
 
         MockNode node1 = m_network.getNode(1);
         MockNode node2 = m_network.getNode(2);
@@ -700,69 +696,6 @@
         assertNotNull("Node 2 should still have 192.168.1.3", node2.getInterface("192.168.1.3"));
     }
 
-=======
-
-        MockNode node1 = m_network.getNode(1);
-        MockNode node2 = m_network.getNode(2);
-
-        assertNotNull("Node 1 should have 192.168.1.1", node1.getInterface("192.168.1.1"));
-        assertNotNull("Node 1 should have 192.168.1.2", node1.getInterface("192.168.1.2"));
-
-        assertNull("Node 2 should not yet have 192.168.1.2", node2.getInterface("192.168.1.2"));
-        assertNotNull("Node 2 should have 192.168.1.3", node2.getInterface("192.168.1.3"));
-
-        MockInterface dotTwo = m_network.getInterface(1, "192.168.1.2");
-        MockInterface dotThree = m_network.getInterface(2, "192.168.1.3");
-
-        Event reparentEvent = MockEventUtil.createReparentEvent("Test", "192.168.1.2", 1, 2);
-
-        // we are going to reparent to node 2 so when we bring down its only
-        // current interface we expect an interface down not the whole node.
-        anticipateDown(dotThree);
-
-        startDaemons();
-
-        final int waitTime = 2000;
-        final int verifyTime = 2000;
-
-        sleep(waitTime);
-
-        // move the reparented interface and send a reparented event
-        dotTwo.moveTo(node2);
-        m_db.reparentInterface(dotTwo.getIpAddr(), node1.getNodeId(), node2.getNodeId());
-
-        // send the reparent event to the daemons
-        m_eventMgr.sendEventToListeners(reparentEvent);
-
-        sleep(waitTime);
-
-        // now bring down the other interface on the new node
-        // System.err.println("Bring Down:"+node2Iface);
-        dotThree.bringDown();
-
-        verifyAnticipated(verifyTime);
-
-        resetAnticipated();
-        anticipateDown(node2);
-
-        // System.err.println("Bring Down:"+reparentedIface);
-        dotTwo.bringDown();
-
-        sleep(waitTime);
-
-        verifyAnticipated(verifyTime);
-
-        node1 = m_network.getNode(1);
-        node2 = m_network.getNode(2);
-
-        assertNotNull("Node 1 should still have 192.168.1.1", node1.getInterface("192.168.1.1"));
-        assertNull("Node 1 should no longer have 192.168.1.2", node1.getInterface("192.168.1.2"));
-
-        assertNotNull("Node 2 should now have 192.168.1.2", node2.getInterface("192.168.1.2"));
-        assertNotNull("Node 2 should still have 192.168.1.3", node2.getInterface("192.168.1.3"));
-    }
-
->>>>>>> cf65d591
     // test to see that node lost/regained service events come in
     @Test
     public void testNodeOutageProcessingDisabled() throws Exception {
@@ -794,7 +727,6 @@
     public void testNodeOutageProcessingEnabled() throws Exception {
 
         m_pollerConfig.setNodeOutageProcessingEnabled(true);
-<<<<<<< HEAD
 
         MockNode node = m_network.getNode(1);
 
@@ -819,32 +751,6 @@
         // make sure the up events are received
         verifyAnticipated(10000);
 
-=======
-
-        MockNode node = m_network.getNode(1);
-
-        // start the poller
-        startDaemons();
-
-        resetAnticipated();
-        anticipateDown(node);
-
-        // brind down the node (duh)
-        node.bringDown();
-
-        // make sure the correct events are recieved
-        verifyAnticipated(10000);
-
-        resetAnticipated();
-        anticipateUp(node);
-
-        // bring the node back up
-        node.bringUp();
-
-        // make sure the up events are received
-        verifyAnticipated(10000);
-
->>>>>>> cf65d591
     }
 
     @Test
@@ -1196,19 +1102,11 @@
         }
 
         assertEquals(unanticipatedStuff.toString(), "", didNotOccur.toString());
-<<<<<<< HEAD
 
         anticipateDown(svc1);
 
         svc1.bringDown();
 
-=======
-
-        anticipateDown(svc1);
-
-        svc1.bringDown();
-
->>>>>>> cf65d591
         verifyAnticipated(10000);
     }
 
@@ -1427,18 +1325,11 @@
 
             m_svc = svc;
             m_lostSvcEvent = lostSvcEvent;
-<<<<<<< HEAD
-            m_lostSvcTime = m_db.convertEventTimeToTimeStamp(m_lostSvcEvent.getTime());
-            m_regainedSvcEvent = regainedSvcEvent;
-            if (m_regainedSvcEvent != null)
-                m_regainedSvcTime = m_db.convertEventTimeToTimeStamp(m_regainedSvcEvent.getTime());
-=======
             m_lostSvcTime = new Timestamp(m_lostSvcEvent.getTime().getTime());
             m_regainedSvcEvent = regainedSvcEvent;
             if (m_regainedSvcEvent != null) {
                 m_regainedSvcTime = new Timestamp(m_regainedSvcEvent.getTime().getTime());
             }
->>>>>>> cf65d591
         }
 
         @Override
