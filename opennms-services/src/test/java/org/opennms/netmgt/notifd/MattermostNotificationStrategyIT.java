--- conflicted
+++ resolved
@@ -71,61 +71,6 @@
     public void testSendValidJustArgs() {
         final int port = JUnitHttpServerExecutionListener.getPort();
         assertTrue(port > 0);
-<<<<<<< HEAD
-        try {
-
-            final NotificationStrategy ns = new MattermostNotificationStrategy();
-            final List<Argument> arguments = new ArrayList<>();
-
-            // Set these properties. We will override them with Args on the first run.
-            System.setProperty("org.opennms.netmgt.notifd.mattermost.webhookURL", "http://localhost:" + port + "/hooks/abunchofstuffthatidentifiesawebhook");
-            System.setProperty("org.opennms.netmgt.notifd.mattermost.channel", "integrationtestsXX");
-            System.setProperty("org.opennms.netmgt.notifd.mattermost.iconURL", "http://opennms.org/logo.pngXX");
-            System.setProperty("org.opennms.netmgt.notifd.mattermost.iconEmoji", ":shipitXX:");
-            System.setProperty("org.opennms.netmgt.notifd.mattermost.username", "opennmsXX");
-
-            arguments.add(new Argument("url", null, "http://localhost:" + port + "/hooks/abunchofstuffthatidentifiesawebhook", false));
-            arguments.add(new Argument("channel", null, "integrationtests", false));
-            arguments.add(new Argument("username", null, "opennms", false));
-            arguments.add(new Argument("iconurl", null, "http://opennms.org/logo.png", false));
-            arguments.add(new Argument("iconemoji", null, ":shipit:", false));
-            arguments.add(new Argument("-subject", null, "Test", false));
-            arguments.add(new Argument("-tm", null, "This is only a test", false));
-            
-            int statusCode = ns.send(arguments);
-            assertEquals(0, statusCode);
-            
-            JSONObject inputJson = MattermostNotificationStrategyTestServlet.getInputJson();
-            assertNotNull(inputJson);
-            assertEquals("opennms", inputJson.get("username"));
-            assertEquals("**Test**\nThis is only a test", inputJson.get("text"));
-            assertEquals("integrationtests", inputJson.get("channel"));
-            assertEquals("http://opennms.org/logo.png", inputJson.get("icon_url"));
-            assertEquals(":shipit:", inputJson.get("icon_emoji"));
-            assertEquals(5, inputJson.size());
-            
-            // Now do it again, without the Args, and verify that the property values come out
-            arguments.clear();
-            arguments.add(new Argument("-subject", null, "Test again", false));
-            arguments.add(new Argument("-tm", null, "This is only a second test", false));
-            
-            statusCode = ns.send(arguments);
-            assertEquals(0, statusCode);
-            
-            inputJson = MattermostNotificationStrategyTestServlet.getInputJson();
-            assertNotNull(inputJson);
-            assertEquals("opennmsXX", inputJson.get("username"));
-            assertEquals("**Test again**\nThis is only a second test", inputJson.get("text"));
-            assertEquals("integrationtestsXX", inputJson.get("channel"));
-            assertEquals("http://opennms.org/logo.pngXX", inputJson.get("icon_url"));
-            assertEquals(":shipitXX:", inputJson.get("icon_emoji"));
-            assertEquals(5, inputJson.size());
-
-        } catch (Throwable e) {
-            e.printStackTrace();
-            fail("Caught Exception: " + e.getMessage());
-        }
-=======
 
         final NotificationStrategy ns = new MattermostNotificationStrategy();
         final List<Argument> arguments = new ArrayList<Argument>();
@@ -151,7 +96,7 @@
         JSONObject inputJson = MattermostNotificationStrategyTestServlet.getInputJson();
         assertNotNull(inputJson);
         assertEquals("opennms", inputJson.get("username"));
-        assertEquals("#### Test\nThis is only a test", inputJson.get("text"));
+        assertEquals("**Test**\nThis is only a test", inputJson.get("text"));
         assertEquals("integrationtests", inputJson.get("channel"));
         assertEquals("http://opennms.org/logo.png", inputJson.get("icon_url"));
         assertEquals(":shipit:", inputJson.get("icon_emoji"));
@@ -168,7 +113,7 @@
         inputJson = MattermostNotificationStrategyTestServlet.getInputJson();
         assertNotNull(inputJson);
         assertEquals("opennmsXX", inputJson.get("username"));
-        assertEquals("#### Test again\nThis is only a second test", inputJson.get("text"));
+        assertEquals("**Test again**\nThis is only a second test", inputJson.get("text"));
         assertEquals("integrationtestsXX", inputJson.get("channel"));
         assertEquals("http://opennms.org/logo.pngXX", inputJson.get("icon_url"));
         assertEquals(":shipitXX:", inputJson.get("icon_emoji"));
@@ -190,12 +135,11 @@
         inputJson = MattermostNotificationStrategyTestServlet.getInputJson();
         assertNotNull(inputJson);
         assertEquals("opennms", inputJson.get("username"));
-        assertEquals("#### Test\nThis is only a test", inputJson.get("text"));
+        assertEquals("**Test**\nThis is only a test", inputJson.get("text"));
         assertEquals("integrationtests", inputJson.get("channel"));
         assertEquals("http://opennms.org/logo.png", inputJson.get("icon_url"));
         assertEquals(":shipit:", inputJson.get("icon_emoji"));
         assertEquals(5, inputJson.size());
->>>>>>> 43613ff7
     }
 
 }