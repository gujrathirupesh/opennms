/*******************************************************************************
 * This file is part of OpenNMS(R).
 *
 * Copyright (C) 2006-2014 The OpenNMS Group, Inc.
 * OpenNMS(R) is Copyright (C) 1999-2014 The OpenNMS Group, Inc.
 *
 * OpenNMS(R) is a registered trademark of The OpenNMS Group, Inc.
 *
 * OpenNMS(R) is free software: you can redistribute it and/or modify
 * it under the terms of the GNU General Public License as published
 * by the Free Software Foundation, either version 3 of the License,
 * or (at your option) any later version.
 *
 * OpenNMS(R) is distributed in the hope that it will be useful,
 * but WITHOUT ANY WARRANTY; without even the implied warranty of
 * MERCHANTABILITY or FITNESS FOR A PARTICULAR PURPOSE.  See the
 * GNU General Public License for more details.
 *
 * You should have received a copy of the GNU General Public License
 * along with OpenNMS(R).  If not, see:
 *      http://www.gnu.org/licenses/
 *
 * For more information contact:
 *     OpenNMS(R) Licensing <license@opennms.org>
 *     http://www.opennms.org/
 *     http://www.opennms.com/
 *******************************************************************************/

package org.opennms.netmgt.collectd;

import static org.opennms.core.utils.InetAddressUtils.str;

import java.net.InetAddress;
import java.sql.SQLException;
import java.util.ArrayList;
import java.util.Collection;
import java.util.Collections;
import java.util.HashMap;
import java.util.Iterator;
import java.util.LinkedList;
import java.util.List;
import java.util.ListIterator;
import java.util.Map;
import java.util.Set;

import org.apache.commons.lang.StringUtils;
import org.opennms.core.logging.Logging;
import org.opennms.core.utils.ConfigFileConstants;
import org.opennms.netmgt.EventConstants;
import org.opennms.netmgt.capsd.EventUtils;
import org.opennms.netmgt.capsd.InsufficientInformationException;
import org.opennms.netmgt.collection.api.CollectionInitializationException;
import org.opennms.netmgt.collection.api.CollectionInstrumentation;
import org.opennms.netmgt.collection.api.ServiceCollector;
import org.opennms.netmgt.config.CollectdConfigFactory;
import org.opennms.netmgt.config.DataCollectionConfigFactory;
import org.opennms.netmgt.config.SnmpEventInfo;
import org.opennms.netmgt.config.SnmpPeerFactory;
import org.opennms.netmgt.config.ThreshdConfigFactory;
import org.opennms.netmgt.config.ThresholdingConfigFactory;
import org.opennms.netmgt.config.collectd.CollectdConfiguration;
import org.opennms.netmgt.config.collectd.Collector;
import org.opennms.netmgt.config.collectd.Package;
import org.opennms.netmgt.daemon.AbstractServiceDaemon;
import org.opennms.netmgt.dao.api.IpInterfaceDao;
import org.opennms.netmgt.dao.api.NodeDao;
import org.opennms.netmgt.filter.FilterDao;
import org.opennms.netmgt.model.AbstractEntityVisitor;
import org.opennms.netmgt.model.OnmsIpInterface;
import org.opennms.netmgt.model.OnmsMonitoredService;
import org.opennms.netmgt.model.OnmsNode;
import org.opennms.netmgt.model.events.EventBuilder;
import org.opennms.netmgt.model.events.EventIpcManager;
import org.opennms.netmgt.model.events.EventListener;
import org.opennms.netmgt.scheduler.LegacyScheduler;
import org.opennms.netmgt.scheduler.ReadyRunnable;
import org.opennms.netmgt.scheduler.Scheduler;
import org.opennms.netmgt.xml.event.Event;
import org.opennms.netmgt.xml.event.Parm;
import org.opennms.netmgt.xml.event.Value;
import org.slf4j.Logger;
import org.slf4j.LoggerFactory;
import org.springframework.beans.factory.annotation.Autowired;
import org.springframework.transaction.TransactionStatus;
import org.springframework.transaction.support.TransactionCallbackWithoutResult;
import org.springframework.transaction.support.TransactionTemplate;
import org.springframework.util.Assert;
import org.springframework.util.ClassUtils;

/**
 * <p>Collectd class.</p>
 *
 * @author ranger
 * @version $Id: $
 */
public class Collectd extends AbstractServiceDaemon implements
        EventListener {
    
    private static final Logger LOG = LoggerFactory.getLogger(Collectd.class);
    
    private static CollectionInstrumentation s_instrumentation = null;
    
    /**
     * <p>instrumentation</p>
     *
     * @return a {@link org.opennms.netmgt.collection.api.CollectionInstrumentation} object.
     */
    public static CollectionInstrumentation instrumentation() {
        if (s_instrumentation == null) {
            String className = System.getProperty("org.opennms.collectd.instrumentationClass", DefaultCollectdInstrumentation.class.getName());
            try { 
                s_instrumentation = (CollectionInstrumentation) ClassUtils.forName(className, Thread.currentThread().getContextClassLoader()).newInstance();
            } catch (Throwable e) {
                s_instrumentation = new DefaultCollectdInstrumentation();
            }
        }

        return s_instrumentation;
    }
    
    /**
     * Log4j category
     */
    static final String LOG4J_CATEGORY = "collectd";
    
    /**
     * Instantiated service collectors specified in config file
     */
    private final Map<String,ServiceCollector> m_collectors = new HashMap<String,ServiceCollector>(4);

    /**
     * List of all CollectableService objects.
     */
    private final List<CollectableService> m_collectableServices;

    /**
     * Reference to the collection scheduler
     */
    private volatile Scheduler m_scheduler;

    /**
     * Indicates if scheduling of existing interfaces has been completed
     */
    @Autowired
    private volatile CollectdConfigFactory m_collectdConfigFactory;

    @Autowired
    private volatile IpInterfaceDao m_ifaceDao;

    @Autowired
    private volatile FilterDao m_filterDao;

    static class SchedulingCompletedFlag {
        volatile boolean m_schedulingCompleted = false;

        public synchronized void setSchedulingCompleted(
                boolean schedulingCompleted) {
            m_schedulingCompleted = schedulingCompleted;
        }

        public synchronized boolean isSchedulingCompleted() {
            return m_schedulingCompleted;
        }

    }

    private final SchedulingCompletedFlag m_schedulingCompletedFlag = new SchedulingCompletedFlag();

    private volatile EventIpcManager m_eventIpcManager;

    @Autowired
    private volatile TransactionTemplate m_transTemplate;

    @Autowired
    private volatile NodeDao m_nodeDao;

    /**
     * Constructor.
     */
    public Collectd() {
        super(LOG4J_CATEGORY);

        m_collectableServices = Collections.synchronizedList(new LinkedList<CollectableService>());
    }

    /**
     * <p>onInit</p>
     */
    @Override
    protected void onInit() {
        Assert.notNull(m_collectdConfigFactory, "collectdConfigFactory must not be null");
        Assert.notNull(m_eventIpcManager, "eventIpcManager must not be null");
        Assert.notNull(m_transTemplate, "transTemplate must not be null");
        Assert.notNull(m_ifaceDao, "ifaceDao must not be null");
        Assert.notNull(m_nodeDao, "nodeDao must not be null");
        Assert.notNull(m_filterDao, "filterDao must not be null");
        
        
        LOG.debug("init: Initializing collection daemon");
        
        // make sure the instrumentation gets initialized
        instrumentation();
        
        instantiateCollectors();

        getScheduler().schedule(0, ifScheduler());

        installMessageSelectors();
    }

    private void installMessageSelectors() {
        // Add the EventListeners for the UEIs in which this service is
        // interested
        List<String> ueiList = new ArrayList<String>();

        // nodeGainedService
        ueiList.add(EventConstants.NODE_GAINED_SERVICE_EVENT_UEI);

        // primarySnmpInterfaceChanged
        ueiList.add(EventConstants.PRIMARY_SNMP_INTERFACE_CHANGED_EVENT_UEI);

        // reinitializePrimarySnmpInterface
        ueiList.add(EventConstants.REINITIALIZE_PRIMARY_SNMP_INTERFACE_EVENT_UEI);
        
        // interfaceReparented
        ueiList.add(EventConstants.INTERFACE_REPARENTED_EVENT_UEI);

        // nodeDeleted
        ueiList.add(EventConstants.NODE_DELETED_EVENT_UEI);

        // duplicateNodeDeleted
        ueiList.add(EventConstants.DUP_NODE_DELETED_EVENT_UEI);

        // interfaceDeleted
        ueiList.add(EventConstants.INTERFACE_DELETED_EVENT_UEI);

        // serviceDeleted
        ueiList.add(EventConstants.SERVICE_DELETED_EVENT_UEI);

        // outageConfigurationChanged
        ueiList.add(EventConstants.SCHEDOUTAGES_CHANGED_EVENT_UEI);

        // configureSNMP
        ueiList.add(EventConstants.CONFIGURE_SNMP_EVENT_UEI);
        
        // thresholds configuration change
        ueiList.add(EventConstants.THRESHOLDCONFIG_CHANGED_EVENT_UEI);

        // daemon configuration change
        ueiList.add(EventConstants.RELOAD_DAEMON_CONFIG_UEI);
        
        // node category membership changes
        ueiList.add(EventConstants.NODE_CATEGORY_MEMBERSHIP_CHANGED_EVENT_UEI);
        
        getEventIpcManager().addEventListener(this, ueiList);
    }

    /**
     * <p>setEventIpcManager</p>
     *
     * @param eventIpcManager a {@link org.opennms.netmgt.model.events.EventIpcManager} object.
     */
    public void setEventIpcManager(EventIpcManager eventIpcManager) {
        m_eventIpcManager = eventIpcManager;
    }

    /**
     * <p>getEventIpcManager</p>
     *
     * @return a {@link org.opennms.netmgt.model.events.EventIpcManager} object.
     */
    public EventIpcManager getEventIpcManager() {
        return m_eventIpcManager;
    }

    private ReadyRunnable ifScheduler() {
        // Schedule existing interfaces for data collection

        ReadyRunnable interfaceScheduler = new ReadyRunnable() {

            @Override
            public boolean isReady() {
                return true;
            }

            @Override
            public void run() {
                Logging.withPrefix(LOG4J_CATEGORY, new Runnable() {
                    @Override
                    public void run() {
                        try {
                            scheduleExistingInterfaces();
                        } catch (SQLException e) {
                            LOG.error("start: Failed to schedule existing interfaces", e);
                        } finally {
                            setSchedulingCompleted(true);
                        }
                    }
                    
                });
            }
        };
        return interfaceScheduler;
    }

    private void createScheduler() {
        Logging.withPrefix(LOG4J_CATEGORY, new Runnable() {
            @Override
            public void run() {
                // Create a scheduler
                try {
                    LOG.debug("init: Creating collectd scheduler");
                    setScheduler(new LegacyScheduler("Collectd", m_collectdConfigFactory.getCollectdConfig().getThreads()));
                } catch (final RuntimeException e) {
                    LOG.error("init: Failed to create collectd scheduler", e);
                    throw e;
                }
            }
        });
    }

    /** {@inheritDoc} */
    @Override
    protected void onStart() {
        // start the scheduler
        try {
            LOG.debug("start: Starting collectd scheduler");

            getScheduler().start();
        } catch (RuntimeException e) {
            LOG.error("start: Failed to start scheduler", e);
            throw e;
        }
    }

    /** {@inheritDoc} */
    @Override
    protected void onStop() {
        getScheduler().stop();
        deinstallMessageSelectors();

        setScheduler(null);
    }

    /** {@inheritDoc} */
    @Override
    protected void onPause() {
        getScheduler().pause();
    }

    /** {@inheritDoc} */
    @Override
    protected void onResume() {
        getScheduler().resume();
    }

    /**
     * Schedule existing interfaces for data collection.
     * 
     * @throws SQLException
     *             if database errors encountered.
     */
    private void scheduleExistingInterfaces() throws SQLException {
        
        instrumentation().beginScheduleExistingInterfaces();
        try {

            m_transTemplate.execute(new TransactionCallbackWithoutResult() {

                @Override
                public void doInTransactionWithoutResult(TransactionStatus status) {
                    
                    // Loop through collectors and schedule for each one present
                    for(String name : getCollectorNames()) {
                        scheduleInterfacesWithService(name);
                    }
                }

            });
        
        } finally {
            instrumentation().endScheduleExistingInterfaces();
        }
    }

    private void scheduleInterfacesWithService(String svcName) {
        instrumentation().beginScheduleInterfacesWithService(svcName);
        try {
        LOG.info("scheduleInterfacesWithService: svcName = {}", svcName);

        Collection<OnmsIpInterface> ifsWithServices = findInterfacesWithService(svcName);
        for (OnmsIpInterface iface : ifsWithServices) {
            scheduleInterface(iface, svcName, true);
        }
        } finally {
            instrumentation().endScheduleInterfacesWithService(svcName);
        }
    }

    private Collection<OnmsIpInterface> findInterfacesWithService(String svcName) {
        instrumentation().beginFindInterfacesWithService(svcName);
        int count = -1;
        try {
           Collection<OnmsIpInterface> ifaces = m_ifaceDao.findByServiceType(svcName);
           count = ifaces.size();
           return ifaces;
        } finally {
            instrumentation().endFindInterfacesWithService(svcName, count);
        }
        	
    }

    /**
     * This method is responsible for scheduling the specified
     * node/address/svcname tuple for data collection.
     * 
     * @param nodeId
     *            Node id
     * @param ipAddress
     *            IP address
     * @param svcName
     *            Service name
     * @param existing
     *            True if called by scheduleExistingInterfaces(), false
     *            otheriwse
     */
    private void scheduleInterface(int nodeId, String ipAddress,
            String svcName, boolean existing) {
        
        OnmsIpInterface iface = getIpInterface(nodeId, ipAddress);
        if (iface == null) {
            LOG.error("Unable to find interface with address {} on node {}", ipAddress, nodeId);
            return;
        }
        
        OnmsMonitoredService svc = iface.getMonitoredServiceByServiceType(svcName);
        if (svc == null) {
            LOG.error("Unable to find service {} on interface with address {} on node {}", svcName, ipAddress, nodeId);
            return;
        }
        
        scheduleInterface(iface, svc.getServiceType().getName(),
                          existing);
    }
    
	private void scheduleNode(final int nodeId, final boolean existing) {
		
        m_filterDao.flushActiveIpAddressListCache();
		
		OnmsNode node = m_nodeDao.getHierarchy(nodeId);
		node.visit(new AbstractEntityVisitor() {

			@Override
			public void visitMonitoredService(OnmsMonitoredService monSvc) {
				scheduleInterface(monSvc.getIpInterface(), monSvc.getServiceName(), existing);
			}
			
		});
	}

	private OnmsIpInterface getIpInterface(int nodeId, String ipAddress) {
		OnmsNode node = m_nodeDao.load(nodeId);
		return node.getIpInterfaceByIpAddress(ipAddress);
	}

    private void scheduleInterface(OnmsIpInterface iface, String svcName, boolean existing) {
        
        final String ipAddress = str(iface.getIpAddress());
        if (ipAddress == null) {
        	LOG.warn("Unable to schedule interface {}, could not determine IP address.", iface);
        	return;
        }

		instrumentation().beginScheduleInterface(iface.getNode().getId(), ipAddress, svcName);
        try {
        
        Collection<CollectionSpecification> matchingSpecs = getSpecificationsForInterface(iface, svcName);
        StringBuffer sb;
        
        LOG.debug("scheduleInterface: found {} matching specs for interface: {}", matchingSpecs.size(), iface);

        for (CollectionSpecification spec : matchingSpecs) {

            if (existing == false) {
                /*
                 * It is possible that both a nodeGainedService and a
                 * primarySnmpInterfaceChanged event are generated for an
                 * interface during a rescan. To handle this scenario we must
                 * verify that the ipAddress/pkg pair identified by this event
                 * does not already exist in the collectable services list.
                 */
                if (alreadyScheduled(iface, spec)) {
                    LOG.debug("scheduleInterface: svc/pkgName {}/{} already in collectable service list, skipping.", iface, spec);
                    continue;
                }
            }

            try {
                /*
                 * Criteria checks have all passed. The interface/service pair
                 * can be scheduled.
                 */
                LOG.debug("scheduleInterface: now scheduling interface: {}/{}", iface, svcName);
                CollectableService cSvc = null;

                /*
                 * Create a new SnmpCollector object representing this node,
                 * interface, service and package pairing
                 */

                cSvc = new CollectableService(
                    iface, 
                    m_ifaceDao, 
                    spec, 
                    getScheduler(),
                    m_schedulingCompletedFlag,
                    m_transTemplate.getTransactionManager()
                );

                // Add new collectable service to the collectable service list.
                m_collectableServices.add(cSvc);

                // Schedule the collectable service for immediate collection
                getScheduler().schedule(0, cSvc.getReadyRunnable());

                LOG.debug("scheduleInterface: {}/{} collection, scheduled", iface, svcName);
            } catch (CollectionInitializationException e) {
                sb = new StringBuffer();
                sb.append("scheduleInterface: Unable to schedule ");
                sb.append(iface);
                sb.append('/');
                sb.append(svcName);
                sb.append(", reason: ");
                sb.append(e.getMessage());

                // Only log the stack trace if TRACE level logging is enabled.
                // Fixes bug NMS-3324.
                // http://issues.opennms.org/browse/NMS-3324
                if (LOG.isTraceEnabled()) {
                    LOG.trace(sb.toString(), e);
                } else {
                    LOG.info(sb.toString());
                }
            } catch (Throwable t) {
                LOG.error("scheduleInterface: Uncaught exception, failed to schedule interface {}/{}.", iface, svcName, t);
            }
        } // end while more specifications exist
        
        } finally {
            instrumentation().endScheduleInterface(iface.getNode().getId(), ipAddress, svcName);
        }
    }

    /**
     * <p>getSpecificationsForInterface</p>
     *
     * @param iface a {@link org.opennms.netmgt.model.OnmsIpInterface} object.
     * @param svcName a {@link java.lang.String} object.
     * @return a {@link java.util.Collection} object.
     */
    public Collection<CollectionSpecification> getSpecificationsForInterface(OnmsIpInterface iface, String svcName) {
        Collection<CollectionSpecification> matchingPkgs = new LinkedList<CollectionSpecification>();

        CollectdConfiguration collectdConfig = m_collectdConfigFactory.getCollectdConfig();

        /*
         * Compare interface/service pair against each collectd package
         * For each match, create new SnmpCollector object and
         * schedule it for collection
         */
        for(Package wpkg : collectdConfig.getPackages()) {
            /*
             * Make certain the the current service is in the package
             * and enabled!
             */
            if (!wpkg.serviceInPackageAndEnabled(svcName)) {
                LOG.debug("getSpecificationsForInterface: address/service: {}/{} not scheduled, service is not enabled or does not exist in package: {}", iface, svcName, wpkg.getName());
                continue;
            }

            // Is the interface in the package?
            if (!m_collectdConfigFactory.interfaceInPackage(iface, wpkg)) {
                LOG.debug("getSpecificationsForInterface: address/service: {}/{} not scheduled, interface does not belong to package: {}", iface, svcName, wpkg.getName());
                continue;
            }

            LOG.debug("getSpecificationsForInterface: address/service: {}/{} scheduled, interface does belong to package: {}", iface, svcName, wpkg.getName());
            
            matchingPkgs.add(new CollectionSpecification(wpkg, svcName, getServiceCollector(svcName), instrumentation()));
        }
        return matchingPkgs;
    }

    /**
     * Returns true if specified address/pkg pair is already represented in
     * the collectable services list. False otherwise.
     * 
     * @param iface
     *            TODO
     * @param spec
     *            TODO
     * @param svcName
     *            TODO
     */
    private boolean alreadyScheduled(OnmsIpInterface iface, CollectionSpecification spec) {
        String ipAddress = str(iface.getIpAddress());
        
        if (ipAddress == null) {
            LOG.warn("Cannot determine if interface {} is already scheduled.  Unable to look up IP address.", iface);
            return false;
        }

        String svcName = spec.getServiceName();
        String pkgName = spec.getPackageName();
        StringBuffer sb;
        boolean isScheduled = false;
        
        if (LOG.isDebugEnabled()) {
            sb = new StringBuffer();
            sb.append("alreadyScheduled: determining if interface: ");
            sb.append(iface);
            sb.append(" is already scheduled.");
        }
        
        synchronized (m_collectableServices) {
        	for (CollectableService cSvc : m_collectableServices) {
                InetAddress addr = (InetAddress) cSvc.getAddress();
                if (str(addr).equals(ipAddress)
                        && cSvc.getPackageName().equals(pkgName)
                        && cSvc.getServiceName().equals(svcName)) {
                    isScheduled = true;
                    break;
                }
            }
        }

        if (LOG.isDebugEnabled()) {
            sb = new StringBuffer();
            sb.append("alreadyScheduled: interface ");
            sb.append(iface);
            sb.append("already scheduled check: ");
            sb.append(isScheduled);
        }
        return isScheduled;
    }

    /**
     * @param schedulingCompleted
     *            The schedulingCompleted to set.
     */
    private void setSchedulingCompleted(boolean schedulingCompleted) {
        m_schedulingCompletedFlag.setSchedulingCompleted(schedulingCompleted);
    }

    private void refreshServicePackages() {
    	for (CollectableService thisService : m_collectableServices) {
            thisService.refreshPackage(m_collectdConfigFactory);
        }
    }

    private List<CollectableService> getCollectableServices() {
        return m_collectableServices;
    }

    /**
     * {@inheritDoc}
     *
     * This method is invoked by the JMS topic session when a new event is
     * available for processing. Currently only text based messages are
     * processed by this callback. Each message is examined for its Universal
     * Event Identifier and the appropriate action is taking based on each
     * UEI.
     */
    @Override
    public void onEvent(final Event event) {

        Logging.withPrefix(getName(), new Runnable() {

            @Override
            public void run() {
                m_transTemplate.execute(new TransactionCallbackWithoutResult() {

                    @Override
                    public void doInTransactionWithoutResult(TransactionStatus status) {
                        onEventInTransaction(event);
                    }

                });
            }

        });

    }

    private void onEventInTransaction(Event event) {
        // print out the uei
        //
        LOG.debug("received event, uei = {}", event.getUei());

        try {
            if (event.getUei().equals(EventConstants.SCHEDOUTAGES_CHANGED_EVENT_UEI)) {
                handleScheduledOutagesChanged(event);
            } else if (event.getUei().equals(EventConstants.CONFIGURE_SNMP_EVENT_UEI)) {
                handleConfigureSNMP(event);
            } else if (event.getUei().equals(EventConstants.NODE_GAINED_SERVICE_EVENT_UEI)) {
                handleNodeGainedService(event);
            } else if (event.getUei().equals(EventConstants.PRIMARY_SNMP_INTERFACE_CHANGED_EVENT_UEI)) {
                handlePrimarySnmpInterfaceChanged(event);
            } else if (event.getUei().equals(EventConstants.REINITIALIZE_PRIMARY_SNMP_INTERFACE_EVENT_UEI)) {
                handleReinitializePrimarySnmpInterface(event);
            } else if (event.getUei().equals(EventConstants.INTERFACE_REPARENTED_EVENT_UEI)) {
                handleInterfaceReparented(event);
            } else if (event.getUei().equals(EventConstants.NODE_DELETED_EVENT_UEI)) {
                handleNodeDeleted(event);
            } else if (event.getUei().equals(EventConstants.DUP_NODE_DELETED_EVENT_UEI)) {
                handleDupNodeDeleted(event);
            } else if (event.getUei().equals(EventConstants.INTERFACE_DELETED_EVENT_UEI)) {
                handleInterfaceDeleted(event);
            } else if (event.getUei().equals(EventConstants.SERVICE_DELETED_EVENT_UEI)) {
                handleServiceDeleted(event);
            } else if (event.getUei().equals(EventConstants.RELOAD_DAEMON_CONFIG_UEI)) {
                handleReloadDaemonConfig(event);
            } else if (event.getUei().equals(EventConstants.NODE_CATEGORY_MEMBERSHIP_CHANGED_EVENT_UEI)) {
                handleNodeCategoryMembershipChanged(event);
            }
        } catch (InsufficientInformationException e) {
            handleInsufficientInfo(e);
        }
    }

    /**
     * <p>handleInsufficientInfo</p>
     *
     * @param e a {@link org.opennms.netmgt.capsd.InsufficientInformationException} object.
     */
    protected void handleInsufficientInfo(InsufficientInformationException e) {
        LOG.info(e.getMessage());
    }

    private void handleDupNodeDeleted(Event event)
            throws InsufficientInformationException {
        handleNodeDeleted(event);
    }

    private void handleScheduledOutagesChanged(Event event) {
        try {
            LOG.info("Reloading Collectd config factory");
            m_collectdConfigFactory.reload();
            refreshServicePackages();
        } catch (Throwable e) {
            LOG.error("Failed to reload CollectdConfigFactory", e);
        }
    }

    /**
     * </p>
     * Closes the current connections to the Java Message Queue if they are
     * still active. This call may be invoked more than once safely and may be
     * invoked during object finalization.
     * </p>
     */
    private void deinstallMessageSelectors() {
        getEventIpcManager().removeEventListener(this);
    }

    /**
     * This method is responsible for handling configureSNMP events.
     * 
     * @param event
     *            The event to process.
     */
    private void handleConfigureSNMP(final Event event) {
        LOG.debug("configureSNMPHandler: processing configure SNMP event...", event);
        
        SnmpEventInfo info = null;
        try {
            info = new SnmpEventInfo(event);
            
            if (StringUtils.isBlank(info.getFirstIPAddress())) {				
                LOG.error("configureSNMPHandler: event contained invalid firstIpAddress. {}", event);
                return;
            }
            
            LOG.debug("configureSNMPHandler: processing configure SNMP event: {}", info);
            SnmpPeerFactory.getInstance().define(info);
            SnmpPeerFactory.saveCurrent();
            LOG.debug("configureSNMPHandler: process complete. {}", info);
            
        } catch (Throwable e) {
            LOG.error("configureSNMPHandler: ",e);
        }
    }

    /**
     * This method is responsible for handling interfaceDeleted events.
     * 
     * @param event
     *            The event to process.
     * @throws InsufficientInformationException
     */
    private void handleInterfaceDeleted(Event event)
            throws InsufficientInformationException {
        EventUtils.checkNodeId(event);

        String ipAddr = event.getInterface();
        if(EventUtils.isNonIpInterface(ipAddr) ) {
            LOG.debug("handleInterfaceDeleted: the deleted interface was a non-ip interface. Nothing to do here.");
            return;
        }

        Long nodeId = event.getNodeid();

        // Iterate over the collectable services list and mark any entries
        // which match the deleted nodeId/IP address pair for deletion
        synchronized (getCollectableServices()) {
            CollectableService cSvc = null;
            ListIterator<CollectableService> liter = getCollectableServices().listIterator();
            while (liter.hasNext()) {
                cSvc = liter.next();

                // Only interested in entries with matching nodeId and IP
                // address
                InetAddress addr = (InetAddress) cSvc.getAddress();
                if (!(cSvc.getNodeId() == nodeId && addr.getHostName().equals(ipAddr)))
                    continue;

                synchronized (cSvc) {
                    // Retrieve the CollectorUpdates object associated with
                    // this CollectableService if one exists.
                    CollectorUpdates updates = cSvc.getCollectorUpdates();

                    // Now set the update's deletion flag so the next
                    // time it is selected for execution by the scheduler
                    // the collection will be skipped and the service will not
                    // be rescheduled.
                    LOG.debug("Marking CollectableService for deletion because an interface was deleted:  Service nodeid={}, deleted node:{}service address:{}deleted interface:{}", cSvc.getNodeId(), nodeId, addr.getHostName(), ipAddr);

                    updates.markForDeletion();
                }

                // Now safe to remove the collectable service from
                // the collectable services list
                liter.remove();
            }
        }

            LOG.debug("interfaceDeletedHandler: processing of interfaceDeleted event for {}/{} completed", nodeId, ipAddr);
    }

    /**
     * This method is responsible for processing 'interfacReparented' events.
     * An 'interfaceReparented' event will have old and new nodeId parms
     * associated with it. All CollectableService objects in the service
     * updates map which match the event's interface address and the SNMP
     * service have a reparenting update associated with them. When the
     * scheduler next pops one of these services from an interval queue for
     * collection all of the RRDs associated with the old nodeId are moved
     * under the new nodeId and the nodeId of the collectable service is
     * updated to reflect the interface's new parent nodeId.
     * 
     * @param event
     *            The event to process.
     * @throws InsufficientInformationException
     */
    private void handleInterfaceReparented(Event event)
            throws InsufficientInformationException {
        EventUtils.checkNodeId(event);
        EventUtils.checkInterface(event);

        LOG.debug("interfaceReparentedHandler:  processing interfaceReparented event for {}", event.getInterface());

        // Verify that the event has an interface associated with it
        if (event.getInterface() == null)
            return;

        // Extract the old and new nodeId's from the event parms
        String oldNodeIdStr = null;
        String newNodeIdStr = null;
        String parmName = null;
        Value parmValue = null;
        String parmContent = null;

        for (Parm parm : event.getParmCollection()) {
            parmName = parm.getParmName();
            parmValue = parm.getValue();
            if (parmValue == null)
                continue;
            else
                parmContent = parmValue.getContent();

            // old nodeid
            if (parmName.equals(EventConstants.PARM_OLD_NODEID)) {
                oldNodeIdStr = parmContent;
            }

            // new nodeid
            else if (parmName.equals(EventConstants.PARM_NEW_NODEID)) {
                newNodeIdStr = parmContent;
            }
        }

        // Only proceed provided we have both an old and a new nodeId
        //
        if (oldNodeIdStr == null || newNodeIdStr == null) {
            LOG.warn("interfaceReparentedHandler: old and new nodeId parms are required, unable to process.");
            return;
        }

        // Iterate over the CollectableService objects in the services
        // list looking for entries which share the same interface
        // address as the reparented interface. Mark any matching objects
        // for reparenting.
        //
        // The next time the service is scheduled for execution it
        // will move all of the RRDs associated
        // with the old nodeId under the new nodeId and update the service's
        // SnmpMonitor.NodeInfo attribute to reflect the new nodeId. All
        // subsequent collections will then be updating the appropriate RRDs.
        //
        OnmsIpInterface iface = null;
        synchronized (getCollectableServices()) {
            CollectableService cSvc = null;
            Iterator<CollectableService> iter = getCollectableServices().iterator();
            while (iter.hasNext()) {
                cSvc = iter.next();

                InetAddress addr = (InetAddress) cSvc.getAddress();
				if (addr.equals(event.getInterfaceAddress())) {
                    synchronized (cSvc) {
                        // Got a match!
                        LOG.debug("interfaceReparentedHandler: got a CollectableService match for {}", event.getInterface());

                        // Retrieve the CollectorUpdates object associated
                        // with
                        // this CollectableService.
                        CollectorUpdates updates = cSvc.getCollectorUpdates();
                        if (iface == null) {
                        	iface = getIpInterface(event.getNodeid().intValue(), event.getInterface());
                        }

                        // Now set the reparenting flag
                        updates.markForReparenting(oldNodeIdStr, newNodeIdStr, iface);
                        LOG.debug("interfaceReparentedHandler: marking {} for reparenting for service SNMP.", event.getInterface());
                    }
                }
            }
        }

        LOG.debug("interfaceReparentedHandler: processing of interfaceReparented event for interface {} completed.", event.getInterface());
    }

    /**
     * This method is responsible for handling nodeDeleted events.
     * 
     * @param event
     *            The event to process.
     * @throws InsufficientInformationException
     */
    private void handleNodeDeleted(Event event)
            throws InsufficientInformationException {
        EventUtils.checkNodeId(event);
        EventUtils.checkInterface(event);

        Long nodeId = event.getNodeid();

        unscheduleNodeAndMarkForDeletion(nodeId);

        LOG.debug("nodeDeletedHandler: processing of nodeDeleted event for nodeid {} completed.", nodeId);
    }

    /**
     * This method is responsible for handling nodeDeleted events.
     * 
     * @param event
     *            The event to process.
     * @throws InsufficientInformationException
     */
    private void handleNodeCategoryMembershipChanged(Event event) throws InsufficientInformationException {
        EventUtils.checkNodeId(event);
        
        Long nodeId = event.getNodeid();

        unscheduleNodeAndMarkForDeletion(nodeId);

        LOG.debug("nodeCategoryMembershipChanged: unscheduling nodeid {} completed.", nodeId);
        
        scheduleNode(nodeId.intValue(), true);
        
    }
    
	private void unscheduleNodeAndMarkForDeletion(Long nodeId) {
		// Iterate over the collectable service list and mark any entries
        // which match the deleted nodeId for deletion.
        synchronized (getCollectableServices()) {
            CollectableService cSvc = null;
            final ListIterator<CollectableService> liter = getCollectableServices().listIterator();
            while (liter.hasNext()) {
                cSvc = liter.next();

                // Only interested in entries with matching nodeId
                if (!(cSvc.getNodeId() == nodeId))
                    continue;

                synchronized (cSvc) {
                    // Retrieve the CollectorUpdates object associated
                    // with this CollectableService.
                    CollectorUpdates updates = cSvc.getCollectorUpdates();

                    // Now set the update's deletion flag so the next
                    // time it is selected for execution by the scheduler
                    // the collection will be skipped and the service will not
                    // be rescheduled.
                    LOG.debug("Marking CollectableService for deletion because a node was deleted:  Service nodeid={}, deleted node:{}", cSvc.getNodeId(), nodeId);
                    updates.markForDeletion();
                }

                // Now safe to remove the collectable service from
                // the collectable services list
                liter.remove();
            }
        }
	}

    /**
     * Process the event, construct a new CollectableService object
     * representing the node/interface combination, and schedule the interface
     * for collection. If any errors occur scheduling the interface no error
     * is returned.
     * 
     * @param event
     *            The event to process.
     * @throws InsufficientInformationException
     */
    private void handleNodeGainedService(Event event)
            throws InsufficientInformationException {
        EventUtils.checkNodeId(event);
        EventUtils.checkInterface(event);
        EventUtils.checkService(event);
        // Schedule the interface
        //
        scheduleForCollection(event);
    }
    
    private void handleReloadDaemonConfig(Event event) {
        final String thresholdsDaemonName = "Threshd";
        boolean isThresholds = false;
        for (Parm parm : event.getParmCollection()) {
            if (EventConstants.PARM_DAEMON_NAME.equals(parm.getParmName()) && thresholdsDaemonName.equalsIgnoreCase(parm.getValue().getContent())) {
                isThresholds = true;
                break;
            }
        }
        if (isThresholds) {
            String thresholdsFile = ConfigFileConstants.getFileName(ConfigFileConstants.THRESHOLDING_CONF_FILE_NAME);
            String threshdFile = ConfigFileConstants.getFileName(ConfigFileConstants.THRESHD_CONFIG_FILE_NAME);
            String targetFile = thresholdsFile; // Default
            for (Parm parm : event.getParmCollection()) {
                if (EventConstants.PARM_CONFIG_FILE_NAME.equals(parm.getParmName()) && threshdFile.equalsIgnoreCase(parm.getValue().getContent())) {
                    targetFile = threshdFile;
                }
            }
            EventBuilder ebldr = null;
            try {
                // Reloading Factories
                if (targetFile.equals(thresholdsFile)) {
                    ThresholdingConfigFactory.reload();
                }
                if (targetFile.equals(threshdFile)) {
                    ThreshdConfigFactory.reload();
                    ThresholdingConfigFactory.reload(); // This is required if the threshold packages has been changed.
                }
                // Sending the threshold configuration change event
                ebldr = new EventBuilder(EventConstants.THRESHOLDCONFIG_CHANGED_EVENT_UEI, "Collectd");
                getEventIpcManager().sendNow(ebldr.getEvent());
                // Updating thresholding visitors to use the new configuration
                LOG.debug("handleReloadDaemonConfig: Reloading thresholding configuration in collectd");
                synchronized (m_collectableServices) {
                    for(CollectableService service: m_collectableServices) {
                        service.reinitializeThresholding();
                    }
                }
                // Preparing successful event
                ebldr = new EventBuilder(EventConstants.RELOAD_DAEMON_CONFIG_SUCCESSFUL_UEI, "Collectd");
                ebldr.addParam(EventConstants.PARM_DAEMON_NAME, thresholdsDaemonName);
                ebldr.addParam(EventConstants.PARM_CONFIG_FILE_NAME, targetFile);
            } catch (Throwable e) {
                // Preparing failed event
                LOG.error("handleReloadDaemonConfig: Error reloading/processing thresholds configuration: {}", e.getMessage(), e);
                ebldr = new EventBuilder(EventConstants.RELOAD_DAEMON_CONFIG_FAILED_UEI, "Collectd");
                ebldr.addParam(EventConstants.PARM_DAEMON_NAME, thresholdsDaemonName);
                ebldr.addParam(EventConstants.PARM_CONFIG_FILE_NAME, targetFile);
                ebldr.addParam(EventConstants.PARM_REASON, e.getMessage());
            }
            finally {
                if (ebldr != null) {
                    getEventIpcManager().sendNow(ebldr.getEvent());
                }
            }
        }

        final String collectionDaemonName = "Collectd";
        boolean isCollection = false;
        for (Parm parm : event.getParmCollection()) {
            if (EventConstants.PARM_DAEMON_NAME.equals(parm.getParmName()) && collectionDaemonName.equalsIgnoreCase(parm.getValue().getContent())) {
                isCollection = true;
                break;
            }
        }
        if (isCollection) {
            final String targetFile = ConfigFileConstants.getFileName(ConfigFileConstants.DATA_COLLECTION_CONF_FILE_NAME);
            boolean isDataCollectionConfig = false;
            for (Parm parm : event.getParmCollection()) {
                if (EventConstants.PARM_CONFIG_FILE_NAME.equals(parm.getParmName()) && targetFile.equalsIgnoreCase(parm.getValue().getContent())) {
                    isDataCollectionConfig = true;
                    break;
                }
            }
            if (isDataCollectionConfig) {
                EventBuilder ebldr = null;
                try {
                    DataCollectionConfigFactory.reload();
                    // Preparing successful event
                    ebldr = new EventBuilder(EventConstants.RELOAD_DAEMON_CONFIG_SUCCESSFUL_UEI, "Collectd");
                    ebldr.addParam(EventConstants.PARM_DAEMON_NAME, collectionDaemonName);
                    ebldr.addParam(EventConstants.PARM_CONFIG_FILE_NAME, targetFile);
                } catch (Throwable e) {
                    // Preparing failed event
                    LOG.error("handleReloadDaemonConfig: Error reloading/processing thresholds configuration: {}", e.getMessage(), e);
                    ebldr = new EventBuilder(EventConstants.RELOAD_DAEMON_CONFIG_FAILED_UEI, "Collectd");
                    ebldr.addParam(EventConstants.PARM_DAEMON_NAME, collectionDaemonName);
                    ebldr.addParam(EventConstants.PARM_CONFIG_FILE_NAME, targetFile);
                    ebldr.addParam(EventConstants.PARM_REASON, e.getMessage());
                }
                finally {
                    if (ebldr != null) {
                        getEventIpcManager().sendNow(ebldr.getEvent());
                    }
                }
            }
        }
    }
    
    private void scheduleForCollection(Event event) {
        // This moved to here from the scheduleInterface() for better behavior
        // during initialization
        
        m_filterDao.flushActiveIpAddressListCache();

        scheduleInterface(event.getNodeid().intValue(), event.getInterface(),
                          event.getService(), false);
    }

    /**
     * Process the 'primarySnmpInterfaceChanged' event. Extract the old and
     * new primary SNMP interface addresses from the event parms. Any
     * CollectableService objects located in the collectable services list
     * which match the IP address of the old primary interface and have a
     * service name of "SNMP" are flagged for deletion. This will ensure that
     * the old primary interface is no longer collected against. Finally the
     * new primary SNMP interface is scheduled. The packages are examined and
     * new CollectableService objects are created, initialized and scheduled
     * for collection.
     * 
     * @param event
     *            The event to process.
     * @throws InsufficientInformationException
     */
    private void handlePrimarySnmpInterfaceChanged(Event event)
            throws InsufficientInformationException {
        EventUtils.checkNodeId(event);
        EventUtils.checkInterface(event);

        LOG.debug("primarySnmpInterfaceChangedHandler:  processing primary SNMP interface changed event...");

        // Currently only support SNMP data collection.
        //
        if (!event.getService().equals("SNMP"))
            return;

        // Extract the old and new primary SNMP interface addresses from the
        // event parms.
        //
        String oldPrimaryIfAddr = null;
        String parmName = null;
        Value parmValue = null;
        String parmContent = null;

        for (Parm parm : event.getParmCollection()) {
            parmName = parm.getParmName();
            parmValue = parm.getValue();
            if (parmValue == null)
                continue;
            else
                parmContent = parmValue.getContent();

            // old primary SNMP interface (optional parameter)
            if (parmName.equals(EventConstants.PARM_OLD_PRIMARY_SNMP_ADDRESS)) {
                oldPrimaryIfAddr = parmContent;
            }
        }

        if (oldPrimaryIfAddr != null) {
            // Mark the service for deletion so that it will not be
            // rescheduled
            // for
            // collection.
            //
            // Iterate over the CollectableService objects in the service
            // updates map
            // and mark any which have the same interface address as the old
            // primary SNMP interface and a service name of "SNMP" for
            // deletion.
            //
            synchronized (getCollectableServices()) {
                CollectableService cSvc = null;
                ListIterator<CollectableService> liter = getCollectableServices().listIterator();
                while (liter.hasNext()) {
                    cSvc = liter.next();

                    final InetAddress addr = (InetAddress) cSvc.getAddress();
                    final String addrString = str(addr);
					if (addrString != null && addrString.equals(oldPrimaryIfAddr)) {
                        synchronized (cSvc) {
                            // Got a match! Retrieve the CollectorUpdates
                            // object
                            // associated
                            // with this CollectableService.
                            CollectorUpdates updates = cSvc.getCollectorUpdates();

                            // Now set the deleted flag
                            updates.markForDeletion();
                            LOG.debug("primarySnmpInterfaceChangedHandler: marking {} as deleted for service SNMP.", oldPrimaryIfAddr);
                        }

                        // Now safe to remove the collectable service from
                        // the collectable services list
                        liter.remove();
                    }
                }
            }
        }

        // Now we can schedule the new service...
        //
        scheduleForCollection(event);

        LOG.debug("primarySnmpInterfaceChangedHandler: processing of primarySnmpInterfaceChanged event for nodeid {} completed.", event.getNodeid());
    }

    /**
     * Process the event. This event is generated when a managed node which
     * supports SNMP gains a new interface. In this situation the
     * CollectableService object representing the primary SNMP interface of
     * the node must be reinitialized. The CollectableService object
     * associated with the primary SNMP interface for the node will be marked
     * for reinitialization. Reinitializing the CollectableService object
     * consists of calling the ServiceCollector.release() method followed by
     * the ServiceCollector.initialize() method which will refresh attributes
     * such as the interface key list and number of interfaces (both of which
     * most likely have changed). Reinitialization will take place the next
     * time the CollectableService is popped from an interval queue for
     * collection. If any errors occur scheduling the service no error is
     * returned.
     * 
     * @param event
     *            The event to process.
     * @throws InsufficientInformationException
     */
    private void handleReinitializePrimarySnmpInterface(Event event)
            throws InsufficientInformationException {
        EventUtils.checkNodeId(event);
        EventUtils.checkInterface(event);

        Long nodeid = event.getNodeid();
        String ipAddress = event.getInterface();

        // Mark the primary SNMP interface for reinitialization in
        // order to update any modified attributes associated with
        // the collectable service..
        //
        // Iterate over the CollectableService objects in the
        // updates map and mark any which have the same interface
        // address for reinitialization
        //
        OnmsIpInterface iface = null;
        synchronized (getCollectableServices()) {
            Iterator<CollectableService> iter = getCollectableServices().iterator();
            while (iter.hasNext()) {
                CollectableService cSvc = iter.next();
        
                final InetAddress addr = (InetAddress) cSvc.getAddress();
                final String addrString = str(addr);
                LOG.debug("Comparing CollectableService ip address = {} and event ip interface = {}", addrString, ipAddress);
                if (addrString != null && addrString.equals(ipAddress)) {
                    synchronized (cSvc) {
                    	if (iface == null) {
                            iface = getIpInterface(nodeid.intValue(), ipAddress);
                    	}
                        // Got a match! Retrieve the CollectorUpdates object
                        // associated
                        // with this CollectableService.
                        CollectorUpdates updates = cSvc.getCollectorUpdates();
        
                        // Now set the reinitialization flag
                        updates.markForReinitialization(iface);
                        LOG.debug("reinitializePrimarySnmpInterfaceHandler: marking {} for reinitialization for service SNMP.", ipAddress);
                    }
                }
            }
        }
    }
    
    /**
     * This method is responsible for handling serviceDeleted events.
     * 
     * @param event
     *            The event to process.
     * @throws InsufficientInformationException 
     * 
     */
    private void handleServiceDeleted(Event event)
            throws InsufficientInformationException {
        EventUtils.checkNodeId(event);
        EventUtils.checkInterface(event);
        EventUtils.checkService(event);

        

        //INCORRECT; we now support all *sorts* of data collection.  This is *way* out of date
        // Currently only support SNMP data collection.
        //
        //if (!event.getService().equals("SNMP"))
        //    return;

        Long nodeId = event.getNodeid();
        String ipAddr = event.getInterface();
        String svcName = event.getService();

        // Iterate over the collectable services list and mark any entries
        // which match the nodeId/ipAddr of the deleted service
        // for deletion.
        synchronized (getCollectableServices()) {
            CollectableService cSvc = null;
            ListIterator<CollectableService> liter = getCollectableServices().listIterator();
            while (liter.hasNext()) {
                cSvc = liter.next();

                // Only interested in entries with matching nodeId, IP address
                // and service
                InetAddress addr = (InetAddress) cSvc.getAddress();
                
                //WATCH the brackets; there used to be an extra close bracket after the ipAddr comparison which borked this whole expression
                if (!(cSvc.getNodeId() == nodeId && 
                        addr.getHostName().equals(ipAddr) && 
                        cSvc.getServiceName().equals(svcName))) 
                    continue;

                synchronized (cSvc) {
                    // Retrieve the CollectorUpdates object associated with
                    // this CollectableService if one exists.
                    CollectorUpdates updates = cSvc.getCollectorUpdates();

                    // Now set the update's deletion flag so the next
                    // time it is selected for execution by the scheduler
                    // the collection will be skipped and the service will not
                    // be rescheduled.
                    LOG.debug("Marking CollectableService for deletion because a service was deleted:  Service nodeid={}, deleted node:{}, service address:{}, deleted interface:{}, service servicename:{}, deleted service name:{}, event source {}", cSvc.getNodeId(), nodeId, addr.getHostName(), ipAddr, cSvc.getServiceName(), svcName, event.getSource());
                    updates.markForDeletion();
                }

                // Now safe to remove the collectable service from
                // the collectable services list
                liter.remove();
            }
        }

        LOG.debug("serviceDeletedHandler: processing of serviceDeleted event for {}/{}/{} completed.", nodeId, ipAddr, svcName);
    }

    /**
     * <p>setScheduler</p>
     *
     * @param scheduler a {@link org.opennms.netmgt.scheduler.Scheduler} object.
     */
    public void setScheduler(Scheduler scheduler) {
        m_scheduler = scheduler;
    }

    /**
     * <p>getScheduler</p>
     *
     * @param scheduler a {@link org.opennms.netmgt.scheduler.Scheduler} object.
     */
    public Scheduler getScheduler() {
        if (m_scheduler == null) {
            createScheduler();
        }
        return m_scheduler;
    }

    /**
     * <p>setCollectorConfigDao</p>
     *
     * @param collectdConfigFactory a {@link org.opennms.netmgt.dao.api.CollectorConfigDao} object.
     */
    void setCollectdConfigFactory(CollectdConfigFactory collectdConfigFactory) {
        m_collectdConfigFactory = collectdConfigFactory;
    }

    /**
     * <p>setIpInterfaceDao</p>
     *
     * @param ifSvcDao a {@link org.opennms.netmgt.dao.api.IpInterfaceDao} object.
     */
    void setIpInterfaceDao(IpInterfaceDao ifSvcDao) {
        m_ifaceDao = ifSvcDao;
    }

    /**
     * <p>setFilterDao</p>
     *
     * @param dao a {@link org.opennms.netmgt.filter.FilterDao} object.
     */
    void setFilterDao(FilterDao dao) {
        m_filterDao = dao;
    }

    /**
     * <p>setTransactionTemplate</p>
     *
     * @param transTemplate a {@link org.springframework.transaction.support.TransactionTemplate} object.
     */
    void setTransactionTemplate(TransactionTemplate transTemplate) {
        m_transTemplate = transTemplate;
    }

    /**
     * <p>setNodeDao</p>
     *
     * @param nodeDao a {@link org.opennms.netmgt.dao.api.NodeDao} object.
     */
    void setNodeDao(NodeDao nodeDao) {
        m_nodeDao = nodeDao;
    }
    

    /**
     * <p>setServiceCollector</p>
     *
     * @param svcName a {@link java.lang.String} object.
     * @param collector a {@link org.opennms.netmgt.collection.api.ServiceCollector} object.
     */
    public void setServiceCollector(String svcName, ServiceCollector collector) {
        m_collectors.put(svcName, collector);
    }

    /**
     * <p>getServiceCollector</p>
     *
     * @param svcName a {@link java.lang.String} object.
     * @return a {@link org.opennms.netmgt.collection.api.ServiceCollector} object.
     */
    public ServiceCollector getServiceCollector(String svcName) {
        return m_collectors.get(svcName);
    }

    /**
     * <p>getCollectorNames</p>
     *
     * @return a {@link java.util.Set} object.
     */
    public Set<String> getCollectorNames() {
        return m_collectors.keySet();
    }

    private void instantiateCollectors() {
        LOG.debug("instantiateCollectors: Loading collectors");

        /*
         * Load up an instance of each collector from the config
         * so that the event processor will have them for
         * new incoming events to create collectable service objects.
         */
        Collection<Collector> collectors = m_collectdConfigFactory.getCollectdConfig().getCollectors();
        for (Collector collector : collectors) {
            String svcName = collector.getService();
            try {
                LOG.debug("instantiateCollectors: Loading collector {}, classname {}", svcName, collector.getClassName());
                Class<?> cc = Class.forName(collector.getClassName());
                ServiceCollector sc = (ServiceCollector) cc.newInstance();

                sc.initialize(Collections.<String, String>emptyMap());

                setServiceCollector(svcName, sc);
            } catch (Throwable t) {
                LOG.warn("instantiateCollectors: Failed to load collector {} for service {}", collector.getClassName(), svcName, t);
            }
        }
    }

<<<<<<< HEAD
    public static String getLoggingCategory() {
    	return LOG4J_CATEGORY;
    }
=======
    public long getCollectableServiceCount() {
        return m_collectableServices.size();
    }

>>>>>>> b50c8cd3
}<|MERGE_RESOLUTION|>--- conflicted
+++ resolved
@@ -1498,14 +1498,12 @@
         }
     }
 
-<<<<<<< HEAD
     public static String getLoggingCategory() {
     	return LOG4J_CATEGORY;
     }
-=======
+
     public long getCollectableServiceCount() {
         return m_collectableServices.size();
     }
 
->>>>>>> b50c8cd3
 }