/*******************************************************************************
 * This file is part of OpenNMS(R).
 *
 * Copyright (C) 2006-2012 The OpenNMS Group, Inc.
 * OpenNMS(R) is Copyright (C) 1999-2012 The OpenNMS Group, Inc.
 *
 * OpenNMS(R) is a registered trademark of The OpenNMS Group, Inc.
 *
 * OpenNMS(R) is free software: you can redistribute it and/or modify
 * it under the terms of the GNU General Public License as published
 * by the Free Software Foundation, either version 3 of the License,
 * or (at your option) any later version.
 *
 * OpenNMS(R) is distributed in the hope that it will be useful,
 * but WITHOUT ANY WARRANTY; without even the implied warranty of
 * MERCHANTABILITY or FITNESS FOR A PARTICULAR PURPOSE.  See the
 * GNU General Public License for more details.
 *
 * You should have received a copy of the GNU General Public License
 * along with OpenNMS(R).  If not, see:
 *      http://www.gnu.org/licenses/
 *
 * For more information contact:
 *     OpenNMS(R) Licensing <license@opennms.org>
 *     http://www.opennms.org/
 *     http://www.opennms.com/
 *******************************************************************************/

package org.opennms.netmgt.linkd;

import static org.opennms.core.utils.InetAddressUtils.str;

import java.net.InetAddress;
import java.util.ArrayList;
import java.util.Collection;
import java.util.Collections;
import java.util.HashMap;
import java.util.Iterator;
import java.util.List;
import java.util.Map;
import java.util.Set;
import java.util.TreeSet;

import org.opennms.core.utils.BeanUtils;
import org.opennms.core.utils.InetAddressComparator;
import org.opennms.core.utils.InetAddressUtils;
import org.opennms.netmgt.EventConstants;
import org.opennms.netmgt.config.LinkdConfig;
import org.opennms.netmgt.config.SnmpPeerFactory;
import org.opennms.netmgt.config.linkd.Package;
import org.opennms.netmgt.daemon.AbstractServiceDaemon;
import org.opennms.netmgt.linkd.scheduler.ReadyRunnable;
import org.opennms.netmgt.linkd.scheduler.Scheduler;
import org.opennms.netmgt.model.OnmsArpInterface.StatusType;
import org.opennms.netmgt.model.events.EventBuilder;
import org.opennms.netmgt.model.events.EventForwarder;
import org.opennms.netmgt.snmp.SnmpAgentConfig;
import org.slf4j.Logger;
import org.slf4j.LoggerFactory;
import org.springframework.beans.factory.annotation.Autowired;
import org.springframework.transaction.TransactionStatus;
import org.springframework.transaction.annotation.Transactional;
import org.springframework.transaction.support.TransactionCallbackWithoutResult;
import org.springframework.transaction.support.TransactionTemplate;
import org.springframework.util.Assert;

/**
 * <p>
 * Linkd class.
 * </p>
 * 
 * @author ranger
 * @version $Id: $
 */
public class Linkd extends AbstractServiceDaemon {

    private static final Logger LOG = LoggerFactory.getLogger(Linkd.class);

    /**
     * The log4j category used to log messages.
     */
    protected static final String LOG_PREFIX = "linkd";

    @Autowired
    private TransactionTemplate m_transTemplate;

    /**
     * Rescan scheduler thread
     */
    @Autowired
    private Scheduler m_scheduler;

    /**
     * The DB connection read and write handler
     */
    @Autowired
    private QueryManager m_queryMgr;

    /**
     * Linkd Configuration Initialization
     */

    @Autowired
    private LinkdConfig m_linkdConfig;

    /**
     * List that contains Linkable Nodes.
     */
    private List<LinkableNode> m_nodes;

    private Map<String, Map<String, List<AtInterface>>> m_macToAtinterface = new HashMap<String, Map<String, List<AtInterface>>>();

    /**
     * List that contains SnmpCollection package names.
     */
    private List<String> m_activepackages;

    /**
     * the list of {@link java.net.InetAddress} for which new suspect event is
     * sent
     */
    private Set<InetAddress> m_newSuspectEventsIpAddr = null;

    /**
     * Event handler
     */
    private volatile EventForwarder m_eventForwarder;

    /**
     * <p>getNextHopNet</p>
     *
     * @return a {@link java.net.InetAddress} object.
     */
    public static InetAddress getNetwork(InetAddress ipaddress, InetAddress netmask) {
        final byte[] ipAddress = ipaddress.getAddress();
        final byte[] netMask = netmask.getAddress();
        final byte[] netWork = new byte[4];

        for (int i=0;i< 4; i++) {
            netWork[i] = Integer.valueOf(ipAddress[i] & netMask[i]).byteValue();

        }
        return InetAddressUtils.getInetAddress(netWork);
    }


    /**
     * <p>
     * Constructor for Linkd.
     * </p>
     */
    public Linkd() {
        super(LOG_PREFIX);
    }

    /**
     * <p>
     * onInit
     * </p>
     */
    @Override
    protected void onInit() {
        BeanUtils.assertAutowiring(this);

        Assert.state(m_eventForwarder != null,
                "must set the eventForwarder property");

        // FIXME: circular dependency
        m_queryMgr.setLinkd(this);

        m_activepackages = new ArrayList<String>();

        // initialize the ipaddrsentevents
        m_newSuspectEventsIpAddr = Collections.synchronizedSet(new TreeSet<InetAddress>(new InetAddressComparator()));
        m_newSuspectEventsIpAddr.add(InetAddressUtils.ONE_TWENTY_SEVEN);
        m_newSuspectEventsIpAddr.add(InetAddressUtils.ZEROS);

        m_transTemplate.execute(new TransactionCallbackWithoutResult() {
            @Override
            public void doInTransactionWithoutResult(TransactionStatus status) {
                m_nodes = m_queryMgr.getSnmpNodeList();
                m_queryMgr.updateDeletedNodes();
            }
        });

        Assert.notNull(m_nodes);
        scheduleCollection();

        LOG.info("init: LINKD CONFIGURATION INITIALIZED");
    }

    private void scheduleCollection() {
        synchronized (m_nodes) {
            for (final LinkableNode node : m_nodes) {
                scheduleCollectionForNode(node);
            }
        }
    }

    /**
     * This method schedules a {@link SnmpCollection} for node for each
     * package. Also schedule discovery link on package when not still
     * activated.
     * 
     * @param node
     */
    private void scheduleCollectionForNode(final LinkableNode node) {

        for (final SnmpCollection snmpcoll : getSnmpCollections(node.getNodeId(),
                                                                node.getSnmpPrimaryIpAddr(),
                                                                node.getSysoid())) {
            final List<String> activePackages = getActivePackages();
            if (activePackages.contains(snmpcoll.getPackageName())) {
                LOG.debug("ScheduleCollectionForNode: package active: {}", snmpcoll.getPackageName());
            } else {
                // schedule discovery link
                LOG.debug("ScheduleCollectionForNode: Scheduling Discovery Link for Active Package: {}", snmpcoll.getPackageName());
                final DiscoveryLink discovery = this.getDiscoveryLink(snmpcoll.getPackageName());
                if (discovery.getScheduler() == null) {
                    discovery.setScheduler(m_scheduler);
                }
                discovery.schedule();
                addPackage(snmpcoll.getPackageName());

            }
            if (snmpcoll.getScheduler() == null) {
                snmpcoll.setScheduler(m_scheduler);
            }
            LOG.debug("ScheduleCollectionForNode: Scheduling SNMP Collection for Package/NodeId: {}/{}/{}", snmpcoll.getPackageName(), node.getNodeId(), snmpcoll.getInfo());
            snmpcoll.schedule();
        }
    }

    /** {@inheritDoc} */
    public DiscoveryLink getDiscoveryLink(final String pkgName) {
        final Package pkg = m_linkdConfig.getPackage(pkgName);

        if (pkg == null)
            return null;

        final DiscoveryLink discoveryLink = new DiscoveryLink();
        discoveryLink.setLinkd(this);
        discoveryLink.setPackageName(pkg.getName());
        discoveryLink.setInitialSleepTime(m_linkdConfig.getInitialSleepTime());

        discoveryLink.setSnmpPollInterval(pkg.hasSnmp_poll_interval() ? pkg.getSnmp_poll_interval()
            : m_linkdConfig.getSnmpPollInterval());
        discoveryLink.setDiscoveryInterval(pkg.hasDiscovery_link_interval() ? pkg.getDiscovery_link_interval()
            : m_linkdConfig.getDiscoveryLinkInterval());
        discoveryLink.setDiscoveryUsingBridge(pkg.hasUseBridgeDiscovery() ? pkg.getUseBridgeDiscovery()
            : m_linkdConfig.useBridgeDiscovery());
        discoveryLink.setDiscoveryUsingCdp(pkg.hasUseCdpDiscovery() ? pkg.getUseCdpDiscovery()
            : m_linkdConfig.useCdpDiscovery());
        discoveryLink.setDiscoveryUsingRoutes(pkg.hasUseIpRouteDiscovery() ? pkg.getUseIpRouteDiscovery()
            : m_linkdConfig.useIpRouteDiscovery());
        discoveryLink.setDiscoveryUsingLldp(pkg.hasUseLldpDiscovery() ? pkg.getUseLldpDiscovery()
            : m_linkdConfig.useLldpDiscovery());
        discoveryLink.setDiscoveryUsingOspf(pkg.hasUseOspfDiscovery() ? pkg.getUseOspfDiscovery()
            : m_linkdConfig.useOspfDiscovery());
        return discoveryLink;
    }

    /**
     * {@inheritDoc}
     * 
     * @param nodeid
     */
    public SnmpCollection getSnmpCollection(final int nodeid,
            final InetAddress ipaddr, final String sysoid,
            final String pkgName) {
        final Package pkg = m_linkdConfig.getPackage(pkgName);
        if (pkg != null) {
            final SnmpCollection collection = createCollection(nodeid, ipaddr);
            populateSnmpCollection(collection, pkg, sysoid);
            return collection;
        }
        return null;
    }

    /**
     * {@inheritDoc}
     * 
     * @param nodeid
     */
    public List<SnmpCollection> getSnmpCollections(int nodeid,
                                                   final InetAddress ipaddr, final String sysoid) {
        List<SnmpCollection> snmpcolls = new ArrayList<SnmpCollection>();

        for (final String pkgName : m_linkdConfig.getAllPackageMatches(ipaddr)) {
            snmpcolls.add(getSnmpCollection(nodeid, ipaddr, sysoid, pkgName));
        }

        return snmpcolls;
    }

    public SnmpCollection createCollection(int nodeid,
            final InetAddress ipaddr) {
        SnmpCollection coll = null;
        try {
            coll = new SnmpCollection(
                                      this,
                                      nodeid,
                                      getSnmpAgentConfig(ipaddr));
        } catch (final Throwable t) {
            LOG.error("getSnmpCollection: Failed to load snmpcollection parameter from SNMP configuration file", t);
        }

        return coll;
    }

    public SnmpAgentConfig getSnmpAgentConfig(InetAddress ipaddr) {
        return SnmpPeerFactory.getInstance().getAgentConfig(ipaddr);
    }

    public boolean saveRouteTable(String pkgName) {
        Package pkg = m_linkdConfig.getPackage(pkgName);
        return pkg.hasSaveRouteTable() ? pkg.getSaveRouteTable()
            : m_linkdConfig.saveRouteTable();
    }

    public boolean saveStpNodeTable(String pkgName) {
        Package pkg = m_linkdConfig.getPackage(pkgName);
        return pkg.hasSaveStpNodeTable() ? pkg.getSaveStpNodeTable()
            : m_linkdConfig.saveStpNodeTable();
    }

    public boolean saveStpInterfaceTable(String pkgName) {
        Package pkg = m_linkdConfig.getPackage(pkgName);
        return pkg.hasSaveStpInterfaceTable() ? pkg.getSaveStpInterfaceTable()
            : m_linkdConfig.saveStpInterfaceTable();
    }

    public boolean forceIpRoutediscoveryOnEthernet(String pkgName) {
        Package pkg = m_linkdConfig.getPackage(pkgName);
        return pkg.hasForceIpRouteDiscoveryOnEthernet() ? pkg.getForceIpRouteDiscoveryOnEthernet()
            : m_linkdConfig.forceIpRouteDiscoveryOnEthernet();
    }
    private void populateSnmpCollection(final SnmpCollection coll,
            final Package pkg, final String sysoid) {
        coll.setPackageName(pkg.getName());

        String ipRouteClassName =  m_linkdConfig.getDefaultIpRouteClassName();
        if (m_linkdConfig.hasIpRouteClassName(sysoid)) {
            ipRouteClassName = m_linkdConfig.getIpRouteClassName(sysoid);
            LOG.debug("populateSnmpCollection: found class to get ipRoute: {}", ipRouteClassName);
        } else {
            LOG.debug("populateSnmpCollection: Using default class to get ipRoute: {}", ipRouteClassName);
        }

        final long initialSleepTime = m_linkdConfig.getInitialSleepTime();
        final long snmpPollInterval =(pkg.hasSnmp_poll_interval() ? pkg.getSnmp_poll_interval()
            : m_linkdConfig.getSnmpPollInterval()); 
        final boolean useCdpDiscovery = (pkg.hasUseCdpDiscovery() ? pkg.getUseCdpDiscovery()
            : m_linkdConfig.useCdpDiscovery());
        final boolean useIpRouteDiscovery = (pkg.hasUseIpRouteDiscovery() ? pkg.getUseIpRouteDiscovery()
            : m_linkdConfig.useIpRouteDiscovery());
        final boolean useLldpDiscovery = (pkg.hasUseLldpDiscovery() ? pkg.getUseLldpDiscovery()
            : m_linkdConfig.useLldpDiscovery());
        final boolean useOspfDiscovery = (pkg.hasUseOspfDiscovery() ? pkg.getUseOspfDiscovery()
            : m_linkdConfig.useOspfDiscovery());
        final boolean useBridgeDiscovery = (pkg.hasUseBridgeDiscovery() ? pkg.getUseBridgeDiscovery()
            : m_linkdConfig.useBridgeDiscovery());
        coll.setIpRouteClass(ipRouteClassName);
        coll.setInitialSleepTime(initialSleepTime);
        coll.setPollInterval(snmpPollInterval);
        coll.collectCdp(useCdpDiscovery);
        coll.collectIpRoute(useIpRouteDiscovery || saveRouteTable(pkg.getName()));
        coll.collectLldp(useLldpDiscovery);
        coll.collectOspf(useOspfDiscovery);
        coll.collectBridge(useBridgeDiscovery);
        coll.collectStp(useBridgeDiscovery || saveStpNodeTable(pkg.getName()) || saveStpInterfaceTable(pkg.getName()));

        if ( (pkg.hasEnableVlanDiscovery()  && pkg.getEnableVlanDiscovery()) 
                || 
                (!pkg.hasEnableVlanDiscovery() && m_linkdConfig.isVlanDiscoveryEnabled())
                && m_linkdConfig.hasClassName(sysoid)) {
            coll.setVlanClass(m_linkdConfig.getVlanClassName(sysoid));
            LOG.debug("populateSnmpCollection: found class to get Vlans: {}", coll.getVlanClass());
        } else {
            LOG.debug("populateSnmpCollection: no class found to get Vlans or VlanDiscoveryDisabled for Package: {}", pkg.getName());
        }


    }

    /**
     * <p>
     * onStart
     * </p>
     */
    @Override
    protected synchronized void onStart() {

        // start the scheduler
        //
        LOG.debug("start: Starting linkd scheduler");
        m_scheduler.start();

        // Set the status of the service as running.
        //

    }

    /**
     * <p>
     * onStop
     * </p>
     */
    @Override
    protected synchronized void onStop() {

        // Stop the scheduler
        m_scheduler.stop();

        m_scheduler = null;

    }

    /**
     * <p>
     * onPause
     * </p>
     */
    @Override
    protected synchronized void onPause() {
        m_scheduler.pause();
    }

    /**
     * <p>
     * onResume
     * </p>
     */
    @Override
    protected synchronized void onResume() {
        m_scheduler.resume();
    }

    /**
     * <p>
     * getLinkableNodes
     * </p>
     * 
     * @return a {@link java.util.Collection} object.
     */
    public Collection<LinkableNode> getLinkableNodes() {
        synchronized (m_nodes) {
            return m_nodes;
        }
    }

    /**
     * <p>
     * getLinkableNodesOnPackage
     * </p>
     * 
     * @param pkg
     *            a {@link java.lang.String} object.
     * @return a {@link java.util.Collection} object.
     */
    public Collection<LinkableNode> getLinkableNodesOnPackage(String pkg) {
        Collection<LinkableNode> nodesOnPkg = new ArrayList<LinkableNode>();
        synchronized (m_nodes) {
            for (final LinkableNode node : m_nodes) {
                if (isInterfaceInPackage(node.getSnmpPrimaryIpAddr(), pkg))
                    nodesOnPkg.add(node);
            }
            return nodesOnPkg;
        }
    }

    /**
     * <p>
     * isInterfaceInPackage
     * </p>
     * 
     * @param ipaddr
     *            a {@link java.lang.String} object.
     * @param pkg
     *            a {@link java.lang.String} object.
     * @return a boolean.
     */
    public boolean isInterfaceInPackage(InetAddress ipaddr, String pkg) {
        return m_linkdConfig.isInterfaceInPackage(ipaddr,
                                                  m_linkdConfig.getPackage(pkg));
    }

    /**
     * <p>
     * isInterfaceInPackageRange
     * </p>
     * 
     * @param ipaddr
     *            a {@link java.lang.String} object.
     * @param pkg
     *            a {@link java.lang.String} object.
     * @return a boolean.
     */
    public boolean isInterfaceInPackageRange(InetAddress ipaddr, String pkg) {
        return m_linkdConfig.isInterfaceInPackageRange(ipaddr,
                                                       m_linkdConfig.getPackage(pkg));
    }

    public boolean scheduleNodeCollection(int nodeid) {

        LinkableNode node = getNode(nodeid);
        if (node != null) {
            LOG.debug("scheduleNodeCollection: Found Scheduled Linkable node {}. Skipping ", nodeid);
            return false;
        }
        // database changed need reload packageiplist
        m_linkdConfig.update();

        // First of all get Linkable Node
        LOG.debug("scheduleNodeCollection: Loading node {} from database", nodeid);
        node = m_queryMgr.getSnmpNode(nodeid);
        if (node == null) {
            LOG.debug("scheduleNodeCollection: Failed to get linkable node from database with ID {}. Exiting", nodeid);
            return false;
        }

        synchronized (m_nodes) {
            LOG.debug("adding node {} to the collection", node);
            m_nodes.add(node);
        }

        scheduleCollectionForNode(node);
        return true;
    }

    public boolean runSingleSnmpCollection(final int nodeId) {
<<<<<<< HEAD
            final LinkableNode node = m_queryMgr.getSnmpNode(nodeId);
            if (node == null) {
                LOG.warn("Node not found: {}", nodeId);
                return false;
            }
=======
        final LinkableNode node = m_queryMgr.getSnmpNode(nodeId);
>>>>>>> a5844a4e

        for (final SnmpCollection snmpColl : getSnmpCollections(nodeId,
                                                                node.getSnmpPrimaryIpAddr(),
                                                                node.getSysoid())) {
            snmpColl.setScheduler(m_scheduler);
            snmpColl.run();
        }

        return true;
    }

    public boolean runSingleLinkDiscovery(final String packageName) {
        final DiscoveryLink link = getDiscoveryLink(packageName);
        link.setScheduler(m_scheduler);
        link.run();

        return true;
    }

    void wakeUpNodeCollection(int nodeid) {

        LinkableNode node = getNode(nodeid);

        if (node == null) {
            LOG.warn("wakeUpNodeCollection: node not found during scheduling with ID {}", nodeid);
            scheduleNodeCollection(nodeid);
        } else {
            // get collections
            // get readyRunnuble
            // wakeup RR
            Collection<SnmpCollection> collections = getSnmpCollections(nodeid,
                                                                        node.getSnmpPrimaryIpAddr(),
                                                                        node.getSysoid());
            LOG.debug("wakeUpNodeCollection: fetched SnmpCollections from scratch, iterating over {} objects to wake them up", collections.size());
            for (SnmpCollection collection : collections) {
                ReadyRunnable rr = getReadyRunnable(collection);
                if (rr == null) {
                    LOG.warn("wakeUpNodeCollection: found null ReadyRunnable for nodeid {}", nodeid);
                } else {
                    rr.wakeUp();
                }
            }
        }

    }

    void deleteNode(int nodeid) {
        LOG.debug("deleteNode: deleting LinkableNode for node {}", nodeid);

        m_queryMgr.update(nodeid, StatusType.DELETED);

        LinkableNode node = removeNode(nodeid);

        if (node == null) {
            LOG.warn("deleteNode: node not found: {}", nodeid);
        } else {
            Collection<SnmpCollection> collections = getSnmpCollections(nodeid,
                                                                        node.getSnmpPrimaryIpAddr(),
                                                                        node.getSysoid());
            LOG.debug("deleteNode: fetched SnmpCollections from scratch, iterating over {} objects to wake them up", collections.size());
            for (SnmpCollection collection : collections) {
                ReadyRunnable rr = getReadyRunnable(collection);

                if (rr == null) {
                    LOG.warn("deleteNode: found null ReadyRunnable");
                    return;
                } else {
                    rr.unschedule();
                }

            }

        }

        // database changed need reload packageiplist
        m_linkdConfig.update();

    }

    /**
     * Update database when an interface is deleted
     * 
     * @param nodeid
     *            the nodeid for the node
     * @param ipAddr
     *            the ip address of the interface
     * @param ifIndex
     *            the ifIndex of the interface
     */
    void deleteInterface(int nodeid, String ipAddr, int ifIndex) {

        LOG.debug("deleteInterface: marking table entries as deleted for node {} with IP address {} and ifIndex {}", nodeid, ipAddr, (ifIndex > -1 ? "" + ifIndex : "N/A"));

        m_queryMgr.updateForInterface(nodeid, ipAddr, ifIndex,
                                      StatusType.DELETED);

        // database changed need reload packageiplist
        m_linkdConfig.update();

    }

    void suspendNodeCollection(int nodeid) {
        LOG.debug("suspendNodeCollection: suspend collection LinkableNode for node {}", nodeid);

        m_queryMgr.update(nodeid, StatusType.INACTIVE);

        LinkableNode node = getNode(nodeid);

        if (node == null) {
            LOG.warn("suspendNodeCollection: found null ReadyRunnable");
        } else {
            // get collections
            // get readyRunnuble
            // suspend RR
            Collection<SnmpCollection> collections = getSnmpCollections(nodeid,
                                                                        node.getSnmpPrimaryIpAddr(),
                                                                        node.getSysoid());
            LOG.debug("suspendNodeCollection: fetched SnmpCollections from scratch, iterating over {} objects to suspend them down", collections.size());
            for (SnmpCollection collection : collections) {
                ReadyRunnable rr = getReadyRunnable(collection);
                if (rr == null) {
                    LOG.warn("suspendNodeCollection: suspend: node not found: {}", nodeid);
                    return;
                } else {
                    rr.suspend();
                }
            }
        }

    }

    private ReadyRunnable getReadyRunnable(ReadyRunnable runnable) {
        LOG.debug("getReadyRunnable: get ReadyRunnable from scheduler: {}", runnable.getInfo());

        return m_scheduler.getReadyRunnable(runnable);

    }

    /**
     * Method that updates info in List nodes and also save info into
     * database. This method is called by SnmpCollection after all stuff is
     * done
     * 
     * @param snmpcoll
     */
    @Transactional
    public void updateNodeSnmpCollection(final SnmpCollection snmpcoll) {
        LOG.debug("Updating SNMP collection for {}", str(snmpcoll.getTarget()));
        LinkableNode node = removeNode(snmpcoll.getTarget());
        if (node == null) {
            LOG.error("No node found for SNMP collection: {} unscheduling!", snmpcoll.getInfo());
            m_scheduler.unschedule(snmpcoll);
            return;
        }

        node = new LinkableNode(node.getNodeId(),
                                node.getSnmpPrimaryIpAddr(), node.getSysoid());

        node = m_queryMgr.storeSnmpCollection(node, snmpcoll);
        if (node != null) {
            synchronized (m_nodes) {
                m_nodes.add(node);
            }
        }
    }

    /**
     * Method that uses info in hash snmpprimaryip2nodes and also save info
     * into database. This method is called by DiscoveryLink after all stuff
     * is done
     * 
     * @param discover
     */
    void updateDiscoveryLinkCollection(final DiscoveryLink discover) {

        m_queryMgr.storeDiscoveryLink(discover);
    }

    /**
     * Send a newSuspect event for the interface construct event with 'linkd'
     * as source
     * 
     * @param ipInterface
     *            The interface for which the newSuspect event is to be
     *            generated
     * @param ipowner
     *            The host that hold this ipInterface information
     * @pkgName The package Name of the ready runnable involved
     */
    void sendNewSuspectEvent(InetAddress ipaddress, InetAddress ipowner,
            String pkgName) {

        if (ipaddress == null) {
            LOG.info("sendNewSuspectEvent: nothing to send,  IP addressis null");
            return;    		
        }

        if (m_newSuspectEventsIpAddr.contains(ipaddress)) {
            LOG.info("sendNewSuspectEvent: nothing to send, suspect event previously sent for IP address: {}", str(ipaddress));
            return;
        } else if (!isInterfaceInPackageRange(ipaddress, pkgName)) {
            LOG.info("sendNewSuspectEvent: nothing to send for IP address: {}, not in package: {}", str(ipaddress), pkgName);
            return;
        }

        org.opennms.netmgt.config.linkd.Package pkg = m_linkdConfig.getPackage(pkgName);

        boolean autodiscovery = false;
        if (pkg.hasAutoDiscovery())
            autodiscovery = pkg.getAutoDiscovery();
        else
            autodiscovery = m_linkdConfig.isAutoDiscoveryEnabled();

        if (autodiscovery) {

            EventBuilder bldr = new EventBuilder(
                                                 EventConstants.NEW_SUSPECT_INTERFACE_EVENT_UEI,
                    "linkd");

            bldr.setHost(str(ipowner));
            bldr.setInterface(ipaddress);

            m_eventForwarder.sendNow(bldr.getEvent());

            m_newSuspectEventsIpAddr.add(ipaddress);

        }
    }

    LinkableNode getNode(int nodeid) {
        synchronized (m_nodes) {
            for (LinkableNode node : m_nodes) {
                if (node.getNodeId() == nodeid)
                    return node;
            }
            return null;
        }
    }

    private LinkableNode removeNode(int nodeid) {
        synchronized (m_nodes) {
            Iterator<LinkableNode> ite = m_nodes.iterator();
            while (ite.hasNext()) {
                LinkableNode curNode = ite.next();
                if (curNode.getNodeId() == nodeid) {
                    ite.remove();
                    return curNode;
                }
            }
            return null;
        }
    }

    private LinkableNode removeNode(InetAddress ipaddr) {
        synchronized (m_nodes) {
            Iterator<LinkableNode> ite = m_nodes.iterator();
            while (ite.hasNext()) {
                LinkableNode curNode = ite.next();
                if (curNode.getSnmpPrimaryIpAddr().equals(ipaddr)) {
                    ite.remove();
                    return curNode;
                }
            }
        }
        return null;
    }

    public QueryManager getQueryManager() {
        return m_queryMgr;
    }

    /**
     * <p>
     * setQueryManager
     * </p>
     * 
     * @param queryMgr
     *            a {@link org.opennms.netmgt.linkd.QueryManager} object.
     */
    public void setQueryManager(QueryManager queryMgr) {
        m_queryMgr = queryMgr;
        // TODO: Circular; refactor so this can be set in spring
        queryMgr.setLinkd(this);
    }

    /**
     * <p>
     * getScheduler
     * </p>
     * 
     * @return a {@link org.opennms.netmgt.linkd.scheduler.Scheduler} object.
     */
    public Scheduler getScheduler() {
        return m_scheduler;
    }

    /**
     * <p>
     * setScheduler
     * </p>
     * 
     * @param scheduler
     *            a {@link org.opennms.netmgt.linkd.scheduler.Scheduler}
     *            object.
     */
    public void setScheduler(Scheduler scheduler) {
        m_scheduler = scheduler;
    }

    /**
     * <p>
     * getLinkdConfig
     * </p>
     * 
     * @return a {@link org.opennms.netmgt.config.LinkdConfig} object.
     */
    public LinkdConfig getLinkdConfig() {
        return m_linkdConfig;
    }

    /**
     * <p>
     * setLinkdConfig
     * </p>
     * 
     * @param config
     *            a {@link org.opennms.netmgt.config.LinkdConfig} object.
     */
    public void setLinkdConfig(final LinkdConfig config) {
        m_linkdConfig = config;
    }

    /**
     * @return the eventForwarder
     */
    public EventForwarder getEventForwarder() {
        return m_eventForwarder;
    }

    /**
     * @param eventForwarder
     *            the eventForwarder to set
     */
    public void setEventForwarder(EventForwarder eventForwarder) {
        this.m_eventForwarder = eventForwarder;
    }

    public List<String> getActivePackages() {
        synchronized (m_activepackages) {
            return Collections.unmodifiableList(m_activepackages);
        }
    }

    public void addPackage(final String packageName) {
        synchronized (m_activepackages) {
            m_activepackages.add(packageName);
        }
    }

    // Here all the information related to the
    // mapping between ipaddress and mac address are stored
    public void addAtInterface(final AtInterface atinterface) {
        LOG.debug("addAtInterface: adding at interface {}/{}", atinterface.getIpAddress().getHostAddress(),atinterface.getMacAddress());
        for (final String packageName : getActivePackages()) {
            final String macAddress = atinterface.getMacAddress();
            final InetAddress ipAddress = atinterface.getIpAddress();

            if (!isInterfaceInPackage(ipAddress, packageName)) {
                LOG.debug("addAtInterface: ip {} not in package {}. Skipping", atinterface.getIpAddress().getHostAddress(),packageName);
                continue;
            }

            synchronized (m_macToAtinterface) {
                if (!m_macToAtinterface.containsKey(packageName)) {
                    LOG.debug("addAtInterface: creating map for package {}.",packageName);
                    m_macToAtinterface.put(packageName, new HashMap<String, List<AtInterface>>());
                }

                final List<AtInterface> atis;
                if (m_macToAtinterface.get(packageName).containsKey(macAddress)) {
                    atis = m_macToAtinterface.get(packageName).get(macAddress);
                } else {
                    atis = new ArrayList<AtInterface>();
                }

                if (atis.contains(atinterface)) {
                    LOG.debug("addAtInterface: Interface/package {}/{} found not adding.", atinterface.getIpAddress().getHostAddress(),packageName);
                } else {
                    LOG.debug("addAtInterface: add ip/mac/ifindex {}/{}/{} on package {}.", atinterface.getIpAddress().getHostAddress(), atinterface.getMacAddress(), atinterface.getIfIndex(), packageName);
                    atis.add(atinterface);
                    m_macToAtinterface.get(packageName).put(macAddress, atis);
                }
            }
        }
    }

    public Set<String> getMacAddressesForPackage(final String packageName) {
        synchronized(m_macToAtinterface) {
            final Map<String, List<AtInterface>> interfaceMaps = m_macToAtinterface.get(packageName);
            if (interfaceMaps != null) return Collections.unmodifiableSet(interfaceMaps.keySet());
        }
        return Collections.emptySet();
    }

    public List<AtInterface> getAtInterfaces(final String packageName, final String macAddress) {
        synchronized (m_macToAtinterface) {
            final Map<String, List<AtInterface>> interfaceMaps = m_macToAtinterface.get(packageName);
            if (interfaceMaps != null) {
                final List<AtInterface> interfaces = interfaceMaps.get(macAddress);
                if (interfaces != null) return Collections.unmodifiableList(interfaces);
            }
        }
        return Collections.emptyList();
    }

    public void clearAtInterfaces(final String packageName) {
        synchronized (m_macToAtinterface) {
            final Map<String, List<AtInterface>> interfaces = m_macToAtinterface.get(packageName);
            if (interfaces != null) interfaces.clear();
        }
    }

    public String getSource() {
        return "linkd";
    }
}<|MERGE_RESOLUTION|>--- conflicted
+++ resolved
@@ -529,15 +529,11 @@
     }
 
     public boolean runSingleSnmpCollection(final int nodeId) {
-<<<<<<< HEAD
-            final LinkableNode node = m_queryMgr.getSnmpNode(nodeId);
-            if (node == null) {
-                LOG.warn("Node not found: {}", nodeId);
-                return false;
-            }
-=======
         final LinkableNode node = m_queryMgr.getSnmpNode(nodeId);
->>>>>>> a5844a4e
+        if (node == null) {
+            LOG.warn("Node not found: {}", nodeId);
+            return false;
+        }
 
         for (final SnmpCollection snmpColl : getSnmpCollections(nodeId,
                                                                 node.getSnmpPrimaryIpAddr(),
