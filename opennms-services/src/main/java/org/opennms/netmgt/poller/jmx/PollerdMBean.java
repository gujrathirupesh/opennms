/*******************************************************************************
 * This file is part of OpenNMS(R).
 *
 * Copyright (C) 2002-2014 The OpenNMS Group, Inc.
 * OpenNMS(R) is Copyright (C) 1999-2014 The OpenNMS Group, Inc.
 *
 * OpenNMS(R) is a registered trademark of The OpenNMS Group, Inc.
 *
 * OpenNMS(R) is free software: you can redistribute it and/or modify
 * it under the terms of the GNU Affero General Public License as published
 * by the Free Software Foundation, either version 3 of the License,
 * or (at your option) any later version.
 *
 * OpenNMS(R) is distributed in the hope that it will be useful,
 * but WITHOUT ANY WARRANTY; without even the implied warranty of
 * MERCHANTABILITY or FITNESS FOR A PARTICULAR PURPOSE.  See the
 * GNU Affero General Public License for more details.
 *
 * You should have received a copy of the GNU Affero General Public License
 * along with OpenNMS(R).  If not, see:
 *      http://www.gnu.org/licenses/
 *
 * For more information contact:
 *     OpenNMS(R) Licensing <license@opennms.org>
 *     http://www.opennms.org/
 *     http://www.opennms.com/
 *******************************************************************************/

package org.opennms.netmgt.poller.jmx;

import javax.management.openmbean.OpenDataException;
import javax.management.openmbean.TabularData;

import org.opennms.netmgt.daemon.BaseOnmsMBean;

/**
 * <p>PollerdMBean interface.</p>
 *
 * @author ranger
 * @version $Id: $
 */
public interface PollerdMBean extends BaseOnmsMBean {
    /**
     * Returns the number of polls that have been executed so far (counter).
     *
     * @return the number of polls that have been executed
     */
    public long getNumPolls();

    /**
     * @return The number of currently active poller threads
     */
    public long getActiveThreads();
    
    /**
     * @return The cumulative number of polling tasks scheduled since poller startup
     */
    public long getTasksTotal();
    
    /**
     * @return The cumulative number of polling tasks completed since poller startup
     */
    public long getTasksCompleted();
    
    /**
     * @return The ratio of completed to scheduled polling tasks since poller startup
     */
    public double getTaskCompletionRatio();
    
     /**
     * @return The current number of threads in the pool
     */
    public long getNumPoolThreads();

    /**
     * @return The largest size of the poller thread pool since poller startup
     */
    public long getPeakPoolThreads();

    /**
     * @return The core number of threads
     */
    public long getCorePoolThreads();

    /**
     * @return The maximum number of threads allowed in the poller's thread pool
     */
    public long getMaxPoolThreads();

    /**
     * @return The number of pending tasks on our ExecutorService
     */
    public long getTaskQueuePendingCount();

    /**
     * @return The number of open slots on our ExecutorService queue.
     */
    public long getTaskQueueRemainingCapacity();

<<<<<<< HEAD
    public long getNumPollsInFlight();
=======
    public TabularData getSchedule() throws OpenDataException;
>>>>>>> ba396f26
}<|MERGE_RESOLUTION|>--- conflicted
+++ resolved
@@ -97,9 +97,7 @@
      */
     public long getTaskQueueRemainingCapacity();
 
-<<<<<<< HEAD
     public long getNumPollsInFlight();
-=======
+
     public TabularData getSchedule() throws OpenDataException;
->>>>>>> ba396f26
 }