/*******************************************************************************
 * This file is part of OpenNMS(R).
 *
 * Copyright (C) 2006-2012 The OpenNMS Group, Inc.
 * OpenNMS(R) is Copyright (C) 1999-2012 The OpenNMS Group, Inc.
 *
 * OpenNMS(R) is a registered trademark of The OpenNMS Group, Inc.
 *
 * OpenNMS(R) is free software: you can redistribute it and/or modify
 * it under the terms of the GNU General Public License as published
 * by the Free Software Foundation, either version 3 of the License,
 * or (at your option) any later version.
 *
 * OpenNMS(R) is distributed in the hope that it will be useful,
 * but WITHOUT ANY WARRANTY; without even the implied warranty of
 * MERCHANTABILITY or FITNESS FOR A PARTICULAR PURPOSE.  See the
 * GNU General Public License for more details.
 *
 * You should have received a copy of the GNU General Public License
 * along with OpenNMS(R).  If not, see:
 *      http://www.gnu.org/licenses/
 *
 * For more information contact:
 *     OpenNMS(R) Licensing <license@opennms.org>
 *     http://www.opennms.org/
 *     http://www.opennms.com/
 *******************************************************************************/

package org.opennms.netmgt.poller.monitors;

import java.math.BigInteger;
import java.util.Map;
import java.util.regex.Pattern;

import org.opennms.netmgt.model.PollStatus;
import org.opennms.netmgt.poller.MonitoredService;
import org.opennms.netmgt.snmp.SnmpValue;

/**
 * <p>Abstract SnmpMonitorStrategy class.</p>
 *
 * @author david
 * @version $Id: $
 */
abstract public class SnmpMonitorStrategy extends AbstractServiceMonitor {

    /**
     * Constant for less-than operand
     */
    protected static final String LESS_THAN = "<";
    /** Constant <code>GREATER_THAN=">"</code> */
    protected static final String GREATER_THAN = ">";
    /** Constant <code>LESS_THAN_EQUALS="<="</code> */
    protected static final String LESS_THAN_EQUALS = "<=";
    /** Constant <code>GREATER_THAN_EQUALS=">="</code> */
    protected static final String GREATER_THAN_EQUALS = ">=";
    /** Constant <code>EQUALS="="</code> */
    protected static final String EQUALS = "=";
    /** Constant <code>NOT_EQUAL="!="</code> */
    protected static final String NOT_EQUAL = "!=";
    /** Constant <code>MATCHES="~"</code> */
    protected static final String MATCHES = "~";
    
    boolean hex = false;
    /*
     * TODO: Use it or loose it.
     * Commented out because it is not currently used in this monitor
     */
    //private Category log = ThreadCategory.getInstance(getClass());

    /** {@inheritDoc} */
    abstract public PollStatus poll(MonitoredService svc, Map<String, Object> parameters) ;
    

    public String getStringValue(SnmpValue result) {
    	if (hex)
    		return result.toHexString();
    	return result.toString();
    }
    /**
     * Verifies that the result of the SNMP query meets the criteria specified
     * by the operator and the operand from the configuration file.
     *
     * @param result a {@link org.opennms.netmgt.snmp.SnmpValue} object.
     * @param operator a {@link java.lang.String} object.
     * @param operand a {@link java.lang.String} object.
     * @return a boolean.
     */
    public boolean meetsCriteria(SnmpValue result, String operator, String operand) {

        Boolean retVal = null;
        
        retVal = isCriteriaNull(result, operator, operand);
        
        if (retVal == null) {
<<<<<<< HEAD
        	String value = null;
        	if (hex)
        		value = result.toHexString();
        	else
        		value = result.toDisplayString();
=======
        	String value = getStringValue(result);
>>>>>>> a355289b
            retVal = checkStringCriteria(operator, operand, value);
            
            if (retVal == null) {
                
                BigInteger val = BigInteger.valueOf(result.toLong());
                
                BigInteger intOperand = new BigInteger(operand);
                if (LESS_THAN.equals(operator)) {
                    return val.compareTo(intOperand) < 0;
                } else if (LESS_THAN_EQUALS.equals(operator)) {
                    return val.compareTo(intOperand) <= 0;
                } else if (GREATER_THAN.equals(operator)) {
                    return val.compareTo(intOperand) > 0;
                } else if (GREATER_THAN_EQUALS.equals(operator)) {
                    return val.compareTo(intOperand) >= 0;
                } else {
                    throw new IllegalArgumentException("operator " + operator + " is unknown");
                }
            }
        } else if (retVal.booleanValue()) {
            return true;
        }
        
        return retVal.booleanValue();
    }

    /**
     * @param operator
     * @param operand
     * @param retVal
     * @param value
     * @return
     */
    private Boolean checkStringCriteria(final String operator, String operand, String value) {
        Boolean retVal = null;
        
        if (value == null) {
            value = "";
        } else if (value.startsWith(".")) {
            value = value.substring(1);
        }
        
        // Bug 2178 -- if this is a regex match, a leading "." in the operand
        // should not be stripped
        if (operand.startsWith(".") && !MATCHES.equals(operator)) {
            operand = operand.substring(1);
        }
        
        if (EQUALS.equals(operator))
            retVal = Boolean.valueOf(operand.equals(value));
        else if (NOT_EQUAL.equals(operator))
            retVal = Boolean.valueOf(!operand.equals(value));
        else if (MATCHES.equals(operator))
            retVal = Boolean.valueOf(Pattern.compile(operand).matcher(value).find());
        return retVal;
    }

    /**
     * @param result
     * @param operator
     * @param operand
     * @param retVal
     * @return
     */
    private Boolean isCriteriaNull(Object result, String operator, String operand) {
        
        if (result == null)
            return Boolean.FALSE;
        if (operator == null || operand == null) {
            return Boolean.TRUE;
        } else {
            return null;
        }
    }

}<|MERGE_RESOLUTION|>--- conflicted
+++ resolved
@@ -93,15 +93,7 @@
         retVal = isCriteriaNull(result, operator, operand);
         
         if (retVal == null) {
-<<<<<<< HEAD
-        	String value = null;
-        	if (hex)
-        		value = result.toHexString();
-        	else
-        		value = result.toDisplayString();
-=======
         	String value = getStringValue(result);
->>>>>>> a355289b
             retVal = checkStringCriteria(operator, operand, value);
             
             if (retVal == null) {
