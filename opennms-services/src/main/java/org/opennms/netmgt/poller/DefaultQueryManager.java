--- conflicted
+++ resolved
@@ -44,11 +44,7 @@
 import org.opennms.core.utils.Querier;
 import org.opennms.core.utils.SingleResultQuerier;
 import org.opennms.core.utils.Updater;
-<<<<<<< HEAD
-import org.opennms.netmgt.EventConstants;
-=======
 import org.opennms.netmgt.events.api.EventConstants;
->>>>>>> cf65d591
 import org.slf4j.Logger;
 import org.slf4j.LoggerFactory;
 
@@ -104,30 +100,9 @@
         return nodeLabel;
     }
 
-<<<<<<< HEAD
-    /**
-     * <p>convertEventTimeToTimeStamp</p>
-     *
-     * @param time a {@link java.lang.String} object.
-     * @return a {@link java.sql.Timestamp} object.
-     */
-    private static Timestamp convertEventTimeToTimeStamp(String time) {
-        try {
-            Date date = EventConstants.parseToDate(time);
-            return new Timestamp(date.getTime());
-        } catch (ParseException e) {
-            throw new IllegalArgumentException("Invalid date format: " + time, e);
-        }
-    }
-    
     /** {@inheritDoc} */
     @Override
-    public void openOutage(String outageIdSQL, int nodeId, String ipAddr, String svcName, int dbId, String time) {
-=======
-    /** {@inheritDoc} */
-    @Override
     public void openOutage(String outageIdSQL, int nodeId, String ipAddr, String svcName, int dbId, Date time) {
->>>>>>> cf65d591
         
         int attempt = 0;
         boolean notUpdated = true;
@@ -171,11 +146,7 @@
 
     /** {@inheritDoc} */
     @Override
-<<<<<<< HEAD
-    public void resolveOutage(int nodeId, String ipAddr, String svcName, int dbId, String time) {
-=======
     public void resolveOutage(int nodeId, String ipAddr, String svcName, int dbId, Date time) {
->>>>>>> cf65d591
         int attempt = 0;
         boolean notUpdated = true;
         
@@ -286,11 +257,6 @@
 
 
     }
-<<<<<<< HEAD
-    
-    /**
-     * <p>closeOutagesForNode</p>
-=======
     
     /**
      * <p>closeOutagesForNode</p>
@@ -298,23 +264,6 @@
      * @param closeDate a {@link java.util.Date} object.
      * @param eventId a int.
      * @param nodeId a int.
-     */
-    @Override
-    public void closeOutagesForNode(Date closeDate, int eventId, int nodeId) {
-        Timestamp closeTime = new Timestamp(closeDate.getTime());
-        final String DB_CLOSE_OUTAGES_FOR_NODE = "UPDATE outages set ifregainedservice = ?, svcRegainedEventId = ? where outages.nodeId = ? AND (outages.ifregainedservice IS NULL)";
-        Updater svcUpdater = new Updater(m_dataSource, DB_CLOSE_OUTAGES_FOR_NODE);
-        svcUpdater.execute(closeTime, Integer.valueOf(eventId), Integer.valueOf(nodeId));
-    }
-    
-    /**
-     * <p>closeOutagesForInterface</p>
->>>>>>> cf65d591
-     *
-     * @param closeDate a {@link java.util.Date} object.
-     * @param eventId a int.
-     * @param nodeId a int.
-<<<<<<< HEAD
      */
     @Override
     public void closeOutagesForNode(Date closeDate, int eventId, int nodeId) {
@@ -341,19 +290,6 @@
     }
     
     /**
-=======
-     * @param ipAddr a {@link java.lang.String} object.
-     */
-    @Override
-    public void closeOutagesForInterface(Date closeDate, int eventId, int nodeId, String ipAddr) {
-        Timestamp closeTime = new Timestamp(closeDate.getTime());
-        final String DB_CLOSE_OUTAGES_FOR_IFACE = "UPDATE outages set ifregainedservice = ?, svcRegainedEventId = ? where outages.nodeId = ? AND outages.ipAddr = ? AND (outages.ifregainedservice IS NULL)";
-        Updater svcUpdater = new Updater(m_dataSource, DB_CLOSE_OUTAGES_FOR_IFACE);
-        svcUpdater.execute(closeTime, Integer.valueOf(eventId), Integer.valueOf(nodeId), ipAddr);
-    }
-    
-    /**
->>>>>>> cf65d591
      * <p>closeOutagesForService</p>
      *
      * @param closeDate a {@link java.util.Date} object.
