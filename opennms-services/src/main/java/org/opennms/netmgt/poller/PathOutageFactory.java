/*******************************************************************************
 * This file is part of OpenNMS(R).
 *
 * Copyright (C) 2006-2012 The OpenNMS Group, Inc.
 * OpenNMS(R) is Copyright (C) 1999-2012 The OpenNMS Group, Inc.
 *
 * OpenNMS(R) is a registered trademark of The OpenNMS Group, Inc.
 *
 * OpenNMS(R) is free software: you can redistribute it and/or modify
 * it under the terms of the GNU General Public License as published
 * by the Free Software Foundation, either version 3 of the License,
 * or (at your option) any later version.
 *
 * OpenNMS(R) is distributed in the hope that it will be useful,
 * but WITHOUT ANY WARRANTY; without even the implied warranty of
 * MERCHANTABILITY or FITNESS FOR A PARTICULAR PURPOSE.  See the
 * GNU General Public License for more details.
 *
 * You should have received a copy of the GNU General Public License
 * along with OpenNMS(R).  If not, see:
 *      http://www.gnu.org/licenses/
 *
 * For more information contact:
 *     OpenNMS(R) Licensing <license@opennms.org>
 *     http://www.opennms.org/
 *     http://www.opennms.com/
 *******************************************************************************/

package org.opennms.netmgt.poller;

import java.sql.Connection;
import java.sql.PreparedStatement;
import java.sql.ResultSet;
import java.sql.SQLException;
import java.util.ArrayList;
import java.util.List;

import org.opennms.core.db.DataSourceFactory;
import org.opennms.core.utils.DBUtils;
import org.opennms.core.utils.Querier;
import org.opennms.core.utils.WebSecurityUtils;
import org.opennms.netmgt.config.OpennmsServerConfigFactory;

/**
 * The source for all path outage business objects (nodes, critical path IPs,
 * critical path service names). Encapsulates all lookup functionality for
 * these business objects in one place.
 *
 * @author <A HREF="http://www.opennms.org/">OpenNMS </A>
 * @version $Id: $
 * @since 1.8.1
 */
<<<<<<< HEAD
public abstract class PathOutageFactory implements PathOutageManager{
=======
public class PathOutageFactory implements PathOutageImpl {
>>>>>>> fe509e55

    private static final String GET_CRITICAL_PATHS = "SELECT DISTINCT criticalpathip, criticalpathservicename FROM pathoutage ORDER BY criticalpathip, criticalpathservicename";

    private static final String GET_CRITICAL_PATH_BY_NODEID = "SELECT criticalpathip, criticalpathservicename FROM pathoutage WHERE nodeid=?";

    private static final String GET_NODES_IN_PATH = "SELECT DISTINCT pathoutage.nodeid FROM pathoutage, ipinterface WHERE pathoutage.criticalpathip=? AND pathoutage.criticalpathservicename=? AND pathoutage.nodeid=ipinterface.nodeid AND ipinterface.ismanaged!='D' ORDER BY nodeid";

    private static final String COUNT_MANAGED_SVCS = "SELECT count(*) FROM ifservices WHERE status ='A' and nodeid=?";

    private static final String COUNT_OUTAGES = "SELECT count(*) FROM outages WHERE svcregainedeventid IS NULL and nodeid=?";

    private static final String COUNT_NODES_IN_PATH = "SELECT count(DISTINCT pathoutage.nodeid) FROM pathoutage, ipinterface WHERE pathoutage.criticalpathip=? AND pathoutage.criticalpathservicename=? AND pathoutage.nodeid=ipinterface.nodeid AND ipinterface.ismanaged!='D'";

    private static final String GET_NODELABEL_BY_IP = "SELECT nodelabel FROM node WHERE nodeid IN (SELECT nodeid FROM ipinterface WHERE ipaddr=? AND ismanaged!='D')";

    private static final String GET_NODEID_BY_IP = "SELECT nodeid FROM ipinterface WHERE ipaddr=? AND ismanaged!='D' ORDER BY nodeid DESC LIMIT 1";

    private static final String GET_NODELABEL_BY_NODEID = "SELECT nodelabel FROM node WHERE nodeid=?";

    private static final String GET_CRITICAL_PATH_STATUS = "SELECT count(*) FROM outages WHERE ipaddr=? AND ifregainedservice IS NULL AND serviceid=(SELECT serviceid FROM service WHERE servicename=?)";

    private static final String IS_CRITICAL_PATH_MANAGED = "SELECT count(*) FROM ifservices WHERE ipaddr=? AND status='A' AND serviceid=(SELECT serviceid FROM service WHERE servicename=?)";

    /** Constant <code>NO_CRITICAL_PATH="Not Configured"</code> */
    public static final String NO_CRITICAL_PATH = "Not Configured";

    public static PathOutageImpl getInstance() {
        return new PathOutageFactory();
    }

    /**
     * <p>
     * Retrieve all the critical paths
     * from the database
     *
     * @return a {@link java.util.List} object.
     * @throws java.sql.SQLException if any.
     */
    @Override
    public List<String[]> getAllCriticalPaths() throws SQLException {
        final Connection conn = DataSourceFactory.getInstance().getConnection();
        final DBUtils d = new DBUtils(PathOutageFactory.class, conn);

        final List<String[]> paths = new ArrayList<String[]>();

        try {
            final PreparedStatement stmt = conn.prepareStatement(GET_CRITICAL_PATHS);
            d.watch(stmt);

            final ResultSet rs = stmt.executeQuery();
            d.watch(rs);

            while (rs.next()) {
                String[] path = new String[2];
                path[0] = rs.getString(1);
                path[1] = rs.getString(2);
                paths.add(path);
            }
            return paths;
        } finally {
            d.cleanUp();
        }
    }

    /**
     * <p>
     * Retrieve critical path by nodeid
     * from the database
     *
     * @param nodeID a int.
     * @return a {@link java.lang.String} object.
     * @throws java.sql.SQLException if any.
     */
    @Override
    public String getPrettyCriticalPath(int nodeID) throws SQLException {
        final DBUtils d = new DBUtils(PathOutageFactory.class);
        String result = NO_CRITICAL_PATH;

        try {
            Connection conn = DataSourceFactory.getInstance().getConnection();
            d.watch(conn);
            PreparedStatement stmt = conn.prepareStatement(GET_CRITICAL_PATH_BY_NODEID);
            d.watch(stmt);
            stmt.setInt(1, nodeID);
            ResultSet rs = stmt.executeQuery();
            d.watch(rs);
            while (rs.next()) {
                result = (rs.getString(1) + " " + rs.getString(2));
            }
        } finally {
            d.cleanUp();
        }

        return result;
    }

    @Override
    public String[] getCriticalPath(int nodeId) {
        final String[] cpath = new String[2];
        Querier querier = new Querier(DataSourceFactory.getInstance(), GET_CRITICAL_PATH_BY_NODEID) {
    
            @Override
            public void processRow(ResultSet rs) throws SQLException {
                cpath[0] = rs.getString(1);
                cpath[1] = rs.getString(2);
            }
    
        };
        querier.execute(Integer.valueOf(nodeId));
    
        if (cpath[0] == null || cpath[0].equals("")) {
            cpath[0] = OpennmsServerConfigFactory.getInstance().getDefaultCriticalPathIp();
            cpath[1] = "ICMP";
        }
        if (cpath[1] == null || cpath[1].equals("")) {
            cpath[1] = "ICMP";
        }
        return cpath;
    }

    /**
     * <p>
     * Retrieve all the nodes in a critical path
     * from the database
     *
     * @param criticalPathIp
     *            IP address of the critical path
     * @param criticalPathServiceName
     *            service name for the critical path
     * @return a {@link java.util.List} object.
     * @throws java.sql.SQLException if any.
     */
    @Override
    public List<String> getNodesInPath(String criticalPathIp, String criticalPathServiceName) throws SQLException {
        final Connection conn = DataSourceFactory.getInstance().getConnection();
        final DBUtils d = new DBUtils(PathOutageFactory.class, conn);

        final List<String> pathNodes = new ArrayList<String>();

        try {
            final PreparedStatement stmt = conn.prepareStatement(GET_NODES_IN_PATH);
            d.watch(stmt);
            stmt.setString(1, criticalPathIp);
            stmt.setString(2, criticalPathServiceName);

            final ResultSet rs = stmt.executeQuery();
            d.watch(rs);

            while (rs.next()) {
                pathNodes.add(rs.getString(1));
            }
        } finally {
            d.cleanUp();
        }
        return pathNodes;
    }

    /**
     * This method is responsible for determining the
     * node label of a node, and the up/down status
     * and status color
     *
     * @param nodeIDStr a {@link java.lang.String} object.
     * @param conn a {@link java.sql.Connection} object.
     * @return an array of {@link java.lang.String} objects.
     * @throws java.sql.SQLException if any.
     */
    @Override
    public String[] getLabelAndStatus(String nodeIDStr, Connection conn) throws SQLException {
        final DBUtils d = new DBUtils(PathOutageFactory.class);

        try {
            int countManagedSvcs = 0;
            int countOutages = 0;
            String[] result = new String[3];
            result[1] = "Cleared";
            result[2] = "Unmanaged";

            int nodeID = WebSecurityUtils.safeParseInt(nodeIDStr);

            PreparedStatement stmt = conn.prepareStatement(GET_NODELABEL_BY_NODEID);
            d.watch(stmt);
            stmt.setInt(1, nodeID);

            ResultSet rs = stmt.executeQuery();
            d.watch(rs);

            while (rs.next()) {
                result[0] = rs.getString(1);
            }

            rs.close();
            stmt.close();

            stmt = conn.prepareStatement(COUNT_MANAGED_SVCS);
            d.watch(stmt);
            stmt.setInt(1, nodeID);

            rs = stmt.executeQuery();
            d.watch(rs);

            while (rs.next()) {
                countManagedSvcs = rs.getInt(1);
            }

            rs.close();
            stmt.close();

            if(countManagedSvcs > 0) {
                stmt = conn.prepareStatement(COUNT_OUTAGES);
                d.watch(stmt);
                stmt.setInt(1, nodeID);

                rs = stmt.executeQuery();
                d.watch(rs);

                while (rs.next()) {
                    countOutages = rs.getInt(1);
                }

                rs.close();
                stmt.close();

                if(countManagedSvcs == countOutages) {
                    result[1] = "Critical";
                    result[2] = "All Services Down";
                } else if(countOutages == 0) {
                    result[1] = "Normal";
                    result[2] = "All Services Up";
                } else {
                    result[1] = "Minor";
                    result[2] = "Some Services Down";
                }
            }
            return result;
        } finally {
            d.cleanUp();
        }
    }

    /**
     * This method is responsible for determining the
     * data related to the critical path:
     * node label, nodeId, the number of nodes
     * dependent on this path, and the managed state
     * of the path
     *
     * @param criticalPathIp a {@link java.lang.String} object.
     * @param criticalPathServiceName a {@link java.lang.String} object.
     * @return an array of {@link java.lang.String} objects.
     * @throws java.sql.SQLException if any.
     */
    @Override
    public String[] getCriticalPathData(String criticalPathIp, String criticalPathServiceName) throws SQLException {
        final Connection conn = DataSourceFactory.getInstance().getConnection();
        final DBUtils d = new DBUtils(PathOutageFactory.class, conn);

        String[] result = new String[4];
        int nodeCount=0;
        int count = 0;

        try {
            final PreparedStatement stmt0 = conn.prepareStatement(GET_NODELABEL_BY_IP);
            d.watch(stmt0);
            stmt0.setString(1, criticalPathIp);

            final ResultSet rs0 = stmt0.executeQuery();
            d.watch(rs0);

            while (rs0.next()) {
                count++;
                result[0] = rs0.getString(1);
            }
            if (count > 1) {
                result[0] = "(" + count + " nodes have this IP)";
            }

            rs0.close();
            stmt0.close();

            count = 0;
            final PreparedStatement stmt1 = conn.prepareStatement(GET_NODEID_BY_IP);
            d.watch(stmt1);
            stmt1.setString(1, criticalPathIp);

            final ResultSet rs1 = stmt1.executeQuery();
            d.watch(rs1);

            while (rs1.next()) {
                result[1] = rs1.getString(1);
            }

            rs1.close();
            stmt1.close();

            final PreparedStatement stmt2 = conn.prepareStatement(COUNT_NODES_IN_PATH);
            d.watch(stmt2);
            stmt2.setString(1, criticalPathIp);
            stmt2.setString(2, criticalPathServiceName);

            final ResultSet rs2 = stmt2.executeQuery();
            d.watch(rs2);

            while (rs2.next()) {
                nodeCount = rs2.getInt(1);
            }
            result[2] = Integer.toString(nodeCount);

            rs2.close();
            stmt2.close();

            final PreparedStatement stmt = conn.prepareStatement(IS_CRITICAL_PATH_MANAGED);
            d.watch(stmt);
            stmt.setString(1, criticalPathIp);
            stmt.setString(2, criticalPathServiceName);

            final ResultSet rs = stmt.executeQuery();
            d.watch(rs);

            while (rs.next()) {
                count = rs.getInt(1);
            }

            rs.close();
            stmt.close();

            if(count > 0) {
                final PreparedStatement stmt3 = conn.prepareStatement(GET_CRITICAL_PATH_STATUS);
                d.watch(stmt3);
                stmt3.setString(1, criticalPathIp);
                stmt3.setString(2, criticalPathServiceName);

                final ResultSet rs3 = stmt3.executeQuery();
                d.watch(rs3);

                while (rs3.next()) {
                    count = rs3.getInt(1);
                }
                if(count > 0) {
                    result[3] = "Critical";
                } else {
                    result[3] = "Normal";
                }
                while (rs3.next()) {
                    result[3] = rs3.getString(1);
                }

                rs3.close();
                stmt3.close();
            } else {
                result[3] = "Cleared";
            }
        } finally {
            d.cleanUp();
        }
        return result;
    }
}<|MERGE_RESOLUTION|>--- conflicted
+++ resolved
@@ -50,11 +50,7 @@
  * @version $Id: $
  * @since 1.8.1
  */
-<<<<<<< HEAD
 public abstract class PathOutageFactory implements PathOutageManager{
-=======
-public class PathOutageFactory implements PathOutageImpl {
->>>>>>> fe509e55
 
     private static final String GET_CRITICAL_PATHS = "SELECT DISTINCT criticalpathip, criticalpathservicename FROM pathoutage ORDER BY criticalpathip, criticalpathservicename";
 
@@ -81,7 +77,7 @@
     /** Constant <code>NO_CRITICAL_PATH="Not Configured"</code> */
     public static final String NO_CRITICAL_PATH = "Not Configured";
 
-    public static PathOutageImpl getInstance() {
+    public static PathOutageManager getInstance() {
         return new PathOutageFactory();
     }
 
