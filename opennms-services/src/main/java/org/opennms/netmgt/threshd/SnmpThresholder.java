/*******************************************************************************
 * This file is part of OpenNMS(R).
 *
 * Copyright (C) 2006-2012 The OpenNMS Group, Inc.
 * OpenNMS(R) is Copyright (C) 1999-2012 The OpenNMS Group, Inc.
 *
 * OpenNMS(R) is a registered trademark of The OpenNMS Group, Inc.
 *
 * OpenNMS(R) is free software: you can redistribute it and/or modify
 * it under the terms of the GNU General Public License as published
 * by the Free Software Foundation, either version 3 of the License,
 * or (at your option) any later version.
 *
 * OpenNMS(R) is distributed in the hope that it will be useful,
 * but WITHOUT ANY WARRANTY; without even the implied warranty of
 * MERCHANTABILITY or FITNESS FOR A PARTICULAR PURPOSE.  See the
 * GNU General Public License for more details.
 *
 * You should have received a copy of the GNU General Public License
 * along with OpenNMS(R).  If not, see:
 *      http://www.gnu.org/licenses/
 *
 * For more information contact:
 *     OpenNMS(R) Licensing <license@opennms.org>
 *     http://www.opennms.org/
 *     http://www.opennms.com/
 *******************************************************************************/

package org.opennms.netmgt.threshd;

import java.io.File;
import java.net.InetAddress;
import java.util.Collection;
import java.util.Collections;
import java.util.Date;
import java.util.HashMap;
import java.util.LinkedHashSet;
import java.util.List;
import java.util.Map;
import java.util.Map.Entry;
import java.util.Set;
import java.util.concurrent.ConcurrentHashMap;
import java.util.regex.Matcher;
import java.util.regex.Pattern;

import org.opennms.netmgt.config.ThresholdingConfigFactory;
import org.opennms.netmgt.config.threshd.Basethresholddef;
import org.opennms.netmgt.config.threshd.Expression;
import org.opennms.netmgt.config.threshd.ResourceFilter;
import org.opennms.netmgt.config.threshd.Threshold;
import org.opennms.netmgt.dao.support.ResourceTypeUtils;
import org.opennms.netmgt.dao.support.RrdFileConstants;
import org.opennms.netmgt.model.events.EventProxy;
import org.opennms.netmgt.model.events.EventProxyException;
import org.opennms.netmgt.poller.NetworkInterface;
import org.opennms.netmgt.rrd.RrdException;
import org.opennms.netmgt.rrd.RrdUtils;
import org.opennms.netmgt.xml.event.Event;
import org.opennms.netmgt.xml.event.Events;
import org.opennms.netmgt.xml.event.Log;
import org.opennms.netmgt.xml.event.Parm;
import org.opennms.netmgt.xml.event.Value;
import org.slf4j.Logger;
import org.slf4j.LoggerFactory;
import org.springframework.dao.DataAccessException;
import org.springframework.util.Assert;

/**
 * <P>
 * The SnmpThresholder class ...
 * </P>
 *
 * @author <A HREF="mailto:mike@opennms.org">Mike Davidson </A>
 * @author <A HREF="http://www.opennms.org/">OpenNMS </A>
 * @deprecated No longer used - see ThresholdingVisitor
 */
public final class SnmpThresholder implements ServiceThresholder {
    
    
    private static final Logger LOG = LoggerFactory.getLogger(SnmpThresholder.class);

    private String m_serviceName;
    
    private ThresholdsDao m_thresholdsDao;
    
    private Map<NetworkInterface<InetAddress>, SnmpThresholdNetworkInterface> m_snmpThresholdNetworkInterfaces;

    private IfInfoGetter m_ifInfoGetter;

    /**
     * <P>
     * Returns the name of the service that the plug-in collects ("SNMP").
     * </P>
     *
     * @return The service that the plug-in collects.
     */
    public String serviceName() {
        return m_serviceName;
    }

    /**
     * {@inheritDoc}
     *
     * <P>
     * Initialize the service thresholder.
     * </P>
     * @exception RuntimeException
     *                Thrown if an unrecoverable error occurs that prevents the
     *                plug-in from functioning.
     */
    @Override
    public void initialize(Map<?,?> parameters) {

        m_serviceName = (String)parameters.get("svcName");
        
        setupThresholdsDao();
        setupIfInfoGetter();
       
        LOG.debug("initialize: successfully instantiated RRD subsystem");
       
        m_snmpThresholdNetworkInterfaces = new ConcurrentHashMap<NetworkInterface<InetAddress>, SnmpThresholdNetworkInterface>(); 
    }

    private void setupIfInfoGetter() {
        setIfInfoGetter(new JdbcIfInfoGetter());
    }

    /**
     * <p>reinitialize</p>
     */
    @Override
    public void reinitialize() {
        setupThresholdsDao();
    }
    
    private void setupThresholdsDao() {
       DefaultThresholdsDao defaultThresholdsDao = new DefaultThresholdsDao();
        
        try {
            defaultThresholdsDao.setThresholdingConfigFactory(ThresholdingConfigFactory.getInstance());
            defaultThresholdsDao.afterPropertiesSet();
        } catch (Throwable t) {
            LOG.error("initialize: Could not initialize DefaultThresholdsDao", t);
            throw new RuntimeException("Could not initialize DefaultThresholdsDao: " + t, t);
        }
        
        setThresholdsDao(defaultThresholdsDao);

    }

    /**
     * Responsible for freeing up any resources held by the thresholder.
     */
    @Override
    public void release() {
        // Nothing to release...
    }

    /**
     * {@inheritDoc}
     *
     * Responsible for performing all necessary initialization for the specified
     * interface in preparation for thresholding.
     */
    @Override
    public void initialize(ThresholdNetworkInterface netIface, Map<?,?> parms) {
        SnmpThresholdNetworkInterface snmpThresholdNetworkInterface = new SnmpThresholdNetworkInterface(m_thresholdsDao, netIface, parms);
        m_snmpThresholdNetworkInterfaces.put(netIface, snmpThresholdNetworkInterface);

        SnmpThresholdConfiguration config = snmpThresholdNetworkInterface.getThresholdConfiguration();

        if (!snmpThresholdNetworkInterface.isIPV4()) {
            throw new RuntimeException("Unsupported interface type, only TYPE_INET currently supported");
        }

        if (LOG.isDebugEnabled()) {
            LOG.debug("initialize: dumping node thresholds defined for {}:", snmpThresholdNetworkInterface);
            for (Set<ThresholdEntity> entitySet : config.getNodeResourceType().getThresholdMap().values()) {
                for (ThresholdEntity entity : entitySet) { 
			LOG.debug(" {}", entity);
                }
            }

            LOG.debug("initialize: dumping interface thresholds defined for {}:", snmpThresholdNetworkInterface);
            for (Set<ThresholdEntity> entitySet : config.getIfResourceType().getThresholdMap().values()) {
            	for (ThresholdEntity entity : entitySet) {
			LOG.debug(" {}", entity);
            	}
            }
            
            LOG.debug("initialize: dumping generic resources thresholds defined for {}:", snmpThresholdNetworkInterface);
<<<<<<< HEAD
            for (String resourceType : config.getGenericResourceTypeMap().keySet()) {
                for (Set<ThresholdEntity> entitySet : config.getGenericResourceTypeMap().get(resourceType).getThresholdMap().values()) {
                	for (ThresholdEntity entity : entitySet) {
				LOG.debug("    {}.{}", resourceType, entity);
=======
            for (Entry<String, ThresholdResourceType> resourceTypeEntry : config.getGenericResourceTypeMap().entrySet()) {
                for (Set<ThresholdEntity> entitySet : resourceTypeEntry.getValue().getThresholdMap().values()) {
                	for (ThresholdEntity entity : entitySet) {
				LOG.debug("    {}.{}", resourceTypeEntry.getKey(), entity);
>>>>>>> 54237913
                	}
                }
            }
        }

        LOG.debug("initialize: initialization completed for {}", snmpThresholdNetworkInterface);
        
        return;
    }

    /**
     * {@inheritDoc}
     *
     * Responsible for releasing any resources associated with the specified
     * interface.
     */
    @Override
    public void release(ThresholdNetworkInterface iface) {
        m_snmpThresholdNetworkInterfaces.remove(iface);
    }

    /**
     * {@inheritDoc}
     *
     * Perform threshold checking.
     */
    @Override
    public int check(ThresholdNetworkInterface netIface, EventProxy eproxy, Map<?,?> parms) {
        SnmpThresholdNetworkInterface snmpThresholdNetworkInterface = m_snmpThresholdNetworkInterfaces.get(netIface);
        if (snmpThresholdNetworkInterface == null) {
            LOG.warn("check: interface has not been initialized in this thresholder: {}", netIface);
            return THRESHOLDING_FAILED;
        }

        SnmpThresholdConfiguration config = snmpThresholdNetworkInterface.getThresholdConfiguration();

        // Get configuration parameters
        LOG.debug("check: service={} address={} thresholding-group={} interval={}ms range={} mS", serviceName(), snmpThresholdNetworkInterface.getIpAddress(), config.getGroupName(), config.getInterval(), config.getRange());

        // RRD Repository attribute
        LOG.debug("check: rrd repository={}", config.getRrdRepository());


        /*
         * -----------------------------------------------------------
         * 
         * Perform node-level threshold checking
         *
         * -----------------------------------------------------------
         */

        // Get File object representing the node directory
        File nodeDirectory = new File(config.getRrdRepository(), snmpThresholdNetworkInterface.getNodeId().toString());
        if (!RrdFileConstants.isValidRRDNodeDir(nodeDirectory)) {
            LOG.info("Node directory for {}/{} does not exist or is not a valid RRD node directory.", snmpThresholdNetworkInterface.getNodeId(), snmpThresholdNetworkInterface.getIpAddress());
            LOG.info("Threshold checking failed for primary SNMP interface {}", snmpThresholdNetworkInterface.getIpAddress());
            return THRESHOLDING_FAILED;
        }

        // Create empty Events object to hold any threshold events generated during the thresholding check
        Events events = new Events();

        // Date stamp for all outgoing events
        Date date = new Date();

        try {
        	checkNodeDir(nodeDirectory, snmpThresholdNetworkInterface, date, events);
        } catch (IllegalArgumentException e) {
            LOG.info("check: Threshold checking failed for primary SNMP interface {}", snmpThresholdNetworkInterface.getIpAddress(), e);
            return THRESHOLDING_FAILED;
        }

        /*
         * -----------------------------------------------------------
         * 
         * Perform interface-level threshold checking
         *
         * -----------------------------------------------------------
         */

        /*
         * Iterate over node directory contents and call
         * checkInterfaceDirectory() for any/all RRD interface
         * directories.
         */
        File[] files = nodeDirectory.listFiles(RrdFileConstants.INTERFACE_DIRECTORY_FILTER);
        if (files != null) {
            for (File file : files) {
                try {
                    // Found interface directory...
                    checkIfDir(file, snmpThresholdNetworkInterface, date, events);
                } catch (IllegalArgumentException e) {
                    LOG.info("check: Threshold checking failed for primary SNMP interface {}", snmpThresholdNetworkInterface.getIpAddress(), e);
                    return THRESHOLDING_FAILED;
                }
            }
        }

        /*
         * -----------------------------------------------------------
         * 
         * Perform generic resources threshold checking
         *
         * -----------------------------------------------------------
         */

        /*
         * Iterate over generic resource directory contents and call
         * checkGenericResourceDirectory() for any/all RRD interface
         * directories.
         */
        if (config.getGenericResourceTypeMap().size() > 0) {
            for (String resourceType : config.getGenericResourceTypeMap().keySet()) {
                File file = new File(nodeDirectory, resourceType);
                try {
                    // Found resource directory...
                    checkResourceDir(file, snmpThresholdNetworkInterface, date, events);
                } catch (IllegalArgumentException e) {
                    LOG.info("check: Threshold checking failed for primary SNMP interface {}", snmpThresholdNetworkInterface.getIpAddress(), e);
                    return THRESHOLDING_FAILED;
                }
            }
        }

        
        // Send created events
        if (events.getEventCount() > 0) {
            try {
                Log eventLog = new Log();
                eventLog.setEvents(events);
                eproxy.send(eventLog);
            } catch (EventProxyException e) {
                LOG.info("check: Failed sending threshold events", e);
                return THRESHOLDING_FAILED;
            }
        }

        return THRESHOLDING_SUCCEEDED;
    }

    /**
     * Performs threshold checking on an SNMP RRD node directory.
     *
     * @param directory
     *            RRD repository directory
     * @param date
     *            Source for timestamp to be used for all generated events
     * @param events
     *            Castor events object containing any events to be generated as
     *            a result of threshold checking.
     * @throws java.lang.IllegalArgumentException
     *             if path parameter is not a directory.
     * @param thresholdNetworkInterface a {@link org.opennms.netmgt.threshd.SnmpThresholdNetworkInterface} object.
     */
    protected void checkNodeDir(File directory, SnmpThresholdNetworkInterface thresholdNetworkInterface, Date date, Events events) throws IllegalArgumentException {
        Assert.notNull(directory, "directory argument cannot be null");
        Assert.notNull(thresholdNetworkInterface, "thresholdNetworkInterface argument cannot be null");
        Assert.notNull(date, "date argument cannot be null");
        Assert.notNull(events, "events argument cannot be null");
        
        SnmpThresholdConfiguration config = thresholdNetworkInterface.getThresholdConfiguration();
        Assert.notNull(config, "getThresholdConfiguration() of thresholdNetworkInterface argument cannot be null");
        Assert.notNull(thresholdNetworkInterface.getNetworkInterface(), "getNetworkInterface() of thresholdNetworkInterface argument cannot be null");
        Assert.notNull(thresholdNetworkInterface.getNodeId(), "getNodeId() of thresholdNetworkInterface argument cannot be null");
        Assert.notNull(thresholdNetworkInterface.getInetAddress(), "getInetAddress() of thresholdNetworkInterface argument cannot be null");

        LOG.debug("checkNodeDir: threshold checking node dir: {}", directory.getAbsolutePath());
        
        Map<String, Set<ThresholdEntity>> thresholdMap = thresholdNetworkInterface.getNodeThresholdMap();
        
        for(Set<ThresholdEntity> threshEntities : thresholdMap.values()) {
        	for (ThresholdEntity thresholdEntity : threshEntities) {
        		processThresholdForNode(directory, thresholdNetworkInterface, date, events, thresholdEntity);
        	}
        }
    }
    
    private List<Event> processThreshold(File directory, SnmpThresholdNetworkInterface snmpIface, ThresholdEntity threshold, Date date) {
        //Find out what data sources this threshold needs, check if they are available, and if so,
        // then get them and evaluate with them
        SnmpThresholdConfiguration thresholdConfiguration = snmpIface.getThresholdConfiguration();
        Collection<String> requiredDatasources=threshold.getRequiredDatasources();
        Map<String, Double> values=new HashMap<String,Double>();
        String group = snmpIface.getThresholdConfiguration().getGroupName();
        for(String ds: requiredDatasources) {
            File dsFile= ResourceTypeUtils.getRrdFileForDs(directory,ds);
            Double dsValue=null;
            if(dsFile.exists() && passedThresholdFilters(directory, group, threshold.getDatasourceType(), ds)) {
                dsValue = getDataSourceValue(thresholdConfiguration, dsFile, ds);
            }
            if(dsValue==null) {
                LOG.info("Could not get data source value for '{}'.  Not evaluating threshold.", ds);
                return null;
            }
            values.put(ds,dsValue);
        }
        List<Event> eventList=threshold.evaluateAndCreateEvents(values, date);
        return eventList;
    }

    private String getDsLabel(ThresholdEntity threshold) {
        String dsLabelValue = threshold.getDatasourceLabel();
        if(dsLabelValue == null) {
            dsLabelValue = "Null";
        }
        return dsLabelValue;
    }
    
    private void processThresholdForNode(File directory, SnmpThresholdNetworkInterface snmpIface, Date date, Events events, ThresholdEntity threshold)  {
        List<Event> eventList=processThreshold(directory, snmpIface, threshold, date);
        if (eventList==null || eventList.size() == 0) {
            //Nothing to do, so return
            return;
        }
        completeEventListAndAddToEvents(events, eventList, snmpIface, null, getDsLabel(threshold));
    }
    
    private void processThresholdForInterface(File directory, SnmpThresholdNetworkInterface snmpIface, Date date, Events events, ThresholdEntity threshold, String ifLabel, Map<String, String> ifDataMap)  {
        List<Event> eventList=processThreshold(directory, snmpIface, threshold, date);
        if (eventList==null || eventList.size() == 0) {
            //Nothing to do, so return
            return;
        }

        if (ifDataMap.size() == 0 && ifLabel != null) {
            populateIfDataMap(ifDataMap, snmpIface.getNodeId().intValue(), ifLabel);
        }
        completeEventListAndAddToEvents(events, eventList, snmpIface, ifDataMap, getDsLabel(threshold));
    }
    
    private void processThresholdForResource(File directory, SnmpThresholdNetworkInterface snmpIface, Date date, Events events, ThresholdEntity threshold, String resource)  {
        List<Event> eventList=processThreshold(directory, snmpIface, threshold, date);
        if (eventList==null || eventList.size() == 0) {
            return;
        }

        completeEventListAndAddToEvents(events, eventList, snmpIface, null, resource);
    }

    /**
     * Performs threshold checking on an SNMP RRD interface directory.
     *
     * @param directory
     *            RRD repository directory
     * @param snmpIface TODO
     * @param date
     *            Source for timestamp to be used for all generated events
     * @param events
     *            Castor events object containing any events to be generated as
     *            a result of threshold checking.
     * @throws java.lang.IllegalArgumentException
     *             if path parameter is not a directory.
     */
    protected void checkIfDir(File directory, SnmpThresholdNetworkInterface snmpIface, Date date, Events events) throws IllegalArgumentException {
        // TODO: do more specific and thorough assertions on arguments

        // Sanity Check
        if (directory == null || snmpIface.getNodeId() == null || snmpIface.getInetAddress() == null || date == null || events == null) {
            throw new IllegalArgumentException("Null parameters not permitted.");
        }

        LOG.debug("checkIfDir: threshold checking interface dir: {}", directory.getAbsolutePath());

        String ifLabel = directory.getName();
        LOG.debug("checkIfDir: ifLabel=", ifLabel);

        Map<String, Set<ThresholdEntity>> thresholdMap = snmpIface.getInterfaceThresholdMap(ifLabel);
        
        Map<String, String> ifDataMap = new HashMap<String, String>();
        for(Set<ThresholdEntity> threshEntities :thresholdMap.values()) {
        	for (ThresholdEntity thresholdEntity : threshEntities) {
        		processThresholdForInterface(directory, snmpIface, date, events, thresholdEntity, ifLabel, ifDataMap);
        	}
        }
    }

    /**
     * <p>checkResourceDir</p>
     *
     * @param directory a {@link java.io.File} object.
     * @param snmpIface a {@link org.opennms.netmgt.threshd.SnmpThresholdNetworkInterface} object.
     * @param date a {@link java.util.Date} object.
     * @param events a {@link org.opennms.netmgt.xml.event.Events} object.
     * @throws java.lang.IllegalArgumentException if any.
     */
    protected void checkResourceDir(File directory, SnmpThresholdNetworkInterface snmpIface, Date date, Events events) throws IllegalArgumentException {
        // TODO: do more specific and thorough assertions on arguments

        // Sanity Check
        if (directory == null || snmpIface.getNodeId() == null || snmpIface.getInetAddress() == null || date == null || events == null) {
            throw new IllegalArgumentException("Null parameters not permitted.");
        }

        LOG.debug("checkResourceDir: threshold checking generic resource dir: {}", directory.getAbsolutePath());
        
        String resourceType = directory.getName();
        
        if (!directory.exists()) {
		LOG.debug("Aborting check because this node does not support Resource Type {}", resourceType);
        	return;
        }

        SnmpThresholdConfiguration config = snmpIface.getThresholdConfiguration(); 
        LOG.debug("checkResourceDir: group={}, resourceType={}", config.getGroupName(), resourceType);
        
        ThresholdResourceType thresholdResourceType = config.getGenericResourceTypeMap().get(resourceType);
        if (thresholdResourceType == null) {
            LOG.info("No generic resources for group {}", config.getGroupName());
            return;
        }
        Map<String, Set<ThresholdEntity>> thresholdMap = thresholdResourceType.getThresholdMap();
        
        File[] files = directory.listFiles();
        for (File file : files) {
            String resource = file.getName();
<<<<<<< HEAD
            for(String threshKey  :thresholdMap.keySet()) {
                LOG.debug("checkResourceDir: resource=", resource);
                for (ThresholdEntity thresholdEntity : thresholdMap.get(threshKey)) {
=======
            for(Set<ThresholdEntity> threshEntities : thresholdMap.values()) {
                LOG.debug("checkResourceDir: resource=", resource);
                for (ThresholdEntity thresholdEntity : threshEntities) {
>>>>>>> 54237913
	                String dsLabelValue = getDataSourceLabel(file, snmpIface, thresholdEntity);
	                processThresholdForResource(file, snmpIface, date, events, thresholdEntity, dsLabelValue);
                }
            }
        }
    }
    
    private ResourceFilter[] getThresholdFilters(String thresholdGroup, String dataSource) {
        Collection<Basethresholddef> thresholds = m_thresholdsDao.getThresholdingConfigFactory().getThresholds(thresholdGroup);
        for (Basethresholddef thresh : thresholds) {
            if (thresh instanceof Threshold) {
                Threshold t = (Threshold)thresh;
                if (t.getDsName().equals(dataSource)) {
                    return t.getResourceFilter();
                }
            } else {
                Expression e = (Expression)thresh;
                if (e.getExpression().indexOf(dataSource) > 0) {
                    return e.getResourceFilter();
                }
            }
        }
        ResourceFilter[] filters = {};
        return filters;
    }
    
    /*
     * If Threshold has Filters defined for selected ThresholdGroup/DataSource/ResourceType then, apply filter rules.
     * TODO: What happend if getAttributeValue returns null ?
     */
    /**
     * <p>passedThresholdFilters</p>
     *
     * @param resourceDir a {@link java.io.File} object.
     * @param thresholdGroup a {@link java.lang.String} object.
     * @param resourceType a {@link java.lang.String} object.
     * @param dataSource a {@link java.lang.String} object.
     * @return a boolean.
     */
    protected boolean passedThresholdFilters(File resourceDir, String thresholdGroup, String resourceType, String dataSource) {

        // Find the filters for threshold definition for selected group/dataSource
        ResourceFilter[] filters = getThresholdFilters(thresholdGroup, dataSource);
        if (filters.length == 0) return true;

        // Threshold definition with filters must match ThresholdEntity (checking DataSource and ResourceType)
        LOG.debug("checkFilters: resource={}, group={}, type={}, filters={}", resourceDir.getName(), thresholdGroup, resourceType, filters.length);
        int count = 1;
        for (ResourceFilter f : filters) {
            LOG.debug("checkFilters: filter #{}: field={}, regex={}", count, f.getField(), f.getContent());
            count++;
            // Read Resource Attribute and apply filter rules if attribute is not null
            String attr = getAttributeValue(resourceDir, resourceType, f.getField());
            if (attr != null) {
                Pattern p = Pattern.compile(f.getContent());
                Matcher m = p.matcher(attr);
                boolean pass = m.find();
                LOG.debug("checkFilters: the value of {} is {}. Pass filter? {}", dataSource, attr, pass);
                if (pass) return true;
            }
        }
        return false;
    }
    
    private void completeEventListAndAddToEvents(Events events, List<Event> eventList, SnmpThresholdNetworkInterface snmpIface, Map<String, String> ifDataMap, String dsLabelValue) {
        // TODO: do more specific and thorough assertions on arguments
        for (Event event : eventList) {
            /*
            Integer nodeId = snmpIface.getNodeId();
            InetAddress primary = snmpIface.getInetAddress();
            if (nodeId == null || primary == null) {
                throw new IllegalArgumentException("nodeid, primary, and threshold cannot be null.");
            }
    
            if (log().isDebugEnabled()) {
                log().debug("createEvent: nodeId=" + nodeId + " primaryAddr=" + primary + " ds=" + threshold.getDsName() + " uei=" + uei);
    
                if (ifDataMap != null) {
                    log().debug("createEvent: specific interface data: ifAddr=" + ifDataMap.get("ipaddr") + " macAddr=" + ifDataMap.get("snmpphysaddr") + " ifName=" + ifDataMap.get("snmpifname") + " ifDescr=" + ifDataMap.get("snmpifdescr") + " ifIndex=" + ifDataMap.get("snmpifindex") + " ifLabel=" + ifDataMap.get("iflabel"));
                }
            }
            */
    
            // create the event to be sent
            event.setNodeid(snmpIface.getNodeId().longValue());
            event.setService(this.serviceName());
    
            // Set event interface
            if (ifDataMap == null || ifDataMap.get("ipaddr") == null) {
                // Node level datasource
                if (snmpIface.getInetAddress() != null) {
                    event.setInterfaceAddress(snmpIface.getInetAddress());
                }
            } else {
                /*
                 * Interface-level datasource
                 * 
                 * NOTE: Non-IP interfaces will have an
                 * address of "0.0.0.0".
                 */
                String ifAddr = ifDataMap.get("ipaddr");
                event.setInterface(ifAddr);
            }
        
            // Add appropriate parms
            final List<Parm> eventParms = event.getParmCollection();
            
            Parm eventParm;
            Value parmValue;
    
            // Add datasource label
            if (dsLabelValue != null) {
                eventParm = new Parm();
                eventParm.setParmName("label");
                parmValue = new Value();
                parmValue.setContent(dsLabelValue);
                eventParm.setValue(parmValue);
                eventParms.add(eventParm);
            }
    
            // Add interface parms if available
            if (ifDataMap != null && ifDataMap.get("iflabel") != null) {
                // Add ifLabel
                eventParm = new Parm();
                eventParm.setParmName("ifLabel");
                parmValue = new Value();
                parmValue.setContent(ifDataMap.get("iflabel"));
                eventParm.setValue(parmValue);
                eventParms.add(eventParm);
            }
    
            if (ifDataMap != null && ifDataMap.get("snmpifindex") != null) {
                // Add ifIndex
                eventParm = new Parm();
                eventParm.setParmName("ifIndex");
                parmValue = new Value();
                parmValue.setContent(ifDataMap.get("snmpifindex"));
                eventParm.setValue(parmValue);
                eventParms.add(eventParm);
            }

            events.addEvent(event);
        }
    }

    /**
     * Use RRD strategy to "fetch" value of the datasource from the RRD file
     * using the threshold configuration.
     */
    private Double getDataSourceValue(SnmpThresholdConfiguration thresholdConfiguration, File file, String datasource) {
        Double dsValue;

        try {
        	if (thresholdConfiguration.getRange() != 0) {
			LOG.debug("Checking datasource '{}' for values within {} milliseconds of last possible PDP with interval {}.", datasource, thresholdConfiguration.getRange(), thresholdConfiguration.getInterval());
        		dsValue = RrdUtils.fetchLastValueInRange(file.getAbsolutePath(), datasource, thresholdConfiguration.getInterval(), thresholdConfiguration.getRange());
        	} else {
			LOG.debug("Checking datasource '{}' for value of last possible PDP only with interval {}.", datasource, thresholdConfiguration.getInterval());
        		dsValue = RrdUtils.fetchLastValue(file.getAbsolutePath(), datasource, thresholdConfiguration.getInterval());
        	}
        } catch (NumberFormatException e) {
            LOG.warn("Unable to convert retrieved value for datasource '{}' to a double", datasource, e);
            return null;
        } catch (RrdException e) {
            LOG.info("An error occurred retriving the last value for datasource '{}'", datasource, e);
            return null;
        }

        if (dsValue == null) {
            LOG.info("fetch value for data source '{}' was null.", datasource);
            return null;
        }
        
        if (dsValue.isNaN()) {
            LOG.info("fetch value for data source '{}' was NaN.", datasource);
            return null;
        }
        
        return dsValue;
    }

    /**
     * File name has format: <datsource><extension>
     *
     * @return the fileName with the <extension> portion stripped off the end.
     * @param fileName a {@link java.lang.String} object.
     */
    protected String stripRrdExtension(String fileName) {
        if (!fileName.endsWith(RrdUtils.getExtension())) {
            LOG.info("stripRrdExtension: File '{}' does not end with the RRD extension '{}'.", fileName, RrdUtils.getExtension());
            return null;
        }
        return fileName.substring(0, fileName.lastIndexOf(RrdUtils.getExtension()));
    }
    
    /*
     * This directly access database to get OnmsSnmpInterface (snmpinterface table on database) data
     * for selected Interface ID.
     */
    private String getAttributeValue(File resourceDirectory, String resourceType, String attribute) {
        LOG.debug("Getting Value for {}::{} from {}", resourceType, attribute, resourceDirectory);
        String value = null;
        // Interface ID or Resource ID from data path
        if (attribute.equals("ID")) {
            return resourceDirectory.getName();
        }
        try {
            if (resourceType.equals("if")) {
                String ifLabel = resourceDirectory.getName();
                int nodeId = Integer.parseInt(resourceDirectory.getParentFile().getName());
                Map<String,String> info = new HashMap<String,String>();
                populateIfDataMap(info, nodeId, ifLabel);
                value = info.get(attribute);
            } else {
                value = ResourceTypeUtils.getStringProperty(resourceDirectory, attribute);
            }
        } catch (Throwable e) {
            LOG.warn("Can't get value for attribute {}.", attribute, e);
        }
        return value;
    }

    /**
     * Get the value to use for the ds-label from this threshold
     */
    private String getDataSourceLabel(File directory, SnmpThresholdNetworkInterface snmpIface, ThresholdEntity threshold) {
        String dsLabelValue = null;
        
        try {
            String key = threshold.getDatasourceLabel();
            dsLabelValue = (key == null ? null : ResourceTypeUtils.getStringProperty(directory, key));
        } catch (DataAccessException e) {
            LOG.debug ("getDataSourceLabel: I/O exception when looking for strings.properties file for node id: " + snmpIface.getNodeId() + " looking here: " + directory, e);
        }
        
        return (dsLabelValue == null ? "Unknown" : dsLabelValue);

    }


    /**
     * ifLabel will either be set to null for node level
     * datasource values
     * or to a specific interface in the case of an
     * interface level datasource.
     *
     * ifLabel has the following format:
     * <ifName|ifDescr>-<macAddr>
     * 
     * Call IfLabel.getInterfaceInfoFromLabel() utility
     * method to retrieve
     * data from the 'snmpInterfaces' table for this
     * interface. This method
     * will return a Map of database values keyed by field
     * name.
     */
    private void populateIfDataMap(Map<String, String> ifDataMap, int nodeId, String ifLabel) {
        Map<String, String> ifInfo = m_ifInfoGetter.getIfInfoForNodeAndLabel(nodeId, ifLabel);
        ifDataMap.putAll(ifInfo);
       // Adding ifLabel value to the map for potential use by the createEvent() method
        ifDataMap.put("iflabel", ifLabel);
    }

    /**
     * <p>getAttributeMap</p>
     *
     * @param resourceType a {@link org.opennms.netmgt.threshd.ThresholdResourceType} object.
     * @return a {@link java.util.Map} object.
     */
    protected static Map<String, Set<ThresholdEntity>> getAttributeMap(ThresholdResourceType resourceType) {
        Map<String, Set<ThresholdEntity>> thresholdMap = new HashMap<String, Set<ThresholdEntity>>();

        /*
         * Iterate over base interface threshold map and clone each
         * ThresholdEntity object and add it to the threshold map.
         * for this interface.
         */ 
        for (Set<ThresholdEntity> entitySet : resourceType.getThresholdMap().values()) {
        	for (ThresholdEntity entity : entitySet) {
        		if (!thresholdMap.containsKey(entity.getDataSourceExpression())) {
        			thresholdMap.put(entity.getDataSourceExpression(), new LinkedHashSet<ThresholdEntity>());
        		}
        		thresholdMap.get(entity.getDataSourceExpression()).add(entity.clone());
        	}
        }
        return Collections.unmodifiableMap(thresholdMap);
    }

    /**
     * <p>getThresholdsDao</p>
     *
     * @return a {@link org.opennms.netmgt.threshd.ThresholdsDao} object.
     */
    public ThresholdsDao getThresholdsDao() {
        return m_thresholdsDao;
    }

    /**
     * <p>setThresholdsDao</p>
     *
     * @param thresholdsDao a {@link org.opennms.netmgt.threshd.ThresholdsDao} object.
     */
    public void setThresholdsDao(ThresholdsDao thresholdsDao) {
        m_thresholdsDao = thresholdsDao;
    }

    /**
     * <p>getIfInfoGetter</p>
     *
     * @return a {@link org.opennms.netmgt.threshd.IfInfoGetter} object.
     */
    public IfInfoGetter getIfInfoGetter() {
        return m_ifInfoGetter;
    }

    /**
     * <p>setIfInfoGetter</p>
     *
     * @param ifInfoGetter a {@link org.opennms.netmgt.threshd.IfInfoGetter} object.
     */
    public void setIfInfoGetter(IfInfoGetter ifInfoGetter) {
        m_ifInfoGetter = ifInfoGetter;
    }
}<|MERGE_RESOLUTION|>--- conflicted
+++ resolved
@@ -189,17 +189,10 @@
             }
             
             LOG.debug("initialize: dumping generic resources thresholds defined for {}:", snmpThresholdNetworkInterface);
-<<<<<<< HEAD
-            for (String resourceType : config.getGenericResourceTypeMap().keySet()) {
-                for (Set<ThresholdEntity> entitySet : config.getGenericResourceTypeMap().get(resourceType).getThresholdMap().values()) {
-                	for (ThresholdEntity entity : entitySet) {
-				LOG.debug("    {}.{}", resourceType, entity);
-=======
             for (Entry<String, ThresholdResourceType> resourceTypeEntry : config.getGenericResourceTypeMap().entrySet()) {
                 for (Set<ThresholdEntity> entitySet : resourceTypeEntry.getValue().getThresholdMap().values()) {
                 	for (ThresholdEntity entity : entitySet) {
 				LOG.debug("    {}.{}", resourceTypeEntry.getKey(), entity);
->>>>>>> 54237913
                 	}
                 }
             }
@@ -515,15 +508,9 @@
         File[] files = directory.listFiles();
         for (File file : files) {
             String resource = file.getName();
-<<<<<<< HEAD
-            for(String threshKey  :thresholdMap.keySet()) {
-                LOG.debug("checkResourceDir: resource=", resource);
-                for (ThresholdEntity thresholdEntity : thresholdMap.get(threshKey)) {
-=======
             for(Set<ThresholdEntity> threshEntities : thresholdMap.values()) {
                 LOG.debug("checkResourceDir: resource=", resource);
                 for (ThresholdEntity thresholdEntity : threshEntities) {
->>>>>>> 54237913
 	                String dsLabelValue = getDataSourceLabel(file, snmpIface, thresholdEntity);
 	                processThresholdForResource(file, snmpIface, date, events, thresholdEntity, dsLabelValue);
                 }
