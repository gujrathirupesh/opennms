--- conflicted
+++ resolved
@@ -322,20 +322,12 @@
             }
         }
         if (m_attributes == null || m_attributes.get(ds) == null) {
-<<<<<<< HEAD
-            LOG.warn("getAttributeValue: can't find attribute called {} on {}", ds, m_resource);
-=======
-            log().info("getAttributeValue: can't find attribute called " + ds + " on " + m_resource);
->>>>>>> 874d4f44
+            LOG.info("getAttributeValue: can't find attribute called {} on {}", ds, m_resource);
             return null;
         }
         String numValue = m_attributes.get(ds).getNumericValue();
         if (numValue == null) {
-<<<<<<< HEAD
-            LOG.warn("getAttributeValue: can't find numeric value for {} on {}", ds, m_resource);
-=======
-            log().info("getAttributeValue: can't find numeric value for " + ds + " on " + m_resource);
->>>>>>> 874d4f44
+            LOG.info("getAttributeValue: can't find numeric value for {} on {}", ds, m_resource);
             return null;
         }
         // Generating a unique ID for the node/resourceType/resource/metric combination.
@@ -422,15 +414,8 @@
     public String getFieldValue(String ds) {
         if (ds == null || ds.equals(""))
             return null;
-<<<<<<< HEAD
         LOG.debug("getLabelValue: Getting Value for {}::{}", m_resource.getResourceTypeName(), ds);
-        if ("nodeid".equals(ds))
-=======
-        if (log().isDebugEnabled()) {
-            log().debug("getLabelValue: Getting Value for " + m_resource.getResourceTypeName() + "::" + ds);
-        }
         if ("nodeid".equalsIgnoreCase(ds))
->>>>>>> 874d4f44
             return Integer.toString(m_nodeId);
         if ("ipaddress".equalsIgnoreCase(ds))
             return m_hostAddress;
