--- conflicted
+++ resolved
@@ -120,28 +120,14 @@
     }
     
     /**
-<<<<<<< HEAD
-     * Get a list of thresholds groups (for JUnit only at this time)
-=======
      * Get a list of thresholds groups (for JUnit only at this time).
->>>>>>> 4d4891f4
      *
      * @return a {@link java.util.List} object.
      */
     List<ThresholdGroup> getThresholdGroups() {
         return Collections.unmodifiableList(m_thresholdingSet.m_thresholdGroups);
-<<<<<<< HEAD
-=======
-    }
-    
-    /**
-     * Get a list of scheduled outages (for JUnit only at this time).
-     */
-    List<String> getScheduledOutages() {
-        return Collections.unmodifiableList(m_thresholdingSet.m_scheduledOutages);
->>>>>>> 4d4891f4
-    }
-
+    }
+    
     /**
      * Get a list of scheduled outages (for JUnit only at this time).
      */
