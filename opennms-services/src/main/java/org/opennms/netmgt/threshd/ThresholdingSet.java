/*******************************************************************************
 * This file is part of OpenNMS(R).
 *
 * Copyright (C) 2009-2018 The OpenNMS Group, Inc.
 * OpenNMS(R) is Copyright (C) 1999-2018 The OpenNMS Group, Inc.
 *
 * OpenNMS(R) is a registered trademark of The OpenNMS Group, Inc.
 *
 * OpenNMS(R) is free software: you can redistribute it and/or modify
 * it under the terms of the GNU Affero General Public License as published
 * by the Free Software Foundation, either version 3 of the License,
 * or (at your option) any later version.
 *
 * OpenNMS(R) is distributed in the hope that it will be useful,
 * but WITHOUT ANY WARRANTY; without even the implied warranty of
 * MERCHANTABILITY or FITNESS FOR A PARTICULAR PURPOSE.  See the
 * GNU Affero General Public License for more details.
 *
 * You should have received a copy of the GNU Affero General Public License
 * along with OpenNMS(R).  If not, see:
 *      http://www.gnu.org/licenses/
 *
 * For more information contact:
 *     OpenNMS(R) Licensing <license@opennms.org>
 *     http://www.opennms.org/
 *     http://www.opennms.com/
 *******************************************************************************/

package org.opennms.netmgt.threshd;

import java.util.ArrayList;
import java.util.Collection;
import java.util.Collections;
import java.util.Date;
import java.util.HashMap;
import java.util.Iterator;
import java.util.LinkedList;
import java.util.List;
import java.util.Map;
import java.util.Map.Entry;
import java.util.Optional;
import java.util.Set;
import java.util.regex.Matcher;
import java.util.regex.Pattern;
import java.util.regex.PatternSyntaxException;
import java.util.stream.Collectors;

import org.opennms.netmgt.collection.api.CollectionAttribute;
import org.opennms.netmgt.collection.api.CollectionResource;
import org.opennms.netmgt.config.PollOutagesConfigFactory;
import org.opennms.netmgt.config.ThreshdConfigFactory;
import org.opennms.netmgt.config.ThreshdConfigManager;
import org.opennms.netmgt.config.ThresholdingConfigFactory;
import org.opennms.netmgt.config.poller.outages.Outage;
import org.opennms.netmgt.config.threshd.FilterOperator;
import org.opennms.netmgt.config.threshd.ResourceFilter;
import org.opennms.netmgt.rrd.RrdRepository;
import org.opennms.netmgt.xml.event.Event;
import org.slf4j.Logger;
import org.slf4j.LoggerFactory;

/**
 * <p>Abstract ThresholdingSet class.</p>
 *
 * @author <a href="mailto:agalue@opennms.org">Alejandro Galue</a>
 */
public class ThresholdingSet {

    private static final Logger LOG = LoggerFactory.getLogger(ThresholdingSet.class);

    protected final int m_nodeId;
    protected final String m_hostAddress;
    protected final String m_serviceName;
    protected final RrdRepository m_repository;

    protected ThresholdsDao m_thresholdsDao;

    private boolean m_initialized = false;
    private boolean m_hasThresholds = false;

    protected final List<ThresholdGroup> m_thresholdGroups = new LinkedList<>();
    protected final List<String> m_scheduledOutages = new ArrayList<>();

    /**
     * <p>Constructor for ThresholdingSet.</p>
     *
     * @param nodeId a int.
     * @param hostAddress a {@link java.lang.String} object.
     * @param serviceName a {@link java.lang.String} object.
     * @param repository a {@link org.opennms.netmgt.rrd.RrdRepository} object.
     * @param interval a long.
     * @throws ThresholdInitializationException 
     */
    public ThresholdingSet(int nodeId, String hostAddress, String serviceName, RrdRepository repository) throws ThresholdInitializationException {
        m_nodeId = nodeId;
        m_hostAddress = (hostAddress == null ? null : hostAddress.intern());
        m_serviceName = (serviceName == null ? null : serviceName.intern());
        m_repository = repository;
        initThresholdsDao();
        initialize();
        if (!m_initialized) {
            throw new ThresholdInitializationException("Failed to initialize thresholding set.");
        }
    }

    /**
     * <p>initialize</p>
     * @throws ThresholdInitializationException 
     */
    protected void initialize() throws ThresholdInitializationException {
        final String logHeader = "initialize(nodeId=" + m_nodeId + ",ipAddr=" + m_hostAddress + ",svc=" + m_serviceName + ")";
        final List<String> groupNameList = getThresholdGroupNames(m_nodeId, m_hostAddress, m_serviceName);
        synchronized(m_thresholdGroups) {
            m_thresholdGroups.clear();
            for (final String groupName : groupNameList) {
                try {
                    final ThresholdGroup thresholdGroup = m_thresholdsDao.get(groupName);
                    if (thresholdGroup == null) {
                        LOG.error("{}: Could not get threshold group with name {}", logHeader, groupName);
                    } else {
                        m_thresholdGroups.add(thresholdGroup);
                        LOG.debug("{}: Adding threshold group: {}", logHeader, thresholdGroup);
                    }
                } catch (Throwable e) {
                    LOG.error("{}: Can't process threshold group {}", logHeader, groupName, e);
                    // It should not throw an exception when we are unable to find the group, see NMS-3532
                }
            }
            m_hasThresholds = !m_thresholdGroups.isEmpty();
        }
        updateScheduledOutages();
    }

    public void reinitialize() {
        reinitialize(false);
    }

    /**
     * <p>reinitialize</p>
     */
    public void reinitialize(final boolean reloadThresholdConfig) {
        m_initialized = false;
        ThresholdingEventProxyFactory.getFactory().getProxy().removeAllEvents();

        final ThresholdingConfigFactory tcf = ThresholdingConfigFactory.getInstance();
        final boolean hasThresholds = m_hasThresholds;
        final List<ThresholdGroup> thresholdGroups = new ArrayList<>(m_thresholdGroups);
        final List<String> scheduledOutages = new ArrayList<>(m_scheduledOutages);
        try {
            if (reloadThresholdConfig) {
                ThresholdingConfigFactory.reload();
            }
            initThresholdsDao();
            mergeThresholdGroups(m_nodeId, m_hostAddress, m_serviceName);
            updateScheduledOutages();
        } catch (final Exception e) {
            LOG.error("Failed to reinitialize thresholding set.  Reverting to previous configuration.", e);
            ThresholdingConfigFactory.setInstance(tcf);
            m_hasThresholds = hasThresholds;
            if (!thresholdGroups.equals(m_thresholdGroups)) {
                m_thresholdGroups.clear();
                m_thresholdGroups.addAll(thresholdGroups);
            }
            if (!scheduledOutages.equals(m_scheduledOutages)) {
                m_scheduledOutages.clear();
                m_scheduledOutages.addAll(scheduledOutages);
            }
            m_initialized = true;
        }
        ThresholdingEventProxyFactory.getFactory().getProxy().sendAllEvents();
    }

    /*
     * Used to reload merge new thresholds configuration with current.
     * 
     * Extract thresholdEvaluatorStates Map from each ThresholdEntity, then copy this to new thresholdEntity.
     */
    /**
     * <p>mergeThresholdGroups</p>
     * @throws ThresholdInitializationException 
     */
    private void mergeThresholdGroups(final int nodeId, final String hostAddress, final String serviceName) throws ThresholdInitializationException {
        final String logHeader = "mergeThresholdGroups(nodeId=" + nodeId + ",ipAddr=" + hostAddress + ",svc=" + serviceName + ")";
        LOG.debug("{}: Begin merging operation", logHeader);
        final List<String> existingGroupNameList = m_thresholdGroups.stream().map(ThresholdGroup::getName).collect(Collectors.toList());
        List<String> newGroupNameList = getThresholdGroupNames(nodeId, hostAddress, serviceName);

        synchronized(m_thresholdGroups) {
            // If size differs its because some groups where deleted.
            if (newGroupNameList.size() != m_thresholdGroups.size() || !existingGroupNameList.equals(newGroupNameList)) {
                // Deleting Groups
                LOG.debug("{}: New group name list differs from current threshold group list", logHeader);
                for (final Iterator<ThresholdGroup> i = m_thresholdGroups.iterator(); i.hasNext();) {
                    final ThresholdGroup group = i.next();
                    if (!newGroupNameList.contains(group.getName())) {
                        LOG.info("{}: deleting group {}", logHeader, group);
                        group.delete();
                        i.remove();
                    }
                }
            }
<<<<<<< HEAD
            List<ThresholdGroup> newThresholdGroupList = new LinkedList<>();
            for (String groupName : groupNameList) {
=======
            final List<ThresholdGroup> newThresholdGroupList = new LinkedList<ThresholdGroup>();
            for (final String groupName : newGroupNameList) {
>>>>>>> 66af69ab
                // Check if group exist on current configured list
                final Optional<ThresholdGroup> foundGroup = m_thresholdGroups.stream().filter(tg -> groupName.equals(tg.getName())).findFirst();
                try {
                    if (!foundGroup.isPresent()) {
                        // Add new group
                        final ThresholdGroup thresholdGroup = m_thresholdsDao.get(groupName);
                        if (thresholdGroup == null) {
                            LOG.error("{}: Could not get threshold group with name {}", logHeader, groupName);
                        } else {
                            newThresholdGroupList.add(thresholdGroup);
                            LOG.debug("{}: Adding threshold group: {}", logHeader, thresholdGroup);
                        }
                    } else {
                        // Merge existing data with current data
                        final ThresholdGroup thresholdGroup = m_thresholdsDao.merge(foundGroup.get());
                        newThresholdGroupList.add(thresholdGroup);
                        LOG.debug("{}: Merging threshold group: {}", logHeader, thresholdGroup);
                    }
                } catch (final IllegalStateException e) {
                    final ThresholdInitializationException tie = new ThresholdInitializationException("Unable to add or merge existing group " + foundGroup.orElse(null), e);
                    LOG.error(tie.getLocalizedMessage(), e);
                    throw tie;
                }
            }
            m_thresholdGroups.clear();
            m_thresholdGroups.addAll(newThresholdGroupList);
            m_hasThresholds = !m_thresholdGroups.isEmpty();
        }
    }

    /*
     * Returns true if there are defined thresholds for this node/address/service
     */
    /**
     * <p>hasThresholds</p>
     *
     * @return a boolean.
     */
    public boolean hasThresholds() {
        return m_hasThresholds;
    }

    /*
     * Returns true if the specified attribute is involved in any of defined thresholds for node/address/service
     * 
     * @param resourceTypeName a {@link java.lang.String} object.
     * @param attributeName a {@link java.lang.String} object.
     * @return a boolean.
     */
    public boolean hasThresholds(final String resourceTypeName, final String attributeName) {
        boolean ok = false;
        synchronized(m_thresholdGroups) {
            for (ThresholdGroup group : m_thresholdGroups) {
                Map<String,Set<ThresholdEntity>> entityMap = getEntityMap(group, resourceTypeName);
                if (entityMap != null) {
                    for (final Entry<String, Set<ThresholdEntity>> entry : entityMap.entrySet()) {
                        final Set<ThresholdEntity> value = entry.getValue();
                        for (final ThresholdEntity thresholdEntity : value) {
                            final Collection<String> requiredDatasources = thresholdEntity.getRequiredDatasources();
                            if (requiredDatasources.contains(attributeName)) {
                                ok = true;
                                LOG.debug("hasThresholds: {}@{}? {}", resourceTypeName, attributeName, ok);
                            } else {
                                LOG.trace("hasThresholds: {}@{}? {}", resourceTypeName, attributeName, ok);
                            }
                        }
                    }
                }
            }
        }
        return ok;
    }

    public final boolean isNodeInOutage() {
        PollOutagesConfigFactory outageFactory = PollOutagesConfigFactory.getInstance();
        boolean outageFound = false;
        synchronized(m_scheduledOutages) {
            for (String outageName : m_scheduledOutages) {
                if (outageFactory.isCurTimeInOutage(outageName)) {
                    LOG.debug("isNodeInOutage[node={}]: current time is on outage using '{}'; checking the node with IP {}", m_nodeId, outageName, m_hostAddress);
                    if (outageFactory.isNodeIdInOutage(m_nodeId, outageName) || outageFactory.isInterfaceInOutage(m_hostAddress, outageName)) {
                        LOG.debug("isNodeInOutage[node={}]: configured outage '{}' applies, interface {} will be ignored for threshold processing", m_nodeId, outageName, m_hostAddress);
                        outageFound = true;
                        break;
                    }
                }
            }
        }
        return outageFound;
    }

    /*
     * Apply thresholds definitions for specified resource using attribuesMap as current values.
     * Return a list of events to be send if some thresholds must be triggered or be rearmed.
     * 
     * @param resourceWrapper a {@link org.opennms.netmgt.threshd.CollectionResourceWrapper} object.
     * @param attributesMap a {@link java.util.Map} object.
     * @return a {@link java.util.List} object.
     */
    protected final List<Event> applyThresholds(CollectionResourceWrapper resourceWrapper, Map<String, CollectionAttribute> attributesMap) {
        List<Event> eventsList = new LinkedList<>();
        if (attributesMap == null || attributesMap.size() == 0) {
            LOG.debug("applyThresholds: Ignoring resource {} because required attributes map is empty.", resourceWrapper);
            return eventsList;
        }
        LOG.debug("applyThresholds: Applying thresholds on {} using {} attributes.", resourceWrapper, attributesMap.size());
        Date date = new Date();
        synchronized(m_thresholdGroups) {
            for (ThresholdGroup group : m_thresholdGroups) {
                Map<String,Set<ThresholdEntity>> entityMap = getEntityMap(group, resourceWrapper.getResourceTypeName());
                if (entityMap != null) {
                    for (final Entry<String, Set<ThresholdEntity>> entry : entityMap.entrySet()) {
                        final String key = entry.getKey();
                        final Set<ThresholdEntity> value = entry.getValue();
                        for (final ThresholdEntity thresholdEntity : value) {
                            if (passedThresholdFilters(resourceWrapper, thresholdEntity)) {
                                LOG.info("applyThresholds: Processing threshold {} : {} on resource {}", key, thresholdEntity, resourceWrapper);
                                Collection<String> requiredDatasources = thresholdEntity.getThresholdConfig().getRequiredDatasources();
                                final Map<String, Double> values = new HashMap<String,Double>();
                                boolean valueMissing = false;
                                boolean relaxed = thresholdEntity.getThresholdConfig().getBasethresholddef().getRelaxed();
                                for(final String ds : requiredDatasources) {
                                    final Double dsValue = resourceWrapper.getAttributeValue(ds);
                                    if(dsValue == null) {
                                        LOG.info("applyThresholds: Could not get data source value for '{}', {}", ds, (relaxed ? "but the expression will be evaluated (relaxed mode enabled)" : "not evaluating threshold"));
                                        valueMissing = true;
                                    }
                                    values.put(ds,dsValue);
                                }
                                if(!valueMissing || relaxed) {
                                    LOG.info("applyThresholds: All attributes found for {}, evaluating", resourceWrapper);
                                    resourceWrapper.setDsLabel(thresholdEntity.getDatasourceLabel());
                                    try {
                                        List<Event> thresholdEvents = thresholdEntity.evaluateAndCreateEvents(resourceWrapper, values, date);
                                        eventsList.addAll(thresholdEvents);
                                    } catch (Exception e) {
                                        LOG.warn("applyThresholds: Can't evaluate {} on {} because {}", key, resourceWrapper, e.getMessage());
                                    }
                                }
                            } else {
                                LOG.info("applyThresholds: Not processing threshold {} : {} because no filters matched", key, thresholdEntity);
                            }
                        }
                    }
                }
            }
        }
        return eventsList;
    }

    /**
     * <p>passedThresholdFilters</p>
     *
     * @param resource a {@link org.opennms.netmgt.threshd.CollectionResourceWrapper} object.
     * @param thresholdEntity a {@link org.opennms.netmgt.threshd.ThresholdEntity} object.
     * @return a boolean.
     */
    protected boolean passedThresholdFilters(CollectionResourceWrapper resource, ThresholdEntity thresholdEntity) {
        // Find the filters for threshold definition for selected group/dataSource
        final List<ResourceFilter> filters = thresholdEntity.getThresholdConfig().getBasethresholddef().getResourceFilters();
        if (filters.size() == 0) return true;
        // Threshold definition with filters must match ThresholdEntity (checking DataSource and ResourceType)
        LOG.debug("passedThresholdFilters: applying {} filters to resource {}", filters.size(), resource);
        int count = 1;
        final FilterOperator operator = thresholdEntity.getThresholdConfig().getBasethresholddef().getFilterOperator();
        boolean andResult = true;
        for (ResourceFilter f : filters) {
            LOG.debug("passedThresholdFilters: filter #{}: field={}, regex='{}'", count, f.getField(), f.getContent().orElse(null));
            count++;
            // Read Resource Attribute and apply filter rules if attribute is not null
            String attr = resource.getFieldValue(f.getField());
            if (attr != null) {
                try {
                    final Pattern p = Pattern.compile(f.getContent().orElse(""));
                    final Matcher m = p.matcher(attr);
                    boolean pass = m.matches();
                    LOG.debug("passedThresholdFilters: the value of {} is {}. Pass filter? {}", f.getField(), attr, pass);
                    if (operator.equals(FilterOperator.OR) && pass) {
                        return true;
                    }
                    if (operator.equals(FilterOperator.AND)) {
                        andResult = andResult && pass;
                        if (andResult == false)
                            return false;
                    }
                } catch (PatternSyntaxException e) {
                    LOG.warn("passedThresholdFilters: the regular expression {} is invalid: {}", f.getContent().orElse(null), e.getMessage(), e);
                    return false;
                }
            } else {
                LOG.warn("passedThresholdFilters: can't find value of {} for resource {}", f.getField(), resource);
                if (operator.equals(FilterOperator.AND)) {
                    return false;
                }
            }
        }
        if (operator.equals(FilterOperator.AND) && andResult) {
            return true;
        }
        return false;
    }

    /**
     * <p>initThresholdsDao</p>
     * @throws ThresholdInitializationException 
     */
    protected final void initThresholdsDao() throws ThresholdInitializationException {
        if (!m_initialized) {
            LOG.debug("initThresholdsDao: Initializing Factories and DAOs");
            final DefaultThresholdsDao defaultThresholdsDao = new DefaultThresholdsDao();
            try {
                ThresholdingConfigFactory.init();
                defaultThresholdsDao.setThresholdingConfigFactory(ThresholdingConfigFactory.getInstance());
                defaultThresholdsDao.afterPropertiesSet();
            } catch (final Throwable t) {
                final ThresholdInitializationException tie = new ThresholdInitializationException("Could not initialize DefaultThresholdsDao.", t);
                LOG.error("initThresholdsDao: " + tie.getLocalizedMessage(), t);
                throw tie;
            }
            try {
                ThreshdConfigFactory.init();
            } catch (final Throwable t) {
                final ThresholdInitializationException tie = new ThresholdInitializationException("Could not initialize ThreshdConfigFactory.", t);
                LOG.error("initThresholdsDao: " + tie.getLocalizedMessage(), t);
                throw tie;
            }
            m_thresholdsDao = defaultThresholdsDao;
            m_initialized = true;
        }
    }

    /*
     * The next code was extracted from Threshd.scheduleService.
     * 
     * - Search for packages defined on threshd-configuration.xml.
     * - Compare interface/service pair against each Threshd package.
     * - For each match, create new ThresholdableService object and schedule it for collection
     */
<<<<<<< HEAD
    private static final List<String> getThresholdGroupNames(int nodeId, String hostAddress, String serviceName) {
        ThreshdConfigManager configManager = ThreshdConfigFactory.getInstance();

        List<String> groupNameList = new LinkedList<>();
        for (org.opennms.netmgt.config.threshd.Package pkg : configManager.getConfiguration().getPackages()) {
=======
    private static final List<String> getThresholdGroupNames(int nodeId, String hostAddress, String serviceName) throws ThresholdInitializationException {
        List<String> groupNameList = new LinkedList<String>();
>>>>>>> 66af69ab

        ThreshdConfigManager configManager = null;

        try { 
            configManager = ThreshdConfigFactory.getInstance();
        } catch (final IllegalStateException e) {
            throw new ThresholdInitializationException(e);
        }

        if (configManager != null) {
            for (org.opennms.netmgt.config.threshd.Package pkg : configManager.getConfiguration().getPackages()) {

                // Make certain the the current service is in the package and enabled!
                if (!configManager.serviceInPackageAndEnabled(serviceName, pkg)) {
                    LOG.debug("getThresholdGroupNames: address/service: {}/{} not scheduled, service is not enabled or does not exist in package: {}", hostAddress, serviceName, pkg.getName());
                    continue;
                }

                // Is the interface in the package?
                LOG.debug("getThresholdGroupNames: checking ipaddress {} for inclusion in pkg {}", hostAddress, pkg.getName());
                if (!configManager.interfaceInPackage(hostAddress, pkg)) {
                    LOG.debug("getThresholdGroupNames: address/service: {}/{} not scheduled, interface does not belong to package: {}", hostAddress, serviceName, pkg.getName());
                    continue;
                }

                // Getting thresholding-group for selected service and adding to groupNameList
                for (org.opennms.netmgt.config.threshd.Service svc : pkg.getServices()) {
                    if (svc.getName().equals(serviceName)) {
                        for (org.opennms.netmgt.config.threshd.Parameter parameter : svc.getParameters()) {
                            if (parameter.getKey().equals("thresholding-group")) {
                                String groupName = parameter.getValue();
                                groupNameList.add(groupName);
                                LOG.debug("getThresholdGroupNames:  address/service: {}/{}. Adding Group {}", hostAddress, serviceName, groupName);
                            }
                        }
                    }
                }
            }
        }
        return groupNameList;
    }

    protected void updateScheduledOutages() throws ThresholdInitializationException {
        synchronized (m_scheduledOutages) {
            m_scheduledOutages.clear();
            ThreshdConfigManager configManager = null;
            try {
                configManager = ThreshdConfigFactory.getInstance();
            } catch (final IllegalStateException e) {
                final ThresholdInitializationException tie = new ThresholdInitializationException("Failed to get threshd configuration factory while attempting to update scheduled outages.", e);
                LOG.error(tie.getLocalizedMessage(), e);
                throw tie;
            }
            for (org.opennms.netmgt.config.threshd.Package pkg : configManager.getConfiguration().getPackages()) {
                for (String outageCal : pkg.getOutageCalendars()) {
                    LOG.info("updateScheduledOutages[node={}]: checking scheduled outage '{}'", m_nodeId, outageCal);
                    try {
                        Outage outage = PollOutagesConfigFactory.getInstance().getOutage(outageCal);
                        if (outage == null) {
                            LOG.info("updateScheduledOutages[node={}]: scheduled outage '{}' is not defined.", m_nodeId, outageCal);
                        } else {
                            LOG.debug("updateScheduledOutages[node={}]: outage calendar '{}' found on package '{}'", m_nodeId, outage.getName(), pkg.getName());
                            m_scheduledOutages.add(outageCal);
                        }
                    } catch (final Exception e) {
                        LOG.info("updateScheduledOutages[node={}]: scheduled outage '{}' does not exist.", m_nodeId, outageCal);
                    }
                }
            }
        }
    }

    private static Map<String, Set<ThresholdEntity>> getEntityMap(ThresholdGroup thresholdGroup, String resourceType) {
        LOG.trace("getEntityMap: checking if the resourceType '{}' exists on threshold group {}", resourceType, thresholdGroup);
        Map<String, Set<ThresholdEntity>> entityMap = null;
        if (CollectionResource.RESOURCE_TYPE_NODE.equals(resourceType)) {
            entityMap = thresholdGroup.getNodeResourceType().getThresholdMap();
        } else if (CollectionResource.RESOURCE_TYPE_IF.equals(resourceType)) {
            entityMap = thresholdGroup.getIfResourceType().getThresholdMap();
        } else {
            Map<String, ThresholdResourceType> typeMap = thresholdGroup.getGenericResourceTypeMap();
            if (typeMap == null) {
                LOG.error("getEntityMap: Generic Resource Type map was null (this shouldn't happen) for threshold group {}", thresholdGroup.getName());
                return null;
            }
            ThresholdResourceType thisResourceType = typeMap.get(resourceType);
            if (thisResourceType == null) {
                LOG.debug("getEntityMap: No thresholds configured for resource type '{}' in threshold group {}. Skipping this group.", resourceType, thresholdGroup.getName());
                return null;
            }
            entityMap = thisResourceType.getThresholdMap();
        }
        return Collections.unmodifiableMap(entityMap);
    }

    /** {@inheritDoc} */
    @Override
    public String toString() {
        synchronized (m_thresholdGroups) {
            return m_thresholdGroups.toString();
        }
    }
}<|MERGE_RESOLUTION|>--- conflicted
+++ resolved
@@ -199,13 +199,8 @@
                     }
                 }
             }
-<<<<<<< HEAD
-            List<ThresholdGroup> newThresholdGroupList = new LinkedList<>();
-            for (String groupName : groupNameList) {
-=======
-            final List<ThresholdGroup> newThresholdGroupList = new LinkedList<ThresholdGroup>();
+            final List<ThresholdGroup> newThresholdGroupList = new LinkedList<>();
             for (final String groupName : newGroupNameList) {
->>>>>>> 66af69ab
                 // Check if group exist on current configured list
                 final Optional<ThresholdGroup> foundGroup = m_thresholdGroups.stream().filter(tg -> groupName.equals(tg.getName())).findFirst();
                 try {
@@ -444,16 +439,8 @@
      * - Compare interface/service pair against each Threshd package.
      * - For each match, create new ThresholdableService object and schedule it for collection
      */
-<<<<<<< HEAD
-    private static final List<String> getThresholdGroupNames(int nodeId, String hostAddress, String serviceName) {
-        ThreshdConfigManager configManager = ThreshdConfigFactory.getInstance();
-
+    private static final List<String> getThresholdGroupNames(int nodeId, String hostAddress, String serviceName) throws ThresholdInitializationException {
         List<String> groupNameList = new LinkedList<>();
-        for (org.opennms.netmgt.config.threshd.Package pkg : configManager.getConfiguration().getPackages()) {
-=======
-    private static final List<String> getThresholdGroupNames(int nodeId, String hostAddress, String serviceName) throws ThresholdInitializationException {
-        List<String> groupNameList = new LinkedList<String>();
->>>>>>> 66af69ab
 
         ThreshdConfigManager configManager = null;
 
