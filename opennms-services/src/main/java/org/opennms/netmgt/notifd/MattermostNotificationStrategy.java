/*******************************************************************************
 * This file is part of OpenNMS(R).
 *
 * Copyright (C) 2015-2020 The OpenNMS Group, Inc.
 * OpenNMS(R) is Copyright (C) 1999-2020 The OpenNMS Group, Inc.
 *
 * OpenNMS(R) is a registered trademark of The OpenNMS Group, Inc.
 *
 * OpenNMS(R) is free software: you can redistribute it and/or modify
 * it under the terms of the GNU Affero General Public License as published
 * by the Free Software Foundation, either version 3 of the License,
 * or (at your option) any later version.
 *
 * OpenNMS(R) is distributed in the hope that it will be useful,
 * but WITHOUT ANY WARRANTY; without even the implied warranty of
 * MERCHANTABILITY or FITNESS FOR A PARTICULAR PURPOSE.  See the
 * GNU Affero General Public License for more details.
 *
 * You should have received a copy of the GNU Affero General Public License
 * along with OpenNMS(R).  If not, see:
 *      http://www.gnu.org/licenses/
 *
 * For more information contact:
 *     OpenNMS(R) Licensing <license@opennms.org>
 *     http://www.opennms.org/
 *     http://www.opennms.com/
 *******************************************************************************/

package org.opennms.netmgt.notifd;

import org.json.simple.JSONObject;
import org.json.simple.parser.JSONParser;
import org.json.simple.parser.ParseException;
import org.slf4j.Logger;
import org.slf4j.LoggerFactory;

/**
 * <p>MattermostNotificationStrategy class.</p>
 *
 * @author <a href="mailto:jeffg@opennms.org">Jeff Gehlbach</a>
 * @version $Id: $
 */
public class MattermostNotificationStrategy extends AbstractSlackCompatibleNotificationStrategy {
	protected static final Logger LOG = LoggerFactory.getLogger(MattermostNotificationStrategy.class);
	
    private static final String MM_URL_PROPERTY = "org.opennms.netmgt.notifd.mattermost.webhookURL";
    private static final String MM_USERNAME_PROPERTY = "org.opennms.netmgt.notifd.mattermost.username";
    private static final String MM_ICONURL_PROPERTY = "org.opennms.netmgt.notifd.mattermost.iconURL";
    private static final String MM_ICONEMOJI_PROPERTY = "org.opennms.netmgt.notifd.mattermost.iconEmoji";
    private static final String MM_CHANNEL_PROPERTY = "org.opennms.netmgt.notifd.mattermost.channel";
<<<<<<< HEAD
	private static final String MM_USE_SYSTEM_PROXY = "org.opennms.netmgt.notifd.mattermost.useSystemProxy";
    
    @Override
=======

	@Override
>>>>>>> 43613ff7
	protected String formatWebhookErrorResponse(int statusCode, String contents) {
    	final StringBuilder bldr = new StringBuilder("Response code: ");
    	bldr.append(statusCode);
    	
    	JSONObject errorJson = new JSONObject();
    	JSONParser jp = new JSONParser();
    	try {
			Object parsedError = jp.parse(contents);
			if (parsedError instanceof JSONObject) {
				LOG.debug("Got back some JSON. Parsing for dissection.");
				errorJson = (JSONObject)parsedError;
			}
		} catch (ParseException e) {
			LOG.warn("Got some non-JSON error.", e);
			bldr.append(" Contents:").append(contents);
			return bldr.toString();
		}
    	
    	bldr.append("; Message: ").append(errorJson.get("message"));
    	bldr.append("; Detailed error: ").append(errorJson.get("detailed_error"));
    	bldr.append("; Request ID: ").append(errorJson.get("request_id"));
    	bldr.append("; Status code: ").append(errorJson.get("status_code"));
    	bldr.append("; Is OAUTH?: ").append(errorJson.get("is_oauth"));
    	return bldr.toString();
    }

    @Override
	protected String decorateMessageSubject(String subject) {
    	if ("".equals(subject)) {
    		return "";
    	}
    	final StringBuilder bldr = new StringBuilder("**");
    	bldr.append(subject).append("**").append("\n");
    	return bldr.toString();
    }
    
    @Override
	protected String decorateMessageBody(String body) {
    	return body;
    }
    
    @Override
	protected String getUrlPropertyName() {
    	return MM_URL_PROPERTY;
    }

    @Override
    protected String getUseSystemProxyPropertyName() {
        return MM_USE_SYSTEM_PROXY;
    }

    @Override
	protected String getUsernamePropertyName() {
    	return MM_USERNAME_PROPERTY;
    }
    
    @Override
	protected String getIconUrlPropertyName() {
    	return MM_ICONURL_PROPERTY;
    }
    
    @Override
	protected String getIconEmojiPropertyName() {
    	LOG.warn("Icon emoji may not work with all versions of Mattermost.");
    	return MM_ICONEMOJI_PROPERTY;
    }
    
    @Override
	protected String getChannelPropertyName() {
    	return MM_CHANNEL_PROPERTY;
    }
}<|MERGE_RESOLUTION|>--- conflicted
+++ resolved
@@ -48,15 +48,10 @@
     private static final String MM_ICONURL_PROPERTY = "org.opennms.netmgt.notifd.mattermost.iconURL";
     private static final String MM_ICONEMOJI_PROPERTY = "org.opennms.netmgt.notifd.mattermost.iconEmoji";
     private static final String MM_CHANNEL_PROPERTY = "org.opennms.netmgt.notifd.mattermost.channel";
-<<<<<<< HEAD
-	private static final String MM_USE_SYSTEM_PROXY = "org.opennms.netmgt.notifd.mattermost.useSystemProxy";
+    private static final String MM_USE_SYSTEM_PROXY = "org.opennms.netmgt.notifd.mattermost.useSystemProxy";
     
     @Override
-=======
-
-	@Override
->>>>>>> 43613ff7
-	protected String formatWebhookErrorResponse(int statusCode, String contents) {
+    protected String formatWebhookErrorResponse(int statusCode, String contents) {
     	final StringBuilder bldr = new StringBuilder("Response code: ");
     	bldr.append(statusCode);
     	
