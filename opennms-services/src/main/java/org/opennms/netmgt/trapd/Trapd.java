--- conflicted
+++ resolved
@@ -168,13 +168,8 @@
         }
 
         try {
-<<<<<<< HEAD
         	InetAddress address = getInetAddress();
         	LOG.info("Listening on {}:{}", address == null ? "[all interfaces]" : InetAddressUtils.str(address), m_snmpTrapPort);
-=======
-            InetAddress address = getInetAddress();
-            LogUtils.infof(this, "Listening on %s:%d", address == null ? "[all interfaces]" : InetAddressUtils.str(address), m_snmpTrapPort);
->>>>>>> c04a6f1c
             SnmpUtils.registerForTraps(this, this, address, m_snmpTrapPort, m_snmpV3Users);
             m_registeredForTraps = true;
 
@@ -353,30 +348,28 @@
     public void setBacklogQ(ExecutorService backlogQ) {
         m_backlogQ = backlogQ;
     }
-<<<<<<< HEAD
 
     public static String getLoggingCategory() {
         return LOG4J_CATEGORY;
-=======
-    
+    }
+
     public long getV1TrapsReceived() {
         return TrapQueueProcessor.getV1TrapsReceived();
     }
-    
+
     public long getV2cTrapsReceived() {
         return TrapQueueProcessor.getV2cTrapsReceived();
     }
-    
+
     public long getV3TrapsReceived() {
         return TrapQueueProcessor.getV3TrapsReceived();
     }
-    
+
     public long getTrapsDiscarded() {
         return TrapQueueProcessor.getTrapsDiscarded();
     }
-    
+
     public long getTrapsErrored() {
         return TrapQueueProcessor.getTrapsErrored();
->>>>>>> c04a6f1c
     }
 }