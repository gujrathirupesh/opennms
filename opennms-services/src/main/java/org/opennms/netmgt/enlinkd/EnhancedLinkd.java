--- conflicted
+++ resolved
@@ -50,7 +50,6 @@
 import org.slf4j.LoggerFactory;
 import org.springframework.beans.factory.annotation.Autowired;
 import org.springframework.transaction.TransactionStatus;
-import org.springframework.transaction.annotation.Transactional;
 import org.springframework.transaction.support.TransactionCallbackWithoutResult;
 import org.springframework.transaction.support.TransactionTemplate;
 import org.springframework.util.Assert;
@@ -90,11 +89,7 @@
     /**
      * List that contains Linkable Nodes.
      */
-<<<<<<< HEAD
-    private List<LinkableNode> m_nodes = new CopyOnWriteArrayList<LinkableNode>();
-=======
-    private List<LinkableSnmpNode> m_nodes;
->>>>>>> 814f5df6
+    private List<LinkableSnmpNode> m_nodes = new CopyOnWriteArrayList<LinkableSnmpNode>();
 
     /**
      * Event handler
