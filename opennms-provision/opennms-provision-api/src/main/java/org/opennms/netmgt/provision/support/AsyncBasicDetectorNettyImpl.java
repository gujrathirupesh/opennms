/*******************************************************************************
 * This file is part of OpenNMS(R).
 *
 * Copyright (C) 2012-2013 The OpenNMS Group, Inc.
 * OpenNMS(R) is Copyright (C) 1999-2013 The OpenNMS Group, Inc.
 *
 * OpenNMS(R) is a registered trademark of The OpenNMS Group, Inc.
 *
 * OpenNMS(R) is free software: you can redistribute it and/or modify
 * it under the terms of the GNU General Public License as published
 * by the Free Software Foundation, either version 3 of the License,
 * or (at your option) any later version.
 *
 * OpenNMS(R) is distributed in the hope that it will be useful,
 * but WITHOUT ANY WARRANTY; without even the implied warranty of
 * MERCHANTABILITY or FITNESS FOR A PARTICULAR PURPOSE.  See the
 * GNU General Public License for more details.
 *
 * You should have received a copy of the GNU General Public License
 * along with OpenNMS(R).  If not, see:
 *      http://www.gnu.org/licenses/
 *
 * For more information contact:
 *     OpenNMS(R) Licensing <license@opennms.org>
 *     http://www.opennms.org/
 *     http://www.opennms.com/
 *******************************************************************************/

package org.opennms.netmgt.provision.support;

import java.io.IOException;
import java.net.InetAddress;
import java.net.InetSocketAddress;
import java.net.SocketAddress;
import java.security.KeyManagementException;
import java.security.NoSuchAlgorithmException;
import java.util.concurrent.Executors;

import javax.net.ssl.SSLContext;
import javax.net.ssl.TrustManager;

import org.jboss.netty.bootstrap.ClientBootstrap;
import org.jboss.netty.channel.ChannelFactory;
import org.jboss.netty.channel.ChannelFuture;
import org.jboss.netty.channel.ChannelFutureListener;
import org.jboss.netty.channel.ChannelPipeline;
import org.jboss.netty.channel.ChannelPipelineFactory;
import org.jboss.netty.channel.Channels;
import org.jboss.netty.channel.socket.nio.NioClientSocketChannelFactory;
import org.jboss.netty.handler.ssl.SslHandler;
import org.opennms.core.utils.InetAddressUtils;
import org.opennms.netmgt.provision.DetectFuture;
import org.opennms.netmgt.provision.support.DetectFutureNettyImpl.ServiceDetectionFailedException;
import org.opennms.netmgt.provision.support.trustmanager.RelaxedX509TrustManager;
import org.slf4j.Logger;
import org.slf4j.LoggerFactory;

/**
 * <p>AsyncBasicDetectorNettyImpl class.</p>
 * 
 * CAUTION: This class is unused. This implementation has never been in production.
 *
 * @author Seth
 */
public abstract class AsyncBasicDetectorNettyImpl<Request, Response> extends AsyncBasicDetector<Request, Response> {
    
    private static final Logger LOG = LoggerFactory.getLogger(AsyncBasicDetectorNettyImpl.class);
    
    private static final ChannelFactory m_factory = new NioClientSocketChannelFactory(
        Executors.newFixedThreadPool(
          Runtime.getRuntime().availableProcessors()
          // TODO: Should be uncommented when merging to master
          //new LogPreservingThreadFactory(getClass().getSimpleName() + ".boss", Integer.MAX_VALUE, false)
        ),
        Executors.newFixedThreadPool(
          Runtime.getRuntime().availableProcessors()
          // TODO: Should be uncommented when merging to master
          //new LogPreservingThreadFactory(getClass().getSimpleName() + ".worker", Integer.MAX_VALUE, false)
        )
    ); 

    /**
     * <p>Constructor for AsyncBasicDetector.</p>
     *
     * @param serviceName a {@link java.lang.String} object.
     * @param port a int.
     * @param <Request> a Request object.
     * @param <Response> a Response object.
     */
    public AsyncBasicDetectorNettyImpl(final String serviceName, final int port) {
        super(serviceName, port);
    }
    
    /**
     * <p>Constructor for AsyncBasicDetector.</p>
     *
     * @param serviceName a {@link java.lang.String} object.
     * @param port a int.
     * @param timeout a int.
     * @param retries a int.
     */
    public AsyncBasicDetectorNettyImpl(final String serviceName, final int port, final int timeout, final int retries){
        super(serviceName, port, timeout, retries);
    }
    
    /**
     * <p>dispose</p>
     */
    @Override
    public void dispose(){
        LOG.debug("calling dispose on detector {}", getServiceName());
        m_factory.releaseExternalResources();
    }
    
    /** {@inheritDoc} */
    @Override
    public final DetectFuture isServiceDetected(final InetAddress address) {

        DetectFuture detectFuture = new DetectFutureFailedImpl(this, new IllegalStateException());

        try {
            ClientBootstrap bootstrap = new ClientBootstrap(m_factory);

            bootstrap.setPipelineFactory(new ChannelPipelineFactory() {
                @Override
                public ChannelPipeline getPipeline() throws Exception {
                    ChannelPipeline retval = Channels.pipeline();

                    // Upstream handlers
                    //retval.addLast("retryHandler", new RetryChannelHandler());
                    appendToPipeline(retval);

                    // Downstream handlers
                    retval.addLast("detectorHandler", getDetectorHandler(getConversation()));
                    if (isUseSSLFilter()) {
                        // Use a relaxed SSL context
                        retval.addLast("sslHandler", new SslHandler(createClientSSLContext().createSSLEngine()));
                    }

                    return retval;
                }
            });

            bootstrap.setOption("tcpNoDelay", true);
            bootstrap.setOption("keepAlive", true);

            SocketAddress remoteAddress = new InetSocketAddress(address, getPort());
            ChannelFuture future = bootstrap.connect(remoteAddress);
            future.addListener(new RetryChannelFutureListener(remoteAddress, this.getRetries()));
            detectFuture = new DetectFutureNettyImpl(this, future);

        } catch (Throwable e) {
            detectFuture = new DetectFutureFailedImpl(this, e);
        }

        return detectFuture;
    }

    protected void appendToPipeline(ChannelPipeline retval) {
        // Do nothing by default.
    }

    protected DetectorHandlerNettyImpl<Request, Response> getDetectorHandler(AsyncClientConversation<Request,Response> conversation) {
        DetectorHandlerNettyImpl<Request, Response> handler = new DetectorHandlerNettyImpl<Request, Response>();
        handler.setConversation(conversation);
        //handler.setFuture(detectFuture);
        return handler;
    }

    /**
     * Upstream handler that will reattempt connections if an exception is generated on the
     * channel.
     * 
     * TODO: This doesn't work yet... need to figure out how to do retries with Netty
     */
    private class RetryChannelFutureListener implements ChannelFutureListener {
        private final SocketAddress m_remoteAddress;
        private int m_retries;

        public RetryChannelFutureListener(SocketAddress remoteAddress, int retries) {
            m_remoteAddress = remoteAddress;
            m_retries = retries;
        }

        @Override
        public void operationComplete(ChannelFuture future) {
            final Throwable cause = future.getCause();

<<<<<<< HEAD
            if(cause instanceof IOException) {
                if (m_retries == 0) {
                    LOG.info("Service {} detected false",getServiceName());
                    future.setFailure(new ServiceDetectionFailedException());
                } else {
                    LOG.info("Connection exception occurred {} for service {}, retrying attempt {}", cause, getServiceName(), m_retries);
                    // Get an ephemeral port on the localhost interface
                    final InetSocketAddress localAddress = new InetSocketAddress(InetAddressUtils.getLocalHostAddress(), 0);

                    // Disconnect the channel
                    //future.getChannel().disconnect().awaitUninterruptibly();
                    //future.getChannel().unbind().awaitUninterruptibly();

                    // Remove the current RetryChannelHandler
                    future.removeListener(this);
                    // Add a new listener with 1 fewer retry
                    LOG.error("RETRIES {}", m_retries);
                    future.addListener(new RetryChannelFutureListener(m_remoteAddress, m_retries - 1));
                    // Reconnect the channel
                    future.getChannel().bind(localAddress);
                    future.getChannel().connect(m_remoteAddress);
                }
            } else if(cause instanceof Throwable) {
                LOG.info("Threw a Throwable and detection is false for service {}", getServiceName(), cause);
                future.setFailure(new ServiceDetectionFailedException());
            } 
=======
            if (cause != null) {
                if(cause instanceof IOException) {
                    if (m_retries == 0) {
                        LOG.info("Service {} detected false",getServiceName());
                        future.setFailure(new ServiceDetectionFailedException());
                    } else {
                        LOG.info("Connection exception occurred {} for service {}, retrying attempt {}", cause, getServiceName(), m_retries);
                        // Get an ephemeral port on the localhost interface
                        final InetSocketAddress localAddress = new InetSocketAddress(InetAddressUtils.getLocalHostAddress(), 0);

                        // Disconnect the channel
                        //future.getChannel().disconnect().awaitUninterruptibly();
                        //future.getChannel().unbind().awaitUninterruptibly();

                        // Remove the current RetryChannelHandler
                        future.removeListener(this);
                        // Add a new listener with 1 fewer retry
                        LOG.error("RETRIES {}", m_retries);
                        future.addListener(new RetryChannelFutureListener(m_remoteAddress, m_retries - 1));
                        // Reconnect the channel
                        future.getChannel().bind(localAddress);
                        future.getChannel().connect(m_remoteAddress);
                    }
                } else {
                    LOG.info("Threw a Throwable and detection is false for service {}", getServiceName(), cause);
                    future.setFailure(new ServiceDetectionFailedException());
                }
            }
>>>>>>> 54237913
        }
    }

    /**
     * @return
     * @throws NoSuchAlgorithmException 
     * @throws KeyManagementException 
     */
    private static SSLContext createClientSSLContext() throws NoSuchAlgorithmException, KeyManagementException {
        final TrustManager[] tm = { new RelaxedX509TrustManager() };
        final SSLContext sslContext = SSLContext.getInstance("SSL");
        sslContext.init(null, tm, new java.security.SecureRandom());
        return sslContext;
    }
}<|MERGE_RESOLUTION|>--- conflicted
+++ resolved
@@ -186,34 +186,6 @@
         public void operationComplete(ChannelFuture future) {
             final Throwable cause = future.getCause();
 
-<<<<<<< HEAD
-            if(cause instanceof IOException) {
-                if (m_retries == 0) {
-                    LOG.info("Service {} detected false",getServiceName());
-                    future.setFailure(new ServiceDetectionFailedException());
-                } else {
-                    LOG.info("Connection exception occurred {} for service {}, retrying attempt {}", cause, getServiceName(), m_retries);
-                    // Get an ephemeral port on the localhost interface
-                    final InetSocketAddress localAddress = new InetSocketAddress(InetAddressUtils.getLocalHostAddress(), 0);
-
-                    // Disconnect the channel
-                    //future.getChannel().disconnect().awaitUninterruptibly();
-                    //future.getChannel().unbind().awaitUninterruptibly();
-
-                    // Remove the current RetryChannelHandler
-                    future.removeListener(this);
-                    // Add a new listener with 1 fewer retry
-                    LOG.error("RETRIES {}", m_retries);
-                    future.addListener(new RetryChannelFutureListener(m_remoteAddress, m_retries - 1));
-                    // Reconnect the channel
-                    future.getChannel().bind(localAddress);
-                    future.getChannel().connect(m_remoteAddress);
-                }
-            } else if(cause instanceof Throwable) {
-                LOG.info("Threw a Throwable and detection is false for service {}", getServiceName(), cause);
-                future.setFailure(new ServiceDetectionFailedException());
-            } 
-=======
             if (cause != null) {
                 if(cause instanceof IOException) {
                     if (m_retries == 0) {
@@ -242,7 +214,6 @@
                     future.setFailure(new ServiceDetectionFailedException());
                 }
             }
->>>>>>> 54237913
         }
     }
 
