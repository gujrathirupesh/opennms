/*******************************************************************************
 * This file is part of OpenNMS(R).
 *
 * Copyright (C) 2006-2014 The OpenNMS Group, Inc.
 * OpenNMS(R) is Copyright (C) 1999-2014 The OpenNMS Group, Inc.
 *
 * OpenNMS(R) is a registered trademark of The OpenNMS Group, Inc.
 *
 * OpenNMS(R) is free software: you can redistribute it and/or modify
 * it under the terms of the GNU Affero General Public License as published
 * by the Free Software Foundation, either version 3 of the License,
 * or (at your option) any later version.
 *
 * OpenNMS(R) is distributed in the hope that it will be useful,
 * but WITHOUT ANY WARRANTY; without even the implied warranty of
 * MERCHANTABILITY or FITNESS FOR A PARTICULAR PURPOSE.  See the
 * GNU Affero General Public License for more details.
 *
 * You should have received a copy of the GNU Affero General Public License
 * along with OpenNMS(R).  If not, see:
 *      http://www.gnu.org/licenses/
 *
 * For more information contact:
 *     OpenNMS(R) Licensing <license@opennms.org>
 *     http://www.opennms.org/
 *     http://www.opennms.com/
 *******************************************************************************/

package org.opennms.netmgt.provision.service;

import static org.junit.Assert.assertEquals;
import static org.junit.Assert.assertFalse;
import static org.junit.Assert.assertNotNull;
import static org.junit.Assert.assertNotSame;
import static org.junit.Assert.assertTrue;
import static org.opennms.core.utils.InetAddressUtils.addr;

import java.io.File;
import java.net.MalformedURLException;
import java.net.UnknownHostException;
import java.util.ArrayList;
import java.util.Collection;
import java.util.Date;
import java.util.List;
import java.util.Properties;
import java.util.concurrent.ExecutionException;

import org.joda.time.Duration;
import org.junit.After;
import org.junit.Before;
import org.junit.BeforeClass;
import org.junit.Test;
import org.junit.runner.RunWith;
import org.opennms.core.spring.BeanUtils;
import org.opennms.core.tasks.Task;
import org.opennms.core.test.MockLogAppender;
import org.opennms.core.test.OpenNMSJUnit4ClassRunner;
import org.opennms.core.test.db.annotations.JUnitTemporaryDatabase;
import org.opennms.core.test.dns.annotations.DNSEntry;
import org.opennms.core.test.dns.annotations.DNSZone;
import org.opennms.core.test.dns.annotations.JUnitDNSServer;
import org.opennms.core.test.snmp.MockSnmpDataProvider;
import org.opennms.core.test.snmp.MockSnmpDataProviderAware;
import org.opennms.core.test.snmp.ProxySnmpAgentConfigFactory;
import org.opennms.core.test.snmp.annotations.JUnitSnmpAgent;
import org.opennms.core.test.snmp.annotations.JUnitSnmpAgents;
import org.opennms.core.utils.InetAddressUtils;
import org.opennms.netmgt.EventConstants;
import org.opennms.netmgt.config.SnmpPeerFactory;
import org.opennms.netmgt.dao.DatabasePopulator;
import org.opennms.netmgt.dao.api.AssetRecordDao;
import org.opennms.netmgt.dao.api.DistPollerDao;
import org.opennms.netmgt.dao.api.IpInterfaceDao;
import org.opennms.netmgt.dao.api.MonitoredServiceDao;
import org.opennms.netmgt.dao.api.NodeDao;
import org.opennms.netmgt.dao.api.ServiceTypeDao;
import org.opennms.netmgt.dao.api.SnmpInterfaceDao;
import org.opennms.netmgt.dao.mock.EventAnticipator;
import org.opennms.netmgt.dao.mock.MockCategoryDao;
import org.opennms.netmgt.dao.mock.MockEventIpcManager;
import org.opennms.netmgt.dao.mock.MockNodeDao;
import org.opennms.netmgt.mock.MockElement;
import org.opennms.netmgt.mock.MockNetwork;
import org.opennms.netmgt.mock.MockNode;
import org.opennms.netmgt.mock.MockVisitorAdapter;
import org.opennms.netmgt.model.NetworkBuilder;
import org.opennms.netmgt.model.OnmsAssetRecord;
import org.opennms.netmgt.model.OnmsCategory;
import org.opennms.netmgt.model.OnmsGeolocation;
import org.opennms.netmgt.model.OnmsIpInterface;
import org.opennms.netmgt.model.OnmsNode;
import org.opennms.netmgt.model.OnmsNode.NodeLabelSource;
import org.opennms.netmgt.model.OnmsServiceType;
import org.opennms.netmgt.model.OnmsSnmpInterface;
import org.opennms.netmgt.model.events.EventBuilder;
import org.opennms.netmgt.provision.detector.snmp.SnmpDetector;
import org.opennms.netmgt.provision.persist.ForeignSourceRepository;
import org.opennms.netmgt.provision.persist.ForeignSourceRepositoryException;
import org.opennms.netmgt.provision.persist.MockForeignSourceRepository;
import org.opennms.netmgt.provision.persist.OnmsAssetRequisition;
import org.opennms.netmgt.provision.persist.OnmsIpInterfaceRequisition;
import org.opennms.netmgt.provision.persist.OnmsMonitoredServiceRequisition;
import org.opennms.netmgt.provision.persist.OnmsNodeCategoryRequisition;
import org.opennms.netmgt.provision.persist.OnmsNodeRequisition;
import org.opennms.netmgt.provision.persist.OnmsServiceCategoryRequisition;
import org.opennms.netmgt.provision.persist.RequisitionVisitor;
import org.opennms.netmgt.provision.persist.foreignsource.ForeignSource;
import org.opennms.netmgt.provision.persist.foreignsource.PluginConfig;
import org.opennms.netmgt.provision.persist.policies.NodeCategorySettingPolicy;
import org.opennms.netmgt.provision.persist.requisition.Requisition;
import org.opennms.netmgt.snmp.SnmpAgentAddress;
import org.opennms.netmgt.xml.event.Event;
import org.opennms.test.JUnitConfigurationEnvironment;
import org.slf4j.Logger;
import org.slf4j.LoggerFactory;
import org.springframework.beans.factory.InitializingBean;
import org.springframework.beans.factory.annotation.Autowired;
import org.springframework.core.io.ClassPathResource;
import org.springframework.core.io.ResourceLoader;
import org.springframework.core.io.UrlResource;
import org.springframework.core.style.ToStringCreator;
import org.springframework.test.annotation.DirtiesContext;
import org.springframework.test.annotation.DirtiesContext.ClassMode;
import org.springframework.test.context.ContextConfiguration;

/**
 * Unit test for ModelImport application.
 */
@RunWith(OpenNMSJUnit4ClassRunner.class)
@ContextConfiguration(locations={
        "classpath:/META-INF/opennms/applicationContext-soa.xml",
        "classpath:/META-INF/opennms/applicationContext-mockDao.xml",
        "classpath:/META-INF/opennms/applicationContext-daemon.xml",
        "classpath:/META-INF/opennms/applicationContext-proxy-snmp.xml",
        "classpath:/META-INF/opennms/mockEventIpcManager.xml",
        "classpath:/META-INF/opennms/applicationContext-provisiond.xml",
        "classpath*:/META-INF/opennms/provisiond-extensions.xml",
        "classpath*:/META-INF/opennms/detectors.xml",
        "classpath:/mockForeignSourceContext.xml",
        "classpath:/importerServiceTest.xml"
})
@JUnitConfigurationEnvironment(systemProperties="org.opennms.provisiond.enableDiscovery=false")
@DirtiesContext(classMode=ClassMode.AFTER_EACH_TEST_METHOD)
public class ProvisionerTest extends ProvisioningTestCase implements InitializingBean, MockSnmpDataProviderAware {
    private static final Logger LOG = LoggerFactory.getLogger(ProvisionerTest.class);

    @Autowired
    private MockEventIpcManager m_mockEventIpcManager;

    @Autowired
    private Provisioner m_provisioner;

    @Autowired
    private ServiceTypeDao m_serviceTypeDao;

    @Autowired
    private MonitoredServiceDao m_monitoredServiceDao;

    @Autowired
    private IpInterfaceDao m_ipInterfaceDao;

    @Autowired
    private SnmpInterfaceDao m_snmpInterfaceDao;

    @Autowired
    private MockNodeDao m_nodeDao;

    @Autowired
    private MockCategoryDao m_categoryDao;

    @Autowired
    private DistPollerDao m_distPollerDao;

    @Autowired
    private AssetRecordDao m_assetRecordDao;

    @Autowired
    private ResourceLoader m_resourceLoader;

    @Autowired
    private ProvisionService m_provisionService;

    @Autowired
    private ImportScheduler m_importSchedule;

    @Autowired
    private SnmpPeerFactory m_snmpPeerFactory;

    @Autowired
    private DatabasePopulator m_populator;

    private EventAnticipator m_eventAnticipator;

    private ForeignSourceRepository m_foreignSourceRepository;

    private ForeignSource m_foreignSource;

    private MockSnmpDataProvider m_mockSnmpDataProvider;

    @Override
    public void afterPropertiesSet() throws Exception {
        BeanUtils.assertAutowiring(this);
    }

    @BeforeClass
    public static void setUpSnmpConfig() {
        final Properties props = new Properties();
        props.setProperty("log4j.logger.org.hibernate", "INFO");
        props.setProperty("log4j.logger.org.springframework", "INFO");
        props.setProperty("log4j.logger.org.hibernate.SQL", "DEBUG");

        MockLogAppender.setupLogging(props);
    }

    @Before
    public void setUp() throws Exception {
        SnmpPeerFactory.setInstance(m_snmpPeerFactory);
        assertTrue(m_snmpPeerFactory instanceof ProxySnmpAgentConfigFactory);

        // ensure this property is unset for tests and set it only in tests that need it
        System.getProperties().remove("org.opennms.provisiond.enableDeletionOfRequisitionedEntities");

        m_eventAnticipator = m_mockEventIpcManager.getEventAnticipator();

        m_provisioner.start();

        m_foreignSource = new ForeignSource();
        m_foreignSource.setName("imported:");
        m_foreignSource.setScanInterval(Duration.standardDays(1));

        final PluginConfig policy = new PluginConfig("setCategory", NodeCategorySettingPolicy.class.getName());
        policy.addParameter("category", "TestCategory");
        policy.addParameter("label", "localhost");

        m_foreignSource.addPolicy(policy);

        m_foreignSourceRepository = new MockForeignSourceRepository();
        m_foreignSourceRepository.save(m_foreignSource);

        final ForeignSource emptyForeignSource = new ForeignSource();
        emptyForeignSource.setName("empty");
        emptyForeignSource.setScanInterval(Duration.standardDays(1));
        m_foreignSourceRepository.save(emptyForeignSource);

        final ForeignSource snmpForeignSource = new ForeignSource();
        snmpForeignSource.setName("snmp");
        snmpForeignSource.setScanInterval(Duration.standardDays(1));
        final PluginConfig snmpDetector = new PluginConfig("SNMP", SnmpDetector.class.getName());
        snmpForeignSource.addDetector(snmpDetector);
        m_foreignSourceRepository.save(snmpForeignSource);

        m_foreignSourceRepository.flush();

        m_provisionService.setForeignSourceRepository(m_foreignSourceRepository);

        // make sure node scan scheduler is running initially
        getScanExecutor().resume();
        getScheduledExecutor().pause();
    }

    @After
    public void tearDown() {
        // remove property set during tests
        System.getProperties().remove("org.opennms.provisiond.enableDeletionOfRequisitionedEntities");
        m_populator.resetDatabase();
        m_eventAnticipator.reset();
    }

    @Test(timeout=300000)
    public void testVisit() throws Exception {
        final Requisition requisition = m_foreignSourceRepository.importResourceRequisition(new ClassPathResource("/NewFile2.xml"));
        final CountingVisitor visitor = new CountingVisitor();
        requisition.visit(visitor);
        verifyBasicImportCounts(visitor);
    }


    @Test(timeout=300000)
    // 192.0.2.0/24 reserved by IANA for testing purposes
    @JUnitSnmpAgent(host="192.0.2.123", resource="classpath:no-ipaddrtable.properties")
    public void testNoIPAddrTable() throws Exception {
        importFromResource("classpath:/no-ipaddrtable.xml", Boolean.TRUE.toString());

        assertEquals(1, getNodeDao().countAll());

        //Verify ipinterface count
        assertEquals(1, getInterfaceDao().countAll());

        //Verify ifservices count
        assertEquals(3, getMonitoredServiceDao().countAll());

        //Verify service count
        assertEquals(3, getServiceTypeDao().countAll());

        //Verify snmpInterface count
        assertEquals(0, getSnmpInterfaceDao().countAll());

        runPendingScans();

        assertEquals(1, getNodeDao().countAll());

        //Verify ipinterface count
        assertEquals(1, getInterfaceDao().countAll());

        //Verify ifservices count
        assertEquals(3, getMonitoredServiceDao().countAll());

        //Verify service count
        assertEquals(3, getServiceTypeDao().countAll());

        //Verify snmpInterface count
        assertEquals(0, getSnmpInterfaceDao().countAll());

    }

    @Test(timeout=300000)
    // 192.0.2.0/24 reserved by IANA for testing purposes
    @JUnitSnmpAgent(host="192.0.2.123", resource="classpath:lameForce10.properties")
    public void testLameForce10Agent() throws Exception {
        importFromResource("classpath:/lameForce10.xml", Boolean.TRUE.toString());

        assertEquals(1, getNodeDao().countAll());

        //Verify ipinterface count
        assertEquals(1, getInterfaceDao().countAll());

        //Verify ifservices count
        assertEquals(3, getMonitoredServiceDao().countAll());

        //Verify service count
        assertEquals(3, getServiceTypeDao().countAll());

        //Verify snmpInterface count
        assertEquals(0, getSnmpInterfaceDao().countAll());

        runPendingScans();

        assertEquals(1, getNodeDao().countAll());

        //Verify ipinterface count
        assertEquals(4, getInterfaceDao().countAll());

        //Verify ifservices count
        assertEquals(3, getMonitoredServiceDao().countAll());

        //Verify service count
        assertEquals(3, getServiceTypeDao().countAll());

        //Verify snmpInterface count
        assertEquals(6, getSnmpInterfaceDao().countAll());

    }
    /**
     * We have to ignore this test until there is a DNS service available in the test harness
     * 
     * @throws ForeignSourceRepositoryException
     * @throws MalformedURLException
     */
    @Test(timeout=300000)
    @JUnitDNSServer(port=9153, zones={
            @DNSZone(name="opennms.com.", v4address="1.2.3.4", entries={
                    @DNSEntry(hostname="www", address="1.2.3.4")
                    // V6 support is only in master right now
                    // @DNSEntry(hostname="www", address="::1:2:3:4", ipv6=true)
            })
    })
    public void testDnsVisit() throws ForeignSourceRepositoryException, MalformedURLException {
        final Requisition requisition = m_foreignSourceRepository.importResourceRequisition(new UrlResource("dns://localhost:9153/opennms.com"));
        final CountingVisitor visitor = new CountingVisitor() {
            @Override
            public void visitNode(final OnmsNodeRequisition req) {
                LOG.debug("visitNode: {}/{} {}", req.getForeignSource(), req.getForeignId(), req.getNodeLabel());
                m_nodes.add(req);
                m_nodeCount++;
            }
            @Override
            public void visitInterface(final OnmsIpInterfaceRequisition req) {
                LOG.debug("visitInterface: {}", req.getIpAddr());
                m_ifaces.add(req);
                m_ifaceCount++;
            }
        };
        requisition.visit(visitor);

        verifyDnsImportCounts(visitor);
    }

    @Test(timeout=300000)
    public void testSendEventsOnImport() throws Exception {
        m_populator.resetDatabase();

        final int nextNodeId = m_nodeDao.getNextNodeId();
        final String nodeLabel = "node1";

        final MockNetwork network = new MockNetwork();
        final MockNode node = network.addNode(nextNodeId, nodeLabel);
        network.addInterface("192.0.2.204");
        network.addService("ICMP");
        network.addService("HTTP");
        network.addInterface("192.0.2.201");
        network.addService("ICMP");
        network.addService("SNMP");

        anticipateCreationEvents(node);
        m_eventAnticipator.anticipateEvent(getNodeCategoryEvent(nextNodeId, nodeLabel));

        for (final Event e : m_eventAnticipator.getAnticipatedEvents()) {
            System.err.println("anticipated: " + e);
        }

        importFromResource("classpath:/tec_dump.xml", Boolean.TRUE.toString());

        for (final Event e : m_eventAnticipator.getAnticipatedEventsRecieved()) {
            System.err.println("received anticipated: " + e);
        }
        for (final Event e : m_eventAnticipator.unanticipatedEvents()) {
            System.err.println("received unanticipated: " + e);
        }

        m_eventAnticipator.verifyAnticipated();

    }

    private void importFromResource(final String path, final String rescanExisting) throws Exception {
        m_provisioner.importModelFromResource(m_resourceLoader.getResource(path), rescanExisting);
        waitForImport();
    }

    private void anticipateCreationEvents(final MockElement element) {
        element.visit(new MockVisitorAdapter() {
            @Override
            public void visitElement(final MockElement e) {
                final Event newEvent = e.createNewEvent();
                LOG.debug("Anticipate Event: {}", newEvent.getUei());
                m_eventAnticipator.anticipateEvent(newEvent);
            }

        });
    }

    @Test(timeout=300000)
    public void testNonSnmpImportAndScan() throws Exception {
        importFromResource("classpath:/import_localhost.xml", Boolean.TRUE.toString());

        runPendingScans();

        final OnmsNode scannedNode = getNodeDao().findAll().get(0);
        assertEquals("TestCategory", scannedNode.getCategories().iterator().next().getName());

    }

    @Test(timeout=300000)
    public void testFindQuery() throws Exception {
        importFromResource("classpath:/tec_dump.xml.smalltest", Boolean.TRUE.toString());

        for (final OnmsAssetRecord assetRecord : getAssetRecordDao().findAll()) {
            LOG.debug("Building = {}", assetRecord.getBuilding());
        }
    }

    @Test(timeout=300000)
    public void testBigImport() throws Exception {
        final File file = new File("/tmp/tec_dump.xml.large");
        if (file.exists()) {
            m_eventAnticipator.reset();
            m_eventAnticipator.setDiscardUnanticipated(true);
            final String path = file.toURI().toURL().toExternalForm();
            LOG.debug("Importing: {}", path);
            importFromResource(path, Boolean.TRUE.toString());
        }

    }

    @Test(timeout=300000)
    @JUnitSnmpAgent(host="192.0.2.201", resource="classpath:snmpTestData1.properties")
    public void testPopulateWithSnmp() throws Exception {
        m_populator.resetDatabase();

        importFromResource("classpath:/tec_dump.xml", Boolean.TRUE.toString());

        //Verify distpoller count
        assertEquals(1, getDistPollerDao().countAll());

        //Verify node count
        assertEquals(1, getNodeDao().countAll());

        //Verify ipinterface count
        assertEquals(2, getInterfaceDao().countAll());

        //Verify ifservices count
        assertEquals(4, getMonitoredServiceDao().countAll());

        //Verify service count
        assertEquals(3, getServiceTypeDao().countAll());

        //Verify snmpInterface count
        assertEquals(2, getSnmpInterfaceDao().countAll());

    }

    // fail if we take more than five minutes
    @Test(timeout=300000)
    @JUnitSnmpAgents({
        @JUnitSnmpAgent(host="198.51.100.201", resource="classpath:snmpTestData3.properties"),
        // for discovering the "SNMP" service on the second interface
        @JUnitSnmpAgent(host="198.51.100.204", resource="classpath:snmpTestData3.properties")
    })
    public void testPopulateWithSnmpAndNodeScan() throws Exception {
        importFromResource("classpath:/requisition_then_scan2.xml", Boolean.TRUE.toString());

        //Verify distpoller count
        assertEquals(1, getDistPollerDao().countAll());

        //Verify node count
        assertEquals(1, getNodeDao().countAll());

        //Verify ipinterface count
        assertEquals(1, getInterfaceDao().countAll());

        //Verify ifservices count
        assertEquals(1, getMonitoredServiceDao().countAll());

        //Verify service count
        assertEquals(1, getServiceTypeDao().countAll());

        //Verify snmpInterface count
        assertEquals(1, getSnmpInterfaceDao().countAll());

        runPendingScans();

        //Verify distpoller count
        assertEquals(1, getDistPollerDao().countAll());

        //Verify node count
        assertEquals(1, getNodeDao().countAll());

        //Verify ipinterface count
        assertEquals(2, getInterfaceDao().countAll());

        //Verify ifservices count - discover snmp service on other if
        assertEquals("Unexpected number of services found: "+getMonitoredServiceDao().findAll(), 2, getMonitoredServiceDao().countAll());

        //Verify service count
        assertEquals(1, getServiceTypeDao().countAll());

        //Verify snmpInterface count
        assertEquals(6, getSnmpInterfaceDao().countAll());

        // Node Delete
        importFromResource("classpath:/nonodes-snmp.xml", Boolean.TRUE.toString());

        //Verify node count
        assertEquals(0, getNodeDao().countAll());
    }

    // fail if we take more than five minutes
    @Test(timeout=300000)
    @JUnitSnmpAgents({
        @JUnitSnmpAgent(host="198.51.100.201", resource="classpath:snmpTestData3.properties"),
        // for discovering the "SNMP" service on the second interface
        @JUnitSnmpAgent(host="198.51.100.204", resource="classpath:snmpTestData3.properties")
    })
    public void testPopulateWithoutSnmpAndNodeScan() throws Exception {
        importFromResource("classpath:/requisition_then_scan_no_snmp_svc.xml", Boolean.TRUE.toString());

        //Verify distpoller count
        assertEquals(1, getDistPollerDao().countAll());

        //Verify node count
        assertEquals(1, getNodeDao().countAll());

        //Verify ipinterface count
        assertEquals(1, getInterfaceDao().countAll());

        assertEquals(0, getSnmpInterfaceDao().countAll());

        // Expect there to be no services since we are not provisioning one
        assertEquals(0, getMonitoredServiceDao().countAll());
        assertEquals(0, getServiceTypeDao().countAll());

        runPendingScans();

        //Verify distpoller count
        assertEquals(1, getDistPollerDao().countAll());

        //Verify node count
        assertEquals(1, getNodeDao().countAll());

        //Verify ipinterface count
        assertEquals(2, getInterfaceDao().countAll());

        //Verify ifservices count - discover snmp service on both ifs
        assertEquals("Unexpected number of services found: "+getMonitoredServiceDao().findAll(), 2, getMonitoredServiceDao().countAll());

        //Verify service count
        assertEquals(1, getServiceTypeDao().countAll());

        //Verify snmpInterface count
        assertEquals(6, getSnmpInterfaceDao().countAll());

        // Node Delete
        importFromResource("classpath:/nonodes-snmp.xml", Boolean.TRUE.toString());

        //Verify node count
        assertEquals(0, getNodeDao().countAll());
    }

    // fail if we take more than five minutes
    @Test(timeout=300000)
    @JUnitSnmpAgents({
        @JUnitSnmpAgent(host="10.1.15.245", resource="classpath:snmpwalk-demo.properties"),
        @JUnitSnmpAgent(host="10.3.20.23", resource="classpath:snmpwalk-demo.properties"),
        @JUnitSnmpAgent(host="2001:0470:e2f1:cafe:16c1:7cff:12d6:7bb9", resource="classpath:snmpwalk-demo.properties")
    })
    public void testPopulateWithIpv6SnmpAndNodeScan() throws Exception {
        final ForeignSource fs = new ForeignSource();
        fs.setName("matt:");
        fs.addDetector(new PluginConfig("SNMP", "org.opennms.netmgt.provision.detector.snmp.SnmpDetector"));
        m_foreignSourceRepository.putDefaultForeignSource(fs);

        importFromResource("classpath:/requisition_then_scanv6.xml", Boolean.TRUE.toString());

        //Verify distpoller count
        assertEquals(1, getDistPollerDao().countAll());

        //Verify node count
        assertEquals(1, getNodeDao().countAll());

        //Verify ipinterface count
        assertEquals(1, getInterfaceDao().countAll());

        //Verify ifservices count
        assertEquals(1, getMonitoredServiceDao().countAll());

        //Verify service count
        assertEquals(1, getServiceTypeDao().countAll());

        //Verify snmpInterface count
        assertEquals(1, getSnmpInterfaceDao().countAll());

        runPendingScans();

        //Verify distpoller count
        assertEquals(1, getDistPollerDao().countAll());

        //Verify node count
        assertEquals(1, getNodeDao().countAll());

        //Verify ipinterface count
        assertEquals("Unexpected number of IP interfaces found: " + getInterfaceDao().findAll(), 3, getInterfaceDao().countAll());

        //Verify ifservices count - discover snmp service on other if
        assertEquals("Unexpected number of services found: "+getMonitoredServiceDao().findAll(), 3, getMonitoredServiceDao().countAll());

        //Verify service count
        assertEquals("Unexpected number of service types found: " + getServiceTypeDao().findAll(), 1, getServiceTypeDao().countAll());

        //Verify snmpInterface count
        assertEquals("Unexpected number of SNMP interfaces found: " + getSnmpInterfaceDao().findAll(), 6, getSnmpInterfaceDao().countAll());

        // Ensure that collection is on for all ip interfaces
        for(OnmsIpInterface iface : getInterfaceDao().findAll()) {
            OnmsSnmpInterface snmpIface = iface.getSnmpInterface();
            assertNotNull("Expected an snmp interface associated with "+iface.getIpAddress(), snmpIface);
            assertTrue("Expected snmp interface associated with "+iface.getIpAddress()+" to have collection enabled.", snmpIface.isCollectionEnabled());

        }
    }

    // fail if we take more than five minutes
    @Test(timeout=300000)
    @JUnitSnmpAgents({
        @JUnitSnmpAgent(host="10.1.15.245", resource="classpath:snmpwalk-demo.properties"),
        @JUnitSnmpAgent(host="10.3.20.23", resource="classpath:snmpwalk-demo.properties"),
        @JUnitSnmpAgent(host="2001:0470:e2f1:cafe:16c1:7cff:12d6:7bb9", resource="classpath:snmpwalk-demo.properties")
    })
    public void testPopulateWithIpv6OnlySnmpAndNodeScan() throws Exception {
        importFromResource("classpath:/requisition_then_scanv6only.xml", Boolean.TRUE.toString());

        //Verify distpoller count
        assertEquals(1, getDistPollerDao().countAll());

        //Verify node count
        assertEquals(1, getNodeDao().countAll());

        //Verify ipinterface count
        assertEquals(1, getInterfaceDao().countAll());

        //Verify ifservices count
        assertEquals(1, getMonitoredServiceDao().countAll());

        //Verify service count
        assertEquals(1, getServiceTypeDao().countAll());

        //Verify snmpInterface count
        assertEquals(1, getSnmpInterfaceDao().countAll());

        runPendingScans();

        //Verify distpoller count
        assertEquals(1, getDistPollerDao().countAll());

        //Verify node count
        assertEquals(1, getNodeDao().countAll());

        //Verify ipinterface count
        assertEquals("Unexpected number of IP interfaces found: " + getInterfaceDao().findAll(), 3, getInterfaceDao().countAll());

        //Verify ifservices count - discover snmp service on other if
        assertEquals("Unexpected number of services found: "+getMonitoredServiceDao().findAll(), 3, getMonitoredServiceDao().countAll());

        //Verify service count
        assertEquals("Unexpected number of service types found: " + getServiceTypeDao().findAll(), 1, getServiceTypeDao().countAll());

        //Verify snmpInterface count
        assertEquals("Unexpected number of SNMP interfaces found: " + getSnmpInterfaceDao().findAll(), 6, getSnmpInterfaceDao().countAll());
    }

    // fail if we take more than five minutes
    @Test(timeout=300000)
    @JUnitSnmpAgents({
        @JUnitSnmpAgent(host="198.51.100.201", port=161, resource="classpath:snmpTestData3.properties"),
        @JUnitSnmpAgent(host="198.51.100.202", port=161, resource="classpath:snmpTestData4.properties"),
        @JUnitSnmpAgent(host="198.51.100.204", port=161, resource="classpath:snmpTestData4.properties")
    })
    public void testImportAddrThenChangeAddr() throws Exception {
        // Node has 198.51.100.201 as a primary IP address
        importFromResource("classpath:/requisition_then_scan2.xml", Boolean.TRUE.toString());

        runPendingScans();

        m_nodeDao.flush();

        assertEquals(2, getInterfaceDao().countAll());

        System.err.println("-------------------------------------------------------------------------");

<<<<<<< HEAD
        m_mockSnmpDataProvider.setDataForAddress(new SnmpAgentAddress(InetAddressUtils.addr("198.51.100.201"), 161), m_resourceLoader.getResource("classpath:snmpTestData4.properties"));
=======
        // Wait long enough for the previously discovered interfaces services
        // to become obsolete (the milliseconds are trimmed when comparing the dates)
        Thread.sleep(1000);
>>>>>>> 08ce54a0

        // Node has 198.51.100.202 as a primary IP address
        importFromResource("classpath:/requisition_primary_addr_changed.xml", Boolean.TRUE.toString());

        runPendingScans();

        m_nodeDao.flush();

        //Verify distpoller count
        assertEquals(1, getDistPollerDao().countAll());

        //Verify node count
        assertEquals(1, getNodeDao().countAll());

        //Verify ipinterface count
        assertEquals("Unexpected number of interfaces found: "+getInterfaceDao().findAll(), 2, getInterfaceDao().countAll());

        //Verify ifservices count - discover snmp service on other if
        assertEquals("Unexpected number of services found: "+getMonitoredServiceDao().findAll(), 2, getMonitoredServiceDao().countAll());

        //Verify service count
        assertEquals("Unexpected number of service types found: " + getServiceTypeDao().findAll(), 1, getServiceTypeDao().countAll());

        //Verify snmpInterface count
        assertEquals(6, getSnmpInterfaceDao().countAll());

        // Node Delete
        importFromResource("classpath:/nonodes-snmp.xml", Boolean.TRUE.toString());

        //Verify node count
        assertEquals(0, getNodeDao().countAll());
    }

    // fail if we take more than five minutes
    @Test(timeout=300000)
    @JUnitSnmpAgent(host="198.51.100.201", port=161, resource="classpath:snmpTestData3.properties")
    public void testIfIndexChangeNms6567() throws Exception {
        importFromResource("classpath:/requisition_then_scan2.xml", Boolean.TRUE.toString());

        final List<OnmsNode> nodes = getNodeDao().findAll();
        final OnmsNode node = nodes.get(0);

<<<<<<< HEAD
        final NodeScan scan = m_provisioner.createNodeScan(node.getId(), node.getForeignSource(), node.getForeignId());
        runScan(scan);
=======
        runPendingScans();
>>>>>>> 08ce54a0

        m_nodeDao.flush();

        assertEquals(2, getInterfaceDao().countAll());

        // Verify the initial state of the ifIndex values
        assertEquals(5, getInterfaceDao().get(node, "198.51.100.201").getIfIndex().intValue());
        assertEquals(5, getInterfaceDao().get(node, "198.51.100.201").getSnmpInterface().getIfIndex().intValue());
        assertEquals(4, getInterfaceDao().get(node, "198.51.100.204").getIfIndex().intValue());
        assertEquals(4, getInterfaceDao().get(node, "198.51.100.204").getSnmpInterface().getIfIndex().intValue());

        // This is a pretty pedantic check :)
        assertEquals(4, getSnmpInterfaceDao().findByNodeIdAndIfIndex(node.getId(), 4).getIfIndex().intValue());
        assertEquals(5, getSnmpInterfaceDao().findByNodeIdAndIfIndex(node.getId(), 5).getIfIndex().intValue());

        // Swap the ifIndex values for the two interfaces
        m_mockSnmpDataProvider.updateIntValue(new SnmpAgentAddress(InetAddressUtils.addr("198.51.100.201"), 161), ".1.3.6.1.2.1.4.20.1.2.198.51.100.201", 4);
        m_mockSnmpDataProvider.updateIntValue(new SnmpAgentAddress(InetAddressUtils.addr("198.51.100.201"), 161), ".1.3.6.1.2.1.4.20.1.2.198.51.100.204", 5);

        // Rescan
<<<<<<< HEAD
        runScan(scan);
=======
        m_mockEventIpcManager.sendEventToListeners(nodeUpdated(node.getId()));
        runPendingScans();
>>>>>>> 08ce54a0

        m_nodeDao.flush();

        assertEquals(2, getInterfaceDao().countAll());

        // Verify that the ifIndex fields on the interfaces have been updated
        assertEquals(4, getInterfaceDao().get(node, "198.51.100.201").getIfIndex().intValue());
        assertEquals(4, getInterfaceDao().get(node, "198.51.100.201").getSnmpInterface().getIfIndex().intValue());
        assertEquals(5, getInterfaceDao().get(node, "198.51.100.204").getIfIndex().intValue());
        assertEquals(5, getInterfaceDao().get(node, "198.51.100.204").getSnmpInterface().getIfIndex().intValue());
    }

    @Test
    public void testDeleteService() throws Exception {

        System.setProperty("org.opennms.provisiond.enableDeletionOfRequisitionedEntities", "true");

        assertTrue(m_provisionService.isRequisitionedEntityDeletionEnabled());

        // This test assumes that discovery is disabled
        assertFalse(m_provisionService.isDiscoveryEnabled());

        importFromResource("classpath:/deleteService.xml", Boolean.TRUE.toString());

        //Verify distpoller count
        assertEquals(1, getDistPollerDao().countAll());

        //Verify node count
        assertEquals(1, getNodeDao().countAll());

        //Verify ipinterface count
        assertEquals(4, getInterfaceDao().countAll());

        //Verify ifservices count
        assertEquals(6, getMonitoredServiceDao().countAll());

        //Verify service count
        assertEquals(2, getServiceTypeDao().countAll());

        // Locate the service to be deleted
        final OnmsNode node = m_nodeDao.findByForeignId("deleteService", "4243");
        assertNotNull(node);
        final int nodeid = node.getId();

        m_eventAnticipator.reset();
        m_eventAnticipator.anticipateEvent(serviceDeleted(nodeid, "10.201.136.163", "HTTP"));

        m_mockEventIpcManager.sendEventToListeners(deleteService(nodeid, "10.201.136.163", "HTTP"));

        // this only waits until all the anticipated events are received so it is fast unless there is a bug
        m_eventAnticipator.waitForAnticipated(10000);
        m_eventAnticipator.verifyAnticipated();
    }

    @Test
    public void testDontDeleteRequisitionedService() throws Exception {

        assertFalse(m_provisionService.isRequisitionedEntityDeletionEnabled());

        // This test assumes that discovery is disabled
        assertFalse(m_provisionService.isDiscoveryEnabled());

        importFromResource("classpath:/deleteService.xml", Boolean.TRUE.toString());

        //Verify distpoller count
        assertEquals(1, getDistPollerDao().countAll());

        //Verify node count
        assertEquals(1, getNodeDao().countAll());

        //Verify ipinterface count
        assertEquals(4, getInterfaceDao().countAll());

        //Verify ifservices count
        assertEquals(6, getMonitoredServiceDao().countAll());

        //Verify service count
        assertEquals(2, getServiceTypeDao().countAll());

        // Locate the service to be deleted
        final OnmsNode node = m_nodeDao.findByForeignId("deleteService", "4243");
        assertNotNull(node);
        final int nodeid = node.getId();


        m_eventAnticipator.reset();

        m_mockEventIpcManager.sendEventToListeners(deleteService(nodeid, "10.201.136.163", "HTTP"));

        // there is no event to wait for so make sure we don't get anything..
        m_eventAnticipator.waitForAnticipated(5000);
        m_eventAnticipator.verifyAnticipated();

        // Make sure the service is still there
        assertEquals(6, getMonitoredServiceDao().countAll());

    }

    @Test
    public void testDeleteInterface() throws Exception {

        System.setProperty("org.opennms.provisiond.enableDeletionOfRequisitionedEntities", "true");
        assertTrue(m_provisionService.isRequisitionedEntityDeletionEnabled());


        // This test assumes that discovery is disabled
        assertFalse(m_provisionService.isDiscoveryEnabled());

        importFromResource("classpath:/deleteService.xml", Boolean.TRUE.toString());

        //Verify distpoller count
        assertEquals(1, getDistPollerDao().countAll());

        //Verify node count
        assertEquals(1, getNodeDao().countAll());

        //Verify ipinterface count
        assertEquals(4, getInterfaceDao().countAll());

        //Verify ifservices count
        assertEquals(6, getMonitoredServiceDao().countAll());

        //Verify service count
        assertEquals(2, getServiceTypeDao().countAll());

        // Locate the service to be deleted
        final OnmsNode node = m_nodeDao.findByForeignId("deleteService", "4243");
        assertNotNull(node);
        final int nodeid = node.getId();
        final String ipaddr = "10.201.136.163";

        m_eventAnticipator.reset();
        m_eventAnticipator.anticipateEvent(serviceDeleted(nodeid, ipaddr, "ICMP"));
        m_eventAnticipator.anticipateEvent(serviceDeleted(nodeid, ipaddr, "HTTP"));
        m_eventAnticipator.anticipateEvent(interfaceDeleted(nodeid, ipaddr));

        m_mockEventIpcManager.sendEventToListeners(deleteInterface(nodeid, ipaddr));

        // this only waits until all the anticipated events are received so it is fast unless there is a bug
        m_eventAnticipator.waitForAnticipated(10000);
        m_eventAnticipator.verifyAnticipated();
    }

    @Test
    public void testDeleteNode() throws Exception {

        System.setProperty("org.opennms.provisiond.enableDeletionOfRequisitionedEntities", "true");
        assertTrue(m_provisionService.isRequisitionedEntityDeletionEnabled());

        // This test assumes that discovery is disabled
        assertFalse(m_provisionService.isDiscoveryEnabled());

        importFromResource("classpath:/deleteService.xml", Boolean.TRUE.toString());

        //Verify distpoller count
        assertEquals(1, getDistPollerDao().countAll());

        //Verify node count
        assertEquals(1, getNodeDao().countAll());

        //Verify ipinterface count
        assertEquals(4, getInterfaceDao().countAll());

        //Verify ifservices count
        assertEquals(6, getMonitoredServiceDao().countAll());

        //Verify service count
        assertEquals(2, getServiceTypeDao().countAll());

        // Locate the service to be deleted
        final OnmsNode node = m_nodeDao.findByForeignId("deleteService", "4243");
        assertNotNull(node);
        final int nodeid = node.getId();
        m_eventAnticipator.reset();

        m_eventAnticipator.anticipateEvent(serviceDeleted(nodeid, "10.136.160.1", "ICMP"));
        m_eventAnticipator.anticipateEvent(serviceDeleted(nodeid, "10.136.160.1", "HTTP"));
        m_eventAnticipator.anticipateEvent(interfaceDeleted(nodeid, "10.136.160.1"));

        m_eventAnticipator.anticipateEvent(serviceDeleted(nodeid, "10.201.136.163", "ICMP"));
        m_eventAnticipator.anticipateEvent(serviceDeleted(nodeid, "10.201.136.163", "HTTP"));
        m_eventAnticipator.anticipateEvent(interfaceDeleted(nodeid, "10.201.136.163"));

        m_eventAnticipator.anticipateEvent(serviceDeleted(nodeid, "10.201.136.161", "ICMP"));
        m_eventAnticipator.anticipateEvent(interfaceDeleted(nodeid, "10.201.136.161"));

        m_eventAnticipator.anticipateEvent(serviceDeleted(nodeid, "10.201.136.167", "ICMP"));
        m_eventAnticipator.anticipateEvent(interfaceDeleted(nodeid, "10.201.136.167"));

        m_eventAnticipator.anticipateEvent(nodeDeleted(nodeid));

        m_mockEventIpcManager.sendEventToListeners(deleteNode(nodeid));

        // this only waits until all the anticipated events are received so it is fast unless there is a bug
        m_eventAnticipator.waitForAnticipated(10000);
        m_eventAnticipator.verifyAnticipated();
    }

    @Test
    public void testDowntimeModelDeleteServiceEventDiscoveryDisabledDeletionDisabled() throws Exception {
        System.setProperty("org.opennms.provisiond.enableDiscovery", "false");
        assertFalse(m_provisionService.isDiscoveryEnabled());

        System.setProperty("org.opennms.provisiond.enableDeletionOfRequisitionedEntities", "false");
        assertFalse(m_provisionService.isRequisitionedEntityDeletionEnabled());

        importFromResource("classpath:/deleteService.xml", Boolean.TRUE.toString());
        final OnmsNode node = m_nodeDao.findByForeignId("deleteService", "4243");
        m_eventAnticipator.reset();

        // no events should be fired
        m_mockEventIpcManager.sendEventToListeners(deleteService(node.getId(), "10.201.136.161", "ICMP"));
        m_eventAnticipator.verifyAnticipated();
    }

    @Test
    public void testDowntimeModelDeleteServiceEventDiscoveryDisabledDeletionEnabled() throws Exception {
        System.setProperty("org.opennms.provisiond.enableDiscovery", "false");
        assertFalse(m_provisionService.isDiscoveryEnabled());

        System.setProperty("org.opennms.provisiond.enableDeletionOfRequisitionedEntities", "true");
        assertTrue(m_provisionService.isRequisitionedEntityDeletionEnabled());

        importFromResource("classpath:/deleteService.xml", Boolean.TRUE.toString());
        final OnmsNode node = m_nodeDao.findByForeignId("deleteService", "4243");
        m_eventAnticipator.reset();

        // only the service deletion should be fired
        m_eventAnticipator.anticipateEvent(serviceDeleted(node.getId(), "10.201.136.161", "ICMP"));
        m_mockEventIpcManager.sendEventToListeners(deleteService(node.getId(), "10.201.136.161", "ICMP"));
        m_eventAnticipator.verifyAnticipated();
    }

    @Test
    public void testDowntimeModelDeleteServiceEventDiscoveryEnabledDeletionDisabledRequisitionedNode() throws Exception {
        System.setProperty("org.opennms.provisiond.enableDiscovery", "true");
        assertTrue(m_provisionService.isDiscoveryEnabled());

        System.setProperty("org.opennms.provisiond.enableDeletionOfRequisitionedEntities", "false");
        assertFalse(m_provisionService.isRequisitionedEntityDeletionEnabled());

        importFromResource("classpath:/deleteService.xml", Boolean.TRUE.toString());
        final OnmsNode node = m_nodeDao.findByForeignId("deleteService", "4243");
        m_eventAnticipator.reset();

        // no events should be fired
        m_mockEventIpcManager.sendEventToListeners(deleteService(node.getId(), "10.201.136.161", "ICMP"));
        m_eventAnticipator.verifyAnticipated();
    }

    @Test
    @JUnitSnmpAgents({
        @JUnitSnmpAgent(host="198.51.100.201", resource="classpath:snmpTestData3.properties"),
        @JUnitSnmpAgent(host="198.51.100.204", resource="classpath:snmpTestData3.properties")
    })
    public void testDowntimeModelDeleteServiceEventDiscoveryEnabledDeletionDisabledDiscoveredNode() throws Exception {
        System.setProperty("org.opennms.provisiond.enableDiscovery", "true");
        assertTrue(m_provisionService.isDiscoveryEnabled());

        System.setProperty("org.opennms.provisiond.enableDeletionOfRequisitionedEntities", "false");
        assertFalse(m_provisionService.isRequisitionedEntityDeletionEnabled());

        final NewSuspectScan scan = m_provisioner.createNewSuspectScan(addr("198.51.100.201"), null);
        runScan(scan);

        assertEquals(2, m_ipInterfaceDao.findAll().size());
        LOG.debug("ifaces = {}", m_ipInterfaceDao.findAll());
        final List<OnmsIpInterface> ifaces = m_ipInterfaceDao.findByIpAddress("198.51.100.201");
        assertEquals(1, ifaces.size());
        final OnmsNode node = ifaces.iterator().next().getNode();
        assertEquals(2, node.getIpInterfaces().size());
        assertEquals(2, getMonitoredServiceDao().findAll().size()); // SNMP on each of the 2 interfaces
        m_eventAnticipator.reset();

        // the service and interface should be deleted
        // since there is another interface, the node remains
        m_eventAnticipator.anticipateEvent(serviceDeleted(node.getId(), "198.51.100.201", "SNMP"));
        m_eventAnticipator.anticipateEvent(interfaceDeleted(node.getId(), "198.51.100.201"));
        getScheduledExecutor().resume();
        m_mockEventIpcManager.sendEventToListeners(deleteService(node.getId(), "198.51.100.201", "SNMP"));
        m_eventAnticipator.waitForAnticipated(10000);
        m_eventAnticipator.verifyAnticipated();
    }

    @Test
    @JUnitSnmpAgents({
        @JUnitSnmpAgent(host="198.51.100.201", resource="classpath:snmpwalk-system.properties")
    })
    public void testDowntimeModelDeleteServiceEventDiscoveryEnabledDeletionDisabledDiscoveredNodeSingleInterface() throws Exception {
        System.setProperty("org.opennms.provisiond.enableDiscovery", "true");
        assertTrue(m_provisionService.isDiscoveryEnabled());

        System.setProperty("org.opennms.provisiond.enableDeletionOfRequisitionedEntities", "false");
        assertFalse(m_provisionService.isRequisitionedEntityDeletionEnabled());

        final NewSuspectScan scan = m_provisioner.createNewSuspectScan(addr("198.51.100.201"), null);
        runScan(scan);

        assertEquals(1, m_ipInterfaceDao.findAll().size());
        LOG.debug("ifaces = {}", m_ipInterfaceDao.findAll());
        final List<OnmsIpInterface> ifaces = m_ipInterfaceDao.findByIpAddress("198.51.100.201");
        assertEquals(1, ifaces.size());
        final OnmsNode node = ifaces.iterator().next().getNode();
        assertEquals(1, node.getIpInterfaces().size());
        m_eventAnticipator.reset();

        // everything up to the node should be deleted, since there is only a single interface with a single service
        // since there is another interface, the node remains
        m_eventAnticipator.anticipateEvent(serviceDeleted(node.getId(), "198.51.100.201", "SNMP"));
        m_eventAnticipator.anticipateEvent(interfaceDeleted(node.getId(), "198.51.100.201"));
        m_eventAnticipator.anticipateEvent(nodeDeleted(node.getId()));
        getScheduledExecutor().resume();
        m_mockEventIpcManager.sendEventToListeners(deleteService(node.getId(), "198.51.100.201", "SNMP"));
        m_eventAnticipator.waitForAnticipated(10000);
        m_eventAnticipator.verifyAnticipated();
    }

    @Test(timeout=300000)
    public void testPopulate() throws Exception {
        importFromResource("classpath:/tec_dump.xml.smalltest", Boolean.TRUE.toString());

        //Verify distpoller count
        assertEquals(1, getDistPollerDao().countAll());

        //Verify node count
        assertEquals(10, getNodeDao().countAll());

        //Verify ipinterface count
        assertEquals(30, getInterfaceDao().countAll());

        //Verify ifservices count
        assertEquals(50, getMonitoredServiceDao().countAll());

        //Verify service count
        assertEquals(3, getServiceTypeDao().countAll());
    }

    private DistPollerDao getDistPollerDao() {
        return m_distPollerDao;
    }

    /**
     * NodeScans are automatically created and scheduled
     * in response to nodeCreated/nodeUpdated events, sent when
     * the provisioning requisitions are imported.
     *
     * Instead of creating an additional scan, we should opt
     * to use the one that was automatically created in order
     * to avoid running multiple scans for a given
     * node in parallel. Running multiple scans for a single node
     * in parallel can lead to undefined and intermittent behavior.
     *
     * If a new scan must be created, care must be taken to delete
     * the schedule for the scan that was automatically created.
     *
     */
    private void runPendingScans() throws InterruptedException, ExecutionException {
        final boolean paused = getScheduledExecutor().isPaused();
        if (paused) getScheduledExecutor().resume();
        waitForEverything();
        if (paused) getScheduledExecutor().pause();
    }

    private void runScan(final Scan scan) throws InterruptedException, ExecutionException {
        final boolean paused = getScheduledExecutor().isPaused();
        if (paused) getScheduledExecutor().resume();
        final Task t = scan.createTask();
        t.schedule();
        t.waitFor();
        waitForEverything();
        if (paused) getScheduledExecutor().pause();
    }

    private NodeDao getNodeDao() {
        return m_nodeDao;
    }


    private IpInterfaceDao getInterfaceDao() {
        return m_ipInterfaceDao;
    }


    private SnmpInterfaceDao getSnmpInterfaceDao() {
        return m_snmpInterfaceDao;
    }


    private MonitoredServiceDao getMonitoredServiceDao() {
        return m_monitoredServiceDao;
    }


    private ServiceTypeDao getServiceTypeDao() {
        return m_serviceTypeDao;
    }

    private AssetRecordDao getAssetRecordDao() {
        return m_assetRecordDao;
    }

    /**
     * This test first bulk imports 10 nodes then runs update with 1 node missing
     * from the import file.
     * 
     * @throws ModelImportException
     */
    @Test(timeout=300000)
    public void testImportUtf8() throws Exception {
        final int nextNodeId = m_nodeDao.getNextNodeId();

        m_provisioner.importModelFromResource(new ClassPathResource("/utf-8.xml"), Boolean.TRUE.toString());

        assertEquals(1, getNodeDao().countAll());
        // \u00f1 is unicode for n~ 
        final OnmsNode onmsNode = getNodeDao().get(nextNodeId);
        LOG.debug("node = {}", onmsNode);
        assertEquals("\u00f1ode2", onmsNode.getLabel());

    }

    /**
     * This test first bulk imports 10 nodes then runs update with 1 node missing
     * from the import file.
     * 
     * @throws ModelImportException
     */
    @Test(timeout=300000)
    public void testDelete() throws Exception {
        importFromResource("classpath:/tec_dump.xml.smalltest", Boolean.TRUE.toString());
        assertEquals(10, getNodeDao().countAll());
        importFromResource("classpath:/tec_dump.xml.smalltest.delete", Boolean.TRUE.toString());
        assertEquals(9, getNodeDao().countAll());

        importFromResource("classpath:/tec_dump.xml.smalltest.nonodes", Boolean.TRUE.toString());
        assertEquals(0, getNodeDao().countAll());
    }

    /**
     * This test makes sure that asset information is getting imported properly.
     * @throws Exception
     */
    @Test(timeout=300000)
    public void testAssets() throws Exception {
        importFromResource("classpath:/tec_dump.xml", Boolean.TRUE.toString());
        final OnmsNode n = getNodeDao().findByForeignId("empty", "4243");
        assertEquals("Asset Record: Manufacturer",     "Dell",                   n.getAssetRecord().getManufacturer());
        assertEquals("Asset Record: Operating System", "Windows Pi",             n.getAssetRecord().getOperatingSystem());
        assertEquals("Asset Record: Description",      "Large and/or In Charge", n.getAssetRecord().getDescription());
    }

    //Scheduler tests
    @Test(timeout=300000)
    public void testProvisionServiceGetScheduleForNodesCount() throws Exception {
        getScanExecutor().pause();
        m_provisioner.scheduleRescanForExistingNodes();
        final List<NodeScanSchedule> schedulesForNode = m_provisionService.getScheduleForNodes();
        final int nodeCount = getNodeDao().countAll();
        LOG.debug("NodeCount: {}", nodeCount);

        assertEquals(nodeCount, schedulesForNode.size());
        assertEquals(nodeCount, m_provisioner.getScheduleLength());
    }

    @Test(timeout=300000)
    public void testProvisionServiceGetScheduleForNodesUponDelete() throws Exception {
        importFromResource("classpath:/tec_dump.xml.smalltest", Boolean.TRUE.toString());
        getScanExecutor().pause();

        m_provisioner.scheduleRescanForExistingNodes();
        List<NodeScanSchedule> schedulesForNode = m_provisionService.getScheduleForNodes();

        assertEquals(10, schedulesForNode.size());

        getScanExecutor().resume();
        importFromResource("classpath:/tec_dump.xml.smalltest.delete", Boolean.TRUE.toString());
        getScanExecutor().pause();

        m_provisioner.scheduleRescanForExistingNodes();
        schedulesForNode = m_provisionService.getScheduleForNodes();

        assertEquals(9, schedulesForNode.size());
        assertEquals(9, m_provisioner.getScheduleLength());
    }

    @Test(timeout=300000)
    public void testProvisionerAddNodeToSchedule() throws Exception{
        final int nextNodeId = m_nodeDao.getNextNodeId();

        m_provisioner.scheduleRescanForExistingNodes();
        assertEquals(0, m_provisioner.getScheduleLength());

        final OnmsNode node = createNode("empty");
        assertEquals(nextNodeId, node.getId().intValue());

        assertNotNull(m_nodeDao.get(nextNodeId));

        final EventBuilder bldr = new EventBuilder(EventConstants.NODE_ADDED_EVENT_UEI, "Tests");
        bldr.setNodeid(nextNodeId);

        m_mockEventIpcManager.broadcastNow(bldr.getEvent());

        assertEquals(1, m_provisioner.getScheduleLength());
    }

    @Test(timeout=300000)
    public void testProvisionerRescanWorking() throws Exception{
        importFromResource("classpath:/tec_dump.xml.smalltest", Boolean.TRUE.toString());
        getScanExecutor().pause();

        m_provisioner.scheduleRescanForExistingNodes();
        assertEquals(10, m_provisioner.getScheduleLength());
    }

    @Test(timeout=300000)
    public void testProvisionerRescanWorkingWithDiscoveredNodesDiscoveryDisabled() throws Exception{
        System.setProperty("org.opennms.provisiond.enableDiscovery", "false");
        // populator creates 4 provisioned nodes and 2 discovered nodes
        m_populator.populateDatabase();

        m_provisioner.scheduleRescanForExistingNodes();

        // make sure just the provisioned nodes are scheduled
        assertEquals(4, m_provisioner.getScheduleLength());
    }

    @Test(timeout=300000)
    public void testProvisionerRescanWorkingWithDiscoveredNodesDiscoveryEnabled() throws Exception{
        System.setProperty("org.opennms.provisiond.enableDiscovery", "true");
        // populator creates 4 provisioned nodes and 2 discovered nodes
        m_populator.populateDatabase();

        m_provisioner.scheduleRescanForExistingNodes();

        // make sure all the nodes are scheduled (even the discovered ones)
        assertEquals(6, m_provisioner.getScheduleLength());
    }

    @Test(timeout=300000)
    public void testProvisionerRemoveNodeInSchedule() throws Exception{
        importFromResource("classpath:/tec_dump.xml.smalltest", Boolean.TRUE.toString());
        getScanExecutor().pause();

        m_provisioner.scheduleRescanForExistingNodes();
        assertEquals(10, m_provisioner.getScheduleLength());

        final List<OnmsNode> nodes = m_nodeDao.findAll();
        EventBuilder bldr = new EventBuilder(EventConstants.NODE_DELETED_EVENT_UEI, "Tests");
        bldr.setNodeid(nodes.get(nodes.size() - 1).getId());

        m_mockEventIpcManager.broadcastNow(bldr.getEvent());

        assertEquals(9, m_provisioner.getScheduleLength());
    }

    @Test
    public void testProvisionServiceScanIntervalCalcWorks() {
        long now = System.currentTimeMillis();

        Date date = new Date();
        date.setTime(now - 43200000);
        long lastPoll = date.getTime();
        long nextPoll = lastPoll + 86400000;
        long initialDelay = Math.max(0, nextPoll - now);

        assertEquals(43200000, initialDelay);

    }

    @Test(timeout=300000)
    public void testProvisionerNodeRescanSchedule() throws Exception {
        importFromResource("classpath:/tec_dump.xml.smalltest", Boolean.TRUE.toString());
        getScanExecutor().pause();

        m_provisioner.scheduleRescanForExistingNodes();
        List<NodeScanSchedule> schedulesForNode = m_provisionService.getScheduleForNodes();

        assertEquals(10, schedulesForNode.size());
        m_provisioner.scheduleRescanForExistingNodes();
        assertEquals(10, m_provisioner.getScheduleLength());
    }

    @Test(timeout=300000)
    public void testProvisionerUpdateScheduleAfterImport() throws Exception {
        importFromResource("classpath:/tec_dump.xml.smalltest", Boolean.TRUE.toString());
        getScanExecutor().pause();

        List<NodeScanSchedule> schedulesForNode = m_provisionService.getScheduleForNodes();
        assertEquals(10, schedulesForNode.size());
        m_provisioner.scheduleRescanForExistingNodes();
        assertEquals(10, m_provisioner.getScheduleLength());

        //reimport with one missing node
        getScanExecutor().resume();
        importFromResource("classpath:/tec_dump.xml.smalltest.delete", Boolean.TRUE.toString());
        getScanExecutor().pause();

        m_provisioner.scheduleRescanForExistingNodes();
        schedulesForNode = m_provisionService.getScheduleForNodes();

        m_provisioner.scheduleRescanForExistingNodes();

        //check the schedule to make sure that it deletes the node
        assertEquals(schedulesForNode.size(), m_provisioner.getScheduleLength());
        assertEquals(getNodeDao().countAll(), m_provisioner.getScheduleLength());

    }

    @Test(timeout=300000)
    public void testSaveCategoriesOnUpdateNodeAttributes() throws Exception {
        final EventAnticipator eventAnticipator = m_mockEventIpcManager.getEventAnticipator();

        final String TEST_CATEGORY = "TEST_CATEGORY";
        final String OLD_LABEL = "apknd";
        final String NEW_LABEL = "apknd-new";

        importFromResource("classpath:/tec_dump.xml.smalltest", Boolean.TRUE.toString());
        getScanExecutor().pause();

        m_provisioner.scheduleRescanForExistingNodes();

        final Collection<OnmsNode> nodes = m_nodeDao.findByLabel(OLD_LABEL);
        assertNotNull(nodes);
        assertEquals(1, nodes.size());

        OnmsNode node = nodes.iterator().next();
        assertNotNull(node);

        OnmsNode nodeCopy = new OnmsNode();
        nodeCopy.setId(node.getId());
        nodeCopy.setLabel(OLD_LABEL);
        nodeCopy.setLabelSource(NodeLabelSource.USER);

        assertNotSame(node, nodeCopy);
        assertEquals(OLD_LABEL, node.getLabel());
        assertFalse(node.hasCategory(TEST_CATEGORY));

        // Create a policy that will apply the category to the node
        final NodeCategorySettingPolicy policy = new NodeCategorySettingPolicy();
        policy.setCategory(TEST_CATEGORY);
        policy.setLabel(OLD_LABEL);

        // Apply the policy
        nodeCopy = policy.apply(nodeCopy);
        assertTrue(nodeCopy.getRequisitionedCategories().contains(TEST_CATEGORY));

        final EventBuilder eb = new EventBuilder(EventConstants.NODE_LABEL_CHANGED_EVENT_UEI, "OnmsNode.mergeNodeAttributes");
        eb.setNodeid(node.getId());
        eb.addParam("oldNodeLabel", OLD_LABEL);
        eb.addParam("oldNodeLabelSource", "U");
        eb.addParam("newNodeLabel", NEW_LABEL);
        eb.addParam("newNodeLabelSource", "U");
        eventAnticipator.anticipateEvent(eb.getEvent());

        // Change the label of the node so that we can trigger a NODE_LABEL_CHANGED_EVENT_UEI event
        nodeCopy.setLabel(NEW_LABEL);
        nodeCopy.setLabelSource(NodeLabelSource.USER);

        assertFalse(node.getLabel().equals(nodeCopy.getLabel()));

        m_provisionService.updateNodeAttributes(nodeCopy);

        // Flush here to force a write so we are sure that the OnmsCategoryCollection are correctly created
        m_nodeDao.flush();

        // Query by the new node label
        final OnmsNode node2 = m_nodeDao.findByLabel(NEW_LABEL).iterator().next();
        assertTrue(node2.hasCategory(TEST_CATEGORY));

        eventAnticipator.resetUnanticipated();
        eventAnticipator.verifyAnticipated();
    }

    /**
     * Test that the parent-foreign-source attribute in a requisition can add a parent to a
     * node that resides in a different provisioning group.
     * 
     * @see http://issues.opennms.org/browse/NMS-4109
     */
    @Test(timeout=300000)
    public void testParentForeignSource() throws Exception {
        importFromResource("classpath:/parent_foreign_source_server.xml", Boolean.TRUE.toString());
        importFromResource("classpath:/parent_foreign_source_client.xml", Boolean.TRUE.toString());

        final List<OnmsNode> nodes = getNodeDao().findAll();
        assertEquals(2, nodes.size());
        OnmsNode node = getNodeDao().findByLabel("www").iterator().next();
        assertEquals("admin", node.getParent().getLabel());
        assertEquals("192.168.1.12", node.getPathElement().getIpAddress());
        assertEquals("ICMP", node.getPathElement().getServiceName());
    }

    @Test(timeout=300000)
    @JUnitTemporaryDatabase // Relies on records created in @Before so we need a fresh database
    public void testImportWithNodeCategoryEvents() throws Exception {
        final int nextNodeId = m_nodeDao.getNextNodeId();

        final MockNetwork network = new MockNetwork();
        final MockNode node = network.addNode(nextNodeId, "test");
        network.addInterface("172.16.1.1");
        network.addService("ICMP");
        anticipateCreationEvents(node);
        m_eventAnticipator.anticipateEvent(getNodeCategoryEvent(nextNodeId, "test"));
        m_eventAnticipator.anticipateEvent(new EventBuilder(EventConstants.NODE_UPDATED_EVENT_UEI, "Test").setNodeid(nextNodeId).getEvent());

        // we should not get category update events on a re-import now, that happens during the scan phase
        //m_eventAnticipator.anticipateEvent(getNodeCategoryEvent(nextNodeId, "test"));
        importFromResource("classpath:/requisition_with_node_categories.xml", Boolean.TRUE.toString());
        importFromResource("classpath:/requisition_with_node_categories_changed.xml", Boolean.TRUE.toString());

        m_eventAnticipator.verifyAnticipated();
    }

    @Test(timeout=300000)
    @JUnitTemporaryDatabase
    public void testImportWithGeoData() throws Exception {
        importFromResource("classpath:/tec_dump.xml", Boolean.TRUE.toString());
        final NodeDao nodeDao = getNodeDao();

        OnmsNode node = nodeDao.findByForeignId("empty", "4243");
        nodeDao.initialize(node.getAssetRecord());
        nodeDao.initialize(node.getAssetRecord().getGeolocation());

        OnmsGeolocation geolocation = new OnmsGeolocation();
        geolocation.setAddress1("220 Chatham Business Dr.");
        geolocation.setCity("Pittsboro");
        geolocation.setState("NC");
        geolocation.setZip("27312");
        geolocation.setLatitude(35.715723f);
        geolocation.setLongitude(-79.162261f);
        node.getAssetRecord().setGeolocation(geolocation);
        nodeDao.saveOrUpdate(node);
        nodeDao.flush();

        node = nodeDao.findByForeignId("empty", "4243");
        geolocation = node.getAssetRecord().getGeolocation();

        assertNotNull(geolocation.getLatitude());
        assertNotNull(geolocation.getLongitude());
        assertEquals(Float.valueOf(35.715723f).doubleValue(),  geolocation.getLatitude().doubleValue(),  0.1d);
        assertEquals(Float.valueOf(-79.162261f).doubleValue(), geolocation.getLongitude().doubleValue(), 0.1d);

        System.err.println("=================================================================BLEARGH");
        importFromResource("classpath:/tec_dump.xml", Boolean.TRUE.toString());
        node = nodeDao.findByForeignId("empty", "4243");
        geolocation = node.getAssetRecord().getGeolocation();

        assertNotNull(geolocation.getLatitude());
        assertNotNull(geolocation.getLongitude());
        assertEquals(Float.valueOf(35.715723f).doubleValue(),  geolocation.getLatitude().doubleValue(),  0.1d);
        assertEquals(Float.valueOf(-79.162261f).doubleValue(), geolocation.getLongitude().doubleValue(), 0.1d);
    }

    @Test(timeout=300000)
    public void testRequisitionedCategoriesNoPolicies() throws Exception {
        final int nextNodeId = m_nodeDao.getNextNodeId();

        final MockNetwork network = new MockNetwork();
        final MockNode node = network.addNode(nextNodeId, "test");
        network.addInterface("172.16.1.1");
        network.addService("ICMP");
        anticipateCreationEvents(node);
        m_eventAnticipator.anticipateEvent(getNodeCategoryEvent(nextNodeId, "test"));

        // we should not get new update events on a re-import now, that happens during the scan phase
        //m_eventAnticipator.anticipateEvent(new EventBuilder(EventConstants.NODE_UPDATED_EVENT_UEI, "Test").setNodeid(nextNodeId).getEvent());
        //m_eventAnticipator.anticipateEvent(getNodeCategoryEvent(nextNodeId, "test"));
        importFromResource("classpath:/provisioner-testCategories-oneCategory.xml", Boolean.TRUE.toString());

        m_eventAnticipator.verifyAnticipated();
        assertEquals(0, m_eventAnticipator.unanticipatedEvents().size());
        m_eventAnticipator.reset();

        m_eventAnticipator.anticipateEvent(nodeScanCompleted(nextNodeId));
        m_eventAnticipator.setDiscardUnanticipated(true);

        runPendingScans();

        m_eventAnticipator.verifyAnticipated();
        m_eventAnticipator.reset();

        OnmsNode n = getNodeDao().get(nextNodeId);
        assertEquals(1, n.getCategories().size());
        assertEquals("TotallyMadeUpCategoryName", n.getCategories().iterator().next().getName());

        // import again, should be the same
        importFromResource("classpath:/provisioner-testCategories-oneCategory.xml", Boolean.TRUE.toString());
        n = getNodeDao().get(nextNodeId);
        assertEquals(1, n.getCategories().size());
        assertEquals("TotallyMadeUpCategoryName", n.getCategories().iterator().next().getName());

        runPendingScans();

        n = getNodeDao().get(nextNodeId);
        assertEquals(1, n.getCategories().size());
        assertEquals("TotallyMadeUpCategoryName", n.getCategories().iterator().next().getName());
    }

    @Test(timeout=300000)
    public void testRequisitionedCategoriesWithPolicies() throws Exception {
        final int nextNodeId = m_nodeDao.getNextNodeId();

        final ForeignSource fs = m_foreignSourceRepository.getForeignSource("empty");
        final PluginConfig policy = new PluginConfig("addDumbCategory", NodeCategorySettingPolicy.class.getName());
        policy.addParameter("category", "Dumb");
        policy.addParameter("label", "test");
        fs.addPolicy(policy);
        m_foreignSourceRepository.save(fs);

        importFromResource("classpath:/provisioner-testCategories-oneCategory.xml", Boolean.TRUE.toString());

        // after import, we should have 1 category, because policies haven't been applied yet
        OnmsNode n = getNodeDao().get(nextNodeId);
        assertEquals(1, n.getCategories().size());
        assertEquals("TotallyMadeUpCategoryName", n.getCategories().iterator().next().getName());
        assertEquals(0, n.getRequisitionedCategories().size());

        runPendingScans();

        // when the scan has completed, both categories should have been applied
        n = getNodeDao().get(nextNodeId);

        assertEquals(2, n.getCategories().size());
        assertTrue(n.hasCategory("TotallyMadeUpCategoryName"));
        assertTrue(n.hasCategory("Dumb"));
    }

    @Test(timeout=300000)
    public void testRequisitionedCategoriesWithUserAddedCategory() throws Exception {
        final int nextNodeId = m_nodeDao.getNextNodeId();

        importFromResource("classpath:/provisioner-testCategories-oneCategory.xml", Boolean.TRUE.toString());

        runPendingScans();

        // make sure we have the 1 category we expect
        OnmsNode n = getNodeDao().get(nextNodeId);
        assertEquals(1, n.getCategories().size());
        assertTrue(n.hasCategory("TotallyMadeUpCategoryName"));

        OnmsCategory cat = new OnmsCategory("ThisIsAlsoMadeUp");
        m_categoryDao.save(cat);
        m_categoryDao.flush();

        n.addCategory(m_categoryDao.findByName("ThisIsAlsoMadeUp"));
        getNodeDao().save(n);

        importFromResource("classpath:/provisioner-testCategories-oneCategory.xml", Boolean.TRUE.toString());

        runPendingScans();

        // when the scan has completed, both categories should have been applied
        n = getNodeDao().get(nextNodeId);

        assertEquals(2, n.getCategories().size());
        assertTrue(n.hasCategory("TotallyMadeUpCategoryName"));
        assertTrue(n.hasCategory("ThisIsAlsoMadeUp"));
    }

    @Test(timeout=300000)
    public void testRequisitionedCategoriesThenUpdateRequisitionToRemoveCategory() throws Exception {
        final int nextNodeId = m_nodeDao.getNextNodeId();

        importFromResource("classpath:/provisioner-testCategories-oneCategory.xml", Boolean.TRUE.toString());

        runPendingScans();

        // make sure we have the 1 category we expect
        OnmsNode n = getNodeDao().get(nextNodeId);
        assertEquals(1, n.getCategories().size());
        assertTrue(n.hasCategory("TotallyMadeUpCategoryName"));

        importFromResource("classpath:/provisioner-testCategories-noCategories.xml", Boolean.TRUE.toString());

        runPendingScans();

        // when the scan has completed, the category should be removed
        n = getNodeDao().get(nextNodeId);

        assertEquals(0, n.getCategories().size());
    }

    @Test(timeout=300000)
    public void testRequisitionedCategoriesWithUserCategoryThenUpdateRequisitionToRemoveRequisitionedCategory() throws Exception {
        final int nextNodeId = m_nodeDao.getNextNodeId();

        importFromResource("classpath:/provisioner-testCategories-oneCategory.xml", Boolean.TRUE.toString());
        runPendingScans();

        // make sure we have the 1 category we expect
        OnmsNode n = getNodeDao().get(nextNodeId);
        assertEquals(1, n.getCategories().size());
        assertTrue(n.hasCategory("TotallyMadeUpCategoryName"));

        OnmsCategory cat = new OnmsCategory("ThisIsAlsoMadeUp");
        m_categoryDao.save(cat);
        m_categoryDao.flush();

        n.addCategory(m_categoryDao.findByName("ThisIsAlsoMadeUp"));
        getNodeDao().save(n);

        importFromResource("classpath:/provisioner-testCategories-noCategories.xml", Boolean.TRUE.toString());
        runPendingScans();

        // when the scan has completed, the requisitioned category should be removed, but the user-added one should remain
        n = getNodeDao().get(nextNodeId);

        assertEquals(1, n.getCategories().size());
        assertTrue(n.hasCategory("ThisIsAlsoMadeUp"));
    }

    /**
     * Test for NMS-7636
     */
    @Test(timeout=300000)
    public void resourcesAreNotDeletedWhenNodeScanIsAborted() throws InterruptedException, ExecutionException, UnknownHostException {
        // Setup a node with a single interface and service
        NetworkBuilder builder = new NetworkBuilder();
        builder.addNode("node1");

        builder.addInterface("192.168.0.1")
            .getInterface()
            // Pretend this was discovered an hour ago
            .setIpLastCapsdPoll(new Date(new Date().getTime() - 60*60*1000));

        builder.addService(new OnmsServiceType());

        OnmsNode node = builder.getCurrentNode();
        getNodeDao().save(node);

        // Preliminary check
        assertEquals(1, node.getIpInterfaces().size());

        // Issue a scan without setting up the requisition
        // Expect a nodeScanAborted event
        m_eventAnticipator.anticipateEvent(nodeScanAborted(node.getId()));
        m_eventAnticipator.setDiscardUnanticipated(true);

        final NodeScan scan = m_provisioner.createNodeScan(node.getId(), "should_not_exist", "1");
        runScan(scan);

        m_eventAnticipator.verifyAnticipated();
        m_eventAnticipator.reset();

        // The interface should remain
        assertEquals(1, node.getIpInterfaces().size());
    }

    private Event nodeScanAborted(final int nodeId) {
        final EventBuilder eb = new EventBuilder(EventConstants.PROVISION_SCAN_ABORTED_UEI, "Test");
        eb.setNodeid(nodeId);
        final Event event = eb.getEvent();
        return event;
    }

    private Event nodeScanCompleted(final int nodeId) {
        final EventBuilder eb = new EventBuilder(EventConstants.PROVISION_SCAN_COMPLETE_UEI, "Test");
        eb.setNodeid(nodeId);
        final Event event = eb.getEvent();
        return event;
    }

    private static Event nodeDeleted(int nodeid) {
        EventBuilder bldr = new EventBuilder(EventConstants.NODE_DELETED_EVENT_UEI, "Test");
        bldr.setNodeid(nodeid);
        return bldr.getEvent();        
    }

    private static Event deleteNode(int nodeid) {
        EventBuilder bldr = new EventBuilder(EventConstants.DELETE_NODE_EVENT_UEI, "Test");
        bldr.setNodeid(nodeid);
        return bldr.getEvent();        
    }

    private static Event interfaceDeleted(int nodeid, String ipaddr) {
        EventBuilder bldr = new EventBuilder(EventConstants.INTERFACE_DELETED_EVENT_UEI, "Test");
        bldr.setNodeid(nodeid);
        bldr.setInterface(addr(ipaddr));
        return bldr.getEvent();
    }

    private static Event deleteInterface(int nodeid, String ipaddr) {
        EventBuilder bldr = new EventBuilder(EventConstants.DELETE_INTERFACE_EVENT_UEI, "Test");
        bldr.setNodeid(nodeid);
        bldr.setInterface(addr(ipaddr));
        return bldr.getEvent();
    }

    private static Event serviceDeleted(int nodeid, String ipaddr, String svc) {
        EventBuilder bldr = new EventBuilder(EventConstants.SERVICE_DELETED_EVENT_UEI, "Test");
        bldr.setNodeid(nodeid);
        bldr.setInterface(addr(ipaddr));
        bldr.setService(svc);
        return bldr.getEvent();
    }

    private static Event deleteService(int nodeid, String ipaddr, String svc) {
        EventBuilder bldr = new EventBuilder(EventConstants.DELETE_SERVICE_EVENT_UEI, "Test");
        bldr.setNodeid(nodeid);
        bldr.setInterface(addr(ipaddr));
        bldr.setService(svc);
        return bldr.getEvent();
    }

    private static Event nodeUpdated(int nodeid) {
        EventBuilder bldr = new EventBuilder(EventConstants.NODE_UPDATED_EVENT_UEI, "Test");
        bldr.setNodeid(nodeid);
        return bldr.getEvent();
    }

    private Event getNodeCategoryEvent(final int nodeId, final String nodeLabel) {
        return new EventBuilder(EventConstants.NODE_CATEGORY_MEMBERSHIP_CHANGED_EVENT_UEI, "Test").setNodeid(nodeId).setParam(EventConstants.PARM_NODE_LABEL, nodeLabel).getEvent();
    }

    private OnmsNode createNode(final String foreignSource) {
        OnmsNode node = new OnmsNode();
        //node.setId(nodeId);
        node.setLastCapsdPoll(new Date());
        node.setForeignSource(foreignSource);
        node.setLabel("default");

        m_nodeDao.save(node);
        m_nodeDao.flush();
        return node;
    }

    private static void verifyDnsImportCounts(CountingVisitor visitor) {
        assertEquals(1, visitor.getModelImportCount());
        // 1 for "opennms.com", 1 for "www.opennms.com"
        assertEquals(2, visitor.getNodeCount());
        assertEquals(0, visitor.getNodeCategoryCount());
        // 1 IPv4 address per hostname
        assertEquals(2, visitor.getInterfaceCount());
        // 2 services per interface (ICMP + SNMP)
        assertEquals(4, visitor.getMonitoredServiceCount());
        assertEquals(0, visitor.getServiceCategoryCount());
        assertEquals(visitor.getModelImportCount(), visitor.getModelImportCompletedCount());
        assertEquals(visitor.getNodeCount(), visitor.getNodeCompletedCount());
        assertEquals(visitor.getNodeCategoryCount(), visitor.getNodeCategoryCompletedCount());
        assertEquals(visitor.getInterfaceCount(), visitor.getInterfaceCompletedCount());
        assertEquals(visitor.getMonitoredServiceCount(), visitor.getMonitoredServiceCompletedCount());
        assertEquals(visitor.getServiceCategoryCount(), visitor.getServiceCategoryCompletedCount());
    }

    private static void verifyBasicImportCounts(CountingVisitor visitor) {
        assertEquals(1, visitor.getModelImportCount());
        assertEquals(1, visitor.getNodeCount());
        assertEquals(3, visitor.getNodeCategoryCount());
        assertEquals(4, visitor.getInterfaceCount());
        assertEquals(6, visitor.getMonitoredServiceCount());
        assertEquals(0, visitor.getServiceCategoryCount());
        assertEquals(visitor.getModelImportCount(), visitor.getModelImportCompletedCount());
        assertEquals(visitor.getNodeCount(), visitor.getNodeCompletedCount());
        assertEquals(visitor.getNodeCategoryCount(), visitor.getNodeCategoryCompletedCount());
        assertEquals(visitor.getInterfaceCount(), visitor.getInterfaceCompletedCount());
        assertEquals(visitor.getMonitoredServiceCount(), visitor.getMonitoredServiceCompletedCount());
        assertEquals(visitor.getServiceCategoryCount(), visitor.getServiceCategoryCompletedCount());
    }

    static class CountingVisitor implements RequisitionVisitor {
        protected int m_modelImportCount;
        protected int m_modelImportCompleted;
        protected int m_nodeCount;
        protected int m_nodeCompleted;
        protected int m_nodeCategoryCount;
        protected int m_nodeCategoryCompleted;
        protected int m_ifaceCount;
        protected int m_ifaceCompleted;
        protected int m_svcCount;
        protected int m_svcCompleted;
        protected int m_svcCategoryCount;
        protected int m_svcCategoryCompleted;
        protected int m_assetCount;
        protected int m_assetCompleted;
        protected List<OnmsNodeRequisition> m_nodes = new ArrayList<OnmsNodeRequisition>();
        protected List<OnmsIpInterfaceRequisition> m_ifaces = new ArrayList<OnmsIpInterfaceRequisition>();

        public List<OnmsNodeRequisition> getNodes() {
            return m_nodes;
        }

        public List<OnmsIpInterfaceRequisition> getInterfaces() {
            return m_ifaces;
        }

        public int getModelImportCount() {
            return m_modelImportCount;
        }

        public int getModelImportCompletedCount() {
            return m_modelImportCompleted;
        }

        public int getNodeCount() {
            return m_nodeCount;
        }

        public int getNodeCompletedCount() {
            return m_nodeCompleted;
        }

        public int getInterfaceCount() {
            return m_ifaceCount;
        }

        public int getInterfaceCompletedCount() {
            return m_ifaceCompleted;
        }

        public int getMonitoredServiceCount() {
            return m_svcCount;
        }

        public int getMonitoredServiceCompletedCount() {
            return m_svcCompleted;
        }

        public int getNodeCategoryCount() {
            return m_nodeCategoryCount;
        }

        public int getNodeCategoryCompletedCount() {
            return m_nodeCategoryCompleted;
        }

        public int getServiceCategoryCount() {
            return m_svcCategoryCount;
        }

        public int getServiceCategoryCompletedCount() {
            return m_svcCategoryCompleted;
        }

        public int getAssetCount() {
            return m_assetCount;
        }

        public int getAssetCompletedCount() {
            return m_assetCompleted;
        }

        @Override
        public void visitModelImport(final Requisition req) {
            m_modelImportCount++;
        }

        @Override
        public void visitNode(final OnmsNodeRequisition nodeReq) {
            m_nodeCount++;
            assertEquals("apknd", nodeReq.getNodeLabel());
            assertEquals("4243", nodeReq.getForeignId());
        }

        @Override
        public void visitInterface(final OnmsIpInterfaceRequisition ifaceReq) {
            m_ifaceCount++;
        }

        @Override
        public void visitMonitoredService(final OnmsMonitoredServiceRequisition monSvcReq) {
            m_svcCount++;
        }

        @Override
        public void visitNodeCategory(final OnmsNodeCategoryRequisition catReq) {
            m_nodeCategoryCount++;
        }

        @Override
        public void visitServiceCategory(final OnmsServiceCategoryRequisition catReq) {
            m_svcCategoryCount++;
        }

        @Override
        public void visitAsset(final OnmsAssetRequisition assetReq) {
            m_assetCount++;
        }

        @Override
        public String toString() {
            return (new ToStringCreator(this)
            .append("modelImportCount", getModelImportCount())
            .append("modelImportCompletedCount", getModelImportCompletedCount())
            .append("nodeCount", getNodeCount())
            .append("nodeCompletedCount", getNodeCompletedCount())
            .append("nodeCategoryCount", getNodeCategoryCount())
            .append("nodeCategoryCompletedCount", getNodeCategoryCompletedCount())
            .append("interfaceCount", getInterfaceCount())
            .append("interfaceCompletedCount", getInterfaceCompletedCount())
            .append("monitoredServiceCount", getMonitoredServiceCount())
            .append("monitoredServiceCompletedCount", getMonitoredServiceCompletedCount())
            .append("serviceCategoryCount", getServiceCategoryCount())
            .append("serviceCategoryCompletedCount", getServiceCategoryCompletedCount())
            .append("assetCount", getAssetCount())
            .append("assetCompletedCount", getAssetCompletedCount())
            .toString());
        }

        @Override
        public void completeModelImport(Requisition req) {
            m_modelImportCompleted++;
        }

        @Override
        public void completeNode(OnmsNodeRequisition nodeReq) {
            m_nodeCompleted++;
        }

        @Override
        public void completeInterface(OnmsIpInterfaceRequisition ifaceReq) {
            m_ifaceCompleted++;
        }

        @Override
        public void completeMonitoredService(OnmsMonitoredServiceRequisition monSvcReq) {
            m_svcCompleted++;
        }

        @Override
        public void completeNodeCategory(OnmsNodeCategoryRequisition catReq) {
            m_nodeCategoryCompleted++;
        }

        @Override
        public void completeServiceCategory(OnmsServiceCategoryRequisition catReq) {
            m_nodeCategoryCompleted++;
        }

        @Override
        public void completeAsset(OnmsAssetRequisition assetReq) {
            m_assetCompleted++;
        }
    }

    @Override
    public void setMockSnmpDataProvider(final MockSnmpDataProvider provider) {
        m_mockSnmpDataProvider = provider;
    }
}<|MERGE_RESOLUTION|>--- conflicted
+++ resolved
@@ -735,13 +735,9 @@
 
         System.err.println("-------------------------------------------------------------------------");
 
-<<<<<<< HEAD
-        m_mockSnmpDataProvider.setDataForAddress(new SnmpAgentAddress(InetAddressUtils.addr("198.51.100.201"), 161), m_resourceLoader.getResource("classpath:snmpTestData4.properties"));
-=======
         // Wait long enough for the previously discovered interfaces services
         // to become obsolete (the milliseconds are trimmed when comparing the dates)
         Thread.sleep(1000);
->>>>>>> 08ce54a0
 
         // Node has 198.51.100.202 as a primary IP address
         importFromResource("classpath:/requisition_primary_addr_changed.xml", Boolean.TRUE.toString());
@@ -784,12 +780,7 @@
         final List<OnmsNode> nodes = getNodeDao().findAll();
         final OnmsNode node = nodes.get(0);
 
-<<<<<<< HEAD
-        final NodeScan scan = m_provisioner.createNodeScan(node.getId(), node.getForeignSource(), node.getForeignId());
-        runScan(scan);
-=======
         runPendingScans();
->>>>>>> 08ce54a0
 
         m_nodeDao.flush();
 
@@ -810,12 +801,8 @@
         m_mockSnmpDataProvider.updateIntValue(new SnmpAgentAddress(InetAddressUtils.addr("198.51.100.201"), 161), ".1.3.6.1.2.1.4.20.1.2.198.51.100.204", 5);
 
         // Rescan
-<<<<<<< HEAD
-        runScan(scan);
-=======
         m_mockEventIpcManager.sendEventToListeners(nodeUpdated(node.getId()));
         runPendingScans();
->>>>>>> 08ce54a0
 
         m_nodeDao.flush();
 
