/*******************************************************************************
 * This file is part of OpenNMS(R).
 *
 * Copyright (C) 2009-2022 The OpenNMS Group, Inc.
 * OpenNMS(R) is Copyright (C) 1999-2022 The OpenNMS Group, Inc.
 *
 * OpenNMS(R) is a registered trademark of The OpenNMS Group, Inc.
 *
 * OpenNMS(R) is free software: you can redistribute it and/or modify
 * it under the terms of the GNU Affero General Public License as published
 * by the Free Software Foundation, either version 3 of the License,
 * or (at your option) any later version.
 *
 * OpenNMS(R) is distributed in the hope that it will be useful,
 * but WITHOUT ANY WARRANTY; without even the implied warranty of
 * MERCHANTABILITY or FITNESS FOR A PARTICULAR PURPOSE.  See the
 * GNU Affero General Public License for more details.
 *
 * You should have received a copy of the GNU Affero General Public License
 * along with OpenNMS(R).  If not, see:
 *      http://www.gnu.org/licenses/
 *
 * For more information contact:
 *     OpenNMS(R) Licensing <license@opennms.org>
 *     http://www.opennms.org/
 *     http://www.opennms.com/
 *******************************************************************************/

package org.opennms.netmgt.provision.service;

import static org.opennms.core.utils.InetAddressUtils.addr;
import static org.opennms.core.utils.LocationUtils.DEFAULT_LOCATION_NAME;
import static org.opennms.netmgt.provision.service.ProvisionService.ABORT;
import static org.opennms.netmgt.provision.service.ProvisionService.ERROR;
import static org.opennms.netmgt.provision.service.ProvisionService.LOCATION;
import static org.opennms.netmgt.provision.service.ProvisionService.NODE_ID;

import java.net.InetAddress;
import java.util.Collections;
import java.util.Date;
import java.util.HashMap;
import java.util.HashSet;
import java.util.List;
import java.util.Map;
import java.util.Optional;
import java.util.Set;
import java.util.concurrent.ExecutionException;
import java.util.concurrent.ScheduledExecutorService;
import java.util.concurrent.ScheduledFuture;
import java.util.concurrent.TimeUnit;

import com.codahale.metrics.Timer;
import com.google.common.base.MoreObjects;
import org.apache.commons.lang.builder.ToStringBuilder;
import org.opennms.core.tasks.BatchTask;
import org.opennms.core.tasks.ContainerTask;
import org.opennms.core.tasks.NeedsContainer;
import org.opennms.core.tasks.RunInBatch;
import org.opennms.core.tasks.Task;
import org.opennms.core.tasks.TaskCoordinator;
import org.opennms.netmgt.config.api.SnmpAgentConfigFactory;
import org.opennms.netmgt.events.api.EventConstants;
import org.opennms.netmgt.events.api.EventForwarder;
import org.opennms.netmgt.model.OnmsIpInterface;
import org.opennms.netmgt.model.OnmsNode;
import org.opennms.netmgt.model.OnmsSnmpInterface;
import org.opennms.netmgt.model.events.EventBuilder;
import org.opennms.netmgt.model.monitoringLocations.OnmsMonitoringLocation;
import org.opennms.netmgt.provision.IpInterfacePolicy;
import org.opennms.netmgt.provision.NodePolicy;
import org.opennms.netmgt.provision.SnmpInterfacePolicy;
import org.opennms.netmgt.provision.service.operations.ProvisionMonitor;
import org.opennms.netmgt.snmp.SnmpAgentConfig;
import org.opennms.netmgt.snmp.TableTracker;
import org.slf4j.Logger;
import org.slf4j.LoggerFactory;
import org.springframework.util.Assert;

import io.opentracing.Span;

// FIXME inner non static class with backreference, bad design, keeps objects alive
public class NodeScan implements Scan {
    private static final Logger LOG = LoggerFactory.getLogger(NodeScan.class);

    private final Integer m_nodeId;
    private final String m_foreignSource;
    private final String m_foreignId;
    private final OnmsMonitoringLocation m_location;
    private final Date m_scanStamp;
    private final ProvisionService m_provisionService;
    private final EventForwarder m_eventForwarder;
    private final SnmpAgentConfigFactory m_agentConfigFactory;
    private final TaskCoordinator m_taskCoordinator;

    //NOTE TO SELF: This is referenced from the AgentScan inner class
    private boolean m_aborted = false;

    private OnmsNode m_node;
    private boolean m_agentFound = false;
    private Span m_span;
    private final Span m_parentSpan;
    private ProvisionMonitor monitor;

    /**
     * <p>Constructor for NodeScan.</p>
     *
     * @param nodeId a {@link java.lang.Integer} object.
     * @param foreignSource a {@link java.lang.String} object.
     * @param foreignId a {@link java.lang.String} object.
     * @param location a {@link org.opennms.netmgt.model.monitoringLocations.OnmsMonitoringLocation} object.
     * @param provisionService a {@link org.opennms.netmgt.provision.service.ProvisionService} object.
     * @param eventForwarder a {@link org.opennms.netmgt.events.api.EventForwarder} object.
     * @param agentConfigFactory a {@link org.opennms.netmgt.config.api.SnmpAgentConfigFactory} object.
     * @param taskCoordinator a {@link org.opennms.core.tasks.TaskCoordinator} object.
     * @param monitor a {@link org.opennms.netmgt.provision.service.operations.ProvisionMonitor} object. (optional)
     */
    public NodeScan(final Integer nodeId, final String foreignSource, final String foreignId, final OnmsMonitoringLocation location, final ProvisionService provisionService, final EventForwarder eventForwarder, final SnmpAgentConfigFactory agentConfigFactory, final TaskCoordinator taskCoordinator, final Span span, final ProvisionMonitor monitor) {
        m_nodeId = nodeId;
        m_foreignSource = foreignSource;
        m_foreignId = foreignId;
        m_location = location;
        m_scanStamp = new Date();
        m_provisionService = provisionService;
        m_eventForwarder = eventForwarder;
        m_agentConfigFactory = agentConfigFactory;
        m_taskCoordinator = taskCoordinator;
        m_parentSpan = span;
        this.monitor = monitor;
    }

    /**
     * <p>getForeignSource</p>
     *
     * @return a {@link java.lang.String} object.
     */
    public String getForeignSource() {
        return m_foreignSource;
    }

    /**
     * <p>getForeignId</p>
     *
     * @return a {@link java.lang.String} object.
     */
    public String getForeignId() {
        return m_foreignId;
    }

    /**
     * <p>getNodeId</p>
     *
     * @return a {@link java.lang.Integer} object.
     */
    public Integer getNodeId() {
        return m_nodeId;
    }

    public OnmsMonitoringLocation getLocation() {
        return m_location;
    }

    private String getLocationName() {
        return m_location == null ?
                DEFAULT_LOCATION_NAME: m_location.getLocationName();
    }

    /**
     * <p>getNode</p>
     *
     * @return a {@link org.opennms.netmgt.model.OnmsNode} object.
     */
    public OnmsNode getNode() {
        return m_node;
    }

    /**
     * @param agentFound the agentFound to set
     */
    private void setAgentFound(final boolean agentFound) {
        m_agentFound = agentFound;
    }

    /**
     * @return the agentFound
     */
    private boolean isAgentFound() {
        return m_agentFound;
    }

    /**
     * <p>getScanStamp</p>
     *
     * @return a {@link java.util.Date} object.
     */
    public Date getScanStamp() {
        return m_scanStamp;
    }



    /**
     * <p>getProvisionService</p>
     *
     * @return the provisionService
     */
    public ProvisionService getProvisionService() {
        return m_provisionService;
    }

    /**
     * <p>getEventForwarder</p>
     *
     * @return the eventForwarder
     */
    public EventForwarder getEventForwarder() {
        return m_eventForwarder;
    }

    /**
     * <p>getTaskCoordinator</p>
     *
     * @return a {@link org.opennms.core.tasks.TaskCoordinator} object.
     */
    public TaskCoordinator getTaskCoordinator() {
        return m_taskCoordinator;
    }

    /**
     * <p>isAborted</p>
     *
     * @return a boolean.
     */
    public boolean isAborted() {
        return m_aborted;
    }

    /**
     * <p>abort</p>
     *
     * @param reason a {@link java.lang.String} object.
     */
    public void abort(final String reason) {
        m_aborted = true;
        m_span.setTag(ERROR, true);
        m_span.setTag(ABORT, true);
        m_span.log(reason);

        LOG.info("Aborting Scan of node {} for the following reason: {}", m_nodeId, reason);

        final EventBuilder bldr = new EventBuilder(EventConstants.PROVISION_SCAN_ABORTED_UEI, "Provisiond");
        if (m_nodeId != null) {
            bldr.setNodeid(m_nodeId);
        }
        bldr.addParam(EventConstants.PARM_FOREIGN_SOURCE, m_foreignSource);
        bldr.addParam(EventConstants.PARM_FOREIGN_ID, m_foreignId);
        bldr.addParam(EventConstants.PARM_REASON, reason);

        m_eventForwarder.sendNow(bldr.getEvent());

    }

    @Override
    public Task createTask() {
        return getTaskCoordinator().createBatch().add(NodeScan.this).get();
    }

    /** {@inheritDoc} */
    @Override
    public void run(final BatchTask parent) {
        LOG.info("Scanning node {}/{}/{}", m_nodeId, m_foreignSource, m_foreignId);
        reset();
<<<<<<< HEAD
        if (monitor != null) {
            monitor.beginScanning(this);
        }
=======
>>>>>>> 88b46bcc
        if (m_parentSpan != null) {
            m_span = getProvisionService().buildAndStartSpan("NodeScan", m_parentSpan.context());
        } else {
            m_span = getProvisionService().buildAndStartSpan("ScheduledScan", null);
        }
        if (m_nodeId != null && m_nodeId > 0) {
            m_span.setTag(NODE_ID, m_nodeId);
            m_span.setTag(LOCATION, getLocationName());
        }
        parent.getBuilder().addSequence(
                                        new RunInBatch() {
                                            @Override
                                            public void run(final BatchTask phase) {
                                                Span span = getProvisionService().buildAndStartSpan("LoadNode", m_span.context());
                                                loadNode(phase);
                                                span.finish();
                                            }
                                        },
                                        new RunInBatch() {
                                            @Override
                                            public void run(final BatchTask phase) {
                                                Span span = getProvisionService().buildAndStartSpan("DetectAgents", m_span.context());
                                                detectAgents(phase);
                                                span.finish();
                                            }
                                        },
                                        new RunInBatch() {
                                            @Override
                                            public void run(final BatchTask phase) {
                                                Span span = getProvisionService().buildAndStartSpan("HandleAgentUndetected", m_span.context());
                                                handleAgentUndetected(phase);
                                                span.finish();
                                            }
                                        },
                                        new RunInBatch() {
                                            @Override
                                            public void run(final BatchTask phase) {
                                                Span span = getProvisionService().buildAndStartSpan("ApplyNodePolicies", m_span.context());
                                                applyNodePolicies(phase);
                                                span.finish();
                                            }
                                        },
                                        new RunInBatch() {
                                            @Override
                                            public void run(final BatchTask phase) {
                                                Span span = getProvisionService().buildAndStartSpan("ScanCompletedEvent", m_span.context());
                                                scanCompleted(phase);
                                                span.finish();
                                                m_span.finish();
                                            }
                                        }
                );
    }

    ScheduledFuture<?> schedule(ScheduledExecutorService executor, NodeScanSchedule schedule) {

        final Runnable r = new Runnable() {
            @Override
            public void run() {

                try {
                    sendScheduledNodeScanStartedEvent();
                    final Task t = createTask();
                    t.schedule();
                    // NMS-5593 shows 10 provisioning threads all waiting on these
                    // latches which is probably exhausting the thread pool
                    t.waitFor();

                    LOG.info("Finished scanning node {}/{}/{}", getNodeId(), getForeignSource(), getForeignId());
                } catch (final InterruptedException e) {
                    LOG.warn("The node scan for node {}/{}/{} was interrupted", getNodeId(), getForeignSource(), getForeignId(), e);
                    Thread.currentThread().interrupt();
                } catch (final ExecutionException e) {
                    LOG.warn("An error occurred while scanning node {}/{}/{}", getNodeId(), getForeignSource(), getForeignId(), e);
                }
            }
        };

        return executor.scheduleWithFixedDelay(r, schedule.getInitialDelay().getMillis(), schedule.getScanInterval().getMillis(), TimeUnit.MILLISECONDS);
    }

    private void sendScheduledNodeScanStartedEvent() {
        final EventBuilder bldr = new EventBuilder(EventConstants.PROVISION_SCHEDULED_NODE_SCAN_STARTED, "Provisiond");
        if (m_nodeId != null) {
            bldr.setNodeid(m_nodeId);
        }
        bldr.addParam(EventConstants.PARM_FOREIGN_SOURCE, m_foreignSource);
        bldr.addParam(EventConstants.PARM_FOREIGN_ID, m_foreignId);

        m_eventForwarder.sendNow(bldr.getEvent());
    }

    /**
     * <p>loadNode</p>
     *
     * @param loadNode a {@link org.opennms.core.tasks.BatchTask} object.
     */
    public void loadNode(final BatchTask loadNode) {
        if (getForeignSource() != null) {
            m_node = m_provisionService.getRequisitionedNode(getForeignSource(), getForeignId());
            if (m_node == null) {
                abort(String.format("Unable to get requisitioned node (%s/%s): aborted", m_foreignSource, m_foreignId));
            } else {
                for(final OnmsIpInterface iface : m_node.getIpInterfaces()) {
                    loadNode.add(new IpInterfaceScan(getNodeId(), iface.getIpAddress(), getForeignSource(), getLocation(), getProvisionService(), m_span));
                }
            }
        } else {
            m_node = m_provisionService.getNode(m_nodeId);
        }

    }

    /**
     * <p>createAgentScan</p>
     *
     * @param agentAddress a {@link java.net.InetAddress} object.
     * @param agentType a {@link java.lang.String} object.
     * @return a {@link org.opennms.netmgt.provision.service.NodeScan.AgentScan} object.
     */
    public AgentScan createAgentScan(final InetAddress agentAddress, final String agentType) {
        return new AgentScan(getNodeId(), getNode(), agentAddress, agentType);
    }

    NoAgentScan createNoAgentScan() {
        return new NoAgentScan(getNodeId(), getNode());
    }

    private void reset() {
        m_aborted = false;
        m_agentFound = false;
    }

    /**
     * AgentScan
     *
     * TODO: Make this static
     * 
     * @author brozow
     */
    public class AgentScan extends BaseAgentScan implements NeedsContainer, ScanProgress {

        private final InetAddress m_agentAddress;
        private final String m_agentType;


        public AgentScan(final Integer nodeId, final OnmsNode node, final InetAddress agentAddress, final String agentType) {
            super(nodeId, node);
            m_agentAddress = agentAddress;
            m_agentType = agentType;
        }

        public InetAddress getAgentAddress() {
            return m_agentAddress;
        }

        public String getAgentType() {
            return m_agentType;
        }

        public void setNode(final OnmsNode node) {
            m_node = node;
        }

        @Override
        public String toString() {
            return new ToStringBuilder(this)
            .append("address", m_agentAddress)
            .append("type", m_agentType)
            .toString();
        }

        public EventForwarder getEventForwarder() {
            return m_eventForwarder;
        }

        void completed() {
            if (!isAborted()) {
                final EventBuilder bldr = new EventBuilder(EventConstants.REINITIALIZE_PRIMARY_SNMP_INTERFACE_EVENT_UEI, "Provisiond");
                bldr.setNodeid(getNodeId());
                bldr.setInterface(getAgentAddress());
                getEventForwarder().sendNow(bldr.getEvent());
            }
        }

        void deleteObsoleteResources() {
            if (!isAborted()) {
                getProvisionService().updateNodeScanStamp(getNodeId(), getScanStamp());
                getProvisionService().deleteObsoleteInterfaces(getNodeId(), getScanStamp());
                LOG.debug("Finished deleteObsoleteResources for {}", this);
            }
        }

        public SnmpAgentConfigFactory getAgentConfigFactory() {
            return m_agentConfigFactory;
        }

        public void detectIpAddressTable(final BatchTask currentPhase) {
            final OnmsNode node = getNode();

            LOG.debug("Attempting to scan the IPAddress table for node {}", node);

            // mark all provisioned interfaces as 'in need of scanning' so we can mark them
            // as scanned during ipAddrTable processing
            final Set<InetAddress> provisionedIps = new HashSet<>();
            if (getForeignSource() != null) {
                for(final OnmsIpInterface provisioned : node.getIpInterfaces()) {
                    provisionedIps.add(provisioned.getIpAddress());
                }
            }

            final IPAddressTableTracker ipAddressTracker = new IPAddressTableTracker() {
                @Override
                public void processIPAddressRow(final IPAddressRow row) {
                    final String ipAddress = row.getIpAddress();
                    LOG.info("Processing IPAddress table row with ipAddr {}", ipAddress);

                    final InetAddress address = addr(ipAddress);

                    // skip if it's any number of unusual/local address types
                    if (address == null) {
                        return;
                    } else if (address.isAnyLocalAddress()) {
                        LOG.debug("{}.isAnyLocalAddress() == true, Skipping.", ipAddress);
                        return;
                    } else if (address.isLinkLocalAddress()) {
                        LOG.debug("{}.isLinkLocalAddress() == true, Skipping.", ipAddress);
                        return;
                    } else if (address.isLoopbackAddress()) {
                        LOG.debug("{}.isLoopbackAddress() == true, Skipping.", ipAddress);
                        return;
                    } else if (address.isMulticastAddress()) {
                        LOG.debug("{}.isMulticastAddress() == true, Skipping.", ipAddress);
                        return;
                    }

                    // mark any provisioned interface as scanned
                    provisionedIps.remove(ipAddress);

                    OnmsIpInterface iface = row.createInterfaceFromRow();

                    if (iface != null) {
                        iface.setIpLastCapsdPoll(getScanStamp());
                        iface.setIsManaged("M");
                        String hostName = getProvisionService().getHostnameResolver().getHostname(address, getLocationName());
                        iface.setIpHostName(hostName);

                        final List<IpInterfacePolicy> policies = getProvisionService().getIpInterfacePoliciesForForeignSource(getForeignSource() == null ? "default" : getForeignSource());
                        for(final IpInterfacePolicy policy : policies) {
                            if (iface != null) {
                                iface = policy.apply(iface, Collections.emptyMap());
                            }
                        }

                        if (iface != null) {
                            currentPhase.add(ipUpdater(currentPhase, iface), "write");
                        }
                    }
                }
            };

            walkTable(currentPhase, provisionedIps, ipAddressTracker);
        }

        public void detectIpInterfaceTable(final BatchTask currentPhase) {
            final OnmsNode node = getNode();

            LOG.debug("Attempting to scan the IPInterface table for node {}", node);

            // mark all provisioned interfaces as 'in need of scanning' so we can mark them
            // as scanned during ipAddrTable processing
            final Set<InetAddress> provisionedIps = new HashSet<>();
            if (getForeignSource() != null) {
                for(final OnmsIpInterface provisioned : node.getIpInterfaces()) {
                    provisionedIps.add(provisioned.getIpAddress());
                }
            }

            final IPInterfaceTableTracker ipIfTracker = new IPInterfaceTableTracker() {
                @Override
                public void processIPInterfaceRow(final IPInterfaceRow row) {
                    final String ipAddress = row.getIpAddress();
                    LOG.info("Processing IPInterface table row with ipAddr {} for node {}/{}/{}", ipAddress, node.getId(), node.getForeignSource(), node.getForeignId());

                    final InetAddress address = addr(ipAddress);

                    // skip if it's any number of unusual/local address types
                    if (address == null) {
                        return;
                    } else if (address.isAnyLocalAddress()) {
                        LOG.debug("{}.isAnyLocalAddress() == true, Skipping.", ipAddress);
                        return;
                    } else if (address.isLinkLocalAddress()) {
                        LOG.debug("{}.isLinkLocalAddress() == true, Skipping.", ipAddress);
                        return;
                    } else if (address.isLoopbackAddress()) {
                        LOG.debug("{}.isLoopbackAddress() == true, Skipping.", ipAddress);
                        return;
                    } else if (address.isMulticastAddress()) {
                        LOG.debug("{}.isMulticastAddress() == true, Skipping.", ipAddress);
                        return;
                    }

                    // mark any provisioned interface as scanned
                    provisionedIps.remove(ipAddress);

                    // save the interface
                    OnmsIpInterface iface = row.createInterfaceFromRow();

                    if (iface != null) {
                        iface.setIpLastCapsdPoll(getScanStamp());

                        // add call to the ip interface is managed policies
                        iface.setIsManaged("M");
                        String hostName = getProvisionService().getHostnameResolver().getHostname(address, getLocationName());
                        iface.setIpHostName(hostName);

                        final List<IpInterfacePolicy> policies = getProvisionService().getIpInterfacePoliciesForForeignSource(getForeignSource() == null ? "default" : getForeignSource());
                        for(final IpInterfacePolicy policy : policies) {
                            if (iface != null) {
                                iface = policy.apply(iface, Collections.emptyMap());
                            }
                        }

                        if (iface != null) {
                            currentPhase.add(ipUpdater(currentPhase, iface), "write");
                        }
                    }
                }
            };

            walkTable(currentPhase, provisionedIps, ipIfTracker);
        }

        private void walkTable(final BatchTask currentPhase, final Set<InetAddress> provisionedIps, final TableTracker tracker) {
            final OnmsNode node = getNode();
            LOG.info("detecting IP interfaces for node {}/{}/{} using table tracker {}", node.getId(), node.getForeignSource(), node.getForeignId(), tracker);

            if (isAborted()) {
                LOG.debug("'{}' is marked as aborted; skipping scan of table {}", currentPhase, tracker);
            } else {
                Assert.notNull(getAgentConfigFactory(), "agentConfigFactory was not injected");

                try {
                    String locationName = node.getLocation()== null ? null : node.getLocation().getLocationName();
                    final SnmpAgentConfig agentConfig = getAgentConfigFactory().getAgentConfig(getAgentAddress(), locationName);
                    m_provisionService.getLocationAwareSnmpClient().walk(agentConfig, tracker)
                        .withDescription("IP address tables")
                        .withLocation(getLocationName())
                        .execute()
                        .get();

                    // After processing the SNMP provided interfaces then we need to scan any that
                    // were provisioned but missing from the ip table
                    for(final InetAddress ipAddr : provisionedIps) {
                        final OnmsIpInterface iface = node.getIpInterfaceByIpAddress(ipAddr);

                        if (iface != null) {
                            iface.setIpLastCapsdPoll(getScanStamp());
                            iface.setIsManaged("M");

                            currentPhase.add(ipUpdater(currentPhase, iface), "write");
                        }
                    }

                    LOG.debug("Finished phase {}", currentPhase);
                } catch (ExecutionException e) {
                    abort("Aborting node scan : Agent failed while scanning the IP address tables : " + e.getMessage());
                } catch (final InterruptedException e) {
                abort("Aborting node scan : Scan thread failed while waiting for the IP address tables");
                }
            }
        }

        public void detectPhysicalInterfaces(final BatchTask currentPhase) {
            if (isAborted()) { return; }
            String locationName = getLocation()== null ? null : getLocation().getLocationName();
            final SnmpAgentConfig agentConfig = getAgentConfigFactory().getAgentConfig(getAgentAddress(), locationName);
            Assert.notNull(getAgentConfigFactory(), "agentConfigFactory was not injected");

            final PhysInterfaceTableTracker physIfTracker = new PhysInterfaceTableTracker() {
                @Override
                public void processPhysicalInterfaceRow(PhysicalInterfaceRow row) {
                    LOG.info("Processing ifTable row for ifIndex {} on node {}/{}/{}", row.getIfIndex(), getNodeId(), getForeignSource(), getForeignId());
                    OnmsSnmpInterface snmpIface = row.createInterfaceFromRow();
                    snmpIface.setLastCapsdPoll(getScanStamp());

                    final List<SnmpInterfacePolicy> policies = getProvisionService().getSnmpInterfacePoliciesForForeignSource(getForeignSource() == null ? "default" : getForeignSource());
                    for(final SnmpInterfacePolicy policy : policies) {
                        if (snmpIface != null) {
                            snmpIface = policy.apply(snmpIface, Collections.emptyMap());
                        }
                    }

                    if (snmpIface != null) {
                        final OnmsSnmpInterface snmpIfaceResult = snmpIface;

                        // add call to the SNMP interface collection enable policies

                        final Runnable r = new Runnable() {
                            @Override
                            public void run() {
                                getProvisionService().updateSnmpInterfaceAttributes(getNodeId(), snmpIfaceResult);
                            }
                        };
                        currentPhase.add(r, "write");
                    }
                }
            };

            try {
                m_provisionService.getLocationAwareSnmpClient().walk(agentConfig, physIfTracker)
                    .withDescription("ifTable/ifXTable")
                    .withLocation(getLocationName())
                    .execute()
                    .get();
                LOG.debug("Finished phase {}", currentPhase);
            } catch (ExecutionException e) {
                abort("Aborting node scan : Agent failed while scanning the interfaces table: " + e.getMessage());
            } catch (final InterruptedException e) {
                abort("Aborting node scan : Scan thread interrupted while waiting for interfaces table");
                Thread.currentThread().interrupt();
            }
        }

        @Override
        public void run(final ContainerTask<?> parent) {
            //AgentScan
            Span agentScanSpan = m_provisionService.buildAndStartSpan("AgentScan", m_span.context());
            this.setSpan(agentScanSpan);
            parent.getBuilder().addSequence(
                                            new NodeInfoScan(getNode(),getAgentAddress(), getForeignSource(), getLocation(), this, getAgentConfigFactory(), getProvisionService(), getNodeId(), agentScanSpan),
                                            new RunInBatch() {
                                                @Override
                                                public void run(final BatchTask phase) {
                                                    Span span = m_provisionService.buildAndStartSpan("DetectPhysicalInterfaces", agentScanSpan.context());
                                                    detectPhysicalInterfaces(phase);
                                                    span.finish();
                                                }
                                            },
                                            new RunInBatch() {
                                                @Override
                                                public void run(final BatchTask phase) {
                                                    Span span = m_provisionService.buildAndStartSpan("DetectIpAddressTable", agentScanSpan.context());
                                                    detectIpAddressTable(phase);
                                                    span.finish();
                                                }
                                            },
                                            new RunInBatch() {
                                                @Override
                                                public void run(final BatchTask phase) {
                                                    Span span = m_provisionService.buildAndStartSpan("DetectIpInterfaceTable", agentScanSpan.context());
                                                    detectIpInterfaceTable(phase);
                                                    span.finish();
                                                }
                                            },
                                            new RunInBatch() {
                                                @Override
                                                public void run(final BatchTask phase) {
                                                    Span span = m_provisionService.buildAndStartSpan("DeleteObsoleteResources", agentScanSpan.context());
                                                    deleteObsoleteResources();
                                                    span.finish();
                                                }
                                            },
                                            new RunInBatch() {
                                                @Override
                                                public void run(final BatchTask phase) {
                                                    Span span = m_provisionService.buildAndStartSpan("AgentScan-completed-event", agentScanSpan.context());
                                                    completed();
                                                    span.finish();
                                                }
                                            }
                    );
            agentScanSpan.finish();
        }

    }

    /**
     * TODO: Make this static
     */
    public class NoAgentScan extends BaseAgentScan implements NeedsContainer {


        private NoAgentScan(final Integer nodeId, final OnmsNode node) {
            super(nodeId, node);
        }

        private void setNode(final OnmsNode node) {
            m_node = node;
        }

        private void applyNodePolicies(final BatchTask phase) {
            final List<NodePolicy> nodePolicies = getProvisionService().getNodePoliciesForForeignSource(getForeignSource() == null ? "default" : getForeignSource());
            LOG.debug("NodeScan.applyNodePolicies: {}", nodePolicies);

            OnmsNode node = getNode();
            for(final NodePolicy policy : nodePolicies) {
                if (node != null) {
                    node = policy.apply(node, Collections.emptyMap());
                }
            }

            if (node == null) {
                abort("Aborted scan of node due to configured policy");
            } else {
                setNode(node);
            }

        }

        void stampProvisionedInterfaces(final BatchTask phase) {
            if (!isAborted()) { 

                for(final OnmsIpInterface iface : getNode().getIpInterfaces()) {
                    iface.setIpLastCapsdPoll(getScanStamp());
                    phase.add(ipUpdater(phase, iface), "write");

                }

            }
        }

        void deleteObsoleteResources(final BatchTask phase) {
            if (!isAborted()) {
                getProvisionService().updateNodeScanStamp(getNodeId(), getScanStamp());
                getProvisionService().deleteObsoleteInterfaces(getNodeId(), getScanStamp());
            }
        }

        private void doPersistNodeInfo(final BatchTask phase) {
            if (!isAborted()) {
                getProvisionService().updateNodeAttributes(getNode());
            }
            LOG.debug("Finished phase {}", phase);
        }

        @Override
        public void run(final ContainerTask<?> parent) {
            //NoAgentScan
            Span noAgentScanSpan = m_provisionService.buildAndStartSpan("NoAgentScan", m_span.context());
            this.setSpan(noAgentScanSpan);
            parent.getBuilder().addSequence(
                                            new RunInBatch() {
                                                @Override
                                                public void run(final BatchTask phase) {
                                                    Span span = m_provisionService.buildAndStartSpan("ApplyNodePolicies", noAgentScanSpan.context());
                                                    applyNodePolicies(phase);
                                                    span.finish();
                                                }
                                            },
                                            new RunInBatch() {
                                                @Override
                                                public void run(final BatchTask phase) {
                                                    Span span = m_provisionService.buildAndStartSpan("StampProvisionedInterfaces", noAgentScanSpan.context());
                                                    stampProvisionedInterfaces(phase);
                                                    span.finish();
                                                }
                                            },
                                            new RunInBatch() {
                                                @Override
                                                public void run(final BatchTask phase) {
                                                    Span span = m_provisionService.buildAndStartSpan("DeleteObsoleteResources", noAgentScanSpan.context());
                                                    deleteObsoleteResources(phase);
                                                    span.finish();
                                                }
                                            },
                                            new RunInBatch() {
                                                @Override
                                                public void run(final BatchTask phase) {
                                                    Span span = m_provisionService.buildAndStartSpan("DoPersistNodeInfo", noAgentScanSpan.context());
                                                    doPersistNodeInfo(phase);
                                                    span.finish();
                                                }
                                            }
                    );
            noAgentScanSpan.finish();
        }

    }

    /**
     * TODO: Make this static
     */
    public class BaseAgentScan {

        private final OnmsNode m_node;
        private final Integer m_nodeId;
        private Span m_baseAgentSpan;

        private BaseAgentScan(final Integer nodeId, final OnmsNode node) {
            m_nodeId = nodeId;
            m_node = node;
        }

        public Date getScanStamp() {
            return m_scanStamp;
        }

        public OnmsNode getNode() {
            return m_node;
        }

        public Integer getNodeId() {
            return m_nodeId;
        }

        public boolean isAborted() {
            return NodeScan.this.isAborted();
        }

        public void abort(final String reason) {
            NodeScan.this.abort(reason);
        }

        public String getForeignSource() {
            return getNode() == null? null : getNode().getForeignSource();
        }

        public String getForeignId() {
            return getNode() == null? null : getNode().getForeignId();
        }

        public ProvisionService getProvisionService() {
            return m_provisionService;
        }

        @Override
        public String toString() {
            return new ToStringBuilder(this)
            .append("foreign source", getForeignSource())
            .append("foreign id", getForeignId())
            .append("node id", m_nodeId)
            .append("scan stamp", m_scanStamp)
            .toString();
        }

        void updateIpInterface(final BatchTask currentPhase, final OnmsIpInterface iface) {
            getProvisionService().updateIpInterfaceAttributes(getNodeId(), iface, monitor != null ? monitor.getName() : null);
            if (iface.isManaged()) {
                currentPhase.add(new IpInterfaceScan(getNodeId(), iface.getIpAddress(), getForeignSource(), getLocation(), getProvisionService(), m_baseAgentSpan));
            }
        }

        protected Runnable ipUpdater(final BatchTask currentPhase, final OnmsIpInterface iface) {
            Runnable r = new Runnable() {
                @Override
                public void run() {
                    updateIpInterface(currentPhase, iface);
                }
            };
            return r;
        }

        public void setSpan(Span span) {
            m_baseAgentSpan = span;
        }

    }

    /**
     * <p>toString</p>
     *
     * @return a {@link java.lang.String} object.
     */
    @Override
    public String toString() {
        return new ToStringBuilder(this)
        .append("foreign source", m_foreignSource)
        .append("foreign id", m_foreignId)
        .append("node id", m_nodeId)
        .append("location", m_location == null ? null : m_location.getLocationName())
        .append("aborted", m_aborted)
        .append("provision service", m_provisionService)
        .toString();
    }

    /**
     * <p>detectAgents</p>
     *
     * @param currentPhase a {@link org.opennms.core.tasks.BatchTask} object.
     */
    public void detectAgents(final BatchTask currentPhase) {

        if (!isAborted()) {
            final OnmsNode node = getNode();
            final OnmsIpInterface primaryIface = getProvisionService().getPrimaryInterfaceForNode(node);
            if (primaryIface != null && primaryIface.getMonitoredServiceByServiceType("SNMP") != null) {
                LOG.debug("Found primary interface and SNMP service for node {}/{}/{}", node.getId(), node.getForeignSource(), node.getForeignId());
                onAgentFound(currentPhase, primaryIface);
            } else if (primaryIface != null && primaryIface.getMonitoredServiceByServiceType("SNMP") == null
                    && scanWithSnmpProfiles(primaryIface.getIpAddress())) {
                LOG.debug("Found snmp agent from profiles for node {}/{}/{}", node.getId(), node.getForeignSource(), node.getForeignId());
                onAgentFound(currentPhase, primaryIface);
            } else {
                LOG.debug("Failed to locate primary interface and SNMP service for node {}/{}/{}", node.getId(), node.getForeignSource(), node.getForeignId());
            }
        }
    }

    private boolean scanWithSnmpProfiles(InetAddress address) {
        // Marked as primary but SNMP service not found. Try to match agent config from profiles.
        try {
            Optional<SnmpAgentConfig> validConfig = m_provisionService.getSnmpProfileMapper()
                    .getAgentConfigFromProfiles(address, getLocationName())
                    .get();
            if (validConfig.isPresent()) {
                SnmpAgentConfig agentConfig = validConfig.get();
                m_agentConfigFactory.saveAgentConfigAsDefinition(agentConfig, getLocationName(), "Provisiond");
                LOG.info("IP address {} is fitted with profile {}", address.getHostAddress(), agentConfig.getProfileLabel());
                return true;
            }
        } catch (ExecutionException | InterruptedException e) {
            LOG.error("Exception while trying to get SNMP profiles.", e);
        }

        return false;
    }

    /**
     * <p>handleAgentUndetected</p>
     *
     * @param currentPhase a {@link org.opennms.core.tasks.BatchTask} object.
     */
    public void handleAgentUndetected(final BatchTask currentPhase) {

        if (!isAgentFound()) {
            currentPhase.add(createNoAgentScan());
        }

    }

    private void onAgentFound(final ContainerTask<?> currentPhase, final OnmsIpInterface primaryIface) {
        // Make AgentScan a NeedContainer class and have that call run
        currentPhase.add(createAgentScan(primaryIface.getIpAddress(), "SNMP"));
        setAgentFound(true);
    }



    private void applyNodePolicies(final BatchTask currentPhase) {

        final List<NodePolicy> nodePolicies = getProvisionService()
                .getNodePoliciesForForeignSource(getForeignSource() == null ? "default" : getForeignSource());
        LOG.debug("NodeScan, EndOfScan applyNodePolicies in transaction: {}", nodePolicies);

        OnmsNode node = m_provisionService.getNode(getNodeId());

        for (final NodePolicy policy : nodePolicies) {
            if (node != null) {
                Map<String, Object> attributes = new HashMap<>();
                attributes.put(NodePolicy.RUN_IN_TRANSACTION, true);
                node = policy.apply(node, attributes);
            }
        }

    }


    /**
     * <p>scanCompleted</p>
     *
     * @param currentPhase a {@link org.opennms.core.tasks.BatchTask} object.
     */
    public void scanCompleted(final BatchTask currentPhase) {
        if (!isAborted()) {
            final EventBuilder bldr = new EventBuilder(EventConstants.PROVISION_SCAN_COMPLETE_UEI, "Provisiond");
            bldr.setNodeid(getNodeId());
            bldr.addParam(EventConstants.PARM_FOREIGN_SOURCE, getForeignSource());
            bldr.addParam(EventConstants.PARM_FOREIGN_ID, getForeignId());
            getEventForwarder().sendNow(bldr.getEvent());
        }
        if (monitor != null) {
            monitor.finishScanning(this);
        }
    }
}<|MERGE_RESOLUTION|>--- conflicted
+++ resolved
@@ -92,7 +92,7 @@
     private final SnmpAgentConfigFactory m_agentConfigFactory;
     private final TaskCoordinator m_taskCoordinator;
 
-    //NOTE TO SELF: This is referenced from the AgentScan inner class
+    // NOTE TO SELF: This is referenced from the AgentScan inner class
     private boolean m_aborted = false;
 
     private OnmsNode m_node;
@@ -102,19 +102,35 @@
     private ProvisionMonitor monitor;
 
     /**
-     * <p>Constructor for NodeScan.</p>
-     *
-     * @param nodeId a {@link java.lang.Integer} object.
-     * @param foreignSource a {@link java.lang.String} object.
-     * @param foreignId a {@link java.lang.String} object.
-     * @param location a {@link org.opennms.netmgt.model.monitoringLocations.OnmsMonitoringLocation} object.
-     * @param provisionService a {@link org.opennms.netmgt.provision.service.ProvisionService} object.
-     * @param eventForwarder a {@link org.opennms.netmgt.events.api.EventForwarder} object.
-     * @param agentConfigFactory a {@link org.opennms.netmgt.config.api.SnmpAgentConfigFactory} object.
-     * @param taskCoordinator a {@link org.opennms.core.tasks.TaskCoordinator} object.
-     * @param monitor a {@link org.opennms.netmgt.provision.service.operations.ProvisionMonitor} object. (optional)
-     */
-    public NodeScan(final Integer nodeId, final String foreignSource, final String foreignId, final OnmsMonitoringLocation location, final ProvisionService provisionService, final EventForwarder eventForwarder, final SnmpAgentConfigFactory agentConfigFactory, final TaskCoordinator taskCoordinator, final Span span, final ProvisionMonitor monitor) {
+     * <p>
+     * Constructor for NodeScan.
+     * </p>
+     *
+     * @param nodeId             a {@link java.lang.Integer} object.
+     * @param foreignSource      a {@link java.lang.String} object.
+     * @param foreignId          a {@link java.lang.String} object.
+     * @param location           a
+     *                           {@link org.opennms.netmgt.model.monitoringLocations.OnmsMonitoringLocation}
+     *                           object.
+     * @param provisionService   a
+     *                           {@link org.opennms.netmgt.provision.service.ProvisionService}
+     *                           object.
+     * @param eventForwarder     a
+     *                           {@link org.opennms.netmgt.events.api.EventForwarder}
+     *                           object.
+     * @param agentConfigFactory a
+     *                           {@link org.opennms.netmgt.config.api.SnmpAgentConfigFactory}
+     *                           object.
+     * @param taskCoordinator    a {@link org.opennms.core.tasks.TaskCoordinator}
+     *                           object.
+     * @param monitor            a
+     *                           {@link org.opennms.netmgt.provision.service.operations.ProvisionMonitor}
+     *                           object. (optional)
+     */
+    public NodeScan(final Integer nodeId, final String foreignSource, final String foreignId,
+            final OnmsMonitoringLocation location, final ProvisionService provisionService,
+            final EventForwarder eventForwarder, final SnmpAgentConfigFactory agentConfigFactory,
+            final TaskCoordinator taskCoordinator, final Span span, final ProvisionMonitor monitor) {
         m_nodeId = nodeId;
         m_foreignSource = foreignSource;
         m_foreignId = foreignId;
@@ -129,7 +145,9 @@
     }
 
     /**
-     * <p>getForeignSource</p>
+     * <p>
+     * getForeignSource
+     * </p>
      *
      * @return a {@link java.lang.String} object.
      */
@@ -138,7 +156,9 @@
     }
 
     /**
-     * <p>getForeignId</p>
+     * <p>
+     * getForeignId
+     * </p>
      *
      * @return a {@link java.lang.String} object.
      */
@@ -147,7 +167,9 @@
     }
 
     /**
-     * <p>getNodeId</p>
+     * <p>
+     * getNodeId
+     * </p>
      *
      * @return a {@link java.lang.Integer} object.
      */
@@ -160,12 +182,13 @@
     }
 
     private String getLocationName() {
-        return m_location == null ?
-                DEFAULT_LOCATION_NAME: m_location.getLocationName();
-    }
-
-    /**
-     * <p>getNode</p>
+        return m_location == null ? DEFAULT_LOCATION_NAME : m_location.getLocationName();
+    }
+
+    /**
+     * <p>
+     * getNode
+     * </p>
      *
      * @return a {@link org.opennms.netmgt.model.OnmsNode} object.
      */
@@ -188,7 +211,9 @@
     }
 
     /**
-     * <p>getScanStamp</p>
+     * <p>
+     * getScanStamp
+     * </p>
      *
      * @return a {@link java.util.Date} object.
      */
@@ -196,10 +221,10 @@
         return m_scanStamp;
     }
 
-
-
-    /**
-     * <p>getProvisionService</p>
+    /**
+     * <p>
+     * getProvisionService
+     * </p>
      *
      * @return the provisionService
      */
@@ -208,7 +233,9 @@
     }
 
     /**
-     * <p>getEventForwarder</p>
+     * <p>
+     * getEventForwarder
+     * </p>
      *
      * @return the eventForwarder
      */
@@ -217,7 +244,9 @@
     }
 
     /**
-     * <p>getTaskCoordinator</p>
+     * <p>
+     * getTaskCoordinator
+     * </p>
      *
      * @return a {@link org.opennms.core.tasks.TaskCoordinator} object.
      */
@@ -226,7 +255,9 @@
     }
 
     /**
-     * <p>isAborted</p>
+     * <p>
+     * isAborted
+     * </p>
      *
      * @return a boolean.
      */
@@ -235,7 +266,9 @@
     }
 
     /**
-     * <p>abort</p>
+     * <p>
+     * abort
+     * </p>
      *
      * @param reason a {@link java.lang.String} object.
      */
@@ -269,12 +302,10 @@
     public void run(final BatchTask parent) {
         LOG.info("Scanning node {}/{}/{}", m_nodeId, m_foreignSource, m_foreignId);
         reset();
-<<<<<<< HEAD
         if (monitor != null) {
             monitor.beginScanning(this);
         }
-=======
->>>>>>> 88b46bcc
+        reset();
         if (m_parentSpan != null) {
             m_span = getProvisionService().buildAndStartSpan("NodeScan", m_parentSpan.context());
         } else {
@@ -285,48 +316,47 @@
             m_span.setTag(LOCATION, getLocationName());
         }
         parent.getBuilder().addSequence(
-                                        new RunInBatch() {
-                                            @Override
-                                            public void run(final BatchTask phase) {
-                                                Span span = getProvisionService().buildAndStartSpan("LoadNode", m_span.context());
-                                                loadNode(phase);
-                                                span.finish();
-                                            }
-                                        },
-                                        new RunInBatch() {
-                                            @Override
-                                            public void run(final BatchTask phase) {
-                                                Span span = getProvisionService().buildAndStartSpan("DetectAgents", m_span.context());
-                                                detectAgents(phase);
-                                                span.finish();
-                                            }
-                                        },
-                                        new RunInBatch() {
-                                            @Override
-                                            public void run(final BatchTask phase) {
-                                                Span span = getProvisionService().buildAndStartSpan("HandleAgentUndetected", m_span.context());
-                                                handleAgentUndetected(phase);
-                                                span.finish();
-                                            }
-                                        },
-                                        new RunInBatch() {
-                                            @Override
-                                            public void run(final BatchTask phase) {
-                                                Span span = getProvisionService().buildAndStartSpan("ApplyNodePolicies", m_span.context());
-                                                applyNodePolicies(phase);
-                                                span.finish();
-                                            }
-                                        },
-                                        new RunInBatch() {
-                                            @Override
-                                            public void run(final BatchTask phase) {
-                                                Span span = getProvisionService().buildAndStartSpan("ScanCompletedEvent", m_span.context());
-                                                scanCompleted(phase);
-                                                span.finish();
-                                                m_span.finish();
-                                            }
-                                        }
-                );
+                new RunInBatch() {
+                    @Override
+                    public void run(final BatchTask phase) {
+                        Span span = getProvisionService().buildAndStartSpan("LoadNode", m_span.context());
+                        loadNode(phase);
+                        span.finish();
+                    }
+                },
+                new RunInBatch() {
+                    @Override
+                    public void run(final BatchTask phase) {
+                        Span span = getProvisionService().buildAndStartSpan("DetectAgents", m_span.context());
+                        detectAgents(phase);
+                        span.finish();
+                    }
+                },
+                new RunInBatch() {
+                    @Override
+                    public void run(final BatchTask phase) {
+                        Span span = getProvisionService().buildAndStartSpan("HandleAgentUndetected", m_span.context());
+                        handleAgentUndetected(phase);
+                        span.finish();
+                    }
+                },
+                new RunInBatch() {
+                    @Override
+                    public void run(final BatchTask phase) {
+                        Span span = getProvisionService().buildAndStartSpan("ApplyNodePolicies", m_span.context());
+                        applyNodePolicies(phase);
+                        span.finish();
+                    }
+                },
+                new RunInBatch() {
+                    @Override
+                    public void run(final BatchTask phase) {
+                        Span span = getProvisionService().buildAndStartSpan("ScanCompletedEvent", m_span.context());
+                        scanCompleted(phase);
+                        span.finish();
+                        m_span.finish();
+                    }
+                });
     }
 
     ScheduledFuture<?> schedule(ScheduledExecutorService executor, NodeScanSchedule schedule) {
@@ -345,15 +375,18 @@
 
                     LOG.info("Finished scanning node {}/{}/{}", getNodeId(), getForeignSource(), getForeignId());
                 } catch (final InterruptedException e) {
-                    LOG.warn("The node scan for node {}/{}/{} was interrupted", getNodeId(), getForeignSource(), getForeignId(), e);
+                    LOG.warn("The node scan for node {}/{}/{} was interrupted", getNodeId(), getForeignSource(),
+                            getForeignId(), e);
                     Thread.currentThread().interrupt();
                 } catch (final ExecutionException e) {
-                    LOG.warn("An error occurred while scanning node {}/{}/{}", getNodeId(), getForeignSource(), getForeignId(), e);
+                    LOG.warn("An error occurred while scanning node {}/{}/{}", getNodeId(), getForeignSource(),
+                            getForeignId(), e);
                 }
             }
         };
 
-        return executor.scheduleWithFixedDelay(r, schedule.getInitialDelay().getMillis(), schedule.getScanInterval().getMillis(), TimeUnit.MILLISECONDS);
+        return executor.scheduleWithFixedDelay(r, schedule.getInitialDelay().getMillis(),
+                schedule.getScanInterval().getMillis(), TimeUnit.MILLISECONDS);
     }
 
     private void sendScheduledNodeScanStartedEvent() {
@@ -368,7 +401,9 @@
     }
 
     /**
-     * <p>loadNode</p>
+     * <p>
+     * loadNode
+     * </p>
      *
      * @param loadNode a {@link org.opennms.core.tasks.BatchTask} object.
      */
@@ -378,8 +413,9 @@
             if (m_node == null) {
                 abort(String.format("Unable to get requisitioned node (%s/%s): aborted", m_foreignSource, m_foreignId));
             } else {
-                for(final OnmsIpInterface iface : m_node.getIpInterfaces()) {
-                    loadNode.add(new IpInterfaceScan(getNodeId(), iface.getIpAddress(), getForeignSource(), getLocation(), getProvisionService(), m_span));
+                for (final OnmsIpInterface iface : m_node.getIpInterfaces()) {
+                    loadNode.add(new IpInterfaceScan(getNodeId(), iface.getIpAddress(), getForeignSource(),
+                            getLocation(), getProvisionService(), m_span));
                 }
             }
         } else {
@@ -389,11 +425,14 @@
     }
 
     /**
-     * <p>createAgentScan</p>
+     * <p>
+     * createAgentScan
+     * </p>
      *
      * @param agentAddress a {@link java.net.InetAddress} object.
-     * @param agentType a {@link java.lang.String} object.
-     * @return a {@link org.opennms.netmgt.provision.service.NodeScan.AgentScan} object.
+     * @param agentType    a {@link java.lang.String} object.
+     * @return a {@link org.opennms.netmgt.provision.service.NodeScan.AgentScan}
+     *         object.
      */
     public AgentScan createAgentScan(final InetAddress agentAddress, final String agentType) {
         return new AgentScan(getNodeId(), getNode(), agentAddress, agentType);
@@ -420,8 +459,8 @@
         private final InetAddress m_agentAddress;
         private final String m_agentType;
 
-
-        public AgentScan(final Integer nodeId, final OnmsNode node, final InetAddress agentAddress, final String agentType) {
+        public AgentScan(final Integer nodeId, final OnmsNode node, final InetAddress agentAddress,
+                final String agentType) {
             super(nodeId, node);
             m_agentAddress = agentAddress;
             m_agentType = agentType;
@@ -442,9 +481,9 @@
         @Override
         public String toString() {
             return new ToStringBuilder(this)
-            .append("address", m_agentAddress)
-            .append("type", m_agentType)
-            .toString();
+                    .append("address", m_agentAddress)
+                    .append("type", m_agentType)
+                    .toString();
         }
 
         public EventForwarder getEventForwarder() {
@@ -453,7 +492,8 @@
 
         void completed() {
             if (!isAborted()) {
-                final EventBuilder bldr = new EventBuilder(EventConstants.REINITIALIZE_PRIMARY_SNMP_INTERFACE_EVENT_UEI, "Provisiond");
+                final EventBuilder bldr = new EventBuilder(EventConstants.REINITIALIZE_PRIMARY_SNMP_INTERFACE_EVENT_UEI,
+                        "Provisiond");
                 bldr.setNodeid(getNodeId());
                 bldr.setInterface(getAgentAddress());
                 getEventForwarder().sendNow(bldr.getEvent());
@@ -481,7 +521,7 @@
             // as scanned during ipAddrTable processing
             final Set<InetAddress> provisionedIps = new HashSet<>();
             if (getForeignSource() != null) {
-                for(final OnmsIpInterface provisioned : node.getIpInterfaces()) {
+                for (final OnmsIpInterface provisioned : node.getIpInterfaces()) {
                     provisionedIps.add(provisioned.getIpAddress());
                 }
             }
@@ -519,11 +559,14 @@
                     if (iface != null) {
                         iface.setIpLastCapsdPoll(getScanStamp());
                         iface.setIsManaged("M");
-                        String hostName = getProvisionService().getHostnameResolver().getHostname(address, getLocationName());
+                        String hostName = getProvisionService().getHostnameResolver().getHostname(address,
+                                getLocationName());
                         iface.setIpHostName(hostName);
 
-                        final List<IpInterfacePolicy> policies = getProvisionService().getIpInterfacePoliciesForForeignSource(getForeignSource() == null ? "default" : getForeignSource());
-                        for(final IpInterfacePolicy policy : policies) {
+                        final List<IpInterfacePolicy> policies = getProvisionService()
+                                .getIpInterfacePoliciesForForeignSource(
+                                        getForeignSource() == null ? "default" : getForeignSource());
+                        for (final IpInterfacePolicy policy : policies) {
                             if (iface != null) {
                                 iface = policy.apply(iface, Collections.emptyMap());
                             }
@@ -548,7 +591,7 @@
             // as scanned during ipAddrTable processing
             final Set<InetAddress> provisionedIps = new HashSet<>();
             if (getForeignSource() != null) {
-                for(final OnmsIpInterface provisioned : node.getIpInterfaces()) {
+                for (final OnmsIpInterface provisioned : node.getIpInterfaces()) {
                     provisionedIps.add(provisioned.getIpAddress());
                 }
             }
@@ -557,7 +600,8 @@
                 @Override
                 public void processIPInterfaceRow(final IPInterfaceRow row) {
                     final String ipAddress = row.getIpAddress();
-                    LOG.info("Processing IPInterface table row with ipAddr {} for node {}/{}/{}", ipAddress, node.getId(), node.getForeignSource(), node.getForeignId());
+                    LOG.info("Processing IPInterface table row with ipAddr {} for node {}/{}/{}", ipAddress,
+                            node.getId(), node.getForeignSource(), node.getForeignId());
 
                     final InetAddress address = addr(ipAddress);
 
@@ -589,11 +633,14 @@
 
                         // add call to the ip interface is managed policies
                         iface.setIsManaged("M");
-                        String hostName = getProvisionService().getHostnameResolver().getHostname(address, getLocationName());
+                        String hostName = getProvisionService().getHostnameResolver().getHostname(address,
+                                getLocationName());
                         iface.setIpHostName(hostName);
 
-                        final List<IpInterfacePolicy> policies = getProvisionService().getIpInterfacePoliciesForForeignSource(getForeignSource() == null ? "default" : getForeignSource());
-                        for(final IpInterfacePolicy policy : policies) {
+                        final List<IpInterfacePolicy> policies = getProvisionService()
+                                .getIpInterfacePoliciesForForeignSource(
+                                        getForeignSource() == null ? "default" : getForeignSource());
+                        for (final IpInterfacePolicy policy : policies) {
                             if (iface != null) {
                                 iface = policy.apply(iface, Collections.emptyMap());
                             }
@@ -609,9 +656,11 @@
             walkTable(currentPhase, provisionedIps, ipIfTracker);
         }
 
-        private void walkTable(final BatchTask currentPhase, final Set<InetAddress> provisionedIps, final TableTracker tracker) {
+        private void walkTable(final BatchTask currentPhase, final Set<InetAddress> provisionedIps,
+                final TableTracker tracker) {
             final OnmsNode node = getNode();
-            LOG.info("detecting IP interfaces for node {}/{}/{} using table tracker {}", node.getId(), node.getForeignSource(), node.getForeignId(), tracker);
+            LOG.info("detecting IP interfaces for node {}/{}/{} using table tracker {}", node.getId(),
+                    node.getForeignSource(), node.getForeignId(), tracker);
 
             if (isAborted()) {
                 LOG.debug("'{}' is marked as aborted; skipping scan of table {}", currentPhase, tracker);
@@ -619,17 +668,18 @@
                 Assert.notNull(getAgentConfigFactory(), "agentConfigFactory was not injected");
 
                 try {
-                    String locationName = node.getLocation()== null ? null : node.getLocation().getLocationName();
-                    final SnmpAgentConfig agentConfig = getAgentConfigFactory().getAgentConfig(getAgentAddress(), locationName);
+                    String locationName = node.getLocation() == null ? null : node.getLocation().getLocationName();
+                    final SnmpAgentConfig agentConfig = getAgentConfigFactory().getAgentConfig(getAgentAddress(),
+                            locationName);
                     m_provisionService.getLocationAwareSnmpClient().walk(agentConfig, tracker)
-                        .withDescription("IP address tables")
-                        .withLocation(getLocationName())
-                        .execute()
-                        .get();
+                            .withDescription("IP address tables")
+                            .withLocation(getLocationName())
+                            .execute()
+                            .get();
 
                     // After processing the SNMP provided interfaces then we need to scan any that
                     // were provisioned but missing from the ip table
-                    for(final InetAddress ipAddr : provisionedIps) {
+                    for (final InetAddress ipAddr : provisionedIps) {
                         final OnmsIpInterface iface = node.getIpInterfaceByIpAddress(ipAddr);
 
                         if (iface != null) {
@@ -644,26 +694,31 @@
                 } catch (ExecutionException e) {
                     abort("Aborting node scan : Agent failed while scanning the IP address tables : " + e.getMessage());
                 } catch (final InterruptedException e) {
-                abort("Aborting node scan : Scan thread failed while waiting for the IP address tables");
+                    abort("Aborting node scan : Scan thread failed while waiting for the IP address tables");
                 }
             }
         }
 
         public void detectPhysicalInterfaces(final BatchTask currentPhase) {
-            if (isAborted()) { return; }
-            String locationName = getLocation()== null ? null : getLocation().getLocationName();
+            if (isAborted()) {
+                return;
+            }
+            String locationName = getLocation() == null ? null : getLocation().getLocationName();
             final SnmpAgentConfig agentConfig = getAgentConfigFactory().getAgentConfig(getAgentAddress(), locationName);
             Assert.notNull(getAgentConfigFactory(), "agentConfigFactory was not injected");
 
             final PhysInterfaceTableTracker physIfTracker = new PhysInterfaceTableTracker() {
                 @Override
                 public void processPhysicalInterfaceRow(PhysicalInterfaceRow row) {
-                    LOG.info("Processing ifTable row for ifIndex {} on node {}/{}/{}", row.getIfIndex(), getNodeId(), getForeignSource(), getForeignId());
+                    LOG.info("Processing ifTable row for ifIndex {} on node {}/{}/{}", row.getIfIndex(), getNodeId(),
+                            getForeignSource(), getForeignId());
                     OnmsSnmpInterface snmpIface = row.createInterfaceFromRow();
                     snmpIface.setLastCapsdPoll(getScanStamp());
 
-                    final List<SnmpInterfacePolicy> policies = getProvisionService().getSnmpInterfacePoliciesForForeignSource(getForeignSource() == null ? "default" : getForeignSource());
-                    for(final SnmpInterfacePolicy policy : policies) {
+                    final List<SnmpInterfacePolicy> policies = getProvisionService()
+                            .getSnmpInterfacePoliciesForForeignSource(
+                                    getForeignSource() == null ? "default" : getForeignSource());
+                    for (final SnmpInterfacePolicy policy : policies) {
                         if (snmpIface != null) {
                             snmpIface = policy.apply(snmpIface, Collections.emptyMap());
                         }
@@ -687,10 +742,10 @@
 
             try {
                 m_provisionService.getLocationAwareSnmpClient().walk(agentConfig, physIfTracker)
-                    .withDescription("ifTable/ifXTable")
-                    .withLocation(getLocationName())
-                    .execute()
-                    .get();
+                        .withDescription("ifTable/ifXTable")
+                        .withLocation(getLocationName())
+                        .execute()
+                        .get();
                 LOG.debug("Finished phase {}", currentPhase);
             } catch (ExecutionException e) {
                 abort("Aborting node scan : Agent failed while scanning the interfaces table: " + e.getMessage());
@@ -702,52 +757,57 @@
 
         @Override
         public void run(final ContainerTask<?> parent) {
-            //AgentScan
+            // AgentScan
             Span agentScanSpan = m_provisionService.buildAndStartSpan("AgentScan", m_span.context());
             this.setSpan(agentScanSpan);
             parent.getBuilder().addSequence(
-                                            new NodeInfoScan(getNode(),getAgentAddress(), getForeignSource(), getLocation(), this, getAgentConfigFactory(), getProvisionService(), getNodeId(), agentScanSpan),
-                                            new RunInBatch() {
-                                                @Override
-                                                public void run(final BatchTask phase) {
-                                                    Span span = m_provisionService.buildAndStartSpan("DetectPhysicalInterfaces", agentScanSpan.context());
-                                                    detectPhysicalInterfaces(phase);
-                                                    span.finish();
-                                                }
-                                            },
-                                            new RunInBatch() {
-                                                @Override
-                                                public void run(final BatchTask phase) {
-                                                    Span span = m_provisionService.buildAndStartSpan("DetectIpAddressTable", agentScanSpan.context());
-                                                    detectIpAddressTable(phase);
-                                                    span.finish();
-                                                }
-                                            },
-                                            new RunInBatch() {
-                                                @Override
-                                                public void run(final BatchTask phase) {
-                                                    Span span = m_provisionService.buildAndStartSpan("DetectIpInterfaceTable", agentScanSpan.context());
-                                                    detectIpInterfaceTable(phase);
-                                                    span.finish();
-                                                }
-                                            },
-                                            new RunInBatch() {
-                                                @Override
-                                                public void run(final BatchTask phase) {
-                                                    Span span = m_provisionService.buildAndStartSpan("DeleteObsoleteResources", agentScanSpan.context());
-                                                    deleteObsoleteResources();
-                                                    span.finish();
-                                                }
-                                            },
-                                            new RunInBatch() {
-                                                @Override
-                                                public void run(final BatchTask phase) {
-                                                    Span span = m_provisionService.buildAndStartSpan("AgentScan-completed-event", agentScanSpan.context());
-                                                    completed();
-                                                    span.finish();
-                                                }
-                                            }
-                    );
+                    new NodeInfoScan(getNode(), getAgentAddress(), getForeignSource(), getLocation(), this,
+                            getAgentConfigFactory(), getProvisionService(), getNodeId(), agentScanSpan),
+                    new RunInBatch() {
+                        @Override
+                        public void run(final BatchTask phase) {
+                            Span span = m_provisionService.buildAndStartSpan("DetectPhysicalInterfaces",
+                                    agentScanSpan.context());
+                            detectPhysicalInterfaces(phase);
+                            span.finish();
+                        }
+                    },
+                    new RunInBatch() {
+                        @Override
+                        public void run(final BatchTask phase) {
+                            Span span = m_provisionService.buildAndStartSpan("DetectIpAddressTable",
+                                    agentScanSpan.context());
+                            detectIpAddressTable(phase);
+                            span.finish();
+                        }
+                    },
+                    new RunInBatch() {
+                        @Override
+                        public void run(final BatchTask phase) {
+                            Span span = m_provisionService.buildAndStartSpan("DetectIpInterfaceTable",
+                                    agentScanSpan.context());
+                            detectIpInterfaceTable(phase);
+                            span.finish();
+                        }
+                    },
+                    new RunInBatch() {
+                        @Override
+                        public void run(final BatchTask phase) {
+                            Span span = m_provisionService.buildAndStartSpan("DeleteObsoleteResources",
+                                    agentScanSpan.context());
+                            deleteObsoleteResources();
+                            span.finish();
+                        }
+                    },
+                    new RunInBatch() {
+                        @Override
+                        public void run(final BatchTask phase) {
+                            Span span = m_provisionService.buildAndStartSpan("AgentScan-completed-event",
+                                    agentScanSpan.context());
+                            completed();
+                            span.finish();
+                        }
+                    });
             agentScanSpan.finish();
         }
 
@@ -757,7 +817,6 @@
      * TODO: Make this static
      */
     public class NoAgentScan extends BaseAgentScan implements NeedsContainer {
-
 
         private NoAgentScan(final Integer nodeId, final OnmsNode node) {
             super(nodeId, node);
@@ -768,11 +827,12 @@
         }
 
         private void applyNodePolicies(final BatchTask phase) {
-            final List<NodePolicy> nodePolicies = getProvisionService().getNodePoliciesForForeignSource(getForeignSource() == null ? "default" : getForeignSource());
+            final List<NodePolicy> nodePolicies = getProvisionService()
+                    .getNodePoliciesForForeignSource(getForeignSource() == null ? "default" : getForeignSource());
             LOG.debug("NodeScan.applyNodePolicies: {}", nodePolicies);
 
             OnmsNode node = getNode();
-            for(final NodePolicy policy : nodePolicies) {
+            for (final NodePolicy policy : nodePolicies) {
                 if (node != null) {
                     node = policy.apply(node, Collections.emptyMap());
                 }
@@ -787,9 +847,9 @@
         }
 
         void stampProvisionedInterfaces(final BatchTask phase) {
-            if (!isAborted()) { 
-
-                for(final OnmsIpInterface iface : getNode().getIpInterfaces()) {
+            if (!isAborted()) {
+
+                for (final OnmsIpInterface iface : getNode().getIpInterfaces()) {
                     iface.setIpLastCapsdPoll(getScanStamp());
                     phase.add(ipUpdater(phase, iface), "write");
 
@@ -814,43 +874,46 @@
 
         @Override
         public void run(final ContainerTask<?> parent) {
-            //NoAgentScan
+            // NoAgentScan
             Span noAgentScanSpan = m_provisionService.buildAndStartSpan("NoAgentScan", m_span.context());
             this.setSpan(noAgentScanSpan);
             parent.getBuilder().addSequence(
-                                            new RunInBatch() {
-                                                @Override
-                                                public void run(final BatchTask phase) {
-                                                    Span span = m_provisionService.buildAndStartSpan("ApplyNodePolicies", noAgentScanSpan.context());
-                                                    applyNodePolicies(phase);
-                                                    span.finish();
-                                                }
-                                            },
-                                            new RunInBatch() {
-                                                @Override
-                                                public void run(final BatchTask phase) {
-                                                    Span span = m_provisionService.buildAndStartSpan("StampProvisionedInterfaces", noAgentScanSpan.context());
-                                                    stampProvisionedInterfaces(phase);
-                                                    span.finish();
-                                                }
-                                            },
-                                            new RunInBatch() {
-                                                @Override
-                                                public void run(final BatchTask phase) {
-                                                    Span span = m_provisionService.buildAndStartSpan("DeleteObsoleteResources", noAgentScanSpan.context());
-                                                    deleteObsoleteResources(phase);
-                                                    span.finish();
-                                                }
-                                            },
-                                            new RunInBatch() {
-                                                @Override
-                                                public void run(final BatchTask phase) {
-                                                    Span span = m_provisionService.buildAndStartSpan("DoPersistNodeInfo", noAgentScanSpan.context());
-                                                    doPersistNodeInfo(phase);
-                                                    span.finish();
-                                                }
-                                            }
-                    );
+                    new RunInBatch() {
+                        @Override
+                        public void run(final BatchTask phase) {
+                            Span span = m_provisionService.buildAndStartSpan("ApplyNodePolicies",
+                                    noAgentScanSpan.context());
+                            applyNodePolicies(phase);
+                            span.finish();
+                        }
+                    },
+                    new RunInBatch() {
+                        @Override
+                        public void run(final BatchTask phase) {
+                            Span span = m_provisionService.buildAndStartSpan("StampProvisionedInterfaces",
+                                    noAgentScanSpan.context());
+                            stampProvisionedInterfaces(phase);
+                            span.finish();
+                        }
+                    },
+                    new RunInBatch() {
+                        @Override
+                        public void run(final BatchTask phase) {
+                            Span span = m_provisionService.buildAndStartSpan("DeleteObsoleteResources",
+                                    noAgentScanSpan.context());
+                            deleteObsoleteResources(phase);
+                            span.finish();
+                        }
+                    },
+                    new RunInBatch() {
+                        @Override
+                        public void run(final BatchTask phase) {
+                            Span span = m_provisionService.buildAndStartSpan("DoPersistNodeInfo",
+                                    noAgentScanSpan.context());
+                            doPersistNodeInfo(phase);
+                            span.finish();
+                        }
+                    });
             noAgentScanSpan.finish();
         }
 
@@ -891,11 +954,11 @@
         }
 
         public String getForeignSource() {
-            return getNode() == null? null : getNode().getForeignSource();
+            return getNode() == null ? null : getNode().getForeignSource();
         }
 
         public String getForeignId() {
-            return getNode() == null? null : getNode().getForeignId();
+            return getNode() == null ? null : getNode().getForeignId();
         }
 
         public ProvisionService getProvisionService() {
@@ -905,17 +968,19 @@
         @Override
         public String toString() {
             return new ToStringBuilder(this)
-            .append("foreign source", getForeignSource())
-            .append("foreign id", getForeignId())
-            .append("node id", m_nodeId)
-            .append("scan stamp", m_scanStamp)
-            .toString();
+                    .append("foreign source", getForeignSource())
+                    .append("foreign id", getForeignId())
+                    .append("node id", m_nodeId)
+                    .append("scan stamp", m_scanStamp)
+                    .toString();
         }
 
         void updateIpInterface(final BatchTask currentPhase, final OnmsIpInterface iface) {
-            getProvisionService().updateIpInterfaceAttributes(getNodeId(), iface, monitor != null ? monitor.getName() : null);
+            getProvisionService().updateIpInterfaceAttributes(getNodeId(), iface,
+                    monitor != null ? monitor.getName() : null);
             if (iface.isManaged()) {
-                currentPhase.add(new IpInterfaceScan(getNodeId(), iface.getIpAddress(), getForeignSource(), getLocation(), getProvisionService(), m_baseAgentSpan));
+                currentPhase.add(new IpInterfaceScan(getNodeId(), iface.getIpAddress(), getForeignSource(),
+                        getLocation(), getProvisionService(), m_baseAgentSpan));
             }
         }
 
@@ -936,24 +1001,28 @@
     }
 
     /**
-     * <p>toString</p>
+     * <p>
+     * toString
+     * </p>
      *
      * @return a {@link java.lang.String} object.
      */
     @Override
     public String toString() {
         return new ToStringBuilder(this)
-        .append("foreign source", m_foreignSource)
-        .append("foreign id", m_foreignId)
-        .append("node id", m_nodeId)
-        .append("location", m_location == null ? null : m_location.getLocationName())
-        .append("aborted", m_aborted)
-        .append("provision service", m_provisionService)
-        .toString();
-    }
-
-    /**
-     * <p>detectAgents</p>
+                .append("foreign source", m_foreignSource)
+                .append("foreign id", m_foreignId)
+                .append("node id", m_nodeId)
+                .append("location", m_location == null ? null : m_location.getLocationName())
+                .append("aborted", m_aborted)
+                .append("provision service", m_provisionService)
+                .toString();
+    }
+
+    /**
+     * <p>
+     * detectAgents
+     * </p>
      *
      * @param currentPhase a {@link org.opennms.core.tasks.BatchTask} object.
      */
@@ -963,20 +1032,24 @@
             final OnmsNode node = getNode();
             final OnmsIpInterface primaryIface = getProvisionService().getPrimaryInterfaceForNode(node);
             if (primaryIface != null && primaryIface.getMonitoredServiceByServiceType("SNMP") != null) {
-                LOG.debug("Found primary interface and SNMP service for node {}/{}/{}", node.getId(), node.getForeignSource(), node.getForeignId());
+                LOG.debug("Found primary interface and SNMP service for node {}/{}/{}", node.getId(),
+                        node.getForeignSource(), node.getForeignId());
                 onAgentFound(currentPhase, primaryIface);
             } else if (primaryIface != null && primaryIface.getMonitoredServiceByServiceType("SNMP") == null
                     && scanWithSnmpProfiles(primaryIface.getIpAddress())) {
-                LOG.debug("Found snmp agent from profiles for node {}/{}/{}", node.getId(), node.getForeignSource(), node.getForeignId());
+                LOG.debug("Found snmp agent from profiles for node {}/{}/{}", node.getId(), node.getForeignSource(),
+                        node.getForeignId());
                 onAgentFound(currentPhase, primaryIface);
             } else {
-                LOG.debug("Failed to locate primary interface and SNMP service for node {}/{}/{}", node.getId(), node.getForeignSource(), node.getForeignId());
+                LOG.debug("Failed to locate primary interface and SNMP service for node {}/{}/{}", node.getId(),
+                        node.getForeignSource(), node.getForeignId());
             }
         }
     }
 
     private boolean scanWithSnmpProfiles(InetAddress address) {
-        // Marked as primary but SNMP service not found. Try to match agent config from profiles.
+        // Marked as primary but SNMP service not found. Try to match agent config from
+        // profiles.
         try {
             Optional<SnmpAgentConfig> validConfig = m_provisionService.getSnmpProfileMapper()
                     .getAgentConfigFromProfiles(address, getLocationName())
@@ -984,7 +1057,8 @@
             if (validConfig.isPresent()) {
                 SnmpAgentConfig agentConfig = validConfig.get();
                 m_agentConfigFactory.saveAgentConfigAsDefinition(agentConfig, getLocationName(), "Provisiond");
-                LOG.info("IP address {} is fitted with profile {}", address.getHostAddress(), agentConfig.getProfileLabel());
+                LOG.info("IP address {} is fitted with profile {}", address.getHostAddress(),
+                        agentConfig.getProfileLabel());
                 return true;
             }
         } catch (ExecutionException | InterruptedException e) {
@@ -995,7 +1069,9 @@
     }
 
     /**
-     * <p>handleAgentUndetected</p>
+     * <p>
+     * handleAgentUndetected
+     * </p>
      *
      * @param currentPhase a {@link org.opennms.core.tasks.BatchTask} object.
      */
@@ -1012,8 +1088,6 @@
         currentPhase.add(createAgentScan(primaryIface.getIpAddress(), "SNMP"));
         setAgentFound(true);
     }
-
-
 
     private void applyNodePolicies(final BatchTask currentPhase) {
 
@@ -1033,9 +1107,10 @@
 
     }
 
-
-    /**
-     * <p>scanCompleted</p>
+    /**
+     * <p>
+     * scanCompleted
+     * </p>
      *
      * @param currentPhase a {@link org.opennms.core.tasks.BatchTask} object.
      */
