--- conflicted
+++ resolved
@@ -77,15 +77,9 @@
 @EventListener(name="Provisiond:EventListener", logPrefix="provisiond")
 public class Provisioner implements SpringServiceDaemon {
     private static final String SCHEDULE_RESCAN_FOR_UPDATED_NODES = "org.opennms.provisiond.scheduleRescanForUpdatedNodes";
-<<<<<<< HEAD
-	private static final String SCHEDULE_RESCAN_FOR_EXISTING_NODES = "org.opennms.provisiond.scheduleRescanForExistingNodes";
-
-	private static final Logger LOG = LoggerFactory.getLogger(Provisioner.class);
-=======
     private static final String SCHEDULE_RESCAN_FOR_EXISTING_NODES = "org.opennms.provisiond.scheduleRescanForExistingNodes";
 
     private static final Logger LOG = LoggerFactory.getLogger(Provisioner.class);
->>>>>>> 0cf39e24
     
     /** Constant <code>NAME="Provisiond"</code> */
     public static final String NAME = "Provisiond";
