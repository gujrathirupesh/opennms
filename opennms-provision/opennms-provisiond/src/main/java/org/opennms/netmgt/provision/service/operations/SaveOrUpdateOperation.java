--- conflicted
+++ resolved
@@ -200,22 +200,21 @@
         }
     }
 
-<<<<<<< HEAD
-    public void foundNodeMetaData(String context, String key, String value) {
-        m_node.addMetaData(context, key, value);
-    }
-
-    public void foundInterfaceMetaData(String context, String key, String value) {
-        m_currentInterface.addMetaData(context, key, value);
-    }
-
-    public void foundServiceMetaData(String context, String key, String value) {
-        m_currentService.addMetaData(context, key, value);
-=======
     @Override
     public OperationType getOperationType() {
         return OperationType.UPDATE;
->>>>>>> 1c262fa9
+    }
+
+    public void foundNodeMetaData(String context, String key, String value) {
+        m_node.addMetaData(context, key, value);
+    }
+
+    public void foundInterfaceMetaData(String context, String key, String value) {
+        m_currentInterface.addMetaData(context, key, value);
+    }
+
+    public void foundServiceMetaData(String context, String key, String value) {
+        m_currentService.addMetaData(context, key, value);
     }
 
 }