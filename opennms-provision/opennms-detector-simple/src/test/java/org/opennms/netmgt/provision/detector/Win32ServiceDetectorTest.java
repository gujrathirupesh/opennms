--- conflicted
+++ resolved
@@ -46,56 +46,34 @@
 import org.springframework.test.context.ContextConfiguration;
 
 @RunWith(OpenNMSJUnit4ClassRunner.class)
-<<<<<<< HEAD
 @ContextConfiguration(locations={
 		"classpath:/META-INF/opennms/applicationContext-proxy-snmp.xml",
 		"classpath:/META-INF/opennms/detectors.xml"
 })
-@JUnitSnmpAgent(host="172.20.1.205", resource="classpath:org/opennms/netmgt/provision/detector/snmpTestData1.properties")
+@JUnitSnmpAgent(host="172.20.1.205", resource="classpath:org/opennms/netmgt/provision/detector/windows2003.properties")
 public class Win32ServiceDetectorTest implements ApplicationContextAware {
     
     private ApplicationContext m_applicationContext;
-=======
-@ContextConfiguration(locations= {"classpath:/META-INF/opennms/detectors.xml",
-        "classpath:/META-INF/opennms/test/snmpConfigFactoryContext.xml"})
-public class Win32ServiceDetectorTest {
-    
-    private static final int TEST_PORT = 1691;
-    private static final String TEST_IP_ADDRESS = "127.0.0.1";
     
     @Autowired
->>>>>>> 0842cb2b
     private Win32ServiceDetector m_detector;
     
     @Before
     public void setUp() throws InterruptedException {
         MockLogAppender.setupLogging();
 
-<<<<<<< HEAD
-        if(m_detector == null) {
-            m_detector = getDetector(Win32ServiceDetector.class);
-            m_detector.setRetries(1);
-            m_detector.setTimeout(500);
-        }
-    }
-    
-    @Test
-=======
-        m_detector.setRetries(2);
+        m_detector.setRetries(1);
         m_detector.setTimeout(500);
         m_detector.setPort(TEST_PORT);
         m_detector.setWin32ServiceName("VMware Tools Service");
     }
     
     @Test
-    @JUnitSnmpAgent(resource="classpath:org/opennms/netmgt/provision/detector/windows2003.properties", host=TEST_IP_ADDRESS, port=TEST_PORT, useMockSnmpStrategy=true)
->>>>>>> 0842cb2b
     public void testDetectorSuccessful() throws UnknownHostException{
         assertTrue(m_detector.isServiceDetected(InetAddressUtils.addr("172.20.1.205"), new NullDetectorMonitor()));
     }
 
     @Test
-    @JUnitSnmpAgent(resource="classpath:org/opennms/netmgt/provision/detector/windows2003.properties", host=TEST_IP_ADDRESS, port=TEST_PORT, useMockSnmpStrategy=true)
     public void testDetectorFail() throws UnknownHostException{
         m_detector.setWin32ServiceName("This service does not exist");
         assertFalse(m_detector.isServiceDetected(InetAddressUtils.addr(TEST_IP_ADDRESS), new NullDetectorMonitor()));
