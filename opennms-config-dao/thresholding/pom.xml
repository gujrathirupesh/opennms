--- conflicted
+++ resolved
@@ -5,11 +5,7 @@
     <parent>
         <artifactId>org.opennms.config-dao</artifactId>
         <groupId>org.opennms</groupId>
-<<<<<<< HEAD
-        <version>2019.1.28-SNAPSHOT</version>
-=======
         <version>2019.1.28</version>
->>>>>>> 0e6990d1
     </parent>
     <modelVersion>4.0.0</modelVersion>
 
