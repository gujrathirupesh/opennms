--- conflicted
+++ resolved
@@ -5,11 +5,7 @@
     <parent>
         <artifactId>org.opennms.config-dao</artifactId>
         <groupId>org.opennms</groupId>
-<<<<<<< HEAD
         <version>2019.1.11</version>
-=======
-        <version>2019.1.12-SNAPSHOT</version>
->>>>>>> 13aa97f3
     </parent>
     <modelVersion>4.0.0</modelVersion>
     <artifactId>org.opennms.config-dao.poll-outages</artifactId>
