#!/bin/bash
#
# chkconfig:   345 99 01
# description: Starts and stops the ${install.package.description} network management \
#              poller and backend processes
# processname: opennms
# pidfile:     ${install.pid.file}
#
### BEGIN INIT INFO
# Provides:          opennms
# Required-Start:    $local_fs $network
# Should-Start:      $time $named ypbind ${install.postgresql.service}
# Required-Stop:     $local_fs $network
# Should-Stop:       $time $named ypbind
# Default-Start:     3 5
# Default-Stop:      0 1 2 6
# Short-Description: ${install.package.description} daemon for network monitoring
# Description:       ${install.package.description} daemon for network monitoring
### END INIT INFO
#
#  $Id$
#
#  For info on the "chkconfig:" section, see:
#     http://www.sensi.org/~alec/unix/redhat/sysvinit.html
#
#  For info on the "BEGIN INIT INFO" section, see:
#     http://www.suse.de/~mmj/Package-Conventions/
#
# Modifications:
#
# 2005 Oct 01: Removed `date` from a few echo commands and redirected
#              a few error messages to stderr. -- DJ Gregor
#

#### ------------> DO NOT CHANGE VARIABLES IN THIS FILE <------------- ####
#### Create $OPENNMS_HOME/etc/opennms.conf and put overrides in there. ####
#### ------------> DO NOT CHANGE VARIABLES IN THIS FILE <------------- ####

# Home directory for OpenNMS.
# shellcheck disable=SC2154
OPENNMS_HOME="${install.dir}"

# PID file for OpenNMS.
OPENNMS_PIDFILE="${install.pid.file}"

# Log directory for OpenNMS
LOG_DIRECTORY="${install.logs.dir}"

# Directory where init functions are likely stored (we also check a few other
# directories, just in case)
INITDIR="${install.init.dir}"

# Where to redirect "start" output.
REDIRECT="$LOG_DIRECTORY/output.log"

# Number of times to do "opennms status" after starting OpenNMS to see
# if it comes up completely.  Set to "0" to disable.  Between each
# attempt we sleep for STATUS_WAIT seconds.
START_TIMEOUT=0

# Number of seconds to wait between each "opennms status" check when
# START_TIMEOUT > 0.
STATUS_WAIT=5

# Number of times to do "opennms status" after stopping OpenNMS to see
# if it has shut down completely.  Set to "0" to disable.  Between each
# attempt we sleep for STATUS_WAIT seconds.
STOP_TIMEOUT=10

# Value of the -Xmx<size>m option passed to Java.
JAVA_HEAP_SIZE=2048

# Additional options passed to Java when starting OpenNMS.
# ADDITIONAL_MANAGER_OPTIONS=()

# Use incremental garbage collection.
USE_INCGC=""

# Use the Java Hotspot server VM.
HOTSPOT=""

# Enable verbose garbage collection debugging.
VERBOSE_GC=""

# Whether we're in the test framework
OPENNMS_UNIT_TEST=0

# Additional options to pass to runjava.
RUNJAVA_OPTIONS=""

# JMX URL that this script uses to communicate with a running OpenNMS daemon
# when it cannot connect using the Attach API (automatically or by PID)
JMX_URL="service:jmx:rmi:///jndi/rmi://127.0.0.1:1099/jmxrmi"

# The user that OpenNMS needs to run as.
RUNAS="root"

# Maximum file Descriptors to be setted by ulimit -n
MAXIMUM_FILE_DESCRIPTORS=20480

# maximum size of stack segment (in kbytes) to be setted by ulimit -s
MAXIMUM_SIZE_STACK_SEGMENT=8192

ADDITIONAL_CONTROLLER_OPTIONS=""
ADDITIONAL_MANAGER_OPTIONS=""
APP_PARMS_CONTROLLER=""
APP_PARMS_AFTER=""

#### ------------> DO NOT CHANGE VARIABLES IN THIS FILE <------------- ####
#### Create $OPENNMS_HOME/etc/opennms.conf and put overrides in there. ####
#### ------------> DO NOT CHANGE VARIABLES IN THIS FILE <------------- ####

OVERRIDEABLE_ARRAYS=(RUNJAVA_OPTIONS ADDITIONAL_CONTROLLER_OPTIONS ADDITIONAL_MANAGER_OPTIONS APP_PARMS_CONTROLLER APP_PARMS_AFTER)

# shellcheck disable=SC1090
. "${OPENNMS_HOME}/bin/_lib.sh"

# Load opennms.conf, if it exists, to override above configuration options.
if [ -f "${OPENNMS_HOME}/etc/opennms.conf" ]; then
	# shellcheck disable=SC1090
	__onms_read_conf "${OPENNMS_HOME}/etc/opennms.conf"
fi

# Load ~/.opennms-dev/opennms.conf if it exists, to override above configuration options.
if [ -f "${HOME}/.opennms-dev/opennms.conf" ]; then
	# shellcheck disable=SC1090
	__onms_read_conf "${HOME}/.opennms-dev/opennms.conf"
fi

for __overrideable in "${OVERRIDEABLE_ARRAYS[@]}"; do
	__onms_convert_to_array "${__overrideable}"
done

CONTROLLER_OPTIONS=("-Dopennms.home=$OPENNMS_HOME")
#CONTROLLER_OPTIONS+=("-Dlog4j.configuration=log4j.properties")

COMMAND=""

show_help () {
	cat <<END
Usage: $0 [-f] [-n] [-t] [-p] [-o] [-c timeout] [-v] [-Q] <command> [<service>]

  command options: start|stop|restart|status|ssh|check|pause|resume|kill

  service options: all|<a service id from the etc/service-configuration.xml>
      defaults to all

  The following options are available:

      -f  Foreground mode. Don't fork & execute.
      -n  "No execute" mode.  Don't call Java to do anything.
      -t  Test mode.  Enable JPDA on port 8001.
      -p  Enable TIJMP profiling
      -o  Enable OProfile profiling
      -c  Controller HTTP connection timeout in seconds.
      -v  Verbose mode.  When used with the "status" command, gives the
          results for all ${install.package.description} services.
          When used with "start", enables some verbose debugging, such
          as details on garbage collection.
      -Q  Quick mode.  Don't wait for ${install.package.description} to start up.
          Useful if you want to watch the logs while ${install.package.description} starts up
          without wanting to open another terminal window.

END
	return
}

isRunning() {
	[ "$(/bin/ps -o pid= -o comm= -p "$1" | wc -l)" -gt 0 ];
}

getPid(){
	__pid=""
	if [ -f "$OPENNMS_PIDFILE" ]; then
		__pid="$(cat "$OPENNMS_PIDFILE")"
	fi
	if [[ "$__pid" =~ ^[0-9]+$ ]] && [ "$__pid" -gt 0 ]; then
		echo "$__pid"
		return
	fi
	echo -1
}

getTempFile(){
	mktemp="$(command -v mktemp)"

	test -z "$TMPDIR" && TMPDIR=/tmp

	__TEMPFILE=""
	test -n "$mktemp" && {
		__TEMPFILE="$(mktemp "$TMPDIR/opennmsXXXXXX")"
	}
	test -z "$mktemp" && {
		__TEMPFILE="$TMPDIR/xmllint.$RANDOM.$RANDOM.$RANDOM.$$"
	}

	rm -f "$__TEMPFILE"
	(umask 077 && touch "$__TEMPFILE")
	echo "$__TEMPFILE"
}

checkXmlFiles(){
	XMLLINT="$(command -v xmllint || :)"

	if [ -n "$XMLLINT" ] && [ -x "$XMLLINT" ]; then
		TEMPFILE="$(getTempFile)"
		find -L "$OPENNMS_HOME/etc" -type f -name \*.xml 2>/dev/null | while read -r "FILE"; do
			if ! "$XMLLINT" "$FILE" >/dev/null 2>&1; then
				echo "ERROR: XML validation failed: $FILE"
				echo "	   run '$XMLLINT $FILE' for details"
			fi
		done >"$TEMPFILE"
		cat "$TEMPFILE" >&2
		FAILCOUNT="$(grep -c 'XML validation failed' < "$TEMPFILE")"
		rm -f "$TEMPFILE"
		if [ "$FAILCOUNT" -gt 0 ]; then
			echo "Validation failed on $FAILCOUNT XML files.  Exiting." >&2
			case "$COMMAND" in
				status)
					# when calling `opennms status` return 3 for "stopped"
					return 3	# From LSB: 3 - program is stopped
					;;
				*)
					# any other init command should return 6 on error
					return 6	# From LSB: 6 - program is not configured
					;;
			esac
		fi
	fi

	TEMPFILE="$(getTempFile)"
	find -L "$OPENNMS_HOME/etc/imports" -type f -name \*.xml 2>/dev/null | while read -r "FILE"; do
		if grep "non-ip-snmp-primary" "$FILE" >/dev/null 2>&1 || grep "non-ip-interfaces" "$FILE" >/dev/null 2>&1; then
			echo "ERROR: Old attributes found: $FILE" >&2
		fi
	done >/dev/null 2>"$TEMPFILE"

	FAILCOUNT="$(grep -c 'Old attributes found' < "$TEMPFILE")"
	if [ "$FAILCOUNT" -gt 0 ]; then
		cat <<END

WARNING!  The following file(s) contain the
'non-ip-snmp-primary' or 'non-ip-interfaces' attributes,
which no longer exist.

Please check your import files and remove the deprecated
attributes, and restart.

END
		cat "$TEMPFILE"
		echo ""
		rm -f "$TEMPFILE"

		return 6 # From LSB: 6 - program is not configured
	fi
	rm -f "$TEMPFILE"

	return 0
}

checkRpmFiles(){
	CHECKDIRS=("$OPENNMS_HOME/etc")

	for dir in "$OPENNMS_HOME"/*webapps/*; do
		if [ -d "$dir/WEB-INF" ]; then
			CHECKDIRS+=("$dir/WEB-INF")
		fi
	done

	for EXTENSION in rpmnew rpmsave dpkg-dist; do
		for CHECKDIR in "${CHECKDIRS[@]}"; do
			if [ "$(find -L "$CHECKDIR" -name \*."$EXTENSION" 2>/dev/null | wc -l)" -gt 0 ]; then
				cat <<END >&2

WARNING!  You have files that end in .$EXTENSION in your
OPENNMS_HOME ($OPENNMS_HOME) directory.

The format of the original files may have changed since
you modified them before installing a new version.
Please double-check that your configuration files are
up-to-date and delete any leftover .$EXTENSION files or
${install.package.description} will not start.

END
				case "$COMMAND" in
					status)
						# when calling `opennms status` return 3 for "stopped"
						return 3	# From LSB: 3 - program is stopped
						;;
					*)
						# any other init command should return 6 on error
						return 6	# From LSB: 6 - program is not configured
						;;
				esac
			fi
		done
	done

	return 0
}

checkLogDir(){
	local LOGDIR="$OPENNMS_HOME/logs"

	if [ ! -e "$LOGDIR" ]; then
		mkdir -p "$LOGDIR"
	fi

	return 0
}

checkConfigured() {
	if [ ! -f "$OPENNMS_HOME/etc/configured" ]; then
		cat <<END >&2
$0: ${install.package.description} not configured.
$OPENNMS_HOME/etc/configured does not exist.

You need to run the installer to set up the database.  In most
cases, it is enough to run:

  $OPENNMS_HOME/bin/install -dis

For details, see the install guide at:

http://www.opennms.org/index.php/QuickStart#Initialize_OpenNMS_and_the_Database

END

		case "$COMMAND" in
			status)
				# when calling `opennms status` return 3 for "stopped"
				return 3	# From LSB: 3 - program is stopped
				;;
			*)
				# any other init command should return 6 on error
				return 6	# From LSB: 6 - program is not configured
				;;
		esac
	fi
}

runCmd(){
	if [ "$NOEXECUTE" -eq 1 ]; then
		__tmp_array=()
		for ARG in "$@"; do
			__tmp_array+=("'$ARG'")
		done
		echo "Skipping execution:" "${__tmp_array[@]}"
	else
		"$@"
	fi
}

<<<<<<< HEAD
=======
clearPids(){
	for PIDFILE in \
		"${OPENNMS_PIDFILE}" \
		"/karaf.pid" \
		"${LOG_DIRECTORY}/karaf.pid" \
	; do
		if [ -n "${PIDFILE}" ] && [ -r "${PIDFILE}" ]; then
			rm -f "${PIDFILE}"
		fi
	done
}

>>>>>>> f0f13c35
doStart(){
	checkConfigured || return 1
	checkXmlFiles   || return 1
	checkRpmFiles   || return 1
	checkLogDir     || return 1

	doStatus "$@"
	status=$?
	case $status in
		0)
			echo "${install.package.description} is already running." >&2
			return 0
			;;

		160)
			echo "${install.package.description} is partially running." >&2
			echo "If you have just attempted starting ${install.package.description}, please try again in a few" >&2
			echo "moments, otherwise, at least one service probably had issues starting." >&2
			echo "Check your logs in $LOG_DIRECTORY for errors." >&2
			return 1
			;;

		3)
			# don't do anything, it isn't running, which is good
			# because we are going to start it. :-)
			true
			;;

		*)
			echo "Unknown value return from doStatus: $status" >&2
			return 1
	esac


	if [ "$NOEXECUTE" -eq 0 ] && ! "${JAVA_CMD[@]}" "-Dopennms.home=$OPENNMS_HOME" -jar "$BOOTSTRAP" check; then
		echo "${install.package.description} was unable to connect to the 'opennms' database configured in opennms-datasources.xml." >&2
		return 1
	fi

	##########################################################################
	# Run opennms with the "-t" option to enable the Java Platform Debugging
	# Architecture. This will open a server socket on port 8001 that can be
	# connected to by a remote java debugger. A good choice is JSwat which can
	# be found at http://www.bluemarsh.com
	###########################################################################
	if [ "$TEST" -gt 0 ]; then
		echo "- enabling JPDA debugging on port 8001" >&2
		JPDA=("-agentlib:jdwp=transport=dt_socket,server=y,address=${JPDA_ADDRESS},suspend=n")
	fi

	# See: http://www.khelekore.org/jmp/tijmp/
	if [ "$TPROFILE" -gt 0 ]; then
		echo "- enabling TIJMP Profiling" >&2
		JPDA=("-Dtijmp.jar=/usr/share/java/tijmp-0.6.jar" "-agentlib:tijmp" "${JPDA[@]}")
	fi

	# See: http://oprofile.sourceforge.net/doc/setup-jit.html
	if [ "$OPROFILE" -gt 0 ]; then
		echo "- enabling OProfile support" >&2
		JPDA=("-agentpath:/usr/lib/oprofile/libjvmti_oprofile.so" "${JPDA[@]}")
	fi

	if [ "$SERVICE" = "" ]; then
		APP_VM_PARMS=("${JPDA[@]}" "${MANAGER_OPTIONS[@]}")
		APP_PARMS_BEFORE=("start")
	else
		APP_VM_PARMS=("${CONTROLLER_OPTIONS[@]}")
		APP_PARMS_BEFORE=(start "$SERVICE")
	fi

	JAVA_EXE="$("$OPENNMS_HOME/bin/runjava" -c -v)"
	JAVA_EXE_BINDIR="$(dirname "$JAVA_EXE")"
	if [ ! -x "$JAVA_EXE_BINDIR"/javac ]; then
		# this is a JRE, try to use ECJ for Jetty compilation instead
		APP_VM_PARMS=("-Dorg.apache.jasper.compiler.disablejsr199=true" "${APP_VM_PARMS[@]}")
	fi

<<<<<<< HEAD
	CMD=("${JAVA_CMD[@]}" "${APP_VM_PARMS[@]}" -jar "$BOOTSTRAP" "${APP_PARMS_CONTROLLER[@]}" "${APP_PARMS_BEFORE[@]}" "$@" "${APP_PARMS_AFTER[@]}")
	if [ "$BACKGROUND" = 1 ]; then
		# shellcheck disable=SC2129
		{
			echo "------------------------------------------------------------------------------"
			date
			echo "begin ulimit settings:"
			ulimit -a
			echo "end ulimit settings"
			echo "Executing command:" "${CMD[@]}"
		} >> "$REDIRECT"

		# NMS-12226 runCmd & spawns a subshell process for the function runCmd which is not the PID of the java process.
		# To avoid this spawn the command directly so the $! is the PID of java.
		if [[ "$NOEXECUTE" == "0" ]]; then
			"${CMD[@]}" >>"$REDIRECT" 2>&1 &
		else
			echo "Skipping execution: ${CMD[*]}"
=======
	CMD=("${JAVA_CMD[@]}" "-Dopennms.pidfile=${OPENNMS_PIDFILE}" "${APP_VM_PARMS[@]}" -jar "$BOOTSTRAP" "${APP_PARMS_CONTROLLER[@]}" "${APP_PARMS_BEFORE[@]}" "$@" "${APP_PARMS_AFTER[@]}")
	if [ "$SYSTEMD" = 1 ]; then
		if [ "$BACKGROUND" = 0 ]; then
			echo "WARNING: -s (systemd) was passed, -f (foreground) is ignored" >&2
		fi
		echo "running ulimit -a"
		ulimit -a
		runCmd "${CMD[@]}" &
		exit 0
	else
		if [ "$BACKGROUND" = 1 ]; then
			# shellcheck disable=SC2129
			{
				echo "------------------------------------------------------------------------------"
				date
				echo "begin ulimit settings:"
				ulimit -a
				echo "end ulimit settings"
				echo "Executing command:" "${CMD[@]}"
			} >> "$REDIRECT"

			runCmd "${CMD[@]}" >> "$REDIRECT" 2>&1 &
		else
			echo "running ulimit -a"
			ulimit -a
			runCmd "${CMD[@]}"
			exit $?
>>>>>>> f0f13c35
		fi
		OPENNMS_PID="$!"
		echo "$OPENNMS_PID" > "$OPENNMS_PIDFILE"
	else
		echo "running ulimit -a"
		ulimit -a
		runCmd "${CMD[@]}"
		exit $?
	fi

	if [ "$START_TIMEOUT" -eq 0 ]; then
		# don't wait for startup
		$opennms_echo "(not waiting for startup) \c"
		return 0
	fi

	# wait for startup
	STATUS_ATTEMPTS=0
	while [ "$STATUS_ATTEMPTS" -lt "$START_TIMEOUT" ]; do
		if doStatus "$@"; then
			return 0
		fi
		if isRunning "$OPENNMS_PID"; then
			true		# Java process is still running... don't do anything
		else
			echo "Started ${install.package.description}, but it stopped running: for details see $REDIRECT" >&2
			return 1
		fi
		sleep $STATUS_WAIT
		((STATUS_ATTEMPTS++))
	done

	echo "Started ${install.package.description}, but it has not finished starting up" >&2
	return 1
}

doPause(){
	if doStatus "$@"; then
		# If there is a PID file for OpenNMS, specify the PID
		PID="$(getPid)"
		if [ "$PID" -gt 0 ]; then
			PARM_PID=("-p" "$PID")
		else
			PARM_PID=()
		fi

		APP_VM_PARMS=("${CONTROLLER_OPTIONS[@]}")
		APP_PARMS_BEFORE=("${PARM_PID[@]}" -u "$JMX_URL" pause)
		if [ -n "$SERVICE" ]; then
			APP_PARMS_BEFORE+=("$SERVICE")
		fi
		runCmd "${JAVA_CMD[@]}" "${APP_VM_PARMS[@]}" -jar "$BOOTSTRAP" "${APP_PARMS_CONTROLLER[@]}" "${APP_PARMS_BEFORE[@]}" "$@" "${APP_PARMS_AFTER[@]}"
	else
		echo "${install.package.description} is not running." >&2
	fi
}

doResume(){
	if doStatus "$@"; then
		# If there is a PID file for OpenNMS, specify the PID
		PID="$(getPid)"
		if [ "$PID" -gt 0 ]; then
			PARM_PID=("-p" "$PID")
		else
			PARM_PID=()
		fi

		APP_VM_PARMS=("${CONTROLLER_OPTIONS[@]}")
		APP_PARMS_BEFORE=("${PARM_PID[@]}" -u "$JMX_URL" resume)
		if [ -n "$SERVICE" ]; then
			APP_PARMS_BEFORE+=("$SERVICE")
		fi
		runCmd "${JAVA_CMD[@]}" "${APP_VM_PARMS[@]}" -jar "$BOOTSTRAP" "${APP_PARMS_CONTROLLER[@]}" "${APP_PARMS_BEFORE[@]}" "$@" "${APP_PARMS_AFTER[@]}"
	else
		echo "${install.package.description} is not running." >&2
	fi
}

doCheck() {
	if doStatus "$@"; then
		# do nothing.. it's running
		exit 0
	fi

	echo "${install.package.description} is not running... Restarting" >&2
	"$OPENNMS_HOME/bin/opennms" start

	exit 0
}

doStop() {
	doStatus "$@"
	if [ "$?" -eq 3 ]; then
		(sleep 1; echo "Trying to stop ${install.package.description} but it's already stopped." >&2)
		return 0   # LSB says: stopping when stopped is successful
	fi

	PID="$(getPid)"
	if [ "$PID" -gt 0 ]; then
		echo "=== ${install.package.description} Complimentary Thread Dump ===" >> "$REDIRECT"
		kill -3 "$PID" >> "$REDIRECT" 2>&1
	else
		echo "=== WARNING: Unable to Perform Complimentary Thread Dump ===" >> "$REDIRECT"
	fi

	STATUS_ATTEMPTS=0
	while [ "$STATUS_ATTEMPTS" -lt "$STOP_TIMEOUT" ]; do
		doStatus "$@"
		if [ "$?" -eq 3 ]; then
<<<<<<< HEAD
			echo "" > "$OPENNMS_PIDFILE"
=======
			clearPids
>>>>>>> f0f13c35
			return 0
		fi

		# If there is a PID file for OpenNMS, specify the PID
		PID="$(getPid)"
		if [ "$PID" -gt 0 ]; then
			PARM_PID=("-p" "$PID")
		else
			PARM_PID=()
		fi

		APP_VM_PARMS=("${CONTROLLER_OPTIONS[@]}")
		APP_PARMS_BEFORE=("${PARM_PID[@]}" -u "$JMX_URL" stop)
		if [ -n "$SERVICE" ]; then
			APP_PARMS_BEFORE+=("$SERVICE")
		fi
		runCmd "${JAVA_CMD[@]}" "${APP_VM_PARMS[@]}" -jar "$BOOTSTRAP" "${APP_PARMS_CONTROLLER[@]}" "${APP_PARMS_BEFORE[@]}" "$@" "${APP_PARMS_AFTER[@]}"

		sleep $STATUS_WAIT
		((STATUS_ATTEMPTS++))
	done

	return 1
}

doKill(){
	if doStatus "$@"; then
		# If there is a PID file for OpenNMS, specify the PID
		PID="$(getPid)"
		if [ "$PID" -gt 0 ]; then
			PARM_PID=("-p" "$PID")
		else
			PARM_PID=()
		fi

		APP_VM_PARMS=("${CONTROLLER_OPTIONS[@]}")
		APP_PARMS_BEFORE=("${PARM_PID[@]}" -u "$JMX_URL" exit)
		runCmd "${JAVA_CMD[@]}" "${APP_VM_PARMS[@]}" -jar "$BOOTSTRAP" "${APP_PARMS_CONTROLLER[@]}" "${APP_PARMS_BEFORE[@]}" "$@" "${APP_PARMS_AFTER[@]}"
	fi

	PID="$(getPid)"
	if [ "$PID" -gt 0 ]; then
		if isRunning "$PID"; then
			kill -9 "$PID" > /dev/null 2>&1
			return $?
		fi
	fi

<<<<<<< HEAD
	echo "" > "$OPENNMS_PIDFILE"
=======
	clearPids
>>>>>>> f0f13c35
	return 0
}

doStatus(){
	if [ $OPENNMS_UNIT_TEST -eq 1 ] && [ -n "$OPENNMS_UNIT_TEST_STATUS" ]; then
		eval "return $OPENNMS_UNIT_TEST_STATUS"
		return $?
	fi

	if [ "$VERBOSE" -gt 0 ]; then
		PARM_VERBOSE=("-v")
	else
		PARM_VERBOSE=()
	fi

	# If there is a PID file for OpenNMS, specify the PID
	PID="$(getPid)"
	if [ "$PID" -gt 0 ]; then
		PARM_PID=("-p" "$PID")
	else
		PARM_PID=()
	fi

	APP_VM_PARMS=("${CONTROLLER_OPTIONS[@]}")
	APP_PARMS_BEFORE=("${PARM_PID[@]}" -u "$JMX_URL" "${PARM_VERBOSE[@]}" status)
	runCmd "${JAVA_CMD[@]}" "${APP_VM_PARMS[@]}" -jar "$BOOTSTRAP" "${APP_PARMS_CONTROLLER[@]}" "${APP_PARMS_BEFORE[@]}" "$@" "${APP_PARMS_AFTER[@]}"
}

FUNCTIONS_LOADED=0

if [ -f /etc/SuSE-release ]; then
	# shellcheck disable=SC1091
	. /etc/rc.status
	rc_reset
else
	# Source function library.
	for dir in "$INITDIR" /etc /etc/rc.d; do
		if [ -f "$dir/init.d/functions" ] && [ "$FUNCTIONS_LOADED" -eq 0 ]; then
			# shellcheck disable=SC1090
			. "$dir/init.d/functions"
			FUNCTIONS_LOADED=1
		fi
	done
fi

if [ "$(echo "\000\c" | wc -c)" -eq 1 ]; then
	opennms_echo="echo"
elif [ "$(echo -e "\000\c" | wc -c)" -eq 1 ]; then
	opennms_echo="echo -e"
elif [ "$(/bin/echo "\000\c" | wc -c)" -eq 1 ]; then
	opennms_echo="/bin/echo"
elif [ "$(/bin/echo -e "\000\c" | wc -c)" -eq 1 ]; then
	opennms_echo="/bin/echo -e"
else
	echo "ERROR: could not get 'echo' to emit just a null character" >&2
	exit 1
fi

ulimit -s $MAXIMUM_SIZE_STACK_SEGMENT > /dev/null 2>&1
ulimit -n $MAXIMUM_FILE_DESCRIPTORS > /dev/null 2>&1
if [ x"$(uname)" = x"Darwin" ]; then
	for flag in "-d" "-f" "-l" "-m" "-n" "-s" "-u" "-v"; do
		ulimit $flag unlimited >/dev/null 2>&1
	done
fi

umask 002

# XXX is this needed?  maybe we should "cd $OPENNMS_HOME/logs" so hotspot
# XXX error files go somewhere reasonable
cd "$OPENNMS_HOME" || { echo "could not \"cd $OPENNMS_HOME\"" >&2; exit 1; }

# define needed for grep to find opennms easily
JAVA_CMD=("$OPENNMS_HOME/bin/runjava" -r "${RUNJAVA_OPTIONS[@]}" --)
BOOTSTRAP="$OPENNMS_HOME/lib/opennms_bootstrap.jar"

MANAGER_OPTIONS=()
#MANAGER_OPTIONS+=("-DOPENNMSLAUNCH")
MANAGER_OPTIONS+=("-Dopennms.home=$OPENNMS_HOME")
#MANAGER_OPTIONS+=("-Djcifs.properties=$OPENNMS_HOME/etc/jcifs.properties")
MANAGER_OPTIONS+=("-Xmx${JAVA_HEAP_SIZE}m")
MANAGER_OPTIONS+=("-XX:+HeapDumpOnOutOfMemoryError")
JAVA_VERSION="$("$OPENNMS_HOME/bin/runjava" -p -f 2> /dev/null)"
JAVA_SHORT_VERSION="$(echo "$JAVA_VERSION" | cut -d. -f1)"

JAVA_MODULES=(
	java.base \
	java.compiler \
	java.datatransfer \
	java.desktop \
	java.instrument \
	java.logging \
	java.management \
	java.management.rmi \
	java.naming \
	java.prefs \
	java.rmi \
	java.scripting \
	java.security.jgss \
	java.security.sasl \
	java.sql \
	java.sql.rowset \
	java.xml \
	jdk.attach \
	jdk.httpserver \
	jdk.jdi \
	jdk.sctp \
	jdk.security.auth \
	jdk.xml.dom \
)

JPDA_ADDRESS="*:8001"
if [ "$JAVA_SHORT_VERSION" -lt 9 ]; then
	# Java 8, use the endorsed directory
	JAVA_CMD=("${JAVA_CMD[@]}" "-Djava.endorsed.dirs=$OPENNMS_HOME/lib/endorsed")
	JPDA_ADDRESS="8001"
else
	# Java 9+, add required modules
	OIFS="$IFS"
	IFS=","
	ADD_MODULES="--add-modules=${JAVA_MODULES[*]}"
	IFS="$OIFS"
	JAVA_CMD=("${JAVA_CMD[@]}" "$ADD_MODULES")
	# see NMS-12261 -- use backwards-compatible locale provider by default
	JAVA_CMD+=("-Djava.locale.providers=CLDR,COMPAT")
fi

if [ -n "$USE_INCGC" ] && [ "$USE_INCGC" = true ] ; then
	MANAGER_OPTIONS+=("-Xincgc")
fi

#if [ "$(echo "${ADDITIONAL_MANAGER_OPTIONS[@]}" | grep -c -- -Dcom.sun.management.jmxremote.port=)" -eq 0 ]; then
#	ADDITIONAL_MANAGER_OPTIONS+=("-Dcom.sun.management.jmxremote.port=18980")
#fi

#if [ "$(echo "${ADDITIONAL_MANAGER_OPTIONS[@]}" | grep -c -- -Dcom.sun.management.jmxremote.ssl=)" -eq 0 ]; then
#	ADDITIONAL_MANAGER_OPTIONS+=("-Dcom.sun.management.jmxremote.ssl=false")
#fi

if [ "$(echo "${ADDITIONAL_MANAGER_OPTIONS[@]}" | grep -c -- -Dcom.sun.management.jmxremote.authenticate=)" -eq 0 ]; then
	ADDITIONAL_MANAGER_OPTIONS+=("-Dcom.sun.management.jmxremote.authenticate=true")
fi

if [ "$(echo "${ADDITIONAL_MANAGER_OPTIONS[@]}" | grep -c -- -Dcom.sun.management.jmxremote.login.config=)" -eq 0 ]; then
	ADDITIONAL_MANAGER_OPTIONS+=("-Dcom.sun.management.jmxremote.login.config=opennms")
fi

if [ "$(echo "${ADDITIONAL_MANAGER_OPTIONS[@]}" | grep -c -- -Dcom.sun.management.jmxremote.access.file=)" -eq 0 ]; then
	ADDITIONAL_MANAGER_OPTIONS+=("-Dcom.sun.management.jmxremote.access.file=$OPENNMS_HOME/etc/jmxremote.access")
fi

#if [ "$(echo "${ADDITIONAL_MANAGER_OPTIONS[@]}" | grep -c -- -Djava.security.debug=)" -eq 0 ]; then
#	ADDITIONAL_MANAGER_OPTIONS+=("-Djava.security.debug=all")
#fi

if [ "$(echo "${ADDITIONAL_MANAGER_OPTIONS[@]}" | grep -c -- -DisThreadContextMapInheritable=)" -eq 0 ]; then
	ADDITIONAL_MANAGER_OPTIONS+=("-DisThreadContextMapInheritable=true")
fi

# Fix for NMS-8125: Groovy meta-space leak
if [ "$(echo "${ADDITIONAL_MANAGER_OPTIONS[@]}" | grep -c -- -Dgroovy.use.classvalue=)" -eq 0 ]; then
	ADDITIONAL_MANAGER_OPTIONS+=("-Dgroovy.use.classvalue=true")
fi

if [ "$(echo "${ADDITIONAL_MANAGER_OPTIONS[@]}" | grep -c MaxMetaspaceSize=)" -eq 0 ]; then
	ADDITIONAL_MANAGER_OPTIONS+=("-XX:MaxMetaspaceSize=512m")
fi

if [ "$(echo "${ADDITIONAL_MANAGER_OPTIONS[@]}" | grep -c -- -Djava.io.tmpdir=)" -eq 0 ]; then
	if [ ! -d "$OPENNMS_HOME/data/tmp" ]; then
		mkdir -p "$OPENNMS_HOME/data/tmp"
	fi
	ADDITIONAL_MANAGER_OPTIONS+=("-Djava.io.tmpdir=$OPENNMS_HOME/data/tmp")
fi

# Fix for Attach API listener sometimes going AWOL
if [ "$(echo "${ADDITIONAL_MANAGER_OPTIONS[@]}" | grep -c StartAttachListener)" -eq 0 ]; then
	ADDITIONAL_MANAGER_OPTIONS+=("-XX:+StartAttachListener")
fi

if (( ${#ADDITIONAL_MANAGER_OPTIONS[@]} )); then
	MANAGER_OPTIONS+=("${ADDITIONAL_MANAGER_OPTIONS[@]}")
fi


if [ -n "$HOTSPOT" ] && [ "$HOTSPOT" = true ] ; then
	JAVA_CMD+=("-server")
fi

if (( ${#ADDITIONAL_CONTROLLER_OPTIONS} )); then
	CONTROLLER_OPTIONS+=("${ADDITIONAL_CONTROLLER_OPTIONS[@]}")
fi

TEST=0
TPROFILE=0
OPROFILE=0
NOEXECUTE=0
VERBOSE=0
BACKGROUND=1
SYSTEMD=0

NAME="opennms"

while getopts c:fsntvpoQ c; do
	case $c in
		c)
			APP_PARMS_CONTROLLER+=("-t" "$OPTARG")
			;;
		f)
			BACKGROUND=0
			;;
		s)
			SYSTEMD=1
			;;
		n)
			NOEXECUTE=1
			;;
		Q)
			START_TIMEOUT=0
			;;
		t)
			TEST=1
			;;
		p)
			TPROFILE=1
			;;
		o)
			OPROFILE=1
			;;
		v)
			VERBOSE=1
			VERBOSE_GC=1
			;;

		"?")
			show_help
			exit 1
			;;
	esac
done
shift "$((OPTIND - 1))"

if [ "$#" -eq 0 ]; then
	show_help
	exit 1
else
	COMMAND="$1"; shift
fi

if [ "$#" -gt 0 ]; then
	SERVICE="$1"; shift
else
	SERVICE=""
fi

if [ "$#" -gt 0 ]; then
	show_help
	exit 1
fi

if [ x"$SERVICE" = x"all" ]; then
	SERVICE=""
fi

if [ x"$VERBOSE_GC" != x"" ]; then
	MANAGER_OPTIONS+=("-verbose:gc")
fi

myuser="$(id -u -n)"
if [ x"$myuser" = x"$RUNAS" ]; then
	true # all is well
else
	echo "Error: you must run this script as $RUNAS, not '$myuser'" >&2
	exit 4	# According to LSB: 4 - user had insufficient privileges
fi

if [ -e "${OPENNMS_PIDFILE}" ]; then
	# if the file already exists, make sure it's writable in the future
	chown "${RUNAS}" "${OPENNMS_PIDFILE}"
fi

case "$COMMAND" in
	start|spawn)
		$opennms_echo "Starting ${install.package.description}: \c"

		doStart "$@"
		__ret="$?"

		if [ -f /etc/SuSE-release ]; then
			# Remember status and be verbose
			rc_status -v
		elif [ "$FUNCTIONS_LOADED" -ne 0 ]; then
			if [ "$__ret" -eq 0 ]; then
				echo_success
				if [ -w /var/lock/subsys ]; then
					touch /var/lock/subsys/${NAME}
				fi
			else
				echo_failure
			fi
			echo ""
		else
			if [ "$__ret" -eq 0 ]; then
				echo "ok"
			else
				echo "failed"
			fi
		fi
		exit "$__ret"
		;;

	stop)
		$opennms_echo "Stopping ${install.package.description}: \c"

		doStop "$@"
		__ret="$?"

		if [ "$__ret" -gt 0 ]; then
			doKill "$@"
			__ret="$?"
		fi

		if [ -f /etc/SuSE-release ]; then
			# Remember status and be verbose
			rc_status -v
		elif [ "$FUNCTIONS_LOADED" -ne 0 ]; then
			if [ "$__ret" -eq 0 ]; then
				echo_success
			else
				echo_failure
			fi
			if [ -w /var/lock/subsys ]; then
				rm -f /var/lock/subsys/${NAME}
			fi
			echo ""
		else
			if [ "$__ret" -eq 0 ]; then
				echo "stopped"
			else
				echo "failed"
			fi
<<<<<<< HEAD
		fi
=======
		fi

		if [ "$__ret" -eq 0 ]; then
			clearPids
		fi

>>>>>>> f0f13c35
		exit "$__ret"
		;;

	restart)
		## Stop the service and regardless of whether it was
		## running or not, start it again.
		__opennms_cmd=("$OPENNMS_HOME/bin/opennms");
		if [ "$NOEXECUTE" -eq 1 ]; then
			__opennms_cmd+=("-n")
<<<<<<< HEAD
		fi
		if [ "$BACKGROUND" -eq 0 ]; then
			__opennms_cmd+=("-f")
		fi
=======
		fi
		if [ "$BACKGROUND" -eq 0 ]; then
			__opennms_cmd+=("-f")
		fi
>>>>>>> f0f13c35
		"${__opennms_cmd[@]}" "stop" && \
		"${__opennms_cmd[@]}" "start"
		;;

	status)
		if [ -f /etc/SuSE-release ]; then
			$opennms_echo "Checking for ${install.package.description}: \c"
			if [ "$VERBOSE" -gt 0 ]; then
				echo ""
			fi
			doStatus "$@"

			# Remember status and be verbose
			rc_status -v
		else
			doStatus "$@"
			__ret="$?"
			case "$__ret" in
				0)
					echo "${NAME} is running"
					;;

				3)
					echo "${NAME} is stopped"
					;;

				160)
					echo "${NAME} is partially running"
					;;

				*)
					echo "Unknown return code from doStatus: $__ret" >&2
			esac
		fi
		;;

	configtest)
		$opennms_echo "Validating XML files: \c"
		if checkXmlFiles; then
			echo "PASSED"
		fi
		;;

	ssh)
		karafSshPort="$(grep "^sshPort" "${OPENNMS_HOME}/etc/org.apache.karaf.shell.cfg" | cut -d= -f2)"
		karafUser="$(grep "^karaf.local.user" "${OPENNMS_HOME}/etc/system.properties" | cut -d= -f2 | tr -d "[:blank:]")"
		$opennms_echo "Trying to establish SSH connection to OpenNMS Karaf Shell ($karafUser@localhost:$karafSshPort)..."
		ssh -o NoHostAuthenticationForLocalhost=yes -o HostKeyAlgorithms=+ssh-dss -l "$karafUser" -p "$karafSshPort" localhost
		;;

	pause)
		doPause "$@"
		;;

	check)
		doCheck "$@"
		;;

	resume)
		doResume "$@"
		;;

	kill)
		doKill "$@"
		;;

	*)
		echo ""
		echo "ERROR: unknown command \"$COMMAND\""
		show_help
		exit 2
		;;
esac<|MERGE_RESOLUTION|>--- conflicted
+++ resolved
@@ -351,8 +351,6 @@
 	fi
 }
 
-<<<<<<< HEAD
-=======
 clearPids(){
 	for PIDFILE in \
 		"${OPENNMS_PIDFILE}" \
@@ -365,7 +363,6 @@
 	done
 }
 
->>>>>>> f0f13c35
 doStart(){
 	checkConfigured || return 1
 	checkXmlFiles   || return 1
@@ -443,26 +440,6 @@
 		APP_VM_PARMS=("-Dorg.apache.jasper.compiler.disablejsr199=true" "${APP_VM_PARMS[@]}")
 	fi
 
-<<<<<<< HEAD
-	CMD=("${JAVA_CMD[@]}" "${APP_VM_PARMS[@]}" -jar "$BOOTSTRAP" "${APP_PARMS_CONTROLLER[@]}" "${APP_PARMS_BEFORE[@]}" "$@" "${APP_PARMS_AFTER[@]}")
-	if [ "$BACKGROUND" = 1 ]; then
-		# shellcheck disable=SC2129
-		{
-			echo "------------------------------------------------------------------------------"
-			date
-			echo "begin ulimit settings:"
-			ulimit -a
-			echo "end ulimit settings"
-			echo "Executing command:" "${CMD[@]}"
-		} >> "$REDIRECT"
-
-		# NMS-12226 runCmd & spawns a subshell process for the function runCmd which is not the PID of the java process.
-		# To avoid this spawn the command directly so the $! is the PID of java.
-		if [[ "$NOEXECUTE" == "0" ]]; then
-			"${CMD[@]}" >>"$REDIRECT" 2>&1 &
-		else
-			echo "Skipping execution: ${CMD[*]}"
-=======
 	CMD=("${JAVA_CMD[@]}" "-Dopennms.pidfile=${OPENNMS_PIDFILE}" "${APP_VM_PARMS[@]}" -jar "$BOOTSTRAP" "${APP_PARMS_CONTROLLER[@]}" "${APP_PARMS_BEFORE[@]}" "$@" "${APP_PARMS_AFTER[@]}")
 	if [ "$SYSTEMD" = 1 ]; then
 		if [ "$BACKGROUND" = 0 ]; then
@@ -490,15 +467,7 @@
 			ulimit -a
 			runCmd "${CMD[@]}"
 			exit $?
->>>>>>> f0f13c35
-		fi
-		OPENNMS_PID="$!"
-		echo "$OPENNMS_PID" > "$OPENNMS_PIDFILE"
-	else
-		echo "running ulimit -a"
-		ulimit -a
-		runCmd "${CMD[@]}"
-		exit $?
+		fi
 	fi
 
 	if [ "$START_TIMEOUT" -eq 0 ]; then
@@ -600,11 +569,7 @@
 	while [ "$STATUS_ATTEMPTS" -lt "$STOP_TIMEOUT" ]; do
 		doStatus "$@"
 		if [ "$?" -eq 3 ]; then
-<<<<<<< HEAD
-			echo "" > "$OPENNMS_PIDFILE"
-=======
 			clearPids
->>>>>>> f0f13c35
 			return 0
 		fi
 
@@ -653,11 +618,7 @@
 		fi
 	fi
 
-<<<<<<< HEAD
-	echo "" > "$OPENNMS_PIDFILE"
-=======
 	clearPids
->>>>>>> f0f13c35
 	return 0
 }
 
@@ -999,16 +960,12 @@
 			else
 				echo "failed"
 			fi
-<<<<<<< HEAD
-		fi
-=======
 		fi
 
 		if [ "$__ret" -eq 0 ]; then
 			clearPids
 		fi
 
->>>>>>> f0f13c35
 		exit "$__ret"
 		;;
 
@@ -1018,17 +975,10 @@
 		__opennms_cmd=("$OPENNMS_HOME/bin/opennms");
 		if [ "$NOEXECUTE" -eq 1 ]; then
 			__opennms_cmd+=("-n")
-<<<<<<< HEAD
 		fi
 		if [ "$BACKGROUND" -eq 0 ]; then
 			__opennms_cmd+=("-f")
 		fi
-=======
-		fi
-		if [ "$BACKGROUND" -eq 0 ]; then
-			__opennms_cmd+=("-f")
-		fi
->>>>>>> f0f13c35
 		"${__opennms_cmd[@]}" "stop" && \
 		"${__opennms_cmd[@]}" "start"
 		;;
