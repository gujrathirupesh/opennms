#!/usr/bin/env bash
#
# Wrapper script for starting a JRE within OpenNMS.
# DJ Gregor
# Copyright (c) Daniel J. Gregor, Jr.
#    parts Copyright (c) The OpenNMS Group
# Tuesday, August 31, 2004
#
# Parts based on parseMib.sh, a Java MIB parser by David Hustace
# Copyright (c) The OpenNMS Group
# Friday, February 13, 2004
#
# This program is free software; you can redistribute it and/or modify
# it under the terms of the GNU General Public License as published by
# the Free Software Foundation; either version 2 of the License, or
# (at your option) any later version.
#
# This program is distributed in the hope that it will be useful,
# but WITHOUT ANY WARRANTY; without even the implied warranty of
# MERCHANTABILITY or FITNESS FOR A PARTICULAR PURPOSE.  See the
# GNU General Public License for more details.
#
# You should have received a copy of the GNU General Public License
# along with this program; if not, write to the Free Software
# Foundation, Inc., 59 Temple Place - Suite 330, Boston, MA 02111-1307, USA.
#
# For more information contact:
#      OpenNMS Licensing       <license@opennms.org>
#      http://www.opennms.org/
#      http://www.opennms.com/
#
# put an '@' here so we don't break maven substition

INCOMING_ARGS=("$@")

# shellcheck disable=SC2016
opennms_home='${install.dir}'
if [ ! -d "${opennms_home}" ]; then
    # shellcheck disable=SC2153
    opennms_home="$OPENNMS_HOME"
fi

<<<<<<< HEAD
if [ -e "${opennms_home}/bin/_lib.sh" ]; then
	# The user to run as
	[ -z "$RUNAS" ] && RUNAS=opennms

	# shellcheck disable=SC1090,SC1091
	. "${opennms_home}/bin/_lib.sh"

	# Load opennms.conf, if it exists, to override $RUNAS
	if [ -f "${opennms_home}/etc/opennms.conf" ]; then
	        # shellcheck disable=SC1090
	        __onms_read_conf "${opennms_home}/etc/opennms.conf"
	fi

	SUDO="$(command -v sudo 2>/dev/null || which sudo 2>/dev/null || :)"
	myuser="$(id -u -n)"
	if [ "$myuser" != "$RUNAS" ]; then
	        if [ "$myuser" = "root" ] && [ -n "$SUDO" ] && [ -x "$SUDO" ]; then
	                _cmd=("$SUDO" "-u" "$RUNAS" "$0" "${INCOMING_ARGS[@]}");
	                exec "${_cmd[@]}"
	        fi
	        echo "ERROR: you must run this script as ${RUNAS}, not '${myuser}'." >&2
	        exit 4 # According to LSB: 4 - user had insufficient privileges
	fi
fi

minimum_version="1.8.0"
=======
minimum_version="11.0"
>>>>>>> 1465daab
maximum_version="11.9999"

searchdirs=("/usr/lib/jvm" "/usr/java" "/System/Library/Java/JavaVirtualMachines" "/Library/Java/JavaVirtualMachines" "/Library/Java/Home" "/usr" "/opt")

dryrun=0

java_conf="$opennms_home/etc/java.conf"
basename="$(basename "$0")"

die(){
    echo "${basename}: $*" >&2
    exit 1
}
warn(){
    if [ "$quiet" -ne 1 ]; then
        echo "${basename}: $*" >&2
    fi
}
tell(){
    if [ "$quiet" -ne 1 ]; then
        echo "${basename}: $*" >&3
    fi
}


#
# Function: printHelp()
# Give the user some basic help.
#
printHelp() {
    echo "usage: $basename [-f] [-n] [-q]"
    echo "       {-s | -S <JRE path> | -c | -r <java options> | -p | -h}"
    echo ""
    echo "Exactly one of the following options is required:"
    echo ""
    echo "  -r <java options>"
    echo "      Exec the configured Java Runtime Environment (JRE) with"
    echo "      with <java options>."
    echo ""
    echo "  -s  Search for a suitable JRE and configure it, if found."
    echo ""
    echo "  -p  Print the currently-configured Java version."
    echo ""
    echo "  -S <JRE path>"
    echo "      Store the JRE at <JRE path> as the configured JRE."
    echo ""
    echo "  -c  Check that the configured JRE is appropriate."
    echo ""
    echo "  -h  Print this help information."
    echo ""
    echo "Optional options:"
    echo ""
    echo "  -a  Add a directory to the search path."
    echo ""
    echo "  -j  java.conf location.  Sets the java.conf directory.  If not"
    echo "      configured, it will be written to \$OPENNMS_HOME/etc/."
    echo ""
    echo "  -f  Force mode.  Ignores the JRE version check.  This option"
    echo "      only makes sense with the -r and -S options."
    echo ""
    echo "  -n  Dry run mode.  Don't change the configured JRE (-s or -S"
    echo "      options) or execute a JRE (-r option)."
    echo ""
    echo "  -q  Quiet mode.  Be fairly quiet."
    echo ""
    echo "The \"-s\" option chooses a JRE based on these factors:"
    echo ""
    echo "  1) If the JAVA_HOME environment variable is set and points at"
    echo "     an appropriate JRE, it \$JAVA_HOME/bin/java will be used."
    echo ""
    echo "  2) If \"which java\" returns an appropriate JRE, it will be used."
    echo ""
    echo "  3) Lastly, a few directories are searched to find an"
    echo "     appropriate JRE:" "${searchdirs[@]}"
    echo "     If you have passed -a, that directory will be searched as well."
    echo ""
    echo "If none of the above options work or if they don't find the JRE"
    echo "you want OpenNMS to use, use \"-S <JRE>\" to specify the JRE you"
    echo "want OpenNMS to use."
}

#
# Function: parseVersionLine(version)
# This function parses and returns the version string from
# the "version" line of a `java -version` output.
parseVersionLine() {
    echo "$1" | sed -e 's/^.* version \"//;s/\".*$//' -e 's,^1\.,,' -e 's,_,.,g' | cut -d. -f1-3
}

#
# Function: printVersion()
# Requires: varible $JP (java path)
# This function prints the (parsed) version of the current
# JDK defined in $JP.
printVersion() {
    ver="$("$JP" -version 2>&1 | grep ' version \"')"
    parseVersionLine "$ver"
}

printInstallJava() {
    warn ""
    warn "You can install a JVM by downloading one from Oracle, or by running something like"
    warn "'apt-get install openjdk-11-jdk' or 'yum install java-11-openjdk-devel'."
}

#
# Function: javaCheck()
# Requires: varible $JP (java path)
# This function verifies the version of the java
# command found in the javaPath() and the
# javaFind() functions.
#
javaCheck() {
    if [ -z "$OPENJDK_MINIMUM_BUILD" ]; then
        OPENJDK_MINIMUM_BUILD=14
    fi

    if [ -x "${opennms_home}/bin/find-java.sh" ]; then
        found="$("${opennms_home}/bin/find-java.sh" "${minimum_version}" "${maximum_version}" "$JP")"
        if [ -n "$found" ] && [ -d "$found" ] && [ -x "$found/bin/java" ]; then
            return 0
        else
            if [ -n "$JP" ]; then
                if [ "$run" -eq 0 ] && [ "$force" -eq 0 ]; then
                    return 1
                else
                    return 0
                fi
            fi
        fi
    else
        warn "'find-java.sh' was not found in \$OPENNMS_HOME/bin.  Falling back to the old check algorithm."
    fi

    ret="$(printVersion)"
    if echo "$ret" | grep -E '^([8-9]|1[0-9])\b' > /dev/null; then
        # Check for acceptable JVM
        if "$JP" -version 2>&1 | grep -E '^(Diablo )?Java\(TM\)' > /dev/null; then
            return 0
        fi
        if "$JP" -version 2>&1 | grep -E 'OpenJDK .* VM' >/dev/null; then
                build="$("$JP" -version 2>&1 | grep -E '^OpenJDK .* VM' | sed -e 's,^.*build ,,' -e 's,\..*$,,')"
                if [ "$build" -ge "$OPENJDK_MINIMUM_BUILD" ]; then
                        return 0
                else
                        warn "OpenNMS is only known to work with OpenJDK build $OPENJDK_MINIMUM_BUILD and later."
                        return 1
                fi
        fi

        if [ "$run" -eq 0 ] && [ "$force" -eq 0 ]; then
            warn "$JP is not an Oracle (or compatible) JVM."
            warn "You can use the '-f' option to ignore this check, but you will be on your own for support."
            return 1
        else
            warn "$JP is not a supported JVM.  Using it anyways."
            return 0
        fi
    else
        warn "$JP is not Java ${minimum_version} or newer."
        return 1
    fi
}

#
# Function: javaPaths()
# This function attempts to find a path
# to a java executable.  It searchs for
# files (hopefully directories) that match
# the regex "^j2*" or "^java$" and appends "/bin/java".
# It then tests to see if this there is an
# executable file by this name.  This is not
# foolproof but should get us close.
#
javaPaths() {
        if [ -x "${opennms_home}/bin/find-java.sh" ]; then
                found="$("${opennms_home}/bin/find-java.sh" "${minimum_version}" "${maximum_version}")"
                if [ -d "${found}" ] && [ -x "${found}/bin/java" ]; then
                        JP="${found}/bin/java"
                        return 0
                fi
        fi

        warn "${opennms_home}/bin/find-java.sh failed to find a valid JDK. Falling back to the old algorithm."
        for searchdir in "${searchdirs[@]}"; do
                if [ ! -d "$searchdir" ]; then
                        continue;
                fi

                # We search "j2*" for the Sun-supplied Java packages ("j2sdk"),
                # "java" for the Java installation shipped with SuSE, and "Home"
                # to catch /Library/Java/Home on Mac OS X.
                jdirs="$(find -L "$searchdir" -maxdepth 3 \( -name "j2*" -o -name "jdk*" -o -name "java" -o -name "Home" \) -print 2>/dev/null)"
                for jdir in "$searchdir/java/default" "$searchdir/java/latest" $jdirs; do
                        if [ -x "$jdir/bin/java" ]; then
                                JP="$jdir/bin/java"
                                javaCheck && return 0
                        fi
                done
        done
        return 1
}

#
# Function: checkJavaHome()
# See if $JAVA_HOME/bin/java is a good JVM.
#
checkJavaHome() {
    tell "Checking for an appropriate JVM in JAVA_HOME..."
    if [ "$JAVA_HOME" = "" ]; then
        tell "Skipping... JAVA_HOME not set."
        return 1
    fi

    if [ ! -d "$JAVA_HOME" ]; then
        tell "Skipping... JAVA_HOME (\"$JAVA_HOME\") is not a directory."
        return 1
    fi

    if [ ! -x "$JAVA_HOME/bin/java" ]; then
        warn "Skipping... JAVA_HOME is set, but \"$JAVA_HOME/bin/java\" does not exist or is not executable."
        return 1
    fi

    JP=$JAVA_HOME/bin/java
    if javaCheck; then
        tell "Found: \"$JAVA_HOME/bin/java\" is an appropriate JVM."
        return 0
    else
        warn "\"$JAVA_HOME/bin/java\" is not an appropriate JVM."
        printInstallJava
        return 1
    fi
}

get_real_path_if_possible() {
    unresolved="$1"
    readlink="$(command -v readlink 2>/dev/null)"
    if [ -n "$readlink" ] && [ -n "$unresolved" ] && [ -x "$unresolved" ]; then
        "$readlink" "$unresolved" || echo "$unresolved"
    else
        echo "$unresolved"
    fi
}


#
# Function: checkPath()
# Checks for a JRE in our path, using which(1).
#
checkPath() {
    JP="$(command -v java || :)"
    if [ "$?" -eq 1 ] || [ -z "$JP" ]; then
        warn "Did not find a JVM in the PATH."
        return 1
    fi

    readlink="$(command -v readlink 2>/dev/null)"
    if [ -n "$readlink" ] && [ -n "$JP" ]; then
        JP="$(readlink "$JP")"
    fi

    if [ -n "$JP" ]; then
        tell "Checking JVM in the PATH: \"$JP\"..."
        if javaCheck; then
            tell "Found an appropriate JVM in the PATH: \"$JP\""
            return 0
        else
            warn "Did not find an appropriate JVM in the PATH: \"$JP\""
        fi
    else
        warn "Did not find any appropriate JVM in the PATH."
    fi
    return 1
}

#
# Function: findJava()
# A wrapper around javaPaths to give the user a clue about what is going on.
#
findJava() {
    tell "Searching for a good JVM..."
    if javaPaths; then
        tell "Found a good JVM in \"$JP\"."
        return 0
    else
        warn "Did not find an appropriate JVM in common JVM locations."
        return 1
    fi
}


#
# Function: javaFind()
# This function first checks JAVA_HOME, then
# the current path for a java executable and then
# searches for one by calling javaPaths().
#
javaFind() {
    tell "Looking for an appropriate JVM..."

    checkJavaHome && return 0
    checkPath && return 0
    findJava && return 0

    warn "Gave up searching for an appropriate JVM."
    warn "You can set a particular JVM by using \"$basename -S <java-executable>\"."
    warn ""
    printInstallJava

    return 1
}

#
# Function: checkConfiguredJava()
# Verifies that the java configured in $java_conf looks good.
# Complains and returns 1 if it doesn't look good.
# Is quiet and returns 0 if things look good.
#
checkConfiguredJava() {
    _verbose="$1"
    mantra="Run \"$opennms_home/bin/runjava -s\" to set up the java.conf file."

    if [ ! -f "$java_conf" ]; then
        warn "Error: $java_conf file not found."
        warn "$mantra"
        printInstallJava

        return 1
    fi

    JP="$(cat "$java_conf")"

    if [ -z "$JP" ] || [ ! -x "$JP" ]; then
        warn "Error: configured JVM not found."
        warn "\"$JP\" does not exist or is not executable."
        warn "$mantra"
        printInstallJava

        return 1
    fi

    if ! javaCheck; then
        warn "Error: bad version or vendor for configured JVM."
        warn "\"$JP -version\" does not report that is version 1.8+ and a compatible JDK."
        warn "$mantra"
        printInstallJava

        return 1
    fi

    if [ "$_verbose" ]; then
        echo "$JP"
    fi

    return 0
}

#
# Function: runJava()
# Verifies that we have an appropriate Java configured in $java_conf and
# execs it with the command-line arguments passed to us.
#
runJava() {
    if ! checkConfiguredJava; then
        if [ "$force" -gt 0 ]; then
            warn "Ignoring JVM warning due to '-f' option being used."
        else
            return 1
        fi
    fi

    if [ "$dryrun" -eq 0 ]; then
        add_ld_path
        exec "$JP" "$@"
    else
        tell "Dry run mode is set.  Would have executed: $JP $*"
    fi
}

#
# Function: add_ld_path()
# Adds $opennms_home/lib to the linker path.
#
add_ld_path () {
    case "$(uname)" in
        Darwin)
            if echo "$DYLD_LIBRARY_PATH" | \
                grep -v "$opennms_home/lib" >/dev/null; then
                DYLD_LIBRARY_PATH="$DYLD_LIBRARY_PATH:$opennms_home/lib:$opennms_home/lib/mac"
                export DYLD_LIBRARY_PATH
            fi
            return
            ;;

        Linux)
            if echo "$LD_LIBRARY_PATH" | \
                grep -v "$opennms_home/lib" >/dev/null; then
                LD_LIBRARY_PATH="$LD_LIBRARY_PATH:$opennms_home/lib"
                export LD_LIBRARY_PATH
            fi

            case "$(uname -p)" in
                x86_64)
                    if echo "$LD_LIBRARY_PATH" | \
                        grep -v "$opennms_home/lib/linux64" >/dev/null; then
                        LD_LIBRARY_PATH="$LD_LIBRARY_PATH:$opennms_home/lib/linux64"
                        export LD_LIBRARY_PATH
                    fi
                    ;;

                    *)
                    if echo "$LD_LIBRARY_PATH" | \
                        grep -v "$opennms_home/lib/linux32" >/dev/null; then
                        LD_LIBRARY_PATH="$LD_LIBRARY_PATH:$opennms_home/lib/linux32"
                        export LD_LIBRARY_PATH
                    fi
                    ;;
            esac

            return
            ;;

        *)
            if echo "$LD_LIBRARY_PATH" | \
                grep -v "$opennms_home/lib" >/dev/null; then
                LD_LIBRARY_PATH="$LD_LIBRARY_PATH:$opennms_home/lib"
                export LD_LIBRARY_PATH
            fi
            return
            ;;
    esac

    return 1
}


#
# Function: setupJava()
# Calls javaFind and if successful, stores the location of the Java in
# $java_conf.
#
setupJava() {
    if javaFind; then
        saveJava
        return $?
    else
        return 1
    fi
}

#
# Function: setJava()
# Calls javaFind and if successful, stores the location of the Java in
# $java_conf.
#
setJava() {
    tell "Checking specified JVM: \"$JP\"..."
    if [ ! -x "$JP" ]; then
        die "Specified JVM \"$JP\" does not exist or is not executable."
    fi
    if ! javaCheck; then
        if [ "$force" -gt 0 ]; then
            warn "JVM is not an appropriate version and/or vendor."
            warn "Ignoring warning due to '-f' option being used."
        else
            die "Specified executable \"$JP\" is not an appropriate JVM."
        fi
    else
        tell "Specified JVM is good."
    fi

    saveJava
    return $?
}

saveJava() {
    if [ $dryrun -eq 0 ]; then
        if ! echo "$JP" > "$java_conf"; then
            warn "Error saving JVM to configuration file."
            warn "Configuration file: $java_conf"
            die "Exiting..."
        fi
        tell "Value of \"$JP\" stored in configuration file."
    else
        tell "Value of \"$JP\" would have been stored if not in dryrun mode."
    fi

    return 0
}

parseArgsAndDoStuff() {
    exclusive=0

    verbose=0
    check=0
    force=0
    print_version=0
    quiet=0
    run=0
    search=0
    location=""

    while getopts vcfhnpqrsS:j:a: c
    do
      case $c in
          a)
              searchdirs=("$OPTARG" "${searchdirs[@]}");
              ;;

          c)
              check=1
              exclusive="$((exclusive + 1))"
              ;;

          f)
              force=1
              ;;

          h)
              printHelp
              exit 0
              ;;

          j)
              java_conf="$OPTARG/java.conf"
              ;;

          n)
              dryrun=1
              ;;

          p)
              print_version=1
              exclusive="$((exclusive + 1))"
              ;;

          q)
              quiet=1
              ;;

          r)
              run=1
              exclusive="$((exclusive + 1))"
              ;;

          s)
              search=1
              exclusive="$((exclusive + 1))"
              ;;

          S)
              location="$OPTARG"
              exclusive="$((exclusive + 1))"
              ;;

          v)
              verbose=1
              ;;

          \?)
              die "Invalid option.  Use \"-h\" for help."
              ;;
      esac
    done
    shift "$((OPTIND - 1))"

    if [ $exclusive -eq 0 ]; then
        warn "You must choose one of the command-line options."
        die "Use \"-h\" for help."
    fi

    if [ $exclusive -gt 1 ]; then
        warn "You must choose only one of the command-line options."
        die "Use \"-h\" for help."
    fi

    if [ $quiet -gt 0 ]; then
        exec 3>/dev/null
    else
        exec 3>&1
    fi

    if [ $check -gt 0 ]; then
        checkConfiguredJava "$verbose"
        exit $?
    fi

    if [ x"$location" != x"" ]; then
        JP="$location"
        setJava
        exit $?
    fi

    if [ $run -gt 0 ]; then
        runJava "$@"
        exit $?
    fi

    if [ $search -gt 0 ]; then
        setupJava
        exit $?
    fi

    if [ $print_version -gt 0 ]; then
        checkConfiguredJava "$verbose" >/dev/null
        printVersion
        exit $?
    fi

    die "Internal error... got to end of script and shouldn't have."
}

parseArgsAndDoStuff "$@"<|MERGE_RESOLUTION|>--- conflicted
+++ resolved
@@ -40,7 +40,6 @@
     opennms_home="$OPENNMS_HOME"
 fi
 
-<<<<<<< HEAD
 if [ -e "${opennms_home}/bin/_lib.sh" ]; then
 	# The user to run as
 	[ -z "$RUNAS" ] && RUNAS=opennms
@@ -66,10 +65,7 @@
 	fi
 fi
 
-minimum_version="1.8.0"
-=======
 minimum_version="11.0"
->>>>>>> 1465daab
 maximum_version="11.9999"
 
 searchdirs=("/usr/lib/jvm" "/usr/java" "/System/Library/Java/JavaVirtualMachines" "/Library/Java/JavaVirtualMachines" "/Library/Java/Home" "/usr" "/opt")
