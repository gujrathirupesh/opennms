--- conflicted
+++ resolved
@@ -1,20 +1,5 @@
-<<<<<<< HEAD
 <?xml version="1.0" encoding="UTF-8"?>
 <discovery-configuration
-    xmlns="http://xmlns.opennms.org/xsd/config/discovery" threads="1"
-    packets-per-second="1" initial-sleep-time="30000"
-    restart-sleep-time="86400000" retries="1" timeout="2000"/>
-=======
-<discovery-configuration packets-per-second="1"
-	initial-sleep-time="30000" restart-sleep-time="86400000"
-	retries="1" timeout="2000">
-
-    <!-- see examples/discovery-configuration.xml for options
-    <include-range>
-        <begin>192.168.0.1</begin>
-        <end>192.168.0.254</end>
-    </include-range>
-    -->
-
-</discovery-configuration>
->>>>>>> c77b3c8f
+    xmlns="http://xmlns.opennms.org/xsd/config/discovery"
+    packets-per-second="1.0" initial-sleep-time="30000"
+    restart-sleep-time="86400000" retries="1" timeout="2000"/>