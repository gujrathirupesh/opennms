<VacuumdConfiguration xmlns="http://xmlns.opennms.org/xsd/config/vacuumd" period="86400000">
<<<<<<< HEAD
  <statement>
    <!-- removes references in topo maps to nodes that have been marked as deleted - cascading deletes cannot work here -->
    DELETE FROM element
     WHERE element.elementtype = 'N'
       AND element.elementid IN
           (SELECT nodeid
              FROM node
             WHERE nodetype = 'D');
  </statement>

  <statement>
    <!-- this deletes all entries in atInterface that have been marked as deleted -->
    DELETE FROM atInterface WHERE atInterface.status = 'D';
  </statement>

  <statement>
    <!-- this deletes all entries in datalinkInterface that have been marked as deleted -->
    DELETE FROM datalinkInterface WHERE datalinkInterface.status = 'D';
  </statement>

  <statement>
    <!-- this deletes all entries in ipRouteInterface that have been marked as deleted -->
    DELETE FROM ipRouteInterface WHERE ipRouteInterface.status = 'D';
  </statement>

  <statement>
    <!-- this deletes all entries in vlan that have been marked as deleted -->
    DELETE FROM vLan WHERE vLan.status = 'D';
  </statement>

  <statement>
    <!-- this deletes all entries in stpInterface that have been marked as deleted -->
    DELETE FROM stpInterface WHERE stpInterface.status = 'D';
  </statement>

  <statement>
    <!-- this deletes all entries in stpInterface that have been marked as deleted -->
    DELETE FROM stpNode WHERE stpNode.status = 'D';
  </statement>
   
=======
>>>>>>> 673e377b
  <statement>
    <!-- this deletes all the snmpInterfaces that have been marked as deleted -->
    DELETE FROM snmpInterface WHERE snmpInterface.snmpCollect = 'D';
  </statement>

  <statement>
    <!-- this deletes all the nodes that have been marked as deleted - it relies on cascading deletes -->
    DELETE FROM node WHERE node.nodeType = 'D';
  </statement>
   
  <statement>
    <!-- this deletes all the interfaces that have been marked as deleted - it relies on cascading deletes -->
    DELETE FROM ipInterface WHERE ipInterface.isManaged = 'D';
  </statement>
   
  <statement>
    <!-- this deletes all the services that have been marked as deleted - it relies on cascading deletes -->
    DELETE FROM ifServices WHERE ifServices.status = 'D';
  </statement>
   
  <statement>
    <!-- this deletes any events that are not associated with outages - Thanks to Chris Fedde for this -->
    DELETE FROM events WHERE NOT EXISTS 
      (SELECT svclosteventid FROM outages WHERE svclosteventid = events.eventid  
    UNION 
      SELECT svcregainedeventid FROM outages WHERE svcregainedeventid = events.eventid 
    UNION 
      SELECT eventid FROM notifications WHERE eventid = events.eventid) 
    AND eventtime &lt; now() - interval '6 weeks';
  </statement>
    
  <automations>
    <automation name="cosmicClear" interval="30000" active="true" 
                trigger-name="selectResolvers" 
                action-name="clearProblems" />
                
    <automation name="cleanUp" interval="60000" active="true"
                action-name="deletePastClearedAlarms" />
                
    <automation name="fullCleanUp" interval="300000" active="true" 
                action-name="deleteAllPastClearedAlarms" />
                
    <automation name="GC" interval="300000" active="true" 
                action-name="garbageCollect" />
                
    <automation name="fullGC" interval="300000" active="true" 
                action-name="fullGarbageCollect" />
                
    <automation name="unclear" interval="30000"  active="true" 
                trigger-name="selectClearedAlarms" 
                action-name="resetSeverity" />
                
    <automation name="escalation" interval="30000" active="false" 
                trigger-name="selectSuspectAlarms" 
                action-name="escalateAlarm" 
                action-event="eventEscalated" />
                
    <automation name="purgeStatisticsReports" active="true"
                interval="3600000" 
                action-name="deletePurgeableStatisticsReports" />
    
    <!-- Enable these automation for automatic Trouble Ticketing -->
    <automation name="createTickets" interval="30000" active="false" 
                trigger-name="selectNullTicketStateAlarms" 
                action-name="acknowledgeAlarm" 
                action-event="createTicket" />
    <automation name="createCriticalTicket" interval="30000" active="false" 
                trigger-name="selectCritialOpenAlarms" 
                action-name="acknowledgeAlarm" 
                action-event="createTicket" />
    <automation name="updateTickets" interval="15000" active="false"
                trigger-name="selectNotNullTicketStateAlarms" 
                action-name="updateAutomationTime" 
                action-event="updateTicket" />
    <automation name="closeClearedAlarmTickets" interval="60000" active="false" 
                trigger-name="selectClearedAlarmWithOpenTicketState" 
                action-name="updateAutomationTime" 
                action-event="closeTicket" />
    <automation name="clearAlarmsForClosedTickets" interval="60000" active="false" 
                trigger-name="selectClosedTicketStateForProblemAlarms" 
                action-name="clearClosedTicketAlarms" />
    <automation name="cleanUpRpStatusChanges" interval="600000" active="true" 
                action-name="cleanUpRpStatusChanges" />
    
    <!-- Enable these automation for monitoring maintenance contracts -->
    <!--
    <automation name="maintenanceCheck" interval="84600000" active="true" 
                trigger-name="selectExpirationMaintenance" 
                action-name="maintenanceExpirationWarning"
                action-event="maintenanceExpirationWarning" />
    -->
    
	<!-- Enable these automations to maintain the accesspoints table -->
    <!--
    <automation name="addMissingAccessPointsToTable" interval="600000" active="true" 
                trigger-name="selectAccessPointsMissingFromTable" 
                action-name="addAccessPointToTable" />
				
    <automation name="updateAccessPointsTable" interval="600000" active="true"
                action-name="updateAccessPointsTable" />
				
    <automation name="cleanUpAccessPointsTable" interval="600000" active="true" 
                action-name="cleanUpAccessPointsTable" />
    -->
  </automations>
  
  <triggers>
    <!-- Find Alarms that have a closed ticket state that haven't been cleared, yet -->
    <trigger name="selectClosedTicketStateForProblemAlarms" operator="&gt;=" row-count="1" >
      <statement>
          SELECT a.alarmid AS _alarmid, 
                 now() AS _ts
            FROM alarms a
           WHERE a.tticketstate = 3
             AND a.severity &gt; 2
             AND ( a.alarmType = 1 OR a.alarmType = 3 )
      </statement>
    </trigger>
  
    <!-- Find Alarms that are older than 15 minutes with no Ticket ID (Only works with PostgreSQL 8.1 or better) -->
    <trigger name="selectNullTicketStateAlarms" operator="&gt;=" row-count="1" >
      <statement>
          SELECT a.alarmid AS _alarmid, 
                 a.eventuei AS _eventuei, 
                 'admin' AS _user, 
                 a.tticketID AS _tticketID,
                 now() AS _ts
            FROM alarms a
           WHERE a.severity &gt; 2 
             AND ( a.alarmType = 1 OR a.alarmType = 3 )
             AND a.alarmAckUser is NULL 
             AND a.tticketState IS NULL
             AND GREATEST(lastautomationtime, lasteventtime) &lt; now() - interval '15 minutes'
      </statement>
    </trigger>

    <!-- Find Alarms that are in critical state with no TicketID and open ticket.  This handles issues where 
         alarms are continuously being reduced and has escalated high enough to require a ticket when 
         the alarm hasn't been escalated. (Only works with PostgreSQL 8.1 or better) -->
    <trigger name="selectCritialOpenAlarms" operator="&gt;=" row-count="1" >
      <statement>
          SELECT a.alarmid AS _alarmid, 
                 a.eventuei AS _eventuei, 
                 'admin' AS _user, 
                 a.tticketID AS _tticketID,
                 now() AS _ts
            FROM alarms a
           WHERE a.severity = 7 
             AND ( a.alarmType = 1 OR a.alarmType = 3 )
             AND a.alarmAckUser is NULL 
             AND a.tticketState IS NULL
             AND lasteventtime &lt; now() - interval '5 minutes'
      </statement>
    </trigger>
    
    <!-- Find Alarms that have a TicketState (Only works with PostgreSQL 8.1 or better) -->
    <trigger name="selectNotNullTicketStateAlarms" operator="&gt;=" row-count="1" >
      <statement>
          SELECT a.alarmid AS _alarmid, 
                 a.eventuei AS _eventuei, 
                 'admin' AS _user, 
                 a.tticketID AS _tticketID,
                 now() AS _ts
            FROM alarms a
           WHERE a.severity &gt; 2 
             AND ( a.alarmType = 1 OR a.alarmType = 3 )
             AND a.tticketState IS NOT NULL
             AND GREATEST(lastautomationtime, lasteventtime) &lt; now() - interval '15 minutes'
      </statement>
    </trigger>

    <!-- Find Alarms that have cleared and have an open ticket state (Only works with PostgreSQL 8.1 or better) -->
    <trigger name="selectClearedAlarmWithOpenTicketState" operator="&gt;=" row-count="1" >
      <statement>
          SELECT a.alarmid AS _alarmid, 
                 a.eventuei AS _eventuei, 
                 'admin' AS _user, 
                 a.tticketID AS _tticketID,
                 now() AS _ts
            FROM alarms a
           WHERE a.severity = 2 
             AND a.alarmType = 1 
             AND a.tticketState = 0
             AND GREATEST(lastautomationtime, lasteventtime) &lt; now() - interval '15 minutes'
      </statement>
    </trigger>    
  
    <trigger name="selectSuspectAlarms" operator="&gt;=" row-count="1" >
      <statement>
          SELECT a.alarmid AS _alarmid, 
                 a.eventuei AS _eventuei, 
                 a.nodeid AS _nodeid, 
                 a.ipaddr AS _ipaddr, 
                 a.serviceid AS _serviceid,
                 s.servicename AS _servicename,
                 now() AS _ts
            FROM alarms a
 LEFT OUTER JOIN service s
              ON s.serviceid = a.serviceid
           WHERE ( a.alarmType = 1 OR a.alarmType = 3 )
             AND severity &gt; 3
             AND severity &lt; 7
             AND alarmacktime IS NULL
             AND COALESCE(lastautomationtime, lasteventtime) &lt; now() - interval '60 minutes'
      </statement>
    </trigger>
  
    <!-- This finds problems that have reoccurred since the previoius clear -->
    <trigger name="selectClearedAlarms" operator="&gt;=" row-count="1" >
      <statement>
        SELECT a.alarmid AS _id, e.eventseverity AS _sev, now() AS _ts
          FROM alarms a
          JOIN events e 
            ON e.eventid = a.lasteventid
         WHERE severity = 2
           AND alarmtype = 1
           AND a.lasteventtime > a.lastautomationtime
      </statement>
    </trigger>
 
    <!-- Find all alarms that potentially clear problems --> 
    <trigger name="selectResolvers" operator="&gt;=" row-count="1" >
      <statement>
        SELECT *, now() AS _ts 
          FROM alarms 
         WHERE alarmType=2
      </statement>
    </trigger>
    
    <!-- Find assets that have maintenance-contract that will expire in less then 30 days -->
    <!-- 
    <trigger name="selectExpirationMaintenance" operator="&gt;=" row-count="1" >
        <statement>
        SELECT 
          a.id, 
          a.nodeid, 
          a.maintcontract, 
          CAST(a.maintcontractexpires as date),
          '30' AS timeframe
        FROM 
          public.assets a
        JOIN
          node
        ON
          (a.nodeid = node.nodeid)
        WHERE 
          a.maintcontract IS NOT NULL  AND 
          a.maintcontractexpires IS NOT NULL  AND 
          a.maintcontractexpires != '' AND 
          a.maintcontractexpires != 'n.v.' AND 
          a.maintcontract != 'n.v.' AND 
          a.maintcontract != '' AND 
          CAST(a.maintcontractexpires as date) &lt; (current_date + integer '30') AND
          CAST(a.maintcontractexpires as date) &gt; current_date AND
          node.nodetype = 'A'
        ORDER BY
          CAST(a.maintcontractexpires as date) ASC;
        </statement>
    </trigger>
    -->

	<!-- Enable these automations to maintain the accesspoints table -->
    <!--
    <trigger name="selectAccessPointsMissingFromTable" operator="&gt;=" row-count="1" >
      <statement>
          SELECT assets.serialnumber AS _serialnumber,
                 node.nodeid AS _nodeid,
                 assets.pollercategory AS _package
            FROM node
           JOIN category_node ON node.nodeid = category_node.nodeid
           JOIN categories ON category_node.categoryid = categories.categoryid
           JOIN assets ON node.nodeid = assets.nodeid
           WHERE categories.categoryname = 'AccessPoint' 
             AND NOT EXISTS (SELECT 1 FROM accesspoints WHERE physaddr=assets.serialnumber)
      </statement>
    </trigger>
    -->
  </triggers>
    
  <actions>
    <action name="acknowledgeAlarm" >
      <statement>
        UPDATE alarms
           SET alarmackuser = ${_user}, alarmacktime = ${_ts}, lastautomationtime = ${_ts}
         WHERE alarmid = ${_alarmid}
      </statement>
    </action>
  
    <action name="updateAutomationTime" >
      <statement>
        UPDATE alarms
           SET lastautomationtime = ${_ts}
         WHERE alarmid = ${_alarmid}
      </statement>
    </action>
  
    <action name="escalateAlarm" >
      <statement>
        UPDATE alarms
           SET alarmAckUser = null, alarmAckTime = null, severity = severity +1, firstautomationtime = COALESCE(firstautomationtime, ${_ts}), lastautomationtime = ${_ts}
         WHERE alarmid = ${_alarmid}
      </statement>
    </action>
  
    <action name="resetSeverity" >
      <statement>
        UPDATE alarms
           SET severity = ${_sev}, firstautomationtime = COALESCE(firstautomationtime, ${_ts}), lastautomationtime = ${_ts}
         WHERE alarmid = ${_id}
      </statement>
    </action>

    <!-- action used for postgres 7.4 compatibility -->
    <action name="garbageCollect" >
      <statement>
        DELETE FROM alarms
         WHERE COALESCE(lastautomationtime, lasteventtime) &lt; now() - interval '3 days'
           AND alarmacktime IS NULL
      </statement>
    </action>
  
    <!-- a better action when using postgres 8.1 
    <action name="garbageCollect" >
      <statement>
        DELETE FROM alarms
         WHERE GREATEST(lastautomationtime, lasteventtime) &lt; now() - interval '3 days'
           AND alarmacktime IS NULL
      </statement>
    </action>
    -->
  
    <!-- action used for postgres 7.4 compatibility -->
    <action name="fullGarbageCollect" >
      <statement>
        DELETE FROM alarms
         WHERE COALESCE(lastautomationtime, lasteventtime) &lt; now() - interval '8 days'
      </statement>
    </action>
  
    <!-- a better action when using postgres 8.1 
    <action name="fullGarbageCollect" >
      <statement>
        DELETE FROM alarms
         WHERE GREATEST(lastautomationtime, lasteventtime) &lt; now() - interval '8 days'
      </statement>
    </action>
    -->
    
    <!--  ticket state of 3 is closed -->
    <action name="deletePastClearedAlarms" >
      <statement>
        DELETE FROM alarms
         WHERE severity &lt;= 3
           AND COALESCE(lastautomationtime, lasteventtime) &lt; now() - interval '5 minutes'
           AND (alarmacktime IS NULL AND (tticketState IS NULL OR tticketState = 3))
      </statement>
    </action>

    <!-- May need to add a check for Open ticket state and wait for the state to be closed based on
         update ticket action-event -->
    <action name="deleteAllPastClearedAlarms" >
      <statement>
        DELETE from alarms
         WHERE severity &lt;= 3
           AND COALESCE(lastautomationtime, lasteventtime) &lt; now() - interval '24 hours'
           AND (tticketState IS NULL OR tticketState = 3)
      </statement>
    </action>
  
    <!--  New and optimized version of clearing problems -->
    <action name="clearProblems" >
      <statement>
        UPDATE alarms 
           SET severity=2, firstautomationtime = COALESCE(firstautomationtime, ${_ts}), lastautomationtime = ${_ts}
         WHERE alarmType=1 
           AND severity &gt; 2 
           AND lastEventTime &lt;=  ${lastEventTime} 
           AND reductionKey = ${clearKey} 
      </statement> 
    </action>
    
    <!--  clear alarms that have a trouble ticket assigned as closed and alarm has not cleared-->
    <action name="clearClosedTicketAlarms" >
      <statement>
        UPDATE alarms 
           SET severity=2, firstautomationtime = COALESCE(firstautomationtime, ${_ts}), lastautomationtime = ${_ts}
         WHERE alarmid = ${_alarmid}
      </statement> 
    </action>
    
    <action name="deletePurgeableStatisticsReports" >
      <statement>
        DELETE from statisticsReport
         WHERE purgeDate &lt; now()
      </statement>
    </action>

    <!-- Does nothing while still meeting the requirements of all actions -->
    <action name="doNothingAction" >
      <statement>
        UPDATE node
           SET nodeid = -1
         WHERE nodeid = -1
      </statement>
    </action>

    <action name="cleanUpRpStatusChanges">
      <statement>
        <!-- Remove expired locations specific status changes -->
        DELETE 
          FROM location_specific_status_changes
         WHERE (systemid, ifserviceid, id) 
        NOT IN (SELECT systemid, ifserviceid, max(id) 
                  FROM location_specific_status_changes 
              GROUP BY systemid, ifserviceid)
           AND statustime &lt; now() - interval '24 hours'
      </statement>
    </action>
    
    <!-- Monitoring maintenance contracts -->
    <!--
    <action name="maintenanceExpirationWarning" >
      <statement>
      </statement>
    </action>
    -->
    
    <!-- Access Point Monitor -->
    <!--
    <action name="addAccessPointToTable" >
      <statement>
        INSERT INTO accesspoints (physaddr, nodeid, pollingpackage) 
           VALUES (${_serialnumber}, ${_nodeid}, ${_package})
      </statement>
    </action>
	
    <action name="updateAccessPointsTable">
        <statement>
            UPDATE accesspoints
                SET pollingpackage = assets.pollercategory,
             nodeid = node.nodeid
            FROM node
            JOIN category_node ON node.nodeid = category_node.nodeid
            JOIN categories ON category_node.categoryid = categories.categoryid
            JOIN assets ON node.nodeid = assets.nodeid
             WHERE accesspoints.physaddr=assets.serialnumber
        </statement>
    </action>
	
    <action name="cleanUpAccessPointsTable">
      <statement>
        DELETE FROM accesspoints
           WHERE NOT EXISTS
           ( SELECT 1 FROM assets WHERE assets.serialnumber = accesspoints.physaddr )
      </statement>
    </action>
    -->
  </actions>

  <!--  Deprecating this element... see the new <action-events> element -->    
  <auto-events>
    <auto-event name="escalationEvent" >
      <uei>uei.opennms.org/vacuumd/alarmEscalated</uei>
    </auto-event>
  </auto-events>

  <!-- Note: action events that have tokens require the for-each-result attribute to be set to true -->
  <action-events>
    <action-event name="createTicket" for-each-result="true" >
      <assignment type="field" name="uei" value="uei.opennms.org/troubleTicket/create" />
      <assignment type="parameter" name="alarmUei" value="${_eventuei}" />
      <assignment type="parameter" name="user" value="${_user}" />
      <assignment type="parameter" name="alarmId" value="${_alarmid}" />
    </action-event>
    
    <action-event name="updateTicket" for-each-result="true" >
      <assignment type="field" name="uei" value="uei.opennms.org/troubleTicket/update" />
      <assignment type="parameter" name="alarmUei" value="${_eventuei}" />
      <assignment type="parameter" name="user" value="${_user}" />
      <assignment type="parameter" name="alarmId" value="${_alarmid}" />
      <assignment type="parameter" name="troubleTicket" value="${_tticketID}" />
    </action-event>

    <action-event name="closeTicket" for-each-result="true" >
      <assignment type="field" name="uei" value="uei.opennms.org/troubleTicket/close" />
      <assignment type="parameter" name="alarmUei" value="${_eventuei}" />
      <assignment type="parameter" name="user" value="${_user}" />
      <assignment type="parameter" name="alarmId" value="${_alarmid}" />
      <assignment type="parameter" name="troubleTicket" value="${_tticketID}" />
    </action-event>
    
    <action-event name="eventEscalated" for-each-result="true" >
      <assignment type="field" name="uei" value="uei.opennms.org/vacuumd/alarmEscalated" />
      <assignment type="field" name="nodeid" value="${_nodeid}" />
      <assignment type="field" name="interface" value="${_ipaddr}" />
      <assignment type="field" name="service" value="${_servicename}" />
      <assignment type="parameter" name="alarmId" value="${_alarmid}" />
      <assignment type="parameter" name="alarmEventUei" value="${_eventUei}" />
    </action-event>
    
    <!-- Monitoring maintenance conracts -->
    <!--
    <action-event name="maintenanceExpirationWarning" for-each-result="true" >
      <assignment type="field" name="uei" value="uei.opennms.org/asset/maintenance/expirationWarning" />
      <assignment type="field" name="nodeid" value="${nodeid}" />
      <assignment type="parameter" name="nodeId" value="${nodeid}" />
      <assignment type="parameter" name="maintcontractexpires" value="${maintcontractexpires}" />
      <assignment type="parameter" name="maintcontract" value="${maintcontract}" />
      <assignment type="parameter" name="timeframe" value="${timeframe}" />
    </action-event>
    -->
  </action-events>
  
</VacuumdConfiguration><|MERGE_RESOLUTION|>--- conflicted
+++ resolved
@@ -1,47 +1,4 @@
 <VacuumdConfiguration xmlns="http://xmlns.opennms.org/xsd/config/vacuumd" period="86400000">
-<<<<<<< HEAD
-  <statement>
-    <!-- removes references in topo maps to nodes that have been marked as deleted - cascading deletes cannot work here -->
-    DELETE FROM element
-     WHERE element.elementtype = 'N'
-       AND element.elementid IN
-           (SELECT nodeid
-              FROM node
-             WHERE nodetype = 'D');
-  </statement>
-
-  <statement>
-    <!-- this deletes all entries in atInterface that have been marked as deleted -->
-    DELETE FROM atInterface WHERE atInterface.status = 'D';
-  </statement>
-
-  <statement>
-    <!-- this deletes all entries in datalinkInterface that have been marked as deleted -->
-    DELETE FROM datalinkInterface WHERE datalinkInterface.status = 'D';
-  </statement>
-
-  <statement>
-    <!-- this deletes all entries in ipRouteInterface that have been marked as deleted -->
-    DELETE FROM ipRouteInterface WHERE ipRouteInterface.status = 'D';
-  </statement>
-
-  <statement>
-    <!-- this deletes all entries in vlan that have been marked as deleted -->
-    DELETE FROM vLan WHERE vLan.status = 'D';
-  </statement>
-
-  <statement>
-    <!-- this deletes all entries in stpInterface that have been marked as deleted -->
-    DELETE FROM stpInterface WHERE stpInterface.status = 'D';
-  </statement>
-
-  <statement>
-    <!-- this deletes all entries in stpInterface that have been marked as deleted -->
-    DELETE FROM stpNode WHERE stpNode.status = 'D';
-  </statement>
-   
-=======
->>>>>>> 673e377b
   <statement>
     <!-- this deletes all the snmpInterfaces that have been marked as deleted -->
     DELETE FROM snmpInterface WHERE snmpInterface.snmpCollect = 'D';
