<?xml version="1.0" encoding="UTF-8"?>
<jasperReport xmlns="http://jasperreports.sourceforge.net/jasperreports" xmlns:xsi="http://www.w3.org/2001/XMLSchema-instance" xsi:schemaLocation="http://jasperreports.sourceforge.net/jasperreports http://jasperreports.sourceforge.net/xsd/jasperreport.xsd" name="node_availability" pageWidth="595" pageHeight="842" columnWidth="555" leftMargin="20" rightMargin="20" topMargin="20" bottomMargin="20">
	<property name="ireport.zoom" value="1.5"/>
	<property name="ireport.x" value="51"/>
	<property name="ireport.y" value="93"/>
	<template><![CDATA["${install.dir}/etc/report-templates/assets/styles/defaultStyles.jrtx"]]></template>
	<style name="Table_Grid" mode="Transparent" forecolor="#FFFFFF" isBold="false" isItalic="false" isUnderline="false" isStrikeThrough="false">
		<pen lineWidth="0.0" lineColor="#FFFFFF"/>
		<box>
			<bottomPen lineWidth="1.0"/>
		</box>
		<conditionalStyle>
			<conditionExpression><![CDATA[new Boolean($V{style_helper_COUNT}%new Integer("5") == new Integer("0"))]]></conditionExpression>
			<style mode="Opaque" forecolor="#999999">
				<pen lineWidth="1.0" lineColor="#666666"/>
				<box>
					<bottomPen lineWidth="1.0"/>
				</box>
			</style>
		</conditionalStyle>
	</style>
<<<<<<< HEAD
=======
	<style name="Table_Detail" hAlign="Left" vAlign="Middle" fontName="SansSerif" fontSize="10" isBold="false" isItalic="false" isUnderline="false" isStrikeThrough="false">
		<conditionalStyle>
			<conditionExpression><![CDATA[$F{avail_percent} < $P{DS_AVAILABILITY_CRITICAL}]]></conditionExpression>
			<style mode="Opaque" backcolor="#FF3333"/>
		</conditionalStyle>
		<conditionalStyle>
			<conditionExpression><![CDATA[$F{avail_percent} < $P{DS_AVAILABILITY_WARNING}]]></conditionExpression>
			<style mode="Opaque" backcolor="#FFCC66"/>
		</conditionalStyle>
	</style>
>>>>>>> ca9e2476
	<subDataset name="node_availability">
		<parameter name="DS_SURVEILLANCE_CATEGORY" class="java.lang.String" isForPrompting="false">
			<defaultValueExpression><![CDATA[new String("Routers")]]></defaultValueExpression>
		</parameter>
		<parameter name="DS_AVAILABILITY_WARNING" class="java.lang.Double" isForPrompting="false"/>
		<parameter name="DS_AVAILABILITY_CRITICAL" class="java.lang.Double" isForPrompting="false"/>
		<parameter name="DS_TIME_RANGE" class="java.lang.String" isForPrompting="false">
			<defaultValueExpression><![CDATA["7 Days"]]></defaultValueExpression>
		</parameter>
		<parameter name="DS_START_TIME" class="java.util.Date">
			<defaultValueExpression><![CDATA[new java.util.Date(new java.util.Date().getTime() - (86400 * 7 * 1000))]]></defaultValueExpression>
		</parameter>
		<parameter name="DS_START_TIME_STRING" class="java.lang.String" isForPrompting="false">
			<defaultValueExpression><![CDATA["EEE MMM F HH:mm:ss Z yyyy"]]></defaultValueExpression>
		</parameter>
		<queryString>
			<![CDATA[SELECT
	node_outages.categoryname,
	node_outages.nodelabel,
	node_outages.nodesyslocation,
	node_outages.nodesysdescription,
	SUM(node_outages.duration) AS duration_tally,
	AVG(node_outages.duration) AS average_duration,
	AVG(EXTRACT(epoch from node_outages.duration)) AS average_duration_seconds,
	SUM(node_outages.outage_counter) AS outages_count,
	SUM(EXTRACT (epoch from node_outages.duration)) AS outages_seconds,
	100 - SUM(EXTRACT (epoch from node_outages.duration)) * 100 / node_outages.avail_total AS avail_percent,
	SUM(EXTRACT (epoch from node_outages.duration)) * 100 / node_outages.avail_total AS outages_percent,
	node_outages.avail_total
FROM
	(SELECT
		active_nodes.categoryname,
		active_nodes.nodelabel,
		active_nodes.nodesyslocation,
		active_nodes.nodesysdescription,
		EXTRACT (epoch from ('$P!{DS_START_TIME_STRING}'::TIMESTAMP + '$P!{DS_TIME_RANGE}'::INTERVAL) - '$P!{DS_START_TIME_STRING}'::TIMESTAMP) AS avail_total,
		CASE
			WHEN
				outages_scope.ifregainedservice - outages_scope.iflostservice is NULL
			THEN
				CAST('0' AS INTERVAL)
			ELSE
				outages_scope.ifregainedservice - outages_scope.iflostservice
		END AS
			duration,
		CASE
			WHEN
				outages_scope.ifregainedservice - outages_scope.iflostservice is NULL
			THEN
				CAST('0' AS INTEGER)
			ELSE
				CAST('1' AS INTEGER)
		END AS
			outage_counter
	FROM
		(SELECT
			outages.nodeid,
			least(('$P!{DS_START_TIME_STRING}'::TIMESTAMP + '$P!{DS_TIME_RANGE}'::INTERVAL), outages.ifregainedservice) as ifregainedservice,
			greatest('$P!{DS_START_TIME_STRING}'::TIMESTAMP,outages.iflostservice) as iflostservice
		FROM
			outages, service, events
		WHERE
			(iflostservice, ifregainedservice) OVERLAPS ('$P!{DS_START_TIME_STRING}'::TIMESTAMP, '$P!{DS_START_TIME_STRING}'::TIMESTAMP + '$P!{DS_TIME_RANGE}'::INTERVAL) AND
			outages.serviceid = service.serviceid AND
			service.servicename = 'ICMP' AND
			outages.svclosteventid = events.eventid AND
			events.eventuei = 'uei.opennms.org/nodes/nodeDown')
		AS
			outages_scope
	RIGHT JOIN
		(SELECT
			node.nodeid,
			node.nodelabel,
			node.nodesyslocation,
			node.nodesysdescription,
			categories.categoryname
		FROM
			node
		JOIN
			category_node
		ON
			(category_node.nodeid = node.nodeid)
		JOIN
			categories
		ON
			(category_node.categoryid = categories.categoryid)
		WHERE
			nodetype = 'A' AND
			categories.categoryname like $P{DS_SURVEILLANCE_CATEGORY})
		AS
			active_nodes
	ON
		(outages_scope.nodeid = active_nodes.nodeid))
	AS
		node_outages
GROUP BY
	node_outages.categoryname,
	node_outages.nodelabel,
	node_outages.nodesyslocation,
	node_outages.nodesysdescription,
	node_outages.avail_total
ORDER BY
	node_outages.categoryname ASC,
	node_outages.nodelabel]]>
		</queryString>
		<field name="categoryname" class="java.lang.String"/>
		<field name="nodelabel" class="java.lang.String"/>
		<field name="nodesyslocation" class="java.lang.String"/>
		<field name="nodesysdescription" class="java.lang.String"/>
		<field name="duration_tally" class="org.postgresql.util.PGInterval"/>
		<field name="average_duration" class="org.postgresql.util.PGInterval"/>
		<field name="average_duration_seconds" class="java.lang.Double"/>
		<field name="outages_count" class="java.lang.Long"/>
		<field name="outages_seconds" class="java.lang.Double"/>
		<field name="avail_percent" class="java.lang.Double"/>
		<field name="outages_percent" class="java.lang.Double"/>
		<field name="avail_total" class="java.lang.Double"/>
		<variable name="style_helper_COUNT" class="java.lang.Integer" calculation="Count">
			<variableExpression><![CDATA[$F{nodelabel}]]></variableExpression>
		</variable>
		<variable name="SURVEILLANCE_CAT_AVAILABILITY_AVG" class="java.lang.Double" resetType="Group" resetGroup="SURVEILLANCE_CAT" calculation="Average">
			<variableExpression><![CDATA[$F{avail_percent}]]></variableExpression>
		</variable>
		<variable name="SURVEILLANCE_CAT_AVAILABILITY_MAX" class="java.lang.Double" resetType="Group" resetGroup="SURVEILLANCE_CAT" calculation="Highest">
			<variableExpression><![CDATA[$F{avail_percent}]]></variableExpression>
		</variable>
		<variable name="SURVEILLANCE_CAT_AVAILABILITY_MIN" class="java.lang.Double" resetType="Group" resetGroup="SURVEILLANCE_CAT" calculation="Lowest">
			<variableExpression><![CDATA[$F{avail_percent}]]></variableExpression>
		</variable>
		<variable name="SURVEILLANCE_CAT_OUTAGES_AVG" class="java.lang.Double" resetType="Group" resetGroup="SURVEILLANCE_CAT" calculation="Average">
			<variableExpression><![CDATA[$F{outages_percent}]]></variableExpression>
		</variable>
		<variable name="SURVEILLANCE_CAT_OUTAGES_MAX" class="java.lang.Double" resetType="Group" resetGroup="SURVEILLANCE_CAT" calculation="Highest">
			<variableExpression><![CDATA[$F{outages_percent}]]></variableExpression>
		</variable>
		<variable name="SURVEILLANCE_CAT_OUTAGES_MIN" class="java.lang.Double" resetType="Group" resetGroup="SURVEILLANCE_CAT" calculation="Lowest">
			<variableExpression><![CDATA[$F{outages_percent}]]></variableExpression>
		</variable>
		<variable name="SURVEILLANCE_CAT_TOTAL_AVG" class="java.lang.Double" resetType="Group" resetGroup="SURVEILLANCE_CAT" calculation="Average">
			<variableExpression><![CDATA[$F{outages_seconds}/new Double("3600")]]></variableExpression>
		</variable>
		<variable name="SURVEILLANCE_CAT_TOTAL_MAX" class="java.lang.Double" resetType="Group" resetGroup="SURVEILLANCE_CAT" calculation="Highest">
			<variableExpression><![CDATA[$F{outages_seconds}/new Double("3600")]]></variableExpression>
		</variable>
		<variable name="SURVEILLANCE_CAT_TOTAL_MIN" class="java.lang.Double" resetType="Group" resetGroup="SURVEILLANCE_CAT" calculation="Lowest">
			<variableExpression><![CDATA[$F{outages_seconds}/new Double("3600")]]></variableExpression>
		</variable>
		<variable name="SURVEILLANCE_CAT_MTTR_AVG" class="java.lang.Double" resetType="Group" resetGroup="SURVEILLANCE_CAT" calculation="Average">
			<variableExpression><![CDATA[$F{average_duration_seconds}/new Double("3600")]]></variableExpression>
		</variable>
		<variable name="SURVEILLANCE_CAT_MTTR_MAX" class="java.lang.Double" resetType="Group" resetGroup="SURVEILLANCE_CAT" calculation="Highest">
			<variableExpression><![CDATA[$F{average_duration_seconds}/new Double("3600")]]></variableExpression>
		</variable>
		<variable name="SURVEILLANCE_CAT_MTTR_MIN" class="java.lang.Double" resetType="Group" resetGroup="SURVEILLANCE_CAT" calculation="Lowest">
			<variableExpression><![CDATA[$F{average_duration_seconds}/new Double("3600")]]></variableExpression>
		</variable>
		<variable name="SURVEILLANCE_CAT_CNT_AVG" class="java.lang.Long" resetType="Group" resetGroup="SURVEILLANCE_CAT" calculation="Average">
			<variableExpression><![CDATA[$F{outages_count}]]></variableExpression>
		</variable>
		<variable name="SURVEILLANCE_CAT_CNT_MAX" class="java.lang.Long" resetType="Group" resetGroup="SURVEILLANCE_CAT" calculation="Highest">
			<variableExpression><![CDATA[$F{outages_count}]]></variableExpression>
		</variable>
		<variable name="SURVEILLANCE_CAT_CNT_MIN" class="java.lang.Long" resetType="Group" resetGroup="SURVEILLANCE_CAT" calculation="Lowest">
			<variableExpression><![CDATA[$F{outages_count}]]></variableExpression>
		</variable>
		<group name="SURVEILLANCE_CAT">
			<groupExpression><![CDATA[$F{categoryname}]]></groupExpression>
		</group>
	</subDataset>
	<parameter name="COMPANY_LOGO" class="java.lang.String">
		<parameterDescription><![CDATA[Company logo]]></parameterDescription>
		<defaultValueExpression><![CDATA["${install.dir}/etc/report-templates/assets/images/company-logo.png"]]></defaultValueExpression>
	</parameter>
	<parameter name="SURVEILLANCE_CATEGORY" class="java.lang.String">
		<parameterDescription><![CDATA[Surveillance Category]]></parameterDescription>
		<defaultValueExpression><![CDATA["Routers"]]></defaultValueExpression>
	</parameter>
	<parameter name="AVAILABILITY_WARNING" class="java.lang.Double">
		<parameterDescription><![CDATA[Availability Warning]]></parameterDescription>
		<defaultValueExpression><![CDATA[new Double("98.0")]]></defaultValueExpression>
	</parameter>
	<parameter name="AVAILABILITY_CRITICAL" class="java.lang.Double">
		<parameterDescription><![CDATA[Availability Critial]]></parameterDescription>
		<defaultValueExpression><![CDATA[new Double("97.0")]]></defaultValueExpression>
	</parameter>
	<parameter name="TIME_RANGE_NUMBER" class="java.lang.Integer">
		<parameterDescription><![CDATA[Report Time Range in Days]]></parameterDescription>
		<defaultValueExpression><![CDATA[7]]></defaultValueExpression>
	</parameter>
	<parameter name="TIME_RANGE" class="java.lang.String" isForPrompting="false">
		<defaultValueExpression><![CDATA[$P{TIME_RANGE_NUMBER} + " Days"]]></defaultValueExpression>
	</parameter>
	<parameter name="START_TIME" class="java.util.Date">
		<parameterDescription><![CDATA[Start Date]]></parameterDescription>
		<defaultValueExpression><![CDATA[new java.util.Date(
    new GregorianCalendar(new GregorianCalendar().get(Calendar.YEAR), new GregorianCalendar().get(Calendar.MONTH), new GregorianCalendar().get(Calendar.DATE) - 7).getTimeInMillis()
)]]></defaultValueExpression>
	</parameter>
	<parameter name="TIME_RANGE_DESCRIPTION" class="java.lang.String" isForPrompting="false">
		<defaultValueExpression><![CDATA[$P{TIME_RANGE} + " from " + $P{START_TIME}]]></defaultValueExpression>
	</parameter>
	<parameter name="START_TIME_STRING" class="java.lang.String" isForPrompting="false">
		<defaultValueExpression><![CDATA[new SimpleDateFormat("EEE MMM F HH:mm:ss Z yyyy").format($P{START_TIME})]]></defaultValueExpression>
	</parameter>
	<queryString>
		<![CDATA[SELECT
	'$P!{START_TIME_STRING}'::TIMESTAMP AS start,
	'$P!{START_TIME_STRING}'::TIMESTAMP + '$P!{TIME_RANGE}'::INTERVAL AS end]]>
	</queryString>
	<field name="start" class="java.sql.Timestamp"/>
	<field name="end" class="java.sql.Timestamp"/>
	<variable name="start_1" class="java.lang.Integer" resetType="Page" calculation="Count">
		<variableExpression><![CDATA[$F{start}]]></variableExpression>
	</variable>
	<variable name="start_2" class="java.lang.Integer" resetType="Page" calculation="Count">
		<variableExpression><![CDATA[$F{start}]]></variableExpression>
	</variable>
	<variable name="end_1" class="java.lang.Integer" resetType="Page" calculation="Count">
		<variableExpression><![CDATA[$F{end}]]></variableExpression>
	</variable>
	<variable name="start_3" class="java.lang.Integer" resetType="Page" calculation="Count">
		<variableExpression><![CDATA[$F{start}]]></variableExpression>
	</variable>
	<variable name="end_2" class="java.lang.Integer" resetType="Page" calculation="Count">
		<variableExpression><![CDATA[$F{end}]]></variableExpression>
	</variable>
	<background>
		<band splitType="Stretch"/>
	</background>
	<title>
		<band height="4" splitType="Stretch"/>
	</title>
	<pageHeader>
		<band height="104" splitType="Stretch">
			<staticText>
				<reportElement style="Title" x="0" y="49" width="555" height="34"/>
				<textElement verticalAlignment="Middle">
					<font size="20" isBold="true"/>
				</textElement>
				<text><![CDATA[Node Availability Report]]></text>
			</staticText>
			<image>
				<reportElement x="195" y="0" width="164" height="49"/>
				<imageExpression class="java.lang.String"><![CDATA[$P{COMPANY_LOGO}]]></imageExpression>
			</image>
			<line>
				<reportElement x="0" y="103" width="555" height="1"/>
				<graphicElement>
					<pen lineWidth="1.5"/>
				</graphicElement>
			</line>
			<textField>
				<reportElement style="Sub-sub-header" x="0" y="83" width="555" height="20"/>
				<textElement/>
				<textFieldExpression class="java.lang.String"><![CDATA[$P{TIME_RANGE_DESCRIPTION}]]></textFieldExpression>
			</textField>
		</band>
	</pageHeader>
	<columnHeader>
		<band height="5" splitType="Stretch"/>
	</columnHeader>
	<detail>
		<band height="20" splitType="Stretch">
			<componentElement>
				<reportElement key="table 1" x="0" y="0" width="555" height="20"/>
				<jr:table xmlns:jr="http://jasperreports.sourceforge.net/jasperreports/components" xsi:schemaLocation="http://jasperreports.sourceforge.net/jasperreports/components http://jasperreports.sourceforge.net/xsd/components.xsd">
					<datasetRun subDataset="node_availability">
						<datasetParameter name="DS_SURVEILLANCE_CATEGORY">
							<datasetParameterExpression><![CDATA[$P{SURVEILLANCE_CATEGORY}]]></datasetParameterExpression>
						</datasetParameter>
						<datasetParameter name="DS_AVAILABILITY_WARNING">
							<datasetParameterExpression><![CDATA[$P{AVAILABILITY_WARNING}]]></datasetParameterExpression>
						</datasetParameter>
						<datasetParameter name="DS_AVAILABILITY_CRITICAL">
							<datasetParameterExpression><![CDATA[$P{AVAILABILITY_CRITICAL}]]></datasetParameterExpression>
						</datasetParameter>
						<datasetParameter name="DS_TIME_RANGE">
							<datasetParameterExpression><![CDATA[$P{TIME_RANGE}]]></datasetParameterExpression>
						</datasetParameter>
						<datasetParameter name="DS_START_TIME">
							<datasetParameterExpression><![CDATA[$P{START_TIME}]]></datasetParameterExpression>
						</datasetParameter>
						<datasetParameter name="DS_START_TIME_STRING">
							<datasetParameterExpression><![CDATA[$P{START_TIME_STRING}]]></datasetParameterExpression>
						</datasetParameter>
						<connectionExpression><![CDATA[$P{REPORT_CONNECTION}]]></connectionExpression>
					</datasetRun>
					<jr:column width="306">
						<jr:groupHeader groupName="SURVEILLANCE_CAT">
							<jr:cell style="Table-Header" height="20" rowSpan="1">
								<textField>
<<<<<<< HEAD
									<reportElement style="Table-Header" x="12" y="0" width="252" height="20"/>
									<textElement>
										<font isBold="false"/>
									</textElement>
									<textFieldExpression class="java.lang.String"><![CDATA["Surveillance Category: " + $F{categoryname}]]></textFieldExpression>
=======
									<reportElement style="Body" mode="Transparent" x="12" y="0" width="294" height="20"/>
									<textElement>
										<font size="10" isBold="false"/>
									</textElement>
									<textFieldExpression class="java.lang.String"><![CDATA[" Surveillance Category: " + $F{categoryname}]]></textFieldExpression>
>>>>>>> ca9e2476
								</textField>
							</jr:cell>
						</jr:groupHeader>
						<jr:groupFooter groupName="SURVEILLANCE_CAT">
							<jr:cell style="Table-Body" height="121" rowSpan="1">
								<textField>
<<<<<<< HEAD
									<reportElement style="Table-Summary" x="12" y="14" width="252" height="20"/>
=======
									<reportElement style="Table-Summary" x="12" y="14" width="294" height="20"/>
>>>>>>> ca9e2476
									<textElement textAlignment="Left" verticalAlignment="Middle"/>
									<textFieldExpression class="java.lang.String"><![CDATA["Summary for category: "+$F{categoryname}]]></textFieldExpression>
								</textField>
								<textField>
<<<<<<< HEAD
									<reportElement style="Table-Summary" x="12" y="34" width="252" height="20"/>
=======
									<reportElement style="Table-Summary" x="12" y="34" width="294" height="20"/>
>>>>>>> ca9e2476
									<textElement textAlignment="Left"/>
									<textFieldExpression class="java.lang.String"><![CDATA["Average"]]></textFieldExpression>
								</textField>
								<textField>
<<<<<<< HEAD
									<reportElement style="Table-Summary" x="12" y="54" width="252" height="20"/>
=======
									<reportElement style="Table-Summary" x="12" y="54" width="294" height="20"/>
>>>>>>> ca9e2476
									<textElement textAlignment="Left"/>
									<textFieldExpression class="java.lang.String"><![CDATA["Maximum"]]></textFieldExpression>
								</textField>
								<textField>
<<<<<<< HEAD
									<reportElement style="Table-Summary" x="12" y="74" width="252" height="20"/>
=======
									<reportElement style="Table-Summary" x="12" y="74" width="294" height="20"/>
>>>>>>> ca9e2476
									<textElement textAlignment="Left"/>
									<textFieldExpression class="java.lang.String"><![CDATA["Minimum"]]></textFieldExpression>
								</textField>
							</jr:cell>
						</jr:groupFooter>
						<jr:columnHeader style="Table-Header" height="30" rowSpan="1">
							<staticText>
<<<<<<< HEAD
								<reportElement style="Table-Header" x="2" y="0" width="262" height="30"/>
								<textElement textAlignment="Center" verticalAlignment="Middle"/>
								<text><![CDATA[Node]]></text>
=======
								<reportElement style="Table-Header" x="7" y="0" width="299" height="30"/>
								<textElement verticalAlignment="Middle">
									<font size="8"/>
								</textElement>
								<text><![CDATA[  Node]]></text>
>>>>>>> ca9e2476
							</staticText>
						</jr:columnHeader>
						<jr:detailCell style="Table_Grid" height="17" rowSpan="1">
							<textField>
<<<<<<< HEAD
								<reportElement style="Table-Body" x="12" y="0" width="252" height="17"/>
=======
								<reportElement style="Table_Detail" x="12" y="0" width="294" height="17"/>
>>>>>>> ca9e2476
								<textElement/>
								<textFieldExpression class="java.lang.String"><![CDATA[$F{nodelabel}]]></textFieldExpression>
							</textField>
						</jr:detailCell>
					</jr:column>
					<jr:column width="49">
						<jr:groupHeader groupName="SURVEILLANCE_CAT">
							<jr:cell style="Table-Header" height="20" rowSpan="1"/>
						</jr:groupHeader>
						<jr:groupFooter groupName="SURVEILLANCE_CAT">
							<jr:cell style="Table-Body" height="121" rowSpan="1">
								<textField pattern="###0.00">
<<<<<<< HEAD
									<reportElement style="Table-Summary" x="0" y="34" width="64" height="20"/>
=======
									<reportElement style="Table-Summary" x="0" y="34" width="49" height="20"/>
>>>>>>> ca9e2476
									<textElement textAlignment="Center"/>
									<textFieldExpression class="java.lang.Long"><![CDATA[$V{SURVEILLANCE_CAT_CNT_AVG}]]></textFieldExpression>
								</textField>
								<textField pattern="###0.00">
<<<<<<< HEAD
									<reportElement style="Table-Summary" x="0" y="54" width="64" height="20"/>
=======
									<reportElement style="Table-Summary" x="0" y="54" width="49" height="20"/>
>>>>>>> ca9e2476
									<textElement textAlignment="Center"/>
									<textFieldExpression class="java.lang.Long"><![CDATA[$V{SURVEILLANCE_CAT_CNT_MAX}]]></textFieldExpression>
								</textField>
								<textField pattern="###0.00">
<<<<<<< HEAD
									<reportElement style="Table-Summary" x="0" y="74" width="64" height="20"/>
=======
									<reportElement style="Table-Summary" x="0" y="74" width="49" height="20"/>
>>>>>>> ca9e2476
									<textElement textAlignment="Center"/>
									<textFieldExpression class="java.lang.Long"><![CDATA[$V{SURVEILLANCE_CAT_CNT_MIN}]]></textFieldExpression>
								</textField>
							</jr:cell>
						</jr:groupFooter>
						<jr:columnHeader style="Table-Header" height="30" rowSpan="1">
							<staticText>
<<<<<<< HEAD
								<reportElement style="Table-Header" x="0" y="0" width="64" height="30"/>
								<textElement textAlignment="Center" verticalAlignment="Middle"/>
=======
								<reportElement style="Table-Header" x="0" y="0" width="49" height="30"/>
								<textElement textAlignment="Center" verticalAlignment="Middle">
									<font size="8"/>
								</textElement>
>>>>>>> ca9e2476
								<text><![CDATA[Outage Count]]></text>
							</staticText>
						</jr:columnHeader>
						<jr:detailCell style="Table_Grid" height="17" rowSpan="1">
							<textField>
<<<<<<< HEAD
								<reportElement style="Table-Body" x="0" y="0" width="64" height="17"/>
=======
								<reportElement style="Table_Detail" x="0" y="0" width="49" height="17"/>
>>>>>>> ca9e2476
								<textElement textAlignment="Center"/>
								<textFieldExpression class="java.lang.Long"><![CDATA[$F{outages_count}]]></textFieldExpression>
							</textField>
						</jr:detailCell>
					</jr:column>
					<jr:column width="47">
						<jr:groupHeader groupName="SURVEILLANCE_CAT">
							<jr:cell style="Table-Header" height="20" rowSpan="1"/>
						</jr:groupHeader>
						<jr:groupFooter groupName="SURVEILLANCE_CAT">
							<jr:cell style="Table-Body" height="121" rowSpan="1">
								<textField pattern="###0.00">
<<<<<<< HEAD
									<reportElement style="Table-Summary" x="0" y="34" width="65" height="20"/>
=======
									<reportElement style="Table-Summary" x="0" y="34" width="47" height="20"/>
>>>>>>> ca9e2476
									<textElement textAlignment="Center"/>
									<textFieldExpression class="java.lang.Double"><![CDATA[$V{SURVEILLANCE_CAT_MTTR_AVG}]]></textFieldExpression>
								</textField>
								<textField pattern="###0.00">
<<<<<<< HEAD
									<reportElement style="Table-Summary" x="0" y="54" width="65" height="20"/>
=======
									<reportElement style="Table-Summary" x="0" y="54" width="47" height="20"/>
>>>>>>> ca9e2476
									<textElement textAlignment="Center"/>
									<textFieldExpression class="java.lang.Double"><![CDATA[$V{SURVEILLANCE_CAT_MTTR_MAX}]]></textFieldExpression>
								</textField>
								<textField pattern="###0.00">
<<<<<<< HEAD
									<reportElement style="Table-Summary" x="0" y="74" width="65" height="20"/>
=======
									<reportElement style="Table-Summary" x="0" y="74" width="47" height="20"/>
>>>>>>> ca9e2476
									<textElement textAlignment="Center"/>
									<textFieldExpression class="java.lang.Double"><![CDATA[$V{SURVEILLANCE_CAT_MTTR_MIN}]]></textFieldExpression>
								</textField>
							</jr:cell>
						</jr:groupFooter>
						<jr:columnHeader style="Table-Header" height="30" rowSpan="1">
							<staticText>
<<<<<<< HEAD
								<reportElement style="Table-Header" x="0" y="0" width="65" height="30"/>
								<textElement textAlignment="Center" verticalAlignment="Middle"/>
=======
								<reportElement style="Table-Header" x="0" y="0" width="47" height="30"/>
								<textElement textAlignment="Center" verticalAlignment="Middle">
									<font size="8"/>
								</textElement>
>>>>>>> ca9e2476
								<text><![CDATA[MTTR (hours)]]></text>
							</staticText>
						</jr:columnHeader>
						<jr:detailCell style="Table_Grid" height="17" rowSpan="1">
							<textField pattern="###0.00">
<<<<<<< HEAD
								<reportElement style="Table-Body" x="0" y="0" width="65" height="17"/>
=======
								<reportElement style="Table_Detail" x="0" y="0" width="47" height="17"/>
>>>>>>> ca9e2476
								<textElement textAlignment="Center"/>
								<textFieldExpression class="java.lang.Double"><![CDATA[$F{average_duration_seconds}/new Double("3600")]]></textFieldExpression>
							</textField>
						</jr:detailCell>
					</jr:column>
					<jr:column width="47">
						<jr:groupHeader groupName="SURVEILLANCE_CAT">
							<jr:cell style="Table-Header" height="20" rowSpan="1"/>
						</jr:groupHeader>
						<jr:groupFooter groupName="SURVEILLANCE_CAT">
							<jr:cell style="Table-Body" height="121" rowSpan="1">
								<textField pattern="###0.00">
<<<<<<< HEAD
									<reportElement style="Table-Summary" x="0" y="34" width="55" height="20"/>
=======
									<reportElement style="Table-Summary" x="0" y="34" width="47" height="20"/>
>>>>>>> ca9e2476
									<textElement textAlignment="Center"/>
									<textFieldExpression class="java.lang.Double"><![CDATA[$V{SURVEILLANCE_CAT_TOTAL_AVG}]]></textFieldExpression>
								</textField>
								<textField pattern="###0.00">
<<<<<<< HEAD
									<reportElement style="Table-Summary" x="0" y="54" width="55" height="20"/>
=======
									<reportElement style="Table-Summary" x="0" y="54" width="47" height="20"/>
>>>>>>> ca9e2476
									<textElement textAlignment="Center"/>
									<textFieldExpression class="java.lang.Double"><![CDATA[$V{SURVEILLANCE_CAT_TOTAL_MAX}]]></textFieldExpression>
								</textField>
								<textField pattern="###0.00">
<<<<<<< HEAD
									<reportElement style="Table-Summary" x="0" y="74" width="55" height="20"/>
=======
									<reportElement style="Table-Summary" x="0" y="74" width="47" height="20"/>
>>>>>>> ca9e2476
									<textElement textAlignment="Center"/>
									<textFieldExpression class="java.lang.Double"><![CDATA[$V{SURVEILLANCE_CAT_TOTAL_MIN}]]></textFieldExpression>
								</textField>
							</jr:cell>
						</jr:groupFooter>
						<jr:columnHeader style="Table-Header" height="30" rowSpan="1">
							<staticText>
<<<<<<< HEAD
								<reportElement style="Table-Header" x="0" y="0" width="55" height="30"/>
								<textElement textAlignment="Center" verticalAlignment="Middle"/>
=======
								<reportElement style="Table-Header" x="0" y="0" width="47" height="30"/>
								<textElement textAlignment="Center" verticalAlignment="Middle">
									<font size="8"/>
								</textElement>
>>>>>>> ca9e2476
								<text><![CDATA[Outage Hours]]></text>
							</staticText>
						</jr:columnHeader>
						<jr:detailCell style="Table_Grid" height="17" rowSpan="1">
							<textField pattern="###0.00">
<<<<<<< HEAD
								<reportElement style="Table-Body" x="0" y="0" width="55" height="17"/>
=======
								<reportElement style="Table_Detail" x="0" y="0" width="47" height="17"/>
>>>>>>> ca9e2476
								<textElement textAlignment="Center"/>
								<textFieldExpression class="java.lang.Double"><![CDATA[$F{outages_seconds}/new Double("3600")]]></textFieldExpression>
							</textField>
						</jr:detailCell>
					</jr:column>
					<jr:column width="47">
						<jr:groupHeader groupName="SURVEILLANCE_CAT">
							<jr:cell style="Table-Header" height="20" rowSpan="1"/>
						</jr:groupHeader>
						<jr:groupFooter groupName="SURVEILLANCE_CAT">
							<jr:cell style="Table-Body" height="121" rowSpan="1">
								<textField pattern="###0.000">
									<reportElement style="Table-Summary" x="0" y="34" width="47" height="20"/>
									<textElement textAlignment="Center"/>
									<textFieldExpression class="java.lang.Double"><![CDATA[$V{SURVEILLANCE_CAT_OUTAGES_AVG}]]></textFieldExpression>
								</textField>
								<textField pattern="###0.000">
									<reportElement style="Table-Summary" x="0" y="54" width="47" height="20"/>
									<textElement textAlignment="Center"/>
									<textFieldExpression class="java.lang.Double"><![CDATA[$V{SURVEILLANCE_CAT_OUTAGES_MAX}]]></textFieldExpression>
								</textField>
								<textField pattern="###0.000">
									<reportElement style="Table-Summary" x="0" y="74" width="47" height="20"/>
									<textElement textAlignment="Center"/>
									<textFieldExpression class="java.lang.Double"><![CDATA[$V{SURVEILLANCE_CAT_OUTAGES_MIN}]]></textFieldExpression>
								</textField>
							</jr:cell>
						</jr:groupFooter>
						<jr:columnHeader style="Table-Header" height="30" rowSpan="1">
							<staticText>
								<reportElement style="Table-Header" x="0" y="0" width="47" height="30"/>
<<<<<<< HEAD
								<textElement textAlignment="Center" verticalAlignment="Middle"/>
=======
								<textElement textAlignment="Center" verticalAlignment="Middle">
									<font size="8"/>
								</textElement>
>>>>>>> ca9e2476
								<text><![CDATA[Outage Percent]]></text>
							</staticText>
						</jr:columnHeader>
						<jr:detailCell style="Table_Grid" height="17" rowSpan="1">
							<textField pattern="###0.000">
								<reportElement style="Table-Body" x="0" y="0" width="47" height="17"/>
								<textElement textAlignment="Center"/>
								<textFieldExpression class="java.lang.Double"><![CDATA[$F{outages_percent}]]></textFieldExpression>
							</textField>
						</jr:detailCell>
					</jr:column>
					<jr:column width="60">
						<jr:groupHeader groupName="SURVEILLANCE_CAT">
							<jr:cell style="Table-Header" height="20" rowSpan="1"/>
						</jr:groupHeader>
						<jr:groupFooter groupName="SURVEILLANCE_CAT">
							<jr:cell style="Table-Body" height="121" rowSpan="1">
								<textField pattern="###0.000">
									<reportElement style="Table-Summary" x="0" y="34" width="60" height="20"/>
									<textElement textAlignment="Center"/>
									<textFieldExpression class="java.lang.Double"><![CDATA[$V{SURVEILLANCE_CAT_AVAILABILITY_AVG}]]></textFieldExpression>
								</textField>
								<textField pattern="###0.000">
									<reportElement style="Table-Summary" x="0" y="54" width="60" height="20"/>
									<textElement textAlignment="Center"/>
									<textFieldExpression class="java.lang.Double"><![CDATA[$V{SURVEILLANCE_CAT_AVAILABILITY_MAX}]]></textFieldExpression>
								</textField>
								<textField pattern="###0.000">
									<reportElement style="Table-Summary" x="0" y="74" width="60" height="20"/>
									<textElement textAlignment="Center"/>
									<textFieldExpression class="java.lang.Double"><![CDATA[$V{SURVEILLANCE_CAT_AVAILABILITY_MIN}]]></textFieldExpression>
								</textField>
							</jr:cell>
						</jr:groupFooter>
						<jr:columnHeader style="Table-Header" height="30" rowSpan="1">
							<staticText>
								<reportElement style="Table-Header" x="0" y="0" width="60" height="30"/>
<<<<<<< HEAD
								<textElement textAlignment="Center" verticalAlignment="Middle"/>
=======
								<textElement textAlignment="Center" verticalAlignment="Middle">
									<font size="8"/>
								</textElement>
>>>>>>> ca9e2476
								<text><![CDATA[Availability Percent]]></text>
							</staticText>
						</jr:columnHeader>
						<jr:detailCell style="Table_Grid" height="17" rowSpan="1">
							<textField pattern="###0.000">
								<reportElement style="Table-Body" x="0" y="0" width="60" height="17"/>
								<textElement textAlignment="Center"/>
								<textFieldExpression class="java.lang.Double"><![CDATA[$F{avail_percent}]]></textFieldExpression>
							</textField>
						</jr:detailCell>
					</jr:column>
				</jr:table>
			</componentElement>
		</band>
	</detail>
	<columnFooter>
		<band splitType="Stretch"/>
	</columnFooter>
	<pageFooter>
		<band height="31" splitType="Stretch">
			<line>
				<reportElement x="0" y="9" width="555" height="1"/>
				<graphicElement>
					<pen lineWidth="1.5"/>
				</graphicElement>
			</line>
			<textField>
				<reportElement style="Body" x="451" y="11" width="80" height="20"/>
				<textElement textAlignment="Right"/>
				<textFieldExpression class="java.lang.String"><![CDATA["Page "+$V{PAGE_NUMBER}+" of"]]></textFieldExpression>
			</textField>
			<textField evaluationTime="Report">
				<reportElement style="Body" x="531" y="11" width="24" height="20"/>
				<textElement/>
				<textFieldExpression class="java.lang.String"><![CDATA[" " + $V{PAGE_NUMBER}]]></textFieldExpression>
			</textField>
			<staticText>
				<reportElement style="Body" x="0" y="15" width="67" height="15"/>
				<textElement/>
				<text><![CDATA[Report begin: ]]></text>
			</staticText>
			<textField evaluationTime="Page">
				<reportElement style="Body" x="67" y="15" width="126" height="14"/>
				<textElement/>
				<textFieldExpression class="java.util.Date"><![CDATA[$F{start}]]></textFieldExpression>
			</textField>
			<textField evaluationTime="Page">
				<reportElement style="Body" x="253" y="15" width="131" height="14"/>
				<textElement/>
				<textFieldExpression class="java.util.Date"><![CDATA[$F{end}]]></textFieldExpression>
			</textField>
			<staticText>
				<reportElement style="Body" x="193" y="15" width="60" height="14"/>
				<textElement/>
				<text><![CDATA[Report end: ]]></text>
			</staticText>
		</band>
	</pageFooter>
	<summary>
		<band splitType="Stretch"/>
	</summary>
	<noData>
		<band height="50">
			<staticText>
				<reportElement x="196" y="15" width="163" height="20"/>
				<textElement/>
				<text><![CDATA[There is No Data for this Report]]></text>
			</staticText>
		</band>
	</noData>
</jasperReport><|MERGE_RESOLUTION|>--- conflicted
+++ resolved
@@ -1,9 +1,21 @@
 <?xml version="1.0" encoding="UTF-8"?>
 <jasperReport xmlns="http://jasperreports.sourceforge.net/jasperreports" xmlns:xsi="http://www.w3.org/2001/XMLSchema-instance" xsi:schemaLocation="http://jasperreports.sourceforge.net/jasperreports http://jasperreports.sourceforge.net/xsd/jasperreport.xsd" name="node_availability" pageWidth="595" pageHeight="842" columnWidth="555" leftMargin="20" rightMargin="20" topMargin="20" bottomMargin="20">
 	<property name="ireport.zoom" value="1.5"/>
-	<property name="ireport.x" value="51"/>
-	<property name="ireport.y" value="93"/>
+	<property name="ireport.x" value="0"/>
+	<property name="ireport.y" value="0"/>
 	<template><![CDATA["${install.dir}/etc/report-templates/assets/styles/defaultStyles.jrtx"]]></template>
+	<style name="Report_Title" forecolor="#000000" fontSize="20"/>
+	<style name="Report_Subtitle" forecolor="#000000" vAlign="Middle" fontSize="10" isBold="false" isItalic="true" isUnderline="false" isStrikeThrough="false"/>
+	<style name="Table_Detail" hAlign="Left" vAlign="Middle" fontName="SansSerif" fontSize="10" isBold="false" isItalic="false" isUnderline="false" isStrikeThrough="false">
+		<conditionalStyle>
+			<conditionExpression><![CDATA[$F{avail_percent} < $P{DS_AVAILABILITY_CRITICAL}]]></conditionExpression>
+			<style mode="Opaque" backcolor="#FF3333"/>
+		</conditionalStyle>
+		<conditionalStyle>
+			<conditionExpression><![CDATA[$F{avail_percent} < $P{DS_AVAILABILITY_WARNING}]]></conditionExpression>
+			<style mode="Opaque" backcolor="#FFCC66"/>
+		</conditionalStyle>
+	</style>
 	<style name="Table_Grid" mode="Transparent" forecolor="#FFFFFF" isBold="false" isItalic="false" isUnderline="false" isStrikeThrough="false">
 		<pen lineWidth="0.0" lineColor="#FFFFFF"/>
 		<box>
@@ -19,19 +31,24 @@
 			</style>
 		</conditionalStyle>
 	</style>
-<<<<<<< HEAD
-=======
-	<style name="Table_Detail" hAlign="Left" vAlign="Middle" fontName="SansSerif" fontSize="10" isBold="false" isItalic="false" isUnderline="false" isStrikeThrough="false">
-		<conditionalStyle>
-			<conditionExpression><![CDATA[$F{avail_percent} < $P{DS_AVAILABILITY_CRITICAL}]]></conditionExpression>
-			<style mode="Opaque" backcolor="#FF3333"/>
-		</conditionalStyle>
-		<conditionalStyle>
-			<conditionExpression><![CDATA[$F{avail_percent} < $P{DS_AVAILABILITY_WARNING}]]></conditionExpression>
-			<style mode="Opaque" backcolor="#FFCC66"/>
-		</conditionalStyle>
+	<style name="Page_Footer" fontSize="10" isBold="false" isItalic="false" isUnderline="false" isStrikeThrough="false"/>
+	<style name="Table_Header" isBold="true" isItalic="false" isUnderline="false" isStrikeThrough="false"/>
+	<style name="Table_Header_BG" mode="Opaque" backcolor="#CCFFCC"/>
+	<style name="Table_Surveillance_Cat" forecolor="#000000" vAlign="Middle" fontSize="10" isBold="true" isItalic="false" isUnderline="false" isStrikeThrough="false"/>
+	<style name="Table_Surveillance_Cat_BG" mode="Opaque" backcolor="#DFDFDF"/>
+	<style name="Table_Surveillance_Cat_Footer_BG" mode="Transparent" backcolor="#FFFFFF">
+		<pen lineWidth="1.0" lineStyle="Double"/>
 	</style>
->>>>>>> ca9e2476
+	<style name="Table_Surveillance_Cat_Footer" hAlign="Center" vAlign="Middle" fontSize="10" isBold="true" isItalic="false" isUnderline="false" isStrikeThrough="false">
+		<box>
+			<bottomPen lineWidth="0.0" lineStyle="Double" lineColor="#000000"/>
+		</box>
+	</style>
+	<style name="Table_Surveillance_Cat_Footer_Line" hAlign="Center" vAlign="Middle" isBold="true" isItalic="false" isUnderline="false" isStrikeThrough="false">
+		<box>
+			<bottomPen lineWidth="2.0" lineStyle="Double" lineColor="#000000"/>
+		</box>
+	</style>
 	<subDataset name="node_availability">
 		<parameter name="DS_SURVEILLANCE_CATEGORY" class="java.lang.String" isForPrompting="false">
 			<defaultValueExpression><![CDATA[new String("Routers")]]></defaultValueExpression>
@@ -43,9 +60,6 @@
 		</parameter>
 		<parameter name="DS_START_TIME" class="java.util.Date">
 			<defaultValueExpression><![CDATA[new java.util.Date(new java.util.Date().getTime() - (86400 * 7 * 1000))]]></defaultValueExpression>
-		</parameter>
-		<parameter name="DS_START_TIME_STRING" class="java.lang.String" isForPrompting="false">
-			<defaultValueExpression><![CDATA["EEE MMM F HH:mm:ss Z yyyy"]]></defaultValueExpression>
 		</parameter>
 		<queryString>
 			<![CDATA[SELECT
@@ -67,7 +81,7 @@
 		active_nodes.nodelabel,
 		active_nodes.nodesyslocation,
 		active_nodes.nodesysdescription,
-		EXTRACT (epoch from ('$P!{DS_START_TIME_STRING}'::TIMESTAMP + '$P!{DS_TIME_RANGE}'::INTERVAL) - '$P!{DS_START_TIME_STRING}'::TIMESTAMP) AS avail_total,
+		EXTRACT (epoch from ('$P!{DS_START_TIME}'::TIMESTAMP + '$P!{DS_TIME_RANGE}'::INTERVAL) - '$P!{DS_START_TIME}'::TIMESTAMP) AS avail_total,
 		CASE
 			WHEN
 				outages_scope.ifregainedservice - outages_scope.iflostservice is NULL
@@ -89,12 +103,12 @@
 	FROM
 		(SELECT
 			outages.nodeid,
-			least(('$P!{DS_START_TIME_STRING}'::TIMESTAMP + '$P!{DS_TIME_RANGE}'::INTERVAL), outages.ifregainedservice) as ifregainedservice,
-			greatest('$P!{DS_START_TIME_STRING}'::TIMESTAMP,outages.iflostservice) as iflostservice
+			least(('$P!{DS_START_TIME}'::TIMESTAMP + '$P!{DS_TIME_RANGE}'::INTERVAL), outages.ifregainedservice) as ifregainedservice,
+			greatest('$P!{DS_START_TIME}'::TIMESTAMP,outages.iflostservice) as iflostservice
 		FROM
 			outages, service, events
 		WHERE
-			(iflostservice, ifregainedservice) OVERLAPS ('$P!{DS_START_TIME_STRING}'::TIMESTAMP, '$P!{DS_START_TIME_STRING}'::TIMESTAMP + '$P!{DS_TIME_RANGE}'::INTERVAL) AND
+			(iflostservice, ifregainedservice) OVERLAPS ('$P!{DS_START_TIME}'::TIMESTAMP, '$P!{DS_START_TIME}'::TIMESTAMP + '$P!{DS_TIME_RANGE}'::INTERVAL) AND
 			outages.serviceid = service.serviceid AND
 			service.servicename = 'ICMP' AND
 			outages.svclosteventid = events.eventid AND
@@ -201,8 +215,7 @@
 			<groupExpression><![CDATA[$F{categoryname}]]></groupExpression>
 		</group>
 	</subDataset>
-	<parameter name="COMPANY_LOGO" class="java.lang.String">
-		<parameterDescription><![CDATA[Company logo]]></parameterDescription>
+	<parameter name="COMPANY_LOGO" class="java.lang.String" isForPrompting="false">
 		<defaultValueExpression><![CDATA["${install.dir}/etc/report-templates/assets/images/company-logo.png"]]></defaultValueExpression>
 	</parameter>
 	<parameter name="SURVEILLANCE_CATEGORY" class="java.lang.String">
@@ -233,16 +246,13 @@
 	<parameter name="TIME_RANGE_DESCRIPTION" class="java.lang.String" isForPrompting="false">
 		<defaultValueExpression><![CDATA[$P{TIME_RANGE} + " from " + $P{START_TIME}]]></defaultValueExpression>
 	</parameter>
-	<parameter name="START_TIME_STRING" class="java.lang.String" isForPrompting="false">
-		<defaultValueExpression><![CDATA[new SimpleDateFormat("EEE MMM F HH:mm:ss Z yyyy").format($P{START_TIME})]]></defaultValueExpression>
-	</parameter>
 	<queryString>
 		<![CDATA[SELECT
-	'$P!{START_TIME_STRING}'::TIMESTAMP AS start,
-	'$P!{START_TIME_STRING}'::TIMESTAMP + '$P!{TIME_RANGE}'::INTERVAL AS end]]>
+	'$P!{START_TIME}'::TIMESTAMP AS start,
+	'$P!{START_TIME}'::TIMESTAMP + '$P!{TIME_RANGE}'::INTERVAL AS end]]>
 	</queryString>
-	<field name="start" class="java.sql.Timestamp"/>
-	<field name="end" class="java.sql.Timestamp"/>
+	<field name="start" class="java.util.Date"/>
+	<field name="end" class="java.util.Date"/>
 	<variable name="start_1" class="java.lang.Integer" resetType="Page" calculation="Count">
 		<variableExpression><![CDATA[$F{start}]]></variableExpression>
 	</variable>
@@ -267,7 +277,7 @@
 	<pageHeader>
 		<band height="104" splitType="Stretch">
 			<staticText>
-				<reportElement style="Title" x="0" y="49" width="555" height="34"/>
+				<reportElement style="Title" x="0" y="49" width="391" height="34"/>
 				<textElement verticalAlignment="Middle">
 					<font size="20" isBold="true"/>
 				</textElement>
@@ -284,7 +294,7 @@
 				</graphicElement>
 			</line>
 			<textField>
-				<reportElement style="Sub-sub-header" x="0" y="83" width="555" height="20"/>
+				<reportElement style="Sub-sub-header" x="0" y="83" width="355" height="20"/>
 				<textElement/>
 				<textFieldExpression class="java.lang.String"><![CDATA[$P{TIME_RANGE_DESCRIPTION}]]></textFieldExpression>
 			</textField>
@@ -314,276 +324,166 @@
 						<datasetParameter name="DS_START_TIME">
 							<datasetParameterExpression><![CDATA[$P{START_TIME}]]></datasetParameterExpression>
 						</datasetParameter>
-						<datasetParameter name="DS_START_TIME_STRING">
-							<datasetParameterExpression><![CDATA[$P{START_TIME_STRING}]]></datasetParameterExpression>
-						</datasetParameter>
 						<connectionExpression><![CDATA[$P{REPORT_CONNECTION}]]></connectionExpression>
 					</datasetRun>
-					<jr:column width="306">
+					<jr:column width="264">
 						<jr:groupHeader groupName="SURVEILLANCE_CAT">
-							<jr:cell style="Table-Header" height="20" rowSpan="1">
+							<jr:cell style="Table_Surveillance_Cat_BG" height="20" rowSpan="1">
 								<textField>
-<<<<<<< HEAD
-									<reportElement style="Table-Header" x="12" y="0" width="252" height="20"/>
-									<textElement>
-										<font isBold="false"/>
-									</textElement>
+									<reportElement style="Table_Surveillance_Cat" x="12" y="0" width="252" height="20"/>
+									<textElement/>
 									<textFieldExpression class="java.lang.String"><![CDATA["Surveillance Category: " + $F{categoryname}]]></textFieldExpression>
-=======
-									<reportElement style="Body" mode="Transparent" x="12" y="0" width="294" height="20"/>
-									<textElement>
-										<font size="10" isBold="false"/>
-									</textElement>
-									<textFieldExpression class="java.lang.String"><![CDATA[" Surveillance Category: " + $F{categoryname}]]></textFieldExpression>
->>>>>>> ca9e2476
 								</textField>
 							</jr:cell>
 						</jr:groupHeader>
 						<jr:groupFooter groupName="SURVEILLANCE_CAT">
-							<jr:cell style="Table-Body" height="121" rowSpan="1">
+							<jr:cell style="Table_Surveillance_Cat_Footer_BG" height="121" rowSpan="1">
 								<textField>
-<<<<<<< HEAD
-									<reportElement style="Table-Summary" x="12" y="14" width="252" height="20"/>
-=======
-									<reportElement style="Table-Summary" x="12" y="14" width="294" height="20"/>
->>>>>>> ca9e2476
+									<reportElement x="12" y="14" width="252" height="20"/>
 									<textElement textAlignment="Left" verticalAlignment="Middle"/>
 									<textFieldExpression class="java.lang.String"><![CDATA["Summary for category: "+$F{categoryname}]]></textFieldExpression>
 								</textField>
 								<textField>
-<<<<<<< HEAD
-									<reportElement style="Table-Summary" x="12" y="34" width="252" height="20"/>
-=======
-									<reportElement style="Table-Summary" x="12" y="34" width="294" height="20"/>
->>>>>>> ca9e2476
+									<reportElement style="Table_Surveillance_Cat_Footer" x="12" y="34" width="252" height="20"/>
 									<textElement textAlignment="Left"/>
 									<textFieldExpression class="java.lang.String"><![CDATA["Average"]]></textFieldExpression>
 								</textField>
 								<textField>
-<<<<<<< HEAD
-									<reportElement style="Table-Summary" x="12" y="54" width="252" height="20"/>
-=======
-									<reportElement style="Table-Summary" x="12" y="54" width="294" height="20"/>
->>>>>>> ca9e2476
+									<reportElement style="Table_Surveillance_Cat_Footer" x="12" y="54" width="252" height="20"/>
 									<textElement textAlignment="Left"/>
 									<textFieldExpression class="java.lang.String"><![CDATA["Maximum"]]></textFieldExpression>
 								</textField>
 								<textField>
-<<<<<<< HEAD
-									<reportElement style="Table-Summary" x="12" y="74" width="252" height="20"/>
-=======
-									<reportElement style="Table-Summary" x="12" y="74" width="294" height="20"/>
->>>>>>> ca9e2476
+									<reportElement style="Table_Surveillance_Cat_Footer_Line" x="12" y="74" width="252" height="20"/>
 									<textElement textAlignment="Left"/>
 									<textFieldExpression class="java.lang.String"><![CDATA["Minimum"]]></textFieldExpression>
 								</textField>
 							</jr:cell>
 						</jr:groupFooter>
-						<jr:columnHeader style="Table-Header" height="30" rowSpan="1">
+						<jr:columnHeader style="Table_Header_BG" height="30" rowSpan="1">
 							<staticText>
-<<<<<<< HEAD
-								<reportElement style="Table-Header" x="2" y="0" width="262" height="30"/>
+								<reportElement style="Table_Header" x="2" y="0" width="262" height="30"/>
 								<textElement textAlignment="Center" verticalAlignment="Middle"/>
 								<text><![CDATA[Node]]></text>
-=======
-								<reportElement style="Table-Header" x="7" y="0" width="299" height="30"/>
-								<textElement verticalAlignment="Middle">
-									<font size="8"/>
-								</textElement>
-								<text><![CDATA[  Node]]></text>
->>>>>>> ca9e2476
 							</staticText>
 						</jr:columnHeader>
 						<jr:detailCell style="Table_Grid" height="17" rowSpan="1">
 							<textField>
-<<<<<<< HEAD
-								<reportElement style="Table-Body" x="12" y="0" width="252" height="17"/>
-=======
-								<reportElement style="Table_Detail" x="12" y="0" width="294" height="17"/>
->>>>>>> ca9e2476
+								<reportElement style="Table_Detail" x="12" y="0" width="252" height="17"/>
 								<textElement/>
 								<textFieldExpression class="java.lang.String"><![CDATA[$F{nodelabel}]]></textFieldExpression>
 							</textField>
 						</jr:detailCell>
 					</jr:column>
-					<jr:column width="49">
+					<jr:column width="64">
 						<jr:groupHeader groupName="SURVEILLANCE_CAT">
-							<jr:cell style="Table-Header" height="20" rowSpan="1"/>
+							<jr:cell style="Table_Surveillance_Cat_BG" height="20" rowSpan="1"/>
 						</jr:groupHeader>
 						<jr:groupFooter groupName="SURVEILLANCE_CAT">
-							<jr:cell style="Table-Body" height="121" rowSpan="1">
-								<textField pattern="###0.00">
-<<<<<<< HEAD
-									<reportElement style="Table-Summary" x="0" y="34" width="64" height="20"/>
-=======
-									<reportElement style="Table-Summary" x="0" y="34" width="49" height="20"/>
->>>>>>> ca9e2476
-									<textElement textAlignment="Center"/>
+							<jr:cell height="121" rowSpan="1">
+								<textField pattern="###0.00">
+									<reportElement style="Table_Surveillance_Cat_Footer" x="0" y="34" width="64" height="20"/>
+									<textElement/>
 									<textFieldExpression class="java.lang.Long"><![CDATA[$V{SURVEILLANCE_CAT_CNT_AVG}]]></textFieldExpression>
 								</textField>
 								<textField pattern="###0.00">
-<<<<<<< HEAD
-									<reportElement style="Table-Summary" x="0" y="54" width="64" height="20"/>
-=======
-									<reportElement style="Table-Summary" x="0" y="54" width="49" height="20"/>
->>>>>>> ca9e2476
-									<textElement textAlignment="Center"/>
+									<reportElement style="Table_Surveillance_Cat_Footer" x="0" y="54" width="64" height="20"/>
+									<textElement/>
 									<textFieldExpression class="java.lang.Long"><![CDATA[$V{SURVEILLANCE_CAT_CNT_MAX}]]></textFieldExpression>
 								</textField>
 								<textField pattern="###0.00">
-<<<<<<< HEAD
-									<reportElement style="Table-Summary" x="0" y="74" width="64" height="20"/>
-=======
-									<reportElement style="Table-Summary" x="0" y="74" width="49" height="20"/>
->>>>>>> ca9e2476
-									<textElement textAlignment="Center"/>
+									<reportElement style="Table_Surveillance_Cat_Footer_Line" x="0" y="74" width="64" height="20"/>
+									<textElement/>
 									<textFieldExpression class="java.lang.Long"><![CDATA[$V{SURVEILLANCE_CAT_CNT_MIN}]]></textFieldExpression>
 								</textField>
 							</jr:cell>
 						</jr:groupFooter>
-						<jr:columnHeader style="Table-Header" height="30" rowSpan="1">
+						<jr:columnHeader style="Table_Header_BG" height="30" rowSpan="1">
 							<staticText>
-<<<<<<< HEAD
-								<reportElement style="Table-Header" x="0" y="0" width="64" height="30"/>
+								<reportElement style="Table_Header" x="0" y="0" width="64" height="30"/>
 								<textElement textAlignment="Center" verticalAlignment="Middle"/>
-=======
-								<reportElement style="Table-Header" x="0" y="0" width="49" height="30"/>
-								<textElement textAlignment="Center" verticalAlignment="Middle">
-									<font size="8"/>
-								</textElement>
->>>>>>> ca9e2476
 								<text><![CDATA[Outage Count]]></text>
 							</staticText>
 						</jr:columnHeader>
 						<jr:detailCell style="Table_Grid" height="17" rowSpan="1">
 							<textField>
-<<<<<<< HEAD
-								<reportElement style="Table-Body" x="0" y="0" width="64" height="17"/>
-=======
-								<reportElement style="Table_Detail" x="0" y="0" width="49" height="17"/>
->>>>>>> ca9e2476
+								<reportElement style="Table_Detail" x="0" y="0" width="64" height="17"/>
 								<textElement textAlignment="Center"/>
 								<textFieldExpression class="java.lang.Long"><![CDATA[$F{outages_count}]]></textFieldExpression>
 							</textField>
 						</jr:detailCell>
 					</jr:column>
-					<jr:column width="47">
+					<jr:column width="65">
 						<jr:groupHeader groupName="SURVEILLANCE_CAT">
-							<jr:cell style="Table-Header" height="20" rowSpan="1"/>
+							<jr:cell style="Table_Surveillance_Cat_BG" height="20" rowSpan="1"/>
 						</jr:groupHeader>
 						<jr:groupFooter groupName="SURVEILLANCE_CAT">
-							<jr:cell style="Table-Body" height="121" rowSpan="1">
-								<textField pattern="###0.00">
-<<<<<<< HEAD
-									<reportElement style="Table-Summary" x="0" y="34" width="65" height="20"/>
-=======
-									<reportElement style="Table-Summary" x="0" y="34" width="47" height="20"/>
->>>>>>> ca9e2476
-									<textElement textAlignment="Center"/>
+							<jr:cell height="121" rowSpan="1">
+								<textField pattern="###0.00">
+									<reportElement style="Table_Surveillance_Cat_Footer" x="0" y="34" width="65" height="20"/>
+									<textElement/>
 									<textFieldExpression class="java.lang.Double"><![CDATA[$V{SURVEILLANCE_CAT_MTTR_AVG}]]></textFieldExpression>
 								</textField>
 								<textField pattern="###0.00">
-<<<<<<< HEAD
-									<reportElement style="Table-Summary" x="0" y="54" width="65" height="20"/>
-=======
-									<reportElement style="Table-Summary" x="0" y="54" width="47" height="20"/>
->>>>>>> ca9e2476
-									<textElement textAlignment="Center"/>
+									<reportElement style="Table_Surveillance_Cat_Footer" x="0" y="54" width="65" height="20"/>
+									<textElement/>
 									<textFieldExpression class="java.lang.Double"><![CDATA[$V{SURVEILLANCE_CAT_MTTR_MAX}]]></textFieldExpression>
 								</textField>
 								<textField pattern="###0.00">
-<<<<<<< HEAD
-									<reportElement style="Table-Summary" x="0" y="74" width="65" height="20"/>
-=======
-									<reportElement style="Table-Summary" x="0" y="74" width="47" height="20"/>
->>>>>>> ca9e2476
-									<textElement textAlignment="Center"/>
+									<reportElement style="Table_Surveillance_Cat_Footer_Line" x="0" y="74" width="65" height="20"/>
+									<textElement/>
 									<textFieldExpression class="java.lang.Double"><![CDATA[$V{SURVEILLANCE_CAT_MTTR_MIN}]]></textFieldExpression>
 								</textField>
 							</jr:cell>
 						</jr:groupFooter>
-						<jr:columnHeader style="Table-Header" height="30" rowSpan="1">
+						<jr:columnHeader style="Table_Header_BG" height="30" rowSpan="1">
 							<staticText>
-<<<<<<< HEAD
-								<reportElement style="Table-Header" x="0" y="0" width="65" height="30"/>
+								<reportElement style="Table_Header" x="0" y="0" width="65" height="30"/>
 								<textElement textAlignment="Center" verticalAlignment="Middle"/>
-=======
-								<reportElement style="Table-Header" x="0" y="0" width="47" height="30"/>
-								<textElement textAlignment="Center" verticalAlignment="Middle">
-									<font size="8"/>
-								</textElement>
->>>>>>> ca9e2476
 								<text><![CDATA[MTTR (hours)]]></text>
 							</staticText>
 						</jr:columnHeader>
 						<jr:detailCell style="Table_Grid" height="17" rowSpan="1">
 							<textField pattern="###0.00">
-<<<<<<< HEAD
-								<reportElement style="Table-Body" x="0" y="0" width="65" height="17"/>
-=======
-								<reportElement style="Table_Detail" x="0" y="0" width="47" height="17"/>
->>>>>>> ca9e2476
+								<reportElement style="Table_Detail" x="0" y="0" width="65" height="17"/>
 								<textElement textAlignment="Center"/>
 								<textFieldExpression class="java.lang.Double"><![CDATA[$F{average_duration_seconds}/new Double("3600")]]></textFieldExpression>
 							</textField>
 						</jr:detailCell>
 					</jr:column>
-					<jr:column width="47">
+					<jr:column width="55">
 						<jr:groupHeader groupName="SURVEILLANCE_CAT">
-							<jr:cell style="Table-Header" height="20" rowSpan="1"/>
+							<jr:cell style="Table_Surveillance_Cat_BG" height="20" rowSpan="1"/>
 						</jr:groupHeader>
 						<jr:groupFooter groupName="SURVEILLANCE_CAT">
-							<jr:cell style="Table-Body" height="121" rowSpan="1">
-								<textField pattern="###0.00">
-<<<<<<< HEAD
-									<reportElement style="Table-Summary" x="0" y="34" width="55" height="20"/>
-=======
-									<reportElement style="Table-Summary" x="0" y="34" width="47" height="20"/>
->>>>>>> ca9e2476
-									<textElement textAlignment="Center"/>
+							<jr:cell style="Table_Surveillance_Cat_Footer_BG" height="121" rowSpan="1">
+								<textField pattern="###0.00">
+									<reportElement style="Table_Surveillance_Cat_Footer" x="0" y="34" width="55" height="20"/>
+									<textElement/>
 									<textFieldExpression class="java.lang.Double"><![CDATA[$V{SURVEILLANCE_CAT_TOTAL_AVG}]]></textFieldExpression>
 								</textField>
 								<textField pattern="###0.00">
-<<<<<<< HEAD
-									<reportElement style="Table-Summary" x="0" y="54" width="55" height="20"/>
-=======
-									<reportElement style="Table-Summary" x="0" y="54" width="47" height="20"/>
->>>>>>> ca9e2476
-									<textElement textAlignment="Center"/>
+									<reportElement style="Table_Surveillance_Cat_Footer" x="0" y="54" width="55" height="20"/>
+									<textElement/>
 									<textFieldExpression class="java.lang.Double"><![CDATA[$V{SURVEILLANCE_CAT_TOTAL_MAX}]]></textFieldExpression>
 								</textField>
 								<textField pattern="###0.00">
-<<<<<<< HEAD
-									<reportElement style="Table-Summary" x="0" y="74" width="55" height="20"/>
-=======
-									<reportElement style="Table-Summary" x="0" y="74" width="47" height="20"/>
->>>>>>> ca9e2476
-									<textElement textAlignment="Center"/>
+									<reportElement style="Table_Surveillance_Cat_Footer_Line" x="0" y="74" width="55" height="20"/>
+									<textElement/>
 									<textFieldExpression class="java.lang.Double"><![CDATA[$V{SURVEILLANCE_CAT_TOTAL_MIN}]]></textFieldExpression>
 								</textField>
 							</jr:cell>
 						</jr:groupFooter>
-						<jr:columnHeader style="Table-Header" height="30" rowSpan="1">
+						<jr:columnHeader style="Table_Header_BG" height="30" rowSpan="1">
 							<staticText>
-<<<<<<< HEAD
-								<reportElement style="Table-Header" x="0" y="0" width="55" height="30"/>
+								<reportElement style="Table_Header" x="0" y="0" width="55" height="30"/>
 								<textElement textAlignment="Center" verticalAlignment="Middle"/>
-=======
-								<reportElement style="Table-Header" x="0" y="0" width="47" height="30"/>
-								<textElement textAlignment="Center" verticalAlignment="Middle">
-									<font size="8"/>
-								</textElement>
->>>>>>> ca9e2476
 								<text><![CDATA[Outage Hours]]></text>
 							</staticText>
 						</jr:columnHeader>
 						<jr:detailCell style="Table_Grid" height="17" rowSpan="1">
 							<textField pattern="###0.00">
-<<<<<<< HEAD
-								<reportElement style="Table-Body" x="0" y="0" width="55" height="17"/>
-=======
-								<reportElement style="Table_Detail" x="0" y="0" width="47" height="17"/>
->>>>>>> ca9e2476
+								<reportElement style="Table_Detail" x="0" y="0" width="55" height="17"/>
 								<textElement textAlignment="Center"/>
 								<textFieldExpression class="java.lang.Double"><![CDATA[$F{outages_seconds}/new Double("3600")]]></textFieldExpression>
 							</textField>
@@ -591,43 +491,37 @@
 					</jr:column>
 					<jr:column width="47">
 						<jr:groupHeader groupName="SURVEILLANCE_CAT">
-							<jr:cell style="Table-Header" height="20" rowSpan="1"/>
+							<jr:cell style="Table_Surveillance_Cat_BG" height="20" rowSpan="1"/>
 						</jr:groupHeader>
 						<jr:groupFooter groupName="SURVEILLANCE_CAT">
-							<jr:cell style="Table-Body" height="121" rowSpan="1">
+							<jr:cell style="Table_Surveillance_Cat_Footer_BG" height="121" rowSpan="1">
 								<textField pattern="###0.000">
-									<reportElement style="Table-Summary" x="0" y="34" width="47" height="20"/>
-									<textElement textAlignment="Center"/>
+									<reportElement style="Table_Surveillance_Cat_Footer" x="0" y="34" width="47" height="20"/>
+									<textElement/>
 									<textFieldExpression class="java.lang.Double"><![CDATA[$V{SURVEILLANCE_CAT_OUTAGES_AVG}]]></textFieldExpression>
 								</textField>
 								<textField pattern="###0.000">
-									<reportElement style="Table-Summary" x="0" y="54" width="47" height="20"/>
-									<textElement textAlignment="Center"/>
+									<reportElement style="Table_Surveillance_Cat_Footer" x="0" y="54" width="47" height="20"/>
+									<textElement/>
 									<textFieldExpression class="java.lang.Double"><![CDATA[$V{SURVEILLANCE_CAT_OUTAGES_MAX}]]></textFieldExpression>
 								</textField>
 								<textField pattern="###0.000">
-									<reportElement style="Table-Summary" x="0" y="74" width="47" height="20"/>
-									<textElement textAlignment="Center"/>
+									<reportElement style="Table_Surveillance_Cat_Footer_Line" x="0" y="74" width="47" height="20"/>
+									<textElement/>
 									<textFieldExpression class="java.lang.Double"><![CDATA[$V{SURVEILLANCE_CAT_OUTAGES_MIN}]]></textFieldExpression>
 								</textField>
 							</jr:cell>
 						</jr:groupFooter>
-						<jr:columnHeader style="Table-Header" height="30" rowSpan="1">
+						<jr:columnHeader style="Table_Header_BG" height="30" rowSpan="1">
 							<staticText>
-								<reportElement style="Table-Header" x="0" y="0" width="47" height="30"/>
-<<<<<<< HEAD
+								<reportElement style="Table_Header" x="0" y="0" width="47" height="30"/>
 								<textElement textAlignment="Center" verticalAlignment="Middle"/>
-=======
-								<textElement textAlignment="Center" verticalAlignment="Middle">
-									<font size="8"/>
-								</textElement>
->>>>>>> ca9e2476
 								<text><![CDATA[Outage Percent]]></text>
 							</staticText>
 						</jr:columnHeader>
 						<jr:detailCell style="Table_Grid" height="17" rowSpan="1">
 							<textField pattern="###0.000">
-								<reportElement style="Table-Body" x="0" y="0" width="47" height="17"/>
+								<reportElement style="Table_Detail" x="0" y="0" width="47" height="17"/>
 								<textElement textAlignment="Center"/>
 								<textFieldExpression class="java.lang.Double"><![CDATA[$F{outages_percent}]]></textFieldExpression>
 							</textField>
@@ -635,43 +529,37 @@
 					</jr:column>
 					<jr:column width="60">
 						<jr:groupHeader groupName="SURVEILLANCE_CAT">
-							<jr:cell style="Table-Header" height="20" rowSpan="1"/>
+							<jr:cell style="Table_Surveillance_Cat_BG" height="20" rowSpan="1"/>
 						</jr:groupHeader>
 						<jr:groupFooter groupName="SURVEILLANCE_CAT">
-							<jr:cell style="Table-Body" height="121" rowSpan="1">
+							<jr:cell style="Table_Surveillance_Cat_Footer_BG" height="121" rowSpan="1">
 								<textField pattern="###0.000">
-									<reportElement style="Table-Summary" x="0" y="34" width="60" height="20"/>
-									<textElement textAlignment="Center"/>
+									<reportElement style="Table_Surveillance_Cat_Footer" x="0" y="34" width="60" height="20"/>
+									<textElement/>
 									<textFieldExpression class="java.lang.Double"><![CDATA[$V{SURVEILLANCE_CAT_AVAILABILITY_AVG}]]></textFieldExpression>
 								</textField>
 								<textField pattern="###0.000">
-									<reportElement style="Table-Summary" x="0" y="54" width="60" height="20"/>
-									<textElement textAlignment="Center"/>
+									<reportElement style="Table_Surveillance_Cat_Footer" x="0" y="54" width="60" height="20"/>
+									<textElement/>
 									<textFieldExpression class="java.lang.Double"><![CDATA[$V{SURVEILLANCE_CAT_AVAILABILITY_MAX}]]></textFieldExpression>
 								</textField>
 								<textField pattern="###0.000">
-									<reportElement style="Table-Summary" x="0" y="74" width="60" height="20"/>
-									<textElement textAlignment="Center"/>
+									<reportElement style="Table_Surveillance_Cat_Footer_Line" x="0" y="74" width="60" height="20"/>
+									<textElement/>
 									<textFieldExpression class="java.lang.Double"><![CDATA[$V{SURVEILLANCE_CAT_AVAILABILITY_MIN}]]></textFieldExpression>
 								</textField>
 							</jr:cell>
 						</jr:groupFooter>
-						<jr:columnHeader style="Table-Header" height="30" rowSpan="1">
+						<jr:columnHeader style="Table_Header_BG" height="30" rowSpan="1">
 							<staticText>
-								<reportElement style="Table-Header" x="0" y="0" width="60" height="30"/>
-<<<<<<< HEAD
+								<reportElement style="Table_Header" x="0" y="0" width="60" height="30"/>
 								<textElement textAlignment="Center" verticalAlignment="Middle"/>
-=======
-								<textElement textAlignment="Center" verticalAlignment="Middle">
-									<font size="8"/>
-								</textElement>
->>>>>>> ca9e2476
 								<text><![CDATA[Availability Percent]]></text>
 							</staticText>
 						</jr:columnHeader>
 						<jr:detailCell style="Table_Grid" height="17" rowSpan="1">
 							<textField pattern="###0.000">
-								<reportElement style="Table-Body" x="0" y="0" width="60" height="17"/>
+								<reportElement style="Table_Detail" x="0" y="0" width="60" height="17"/>
 								<textElement textAlignment="Center"/>
 								<textFieldExpression class="java.lang.Double"><![CDATA[$F{avail_percent}]]></textFieldExpression>
 							</textField>
@@ -725,7 +613,7 @@
 		</band>
 	</pageFooter>
 	<summary>
-		<band splitType="Stretch"/>
+		<band height="42" splitType="Stretch"/>
 	</summary>
 	<noData>
 		<band height="50">
