<?xml version="1.0" encoding="UTF-8"?>
<!-- WARN here is just for internal log4j messages and does not effect logging in general -->
<configuration status="WARN" monitorInterval="60">

  <!--
      The logging in OpenNMS is designed to associate a 'prefix' with each thread that runs.
      This prefix is used to indicate what 'subsystem' the thread is doing work for so that
      logging for the subsystem can all be directed to the same log.  The way this needs to work 
      in the code is that when a thread is doing work for subsystem (ie when it starts a method for
      this system) it sets its prefix in a ThreadLocal way.  All logs on this thread will then
      get logged to that 'prefix' file.  After the thread is done doing the work (that is before the 
      method returns) the prefix needs to be set back to the prefix it had before.  Failure to do that 
      will cause all subsequent work done by this thread to log to the wrong place.  
    
      If log messages are appearing in the wrong log, it is a bug on the part of the developers of the 
      subsystem that is receiving the log messages because they are not restoring the log prefix 
      correctly when their thread is finished. 

      If your log messages are showing up in uncategorized.log, it indicates that the subsystem making calls
      to your code is not properly setting a prefix when being called.
  -->

  <properties>
    <property name="prefix">uncategorized</property>
    <property name="logdir">${install.logs.dir}</property>
  </properties>

  <!--
    This section specifes how log messages are directed to log files.  The below indicates
    the log messages are sent to files of the form logs/${prefix}.log.  Each message is placed in 
    a log file corresponding to its MDC prefix.  This happens even if the prefix is not specified
    above.
    It is possible to add additional appenders to this section while debugging if you would
    like messages to be logged in some other way.  See http://logging.apache.org/log4j/2.x/ for details.
  -->
  <appenders>
    <Routing name="RoutingAppender">
      <Routes pattern="$${ctx:prefix}">
        <Route>
          <RollingFile name="Rolling-\${ctx:prefix}" fileName="\${logdir}/\${ctx:prefix}.log"
                       filePattern="\${logdir}/\${ctx:prefix}.%i.log.gz">
            <PatternLayout>
              <pattern>%d %-5p [%t] %c{1.}: %m%n</pattern>
            </PatternLayout>

            <!-- Rotate logs at 100MB-->
            <SizeBasedTriggeringPolicy size="100MB" />

            <!-- Rotate through 4 logs -->
            <DefaultRolloverStrategy max="4" fileIndex="min" />
          </RollingFile>
        </Route>
          <!--
	      This route in configured specifically for the instrumentation log so it can be parsed
              by the instrumentation log reader.  It does not compress the logs and has modified
              pattern.
	  -->
        <Route key="instrumentation">
          <RollingFile name="Rolling-instrumentation" fileName="\${logdir}/instrumentation.log"
                       filePattern="\${logdir}/instrumentation.%i.log">
            <PatternLayout>
              <!-- the logging class is not included here since its is verbose and always the same -->
              <pattern>%d %-5p [%t] %m%n</pattern>
            </PatternLayout>

            <!-- Rotate logs at 100MB-->
            <SizeBasedTriggeringPolicy size="100MB" />

            <!-- Rotate through 4 logs -->
            <DefaultRolloverStrategy max="4" fileIndex="min" />
          </RollingFile>
        </Route>
      </Routes>
    </Routing>
  </appenders>

  <loggers>

    <!-- we always want this at info for the instrumentation log reader -->
    <logger name="org.opennms.netmgt.collectd.DefaultCollectdInstrumentation" additivity="false" level="INFO">
      <appender-ref ref="RoutingAppender"/>
    </logger>
    <!-- 
      Set the threshold for individual loggers that may be too chatty at the default 
      level for their prefix.
    -->
    <logger name="com.google.gwt.user.server" additivity="false" level="INFO">
      <appender-ref ref="RoutingAppender"/>
    </logger>
    <logger name="com.mchange" additivity="false" level="INFO">
      <appender-ref ref="RoutingAppender"/>
    </logger>
    <logger name="httpclient" additivity="false" level="INFO">
      <appender-ref ref="RoutingAppender"/>
    </logger>
    <logger name="net.sf.jasperreports" additivity="false" level="INFO">
      <appender-ref ref="RoutingAppender"/>
    </logger>
    <logger name="org.apache.bsf" additivity="false" level="INFO">
      <appender-ref ref="RoutingAppender"/>
    </logger>
    <logger name="org.apache.camel.component.jms" additivity="false" level="INFO">
      <appender-ref ref="RoutingAppender"/>
    </logger>
    <logger name="org.apache.commons" additivity="false" level="WARN">
      <appender-ref ref="RoutingAppender"/>
    </logger>
    <logger name="org.apache.coyote" additivity="false" level="WARN">
      <appender-ref ref="RoutingAppender"/>
    </logger>
    <logger name="org.apache.mina.filter.logging" additivity="false" level="WARN">
      <appender-ref ref="RoutingAppender"/>
    </logger>
    <logger name="org.asteriskjava" additivity="false" level="WARN">
      <appender-ref ref="RoutingAppender"/>
    </logger>
    <logger name="org.eclipse.jetty.webapp" additivity="false" level="INFO">
      <appender-ref ref="RoutingAppender"/>
    </logger>
    <logger name="org.exolab.castor" additivity="false" level="INFO">
      <appender-ref ref="RoutingAppender"/>
    </logger>
    <logger name="org.gwtwidgets" additivity="false" level="INFO">
      <appender-ref ref="RoutingAppender"/>
    </logger>
    <logger name="org.hibernate" additivity="false" level="INFO">
      <appender-ref ref="RoutingAppender"/>
    </logger>
    <logger name="org.hibernate.sql" additivity="false" level="INFO">
      <appender-ref ref="RoutingAppender"/>
    </logger>
    <logger name="org.hibernate.cfg.annotations.EntityBinder" additivity="false" level="WARN">
      <appender-ref ref="RoutingAppender"/>
    </logger>
    <logger name="org.mortbay" additivity="false" level="INFO">
      <appender-ref ref="RoutingAppender"/>
    </logger>
    <logger name="org.quartz" additivity="false" level="INFO">
      <appender-ref ref="RoutingAppender"/>
    </logger>
    <logger name="org.springframework" additivity="false" level="INFO">
      <appender-ref ref="RoutingAppender"/>
    </logger>
    <logger name="snaq.db" additivity="false" level="INFO">
      <appender-ref ref="RoutingAppender"/>
    </logger>
    <logger name="com.datastax.driver" additivity="false" level="INFO">
      <appender-ref ref="RoutingAppender"/>
    </logger>
    <logger name="org.snmp4j.transport" additivity="false" level="ERROR">
      <appender-ref ref="RoutingAppender"/>
    </logger>

    <!-- Allow any message to pass through the root logger -->
    <root level="DEBUG">
      <!-- 
        Each category/log can be set to one of TRACE, INFO, DEBUG, WARN, ERROR

        This section of the setting the log level based on Logging prefix. Log messages that are logged
        without a prefix work as if the prefix were 'uncategorized'.

        The KeyValuePair specifies a prefix and a log level for messages that have the prefix.

        The defaultThreshold is for log messages that do not match any configured KeyValuePair.

        None of the below of the KeyValuePairs are actually necessary but are just to indicate
        some well known prefixes in the log or to override the defaultThreshold for a given prefix.
      -->
      <DynamicThresholdFilter key="prefix" defaultThreshold="DEBUG">
        <!-- always leave instrumentation logging at INFO -->
        <KeyValuePair key="instrumentation"      value="INFO" />
<<<<<<< HEAD
        <KeyValuePair key="access-point-monitor" value="WARN" />
        <KeyValuePair key="ackd"                 value="WARN" />
        <KeyValuePair key="actiond"              value="WARN" />
        <KeyValuePair key="alarmd"               value="WARN" />
        <KeyValuePair key="asterisk-gateway"     value="WARN" />
        <KeyValuePair key="archiver"             value="WARN" />
        <KeyValuePair key="collectd"             value="WARN" />
        <KeyValuePair key="correlator"           value="WARN" />
        <KeyValuePair key="dhcpd"                value="WARN" />
        <KeyValuePair key="discovery"            value="WARN" />
        <KeyValuePair key="eventd"               value="WARN" />
        <KeyValuePair key="event-translator"     value="WARN" />
        <KeyValuePair key="icmp"                 value="WARN" />
        <KeyValuePair key="jetty-server"         value="WARN" />
        <KeyValuePair key="enlinkd"              value="WARN" />
        <KeyValuePair key="manager"              value="DEBUG" />
        <KeyValuePair key="map"                  value="WARN" />
        <KeyValuePair key="model-importer"       value="WARN" />
        <KeyValuePair key="notifd"               value="WARN" />
        <KeyValuePair key="oss-qosd"             value="WARN" />
        <KeyValuePair key="oss-qosdrx"           value="WARN" />
        <KeyValuePair key="passive"              value="WARN" />
        <KeyValuePair key="poller"               value="WARN" />
        <KeyValuePair key="provisiond"           value="WARN" />
        <KeyValuePair key="queued"               value="WARN" />
        <KeyValuePair key="reportd"              value="WARN" />
        <KeyValuePair key="reports"              value="WARN" />
        <KeyValuePair key="rtc"                  value="WARN" />
        <KeyValuePair key="statsd"               value="WARN" />
        <KeyValuePair key="scriptd"              value="WARN" />
        <KeyValuePair key="snmp-poller"          value="WARN" />
        <KeyValuePair key="syslogd"              value="WARN" />
        <KeyValuePair key="threshd"              value="WARN" />
        <KeyValuePair key="tl1d"                 value="WARN" />
        <KeyValuePair key="trapd"                value="WARN" />
        <KeyValuePair key="trouble-ticketer"     value="WARN" />
        <KeyValuePair key="vacuumd"              value="WARN" />
        <KeyValuePair key="web"                  value="WARN" />
=======
        <KeyValuePair key="access-point-monitor" value="DEBUG" />
        <KeyValuePair key="ackd"                 value="DEBUG" />
        <KeyValuePair key="actiond"              value="DEBUG" />
        <KeyValuePair key="alarmd"               value="DEBUG" />
        <KeyValuePair key="asterisk-gateway"     value="DEBUG" />
        <KeyValuePair key="archiver"             value="DEBUG" />
        <KeyValuePair key="bsmd"                 value="DEBUG" />
        <KeyValuePair key="collectd"             value="DEBUG" />
        <KeyValuePair key="correlator"           value="DEBUG" />
        <KeyValuePair key="dhcpd"                value="DEBUG" />
        <KeyValuePair key="discovery"            value="DEBUG" />
        <KeyValuePair key="eventd"               value="DEBUG" />
        <KeyValuePair key="event-translator"     value="DEBUG" />
        <KeyValuePair key="icmp"                 value="DEBUG" />
        <KeyValuePair key="ipc"                  value="DEBUG" />
        <KeyValuePair key="jetty-server"         value="DEBUG" />
        <KeyValuePair key="enlinkd"              value="DEBUG" />
        <KeyValuePair key="manager"              value="DEBUG" />
        <KeyValuePair key="map"                  value="DEBUG" />
        <KeyValuePair key="notifd"               value="DEBUG" />
        <KeyValuePair key="oss-qosd"             value="DEBUG" />
        <KeyValuePair key="oss-qosdrx"           value="DEBUG" />
        <KeyValuePair key="passive"              value="DEBUG" />
        <KeyValuePair key="poller"               value="DEBUG" />
        <KeyValuePair key="provisiond"           value="DEBUG" />
        <KeyValuePair key="queued"               value="DEBUG" />
        <KeyValuePair key="reportd"              value="DEBUG" />
        <KeyValuePair key="reports"              value="DEBUG" />
        <KeyValuePair key="rtc"                  value="DEBUG" />
        <KeyValuePair key="statsd"               value="DEBUG" />
        <KeyValuePair key="scriptd"              value="DEBUG" />
        <KeyValuePair key="snmp-poller"          value="DEBUG" />
        <KeyValuePair key="syslogd"              value="DEBUG" />
        <KeyValuePair key="threshd"              value="DEBUG" />
        <KeyValuePair key="tl1d"                 value="DEBUG" />
        <KeyValuePair key="trapd"                value="DEBUG" />
        <KeyValuePair key="trouble-ticketer"     value="DEBUG" />
        <KeyValuePair key="vacuumd"              value="DEBUG" />
        <KeyValuePair key="web"                  value="DEBUG" />
>>>>>>> c77b3c8f
      </DynamicThresholdFilter>

      <appender-ref ref="RoutingAppender"/>

    </root>
  </loggers>

</configuration><|MERGE_RESOLUTION|>--- conflicted
+++ resolved
@@ -169,46 +169,6 @@
       <DynamicThresholdFilter key="prefix" defaultThreshold="DEBUG">
         <!-- always leave instrumentation logging at INFO -->
         <KeyValuePair key="instrumentation"      value="INFO" />
-<<<<<<< HEAD
-        <KeyValuePair key="access-point-monitor" value="WARN" />
-        <KeyValuePair key="ackd"                 value="WARN" />
-        <KeyValuePair key="actiond"              value="WARN" />
-        <KeyValuePair key="alarmd"               value="WARN" />
-        <KeyValuePair key="asterisk-gateway"     value="WARN" />
-        <KeyValuePair key="archiver"             value="WARN" />
-        <KeyValuePair key="collectd"             value="WARN" />
-        <KeyValuePair key="correlator"           value="WARN" />
-        <KeyValuePair key="dhcpd"                value="WARN" />
-        <KeyValuePair key="discovery"            value="WARN" />
-        <KeyValuePair key="eventd"               value="WARN" />
-        <KeyValuePair key="event-translator"     value="WARN" />
-        <KeyValuePair key="icmp"                 value="WARN" />
-        <KeyValuePair key="jetty-server"         value="WARN" />
-        <KeyValuePair key="enlinkd"              value="WARN" />
-        <KeyValuePair key="manager"              value="DEBUG" />
-        <KeyValuePair key="map"                  value="WARN" />
-        <KeyValuePair key="model-importer"       value="WARN" />
-        <KeyValuePair key="notifd"               value="WARN" />
-        <KeyValuePair key="oss-qosd"             value="WARN" />
-        <KeyValuePair key="oss-qosdrx"           value="WARN" />
-        <KeyValuePair key="passive"              value="WARN" />
-        <KeyValuePair key="poller"               value="WARN" />
-        <KeyValuePair key="provisiond"           value="WARN" />
-        <KeyValuePair key="queued"               value="WARN" />
-        <KeyValuePair key="reportd"              value="WARN" />
-        <KeyValuePair key="reports"              value="WARN" />
-        <KeyValuePair key="rtc"                  value="WARN" />
-        <KeyValuePair key="statsd"               value="WARN" />
-        <KeyValuePair key="scriptd"              value="WARN" />
-        <KeyValuePair key="snmp-poller"          value="WARN" />
-        <KeyValuePair key="syslogd"              value="WARN" />
-        <KeyValuePair key="threshd"              value="WARN" />
-        <KeyValuePair key="tl1d"                 value="WARN" />
-        <KeyValuePair key="trapd"                value="WARN" />
-        <KeyValuePair key="trouble-ticketer"     value="WARN" />
-        <KeyValuePair key="vacuumd"              value="WARN" />
-        <KeyValuePair key="web"                  value="WARN" />
-=======
         <KeyValuePair key="access-point-monitor" value="DEBUG" />
         <KeyValuePair key="ackd"                 value="DEBUG" />
         <KeyValuePair key="actiond"              value="DEBUG" />
@@ -248,7 +208,6 @@
         <KeyValuePair key="trouble-ticketer"     value="DEBUG" />
         <KeyValuePair key="vacuumd"              value="DEBUG" />
         <KeyValuePair key="web"                  value="DEBUG" />
->>>>>>> c77b3c8f
       </DynamicThresholdFilter>
 
       <appender-ref ref="RoutingAppender"/>
