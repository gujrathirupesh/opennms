--- conflicted
+++ resolved
@@ -9,11 +9,7 @@
     acknowledge-id-sql="SELECT notifyid FROM notifications WHERE eventuei=? AND nodeid=? AND interfaceid=? AND serviceid=?"
     acknowledge-update-sql="UPDATE notifications SET answeredby=?, respondtime=? WHERE notifyId=?"
     match-all="true" email-address-command="javaEmail">
-<<<<<<< HEAD
-    <auto-acknowledge-alarm resolution-prefix="RESOLVED: ">
-=======
     <auto-acknowledge-alarm resolution-prefix="Cleared: ">
->>>>>>> 673e377b
         <uei>uei.opennms.org/threshold/highThresholdRearmed</uei>
         <uei>uei.opennms.org/threshold/lowThresholdRearmed</uei>
     </auto-acknowledge-alarm>
