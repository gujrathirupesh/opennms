--- conflicted
+++ resolved
@@ -56,8 +56,6 @@
             <resource-filter field="ifHighSpeed">^[1-9]+[0-9]*$</resource-filter>
         </expression>
     </group>
-<<<<<<< HEAD
-=======
     <group name="mib2" rrdRepository="${install.share.dir}/rrd/snmp/">
         <threshold
             description="Trigger an alert if one or more incoming packets on the whole node were not received due to an error for one measurement interval"
@@ -178,5 +176,4 @@
             type="low" ds-type="node" value="25.0" rearm="100.0"
             trigger="1" filterOperator="or" expression="coffeePotLevel / coffeePotCapacity * 100.0"/>
     </group>
->>>>>>> 673e377b
 </thresholding-config>