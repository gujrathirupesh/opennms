--- conflicted
+++ resolved
@@ -720,8 +720,6 @@
 	sysUpTime=%parm[#1]%&lt;/p></logmsg>
       <severity>Warning</severity>
    </event>
-<<<<<<< HEAD
-=======
    <event>
       <mask>
          <maskelement>
@@ -1067,5 +1065,4 @@
         lgpSysEventDescription=%parm[#2]%&lt;/p></logmsg>
       <severity>Indeterminate</severity>
    </event>
->>>>>>> 65da858e
 </events>