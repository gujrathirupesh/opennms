<events xmlns="http://xmlns.opennms.org/xsd/eventconf">
   <event>
      <mask>
         <maskelement>
            <mename>id</mename>
            <mevalue>.1.3.6.1.4.1.5003.9.10.1.21.2</mevalue>
         </maskelement>
         <maskelement>
            <mename>generic</mename>
            <mevalue>6</mevalue>
         </maskelement>
         <maskelement>
            <mename>specific</mename>
            <mevalue>1</mevalue>
         </maskelement>
      </mask>
      <uei>uei.opennms.org/vendor/Audiocodes/traps/acBoardFatalError</uei>
      <event-label>AcBoard defined trap event: acBoardFatalError</event-label>
      <descr>&lt;p>Board fatal error&lt;/p>&lt;table>
	&lt;tr>&lt;td>&lt;b>

	acBoardTrapGlobalsName&lt;/b>&lt;/td>&lt;td>
	%parm[#1]%;&lt;/td>&lt;td>&lt;p>&lt;/p>&lt;/td>&lt;/tr>
	&lt;tr>&lt;td>&lt;b>

	acBoardTrapGlobalsTextualDescription&lt;/b>&lt;/td>&lt;td>
	%parm[#2]%;&lt;/td>&lt;td>&lt;p>&lt;/p>&lt;/td>&lt;/tr>
	&lt;tr>&lt;td>&lt;b>

	acBoardTrapGlobalsSource&lt;/b>&lt;/td>&lt;td>
	%parm[#3]%;&lt;/td>&lt;td>&lt;p>&lt;/p>&lt;/td>&lt;/tr>
	&lt;tr>&lt;td>&lt;b>

	acBoardTrapGlobalsSeverity&lt;/b>&lt;/td>&lt;td>
	%parm[#4]%;&lt;/td>&lt;td>&lt;p>
		cleared(0)
		indeterminate(1)
		warning(2)
		minor(3)
		major(4)
		critical(5)
	&lt;/p>&lt;/td>&lt;/tr>
	&lt;tr>&lt;td>&lt;b>

	acBoardTrapGlobalsUniqID&lt;/b>&lt;/td>&lt;td>
	%parm[#5]%;&lt;/td>&lt;td>&lt;p>&lt;/p>&lt;/td>&lt;/tr>
	&lt;tr>&lt;td>&lt;b>

	acBoardTrapGlobalsType&lt;/b>&lt;/td>&lt;td>
	%parm[#6]%;&lt;/td>&lt;td>&lt;p>
		other(0)
		communicationsAlarm(1)
		qualityOfServiceAlarm(2)
		processingErrorAlarm(3)
		equipmentAlarm(4)
		environmentalAlarm(5)
	&lt;/p>&lt;/td>&lt;/tr>
	&lt;tr>&lt;td>&lt;b>

	acBoardTrapGlobalsProbableCause&lt;/b>&lt;/td>&lt;td>
	%parm[#7]%;&lt;/td>&lt;td>&lt;p>
		other(0)
		adapterError(1)
		applicationSubsystemFailure(2)
		bandwidthReduced(3)
		callEstablishmentError(4)
		communicationsProtocolError(5)
		communicationsSubsystemFailure(6)
		configurationOrCustomizationError(7)
		congestion(8)
		corruptData(9)
		cpuCyclesLimitExceeded(10)
		dataSetOrModemError(11)
		degradedSignal(12)
		dteDceInterfaceError(13)
		enclosureDoorOpen(14)
		equipmentMalfunction(15)
		excessiveVibration(16)
		fileError(17)
		fireDetected(18)
		floodDetected(19)
		framingError(20)
		heatingVentCoolingSystemProblem(21)
		humidityUnacceptable(22)
		inputOutputDeviceError(23)
		inputDeviceError(24)
		lanError(25)
		leakDetected(26)
		localNodeTransmissionError(27)
		lossOfFrame(28)
		lossOfSignal(29)
		materialSupplyExhausted(30)
		multiplexerProblem(31)
		outOfMemory(32)
		ouputDeviceError(33)
		performanceDegraded(34)
		powerProblem(35)
		pressureUnacceptable(36)
		processorProblem(37)
		pumpFailure(38)
		queueSizeExceeded(39)
		receiveFailure(40)
		receiverFailure(41)
		remoteNodeTransmissionError(42)
		resourceAtOrNearingCapacity(43)
		responseTimeExecessive(44)
		retransmissionRateExcessive(45)
		softwareError(46)
		softwareProgramAbnormallyTerminated(47)
		softwareProgramError(48)
		storageCapacityProblem(49)
		temperatureUnacceptable(50)
		thresholdCrossed(51)
		timingProblem(52)
		toxicLeakDetected(53)
		transmitFailure(54)
		transmitterFailure(55)
		underlyingResourceUnavailable(56)
		versionMismatch(57)
		authenticationFailure(58)
		breachOfConfidentiality(59)
		cableTamper(60)
		delayedInformation(61)
		denialOfService(62)
		duplicateInformation(63)
		informationMissing(64)
		informationModificationDetected(65)
		informationOutOfSequence(66)
		intrusionDetection(67)
		keyExpired(68)
		nonRepudiationFailure(69)
		outOfHoursActivity(70)
		outOfService(71)
		proceduralError(72)
		unauthorizedAccessAttempt(73)
		unexpectedInformation(74)
	&lt;/p>&lt;/td>&lt;/tr>
	&lt;tr>&lt;td>&lt;b>

	acBoardTrapGlobalsAdditionalInfo1&lt;/b>&lt;/td>&lt;td>
	%parm[#8]%;&lt;/td>&lt;td>&lt;p>&lt;/p>&lt;/td>&lt;/tr>
	&lt;tr>&lt;td>&lt;b>

	acBoardTrapGlobalsAdditionalInfo2&lt;/b>&lt;/td>&lt;td>
	%parm[#9]%;&lt;/td>&lt;td>&lt;p>&lt;/p>&lt;/td>&lt;/tr>
	&lt;tr>&lt;td>&lt;b>

	acBoardTrapGlobalsAdditionalInfo3&lt;/b>&lt;/td>&lt;td>
	%parm[#10]%;&lt;/td>&lt;td>&lt;p>&lt;/p>&lt;/td>&lt;/tr>
	&lt;tr>&lt;td>&lt;b>

	acBoardTrapGlobalsDateAndTime&lt;/b>&lt;/td>&lt;td>
	%parm[#11]%;&lt;/td>&lt;td>&lt;p>&lt;/p>&lt;/td>&lt;/tr>&lt;/table></descr>
      <logmsg dest="logndisplay">&lt;p>
			Audiocodes Event: acBoardFatalError trap received 
			acBoardTrapGlobalsName=%parm[#1]% 
			acBoardTrapGlobalsTextualDescription=%parm[#2]% 
			acBoardTrapGlobalsSource=%parm[#3]% 
			acBoardTrapGlobalsSeverity=%parm[#4]% 
			acBoardTrapGlobalsUniqID=%parm[#5]% 
			acBoardTrapGlobalsType=%parm[#6]% 
			acBoardTrapGlobalsProbableCause=%parm[#7]% 
			acBoardTrapGlobalsAdditionalInfo1=%parm[#8]% 
			acBoardTrapGlobalsAdditionalInfo2=%parm[#9]% 
			acBoardTrapGlobalsAdditionalInfo3=%parm[#10]% 
			acBoardTrapGlobalsDateAndTime=%parm[#11]%&lt;/p></logmsg>
      <severity>Indeterminate</severity>
   </event>
   <event>
      <mask>
         <maskelement>
            <mename>id</mename>
            <mevalue>.1.3.6.1.4.1.5003.9.10.1.21.2</mevalue>
         </maskelement>
         <maskelement>
            <mename>generic</mename>
            <mevalue>6</mevalue>
         </maskelement>
         <maskelement>
            <mename>specific</mename>
            <mevalue>2</mevalue>
         </maskelement>
      </mask>
      <uei>uei.opennms.org/vendor/Audiocodes/traps/acBoardConfigurationError</uei>
      <event-label>AcBoard defined trap event: acBoardConfigurationError</event-label>
      <descr>&lt;p>Configuration Error&lt;/p>&lt;table>
	&lt;tr>&lt;td>&lt;b>

	acBoardTrapGlobalsName&lt;/b>&lt;/td>&lt;td>
	%parm[#1]%;&lt;/td>&lt;td>&lt;p>&lt;/p>&lt;/td>&lt;/tr>
	&lt;tr>&lt;td>&lt;b>

	acBoardTrapGlobalsTextualDescription&lt;/b>&lt;/td>&lt;td>
	%parm[#2]%;&lt;/td>&lt;td>&lt;p>&lt;/p>&lt;/td>&lt;/tr>
	&lt;tr>&lt;td>&lt;b>

	acBoardTrapGlobalsSource&lt;/b>&lt;/td>&lt;td>
	%parm[#3]%;&lt;/td>&lt;td>&lt;p>&lt;/p>&lt;/td>&lt;/tr>
	&lt;tr>&lt;td>&lt;b>

	acBoardTrapGlobalsSeverity&lt;/b>&lt;/td>&lt;td>
	%parm[#4]%;&lt;/td>&lt;td>&lt;p>
		cleared(0)
		indeterminate(1)
		warning(2)
		minor(3)
		major(4)
		critical(5)
	&lt;/p>&lt;/td>&lt;/tr>
	&lt;tr>&lt;td>&lt;b>

	acBoardTrapGlobalsUniqID&lt;/b>&lt;/td>&lt;td>
	%parm[#5]%;&lt;/td>&lt;td>&lt;p>&lt;/p>&lt;/td>&lt;/tr>
	&lt;tr>&lt;td>&lt;b>

	acBoardTrapGlobalsType&lt;/b>&lt;/td>&lt;td>
	%parm[#6]%;&lt;/td>&lt;td>&lt;p>
		other(0)
		communicationsAlarm(1)
		qualityOfServiceAlarm(2)
		processingErrorAlarm(3)
		equipmentAlarm(4)
		environmentalAlarm(5)
	&lt;/p>&lt;/td>&lt;/tr>
	&lt;tr>&lt;td>&lt;b>

	acBoardTrapGlobalsProbableCause&lt;/b>&lt;/td>&lt;td>
	%parm[#7]%;&lt;/td>&lt;td>&lt;p>
		other(0)
		adapterError(1)
		applicationSubsystemFailure(2)
		bandwidthReduced(3)
		callEstablishmentError(4)
		communicationsProtocolError(5)
		communicationsSubsystemFailure(6)
		configurationOrCustomizationError(7)
		congestion(8)
		corruptData(9)
		cpuCyclesLimitExceeded(10)
		dataSetOrModemError(11)
		degradedSignal(12)
		dteDceInterfaceError(13)
		enclosureDoorOpen(14)
		equipmentMalfunction(15)
		excessiveVibration(16)
		fileError(17)
		fireDetected(18)
		floodDetected(19)
		framingError(20)
		heatingVentCoolingSystemProblem(21)
		humidityUnacceptable(22)
		inputOutputDeviceError(23)
		inputDeviceError(24)
		lanError(25)
		leakDetected(26)
		localNodeTransmissionError(27)
		lossOfFrame(28)
		lossOfSignal(29)
		materialSupplyExhausted(30)
		multiplexerProblem(31)
		outOfMemory(32)
		ouputDeviceError(33)
		performanceDegraded(34)
		powerProblem(35)
		pressureUnacceptable(36)
		processorProblem(37)
		pumpFailure(38)
		queueSizeExceeded(39)
		receiveFailure(40)
		receiverFailure(41)
		remoteNodeTransmissionError(42)
		resourceAtOrNearingCapacity(43)
		responseTimeExecessive(44)
		retransmissionRateExcessive(45)
		softwareError(46)
		softwareProgramAbnormallyTerminated(47)
		softwareProgramError(48)
		storageCapacityProblem(49)
		temperatureUnacceptable(50)
		thresholdCrossed(51)
		timingProblem(52)
		toxicLeakDetected(53)
		transmitFailure(54)
		transmitterFailure(55)
		underlyingResourceUnavailable(56)
		versionMismatch(57)
		authenticationFailure(58)
		breachOfConfidentiality(59)
		cableTamper(60)
		delayedInformation(61)
		denialOfService(62)
		duplicateInformation(63)
		informationMissing(64)
		informationModificationDetected(65)
		informationOutOfSequence(66)
		intrusionDetection(67)
		keyExpired(68)
		nonRepudiationFailure(69)
		outOfHoursActivity(70)
		outOfService(71)
		proceduralError(72)
		unauthorizedAccessAttempt(73)
		unexpectedInformation(74)
	&lt;/p>&lt;/td>&lt;/tr>
	&lt;tr>&lt;td>&lt;b>

	acBoardTrapGlobalsAdditionalInfo1&lt;/b>&lt;/td>&lt;td>
	%parm[#8]%;&lt;/td>&lt;td>&lt;p>&lt;/p>&lt;/td>&lt;/tr>
	&lt;tr>&lt;td>&lt;b>

	acBoardTrapGlobalsAdditionalInfo2&lt;/b>&lt;/td>&lt;td>
	%parm[#9]%;&lt;/td>&lt;td>&lt;p>&lt;/p>&lt;/td>&lt;/tr>
	&lt;tr>&lt;td>&lt;b>

	acBoardTrapGlobalsAdditionalInfo3&lt;/b>&lt;/td>&lt;td>
	%parm[#10]%;&lt;/td>&lt;td>&lt;p>&lt;/p>&lt;/td>&lt;/tr>
	&lt;tr>&lt;td>&lt;b>

	acBoardTrapGlobalsDateAndTime&lt;/b>&lt;/td>&lt;td>
	%parm[#11]%;&lt;/td>&lt;td>&lt;p>&lt;/p>&lt;/td>&lt;/tr>&lt;/table></descr>
      <logmsg dest="logndisplay">&lt;p>
			Audiocodes Event: acBoardConfigurationError trap received 
			acBoardTrapGlobalsName=%parm[#1]% 
			acBoardTrapGlobalsTextualDescription=%parm[#2]% 
			acBoardTrapGlobalsSource=%parm[#3]% 
			acBoardTrapGlobalsSeverity=%parm[#4]% 
			acBoardTrapGlobalsUniqID=%parm[#5]% 
			acBoardTrapGlobalsType=%parm[#6]% 
			acBoardTrapGlobalsProbableCause=%parm[#7]% 
			acBoardTrapGlobalsAdditionalInfo1=%parm[#8]% 
			acBoardTrapGlobalsAdditionalInfo2=%parm[#9]% 
			acBoardTrapGlobalsAdditionalInfo3=%parm[#10]% 
			acBoardTrapGlobalsDateAndTime=%parm[#11]%&lt;/p></logmsg>
      <severity>Indeterminate</severity>
   </event>
   <event>
      <mask>
         <maskelement>
            <mename>id</mename>
            <mevalue>.1.3.6.1.4.1.5003.9.10.1.21.2</mevalue>
         </maskelement>
         <maskelement>
            <mename>generic</mename>
            <mevalue>6</mevalue>
         </maskelement>
         <maskelement>
            <mename>specific</mename>
            <mevalue>3</mevalue>
         </maskelement>
      </mask>
      <uei>uei.opennms.org/vendor/Audiocodes/traps/acBoardTemperatureAlarm</uei>
      <event-label>AcBoard defined trap event: acBoardTemperatureAlarm</event-label>
      <descr>&lt;p>Temperature Alarm. Turned on when temperature exceeds 60 degrees Celsius, and relaxes when temperature goes under 55 again.&lt;/p>&lt;table>
	&lt;tr>&lt;td>&lt;b>

	acBoardTrapGlobalsName&lt;/b>&lt;/td>&lt;td>
	%parm[#1]%;&lt;/td>&lt;td>&lt;p>&lt;/p>&lt;/td>&lt;/tr>
	&lt;tr>&lt;td>&lt;b>

	acBoardTrapGlobalsTextualDescription&lt;/b>&lt;/td>&lt;td>
	%parm[#2]%;&lt;/td>&lt;td>&lt;p>&lt;/p>&lt;/td>&lt;/tr>
	&lt;tr>&lt;td>&lt;b>

	acBoardTrapGlobalsSource&lt;/b>&lt;/td>&lt;td>
	%parm[#3]%;&lt;/td>&lt;td>&lt;p>&lt;/p>&lt;/td>&lt;/tr>
	&lt;tr>&lt;td>&lt;b>

	acBoardTrapGlobalsSeverity&lt;/b>&lt;/td>&lt;td>
	%parm[#4]%;&lt;/td>&lt;td>&lt;p>
		cleared(0)
		indeterminate(1)
		warning(2)
		minor(3)
		major(4)
		critical(5)
	&lt;/p>&lt;/td>&lt;/tr>
	&lt;tr>&lt;td>&lt;b>

	acBoardTrapGlobalsUniqID&lt;/b>&lt;/td>&lt;td>
	%parm[#5]%;&lt;/td>&lt;td>&lt;p>&lt;/p>&lt;/td>&lt;/tr>
	&lt;tr>&lt;td>&lt;b>

	acBoardTrapGlobalsType&lt;/b>&lt;/td>&lt;td>
	%parm[#6]%;&lt;/td>&lt;td>&lt;p>
		other(0)
		communicationsAlarm(1)
		qualityOfServiceAlarm(2)
		processingErrorAlarm(3)
		equipmentAlarm(4)
		environmentalAlarm(5)
	&lt;/p>&lt;/td>&lt;/tr>
	&lt;tr>&lt;td>&lt;b>

	acBoardTrapGlobalsProbableCause&lt;/b>&lt;/td>&lt;td>
	%parm[#7]%;&lt;/td>&lt;td>&lt;p>
		other(0)
		adapterError(1)
		applicationSubsystemFailure(2)
		bandwidthReduced(3)
		callEstablishmentError(4)
		communicationsProtocolError(5)
		communicationsSubsystemFailure(6)
		configurationOrCustomizationError(7)
		congestion(8)
		corruptData(9)
		cpuCyclesLimitExceeded(10)
		dataSetOrModemError(11)
		degradedSignal(12)
		dteDceInterfaceError(13)
		enclosureDoorOpen(14)
		equipmentMalfunction(15)
		excessiveVibration(16)
		fileError(17)
		fireDetected(18)
		floodDetected(19)
		framingError(20)
		heatingVentCoolingSystemProblem(21)
		humidityUnacceptable(22)
		inputOutputDeviceError(23)
		inputDeviceError(24)
		lanError(25)
		leakDetected(26)
		localNodeTransmissionError(27)
		lossOfFrame(28)
		lossOfSignal(29)
		materialSupplyExhausted(30)
		multiplexerProblem(31)
		outOfMemory(32)
		ouputDeviceError(33)
		performanceDegraded(34)
		powerProblem(35)
		pressureUnacceptable(36)
		processorProblem(37)
		pumpFailure(38)
		queueSizeExceeded(39)
		receiveFailure(40)
		receiverFailure(41)
		remoteNodeTransmissionError(42)
		resourceAtOrNearingCapacity(43)
		responseTimeExecessive(44)
		retransmissionRateExcessive(45)
		softwareError(46)
		softwareProgramAbnormallyTerminated(47)
		softwareProgramError(48)
		storageCapacityProblem(49)
		temperatureUnacceptable(50)
		thresholdCrossed(51)
		timingProblem(52)
		toxicLeakDetected(53)
		transmitFailure(54)
		transmitterFailure(55)
		underlyingResourceUnavailable(56)
		versionMismatch(57)
		authenticationFailure(58)
		breachOfConfidentiality(59)
		cableTamper(60)
		delayedInformation(61)
		denialOfService(62)
		duplicateInformation(63)
		informationMissing(64)
		informationModificationDetected(65)
		informationOutOfSequence(66)
		intrusionDetection(67)
		keyExpired(68)
		nonRepudiationFailure(69)
		outOfHoursActivity(70)
		outOfService(71)
		proceduralError(72)
		unauthorizedAccessAttempt(73)
		unexpectedInformation(74)
	&lt;/p>&lt;/td>&lt;/tr>
	&lt;tr>&lt;td>&lt;b>

	acBoardTrapGlobalsAdditionalInfo1&lt;/b>&lt;/td>&lt;td>
	%parm[#8]%;&lt;/td>&lt;td>&lt;p>&lt;/p>&lt;/td>&lt;/tr>
	&lt;tr>&lt;td>&lt;b>

	acBoardTrapGlobalsAdditionalInfo2&lt;/b>&lt;/td>&lt;td>
	%parm[#9]%;&lt;/td>&lt;td>&lt;p>&lt;/p>&lt;/td>&lt;/tr>
	&lt;tr>&lt;td>&lt;b>

	acBoardTrapGlobalsAdditionalInfo3&lt;/b>&lt;/td>&lt;td>
	%parm[#10]%;&lt;/td>&lt;td>&lt;p>&lt;/p>&lt;/td>&lt;/tr>
	&lt;tr>&lt;td>&lt;b>

	acBoardTrapGlobalsDateAndTime&lt;/b>&lt;/td>&lt;td>
	%parm[#11]%;&lt;/td>&lt;td>&lt;p>&lt;/p>&lt;/td>&lt;/tr>&lt;/table></descr>
      <logmsg dest="logndisplay">&lt;p>
			Audiocodes Event: acBoardTemperatureAlarm trap received 
			acBoardTrapGlobalsName=%parm[#1]% 
			acBoardTrapGlobalsTextualDescription=%parm[#2]% 
			acBoardTrapGlobalsSource=%parm[#3]% 
			acBoardTrapGlobalsSeverity=%parm[#4]% 
			acBoardTrapGlobalsUniqID=%parm[#5]% 
			acBoardTrapGlobalsType=%parm[#6]% 
			acBoardTrapGlobalsProbableCause=%parm[#7]% 
			acBoardTrapGlobalsAdditionalInfo1=%parm[#8]% 
			acBoardTrapGlobalsAdditionalInfo2=%parm[#9]% 
			acBoardTrapGlobalsAdditionalInfo3=%parm[#10]% 
			acBoardTrapGlobalsDateAndTime=%parm[#11]%&lt;/p></logmsg>
      <severity>Indeterminate</severity>
   </event>
   <event>
      <mask>
         <maskelement>
            <mename>id</mename>
            <mevalue>.1.3.6.1.4.1.5003.9.10.1.21.2</mevalue>
         </maskelement>
         <maskelement>
            <mename>generic</mename>
            <mevalue>6</mevalue>
         </maskelement>
         <maskelement>
            <mename>specific</mename>
            <mevalue>4</mevalue>
         </maskelement>
      </mask>
      <uei>uei.opennms.org/vendor/Audiocodes/traps/acBoardEvBoardStarted</uei>
      <event-label>AcBoard defined trap event: acBoardEvBoardStarted</event-label>
      <descr>&lt;p>Initialization Ended&lt;/p>&lt;table>
	&lt;tr>&lt;td>&lt;b>

	acBoardTrapGlobalsName&lt;/b>&lt;/td>&lt;td>
	%parm[#1]%;&lt;/td>&lt;td>&lt;p>&lt;/p>&lt;/td>&lt;/tr>
	&lt;tr>&lt;td>&lt;b>

	acBoardTrapGlobalsTextualDescription&lt;/b>&lt;/td>&lt;td>
	%parm[#2]%;&lt;/td>&lt;td>&lt;p>&lt;/p>&lt;/td>&lt;/tr>
	&lt;tr>&lt;td>&lt;b>

	acBoardTrapGlobalsSource&lt;/b>&lt;/td>&lt;td>
	%parm[#3]%;&lt;/td>&lt;td>&lt;p>&lt;/p>&lt;/td>&lt;/tr>
	&lt;tr>&lt;td>&lt;b>

	acBoardTrapGlobalsSeverity&lt;/b>&lt;/td>&lt;td>
	%parm[#4]%;&lt;/td>&lt;td>&lt;p>
		cleared(0)
		indeterminate(1)
		warning(2)
		minor(3)
		major(4)
		critical(5)
	&lt;/p>&lt;/td>&lt;/tr>
	&lt;tr>&lt;td>&lt;b>

	acBoardTrapGlobalsUniqID&lt;/b>&lt;/td>&lt;td>
	%parm[#5]%;&lt;/td>&lt;td>&lt;p>&lt;/p>&lt;/td>&lt;/tr>
	&lt;tr>&lt;td>&lt;b>

	acBoardTrapGlobalsType&lt;/b>&lt;/td>&lt;td>
	%parm[#6]%;&lt;/td>&lt;td>&lt;p>
		other(0)
		communicationsAlarm(1)
		qualityOfServiceAlarm(2)
		processingErrorAlarm(3)
		equipmentAlarm(4)
		environmentalAlarm(5)
	&lt;/p>&lt;/td>&lt;/tr>
	&lt;tr>&lt;td>&lt;b>

	acBoardTrapGlobalsProbableCause&lt;/b>&lt;/td>&lt;td>
	%parm[#7]%;&lt;/td>&lt;td>&lt;p>
		other(0)
		adapterError(1)
		applicationSubsystemFailure(2)
		bandwidthReduced(3)
		callEstablishmentError(4)
		communicationsProtocolError(5)
		communicationsSubsystemFailure(6)
		configurationOrCustomizationError(7)
		congestion(8)
		corruptData(9)
		cpuCyclesLimitExceeded(10)
		dataSetOrModemError(11)
		degradedSignal(12)
		dteDceInterfaceError(13)
		enclosureDoorOpen(14)
		equipmentMalfunction(15)
		excessiveVibration(16)
		fileError(17)
		fireDetected(18)
		floodDetected(19)
		framingError(20)
		heatingVentCoolingSystemProblem(21)
		humidityUnacceptable(22)
		inputOutputDeviceError(23)
		inputDeviceError(24)
		lanError(25)
		leakDetected(26)
		localNodeTransmissionError(27)
		lossOfFrame(28)
		lossOfSignal(29)
		materialSupplyExhausted(30)
		multiplexerProblem(31)
		outOfMemory(32)
		ouputDeviceError(33)
		performanceDegraded(34)
		powerProblem(35)
		pressureUnacceptable(36)
		processorProblem(37)
		pumpFailure(38)
		queueSizeExceeded(39)
		receiveFailure(40)
		receiverFailure(41)
		remoteNodeTransmissionError(42)
		resourceAtOrNearingCapacity(43)
		responseTimeExecessive(44)
		retransmissionRateExcessive(45)
		softwareError(46)
		softwareProgramAbnormallyTerminated(47)
		softwareProgramError(48)
		storageCapacityProblem(49)
		temperatureUnacceptable(50)
		thresholdCrossed(51)
		timingProblem(52)
		toxicLeakDetected(53)
		transmitFailure(54)
		transmitterFailure(55)
		underlyingResourceUnavailable(56)
		versionMismatch(57)
		authenticationFailure(58)
		breachOfConfidentiality(59)
		cableTamper(60)
		delayedInformation(61)
		denialOfService(62)
		duplicateInformation(63)
		informationMissing(64)
		informationModificationDetected(65)
		informationOutOfSequence(66)
		intrusionDetection(67)
		keyExpired(68)
		nonRepudiationFailure(69)
		outOfHoursActivity(70)
		outOfService(71)
		proceduralError(72)
		unauthorizedAccessAttempt(73)
		unexpectedInformation(74)
	&lt;/p>&lt;/td>&lt;/tr>
	&lt;tr>&lt;td>&lt;b>

	acBoardTrapGlobalsAdditionalInfo1&lt;/b>&lt;/td>&lt;td>
	%parm[#8]%;&lt;/td>&lt;td>&lt;p>&lt;/p>&lt;/td>&lt;/tr>
	&lt;tr>&lt;td>&lt;b>

	acBoardTrapGlobalsAdditionalInfo2&lt;/b>&lt;/td>&lt;td>
	%parm[#9]%;&lt;/td>&lt;td>&lt;p>&lt;/p>&lt;/td>&lt;/tr>
	&lt;tr>&lt;td>&lt;b>

	acBoardTrapGlobalsAdditionalInfo3&lt;/b>&lt;/td>&lt;td>
	%parm[#10]%;&lt;/td>&lt;td>&lt;p>&lt;/p>&lt;/td>&lt;/tr>
	&lt;tr>&lt;td>&lt;b>

	acBoardTrapGlobalsDateAndTime&lt;/b>&lt;/td>&lt;td>
	%parm[#11]%;&lt;/td>&lt;td>&lt;p>&lt;/p>&lt;/td>&lt;/tr>&lt;/table></descr>
      <logmsg dest="logndisplay">&lt;p>
			Audiocodes Event: acBoardEvBoardStarted trap received 
			acBoardTrapGlobalsName=%parm[#1]% 
			acBoardTrapGlobalsTextualDescription=%parm[#2]% 
			acBoardTrapGlobalsSource=%parm[#3]% 
			acBoardTrapGlobalsSeverity=%parm[#4]% 
			acBoardTrapGlobalsUniqID=%parm[#5]% 
			acBoardTrapGlobalsType=%parm[#6]% 
			acBoardTrapGlobalsProbableCause=%parm[#7]% 
			acBoardTrapGlobalsAdditionalInfo1=%parm[#8]% 
			acBoardTrapGlobalsAdditionalInfo2=%parm[#9]% 
			acBoardTrapGlobalsAdditionalInfo3=%parm[#10]% 
			acBoardTrapGlobalsDateAndTime=%parm[#11]%&lt;/p></logmsg>
      <severity>Indeterminate</severity>
   </event>
   <event>
      <mask>
         <maskelement>
            <mename>id</mename>
            <mevalue>.1.3.6.1.4.1.5003.9.10.1.21.2</mevalue>
         </maskelement>
         <maskelement>
            <mename>generic</mename>
            <mevalue>6</mevalue>
         </maskelement>
         <maskelement>
            <mename>specific</mename>
            <mevalue>5</mevalue>
         </maskelement>
      </mask>
      <uei>uei.opennms.org/vendor/Audiocodes/traps/acBoardEvResettingBoard</uei>
      <event-label>AcBoard defined trap event: acBoardEvResettingBoard</event-label>
      <descr>&lt;p>The board start Reset process - following software reset&lt;/p>&lt;table>
	&lt;tr>&lt;td>&lt;b>

	acBoardTrapGlobalsName&lt;/b>&lt;/td>&lt;td>
	%parm[#1]%;&lt;/td>&lt;td>&lt;p>&lt;/p>&lt;/td>&lt;/tr>
	&lt;tr>&lt;td>&lt;b>

	acBoardTrapGlobalsTextualDescription&lt;/b>&lt;/td>&lt;td>
	%parm[#2]%;&lt;/td>&lt;td>&lt;p>&lt;/p>&lt;/td>&lt;/tr>
	&lt;tr>&lt;td>&lt;b>

	acBoardTrapGlobalsSource&lt;/b>&lt;/td>&lt;td>
	%parm[#3]%;&lt;/td>&lt;td>&lt;p>&lt;/p>&lt;/td>&lt;/tr>
	&lt;tr>&lt;td>&lt;b>

	acBoardTrapGlobalsSeverity&lt;/b>&lt;/td>&lt;td>
	%parm[#4]%;&lt;/td>&lt;td>&lt;p>
		cleared(0)
		indeterminate(1)
		warning(2)
		minor(3)
		major(4)
		critical(5)
	&lt;/p>&lt;/td>&lt;/tr>
	&lt;tr>&lt;td>&lt;b>

	acBoardTrapGlobalsUniqID&lt;/b>&lt;/td>&lt;td>
	%parm[#5]%;&lt;/td>&lt;td>&lt;p>&lt;/p>&lt;/td>&lt;/tr>
	&lt;tr>&lt;td>&lt;b>

	acBoardTrapGlobalsType&lt;/b>&lt;/td>&lt;td>
	%parm[#6]%;&lt;/td>&lt;td>&lt;p>
		other(0)
		communicationsAlarm(1)
		qualityOfServiceAlarm(2)
		processingErrorAlarm(3)
		equipmentAlarm(4)
		environmentalAlarm(5)
	&lt;/p>&lt;/td>&lt;/tr>
	&lt;tr>&lt;td>&lt;b>

	acBoardTrapGlobalsProbableCause&lt;/b>&lt;/td>&lt;td>
	%parm[#7]%;&lt;/td>&lt;td>&lt;p>
		other(0)
		adapterError(1)
		applicationSubsystemFailure(2)
		bandwidthReduced(3)
		callEstablishmentError(4)
		communicationsProtocolError(5)
		communicationsSubsystemFailure(6)
		configurationOrCustomizationError(7)
		congestion(8)
		corruptData(9)
		cpuCyclesLimitExceeded(10)
		dataSetOrModemError(11)
		degradedSignal(12)
		dteDceInterfaceError(13)
		enclosureDoorOpen(14)
		equipmentMalfunction(15)
		excessiveVibration(16)
		fileError(17)
		fireDetected(18)
		floodDetected(19)
		framingError(20)
		heatingVentCoolingSystemProblem(21)
		humidityUnacceptable(22)
		inputOutputDeviceError(23)
		inputDeviceError(24)
		lanError(25)
		leakDetected(26)
		localNodeTransmissionError(27)
		lossOfFrame(28)
		lossOfSignal(29)
		materialSupplyExhausted(30)
		multiplexerProblem(31)
		outOfMemory(32)
		ouputDeviceError(33)
		performanceDegraded(34)
		powerProblem(35)
		pressureUnacceptable(36)
		processorProblem(37)
		pumpFailure(38)
		queueSizeExceeded(39)
		receiveFailure(40)
		receiverFailure(41)
		remoteNodeTransmissionError(42)
		resourceAtOrNearingCapacity(43)
		responseTimeExecessive(44)
		retransmissionRateExcessive(45)
		softwareError(46)
		softwareProgramAbnormallyTerminated(47)
		softwareProgramError(48)
		storageCapacityProblem(49)
		temperatureUnacceptable(50)
		thresholdCrossed(51)
		timingProblem(52)
		toxicLeakDetected(53)
		transmitFailure(54)
		transmitterFailure(55)
		underlyingResourceUnavailable(56)
		versionMismatch(57)
		authenticationFailure(58)
		breachOfConfidentiality(59)
		cableTamper(60)
		delayedInformation(61)
		denialOfService(62)
		duplicateInformation(63)
		informationMissing(64)
		informationModificationDetected(65)
		informationOutOfSequence(66)
		intrusionDetection(67)
		keyExpired(68)
		nonRepudiationFailure(69)
		outOfHoursActivity(70)
		outOfService(71)
		proceduralError(72)
		unauthorizedAccessAttempt(73)
		unexpectedInformation(74)
	&lt;/p>&lt;/td>&lt;/tr>
	&lt;tr>&lt;td>&lt;b>

	acBoardTrapGlobalsAdditionalInfo1&lt;/b>&lt;/td>&lt;td>
	%parm[#8]%;&lt;/td>&lt;td>&lt;p>&lt;/p>&lt;/td>&lt;/tr>
	&lt;tr>&lt;td>&lt;b>

	acBoardTrapGlobalsAdditionalInfo2&lt;/b>&lt;/td>&lt;td>
	%parm[#9]%;&lt;/td>&lt;td>&lt;p>&lt;/p>&lt;/td>&lt;/tr>
	&lt;tr>&lt;td>&lt;b>

	acBoardTrapGlobalsAdditionalInfo3&lt;/b>&lt;/td>&lt;td>
	%parm[#10]%;&lt;/td>&lt;td>&lt;p>&lt;/p>&lt;/td>&lt;/tr>
	&lt;tr>&lt;td>&lt;b>

	acBoardTrapGlobalsDateAndTime&lt;/b>&lt;/td>&lt;td>
	%parm[#11]%;&lt;/td>&lt;td>&lt;p>&lt;/p>&lt;/td>&lt;/tr>&lt;/table></descr>
      <logmsg dest="logndisplay">&lt;p>
			Audiocodes Event: acBoardEvResettingBoard trap received 
			acBoardTrapGlobalsName=%parm[#1]% 
			acBoardTrapGlobalsTextualDescription=%parm[#2]% 
			acBoardTrapGlobalsSource=%parm[#3]% 
			acBoardTrapGlobalsSeverity=%parm[#4]% 
			acBoardTrapGlobalsUniqID=%parm[#5]% 
			acBoardTrapGlobalsType=%parm[#6]% 
			acBoardTrapGlobalsProbableCause=%parm[#7]% 
			acBoardTrapGlobalsAdditionalInfo1=%parm[#8]% 
			acBoardTrapGlobalsAdditionalInfo2=%parm[#9]% 
			acBoardTrapGlobalsAdditionalInfo3=%parm[#10]% 
			acBoardTrapGlobalsDateAndTime=%parm[#11]%&lt;/p></logmsg>
      <severity>Indeterminate</severity>
   </event>
   <event>
      <mask>
         <maskelement>
            <mename>id</mename>
            <mevalue>.1.3.6.1.4.1.5003.9.10.1.21.2</mevalue>
         </maskelement>
         <maskelement>
            <mename>generic</mename>
            <mevalue>6</mevalue>
         </maskelement>
         <maskelement>
            <mename>specific</mename>
            <mevalue>6</mevalue>
         </maskelement>
      </mask>
      <uei>uei.opennms.org/vendor/Audiocodes/traps/acFeatureKeyError</uei>
      <event-label>AcBoard defined trap event: acFeatureKeyError</event-label>
      <descr>&lt;p>Feature key related Error&lt;/p>&lt;table>
	&lt;tr>&lt;td>&lt;b>

	acBoardTrapGlobalsName&lt;/b>&lt;/td>&lt;td>
	%parm[#1]%;&lt;/td>&lt;td>&lt;p>&lt;/p>&lt;/td>&lt;/tr>
	&lt;tr>&lt;td>&lt;b>

	acBoardTrapGlobalsTextualDescription&lt;/b>&lt;/td>&lt;td>
	%parm[#2]%;&lt;/td>&lt;td>&lt;p>&lt;/p>&lt;/td>&lt;/tr>
	&lt;tr>&lt;td>&lt;b>

	acBoardTrapGlobalsSource&lt;/b>&lt;/td>&lt;td>
	%parm[#3]%;&lt;/td>&lt;td>&lt;p>&lt;/p>&lt;/td>&lt;/tr>
	&lt;tr>&lt;td>&lt;b>

	acBoardTrapGlobalsSeverity&lt;/b>&lt;/td>&lt;td>
	%parm[#4]%;&lt;/td>&lt;td>&lt;p>
		cleared(0)
		indeterminate(1)
		warning(2)
		minor(3)
		major(4)
		critical(5)
	&lt;/p>&lt;/td>&lt;/tr>
	&lt;tr>&lt;td>&lt;b>

	acBoardTrapGlobalsUniqID&lt;/b>&lt;/td>&lt;td>
	%parm[#5]%;&lt;/td>&lt;td>&lt;p>&lt;/p>&lt;/td>&lt;/tr>
	&lt;tr>&lt;td>&lt;b>

	acBoardTrapGlobalsType&lt;/b>&lt;/td>&lt;td>
	%parm[#6]%;&lt;/td>&lt;td>&lt;p>
		other(0)
		communicationsAlarm(1)
		qualityOfServiceAlarm(2)
		processingErrorAlarm(3)
		equipmentAlarm(4)
		environmentalAlarm(5)
	&lt;/p>&lt;/td>&lt;/tr>
	&lt;tr>&lt;td>&lt;b>

	acBoardTrapGlobalsProbableCause&lt;/b>&lt;/td>&lt;td>
	%parm[#7]%;&lt;/td>&lt;td>&lt;p>
		other(0)
		adapterError(1)
		applicationSubsystemFailure(2)
		bandwidthReduced(3)
		callEstablishmentError(4)
		communicationsProtocolError(5)
		communicationsSubsystemFailure(6)
		configurationOrCustomizationError(7)
		congestion(8)
		corruptData(9)
		cpuCyclesLimitExceeded(10)
		dataSetOrModemError(11)
		degradedSignal(12)
		dteDceInterfaceError(13)
		enclosureDoorOpen(14)
		equipmentMalfunction(15)
		excessiveVibration(16)
		fileError(17)
		fireDetected(18)
		floodDetected(19)
		framingError(20)
		heatingVentCoolingSystemProblem(21)
		humidityUnacceptable(22)
		inputOutputDeviceError(23)
		inputDeviceError(24)
		lanError(25)
		leakDetected(26)
		localNodeTransmissionError(27)
		lossOfFrame(28)
		lossOfSignal(29)
		materialSupplyExhausted(30)
		multiplexerProblem(31)
		outOfMemory(32)
		ouputDeviceError(33)
		performanceDegraded(34)
		powerProblem(35)
		pressureUnacceptable(36)
		processorProblem(37)
		pumpFailure(38)
		queueSizeExceeded(39)
		receiveFailure(40)
		receiverFailure(41)
		remoteNodeTransmissionError(42)
		resourceAtOrNearingCapacity(43)
		responseTimeExecessive(44)
		retransmissionRateExcessive(45)
		softwareError(46)
		softwareProgramAbnormallyTerminated(47)
		softwareProgramError(48)
		storageCapacityProblem(49)
		temperatureUnacceptable(50)
		thresholdCrossed(51)
		timingProblem(52)
		toxicLeakDetected(53)
		transmitFailure(54)
		transmitterFailure(55)
		underlyingResourceUnavailable(56)
		versionMismatch(57)
		authenticationFailure(58)
		breachOfConfidentiality(59)
		cableTamper(60)
		delayedInformation(61)
		denialOfService(62)
		duplicateInformation(63)
		informationMissing(64)
		informationModificationDetected(65)
		informationOutOfSequence(66)
		intrusionDetection(67)
		keyExpired(68)
		nonRepudiationFailure(69)
		outOfHoursActivity(70)
		outOfService(71)
		proceduralError(72)
		unauthorizedAccessAttempt(73)
		unexpectedInformation(74)
	&lt;/p>&lt;/td>&lt;/tr>
	&lt;tr>&lt;td>&lt;b>

	acBoardTrapGlobalsAdditionalInfo1&lt;/b>&lt;/td>&lt;td>
	%parm[#8]%;&lt;/td>&lt;td>&lt;p>&lt;/p>&lt;/td>&lt;/tr>
	&lt;tr>&lt;td>&lt;b>

	acBoardTrapGlobalsAdditionalInfo2&lt;/b>&lt;/td>&lt;td>
	%parm[#9]%;&lt;/td>&lt;td>&lt;p>&lt;/p>&lt;/td>&lt;/tr>
	&lt;tr>&lt;td>&lt;b>

	acBoardTrapGlobalsAdditionalInfo3&lt;/b>&lt;/td>&lt;td>
	%parm[#10]%;&lt;/td>&lt;td>&lt;p>&lt;/p>&lt;/td>&lt;/tr>
	&lt;tr>&lt;td>&lt;b>

	acBoardTrapGlobalsDateAndTime&lt;/b>&lt;/td>&lt;td>
	%parm[#11]%;&lt;/td>&lt;td>&lt;p>&lt;/p>&lt;/td>&lt;/tr>&lt;/table></descr>
      <logmsg dest="logndisplay">&lt;p>
			Audiocodes Event: acFeatureKeyError trap received 
			acBoardTrapGlobalsName=%parm[#1]% 
			acBoardTrapGlobalsTextualDescription=%parm[#2]% 
			acBoardTrapGlobalsSource=%parm[#3]% 
			acBoardTrapGlobalsSeverity=%parm[#4]% 
			acBoardTrapGlobalsUniqID=%parm[#5]% 
			acBoardTrapGlobalsType=%parm[#6]% 
			acBoardTrapGlobalsProbableCause=%parm[#7]% 
			acBoardTrapGlobalsAdditionalInfo1=%parm[#8]% 
			acBoardTrapGlobalsAdditionalInfo2=%parm[#9]% 
			acBoardTrapGlobalsAdditionalInfo3=%parm[#10]% 
			acBoardTrapGlobalsDateAndTime=%parm[#11]%&lt;/p></logmsg>
      <severity>Indeterminate</severity>
   </event>
   <event>
      <mask>
         <maskelement>
            <mename>id</mename>
            <mevalue>.1.3.6.1.4.1.5003.9.10.1.21.2</mevalue>
         </maskelement>
         <maskelement>
            <mename>generic</mename>
            <mevalue>6</mevalue>
         </maskelement>
         <maskelement>
            <mename>specific</mename>
            <mevalue>7</mevalue>
         </maskelement>
      </mask>
      <uei>uei.opennms.org/vendor/Audiocodes/traps/acgwAdminStateChange</uei>
      <event-label>AcBoard defined trap event: acgwAdminStateChange</event-label>
      <descr>&lt;p>The administrative state of the gate way has been changed to a new state.&lt;/p>&lt;table>
	&lt;tr>&lt;td>&lt;b>

	acBoardTrapGlobalsName&lt;/b>&lt;/td>&lt;td>
	%parm[#1]%;&lt;/td>&lt;td>&lt;p>&lt;/p>&lt;/td>&lt;/tr>
	&lt;tr>&lt;td>&lt;b>

	acBoardTrapGlobalsTextualDescription&lt;/b>&lt;/td>&lt;td>
	%parm[#2]%;&lt;/td>&lt;td>&lt;p>&lt;/p>&lt;/td>&lt;/tr>
	&lt;tr>&lt;td>&lt;b>

	acBoardTrapGlobalsSource&lt;/b>&lt;/td>&lt;td>
	%parm[#3]%;&lt;/td>&lt;td>&lt;p>&lt;/p>&lt;/td>&lt;/tr>
	&lt;tr>&lt;td>&lt;b>

	acBoardTrapGlobalsSeverity&lt;/b>&lt;/td>&lt;td>
	%parm[#4]%;&lt;/td>&lt;td>&lt;p>
		cleared(0)
		indeterminate(1)
		warning(2)
		minor(3)
		major(4)
		critical(5)
	&lt;/p>&lt;/td>&lt;/tr>
	&lt;tr>&lt;td>&lt;b>

	acBoardTrapGlobalsUniqID&lt;/b>&lt;/td>&lt;td>
	%parm[#5]%;&lt;/td>&lt;td>&lt;p>&lt;/p>&lt;/td>&lt;/tr>
	&lt;tr>&lt;td>&lt;b>

	acBoardTrapGlobalsType&lt;/b>&lt;/td>&lt;td>
	%parm[#6]%;&lt;/td>&lt;td>&lt;p>
		other(0)
		communicationsAlarm(1)
		qualityOfServiceAlarm(2)
		processingErrorAlarm(3)
		equipmentAlarm(4)
		environmentalAlarm(5)
	&lt;/p>&lt;/td>&lt;/tr>
	&lt;tr>&lt;td>&lt;b>

	acBoardTrapGlobalsProbableCause&lt;/b>&lt;/td>&lt;td>
	%parm[#7]%;&lt;/td>&lt;td>&lt;p>
		other(0)
		adapterError(1)
		applicationSubsystemFailure(2)
		bandwidthReduced(3)
		callEstablishmentError(4)
		communicationsProtocolError(5)
		communicationsSubsystemFailure(6)
		configurationOrCustomizationError(7)
		congestion(8)
		corruptData(9)
		cpuCyclesLimitExceeded(10)
		dataSetOrModemError(11)
		degradedSignal(12)
		dteDceInterfaceError(13)
		enclosureDoorOpen(14)
		equipmentMalfunction(15)
		excessiveVibration(16)
		fileError(17)
		fireDetected(18)
		floodDetected(19)
		framingError(20)
		heatingVentCoolingSystemProblem(21)
		humidityUnacceptable(22)
		inputOutputDeviceError(23)
		inputDeviceError(24)
		lanError(25)
		leakDetected(26)
		localNodeTransmissionError(27)
		lossOfFrame(28)
		lossOfSignal(29)
		materialSupplyExhausted(30)
		multiplexerProblem(31)
		outOfMemory(32)
		ouputDeviceError(33)
		performanceDegraded(34)
		powerProblem(35)
		pressureUnacceptable(36)
		processorProblem(37)
		pumpFailure(38)
		queueSizeExceeded(39)
		receiveFailure(40)
		receiverFailure(41)
		remoteNodeTransmissionError(42)
		resourceAtOrNearingCapacity(43)
		responseTimeExecessive(44)
		retransmissionRateExcessive(45)
		softwareError(46)
		softwareProgramAbnormallyTerminated(47)
		softwareProgramError(48)
		storageCapacityProblem(49)
		temperatureUnacceptable(50)
		thresholdCrossed(51)
		timingProblem(52)
		toxicLeakDetected(53)
		transmitFailure(54)
		transmitterFailure(55)
		underlyingResourceUnavailable(56)
		versionMismatch(57)
		authenticationFailure(58)
		breachOfConfidentiality(59)
		cableTamper(60)
		delayedInformation(61)
		denialOfService(62)
		duplicateInformation(63)
		informationMissing(64)
		informationModificationDetected(65)
		informationOutOfSequence(66)
		intrusionDetection(67)
		keyExpired(68)
		nonRepudiationFailure(69)
		outOfHoursActivity(70)
		outOfService(71)
		proceduralError(72)
		unauthorizedAccessAttempt(73)
		unexpectedInformation(74)
	&lt;/p>&lt;/td>&lt;/tr>
	&lt;tr>&lt;td>&lt;b>

	acBoardTrapGlobalsAdditionalInfo1&lt;/b>&lt;/td>&lt;td>
	%parm[#8]%;&lt;/td>&lt;td>&lt;p>&lt;/p>&lt;/td>&lt;/tr>
	&lt;tr>&lt;td>&lt;b>

	acBoardTrapGlobalsAdditionalInfo2&lt;/b>&lt;/td>&lt;td>
	%parm[#9]%;&lt;/td>&lt;td>&lt;p>&lt;/p>&lt;/td>&lt;/tr>
	&lt;tr>&lt;td>&lt;b>

	acBoardTrapGlobalsAdditionalInfo3&lt;/b>&lt;/td>&lt;td>
	%parm[#10]%;&lt;/td>&lt;td>&lt;p>&lt;/p>&lt;/td>&lt;/tr>
	&lt;tr>&lt;td>&lt;b>

	acBoardTrapGlobalsDateAndTime&lt;/b>&lt;/td>&lt;td>
	%parm[#11]%;&lt;/td>&lt;td>&lt;p>&lt;/p>&lt;/td>&lt;/tr>&lt;/table></descr>
      <logmsg dest="logndisplay">&lt;p>
			Audiocodes Event: acgwAdminStateChange trap received 
			acBoardTrapGlobalsName=%parm[#1]% 
			acBoardTrapGlobalsTextualDescription=%parm[#2]% 
			acBoardTrapGlobalsSource=%parm[#3]% 
			acBoardTrapGlobalsSeverity=%parm[#4]% 
			acBoardTrapGlobalsUniqID=%parm[#5]% 
			acBoardTrapGlobalsType=%parm[#6]% 
			acBoardTrapGlobalsProbableCause=%parm[#7]% 
			acBoardTrapGlobalsAdditionalInfo1=%parm[#8]% 
			acBoardTrapGlobalsAdditionalInfo2=%parm[#9]% 
			acBoardTrapGlobalsAdditionalInfo3=%parm[#10]% 
			acBoardTrapGlobalsDateAndTime=%parm[#11]%&lt;/p></logmsg>
      <severity>Indeterminate</severity>
   </event>
   <event>
      <mask>
         <maskelement>
            <mename>id</mename>
            <mevalue>.1.3.6.1.4.1.5003.9.10.1.21.2</mevalue>
         </maskelement>
         <maskelement>
            <mename>generic</mename>
            <mevalue>6</mevalue>
         </maskelement>
         <maskelement>
            <mename>specific</mename>
            <mevalue>8</mevalue>
         </maskelement>
      </mask>
      <uei>uei.opennms.org/vendor/Audiocodes/traps/acBoardCallResourcesAlarm</uei>
      <event-label>AcBoard defined trap event: acBoardCallResourcesAlarm</event-label>
      <descr>&lt;p>No free channels available&lt;/p>&lt;table>
	&lt;tr>&lt;td>&lt;b>

	acBoardTrapGlobalsName&lt;/b>&lt;/td>&lt;td>
	%parm[#1]%;&lt;/td>&lt;td>&lt;p>&lt;/p>&lt;/td>&lt;/tr>
	&lt;tr>&lt;td>&lt;b>

	acBoardTrapGlobalsTextualDescription&lt;/b>&lt;/td>&lt;td>
	%parm[#2]%;&lt;/td>&lt;td>&lt;p>&lt;/p>&lt;/td>&lt;/tr>
	&lt;tr>&lt;td>&lt;b>

	acBoardTrapGlobalsSource&lt;/b>&lt;/td>&lt;td>
	%parm[#3]%;&lt;/td>&lt;td>&lt;p>&lt;/p>&lt;/td>&lt;/tr>
	&lt;tr>&lt;td>&lt;b>

	acBoardTrapGlobalsSeverity&lt;/b>&lt;/td>&lt;td>
	%parm[#4]%;&lt;/td>&lt;td>&lt;p>
		cleared(0)
		indeterminate(1)
		warning(2)
		minor(3)
		major(4)
		critical(5)
	&lt;/p>&lt;/td>&lt;/tr>
	&lt;tr>&lt;td>&lt;b>

	acBoardTrapGlobalsUniqID&lt;/b>&lt;/td>&lt;td>
	%parm[#5]%;&lt;/td>&lt;td>&lt;p>&lt;/p>&lt;/td>&lt;/tr>
	&lt;tr>&lt;td>&lt;b>

	acBoardTrapGlobalsType&lt;/b>&lt;/td>&lt;td>
	%parm[#6]%;&lt;/td>&lt;td>&lt;p>
		other(0)
		communicationsAlarm(1)
		qualityOfServiceAlarm(2)
		processingErrorAlarm(3)
		equipmentAlarm(4)
		environmentalAlarm(5)
	&lt;/p>&lt;/td>&lt;/tr>
	&lt;tr>&lt;td>&lt;b>

	acBoardTrapGlobalsProbableCause&lt;/b>&lt;/td>&lt;td>
	%parm[#7]%;&lt;/td>&lt;td>&lt;p>
		other(0)
		adapterError(1)
		applicationSubsystemFailure(2)
		bandwidthReduced(3)
		callEstablishmentError(4)
		communicationsProtocolError(5)
		communicationsSubsystemFailure(6)
		configurationOrCustomizationError(7)
		congestion(8)
		corruptData(9)
		cpuCyclesLimitExceeded(10)
		dataSetOrModemError(11)
		degradedSignal(12)
		dteDceInterfaceError(13)
		enclosureDoorOpen(14)
		equipmentMalfunction(15)
		excessiveVibration(16)
		fileError(17)
		fireDetected(18)
		floodDetected(19)
		framingError(20)
		heatingVentCoolingSystemProblem(21)
		humidityUnacceptable(22)
		inputOutputDeviceError(23)
		inputDeviceError(24)
		lanError(25)
		leakDetected(26)
		localNodeTransmissionError(27)
		lossOfFrame(28)
		lossOfSignal(29)
		materialSupplyExhausted(30)
		multiplexerProblem(31)
		outOfMemory(32)
		ouputDeviceError(33)
		performanceDegraded(34)
		powerProblem(35)
		pressureUnacceptable(36)
		processorProblem(37)
		pumpFailure(38)
		queueSizeExceeded(39)
		receiveFailure(40)
		receiverFailure(41)
		remoteNodeTransmissionError(42)
		resourceAtOrNearingCapacity(43)
		responseTimeExecessive(44)
		retransmissionRateExcessive(45)
		softwareError(46)
		softwareProgramAbnormallyTerminated(47)
		softwareProgramError(48)
		storageCapacityProblem(49)
		temperatureUnacceptable(50)
		thresholdCrossed(51)
		timingProblem(52)
		toxicLeakDetected(53)
		transmitFailure(54)
		transmitterFailure(55)
		underlyingResourceUnavailable(56)
		versionMismatch(57)
		authenticationFailure(58)
		breachOfConfidentiality(59)
		cableTamper(60)
		delayedInformation(61)
		denialOfService(62)
		duplicateInformation(63)
		informationMissing(64)
		informationModificationDetected(65)
		informationOutOfSequence(66)
		intrusionDetection(67)
		keyExpired(68)
		nonRepudiationFailure(69)
		outOfHoursActivity(70)
		outOfService(71)
		proceduralError(72)
		unauthorizedAccessAttempt(73)
		unexpectedInformation(74)
	&lt;/p>&lt;/td>&lt;/tr>
	&lt;tr>&lt;td>&lt;b>

	acBoardTrapGlobalsAdditionalInfo1&lt;/b>&lt;/td>&lt;td>
	%parm[#8]%;&lt;/td>&lt;td>&lt;p>&lt;/p>&lt;/td>&lt;/tr>
	&lt;tr>&lt;td>&lt;b>

	acBoardTrapGlobalsAdditionalInfo2&lt;/b>&lt;/td>&lt;td>
	%parm[#9]%;&lt;/td>&lt;td>&lt;p>&lt;/p>&lt;/td>&lt;/tr>
	&lt;tr>&lt;td>&lt;b>

	acBoardTrapGlobalsAdditionalInfo3&lt;/b>&lt;/td>&lt;td>
	%parm[#10]%;&lt;/td>&lt;td>&lt;p>&lt;/p>&lt;/td>&lt;/tr>
	&lt;tr>&lt;td>&lt;b>

	acBoardTrapGlobalsDateAndTime&lt;/b>&lt;/td>&lt;td>
	%parm[#11]%;&lt;/td>&lt;td>&lt;p>&lt;/p>&lt;/td>&lt;/tr>&lt;/table></descr>
      <logmsg dest="logndisplay">&lt;p>
			Audiocodes Event: acBoardCallResourcesAlarm trap received 
			acBoardTrapGlobalsName=%parm[#1]% 
			acBoardTrapGlobalsTextualDescription=%parm[#2]% 
			acBoardTrapGlobalsSource=%parm[#3]% 
			acBoardTrapGlobalsSeverity=%parm[#4]% 
			acBoardTrapGlobalsUniqID=%parm[#5]% 
			acBoardTrapGlobalsType=%parm[#6]% 
			acBoardTrapGlobalsProbableCause=%parm[#7]% 
			acBoardTrapGlobalsAdditionalInfo1=%parm[#8]% 
			acBoardTrapGlobalsAdditionalInfo2=%parm[#9]% 
			acBoardTrapGlobalsAdditionalInfo3=%parm[#10]% 
			acBoardTrapGlobalsDateAndTime=%parm[#11]%&lt;/p></logmsg>
      <severity>Indeterminate</severity>
   </event>
   <event>
      <mask>
         <maskelement>
            <mename>id</mename>
            <mevalue>.1.3.6.1.4.1.5003.9.10.1.21.2</mevalue>
         </maskelement>
         <maskelement>
            <mename>generic</mename>
            <mevalue>6</mevalue>
         </maskelement>
         <maskelement>
            <mename>specific</mename>
            <mevalue>9</mevalue>
         </maskelement>
      </mask>
      <uei>uei.opennms.org/vendor/Audiocodes/traps/acBoardControllerFailureAlarm</uei>
      <event-label>AcBoard defined trap event: acBoardControllerFailureAlarm</event-label>
      <descr>&lt;p>The GK/Proxy not found or registration failed. internal routing table may be used for routing&lt;/p>&lt;table>
	&lt;tr>&lt;td>&lt;b>

	acBoardTrapGlobalsName&lt;/b>&lt;/td>&lt;td>
	%parm[#1]%;&lt;/td>&lt;td>&lt;p>&lt;/p>&lt;/td>&lt;/tr>
	&lt;tr>&lt;td>&lt;b>

	acBoardTrapGlobalsTextualDescription&lt;/b>&lt;/td>&lt;td>
	%parm[#2]%;&lt;/td>&lt;td>&lt;p>&lt;/p>&lt;/td>&lt;/tr>
	&lt;tr>&lt;td>&lt;b>

	acBoardTrapGlobalsSource&lt;/b>&lt;/td>&lt;td>
	%parm[#3]%;&lt;/td>&lt;td>&lt;p>&lt;/p>&lt;/td>&lt;/tr>
	&lt;tr>&lt;td>&lt;b>

	acBoardTrapGlobalsSeverity&lt;/b>&lt;/td>&lt;td>
	%parm[#4]%;&lt;/td>&lt;td>&lt;p>
		cleared(0)
		indeterminate(1)
		warning(2)
		minor(3)
		major(4)
		critical(5)
	&lt;/p>&lt;/td>&lt;/tr>
	&lt;tr>&lt;td>&lt;b>

	acBoardTrapGlobalsUniqID&lt;/b>&lt;/td>&lt;td>
	%parm[#5]%;&lt;/td>&lt;td>&lt;p>&lt;/p>&lt;/td>&lt;/tr>
	&lt;tr>&lt;td>&lt;b>

	acBoardTrapGlobalsType&lt;/b>&lt;/td>&lt;td>
	%parm[#6]%;&lt;/td>&lt;td>&lt;p>
		other(0)
		communicationsAlarm(1)
		qualityOfServiceAlarm(2)
		processingErrorAlarm(3)
		equipmentAlarm(4)
		environmentalAlarm(5)
	&lt;/p>&lt;/td>&lt;/tr>
	&lt;tr>&lt;td>&lt;b>

	acBoardTrapGlobalsProbableCause&lt;/b>&lt;/td>&lt;td>
	%parm[#7]%;&lt;/td>&lt;td>&lt;p>
		other(0)
		adapterError(1)
		applicationSubsystemFailure(2)
		bandwidthReduced(3)
		callEstablishmentError(4)
		communicationsProtocolError(5)
		communicationsSubsystemFailure(6)
		configurationOrCustomizationError(7)
		congestion(8)
		corruptData(9)
		cpuCyclesLimitExceeded(10)
		dataSetOrModemError(11)
		degradedSignal(12)
		dteDceInterfaceError(13)
		enclosureDoorOpen(14)
		equipmentMalfunction(15)
		excessiveVibration(16)
		fileError(17)
		fireDetected(18)
		floodDetected(19)
		framingError(20)
		heatingVentCoolingSystemProblem(21)
		humidityUnacceptable(22)
		inputOutputDeviceError(23)
		inputDeviceError(24)
		lanError(25)
		leakDetected(26)
		localNodeTransmissionError(27)
		lossOfFrame(28)
		lossOfSignal(29)
		materialSupplyExhausted(30)
		multiplexerProblem(31)
		outOfMemory(32)
		ouputDeviceError(33)
		performanceDegraded(34)
		powerProblem(35)
		pressureUnacceptable(36)
		processorProblem(37)
		pumpFailure(38)
		queueSizeExceeded(39)
		receiveFailure(40)
		receiverFailure(41)
		remoteNodeTransmissionError(42)
		resourceAtOrNearingCapacity(43)
		responseTimeExecessive(44)
		retransmissionRateExcessive(45)
		softwareError(46)
		softwareProgramAbnormallyTerminated(47)
		softwareProgramError(48)
		storageCapacityProblem(49)
		temperatureUnacceptable(50)
		thresholdCrossed(51)
		timingProblem(52)
		toxicLeakDetected(53)
		transmitFailure(54)
		transmitterFailure(55)
		underlyingResourceUnavailable(56)
		versionMismatch(57)
		authenticationFailure(58)
		breachOfConfidentiality(59)
		cableTamper(60)
		delayedInformation(61)
		denialOfService(62)
		duplicateInformation(63)
		informationMissing(64)
		informationModificationDetected(65)
		informationOutOfSequence(66)
		intrusionDetection(67)
		keyExpired(68)
		nonRepudiationFailure(69)
		outOfHoursActivity(70)
		outOfService(71)
		proceduralError(72)
		unauthorizedAccessAttempt(73)
		unexpectedInformation(74)
	&lt;/p>&lt;/td>&lt;/tr>
	&lt;tr>&lt;td>&lt;b>

	acBoardTrapGlobalsAdditionalInfo1&lt;/b>&lt;/td>&lt;td>
	%parm[#8]%;&lt;/td>&lt;td>&lt;p>&lt;/p>&lt;/td>&lt;/tr>
	&lt;tr>&lt;td>&lt;b>

	acBoardTrapGlobalsAdditionalInfo2&lt;/b>&lt;/td>&lt;td>
	%parm[#9]%;&lt;/td>&lt;td>&lt;p>&lt;/p>&lt;/td>&lt;/tr>
	&lt;tr>&lt;td>&lt;b>

	acBoardTrapGlobalsAdditionalInfo3&lt;/b>&lt;/td>&lt;td>
	%parm[#10]%;&lt;/td>&lt;td>&lt;p>&lt;/p>&lt;/td>&lt;/tr>
	&lt;tr>&lt;td>&lt;b>

	acBoardTrapGlobalsDateAndTime&lt;/b>&lt;/td>&lt;td>
	%parm[#11]%;&lt;/td>&lt;td>&lt;p>&lt;/p>&lt;/td>&lt;/tr>&lt;/table></descr>
      <logmsg dest="logndisplay">&lt;p>
			Audiocodes Event: acBoardControllerFailureAlarm trap received 
			acBoardTrapGlobalsName=%parm[#1]% 
			acBoardTrapGlobalsTextualDescription=%parm[#2]% 
			acBoardTrapGlobalsSource=%parm[#3]% 
			acBoardTrapGlobalsSeverity=%parm[#4]% 
			acBoardTrapGlobalsUniqID=%parm[#5]% 
			acBoardTrapGlobalsType=%parm[#6]% 
			acBoardTrapGlobalsProbableCause=%parm[#7]% 
			acBoardTrapGlobalsAdditionalInfo1=%parm[#8]% 
			acBoardTrapGlobalsAdditionalInfo2=%parm[#9]% 
			acBoardTrapGlobalsAdditionalInfo3=%parm[#10]% 
			acBoardTrapGlobalsDateAndTime=%parm[#11]%&lt;/p></logmsg>
      <severity>Indeterminate</severity>
   </event>
   <event>
      <mask>
         <maskelement>
            <mename>id</mename>
            <mevalue>.1.3.6.1.4.1.5003.9.10.1.21.2</mevalue>
         </maskelement>
         <maskelement>
            <mename>generic</mename>
            <mevalue>6</mevalue>
         </maskelement>
         <maskelement>
            <mename>specific</mename>
            <mevalue>10</mevalue>
         </maskelement>
      </mask>
      <uei>uei.opennms.org/vendor/Audiocodes/traps/acBoardEthernetLinkAlarm</uei>
      <event-label>AcBoard defined trap event: acBoardEthernetLinkAlarm</event-label>
      <descr>&lt;p>Ethernet Link is down or remote Ethernet link is down and board has no communication to any other host&lt;/p>&lt;table>
	&lt;tr>&lt;td>&lt;b>

	acBoardTrapGlobalsName&lt;/b>&lt;/td>&lt;td>
	%parm[#1]%;&lt;/td>&lt;td>&lt;p>&lt;/p>&lt;/td>&lt;/tr>
	&lt;tr>&lt;td>&lt;b>

	acBoardTrapGlobalsTextualDescription&lt;/b>&lt;/td>&lt;td>
	%parm[#2]%;&lt;/td>&lt;td>&lt;p>&lt;/p>&lt;/td>&lt;/tr>
	&lt;tr>&lt;td>&lt;b>

	acBoardTrapGlobalsSource&lt;/b>&lt;/td>&lt;td>
	%parm[#3]%;&lt;/td>&lt;td>&lt;p>&lt;/p>&lt;/td>&lt;/tr>
	&lt;tr>&lt;td>&lt;b>

	acBoardTrapGlobalsSeverity&lt;/b>&lt;/td>&lt;td>
	%parm[#4]%;&lt;/td>&lt;td>&lt;p>
		cleared(0)
		indeterminate(1)
		warning(2)
		minor(3)
		major(4)
		critical(5)
	&lt;/p>&lt;/td>&lt;/tr>
	&lt;tr>&lt;td>&lt;b>

	acBoardTrapGlobalsUniqID&lt;/b>&lt;/td>&lt;td>
	%parm[#5]%;&lt;/td>&lt;td>&lt;p>&lt;/p>&lt;/td>&lt;/tr>
	&lt;tr>&lt;td>&lt;b>

	acBoardTrapGlobalsType&lt;/b>&lt;/td>&lt;td>
	%parm[#6]%;&lt;/td>&lt;td>&lt;p>
		other(0)
		communicationsAlarm(1)
		qualityOfServiceAlarm(2)
		processingErrorAlarm(3)
		equipmentAlarm(4)
		environmentalAlarm(5)
	&lt;/p>&lt;/td>&lt;/tr>
	&lt;tr>&lt;td>&lt;b>

	acBoardTrapGlobalsProbableCause&lt;/b>&lt;/td>&lt;td>
	%parm[#7]%;&lt;/td>&lt;td>&lt;p>
		other(0)
		adapterError(1)
		applicationSubsystemFailure(2)
		bandwidthReduced(3)
		callEstablishmentError(4)
		communicationsProtocolError(5)
		communicationsSubsystemFailure(6)
		configurationOrCustomizationError(7)
		congestion(8)
		corruptData(9)
		cpuCyclesLimitExceeded(10)
		dataSetOrModemError(11)
		degradedSignal(12)
		dteDceInterfaceError(13)
		enclosureDoorOpen(14)
		equipmentMalfunction(15)
		excessiveVibration(16)
		fileError(17)
		fireDetected(18)
		floodDetected(19)
		framingError(20)
		heatingVentCoolingSystemProblem(21)
		humidityUnacceptable(22)
		inputOutputDeviceError(23)
		inputDeviceError(24)
		lanError(25)
		leakDetected(26)
		localNodeTransmissionError(27)
		lossOfFrame(28)
		lossOfSignal(29)
		materialSupplyExhausted(30)
		multiplexerProblem(31)
		outOfMemory(32)
		ouputDeviceError(33)
		performanceDegraded(34)
		powerProblem(35)
		pressureUnacceptable(36)
		processorProblem(37)
		pumpFailure(38)
		queueSizeExceeded(39)
		receiveFailure(40)
		receiverFailure(41)
		remoteNodeTransmissionError(42)
		resourceAtOrNearingCapacity(43)
		responseTimeExecessive(44)
		retransmissionRateExcessive(45)
		softwareError(46)
		softwareProgramAbnormallyTerminated(47)
		softwareProgramError(48)
		storageCapacityProblem(49)
		temperatureUnacceptable(50)
		thresholdCrossed(51)
		timingProblem(52)
		toxicLeakDetected(53)
		transmitFailure(54)
		transmitterFailure(55)
		underlyingResourceUnavailable(56)
		versionMismatch(57)
		authenticationFailure(58)
		breachOfConfidentiality(59)
		cableTamper(60)
		delayedInformation(61)
		denialOfService(62)
		duplicateInformation(63)
		informationMissing(64)
		informationModificationDetected(65)
		informationOutOfSequence(66)
		intrusionDetection(67)
		keyExpired(68)
		nonRepudiationFailure(69)
		outOfHoursActivity(70)
		outOfService(71)
		proceduralError(72)
		unauthorizedAccessAttempt(73)
		unexpectedInformation(74)
	&lt;/p>&lt;/td>&lt;/tr>
	&lt;tr>&lt;td>&lt;b>

	acBoardTrapGlobalsAdditionalInfo1&lt;/b>&lt;/td>&lt;td>
	%parm[#8]%;&lt;/td>&lt;td>&lt;p>&lt;/p>&lt;/td>&lt;/tr>
	&lt;tr>&lt;td>&lt;b>

	acBoardTrapGlobalsAdditionalInfo2&lt;/b>&lt;/td>&lt;td>
	%parm[#9]%;&lt;/td>&lt;td>&lt;p>&lt;/p>&lt;/td>&lt;/tr>
	&lt;tr>&lt;td>&lt;b>

	acBoardTrapGlobalsAdditionalInfo3&lt;/b>&lt;/td>&lt;td>
	%parm[#10]%;&lt;/td>&lt;td>&lt;p>&lt;/p>&lt;/td>&lt;/tr>
	&lt;tr>&lt;td>&lt;b>

	acBoardTrapGlobalsDateAndTime&lt;/b>&lt;/td>&lt;td>
	%parm[#11]%;&lt;/td>&lt;td>&lt;p>&lt;/p>&lt;/td>&lt;/tr>&lt;/table></descr>
      <logmsg dest="logndisplay">&lt;p>
			Audiocodes Event: acBoardEthernetLinkAlarm trap received 
			acBoardTrapGlobalsName=%parm[#1]% 
			acBoardTrapGlobalsTextualDescription=%parm[#2]% 
			acBoardTrapGlobalsSource=%parm[#3]% 
			acBoardTrapGlobalsSeverity=%parm[#4]% 
			acBoardTrapGlobalsUniqID=%parm[#5]% 
			acBoardTrapGlobalsType=%parm[#6]% 
			acBoardTrapGlobalsProbableCause=%parm[#7]% 
			acBoardTrapGlobalsAdditionalInfo1=%parm[#8]% 
			acBoardTrapGlobalsAdditionalInfo2=%parm[#9]% 
			acBoardTrapGlobalsAdditionalInfo3=%parm[#10]% 
			acBoardTrapGlobalsDateAndTime=%parm[#11]%&lt;/p></logmsg>
      <severity>Indeterminate</severity>
   </event>
   <event>
      <mask>
         <maskelement>
            <mename>id</mename>
            <mevalue>.1.3.6.1.4.1.5003.9.10.1.21.2</mevalue>
         </maskelement>
         <maskelement>
            <mename>generic</mename>
            <mevalue>6</mevalue>
         </maskelement>
         <maskelement>
            <mename>specific</mename>
            <mevalue>11</mevalue>
         </maskelement>
      </mask>
      <uei>uei.opennms.org/vendor/Audiocodes/traps/acBoardOverloadAlarm</uei>
      <event-label>AcBoard defined trap event: acBoardOverloadAlarm</event-label>
      <descr>&lt;p>Overload in one or some of the system's components&lt;/p>&lt;table>
	&lt;tr>&lt;td>&lt;b>

	acBoardTrapGlobalsName&lt;/b>&lt;/td>&lt;td>
	%parm[#1]%;&lt;/td>&lt;td>&lt;p>&lt;/p>&lt;/td>&lt;/tr>
	&lt;tr>&lt;td>&lt;b>

	acBoardTrapGlobalsTextualDescription&lt;/b>&lt;/td>&lt;td>
	%parm[#2]%;&lt;/td>&lt;td>&lt;p>&lt;/p>&lt;/td>&lt;/tr>
	&lt;tr>&lt;td>&lt;b>

	acBoardTrapGlobalsSource&lt;/b>&lt;/td>&lt;td>
	%parm[#3]%;&lt;/td>&lt;td>&lt;p>&lt;/p>&lt;/td>&lt;/tr>
	&lt;tr>&lt;td>&lt;b>

	acBoardTrapGlobalsSeverity&lt;/b>&lt;/td>&lt;td>
	%parm[#4]%;&lt;/td>&lt;td>&lt;p>
		cleared(0)
		indeterminate(1)
		warning(2)
		minor(3)
		major(4)
		critical(5)
	&lt;/p>&lt;/td>&lt;/tr>
	&lt;tr>&lt;td>&lt;b>

	acBoardTrapGlobalsUniqID&lt;/b>&lt;/td>&lt;td>
	%parm[#5]%;&lt;/td>&lt;td>&lt;p>&lt;/p>&lt;/td>&lt;/tr>
	&lt;tr>&lt;td>&lt;b>

	acBoardTrapGlobalsType&lt;/b>&lt;/td>&lt;td>
	%parm[#6]%;&lt;/td>&lt;td>&lt;p>
		other(0)
		communicationsAlarm(1)
		qualityOfServiceAlarm(2)
		processingErrorAlarm(3)
		equipmentAlarm(4)
		environmentalAlarm(5)
	&lt;/p>&lt;/td>&lt;/tr>
	&lt;tr>&lt;td>&lt;b>

	acBoardTrapGlobalsProbableCause&lt;/b>&lt;/td>&lt;td>
	%parm[#7]%;&lt;/td>&lt;td>&lt;p>
		other(0)
		adapterError(1)
		applicationSubsystemFailure(2)
		bandwidthReduced(3)
		callEstablishmentError(4)
		communicationsProtocolError(5)
		communicationsSubsystemFailure(6)
		configurationOrCustomizationError(7)
		congestion(8)
		corruptData(9)
		cpuCyclesLimitExceeded(10)
		dataSetOrModemError(11)
		degradedSignal(12)
		dteDceInterfaceError(13)
		enclosureDoorOpen(14)
		equipmentMalfunction(15)
		excessiveVibration(16)
		fileError(17)
		fireDetected(18)
		floodDetected(19)
		framingError(20)
		heatingVentCoolingSystemProblem(21)
		humidityUnacceptable(22)
		inputOutputDeviceError(23)
		inputDeviceError(24)
		lanError(25)
		leakDetected(26)
		localNodeTransmissionError(27)
		lossOfFrame(28)
		lossOfSignal(29)
		materialSupplyExhausted(30)
		multiplexerProblem(31)
		outOfMemory(32)
		ouputDeviceError(33)
		performanceDegraded(34)
		powerProblem(35)
		pressureUnacceptable(36)
		processorProblem(37)
		pumpFailure(38)
		queueSizeExceeded(39)
		receiveFailure(40)
		receiverFailure(41)
		remoteNodeTransmissionError(42)
		resourceAtOrNearingCapacity(43)
		responseTimeExecessive(44)
		retransmissionRateExcessive(45)
		softwareError(46)
		softwareProgramAbnormallyTerminated(47)
		softwareProgramError(48)
		storageCapacityProblem(49)
		temperatureUnacceptable(50)
		thresholdCrossed(51)
		timingProblem(52)
		toxicLeakDetected(53)
		transmitFailure(54)
		transmitterFailure(55)
		underlyingResourceUnavailable(56)
		versionMismatch(57)
		authenticationFailure(58)
		breachOfConfidentiality(59)
		cableTamper(60)
		delayedInformation(61)
		denialOfService(62)
		duplicateInformation(63)
		informationMissing(64)
		informationModificationDetected(65)
		informationOutOfSequence(66)
		intrusionDetection(67)
		keyExpired(68)
		nonRepudiationFailure(69)
		outOfHoursActivity(70)
		outOfService(71)
		proceduralError(72)
		unauthorizedAccessAttempt(73)
		unexpectedInformation(74)
	&lt;/p>&lt;/td>&lt;/tr>
	&lt;tr>&lt;td>&lt;b>

	acBoardTrapGlobalsAdditionalInfo1&lt;/b>&lt;/td>&lt;td>
	%parm[#8]%;&lt;/td>&lt;td>&lt;p>&lt;/p>&lt;/td>&lt;/tr>
	&lt;tr>&lt;td>&lt;b>

	acBoardTrapGlobalsAdditionalInfo2&lt;/b>&lt;/td>&lt;td>
	%parm[#9]%;&lt;/td>&lt;td>&lt;p>&lt;/p>&lt;/td>&lt;/tr>
	&lt;tr>&lt;td>&lt;b>

	acBoardTrapGlobalsAdditionalInfo3&lt;/b>&lt;/td>&lt;td>
	%parm[#10]%;&lt;/td>&lt;td>&lt;p>&lt;/p>&lt;/td>&lt;/tr>
	&lt;tr>&lt;td>&lt;b>

	acBoardTrapGlobalsDateAndTime&lt;/b>&lt;/td>&lt;td>
	%parm[#11]%;&lt;/td>&lt;td>&lt;p>&lt;/p>&lt;/td>&lt;/tr>&lt;/table></descr>
      <logmsg dest="logndisplay">&lt;p>
			Audiocodes Event: acBoardOverloadAlarm trap received 
			acBoardTrapGlobalsName=%parm[#1]% 
			acBoardTrapGlobalsTextualDescription=%parm[#2]% 
			acBoardTrapGlobalsSource=%parm[#3]% 
			acBoardTrapGlobalsSeverity=%parm[#4]% 
			acBoardTrapGlobalsUniqID=%parm[#5]% 
			acBoardTrapGlobalsType=%parm[#6]% 
			acBoardTrapGlobalsProbableCause=%parm[#7]% 
			acBoardTrapGlobalsAdditionalInfo1=%parm[#8]% 
			acBoardTrapGlobalsAdditionalInfo2=%parm[#9]% 
			acBoardTrapGlobalsAdditionalInfo3=%parm[#10]% 
			acBoardTrapGlobalsDateAndTime=%parm[#11]%&lt;/p></logmsg>
      <severity>Indeterminate</severity>
   </event>
   <event>
      <mask>
         <maskelement>
            <mename>id</mename>
            <mevalue>.1.3.6.1.4.1.5003.9.10.1.21.2</mevalue>
         </maskelement>
         <maskelement>
            <mename>generic</mename>
            <mevalue>6</mevalue>
         </maskelement>
         <maskelement>
            <mename>specific</mename>
            <mevalue>12</mevalue>
         </maskelement>
      </mask>
      <uei>uei.opennms.org/vendor/Audiocodes/traps/acActiveAlarmTableOverflow</uei>
      <event-label>AcBoard defined trap event: acActiveAlarmTableOverflow</event-label>
      <descr>&lt;p>An active alarm could not be placed in the active alarm table because the table is full. 
This alarm will not clear. Reboot is the only way to completely clear the Active Alarm table overflow problem.
Any alarm raised at this state will not be Carrier Grade compatible. Therefore, Updates will not clear the alarm
before changing the bindings and re-raising alarms. The History tables remain unaffected. 
All Alarms raised prior to overflow will remain Carrier Grade compatible. 
Other alarms, raised after this alarm was raised, that are placed in the Active Alarm table will be Carrier Grade 
compatible. (This is for when after the alarm was raised there were some clears, clearing alarms off the Active Alarm table).&lt;/p>&lt;table>
	&lt;tr>&lt;td>&lt;b>

	acBoardTrapGlobalsName&lt;/b>&lt;/td>&lt;td>
	%parm[#1]%;&lt;/td>&lt;td>&lt;p>&lt;/p>&lt;/td>&lt;/tr>
	&lt;tr>&lt;td>&lt;b>

	acBoardTrapGlobalsTextualDescription&lt;/b>&lt;/td>&lt;td>
	%parm[#2]%;&lt;/td>&lt;td>&lt;p>&lt;/p>&lt;/td>&lt;/tr>
	&lt;tr>&lt;td>&lt;b>

	acBoardTrapGlobalsSource&lt;/b>&lt;/td>&lt;td>
	%parm[#3]%;&lt;/td>&lt;td>&lt;p>&lt;/p>&lt;/td>&lt;/tr>
	&lt;tr>&lt;td>&lt;b>

	acBoardTrapGlobalsSeverity&lt;/b>&lt;/td>&lt;td>
	%parm[#4]%;&lt;/td>&lt;td>&lt;p>
		cleared(0)
		indeterminate(1)
		warning(2)
		minor(3)
		major(4)
		critical(5)
	&lt;/p>&lt;/td>&lt;/tr>
	&lt;tr>&lt;td>&lt;b>

	acBoardTrapGlobalsUniqID&lt;/b>&lt;/td>&lt;td>
	%parm[#5]%;&lt;/td>&lt;td>&lt;p>&lt;/p>&lt;/td>&lt;/tr>
	&lt;tr>&lt;td>&lt;b>

	acBoardTrapGlobalsType&lt;/b>&lt;/td>&lt;td>
	%parm[#6]%;&lt;/td>&lt;td>&lt;p>
		other(0)
		communicationsAlarm(1)
		qualityOfServiceAlarm(2)
		processingErrorAlarm(3)
		equipmentAlarm(4)
		environmentalAlarm(5)
	&lt;/p>&lt;/td>&lt;/tr>
	&lt;tr>&lt;td>&lt;b>

	acBoardTrapGlobalsProbableCause&lt;/b>&lt;/td>&lt;td>
	%parm[#7]%;&lt;/td>&lt;td>&lt;p>
		other(0)
		adapterError(1)
		applicationSubsystemFailure(2)
		bandwidthReduced(3)
		callEstablishmentError(4)
		communicationsProtocolError(5)
		communicationsSubsystemFailure(6)
		configurationOrCustomizationError(7)
		congestion(8)
		corruptData(9)
		cpuCyclesLimitExceeded(10)
		dataSetOrModemError(11)
		degradedSignal(12)
		dteDceInterfaceError(13)
		enclosureDoorOpen(14)
		equipmentMalfunction(15)
		excessiveVibration(16)
		fileError(17)
		fireDetected(18)
		floodDetected(19)
		framingError(20)
		heatingVentCoolingSystemProblem(21)
		humidityUnacceptable(22)
		inputOutputDeviceError(23)
		inputDeviceError(24)
		lanError(25)
		leakDetected(26)
		localNodeTransmissionError(27)
		lossOfFrame(28)
		lossOfSignal(29)
		materialSupplyExhausted(30)
		multiplexerProblem(31)
		outOfMemory(32)
		ouputDeviceError(33)
		performanceDegraded(34)
		powerProblem(35)
		pressureUnacceptable(36)
		processorProblem(37)
		pumpFailure(38)
		queueSizeExceeded(39)
		receiveFailure(40)
		receiverFailure(41)
		remoteNodeTransmissionError(42)
		resourceAtOrNearingCapacity(43)
		responseTimeExecessive(44)
		retransmissionRateExcessive(45)
		softwareError(46)
		softwareProgramAbnormallyTerminated(47)
		softwareProgramError(48)
		storageCapacityProblem(49)
		temperatureUnacceptable(50)
		thresholdCrossed(51)
		timingProblem(52)
		toxicLeakDetected(53)
		transmitFailure(54)
		transmitterFailure(55)
		underlyingResourceUnavailable(56)
		versionMismatch(57)
		authenticationFailure(58)
		breachOfConfidentiality(59)
		cableTamper(60)
		delayedInformation(61)
		denialOfService(62)
		duplicateInformation(63)
		informationMissing(64)
		informationModificationDetected(65)
		informationOutOfSequence(66)
		intrusionDetection(67)
		keyExpired(68)
		nonRepudiationFailure(69)
		outOfHoursActivity(70)
		outOfService(71)
		proceduralError(72)
		unauthorizedAccessAttempt(73)
		unexpectedInformation(74)
	&lt;/p>&lt;/td>&lt;/tr>
	&lt;tr>&lt;td>&lt;b>

	acBoardTrapGlobalsAdditionalInfo1&lt;/b>&lt;/td>&lt;td>
	%parm[#8]%;&lt;/td>&lt;td>&lt;p>&lt;/p>&lt;/td>&lt;/tr>
	&lt;tr>&lt;td>&lt;b>

	acBoardTrapGlobalsAdditionalInfo2&lt;/b>&lt;/td>&lt;td>
	%parm[#9]%;&lt;/td>&lt;td>&lt;p>&lt;/p>&lt;/td>&lt;/tr>
	&lt;tr>&lt;td>&lt;b>

	acBoardTrapGlobalsAdditionalInfo3&lt;/b>&lt;/td>&lt;td>
	%parm[#10]%;&lt;/td>&lt;td>&lt;p>&lt;/p>&lt;/td>&lt;/tr>
	&lt;tr>&lt;td>&lt;b>

	acBoardTrapGlobalsDateAndTime&lt;/b>&lt;/td>&lt;td>
	%parm[#11]%;&lt;/td>&lt;td>&lt;p>&lt;/p>&lt;/td>&lt;/tr>&lt;/table></descr>
      <logmsg dest="logndisplay">&lt;p>
			Audiocodes Event: acActiveAlarmTableOverflow trap received 
			acBoardTrapGlobalsName=%parm[#1]% 
			acBoardTrapGlobalsTextualDescription=%parm[#2]% 
			acBoardTrapGlobalsSource=%parm[#3]% 
			acBoardTrapGlobalsSeverity=%parm[#4]% 
			acBoardTrapGlobalsUniqID=%parm[#5]% 
			acBoardTrapGlobalsType=%parm[#6]% 
			acBoardTrapGlobalsProbableCause=%parm[#7]% 
			acBoardTrapGlobalsAdditionalInfo1=%parm[#8]% 
			acBoardTrapGlobalsAdditionalInfo2=%parm[#9]% 
			acBoardTrapGlobalsAdditionalInfo3=%parm[#10]% 
			acBoardTrapGlobalsDateAndTime=%parm[#11]%&lt;/p></logmsg>
      <severity>Indeterminate</severity>
   </event>
   <event>
      <mask>
         <maskelement>
            <mename>id</mename>
            <mevalue>.1.3.6.1.4.1.5003.9.10.1.21.2</mevalue>
         </maskelement>
         <maskelement>
            <mename>generic</mename>
            <mevalue>6</mevalue>
         </maskelement>
         <maskelement>
            <mename>specific</mename>
            <mevalue>13</mevalue>
         </maskelement>
      </mask>
      <uei>uei.opennms.org/vendor/Audiocodes/traps/acAtmPortAlarm</uei>
      <event-label>AcBoard defined trap event: acAtmPortAlarm</event-label>
      <descr>&lt;p> ATM Port Alarm&lt;/p>&lt;table>
	&lt;tr>&lt;td>&lt;b>

	acBoardTrapGlobalsName&lt;/b>&lt;/td>&lt;td>
	%parm[#1]%;&lt;/td>&lt;td>&lt;p>&lt;/p>&lt;/td>&lt;/tr>
	&lt;tr>&lt;td>&lt;b>

	acBoardTrapGlobalsTextualDescription&lt;/b>&lt;/td>&lt;td>
	%parm[#2]%;&lt;/td>&lt;td>&lt;p>&lt;/p>&lt;/td>&lt;/tr>
	&lt;tr>&lt;td>&lt;b>

	acBoardTrapGlobalsSource&lt;/b>&lt;/td>&lt;td>
	%parm[#3]%;&lt;/td>&lt;td>&lt;p>&lt;/p>&lt;/td>&lt;/tr>
	&lt;tr>&lt;td>&lt;b>

	acBoardTrapGlobalsSeverity&lt;/b>&lt;/td>&lt;td>
	%parm[#4]%;&lt;/td>&lt;td>&lt;p>
		cleared(0)
		indeterminate(1)
		warning(2)
		minor(3)
		major(4)
		critical(5)
	&lt;/p>&lt;/td>&lt;/tr>
	&lt;tr>&lt;td>&lt;b>

	acBoardTrapGlobalsUniqID&lt;/b>&lt;/td>&lt;td>
	%parm[#5]%;&lt;/td>&lt;td>&lt;p>&lt;/p>&lt;/td>&lt;/tr>
	&lt;tr>&lt;td>&lt;b>

	acBoardTrapGlobalsType&lt;/b>&lt;/td>&lt;td>
	%parm[#6]%;&lt;/td>&lt;td>&lt;p>
		other(0)
		communicationsAlarm(1)
		qualityOfServiceAlarm(2)
		processingErrorAlarm(3)
		equipmentAlarm(4)
		environmentalAlarm(5)
	&lt;/p>&lt;/td>&lt;/tr>
	&lt;tr>&lt;td>&lt;b>

	acBoardTrapGlobalsProbableCause&lt;/b>&lt;/td>&lt;td>
	%parm[#7]%;&lt;/td>&lt;td>&lt;p>
		other(0)
		adapterError(1)
		applicationSubsystemFailure(2)
		bandwidthReduced(3)
		callEstablishmentError(4)
		communicationsProtocolError(5)
		communicationsSubsystemFailure(6)
		configurationOrCustomizationError(7)
		congestion(8)
		corruptData(9)
		cpuCyclesLimitExceeded(10)
		dataSetOrModemError(11)
		degradedSignal(12)
		dteDceInterfaceError(13)
		enclosureDoorOpen(14)
		equipmentMalfunction(15)
		excessiveVibration(16)
		fileError(17)
		fireDetected(18)
		floodDetected(19)
		framingError(20)
		heatingVentCoolingSystemProblem(21)
		humidityUnacceptable(22)
		inputOutputDeviceError(23)
		inputDeviceError(24)
		lanError(25)
		leakDetected(26)
		localNodeTransmissionError(27)
		lossOfFrame(28)
		lossOfSignal(29)
		materialSupplyExhausted(30)
		multiplexerProblem(31)
		outOfMemory(32)
		ouputDeviceError(33)
		performanceDegraded(34)
		powerProblem(35)
		pressureUnacceptable(36)
		processorProblem(37)
		pumpFailure(38)
		queueSizeExceeded(39)
		receiveFailure(40)
		receiverFailure(41)
		remoteNodeTransmissionError(42)
		resourceAtOrNearingCapacity(43)
		responseTimeExecessive(44)
		retransmissionRateExcessive(45)
		softwareError(46)
		softwareProgramAbnormallyTerminated(47)
		softwareProgramError(48)
		storageCapacityProblem(49)
		temperatureUnacceptable(50)
		thresholdCrossed(51)
		timingProblem(52)
		toxicLeakDetected(53)
		transmitFailure(54)
		transmitterFailure(55)
		underlyingResourceUnavailable(56)
		versionMismatch(57)
		authenticationFailure(58)
		breachOfConfidentiality(59)
		cableTamper(60)
		delayedInformation(61)
		denialOfService(62)
		duplicateInformation(63)
		informationMissing(64)
		informationModificationDetected(65)
		informationOutOfSequence(66)
		intrusionDetection(67)
		keyExpired(68)
		nonRepudiationFailure(69)
		outOfHoursActivity(70)
		outOfService(71)
		proceduralError(72)
		unauthorizedAccessAttempt(73)
		unexpectedInformation(74)
	&lt;/p>&lt;/td>&lt;/tr>
	&lt;tr>&lt;td>&lt;b>

	acBoardTrapGlobalsAdditionalInfo1&lt;/b>&lt;/td>&lt;td>
	%parm[#8]%;&lt;/td>&lt;td>&lt;p>&lt;/p>&lt;/td>&lt;/tr>
	&lt;tr>&lt;td>&lt;b>

	acBoardTrapGlobalsAdditionalInfo2&lt;/b>&lt;/td>&lt;td>
	%parm[#9]%;&lt;/td>&lt;td>&lt;p>&lt;/p>&lt;/td>&lt;/tr>
	&lt;tr>&lt;td>&lt;b>

	acBoardTrapGlobalsAdditionalInfo3&lt;/b>&lt;/td>&lt;td>
	%parm[#10]%;&lt;/td>&lt;td>&lt;p>&lt;/p>&lt;/td>&lt;/tr>
	&lt;tr>&lt;td>&lt;b>

	acBoardTrapGlobalsDateAndTime&lt;/b>&lt;/td>&lt;td>
	%parm[#11]%;&lt;/td>&lt;td>&lt;p>&lt;/p>&lt;/td>&lt;/tr>&lt;/table></descr>
      <logmsg dest="logndisplay">&lt;p>
			Audiocodes Event: acAtmPortAlarm trap received 
			acBoardTrapGlobalsName=%parm[#1]% 
			acBoardTrapGlobalsTextualDescription=%parm[#2]% 
			acBoardTrapGlobalsSource=%parm[#3]% 
			acBoardTrapGlobalsSeverity=%parm[#4]% 
			acBoardTrapGlobalsUniqID=%parm[#5]% 
			acBoardTrapGlobalsType=%parm[#6]% 
			acBoardTrapGlobalsProbableCause=%parm[#7]% 
			acBoardTrapGlobalsAdditionalInfo1=%parm[#8]% 
			acBoardTrapGlobalsAdditionalInfo2=%parm[#9]% 
			acBoardTrapGlobalsAdditionalInfo3=%parm[#10]% 
			acBoardTrapGlobalsDateAndTime=%parm[#11]%&lt;/p></logmsg>
      <severity>Indeterminate</severity>
   </event>
   <event>
      <mask>
         <maskelement>
            <mename>id</mename>
            <mevalue>.1.3.6.1.4.1.5003.9.10.1.21.2</mevalue>
         </maskelement>
         <maskelement>
            <mename>generic</mename>
            <mevalue>6</mevalue>
         </maskelement>
         <maskelement>
            <mename>specific</mename>
            <mevalue>14</mevalue>
         </maskelement>
      </mask>
      <uei>uei.opennms.org/vendor/Audiocodes/traps/acAudioProvisioningAlarm</uei>
      <event-label>AcBoard defined trap event: acAudioProvisioningAlarm</event-label>
      <descr>&lt;p> This alarm is raised if the Media Server is unable to provision its audio. This could be because the Audio Provisioning System (APS) is down or there is a network problem.&lt;/p>&lt;table>
	&lt;tr>&lt;td>&lt;b>

	acBoardTrapGlobalsName&lt;/b>&lt;/td>&lt;td>
	%parm[#1]%;&lt;/td>&lt;td>&lt;p>&lt;/p>&lt;/td>&lt;/tr>
	&lt;tr>&lt;td>&lt;b>

	acBoardTrapGlobalsTextualDescription&lt;/b>&lt;/td>&lt;td>
	%parm[#2]%;&lt;/td>&lt;td>&lt;p>&lt;/p>&lt;/td>&lt;/tr>
	&lt;tr>&lt;td>&lt;b>

	acBoardTrapGlobalsSource&lt;/b>&lt;/td>&lt;td>
	%parm[#3]%;&lt;/td>&lt;td>&lt;p>&lt;/p>&lt;/td>&lt;/tr>
	&lt;tr>&lt;td>&lt;b>

	acBoardTrapGlobalsSeverity&lt;/b>&lt;/td>&lt;td>
	%parm[#4]%;&lt;/td>&lt;td>&lt;p>
		cleared(0)
		indeterminate(1)
		warning(2)
		minor(3)
		major(4)
		critical(5)
	&lt;/p>&lt;/td>&lt;/tr>
	&lt;tr>&lt;td>&lt;b>

	acBoardTrapGlobalsUniqID&lt;/b>&lt;/td>&lt;td>
	%parm[#5]%;&lt;/td>&lt;td>&lt;p>&lt;/p>&lt;/td>&lt;/tr>
	&lt;tr>&lt;td>&lt;b>

	acBoardTrapGlobalsType&lt;/b>&lt;/td>&lt;td>
	%parm[#6]%;&lt;/td>&lt;td>&lt;p>
		other(0)
		communicationsAlarm(1)
		qualityOfServiceAlarm(2)
		processingErrorAlarm(3)
		equipmentAlarm(4)
		environmentalAlarm(5)
	&lt;/p>&lt;/td>&lt;/tr>
	&lt;tr>&lt;td>&lt;b>

	acBoardTrapGlobalsProbableCause&lt;/b>&lt;/td>&lt;td>
	%parm[#7]%;&lt;/td>&lt;td>&lt;p>
		other(0)
		adapterError(1)
		applicationSubsystemFailure(2)
		bandwidthReduced(3)
		callEstablishmentError(4)
		communicationsProtocolError(5)
		communicationsSubsystemFailure(6)
		configurationOrCustomizationError(7)
		congestion(8)
		corruptData(9)
		cpuCyclesLimitExceeded(10)
		dataSetOrModemError(11)
		degradedSignal(12)
		dteDceInterfaceError(13)
		enclosureDoorOpen(14)
		equipmentMalfunction(15)
		excessiveVibration(16)
		fileError(17)
		fireDetected(18)
		floodDetected(19)
		framingError(20)
		heatingVentCoolingSystemProblem(21)
		humidityUnacceptable(22)
		inputOutputDeviceError(23)
		inputDeviceError(24)
		lanError(25)
		leakDetected(26)
		localNodeTransmissionError(27)
		lossOfFrame(28)
		lossOfSignal(29)
		materialSupplyExhausted(30)
		multiplexerProblem(31)
		outOfMemory(32)
		ouputDeviceError(33)
		performanceDegraded(34)
		powerProblem(35)
		pressureUnacceptable(36)
		processorProblem(37)
		pumpFailure(38)
		queueSizeExceeded(39)
		receiveFailure(40)
		receiverFailure(41)
		remoteNodeTransmissionError(42)
		resourceAtOrNearingCapacity(43)
		responseTimeExecessive(44)
		retransmissionRateExcessive(45)
		softwareError(46)
		softwareProgramAbnormallyTerminated(47)
		softwareProgramError(48)
		storageCapacityProblem(49)
		temperatureUnacceptable(50)
		thresholdCrossed(51)
		timingProblem(52)
		toxicLeakDetected(53)
		transmitFailure(54)
		transmitterFailure(55)
		underlyingResourceUnavailable(56)
		versionMismatch(57)
		authenticationFailure(58)
		breachOfConfidentiality(59)
		cableTamper(60)
		delayedInformation(61)
		denialOfService(62)
		duplicateInformation(63)
		informationMissing(64)
		informationModificationDetected(65)
		informationOutOfSequence(66)
		intrusionDetection(67)
		keyExpired(68)
		nonRepudiationFailure(69)
		outOfHoursActivity(70)
		outOfService(71)
		proceduralError(72)
		unauthorizedAccessAttempt(73)
		unexpectedInformation(74)
	&lt;/p>&lt;/td>&lt;/tr>
	&lt;tr>&lt;td>&lt;b>

	acBoardTrapGlobalsAdditionalInfo1&lt;/b>&lt;/td>&lt;td>
	%parm[#8]%;&lt;/td>&lt;td>&lt;p>&lt;/p>&lt;/td>&lt;/tr>
	&lt;tr>&lt;td>&lt;b>

	acBoardTrapGlobalsAdditionalInfo2&lt;/b>&lt;/td>&lt;td>
	%parm[#9]%;&lt;/td>&lt;td>&lt;p>&lt;/p>&lt;/td>&lt;/tr>
	&lt;tr>&lt;td>&lt;b>

	acBoardTrapGlobalsAdditionalInfo3&lt;/b>&lt;/td>&lt;td>
	%parm[#10]%;&lt;/td>&lt;td>&lt;p>&lt;/p>&lt;/td>&lt;/tr>
	&lt;tr>&lt;td>&lt;b>

	acBoardTrapGlobalsDateAndTime&lt;/b>&lt;/td>&lt;td>
	%parm[#11]%;&lt;/td>&lt;td>&lt;p>&lt;/p>&lt;/td>&lt;/tr>&lt;/table></descr>
      <logmsg dest="logndisplay">&lt;p>
			Audiocodes Event: acAudioProvisioningAlarm trap received 
			acBoardTrapGlobalsName=%parm[#1]% 
			acBoardTrapGlobalsTextualDescription=%parm[#2]% 
			acBoardTrapGlobalsSource=%parm[#3]% 
			acBoardTrapGlobalsSeverity=%parm[#4]% 
			acBoardTrapGlobalsUniqID=%parm[#5]% 
			acBoardTrapGlobalsType=%parm[#6]% 
			acBoardTrapGlobalsProbableCause=%parm[#7]% 
			acBoardTrapGlobalsAdditionalInfo1=%parm[#8]% 
			acBoardTrapGlobalsAdditionalInfo2=%parm[#9]% 
			acBoardTrapGlobalsAdditionalInfo3=%parm[#10]% 
			acBoardTrapGlobalsDateAndTime=%parm[#11]%&lt;/p></logmsg>
      <severity>Indeterminate</severity>
   </event>
   <event>
      <mask>
         <maskelement>
            <mename>id</mename>
            <mevalue>.1.3.6.1.4.1.5003.9.10.1.21.2</mevalue>
         </maskelement>
         <maskelement>
            <mename>generic</mename>
            <mevalue>6</mevalue>
         </maskelement>
         <maskelement>
            <mename>specific</mename>
            <mevalue>15</mevalue>
         </maskelement>
      </mask>
      <uei>uei.opennms.org/vendor/Audiocodes/traps/acOperationalStateChange</uei>
      <event-label>AcBoard defined trap event: acOperationalStateChange</event-label>
      <descr>&lt;p>This alarm is raised if the operational state of the node goes to disabled. The alarm is cleared when the operational state of the node goes to enabled.&lt;/p>&lt;table>
	&lt;tr>&lt;td>&lt;b>

	acBoardTrapGlobalsName&lt;/b>&lt;/td>&lt;td>
	%parm[#1]%;&lt;/td>&lt;td>&lt;p>&lt;/p>&lt;/td>&lt;/tr>
	&lt;tr>&lt;td>&lt;b>

	acBoardTrapGlobalsTextualDescription&lt;/b>&lt;/td>&lt;td>
	%parm[#2]%;&lt;/td>&lt;td>&lt;p>&lt;/p>&lt;/td>&lt;/tr>
	&lt;tr>&lt;td>&lt;b>

	acBoardTrapGlobalsSource&lt;/b>&lt;/td>&lt;td>
	%parm[#3]%;&lt;/td>&lt;td>&lt;p>&lt;/p>&lt;/td>&lt;/tr>
	&lt;tr>&lt;td>&lt;b>

	acBoardTrapGlobalsSeverity&lt;/b>&lt;/td>&lt;td>
	%parm[#4]%;&lt;/td>&lt;td>&lt;p>
		cleared(0)
		indeterminate(1)
		warning(2)
		minor(3)
		major(4)
		critical(5)
	&lt;/p>&lt;/td>&lt;/tr>
	&lt;tr>&lt;td>&lt;b>

	acBoardTrapGlobalsUniqID&lt;/b>&lt;/td>&lt;td>
	%parm[#5]%;&lt;/td>&lt;td>&lt;p>&lt;/p>&lt;/td>&lt;/tr>
	&lt;tr>&lt;td>&lt;b>

	acBoardTrapGlobalsType&lt;/b>&lt;/td>&lt;td>
	%parm[#6]%;&lt;/td>&lt;td>&lt;p>
		other(0)
		communicationsAlarm(1)
		qualityOfServiceAlarm(2)
		processingErrorAlarm(3)
		equipmentAlarm(4)
		environmentalAlarm(5)
	&lt;/p>&lt;/td>&lt;/tr>
	&lt;tr>&lt;td>&lt;b>

	acBoardTrapGlobalsProbableCause&lt;/b>&lt;/td>&lt;td>
	%parm[#7]%;&lt;/td>&lt;td>&lt;p>
		other(0)
		adapterError(1)
		applicationSubsystemFailure(2)
		bandwidthReduced(3)
		callEstablishmentError(4)
		communicationsProtocolError(5)
		communicationsSubsystemFailure(6)
		configurationOrCustomizationError(7)
		congestion(8)
		corruptData(9)
		cpuCyclesLimitExceeded(10)
		dataSetOrModemError(11)
		degradedSignal(12)
		dteDceInterfaceError(13)
		enclosureDoorOpen(14)
		equipmentMalfunction(15)
		excessiveVibration(16)
		fileError(17)
		fireDetected(18)
		floodDetected(19)
		framingError(20)
		heatingVentCoolingSystemProblem(21)
		humidityUnacceptable(22)
		inputOutputDeviceError(23)
		inputDeviceError(24)
		lanError(25)
		leakDetected(26)
		localNodeTransmissionError(27)
		lossOfFrame(28)
		lossOfSignal(29)
		materialSupplyExhausted(30)
		multiplexerProblem(31)
		outOfMemory(32)
		ouputDeviceError(33)
		performanceDegraded(34)
		powerProblem(35)
		pressureUnacceptable(36)
		processorProblem(37)
		pumpFailure(38)
		queueSizeExceeded(39)
		receiveFailure(40)
		receiverFailure(41)
		remoteNodeTransmissionError(42)
		resourceAtOrNearingCapacity(43)
		responseTimeExecessive(44)
		retransmissionRateExcessive(45)
		softwareError(46)
		softwareProgramAbnormallyTerminated(47)
		softwareProgramError(48)
		storageCapacityProblem(49)
		temperatureUnacceptable(50)
		thresholdCrossed(51)
		timingProblem(52)
		toxicLeakDetected(53)
		transmitFailure(54)
		transmitterFailure(55)
		underlyingResourceUnavailable(56)
		versionMismatch(57)
		authenticationFailure(58)
		breachOfConfidentiality(59)
		cableTamper(60)
		delayedInformation(61)
		denialOfService(62)
		duplicateInformation(63)
		informationMissing(64)
		informationModificationDetected(65)
		informationOutOfSequence(66)
		intrusionDetection(67)
		keyExpired(68)
		nonRepudiationFailure(69)
		outOfHoursActivity(70)
		outOfService(71)
		proceduralError(72)
		unauthorizedAccessAttempt(73)
		unexpectedInformation(74)
	&lt;/p>&lt;/td>&lt;/tr>
	&lt;tr>&lt;td>&lt;b>

	acBoardTrapGlobalsAdditionalInfo1&lt;/b>&lt;/td>&lt;td>
	%parm[#8]%;&lt;/td>&lt;td>&lt;p>&lt;/p>&lt;/td>&lt;/tr>
	&lt;tr>&lt;td>&lt;b>

	acBoardTrapGlobalsAdditionalInfo2&lt;/b>&lt;/td>&lt;td>
	%parm[#9]%;&lt;/td>&lt;td>&lt;p>&lt;/p>&lt;/td>&lt;/tr>
	&lt;tr>&lt;td>&lt;b>

	acBoardTrapGlobalsAdditionalInfo3&lt;/b>&lt;/td>&lt;td>
	%parm[#10]%;&lt;/td>&lt;td>&lt;p>&lt;/p>&lt;/td>&lt;/tr>
	&lt;tr>&lt;td>&lt;b>

	acBoardTrapGlobalsDateAndTime&lt;/b>&lt;/td>&lt;td>
	%parm[#11]%;&lt;/td>&lt;td>&lt;p>&lt;/p>&lt;/td>&lt;/tr>&lt;/table></descr>
      <logmsg dest="logndisplay">&lt;p>
			Audiocodes Event: acOperationalStateChange trap received 
			acBoardTrapGlobalsName=%parm[#1]% 
			acBoardTrapGlobalsTextualDescription=%parm[#2]% 
			acBoardTrapGlobalsSource=%parm[#3]% 
			acBoardTrapGlobalsSeverity=%parm[#4]% 
			acBoardTrapGlobalsUniqID=%parm[#5]% 
			acBoardTrapGlobalsType=%parm[#6]% 
			acBoardTrapGlobalsProbableCause=%parm[#7]% 
			acBoardTrapGlobalsAdditionalInfo1=%parm[#8]% 
			acBoardTrapGlobalsAdditionalInfo2=%parm[#9]% 
			acBoardTrapGlobalsAdditionalInfo3=%parm[#10]% 
			acBoardTrapGlobalsDateAndTime=%parm[#11]%&lt;/p></logmsg>
      <severity>Indeterminate</severity>
   </event>
   <event>
      <mask>
         <maskelement>
            <mename>id</mename>
            <mevalue>.1.3.6.1.4.1.5003.9.10.1.21.2</mevalue>
         </maskelement>
         <maskelement>
            <mename>generic</mename>
            <mevalue>6</mevalue>
         </maskelement>
         <maskelement>
            <mename>specific</mename>
            <mevalue>16</mevalue>
         </maskelement>
      </mask>
      <uei>uei.opennms.org/vendor/Audiocodes/traps/acKeepAlive</uei>
      <event-label>AcBoard defined trap event: acKeepAlive</event-label>
      <descr>&lt;p>This trap is the NAT Traversal keep alive trap. 
If the STUN application in the device detects a NAT then this trap will be sent out on a regular time laps - 9/10 of the acSysSTUNBindingLifeTime object. The AdditionalInfo1 varbind has the MAC address of the device.
Note that all traps are sent out from the SNMP Port (usually 161).&lt;/p>&lt;table>
	&lt;tr>&lt;td>&lt;b>

	acBoardTrapGlobalsName&lt;/b>&lt;/td>&lt;td>
	%parm[#1]%;&lt;/td>&lt;td>&lt;p>&lt;/p>&lt;/td>&lt;/tr>
	&lt;tr>&lt;td>&lt;b>

	acBoardTrapGlobalsTextualDescription&lt;/b>&lt;/td>&lt;td>
	%parm[#2]%;&lt;/td>&lt;td>&lt;p>&lt;/p>&lt;/td>&lt;/tr>
	&lt;tr>&lt;td>&lt;b>

	acBoardTrapGlobalsSource&lt;/b>&lt;/td>&lt;td>
	%parm[#3]%;&lt;/td>&lt;td>&lt;p>&lt;/p>&lt;/td>&lt;/tr>
	&lt;tr>&lt;td>&lt;b>

	acBoardTrapGlobalsSeverity&lt;/b>&lt;/td>&lt;td>
	%parm[#4]%;&lt;/td>&lt;td>&lt;p>
		cleared(0)
		indeterminate(1)
		warning(2)
		minor(3)
		major(4)
		critical(5)
	&lt;/p>&lt;/td>&lt;/tr>
	&lt;tr>&lt;td>&lt;b>

	acBoardTrapGlobalsUniqID&lt;/b>&lt;/td>&lt;td>
	%parm[#5]%;&lt;/td>&lt;td>&lt;p>&lt;/p>&lt;/td>&lt;/tr>
	&lt;tr>&lt;td>&lt;b>

	acBoardTrapGlobalsType&lt;/b>&lt;/td>&lt;td>
	%parm[#6]%;&lt;/td>&lt;td>&lt;p>
		other(0)
		communicationsAlarm(1)
		qualityOfServiceAlarm(2)
		processingErrorAlarm(3)
		equipmentAlarm(4)
		environmentalAlarm(5)
	&lt;/p>&lt;/td>&lt;/tr>
	&lt;tr>&lt;td>&lt;b>

	acBoardTrapGlobalsProbableCause&lt;/b>&lt;/td>&lt;td>
	%parm[#7]%;&lt;/td>&lt;td>&lt;p>
		other(0)
		adapterError(1)
		applicationSubsystemFailure(2)
		bandwidthReduced(3)
		callEstablishmentError(4)
		communicationsProtocolError(5)
		communicationsSubsystemFailure(6)
		configurationOrCustomizationError(7)
		congestion(8)
		corruptData(9)
		cpuCyclesLimitExceeded(10)
		dataSetOrModemError(11)
		degradedSignal(12)
		dteDceInterfaceError(13)
		enclosureDoorOpen(14)
		equipmentMalfunction(15)
		excessiveVibration(16)
		fileError(17)
		fireDetected(18)
		floodDetected(19)
		framingError(20)
		heatingVentCoolingSystemProblem(21)
		humidityUnacceptable(22)
		inputOutputDeviceError(23)
		inputDeviceError(24)
		lanError(25)
		leakDetected(26)
		localNodeTransmissionError(27)
		lossOfFrame(28)
		lossOfSignal(29)
		materialSupplyExhausted(30)
		multiplexerProblem(31)
		outOfMemory(32)
		ouputDeviceError(33)
		performanceDegraded(34)
		powerProblem(35)
		pressureUnacceptable(36)
		processorProblem(37)
		pumpFailure(38)
		queueSizeExceeded(39)
		receiveFailure(40)
		receiverFailure(41)
		remoteNodeTransmissionError(42)
		resourceAtOrNearingCapacity(43)
		responseTimeExecessive(44)
		retransmissionRateExcessive(45)
		softwareError(46)
		softwareProgramAbnormallyTerminated(47)
		softwareProgramError(48)
		storageCapacityProblem(49)
		temperatureUnacceptable(50)
		thresholdCrossed(51)
		timingProblem(52)
		toxicLeakDetected(53)
		transmitFailure(54)
		transmitterFailure(55)
		underlyingResourceUnavailable(56)
		versionMismatch(57)
		authenticationFailure(58)
		breachOfConfidentiality(59)
		cableTamper(60)
		delayedInformation(61)
		denialOfService(62)
		duplicateInformation(63)
		informationMissing(64)
		informationModificationDetected(65)
		informationOutOfSequence(66)
		intrusionDetection(67)
		keyExpired(68)
		nonRepudiationFailure(69)
		outOfHoursActivity(70)
		outOfService(71)
		proceduralError(72)
		unauthorizedAccessAttempt(73)
		unexpectedInformation(74)
	&lt;/p>&lt;/td>&lt;/tr>
	&lt;tr>&lt;td>&lt;b>

	acBoardTrapGlobalsAdditionalInfo1&lt;/b>&lt;/td>&lt;td>
	%parm[#8]%;&lt;/td>&lt;td>&lt;p>&lt;/p>&lt;/td>&lt;/tr>
	&lt;tr>&lt;td>&lt;b>

	acBoardTrapGlobalsAdditionalInfo2&lt;/b>&lt;/td>&lt;td>
	%parm[#9]%;&lt;/td>&lt;td>&lt;p>&lt;/p>&lt;/td>&lt;/tr>
	&lt;tr>&lt;td>&lt;b>

	acBoardTrapGlobalsAdditionalInfo3&lt;/b>&lt;/td>&lt;td>
	%parm[#10]%;&lt;/td>&lt;td>&lt;p>&lt;/p>&lt;/td>&lt;/tr>
	&lt;tr>&lt;td>&lt;b>

	acBoardTrapGlobalsDateAndTime&lt;/b>&lt;/td>&lt;td>
	%parm[#11]%;&lt;/td>&lt;td>&lt;p>&lt;/p>&lt;/td>&lt;/tr>&lt;/table></descr>
      <logmsg dest="logndisplay">&lt;p>
			Audiocodes Event: acKeepAlive trap received 
			acBoardTrapGlobalsName=%parm[#1]% 
			acBoardTrapGlobalsTextualDescription=%parm[#2]% 
			acBoardTrapGlobalsSource=%parm[#3]% 
			acBoardTrapGlobalsSeverity=%parm[#4]% 
			acBoardTrapGlobalsUniqID=%parm[#5]% 
			acBoardTrapGlobalsType=%parm[#6]% 
			acBoardTrapGlobalsProbableCause=%parm[#7]% 
			acBoardTrapGlobalsAdditionalInfo1=%parm[#8]% 
			acBoardTrapGlobalsAdditionalInfo2=%parm[#9]% 
			acBoardTrapGlobalsAdditionalInfo3=%parm[#10]% 
			acBoardTrapGlobalsDateAndTime=%parm[#11]%&lt;/p></logmsg>
      <severity>Indeterminate</severity>
   </event>
   <event>
      <mask>
         <maskelement>
            <mename>id</mename>
            <mevalue>.1.3.6.1.4.1.5003.9.10.1.21.2</mevalue>
         </maskelement>
         <maskelement>
            <mename>generic</mename>
            <mevalue>6</mevalue>
         </maskelement>
         <maskelement>
            <mename>specific</mename>
            <mevalue>17</mevalue>
         </maskelement>
      </mask>
      <uei>uei.opennms.org/vendor/Audiocodes/traps/acNATTraversalAlarm</uei>
      <event-label>AcBoard defined trap event: acNATTraversalAlarm</event-label>
      <descr>&lt;p>When the NAT placed in front a device is identified as a symmetric NAT - this alarm is raised. It is cleared when a non-symmetric NAT or no NAT replace the symmetric one. &lt;/p>&lt;table>
	&lt;tr>&lt;td>&lt;b>

	acBoardTrapGlobalsName&lt;/b>&lt;/td>&lt;td>
	%parm[#1]%;&lt;/td>&lt;td>&lt;p>&lt;/p>&lt;/td>&lt;/tr>
	&lt;tr>&lt;td>&lt;b>

	acBoardTrapGlobalsTextualDescription&lt;/b>&lt;/td>&lt;td>
	%parm[#2]%;&lt;/td>&lt;td>&lt;p>&lt;/p>&lt;/td>&lt;/tr>
	&lt;tr>&lt;td>&lt;b>

	acBoardTrapGlobalsSource&lt;/b>&lt;/td>&lt;td>
	%parm[#3]%;&lt;/td>&lt;td>&lt;p>&lt;/p>&lt;/td>&lt;/tr>
	&lt;tr>&lt;td>&lt;b>

	acBoardTrapGlobalsSeverity&lt;/b>&lt;/td>&lt;td>
	%parm[#4]%;&lt;/td>&lt;td>&lt;p>
		cleared(0)
		indeterminate(1)
		warning(2)
		minor(3)
		major(4)
		critical(5)
	&lt;/p>&lt;/td>&lt;/tr>
	&lt;tr>&lt;td>&lt;b>

	acBoardTrapGlobalsUniqID&lt;/b>&lt;/td>&lt;td>
	%parm[#5]%;&lt;/td>&lt;td>&lt;p>&lt;/p>&lt;/td>&lt;/tr>
	&lt;tr>&lt;td>&lt;b>

	acBoardTrapGlobalsType&lt;/b>&lt;/td>&lt;td>
	%parm[#6]%;&lt;/td>&lt;td>&lt;p>
		other(0)
		communicationsAlarm(1)
		qualityOfServiceAlarm(2)
		processingErrorAlarm(3)
		equipmentAlarm(4)
		environmentalAlarm(5)
	&lt;/p>&lt;/td>&lt;/tr>
	&lt;tr>&lt;td>&lt;b>

	acBoardTrapGlobalsProbableCause&lt;/b>&lt;/td>&lt;td>
	%parm[#7]%;&lt;/td>&lt;td>&lt;p>
		other(0)
		adapterError(1)
		applicationSubsystemFailure(2)
		bandwidthReduced(3)
		callEstablishmentError(4)
		communicationsProtocolError(5)
		communicationsSubsystemFailure(6)
		configurationOrCustomizationError(7)
		congestion(8)
		corruptData(9)
		cpuCyclesLimitExceeded(10)
		dataSetOrModemError(11)
		degradedSignal(12)
		dteDceInterfaceError(13)
		enclosureDoorOpen(14)
		equipmentMalfunction(15)
		excessiveVibration(16)
		fileError(17)
		fireDetected(18)
		floodDetected(19)
		framingError(20)
		heatingVentCoolingSystemProblem(21)
		humidityUnacceptable(22)
		inputOutputDeviceError(23)
		inputDeviceError(24)
		lanError(25)
		leakDetected(26)
		localNodeTransmissionError(27)
		lossOfFrame(28)
		lossOfSignal(29)
		materialSupplyExhausted(30)
		multiplexerProblem(31)
		outOfMemory(32)
		ouputDeviceError(33)
		performanceDegraded(34)
		powerProblem(35)
		pressureUnacceptable(36)
		processorProblem(37)
		pumpFailure(38)
		queueSizeExceeded(39)
		receiveFailure(40)
		receiverFailure(41)
		remoteNodeTransmissionError(42)
		resourceAtOrNearingCapacity(43)
		responseTimeExecessive(44)
		retransmissionRateExcessive(45)
		softwareError(46)
		softwareProgramAbnormallyTerminated(47)
		softwareProgramError(48)
		storageCapacityProblem(49)
		temperatureUnacceptable(50)
		thresholdCrossed(51)
		timingProblem(52)
		toxicLeakDetected(53)
		transmitFailure(54)
		transmitterFailure(55)
		underlyingResourceUnavailable(56)
		versionMismatch(57)
		authenticationFailure(58)
		breachOfConfidentiality(59)
		cableTamper(60)
		delayedInformation(61)
		denialOfService(62)
		duplicateInformation(63)
		informationMissing(64)
		informationModificationDetected(65)
		informationOutOfSequence(66)
		intrusionDetection(67)
		keyExpired(68)
		nonRepudiationFailure(69)
		outOfHoursActivity(70)
		outOfService(71)
		proceduralError(72)
		unauthorizedAccessAttempt(73)
		unexpectedInformation(74)
	&lt;/p>&lt;/td>&lt;/tr>
	&lt;tr>&lt;td>&lt;b>

	acBoardTrapGlobalsAdditionalInfo1&lt;/b>&lt;/td>&lt;td>
	%parm[#8]%;&lt;/td>&lt;td>&lt;p>&lt;/p>&lt;/td>&lt;/tr>
	&lt;tr>&lt;td>&lt;b>

	acBoardTrapGlobalsAdditionalInfo2&lt;/b>&lt;/td>&lt;td>
	%parm[#9]%;&lt;/td>&lt;td>&lt;p>&lt;/p>&lt;/td>&lt;/tr>
	&lt;tr>&lt;td>&lt;b>

	acBoardTrapGlobalsAdditionalInfo3&lt;/b>&lt;/td>&lt;td>
	%parm[#10]%;&lt;/td>&lt;td>&lt;p>&lt;/p>&lt;/td>&lt;/tr>
	&lt;tr>&lt;td>&lt;b>

	acBoardTrapGlobalsDateAndTime&lt;/b>&lt;/td>&lt;td>
	%parm[#11]%;&lt;/td>&lt;td>&lt;p>&lt;/p>&lt;/td>&lt;/tr>&lt;/table></descr>
      <logmsg dest="logndisplay">&lt;p>
			Audiocodes Event: acNATTraversalAlarm trap received 
			acBoardTrapGlobalsName=%parm[#1]% 
			acBoardTrapGlobalsTextualDescription=%parm[#2]% 
			acBoardTrapGlobalsSource=%parm[#3]% 
			acBoardTrapGlobalsSeverity=%parm[#4]% 
			acBoardTrapGlobalsUniqID=%parm[#5]% 
			acBoardTrapGlobalsType=%parm[#6]% 
			acBoardTrapGlobalsProbableCause=%parm[#7]% 
			acBoardTrapGlobalsAdditionalInfo1=%parm[#8]% 
			acBoardTrapGlobalsAdditionalInfo2=%parm[#9]% 
			acBoardTrapGlobalsAdditionalInfo3=%parm[#10]% 
			acBoardTrapGlobalsDateAndTime=%parm[#11]%&lt;/p></logmsg>
      <severity>Indeterminate</severity>
   </event>
   <event>
      <mask>
         <maskelement>
            <mename>id</mename>
            <mevalue>.1.3.6.1.4.1.5003.9.10.1.21.2</mevalue>
         </maskelement>
         <maskelement>
            <mename>generic</mename>
            <mevalue>6</mevalue>
         </maskelement>
         <maskelement>
            <mename>specific</mename>
            <mevalue>18</mevalue>
         </maskelement>
      </mask>
      <uei>uei.opennms.org/vendor/Audiocodes/traps/acEnhancedBITStatus</uei>
      <event-label>AcBoard defined trap event: acEnhancedBITStatus</event-label>
      <descr>&lt;p>This trap is used to for the status of the BIT (Built In Test).
The information in the trap contains board HW elements being tested and their status.
The information is presented in the additional info fields.&lt;/p>&lt;table>
	&lt;tr>&lt;td>&lt;b>

	acBoardTrapGlobalsName&lt;/b>&lt;/td>&lt;td>
	%parm[#1]%;&lt;/td>&lt;td>&lt;p>&lt;/p>&lt;/td>&lt;/tr>
	&lt;tr>&lt;td>&lt;b>

	acBoardTrapGlobalsTextualDescription&lt;/b>&lt;/td>&lt;td>
	%parm[#2]%;&lt;/td>&lt;td>&lt;p>&lt;/p>&lt;/td>&lt;/tr>
	&lt;tr>&lt;td>&lt;b>

	acBoardTrapGlobalsSource&lt;/b>&lt;/td>&lt;td>
	%parm[#3]%;&lt;/td>&lt;td>&lt;p>&lt;/p>&lt;/td>&lt;/tr>
	&lt;tr>&lt;td>&lt;b>

	acBoardTrapGlobalsSeverity&lt;/b>&lt;/td>&lt;td>
	%parm[#4]%;&lt;/td>&lt;td>&lt;p>
		cleared(0)
		indeterminate(1)
		warning(2)
		minor(3)
		major(4)
		critical(5)
	&lt;/p>&lt;/td>&lt;/tr>
	&lt;tr>&lt;td>&lt;b>

	acBoardTrapGlobalsUniqID&lt;/b>&lt;/td>&lt;td>
	%parm[#5]%;&lt;/td>&lt;td>&lt;p>&lt;/p>&lt;/td>&lt;/tr>
	&lt;tr>&lt;td>&lt;b>

	acBoardTrapGlobalsType&lt;/b>&lt;/td>&lt;td>
	%parm[#6]%;&lt;/td>&lt;td>&lt;p>
		other(0)
		communicationsAlarm(1)
		qualityOfServiceAlarm(2)
		processingErrorAlarm(3)
		equipmentAlarm(4)
		environmentalAlarm(5)
	&lt;/p>&lt;/td>&lt;/tr>
	&lt;tr>&lt;td>&lt;b>

	acBoardTrapGlobalsProbableCause&lt;/b>&lt;/td>&lt;td>
	%parm[#7]%;&lt;/td>&lt;td>&lt;p>
		other(0)
		adapterError(1)
		applicationSubsystemFailure(2)
		bandwidthReduced(3)
		callEstablishmentError(4)
		communicationsProtocolError(5)
		communicationsSubsystemFailure(6)
		configurationOrCustomizationError(7)
		congestion(8)
		corruptData(9)
		cpuCyclesLimitExceeded(10)
		dataSetOrModemError(11)
		degradedSignal(12)
		dteDceInterfaceError(13)
		enclosureDoorOpen(14)
		equipmentMalfunction(15)
		excessiveVibration(16)
		fileError(17)
		fireDetected(18)
		floodDetected(19)
		framingError(20)
		heatingVentCoolingSystemProblem(21)
		humidityUnacceptable(22)
		inputOutputDeviceError(23)
		inputDeviceError(24)
		lanError(25)
		leakDetected(26)
		localNodeTransmissionError(27)
		lossOfFrame(28)
		lossOfSignal(29)
		materialSupplyExhausted(30)
		multiplexerProblem(31)
		outOfMemory(32)
		ouputDeviceError(33)
		performanceDegraded(34)
		powerProblem(35)
		pressureUnacceptable(36)
		processorProblem(37)
		pumpFailure(38)
		queueSizeExceeded(39)
		receiveFailure(40)
		receiverFailure(41)
		remoteNodeTransmissionError(42)
		resourceAtOrNearingCapacity(43)
		responseTimeExecessive(44)
		retransmissionRateExcessive(45)
		softwareError(46)
		softwareProgramAbnormallyTerminated(47)
		softwareProgramError(48)
		storageCapacityProblem(49)
		temperatureUnacceptable(50)
		thresholdCrossed(51)
		timingProblem(52)
		toxicLeakDetected(53)
		transmitFailure(54)
		transmitterFailure(55)
		underlyingResourceUnavailable(56)
		versionMismatch(57)
		authenticationFailure(58)
		breachOfConfidentiality(59)
		cableTamper(60)
		delayedInformation(61)
		denialOfService(62)
		duplicateInformation(63)
		informationMissing(64)
		informationModificationDetected(65)
		informationOutOfSequence(66)
		intrusionDetection(67)
		keyExpired(68)
		nonRepudiationFailure(69)
		outOfHoursActivity(70)
		outOfService(71)
		proceduralError(72)
		unauthorizedAccessAttempt(73)
		unexpectedInformation(74)
	&lt;/p>&lt;/td>&lt;/tr>
	&lt;tr>&lt;td>&lt;b>

	acBoardTrapGlobalsAdditionalInfo1&lt;/b>&lt;/td>&lt;td>
	%parm[#8]%;&lt;/td>&lt;td>&lt;p>&lt;/p>&lt;/td>&lt;/tr>
	&lt;tr>&lt;td>&lt;b>

	acBoardTrapGlobalsAdditionalInfo2&lt;/b>&lt;/td>&lt;td>
	%parm[#9]%;&lt;/td>&lt;td>&lt;p>&lt;/p>&lt;/td>&lt;/tr>
	&lt;tr>&lt;td>&lt;b>

	acBoardTrapGlobalsAdditionalInfo3&lt;/b>&lt;/td>&lt;td>
	%parm[#10]%;&lt;/td>&lt;td>&lt;p>&lt;/p>&lt;/td>&lt;/tr>
	&lt;tr>&lt;td>&lt;b>

	acBoardTrapGlobalsDateAndTime&lt;/b>&lt;/td>&lt;td>
	%parm[#11]%;&lt;/td>&lt;td>&lt;p>&lt;/p>&lt;/td>&lt;/tr>&lt;/table></descr>
      <logmsg dest="logndisplay">&lt;p>
			Audiocodes Event: acEnhancedBITStatus trap received 
			acBoardTrapGlobalsName=%parm[#1]% 
			acBoardTrapGlobalsTextualDescription=%parm[#2]% 
			acBoardTrapGlobalsSource=%parm[#3]% 
			acBoardTrapGlobalsSeverity=%parm[#4]% 
			acBoardTrapGlobalsUniqID=%parm[#5]% 
			acBoardTrapGlobalsType=%parm[#6]% 
			acBoardTrapGlobalsProbableCause=%parm[#7]% 
			acBoardTrapGlobalsAdditionalInfo1=%parm[#8]% 
			acBoardTrapGlobalsAdditionalInfo2=%parm[#9]% 
			acBoardTrapGlobalsAdditionalInfo3=%parm[#10]% 
			acBoardTrapGlobalsDateAndTime=%parm[#11]%&lt;/p></logmsg>
      <severity>Indeterminate</severity>
   </event>
   <event>
      <mask>
         <maskelement>
            <mename>id</mename>
            <mevalue>.1.3.6.1.4.1.5003.9.10.1.21.2</mevalue>
         </maskelement>
         <maskelement>
            <mename>generic</mename>
            <mevalue>6</mevalue>
         </maskelement>
         <maskelement>
            <mename>specific</mename>
            <mevalue>19</mevalue>
         </maskelement>
      </mask>
      <uei>uei.opennms.org/vendor/Audiocodes/traps/acSS7LinkStateChangeAlarm</uei>
      <event-label>AcBoard defined trap event: acSS7LinkStateChangeAlarm</event-label>
      <descr>&lt;p>This alarm is raised if the operational state of the SS7 link becomes XXXX. The alarm is cleared when the operational state of the link becomes XXXX.&lt;/p>&lt;table>
	&lt;tr>&lt;td>&lt;b>

	acBoardTrapGlobalsName&lt;/b>&lt;/td>&lt;td>
	%parm[#1]%;&lt;/td>&lt;td>&lt;p>&lt;/p>&lt;/td>&lt;/tr>
	&lt;tr>&lt;td>&lt;b>

	acBoardTrapGlobalsTextualDescription&lt;/b>&lt;/td>&lt;td>
	%parm[#2]%;&lt;/td>&lt;td>&lt;p>&lt;/p>&lt;/td>&lt;/tr>
	&lt;tr>&lt;td>&lt;b>

	acBoardTrapGlobalsSource&lt;/b>&lt;/td>&lt;td>
	%parm[#3]%;&lt;/td>&lt;td>&lt;p>&lt;/p>&lt;/td>&lt;/tr>
	&lt;tr>&lt;td>&lt;b>

	acBoardTrapGlobalsSeverity&lt;/b>&lt;/td>&lt;td>
	%parm[#4]%;&lt;/td>&lt;td>&lt;p>
		cleared(0)
		indeterminate(1)
		warning(2)
		minor(3)
		major(4)
		critical(5)
	&lt;/p>&lt;/td>&lt;/tr>
	&lt;tr>&lt;td>&lt;b>

	acBoardTrapGlobalsUniqID&lt;/b>&lt;/td>&lt;td>
	%parm[#5]%;&lt;/td>&lt;td>&lt;p>&lt;/p>&lt;/td>&lt;/tr>
	&lt;tr>&lt;td>&lt;b>

	acBoardTrapGlobalsType&lt;/b>&lt;/td>&lt;td>
	%parm[#6]%;&lt;/td>&lt;td>&lt;p>
		other(0)
		communicationsAlarm(1)
		qualityOfServiceAlarm(2)
		processingErrorAlarm(3)
		equipmentAlarm(4)
		environmentalAlarm(5)
	&lt;/p>&lt;/td>&lt;/tr>
	&lt;tr>&lt;td>&lt;b>

	acBoardTrapGlobalsProbableCause&lt;/b>&lt;/td>&lt;td>
	%parm[#7]%;&lt;/td>&lt;td>&lt;p>
		other(0)
		adapterError(1)
		applicationSubsystemFailure(2)
		bandwidthReduced(3)
		callEstablishmentError(4)
		communicationsProtocolError(5)
		communicationsSubsystemFailure(6)
		configurationOrCustomizationError(7)
		congestion(8)
		corruptData(9)
		cpuCyclesLimitExceeded(10)
		dataSetOrModemError(11)
		degradedSignal(12)
		dteDceInterfaceError(13)
		enclosureDoorOpen(14)
		equipmentMalfunction(15)
		excessiveVibration(16)
		fileError(17)
		fireDetected(18)
		floodDetected(19)
		framingError(20)
		heatingVentCoolingSystemProblem(21)
		humidityUnacceptable(22)
		inputOutputDeviceError(23)
		inputDeviceError(24)
		lanError(25)
		leakDetected(26)
		localNodeTransmissionError(27)
		lossOfFrame(28)
		lossOfSignal(29)
		materialSupplyExhausted(30)
		multiplexerProblem(31)
		outOfMemory(32)
		ouputDeviceError(33)
		performanceDegraded(34)
		powerProblem(35)
		pressureUnacceptable(36)
		processorProblem(37)
		pumpFailure(38)
		queueSizeExceeded(39)
		receiveFailure(40)
		receiverFailure(41)
		remoteNodeTransmissionError(42)
		resourceAtOrNearingCapacity(43)
		responseTimeExecessive(44)
		retransmissionRateExcessive(45)
		softwareError(46)
		softwareProgramAbnormallyTerminated(47)
		softwareProgramError(48)
		storageCapacityProblem(49)
		temperatureUnacceptable(50)
		thresholdCrossed(51)
		timingProblem(52)
		toxicLeakDetected(53)
		transmitFailure(54)
		transmitterFailure(55)
		underlyingResourceUnavailable(56)
		versionMismatch(57)
		authenticationFailure(58)
		breachOfConfidentiality(59)
		cableTamper(60)
		delayedInformation(61)
		denialOfService(62)
		duplicateInformation(63)
		informationMissing(64)
		informationModificationDetected(65)
		informationOutOfSequence(66)
		intrusionDetection(67)
		keyExpired(68)
		nonRepudiationFailure(69)
		outOfHoursActivity(70)
		outOfService(71)
		proceduralError(72)
		unauthorizedAccessAttempt(73)
		unexpectedInformation(74)
	&lt;/p>&lt;/td>&lt;/tr>
	&lt;tr>&lt;td>&lt;b>

	acBoardTrapGlobalsAdditionalInfo1&lt;/b>&lt;/td>&lt;td>
	%parm[#8]%;&lt;/td>&lt;td>&lt;p>&lt;/p>&lt;/td>&lt;/tr>
	&lt;tr>&lt;td>&lt;b>

	acBoardTrapGlobalsAdditionalInfo2&lt;/b>&lt;/td>&lt;td>
	%parm[#9]%;&lt;/td>&lt;td>&lt;p>&lt;/p>&lt;/td>&lt;/tr>
	&lt;tr>&lt;td>&lt;b>

	acBoardTrapGlobalsAdditionalInfo3&lt;/b>&lt;/td>&lt;td>
	%parm[#10]%;&lt;/td>&lt;td>&lt;p>&lt;/p>&lt;/td>&lt;/tr>
	&lt;tr>&lt;td>&lt;b>

	acBoardTrapGlobalsDateAndTime&lt;/b>&lt;/td>&lt;td>
	%parm[#11]%;&lt;/td>&lt;td>&lt;p>&lt;/p>&lt;/td>&lt;/tr>&lt;/table></descr>
      <logmsg dest="logndisplay">&lt;p>
			Audiocodes Event: acSS7LinkStateChangeAlarm trap received 
			acBoardTrapGlobalsName=%parm[#1]% 
			acBoardTrapGlobalsTextualDescription=%parm[#2]% 
			acBoardTrapGlobalsSource=%parm[#3]% 
			acBoardTrapGlobalsSeverity=%parm[#4]% 
			acBoardTrapGlobalsUniqID=%parm[#5]% 
			acBoardTrapGlobalsType=%parm[#6]% 
			acBoardTrapGlobalsProbableCause=%parm[#7]% 
			acBoardTrapGlobalsAdditionalInfo1=%parm[#8]% 
			acBoardTrapGlobalsAdditionalInfo2=%parm[#9]% 
			acBoardTrapGlobalsAdditionalInfo3=%parm[#10]% 
			acBoardTrapGlobalsDateAndTime=%parm[#11]%&lt;/p></logmsg>
      <severity>Indeterminate</severity>
   </event>
   <event>
      <mask>
         <maskelement>
            <mename>id</mename>
            <mevalue>.1.3.6.1.4.1.5003.9.10.1.21.2</mevalue>
         </maskelement>
         <maskelement>
            <mename>generic</mename>
            <mevalue>6</mevalue>
         </maskelement>
         <maskelement>
            <mename>specific</mename>
            <mevalue>20</mevalue>
         </maskelement>
      </mask>
      <uei>uei.opennms.org/vendor/Audiocodes/traps/acSS7LinkInhibitStateChangeAlarm</uei>
      <event-label>AcBoard defined trap event: acSS7LinkInhibitStateChangeAlarm</event-label>
      <descr>&lt;p>This alarm is raised if the SS7 link becomes inhibited (local or remote). The alarm is cleared when the link becomes uninhibited - local AND remote. Note that this alarm will be raised for any change in the remote or local inhibition status.&lt;/p>&lt;table>
	&lt;tr>&lt;td>&lt;b>

	acBoardTrapGlobalsName&lt;/b>&lt;/td>&lt;td>
	%parm[#1]%;&lt;/td>&lt;td>&lt;p>&lt;/p>&lt;/td>&lt;/tr>
	&lt;tr>&lt;td>&lt;b>

	acBoardTrapGlobalsTextualDescription&lt;/b>&lt;/td>&lt;td>
	%parm[#2]%;&lt;/td>&lt;td>&lt;p>&lt;/p>&lt;/td>&lt;/tr>
	&lt;tr>&lt;td>&lt;b>

	acBoardTrapGlobalsSource&lt;/b>&lt;/td>&lt;td>
	%parm[#3]%;&lt;/td>&lt;td>&lt;p>&lt;/p>&lt;/td>&lt;/tr>
	&lt;tr>&lt;td>&lt;b>

	acBoardTrapGlobalsSeverity&lt;/b>&lt;/td>&lt;td>
	%parm[#4]%;&lt;/td>&lt;td>&lt;p>
		cleared(0)
		indeterminate(1)
		warning(2)
		minor(3)
		major(4)
		critical(5)
	&lt;/p>&lt;/td>&lt;/tr>
	&lt;tr>&lt;td>&lt;b>

	acBoardTrapGlobalsUniqID&lt;/b>&lt;/td>&lt;td>
	%parm[#5]%;&lt;/td>&lt;td>&lt;p>&lt;/p>&lt;/td>&lt;/tr>
	&lt;tr>&lt;td>&lt;b>

	acBoardTrapGlobalsType&lt;/b>&lt;/td>&lt;td>
	%parm[#6]%;&lt;/td>&lt;td>&lt;p>
		other(0)
		communicationsAlarm(1)
		qualityOfServiceAlarm(2)
		processingErrorAlarm(3)
		equipmentAlarm(4)
		environmentalAlarm(5)
	&lt;/p>&lt;/td>&lt;/tr>
	&lt;tr>&lt;td>&lt;b>

	acBoardTrapGlobalsProbableCause&lt;/b>&lt;/td>&lt;td>
	%parm[#7]%;&lt;/td>&lt;td>&lt;p>
		other(0)
		adapterError(1)
		applicationSubsystemFailure(2)
		bandwidthReduced(3)
		callEstablishmentError(4)
		communicationsProtocolError(5)
		communicationsSubsystemFailure(6)
		configurationOrCustomizationError(7)
		congestion(8)
		corruptData(9)
		cpuCyclesLimitExceeded(10)
		dataSetOrModemError(11)
		degradedSignal(12)
		dteDceInterfaceError(13)
		enclosureDoorOpen(14)
		equipmentMalfunction(15)
		excessiveVibration(16)
		fileError(17)
		fireDetected(18)
		floodDetected(19)
		framingError(20)
		heatingVentCoolingSystemProblem(21)
		humidityUnacceptable(22)
		inputOutputDeviceError(23)
		inputDeviceError(24)
		lanError(25)
		leakDetected(26)
		localNodeTransmissionError(27)
		lossOfFrame(28)
		lossOfSignal(29)
		materialSupplyExhausted(30)
		multiplexerProblem(31)
		outOfMemory(32)
		ouputDeviceError(33)
		performanceDegraded(34)
		powerProblem(35)
		pressureUnacceptable(36)
		processorProblem(37)
		pumpFailure(38)
		queueSizeExceeded(39)
		receiveFailure(40)
		receiverFailure(41)
		remoteNodeTransmissionError(42)
		resourceAtOrNearingCapacity(43)
		responseTimeExecessive(44)
		retransmissionRateExcessive(45)
		softwareError(46)
		softwareProgramAbnormallyTerminated(47)
		softwareProgramError(48)
		storageCapacityProblem(49)
		temperatureUnacceptable(50)
		thresholdCrossed(51)
		timingProblem(52)
		toxicLeakDetected(53)
		transmitFailure(54)
		transmitterFailure(55)
		underlyingResourceUnavailable(56)
		versionMismatch(57)
		authenticationFailure(58)
		breachOfConfidentiality(59)
		cableTamper(60)
		delayedInformation(61)
		denialOfService(62)
		duplicateInformation(63)
		informationMissing(64)
		informationModificationDetected(65)
		informationOutOfSequence(66)
		intrusionDetection(67)
		keyExpired(68)
		nonRepudiationFailure(69)
		outOfHoursActivity(70)
		outOfService(71)
		proceduralError(72)
		unauthorizedAccessAttempt(73)
		unexpectedInformation(74)
	&lt;/p>&lt;/td>&lt;/tr>
	&lt;tr>&lt;td>&lt;b>

	acBoardTrapGlobalsAdditionalInfo1&lt;/b>&lt;/td>&lt;td>
	%parm[#8]%;&lt;/td>&lt;td>&lt;p>&lt;/p>&lt;/td>&lt;/tr>
	&lt;tr>&lt;td>&lt;b>

	acBoardTrapGlobalsAdditionalInfo2&lt;/b>&lt;/td>&lt;td>
	%parm[#9]%;&lt;/td>&lt;td>&lt;p>&lt;/p>&lt;/td>&lt;/tr>
	&lt;tr>&lt;td>&lt;b>

	acBoardTrapGlobalsAdditionalInfo3&lt;/b>&lt;/td>&lt;td>
	%parm[#10]%;&lt;/td>&lt;td>&lt;p>&lt;/p>&lt;/td>&lt;/tr>
	&lt;tr>&lt;td>&lt;b>

	acBoardTrapGlobalsDateAndTime&lt;/b>&lt;/td>&lt;td>
	%parm[#11]%;&lt;/td>&lt;td>&lt;p>&lt;/p>&lt;/td>&lt;/tr>&lt;/table></descr>
      <logmsg dest="logndisplay">&lt;p>
			Audiocodes Event: acSS7LinkInhibitStateChangeAlarm trap received 
			acBoardTrapGlobalsName=%parm[#1]% 
			acBoardTrapGlobalsTextualDescription=%parm[#2]% 
			acBoardTrapGlobalsSource=%parm[#3]% 
			acBoardTrapGlobalsSeverity=%parm[#4]% 
			acBoardTrapGlobalsUniqID=%parm[#5]% 
			acBoardTrapGlobalsType=%parm[#6]% 
			acBoardTrapGlobalsProbableCause=%parm[#7]% 
			acBoardTrapGlobalsAdditionalInfo1=%parm[#8]% 
			acBoardTrapGlobalsAdditionalInfo2=%parm[#9]% 
			acBoardTrapGlobalsAdditionalInfo3=%parm[#10]% 
			acBoardTrapGlobalsDateAndTime=%parm[#11]%&lt;/p></logmsg>
      <severity>Indeterminate</severity>
   </event>
   <event>
      <mask>
         <maskelement>
            <mename>id</mename>
            <mevalue>.1.3.6.1.4.1.5003.9.10.1.21.2</mevalue>
         </maskelement>
         <maskelement>
            <mename>generic</mename>
            <mevalue>6</mevalue>
         </maskelement>
         <maskelement>
            <mename>specific</mename>
            <mevalue>21</mevalue>
         </maskelement>
      </mask>
      <uei>uei.opennms.org/vendor/Audiocodes/traps/acSS7LinkBlockStateChangeAlarm</uei>
      <event-label>AcBoard defined trap event: acSS7LinkBlockStateChangeAlarm</event-label>
      <descr>&lt;p>This alarm is raised if the SS7 link becomes blocked (local or remote). The alarm is cleared when the link becomes unblocked - local AND remote. Note that this alarm will be raised for any change in the remote or local blocking status.&lt;/p>&lt;table>
	&lt;tr>&lt;td>&lt;b>

	acBoardTrapGlobalsName&lt;/b>&lt;/td>&lt;td>
	%parm[#1]%;&lt;/td>&lt;td>&lt;p>&lt;/p>&lt;/td>&lt;/tr>
	&lt;tr>&lt;td>&lt;b>

	acBoardTrapGlobalsTextualDescription&lt;/b>&lt;/td>&lt;td>
	%parm[#2]%;&lt;/td>&lt;td>&lt;p>&lt;/p>&lt;/td>&lt;/tr>
	&lt;tr>&lt;td>&lt;b>

	acBoardTrapGlobalsSource&lt;/b>&lt;/td>&lt;td>
	%parm[#3]%;&lt;/td>&lt;td>&lt;p>&lt;/p>&lt;/td>&lt;/tr>
	&lt;tr>&lt;td>&lt;b>

	acBoardTrapGlobalsSeverity&lt;/b>&lt;/td>&lt;td>
	%parm[#4]%;&lt;/td>&lt;td>&lt;p>
		cleared(0)
		indeterminate(1)
		warning(2)
		minor(3)
		major(4)
		critical(5)
	&lt;/p>&lt;/td>&lt;/tr>
	&lt;tr>&lt;td>&lt;b>

	acBoardTrapGlobalsUniqID&lt;/b>&lt;/td>&lt;td>
	%parm[#5]%;&lt;/td>&lt;td>&lt;p>&lt;/p>&lt;/td>&lt;/tr>
	&lt;tr>&lt;td>&lt;b>

	acBoardTrapGlobalsType&lt;/b>&lt;/td>&lt;td>
	%parm[#6]%;&lt;/td>&lt;td>&lt;p>
		other(0)
		communicationsAlarm(1)
		qualityOfServiceAlarm(2)
		processingErrorAlarm(3)
		equipmentAlarm(4)
		environmentalAlarm(5)
	&lt;/p>&lt;/td>&lt;/tr>
	&lt;tr>&lt;td>&lt;b>

	acBoardTrapGlobalsProbableCause&lt;/b>&lt;/td>&lt;td>
	%parm[#7]%;&lt;/td>&lt;td>&lt;p>
		other(0)
		adapterError(1)
		applicationSubsystemFailure(2)
		bandwidthReduced(3)
		callEstablishmentError(4)
		communicationsProtocolError(5)
		communicationsSubsystemFailure(6)
		configurationOrCustomizationError(7)
		congestion(8)
		corruptData(9)
		cpuCyclesLimitExceeded(10)
		dataSetOrModemError(11)
		degradedSignal(12)
		dteDceInterfaceError(13)
		enclosureDoorOpen(14)
		equipmentMalfunction(15)
		excessiveVibration(16)
		fileError(17)
		fireDetected(18)
		floodDetected(19)
		framingError(20)
		heatingVentCoolingSystemProblem(21)
		humidityUnacceptable(22)
		inputOutputDeviceError(23)
		inputDeviceError(24)
		lanError(25)
		leakDetected(26)
		localNodeTransmissionError(27)
		lossOfFrame(28)
		lossOfSignal(29)
		materialSupplyExhausted(30)
		multiplexerProblem(31)
		outOfMemory(32)
		ouputDeviceError(33)
		performanceDegraded(34)
		powerProblem(35)
		pressureUnacceptable(36)
		processorProblem(37)
		pumpFailure(38)
		queueSizeExceeded(39)
		receiveFailure(40)
		receiverFailure(41)
		remoteNodeTransmissionError(42)
		resourceAtOrNearingCapacity(43)
		responseTimeExecessive(44)
		retransmissionRateExcessive(45)
		softwareError(46)
		softwareProgramAbnormallyTerminated(47)
		softwareProgramError(48)
		storageCapacityProblem(49)
		temperatureUnacceptable(50)
		thresholdCrossed(51)
		timingProblem(52)
		toxicLeakDetected(53)
		transmitFailure(54)
		transmitterFailure(55)
		underlyingResourceUnavailable(56)
		versionMismatch(57)
		authenticationFailure(58)
		breachOfConfidentiality(59)
		cableTamper(60)
		delayedInformation(61)
		denialOfService(62)
		duplicateInformation(63)
		informationMissing(64)
		informationModificationDetected(65)
		informationOutOfSequence(66)
		intrusionDetection(67)
		keyExpired(68)
		nonRepudiationFailure(69)
		outOfHoursActivity(70)
		outOfService(71)
		proceduralError(72)
		unauthorizedAccessAttempt(73)
		unexpectedInformation(74)
	&lt;/p>&lt;/td>&lt;/tr>
	&lt;tr>&lt;td>&lt;b>

	acBoardTrapGlobalsAdditionalInfo1&lt;/b>&lt;/td>&lt;td>
	%parm[#8]%;&lt;/td>&lt;td>&lt;p>&lt;/p>&lt;/td>&lt;/tr>
	&lt;tr>&lt;td>&lt;b>

	acBoardTrapGlobalsAdditionalInfo2&lt;/b>&lt;/td>&lt;td>
	%parm[#9]%;&lt;/td>&lt;td>&lt;p>&lt;/p>&lt;/td>&lt;/tr>
	&lt;tr>&lt;td>&lt;b>

	acBoardTrapGlobalsAdditionalInfo3&lt;/b>&lt;/td>&lt;td>
	%parm[#10]%;&lt;/td>&lt;td>&lt;p>&lt;/p>&lt;/td>&lt;/tr>
	&lt;tr>&lt;td>&lt;b>

	acBoardTrapGlobalsDateAndTime&lt;/b>&lt;/td>&lt;td>
	%parm[#11]%;&lt;/td>&lt;td>&lt;p>&lt;/p>&lt;/td>&lt;/tr>&lt;/table></descr>
      <logmsg dest="logndisplay">&lt;p>
			Audiocodes Event: acSS7LinkBlockStateChangeAlarm trap received 
			acBoardTrapGlobalsName=%parm[#1]% 
			acBoardTrapGlobalsTextualDescription=%parm[#2]% 
			acBoardTrapGlobalsSource=%parm[#3]% 
			acBoardTrapGlobalsSeverity=%parm[#4]% 
			acBoardTrapGlobalsUniqID=%parm[#5]% 
			acBoardTrapGlobalsType=%parm[#6]% 
			acBoardTrapGlobalsProbableCause=%parm[#7]% 
			acBoardTrapGlobalsAdditionalInfo1=%parm[#8]% 
			acBoardTrapGlobalsAdditionalInfo2=%parm[#9]% 
			acBoardTrapGlobalsAdditionalInfo3=%parm[#10]% 
			acBoardTrapGlobalsDateAndTime=%parm[#11]%&lt;/p></logmsg>
      <severity>Indeterminate</severity>
   </event>
   <event>
      <mask>
         <maskelement>
            <mename>id</mename>
            <mevalue>.1.3.6.1.4.1.5003.9.10.1.21.2</mevalue>
         </maskelement>
         <maskelement>
            <mename>generic</mename>
            <mevalue>6</mevalue>
         </maskelement>
         <maskelement>
            <mename>specific</mename>
            <mevalue>22</mevalue>
         </maskelement>
      </mask>
      <uei>uei.opennms.org/vendor/Audiocodes/traps/acSS7LinkCongestionStateChangeAlarm</uei>
      <event-label>AcBoard defined trap event: acSS7LinkCongestionStateChangeAlarm</event-label>
      <descr>&lt;p>This alarm is raised if the SS7 link becomes congested (local or remote). The alarm is cleared when the link becomes uncongested - local AND remote. Note that this alarm will be raised for any change in the remote or local congestion status.&lt;/p>&lt;table>
	&lt;tr>&lt;td>&lt;b>

	acBoardTrapGlobalsName&lt;/b>&lt;/td>&lt;td>
	%parm[#1]%;&lt;/td>&lt;td>&lt;p>&lt;/p>&lt;/td>&lt;/tr>
	&lt;tr>&lt;td>&lt;b>

	acBoardTrapGlobalsTextualDescription&lt;/b>&lt;/td>&lt;td>
	%parm[#2]%;&lt;/td>&lt;td>&lt;p>&lt;/p>&lt;/td>&lt;/tr>
	&lt;tr>&lt;td>&lt;b>

	acBoardTrapGlobalsSource&lt;/b>&lt;/td>&lt;td>
	%parm[#3]%;&lt;/td>&lt;td>&lt;p>&lt;/p>&lt;/td>&lt;/tr>
	&lt;tr>&lt;td>&lt;b>

	acBoardTrapGlobalsSeverity&lt;/b>&lt;/td>&lt;td>
	%parm[#4]%;&lt;/td>&lt;td>&lt;p>
		cleared(0)
		indeterminate(1)
		warning(2)
		minor(3)
		major(4)
		critical(5)
	&lt;/p>&lt;/td>&lt;/tr>
	&lt;tr>&lt;td>&lt;b>

	acBoardTrapGlobalsUniqID&lt;/b>&lt;/td>&lt;td>
	%parm[#5]%;&lt;/td>&lt;td>&lt;p>&lt;/p>&lt;/td>&lt;/tr>
	&lt;tr>&lt;td>&lt;b>

	acBoardTrapGlobalsType&lt;/b>&lt;/td>&lt;td>
	%parm[#6]%;&lt;/td>&lt;td>&lt;p>
		other(0)
		communicationsAlarm(1)
		qualityOfServiceAlarm(2)
		processingErrorAlarm(3)
		equipmentAlarm(4)
		environmentalAlarm(5)
	&lt;/p>&lt;/td>&lt;/tr>
	&lt;tr>&lt;td>&lt;b>

	acBoardTrapGlobalsProbableCause&lt;/b>&lt;/td>&lt;td>
	%parm[#7]%;&lt;/td>&lt;td>&lt;p>
		other(0)
		adapterError(1)
		applicationSubsystemFailure(2)
		bandwidthReduced(3)
		callEstablishmentError(4)
		communicationsProtocolError(5)
		communicationsSubsystemFailure(6)
		configurationOrCustomizationError(7)
		congestion(8)
		corruptData(9)
		cpuCyclesLimitExceeded(10)
		dataSetOrModemError(11)
		degradedSignal(12)
		dteDceInterfaceError(13)
		enclosureDoorOpen(14)
		equipmentMalfunction(15)
		excessiveVibration(16)
		fileError(17)
		fireDetected(18)
		floodDetected(19)
		framingError(20)
		heatingVentCoolingSystemProblem(21)
		humidityUnacceptable(22)
		inputOutputDeviceError(23)
		inputDeviceError(24)
		lanError(25)
		leakDetected(26)
		localNodeTransmissionError(27)
		lossOfFrame(28)
		lossOfSignal(29)
		materialSupplyExhausted(30)
		multiplexerProblem(31)
		outOfMemory(32)
		ouputDeviceError(33)
		performanceDegraded(34)
		powerProblem(35)
		pressureUnacceptable(36)
		processorProblem(37)
		pumpFailure(38)
		queueSizeExceeded(39)
		receiveFailure(40)
		receiverFailure(41)
		remoteNodeTransmissionError(42)
		resourceAtOrNearingCapacity(43)
		responseTimeExecessive(44)
		retransmissionRateExcessive(45)
		softwareError(46)
		softwareProgramAbnormallyTerminated(47)
		softwareProgramError(48)
		storageCapacityProblem(49)
		temperatureUnacceptable(50)
		thresholdCrossed(51)
		timingProblem(52)
		toxicLeakDetected(53)
		transmitFailure(54)
		transmitterFailure(55)
		underlyingResourceUnavailable(56)
		versionMismatch(57)
		authenticationFailure(58)
		breachOfConfidentiality(59)
		cableTamper(60)
		delayedInformation(61)
		denialOfService(62)
		duplicateInformation(63)
		informationMissing(64)
		informationModificationDetected(65)
		informationOutOfSequence(66)
		intrusionDetection(67)
		keyExpired(68)
		nonRepudiationFailure(69)
		outOfHoursActivity(70)
		outOfService(71)
		proceduralError(72)
		unauthorizedAccessAttempt(73)
		unexpectedInformation(74)
	&lt;/p>&lt;/td>&lt;/tr>
	&lt;tr>&lt;td>&lt;b>

	acBoardTrapGlobalsAdditionalInfo1&lt;/b>&lt;/td>&lt;td>
	%parm[#8]%;&lt;/td>&lt;td>&lt;p>&lt;/p>&lt;/td>&lt;/tr>
	&lt;tr>&lt;td>&lt;b>

	acBoardTrapGlobalsAdditionalInfo2&lt;/b>&lt;/td>&lt;td>
	%parm[#9]%;&lt;/td>&lt;td>&lt;p>&lt;/p>&lt;/td>&lt;/tr>
	&lt;tr>&lt;td>&lt;b>

	acBoardTrapGlobalsAdditionalInfo3&lt;/b>&lt;/td>&lt;td>
	%parm[#10]%;&lt;/td>&lt;td>&lt;p>&lt;/p>&lt;/td>&lt;/tr>
	&lt;tr>&lt;td>&lt;b>

	acBoardTrapGlobalsDateAndTime&lt;/b>&lt;/td>&lt;td>
	%parm[#11]%;&lt;/td>&lt;td>&lt;p>&lt;/p>&lt;/td>&lt;/tr>&lt;/table></descr>
      <logmsg dest="logndisplay">&lt;p>
			Audiocodes Event: acSS7LinkCongestionStateChangeAlarm trap received 
			acBoardTrapGlobalsName=%parm[#1]% 
			acBoardTrapGlobalsTextualDescription=%parm[#2]% 
			acBoardTrapGlobalsSource=%parm[#3]% 
			acBoardTrapGlobalsSeverity=%parm[#4]% 
			acBoardTrapGlobalsUniqID=%parm[#5]% 
			acBoardTrapGlobalsType=%parm[#6]% 
			acBoardTrapGlobalsProbableCause=%parm[#7]% 
			acBoardTrapGlobalsAdditionalInfo1=%parm[#8]% 
			acBoardTrapGlobalsAdditionalInfo2=%parm[#9]% 
			acBoardTrapGlobalsAdditionalInfo3=%parm[#10]% 
			acBoardTrapGlobalsDateAndTime=%parm[#11]%&lt;/p></logmsg>
      <severity>Indeterminate</severity>
   </event>
   <event>
      <mask>
         <maskelement>
            <mename>id</mename>
            <mevalue>.1.3.6.1.4.1.5003.9.10.1.21.2</mevalue>
         </maskelement>
         <maskelement>
            <mename>generic</mename>
            <mevalue>6</mevalue>
         </maskelement>
         <maskelement>
            <mename>specific</mename>
            <mevalue>23</mevalue>
         </maskelement>
      </mask>
      <uei>uei.opennms.org/vendor/Audiocodes/traps/acSS7LinkSetStateChangeAlarm</uei>
      <event-label>AcBoard defined trap event: acSS7LinkSetStateChangeAlarm</event-label>
      <descr>&lt;p>This alarm is raised if the operational state of the SS7 linkset becomes BUSY. The alarm is cleared when the operational state of the linkset becomes IN-SERVICE or OFFLINE.&lt;/p>&lt;table>
	&lt;tr>&lt;td>&lt;b>

	acBoardTrapGlobalsName&lt;/b>&lt;/td>&lt;td>
	%parm[#1]%;&lt;/td>&lt;td>&lt;p>&lt;/p>&lt;/td>&lt;/tr>
	&lt;tr>&lt;td>&lt;b>

	acBoardTrapGlobalsTextualDescription&lt;/b>&lt;/td>&lt;td>
	%parm[#2]%;&lt;/td>&lt;td>&lt;p>&lt;/p>&lt;/td>&lt;/tr>
	&lt;tr>&lt;td>&lt;b>

	acBoardTrapGlobalsSource&lt;/b>&lt;/td>&lt;td>
	%parm[#3]%;&lt;/td>&lt;td>&lt;p>&lt;/p>&lt;/td>&lt;/tr>
	&lt;tr>&lt;td>&lt;b>

	acBoardTrapGlobalsSeverity&lt;/b>&lt;/td>&lt;td>
	%parm[#4]%;&lt;/td>&lt;td>&lt;p>
		cleared(0)
		indeterminate(1)
		warning(2)
		minor(3)
		major(4)
		critical(5)
	&lt;/p>&lt;/td>&lt;/tr>
	&lt;tr>&lt;td>&lt;b>

	acBoardTrapGlobalsUniqID&lt;/b>&lt;/td>&lt;td>
	%parm[#5]%;&lt;/td>&lt;td>&lt;p>&lt;/p>&lt;/td>&lt;/tr>
	&lt;tr>&lt;td>&lt;b>

	acBoardTrapGlobalsType&lt;/b>&lt;/td>&lt;td>
	%parm[#6]%;&lt;/td>&lt;td>&lt;p>
		other(0)
		communicationsAlarm(1)
		qualityOfServiceAlarm(2)
		processingErrorAlarm(3)
		equipmentAlarm(4)
		environmentalAlarm(5)
	&lt;/p>&lt;/td>&lt;/tr>
	&lt;tr>&lt;td>&lt;b>

	acBoardTrapGlobalsProbableCause&lt;/b>&lt;/td>&lt;td>
	%parm[#7]%;&lt;/td>&lt;td>&lt;p>
		other(0)
		adapterError(1)
		applicationSubsystemFailure(2)
		bandwidthReduced(3)
		callEstablishmentError(4)
		communicationsProtocolError(5)
		communicationsSubsystemFailure(6)
		configurationOrCustomizationError(7)
		congestion(8)
		corruptData(9)
		cpuCyclesLimitExceeded(10)
		dataSetOrModemError(11)
		degradedSignal(12)
		dteDceInterfaceError(13)
		enclosureDoorOpen(14)
		equipmentMalfunction(15)
		excessiveVibration(16)
		fileError(17)
		fireDetected(18)
		floodDetected(19)
		framingError(20)
		heatingVentCoolingSystemProblem(21)
		humidityUnacceptable(22)
		inputOutputDeviceError(23)
		inputDeviceError(24)
		lanError(25)
		leakDetected(26)
		localNodeTransmissionError(27)
		lossOfFrame(28)
		lossOfSignal(29)
		materialSupplyExhausted(30)
		multiplexerProblem(31)
		outOfMemory(32)
		ouputDeviceError(33)
		performanceDegraded(34)
		powerProblem(35)
		pressureUnacceptable(36)
		processorProblem(37)
		pumpFailure(38)
		queueSizeExceeded(39)
		receiveFailure(40)
		receiverFailure(41)
		remoteNodeTransmissionError(42)
		resourceAtOrNearingCapacity(43)
		responseTimeExecessive(44)
		retransmissionRateExcessive(45)
		softwareError(46)
		softwareProgramAbnormallyTerminated(47)
		softwareProgramError(48)
		storageCapacityProblem(49)
		temperatureUnacceptable(50)
		thresholdCrossed(51)
		timingProblem(52)
		toxicLeakDetected(53)
		transmitFailure(54)
		transmitterFailure(55)
		underlyingResourceUnavailable(56)
		versionMismatch(57)
		authenticationFailure(58)
		breachOfConfidentiality(59)
		cableTamper(60)
		delayedInformation(61)
		denialOfService(62)
		duplicateInformation(63)
		informationMissing(64)
		informationModificationDetected(65)
		informationOutOfSequence(66)
		intrusionDetection(67)
		keyExpired(68)
		nonRepudiationFailure(69)
		outOfHoursActivity(70)
		outOfService(71)
		proceduralError(72)
		unauthorizedAccessAttempt(73)
		unexpectedInformation(74)
	&lt;/p>&lt;/td>&lt;/tr>
	&lt;tr>&lt;td>&lt;b>

	acBoardTrapGlobalsAdditionalInfo1&lt;/b>&lt;/td>&lt;td>
	%parm[#8]%;&lt;/td>&lt;td>&lt;p>&lt;/p>&lt;/td>&lt;/tr>
	&lt;tr>&lt;td>&lt;b>

	acBoardTrapGlobalsAdditionalInfo2&lt;/b>&lt;/td>&lt;td>
	%parm[#9]%;&lt;/td>&lt;td>&lt;p>&lt;/p>&lt;/td>&lt;/tr>
	&lt;tr>&lt;td>&lt;b>

	acBoardTrapGlobalsAdditionalInfo3&lt;/b>&lt;/td>&lt;td>
	%parm[#10]%;&lt;/td>&lt;td>&lt;p>&lt;/p>&lt;/td>&lt;/tr>
	&lt;tr>&lt;td>&lt;b>

	acBoardTrapGlobalsDateAndTime&lt;/b>&lt;/td>&lt;td>
	%parm[#11]%;&lt;/td>&lt;td>&lt;p>&lt;/p>&lt;/td>&lt;/tr>&lt;/table></descr>
      <logmsg dest="logndisplay">&lt;p>
			Audiocodes Event: acSS7LinkSetStateChangeAlarm trap received 
			acBoardTrapGlobalsName=%parm[#1]% 
			acBoardTrapGlobalsTextualDescription=%parm[#2]% 
			acBoardTrapGlobalsSource=%parm[#3]% 
			acBoardTrapGlobalsSeverity=%parm[#4]% 
			acBoardTrapGlobalsUniqID=%parm[#5]% 
			acBoardTrapGlobalsType=%parm[#6]% 
			acBoardTrapGlobalsProbableCause=%parm[#7]% 
			acBoardTrapGlobalsAdditionalInfo1=%parm[#8]% 
			acBoardTrapGlobalsAdditionalInfo2=%parm[#9]% 
			acBoardTrapGlobalsAdditionalInfo3=%parm[#10]% 
			acBoardTrapGlobalsDateAndTime=%parm[#11]%&lt;/p></logmsg>
      <severity>Indeterminate</severity>
   </event>
   <event>
      <mask>
         <maskelement>
            <mename>id</mename>
            <mevalue>.1.3.6.1.4.1.5003.9.10.1.21.2</mevalue>
         </maskelement>
         <maskelement>
            <mename>generic</mename>
            <mevalue>6</mevalue>
         </maskelement>
         <maskelement>
            <mename>specific</mename>
            <mevalue>24</mevalue>
         </maskelement>
      </mask>
      <uei>uei.opennms.org/vendor/Audiocodes/traps/acSS7RouteSetStateChangeAlarm</uei>
      <event-label>AcBoard defined trap event: acSS7RouteSetStateChangeAlarm</event-label>
      <descr>&lt;p>This alarm is raised if the operational state of the SS7 routeset becomes BUSY. The alarm is cleared when the operational state of the routeset becomes IN-SERVICE or OFFLINE.&lt;/p>&lt;table>
	&lt;tr>&lt;td>&lt;b>

	acBoardTrapGlobalsName&lt;/b>&lt;/td>&lt;td>
	%parm[#1]%;&lt;/td>&lt;td>&lt;p>&lt;/p>&lt;/td>&lt;/tr>
	&lt;tr>&lt;td>&lt;b>

	acBoardTrapGlobalsTextualDescription&lt;/b>&lt;/td>&lt;td>
	%parm[#2]%;&lt;/td>&lt;td>&lt;p>&lt;/p>&lt;/td>&lt;/tr>
	&lt;tr>&lt;td>&lt;b>

	acBoardTrapGlobalsSource&lt;/b>&lt;/td>&lt;td>
	%parm[#3]%;&lt;/td>&lt;td>&lt;p>&lt;/p>&lt;/td>&lt;/tr>
	&lt;tr>&lt;td>&lt;b>

	acBoardTrapGlobalsSeverity&lt;/b>&lt;/td>&lt;td>
	%parm[#4]%;&lt;/td>&lt;td>&lt;p>
		cleared(0)
		indeterminate(1)
		warning(2)
		minor(3)
		major(4)
		critical(5)
	&lt;/p>&lt;/td>&lt;/tr>
	&lt;tr>&lt;td>&lt;b>

	acBoardTrapGlobalsUniqID&lt;/b>&lt;/td>&lt;td>
	%parm[#5]%;&lt;/td>&lt;td>&lt;p>&lt;/p>&lt;/td>&lt;/tr>
	&lt;tr>&lt;td>&lt;b>

	acBoardTrapGlobalsType&lt;/b>&lt;/td>&lt;td>
	%parm[#6]%;&lt;/td>&lt;td>&lt;p>
		other(0)
		communicationsAlarm(1)
		qualityOfServiceAlarm(2)
		processingErrorAlarm(3)
		equipmentAlarm(4)
		environmentalAlarm(5)
	&lt;/p>&lt;/td>&lt;/tr>
	&lt;tr>&lt;td>&lt;b>

	acBoardTrapGlobalsProbableCause&lt;/b>&lt;/td>&lt;td>
	%parm[#7]%;&lt;/td>&lt;td>&lt;p>
		other(0)
		adapterError(1)
		applicationSubsystemFailure(2)
		bandwidthReduced(3)
		callEstablishmentError(4)
		communicationsProtocolError(5)
		communicationsSubsystemFailure(6)
		configurationOrCustomizationError(7)
		congestion(8)
		corruptData(9)
		cpuCyclesLimitExceeded(10)
		dataSetOrModemError(11)
		degradedSignal(12)
		dteDceInterfaceError(13)
		enclosureDoorOpen(14)
		equipmentMalfunction(15)
		excessiveVibration(16)
		fileError(17)
		fireDetected(18)
		floodDetected(19)
		framingError(20)
		heatingVentCoolingSystemProblem(21)
		humidityUnacceptable(22)
		inputOutputDeviceError(23)
		inputDeviceError(24)
		lanError(25)
		leakDetected(26)
		localNodeTransmissionError(27)
		lossOfFrame(28)
		lossOfSignal(29)
		materialSupplyExhausted(30)
		multiplexerProblem(31)
		outOfMemory(32)
		ouputDeviceError(33)
		performanceDegraded(34)
		powerProblem(35)
		pressureUnacceptable(36)
		processorProblem(37)
		pumpFailure(38)
		queueSizeExceeded(39)
		receiveFailure(40)
		receiverFailure(41)
		remoteNodeTransmissionError(42)
		resourceAtOrNearingCapacity(43)
		responseTimeExecessive(44)
		retransmissionRateExcessive(45)
		softwareError(46)
		softwareProgramAbnormallyTerminated(47)
		softwareProgramError(48)
		storageCapacityProblem(49)
		temperatureUnacceptable(50)
		thresholdCrossed(51)
		timingProblem(52)
		toxicLeakDetected(53)
		transmitFailure(54)
		transmitterFailure(55)
		underlyingResourceUnavailable(56)
		versionMismatch(57)
		authenticationFailure(58)
		breachOfConfidentiality(59)
		cableTamper(60)
		delayedInformation(61)
		denialOfService(62)
		duplicateInformation(63)
		informationMissing(64)
		informationModificationDetected(65)
		informationOutOfSequence(66)
		intrusionDetection(67)
		keyExpired(68)
		nonRepudiationFailure(69)
		outOfHoursActivity(70)
		outOfService(71)
		proceduralError(72)
		unauthorizedAccessAttempt(73)
		unexpectedInformation(74)
	&lt;/p>&lt;/td>&lt;/tr>
	&lt;tr>&lt;td>&lt;b>

	acBoardTrapGlobalsAdditionalInfo1&lt;/b>&lt;/td>&lt;td>
	%parm[#8]%;&lt;/td>&lt;td>&lt;p>&lt;/p>&lt;/td>&lt;/tr>
	&lt;tr>&lt;td>&lt;b>

	acBoardTrapGlobalsAdditionalInfo2&lt;/b>&lt;/td>&lt;td>
	%parm[#9]%;&lt;/td>&lt;td>&lt;p>&lt;/p>&lt;/td>&lt;/tr>
	&lt;tr>&lt;td>&lt;b>

	acBoardTrapGlobalsAdditionalInfo3&lt;/b>&lt;/td>&lt;td>
	%parm[#10]%;&lt;/td>&lt;td>&lt;p>&lt;/p>&lt;/td>&lt;/tr>
	&lt;tr>&lt;td>&lt;b>

	acBoardTrapGlobalsDateAndTime&lt;/b>&lt;/td>&lt;td>
	%parm[#11]%;&lt;/td>&lt;td>&lt;p>&lt;/p>&lt;/td>&lt;/tr>&lt;/table></descr>
      <logmsg dest="logndisplay">&lt;p>
			Audiocodes Event: acSS7RouteSetStateChangeAlarm trap received 
			acBoardTrapGlobalsName=%parm[#1]% 
			acBoardTrapGlobalsTextualDescription=%parm[#2]% 
			acBoardTrapGlobalsSource=%parm[#3]% 
			acBoardTrapGlobalsSeverity=%parm[#4]% 
			acBoardTrapGlobalsUniqID=%parm[#5]% 
			acBoardTrapGlobalsType=%parm[#6]% 
			acBoardTrapGlobalsProbableCause=%parm[#7]% 
			acBoardTrapGlobalsAdditionalInfo1=%parm[#8]% 
			acBoardTrapGlobalsAdditionalInfo2=%parm[#9]% 
			acBoardTrapGlobalsAdditionalInfo3=%parm[#10]% 
			acBoardTrapGlobalsDateAndTime=%parm[#11]%&lt;/p></logmsg>
      <severity>Indeterminate</severity>
   </event>
   <event>
      <mask>
         <maskelement>
            <mename>id</mename>
            <mevalue>.1.3.6.1.4.1.5003.9.10.1.21.2</mevalue>
         </maskelement>
         <maskelement>
            <mename>generic</mename>
            <mevalue>6</mevalue>
         </maskelement>
         <maskelement>
            <mename>specific</mename>
            <mevalue>25</mevalue>
         </maskelement>
      </mask>
      <uei>uei.opennms.org/vendor/Audiocodes/traps/acSS7SNSetStateChangeAlarm</uei>
      <event-label>AcBoard defined trap event: acSS7SNSetStateChangeAlarm</event-label>
      <descr>&lt;p>This alarm is raised if the operational state of the SS7 node becomes BUSY. The alarm is cleared when the operational state of the node becomes IN-SERVICE or OFFLINE.&lt;/p>&lt;table>
	&lt;tr>&lt;td>&lt;b>

	acBoardTrapGlobalsName&lt;/b>&lt;/td>&lt;td>
	%parm[#1]%;&lt;/td>&lt;td>&lt;p>&lt;/p>&lt;/td>&lt;/tr>
	&lt;tr>&lt;td>&lt;b>

	acBoardTrapGlobalsTextualDescription&lt;/b>&lt;/td>&lt;td>
	%parm[#2]%;&lt;/td>&lt;td>&lt;p>&lt;/p>&lt;/td>&lt;/tr>
	&lt;tr>&lt;td>&lt;b>

	acBoardTrapGlobalsSource&lt;/b>&lt;/td>&lt;td>
	%parm[#3]%;&lt;/td>&lt;td>&lt;p>&lt;/p>&lt;/td>&lt;/tr>
	&lt;tr>&lt;td>&lt;b>

	acBoardTrapGlobalsSeverity&lt;/b>&lt;/td>&lt;td>
	%parm[#4]%;&lt;/td>&lt;td>&lt;p>
		cleared(0)
		indeterminate(1)
		warning(2)
		minor(3)
		major(4)
		critical(5)
	&lt;/p>&lt;/td>&lt;/tr>
	&lt;tr>&lt;td>&lt;b>

	acBoardTrapGlobalsUniqID&lt;/b>&lt;/td>&lt;td>
	%parm[#5]%;&lt;/td>&lt;td>&lt;p>&lt;/p>&lt;/td>&lt;/tr>
	&lt;tr>&lt;td>&lt;b>

	acBoardTrapGlobalsType&lt;/b>&lt;/td>&lt;td>
	%parm[#6]%;&lt;/td>&lt;td>&lt;p>
		other(0)
		communicationsAlarm(1)
		qualityOfServiceAlarm(2)
		processingErrorAlarm(3)
		equipmentAlarm(4)
		environmentalAlarm(5)
	&lt;/p>&lt;/td>&lt;/tr>
	&lt;tr>&lt;td>&lt;b>

	acBoardTrapGlobalsProbableCause&lt;/b>&lt;/td>&lt;td>
	%parm[#7]%;&lt;/td>&lt;td>&lt;p>
		other(0)
		adapterError(1)
		applicationSubsystemFailure(2)
		bandwidthReduced(3)
		callEstablishmentError(4)
		communicationsProtocolError(5)
		communicationsSubsystemFailure(6)
		configurationOrCustomizationError(7)
		congestion(8)
		corruptData(9)
		cpuCyclesLimitExceeded(10)
		dataSetOrModemError(11)
		degradedSignal(12)
		dteDceInterfaceError(13)
		enclosureDoorOpen(14)
		equipmentMalfunction(15)
		excessiveVibration(16)
		fileError(17)
		fireDetected(18)
		floodDetected(19)
		framingError(20)
		heatingVentCoolingSystemProblem(21)
		humidityUnacceptable(22)
		inputOutputDeviceError(23)
		inputDeviceError(24)
		lanError(25)
		leakDetected(26)
		localNodeTransmissionError(27)
		lossOfFrame(28)
		lossOfSignal(29)
		materialSupplyExhausted(30)
		multiplexerProblem(31)
		outOfMemory(32)
		ouputDeviceError(33)
		performanceDegraded(34)
		powerProblem(35)
		pressureUnacceptable(36)
		processorProblem(37)
		pumpFailure(38)
		queueSizeExceeded(39)
		receiveFailure(40)
		receiverFailure(41)
		remoteNodeTransmissionError(42)
		resourceAtOrNearingCapacity(43)
		responseTimeExecessive(44)
		retransmissionRateExcessive(45)
		softwareError(46)
		softwareProgramAbnormallyTerminated(47)
		softwareProgramError(48)
		storageCapacityProblem(49)
		temperatureUnacceptable(50)
		thresholdCrossed(51)
		timingProblem(52)
		toxicLeakDetected(53)
		transmitFailure(54)
		transmitterFailure(55)
		underlyingResourceUnavailable(56)
		versionMismatch(57)
		authenticationFailure(58)
		breachOfConfidentiality(59)
		cableTamper(60)
		delayedInformation(61)
		denialOfService(62)
		duplicateInformation(63)
		informationMissing(64)
		informationModificationDetected(65)
		informationOutOfSequence(66)
		intrusionDetection(67)
		keyExpired(68)
		nonRepudiationFailure(69)
		outOfHoursActivity(70)
		outOfService(71)
		proceduralError(72)
		unauthorizedAccessAttempt(73)
		unexpectedInformation(74)
	&lt;/p>&lt;/td>&lt;/tr>
	&lt;tr>&lt;td>&lt;b>

	acBoardTrapGlobalsAdditionalInfo1&lt;/b>&lt;/td>&lt;td>
	%parm[#8]%;&lt;/td>&lt;td>&lt;p>&lt;/p>&lt;/td>&lt;/tr>
	&lt;tr>&lt;td>&lt;b>

	acBoardTrapGlobalsAdditionalInfo2&lt;/b>&lt;/td>&lt;td>
	%parm[#9]%;&lt;/td>&lt;td>&lt;p>&lt;/p>&lt;/td>&lt;/tr>
	&lt;tr>&lt;td>&lt;b>

	acBoardTrapGlobalsAdditionalInfo3&lt;/b>&lt;/td>&lt;td>
	%parm[#10]%;&lt;/td>&lt;td>&lt;p>&lt;/p>&lt;/td>&lt;/tr>
	&lt;tr>&lt;td>&lt;b>

	acBoardTrapGlobalsDateAndTime&lt;/b>&lt;/td>&lt;td>
	%parm[#11]%;&lt;/td>&lt;td>&lt;p>&lt;/p>&lt;/td>&lt;/tr>&lt;/table></descr>
      <logmsg dest="logndisplay">&lt;p>
			Audiocodes Event: acSS7SNSetStateChangeAlarm trap received 
			acBoardTrapGlobalsName=%parm[#1]% 
			acBoardTrapGlobalsTextualDescription=%parm[#2]% 
			acBoardTrapGlobalsSource=%parm[#3]% 
			acBoardTrapGlobalsSeverity=%parm[#4]% 
			acBoardTrapGlobalsUniqID=%parm[#5]% 
			acBoardTrapGlobalsType=%parm[#6]% 
			acBoardTrapGlobalsProbableCause=%parm[#7]% 
			acBoardTrapGlobalsAdditionalInfo1=%parm[#8]% 
			acBoardTrapGlobalsAdditionalInfo2=%parm[#9]% 
			acBoardTrapGlobalsAdditionalInfo3=%parm[#10]% 
			acBoardTrapGlobalsDateAndTime=%parm[#11]%&lt;/p></logmsg>
      <severity>Indeterminate</severity>
   </event>
   <event>
      <mask>
         <maskelement>
            <mename>id</mename>
            <mevalue>.1.3.6.1.4.1.5003.9.10.1.21.2</mevalue>
         </maskelement>
         <maskelement>
            <mename>generic</mename>
            <mevalue>6</mevalue>
         </maskelement>
         <maskelement>
            <mename>specific</mename>
            <mevalue>26</mevalue>
         </maskelement>
      </mask>
      <uei>uei.opennms.org/vendor/Audiocodes/traps/acSS7RedundancyAlarm</uei>
      <event-label>AcBoard defined trap event: acSS7RedundancyAlarm</event-label>
      <descr>&lt;p>Raised when the SS7 redundancy degregated. Cleared when all entities of redundancy are fully functional and in serveice.&lt;/p>&lt;table>
	&lt;tr>&lt;td>&lt;b>

	acBoardTrapGlobalsName&lt;/b>&lt;/td>&lt;td>
	%parm[#1]%;&lt;/td>&lt;td>&lt;p>&lt;/p>&lt;/td>&lt;/tr>
	&lt;tr>&lt;td>&lt;b>

	acBoardTrapGlobalsTextualDescription&lt;/b>&lt;/td>&lt;td>
	%parm[#2]%;&lt;/td>&lt;td>&lt;p>&lt;/p>&lt;/td>&lt;/tr>
	&lt;tr>&lt;td>&lt;b>

	acBoardTrapGlobalsSource&lt;/b>&lt;/td>&lt;td>
	%parm[#3]%;&lt;/td>&lt;td>&lt;p>&lt;/p>&lt;/td>&lt;/tr>
	&lt;tr>&lt;td>&lt;b>

	acBoardTrapGlobalsSeverity&lt;/b>&lt;/td>&lt;td>
	%parm[#4]%;&lt;/td>&lt;td>&lt;p>
		cleared(0)
		indeterminate(1)
		warning(2)
		minor(3)
		major(4)
		critical(5)
	&lt;/p>&lt;/td>&lt;/tr>
	&lt;tr>&lt;td>&lt;b>

	acBoardTrapGlobalsUniqID&lt;/b>&lt;/td>&lt;td>
	%parm[#5]%;&lt;/td>&lt;td>&lt;p>&lt;/p>&lt;/td>&lt;/tr>
	&lt;tr>&lt;td>&lt;b>

	acBoardTrapGlobalsType&lt;/b>&lt;/td>&lt;td>
	%parm[#6]%;&lt;/td>&lt;td>&lt;p>
		other(0)
		communicationsAlarm(1)
		qualityOfServiceAlarm(2)
		processingErrorAlarm(3)
		equipmentAlarm(4)
		environmentalAlarm(5)
	&lt;/p>&lt;/td>&lt;/tr>
	&lt;tr>&lt;td>&lt;b>

	acBoardTrapGlobalsProbableCause&lt;/b>&lt;/td>&lt;td>
	%parm[#7]%;&lt;/td>&lt;td>&lt;p>
		other(0)
		adapterError(1)
		applicationSubsystemFailure(2)
		bandwidthReduced(3)
		callEstablishmentError(4)
		communicationsProtocolError(5)
		communicationsSubsystemFailure(6)
		configurationOrCustomizationError(7)
		congestion(8)
		corruptData(9)
		cpuCyclesLimitExceeded(10)
		dataSetOrModemError(11)
		degradedSignal(12)
		dteDceInterfaceError(13)
		enclosureDoorOpen(14)
		equipmentMalfunction(15)
		excessiveVibration(16)
		fileError(17)
		fireDetected(18)
		floodDetected(19)
		framingError(20)
		heatingVentCoolingSystemProblem(21)
		humidityUnacceptable(22)
		inputOutputDeviceError(23)
		inputDeviceError(24)
		lanError(25)
		leakDetected(26)
		localNodeTransmissionError(27)
		lossOfFrame(28)
		lossOfSignal(29)
		materialSupplyExhausted(30)
		multiplexerProblem(31)
		outOfMemory(32)
		ouputDeviceError(33)
		performanceDegraded(34)
		powerProblem(35)
		pressureUnacceptable(36)
		processorProblem(37)
		pumpFailure(38)
		queueSizeExceeded(39)
		receiveFailure(40)
		receiverFailure(41)
		remoteNodeTransmissionError(42)
		resourceAtOrNearingCapacity(43)
		responseTimeExecessive(44)
		retransmissionRateExcessive(45)
		softwareError(46)
		softwareProgramAbnormallyTerminated(47)
		softwareProgramError(48)
		storageCapacityProblem(49)
		temperatureUnacceptable(50)
		thresholdCrossed(51)
		timingProblem(52)
		toxicLeakDetected(53)
		transmitFailure(54)
		transmitterFailure(55)
		underlyingResourceUnavailable(56)
		versionMismatch(57)
		authenticationFailure(58)
		breachOfConfidentiality(59)
		cableTamper(60)
		delayedInformation(61)
		denialOfService(62)
		duplicateInformation(63)
		informationMissing(64)
		informationModificationDetected(65)
		informationOutOfSequence(66)
		intrusionDetection(67)
		keyExpired(68)
		nonRepudiationFailure(69)
		outOfHoursActivity(70)
		outOfService(71)
		proceduralError(72)
		unauthorizedAccessAttempt(73)
		unexpectedInformation(74)
	&lt;/p>&lt;/td>&lt;/tr>
	&lt;tr>&lt;td>&lt;b>

	acBoardTrapGlobalsAdditionalInfo1&lt;/b>&lt;/td>&lt;td>
	%parm[#8]%;&lt;/td>&lt;td>&lt;p>&lt;/p>&lt;/td>&lt;/tr>
	&lt;tr>&lt;td>&lt;b>

	acBoardTrapGlobalsAdditionalInfo2&lt;/b>&lt;/td>&lt;td>
	%parm[#9]%;&lt;/td>&lt;td>&lt;p>&lt;/p>&lt;/td>&lt;/tr>
	&lt;tr>&lt;td>&lt;b>

	acBoardTrapGlobalsAdditionalInfo3&lt;/b>&lt;/td>&lt;td>
	%parm[#10]%;&lt;/td>&lt;td>&lt;p>&lt;/p>&lt;/td>&lt;/tr>
	&lt;tr>&lt;td>&lt;b>

	acBoardTrapGlobalsDateAndTime&lt;/b>&lt;/td>&lt;td>
	%parm[#11]%;&lt;/td>&lt;td>&lt;p>&lt;/p>&lt;/td>&lt;/tr>&lt;/table></descr>
      <logmsg dest="logndisplay">&lt;p>
			Audiocodes Event: acSS7RedundancyAlarm trap received 
			acBoardTrapGlobalsName=%parm[#1]% 
			acBoardTrapGlobalsTextualDescription=%parm[#2]% 
			acBoardTrapGlobalsSource=%parm[#3]% 
			acBoardTrapGlobalsSeverity=%parm[#4]% 
			acBoardTrapGlobalsUniqID=%parm[#5]% 
			acBoardTrapGlobalsType=%parm[#6]% 
			acBoardTrapGlobalsProbableCause=%parm[#7]% 
			acBoardTrapGlobalsAdditionalInfo1=%parm[#8]% 
			acBoardTrapGlobalsAdditionalInfo2=%parm[#9]% 
			acBoardTrapGlobalsAdditionalInfo3=%parm[#10]% 
			acBoardTrapGlobalsDateAndTime=%parm[#11]%&lt;/p></logmsg>
      <severity>Indeterminate</severity>
   </event>
   <event>
      <mask>
         <maskelement>
            <mename>id</mename>
            <mevalue>.1.3.6.1.4.1.5003.9.10.1.21.2</mevalue>
         </maskelement>
         <maskelement>
            <mename>generic</mename>
            <mevalue>6</mevalue>
         </maskelement>
         <maskelement>
            <mename>specific</mename>
            <mevalue>27</mevalue>
         </maskelement>
      </mask>
      <uei>uei.opennms.org/vendor/Audiocodes/traps/acPerformanceMonitoringThresholdCrossing</uei>
      <event-label>AcBoard defined trap event: acPerformanceMonitoringThresholdCrossing</event-label>
      <descr>&lt;p>This log trap is sent out for every time the threshold
of a Performance Monitored object is crossed.
The severity field is 'indeterminate' when the crossing is above the threshold
and 'cleared' when it goes back under the threshold.
The 'source' varbind in the trap indicates the object
for which the threshold is being crossed.&lt;/p>&lt;table>
	&lt;tr>&lt;td>&lt;b>

	acBoardTrapGlobalsName&lt;/b>&lt;/td>&lt;td>
	%parm[#1]%;&lt;/td>&lt;td>&lt;p>&lt;/p>&lt;/td>&lt;/tr>
	&lt;tr>&lt;td>&lt;b>

	acBoardTrapGlobalsTextualDescription&lt;/b>&lt;/td>&lt;td>
	%parm[#2]%;&lt;/td>&lt;td>&lt;p>&lt;/p>&lt;/td>&lt;/tr>
	&lt;tr>&lt;td>&lt;b>

	acBoardTrapGlobalsSource&lt;/b>&lt;/td>&lt;td>
	%parm[#3]%;&lt;/td>&lt;td>&lt;p>&lt;/p>&lt;/td>&lt;/tr>
	&lt;tr>&lt;td>&lt;b>

	acBoardTrapGlobalsSeverity&lt;/b>&lt;/td>&lt;td>
	%parm[#4]%;&lt;/td>&lt;td>&lt;p>
		cleared(0)
		indeterminate(1)
		warning(2)
		minor(3)
		major(4)
		critical(5)
	&lt;/p>&lt;/td>&lt;/tr>
	&lt;tr>&lt;td>&lt;b>

	acBoardTrapGlobalsUniqID&lt;/b>&lt;/td>&lt;td>
	%parm[#5]%;&lt;/td>&lt;td>&lt;p>&lt;/p>&lt;/td>&lt;/tr>
	&lt;tr>&lt;td>&lt;b>

	acBoardTrapGlobalsType&lt;/b>&lt;/td>&lt;td>
	%parm[#6]%;&lt;/td>&lt;td>&lt;p>
		other(0)
		communicationsAlarm(1)
		qualityOfServiceAlarm(2)
		processingErrorAlarm(3)
		equipmentAlarm(4)
		environmentalAlarm(5)
	&lt;/p>&lt;/td>&lt;/tr>
	&lt;tr>&lt;td>&lt;b>

	acBoardTrapGlobalsProbableCause&lt;/b>&lt;/td>&lt;td>
	%parm[#7]%;&lt;/td>&lt;td>&lt;p>
		other(0)
		adapterError(1)
		applicationSubsystemFailure(2)
		bandwidthReduced(3)
		callEstablishmentError(4)
		communicationsProtocolError(5)
		communicationsSubsystemFailure(6)
		configurationOrCustomizationError(7)
		congestion(8)
		corruptData(9)
		cpuCyclesLimitExceeded(10)
		dataSetOrModemError(11)
		degradedSignal(12)
		dteDceInterfaceError(13)
		enclosureDoorOpen(14)
		equipmentMalfunction(15)
		excessiveVibration(16)
		fileError(17)
		fireDetected(18)
		floodDetected(19)
		framingError(20)
		heatingVentCoolingSystemProblem(21)
		humidityUnacceptable(22)
		inputOutputDeviceError(23)
		inputDeviceError(24)
		lanError(25)
		leakDetected(26)
		localNodeTransmissionError(27)
		lossOfFrame(28)
		lossOfSignal(29)
		materialSupplyExhausted(30)
		multiplexerProblem(31)
		outOfMemory(32)
		ouputDeviceError(33)
		performanceDegraded(34)
		powerProblem(35)
		pressureUnacceptable(36)
		processorProblem(37)
		pumpFailure(38)
		queueSizeExceeded(39)
		receiveFailure(40)
		receiverFailure(41)
		remoteNodeTransmissionError(42)
		resourceAtOrNearingCapacity(43)
		responseTimeExecessive(44)
		retransmissionRateExcessive(45)
		softwareError(46)
		softwareProgramAbnormallyTerminated(47)
		softwareProgramError(48)
		storageCapacityProblem(49)
		temperatureUnacceptable(50)
		thresholdCrossed(51)
		timingProblem(52)
		toxicLeakDetected(53)
		transmitFailure(54)
		transmitterFailure(55)
		underlyingResourceUnavailable(56)
		versionMismatch(57)
		authenticationFailure(58)
		breachOfConfidentiality(59)
		cableTamper(60)
		delayedInformation(61)
		denialOfService(62)
		duplicateInformation(63)
		informationMissing(64)
		informationModificationDetected(65)
		informationOutOfSequence(66)
		intrusionDetection(67)
		keyExpired(68)
		nonRepudiationFailure(69)
		outOfHoursActivity(70)
		outOfService(71)
		proceduralError(72)
		unauthorizedAccessAttempt(73)
		unexpectedInformation(74)
	&lt;/p>&lt;/td>&lt;/tr>
	&lt;tr>&lt;td>&lt;b>

	acBoardTrapGlobalsAdditionalInfo1&lt;/b>&lt;/td>&lt;td>
	%parm[#8]%;&lt;/td>&lt;td>&lt;p>&lt;/p>&lt;/td>&lt;/tr>
	&lt;tr>&lt;td>&lt;b>

	acBoardTrapGlobalsAdditionalInfo2&lt;/b>&lt;/td>&lt;td>
	%parm[#9]%;&lt;/td>&lt;td>&lt;p>&lt;/p>&lt;/td>&lt;/tr>
	&lt;tr>&lt;td>&lt;b>

	acBoardTrapGlobalsAdditionalInfo3&lt;/b>&lt;/td>&lt;td>
	%parm[#10]%;&lt;/td>&lt;td>&lt;p>&lt;/p>&lt;/td>&lt;/tr>
	&lt;tr>&lt;td>&lt;b>

	acBoardTrapGlobalsDateAndTime&lt;/b>&lt;/td>&lt;td>
	%parm[#11]%;&lt;/td>&lt;td>&lt;p>&lt;/p>&lt;/td>&lt;/tr>&lt;/table></descr>
      <logmsg dest="logndisplay">&lt;p>
			Audiocodes Event: acPerformanceMonitoringThresholdCrossing trap received 
			acBoardTrapGlobalsName=%parm[#1]% 
			acBoardTrapGlobalsTextualDescription=%parm[#2]% 
			acBoardTrapGlobalsSource=%parm[#3]% 
			acBoardTrapGlobalsSeverity=%parm[#4]% 
			acBoardTrapGlobalsUniqID=%parm[#5]% 
			acBoardTrapGlobalsType=%parm[#6]% 
			acBoardTrapGlobalsProbableCause=%parm[#7]% 
			acBoardTrapGlobalsAdditionalInfo1=%parm[#8]% 
			acBoardTrapGlobalsAdditionalInfo2=%parm[#9]% 
			acBoardTrapGlobalsAdditionalInfo3=%parm[#10]% 
			acBoardTrapGlobalsDateAndTime=%parm[#11]%&lt;/p></logmsg>
      <severity>Indeterminate</severity>
   </event>
   <event>
      <mask>
         <maskelement>
            <mename>id</mename>
            <mevalue>.1.3.6.1.4.1.5003.9.10.1.21.2</mevalue>
         </maskelement>
         <maskelement>
            <mename>generic</mename>
            <mevalue>6</mevalue>
         </maskelement>
         <maskelement>
            <mename>specific</mename>
            <mevalue>28</mevalue>
         </maskelement>
      </mask>
      <uei>uei.opennms.org/vendor/Audiocodes/traps/acHTTPDownloadResult</uei>
      <event-label>AcBoard defined trap event: acHTTPDownloadResult</event-label>
      <descr>&lt;p>This trap indicates the result of a recent file download (includes HTTP error code, if available).&lt;/p>&lt;table>
	&lt;tr>&lt;td>&lt;b>

	acBoardTrapGlobalsName&lt;/b>&lt;/td>&lt;td>
	%parm[#1]%;&lt;/td>&lt;td>&lt;p>&lt;/p>&lt;/td>&lt;/tr>
	&lt;tr>&lt;td>&lt;b>

	acBoardTrapGlobalsTextualDescription&lt;/b>&lt;/td>&lt;td>
	%parm[#2]%;&lt;/td>&lt;td>&lt;p>&lt;/p>&lt;/td>&lt;/tr>
	&lt;tr>&lt;td>&lt;b>

	acBoardTrapGlobalsSource&lt;/b>&lt;/td>&lt;td>
	%parm[#3]%;&lt;/td>&lt;td>&lt;p>&lt;/p>&lt;/td>&lt;/tr>
	&lt;tr>&lt;td>&lt;b>

	acBoardTrapGlobalsSeverity&lt;/b>&lt;/td>&lt;td>
	%parm[#4]%;&lt;/td>&lt;td>&lt;p>
		cleared(0)
		indeterminate(1)
		warning(2)
		minor(3)
		major(4)
		critical(5)
	&lt;/p>&lt;/td>&lt;/tr>
	&lt;tr>&lt;td>&lt;b>

	acBoardTrapGlobalsUniqID&lt;/b>&lt;/td>&lt;td>
	%parm[#5]%;&lt;/td>&lt;td>&lt;p>&lt;/p>&lt;/td>&lt;/tr>
	&lt;tr>&lt;td>&lt;b>

	acBoardTrapGlobalsType&lt;/b>&lt;/td>&lt;td>
	%parm[#6]%;&lt;/td>&lt;td>&lt;p>
		other(0)
		communicationsAlarm(1)
		qualityOfServiceAlarm(2)
		processingErrorAlarm(3)
		equipmentAlarm(4)
		environmentalAlarm(5)
	&lt;/p>&lt;/td>&lt;/tr>
	&lt;tr>&lt;td>&lt;b>

	acBoardTrapGlobalsProbableCause&lt;/b>&lt;/td>&lt;td>
	%parm[#7]%;&lt;/td>&lt;td>&lt;p>
		other(0)
		adapterError(1)
		applicationSubsystemFailure(2)
		bandwidthReduced(3)
		callEstablishmentError(4)
		communicationsProtocolError(5)
		communicationsSubsystemFailure(6)
		configurationOrCustomizationError(7)
		congestion(8)
		corruptData(9)
		cpuCyclesLimitExceeded(10)
		dataSetOrModemError(11)
		degradedSignal(12)
		dteDceInterfaceError(13)
		enclosureDoorOpen(14)
		equipmentMalfunction(15)
		excessiveVibration(16)
		fileError(17)
		fireDetected(18)
		floodDetected(19)
		framingError(20)
		heatingVentCoolingSystemProblem(21)
		humidityUnacceptable(22)
		inputOutputDeviceError(23)
		inputDeviceError(24)
		lanError(25)
		leakDetected(26)
		localNodeTransmissionError(27)
		lossOfFrame(28)
		lossOfSignal(29)
		materialSupplyExhausted(30)
		multiplexerProblem(31)
		outOfMemory(32)
		ouputDeviceError(33)
		performanceDegraded(34)
		powerProblem(35)
		pressureUnacceptable(36)
		processorProblem(37)
		pumpFailure(38)
		queueSizeExceeded(39)
		receiveFailure(40)
		receiverFailure(41)
		remoteNodeTransmissionError(42)
		resourceAtOrNearingCapacity(43)
		responseTimeExecessive(44)
		retransmissionRateExcessive(45)
		softwareError(46)
		softwareProgramAbnormallyTerminated(47)
		softwareProgramError(48)
		storageCapacityProblem(49)
		temperatureUnacceptable(50)
		thresholdCrossed(51)
		timingProblem(52)
		toxicLeakDetected(53)
		transmitFailure(54)
		transmitterFailure(55)
		underlyingResourceUnavailable(56)
		versionMismatch(57)
		authenticationFailure(58)
		breachOfConfidentiality(59)
		cableTamper(60)
		delayedInformation(61)
		denialOfService(62)
		duplicateInformation(63)
		informationMissing(64)
		informationModificationDetected(65)
		informationOutOfSequence(66)
		intrusionDetection(67)
		keyExpired(68)
		nonRepudiationFailure(69)
		outOfHoursActivity(70)
		outOfService(71)
		proceduralError(72)
		unauthorizedAccessAttempt(73)
		unexpectedInformation(74)
	&lt;/p>&lt;/td>&lt;/tr>
	&lt;tr>&lt;td>&lt;b>

	acBoardTrapGlobalsAdditionalInfo1&lt;/b>&lt;/td>&lt;td>
	%parm[#8]%;&lt;/td>&lt;td>&lt;p>&lt;/p>&lt;/td>&lt;/tr>
	&lt;tr>&lt;td>&lt;b>

	acBoardTrapGlobalsAdditionalInfo2&lt;/b>&lt;/td>&lt;td>
	%parm[#9]%;&lt;/td>&lt;td>&lt;p>&lt;/p>&lt;/td>&lt;/tr>
	&lt;tr>&lt;td>&lt;b>

	acBoardTrapGlobalsAdditionalInfo3&lt;/b>&lt;/td>&lt;td>
	%parm[#10]%;&lt;/td>&lt;td>&lt;p>&lt;/p>&lt;/td>&lt;/tr>
	&lt;tr>&lt;td>&lt;b>

	acBoardTrapGlobalsDateAndTime&lt;/b>&lt;/td>&lt;td>
	%parm[#11]%;&lt;/td>&lt;td>&lt;p>&lt;/p>&lt;/td>&lt;/tr>&lt;/table></descr>
      <logmsg dest="logndisplay">&lt;p>
			Audiocodes Event: acHTTPDownloadResult trap received 
			acBoardTrapGlobalsName=%parm[#1]% 
			acBoardTrapGlobalsTextualDescription=%parm[#2]% 
			acBoardTrapGlobalsSource=%parm[#3]% 
			acBoardTrapGlobalsSeverity=%parm[#4]% 
			acBoardTrapGlobalsUniqID=%parm[#5]% 
			acBoardTrapGlobalsType=%parm[#6]% 
			acBoardTrapGlobalsProbableCause=%parm[#7]% 
			acBoardTrapGlobalsAdditionalInfo1=%parm[#8]% 
			acBoardTrapGlobalsAdditionalInfo2=%parm[#9]% 
			acBoardTrapGlobalsAdditionalInfo3=%parm[#10]% 
			acBoardTrapGlobalsDateAndTime=%parm[#11]%&lt;/p></logmsg>
      <severity>Indeterminate</severity>
   </event>
   <event>
      <mask>
         <maskelement>
            <mename>id</mename>
            <mevalue>.1.3.6.1.4.1.5003.9.10.1.21.2</mevalue>
         </maskelement>
         <maskelement>
            <mename>generic</mename>
            <mevalue>6</mevalue>
         </maskelement>
         <maskelement>
            <mename>specific</mename>
            <mevalue>29</mevalue>
         </maskelement>
      </mask>
      <uei>uei.opennms.org/vendor/Audiocodes/traps/acFanTrayAlarm</uei>
      <event-label>AcBoard defined trap event: acFanTrayAlarm</event-label>
      <descr>&lt;p>This alarm is raised when the fan tray is missing or some of the fans are faulty.
If the fan tray is missing or more then X fans are faulty the severity will be Critical.
If more then one and less the X fans are faulty the severity will be Major.&lt;/p>&lt;table>
	&lt;tr>&lt;td>&lt;b>

	acBoardTrapGlobalsName&lt;/b>&lt;/td>&lt;td>
	%parm[#1]%;&lt;/td>&lt;td>&lt;p>&lt;/p>&lt;/td>&lt;/tr>
	&lt;tr>&lt;td>&lt;b>

	acBoardTrapGlobalsTextualDescription&lt;/b>&lt;/td>&lt;td>
	%parm[#2]%;&lt;/td>&lt;td>&lt;p>&lt;/p>&lt;/td>&lt;/tr>
	&lt;tr>&lt;td>&lt;b>

	acBoardTrapGlobalsSource&lt;/b>&lt;/td>&lt;td>
	%parm[#3]%;&lt;/td>&lt;td>&lt;p>&lt;/p>&lt;/td>&lt;/tr>
	&lt;tr>&lt;td>&lt;b>

	acBoardTrapGlobalsSeverity&lt;/b>&lt;/td>&lt;td>
	%parm[#4]%;&lt;/td>&lt;td>&lt;p>
		cleared(0)
		indeterminate(1)
		warning(2)
		minor(3)
		major(4)
		critical(5)
	&lt;/p>&lt;/td>&lt;/tr>
	&lt;tr>&lt;td>&lt;b>

	acBoardTrapGlobalsUniqID&lt;/b>&lt;/td>&lt;td>
	%parm[#5]%;&lt;/td>&lt;td>&lt;p>&lt;/p>&lt;/td>&lt;/tr>
	&lt;tr>&lt;td>&lt;b>

	acBoardTrapGlobalsType&lt;/b>&lt;/td>&lt;td>
	%parm[#6]%;&lt;/td>&lt;td>&lt;p>
		other(0)
		communicationsAlarm(1)
		qualityOfServiceAlarm(2)
		processingErrorAlarm(3)
		equipmentAlarm(4)
		environmentalAlarm(5)
	&lt;/p>&lt;/td>&lt;/tr>
	&lt;tr>&lt;td>&lt;b>

	acBoardTrapGlobalsProbableCause&lt;/b>&lt;/td>&lt;td>
	%parm[#7]%;&lt;/td>&lt;td>&lt;p>
		other(0)
		adapterError(1)
		applicationSubsystemFailure(2)
		bandwidthReduced(3)
		callEstablishmentError(4)
		communicationsProtocolError(5)
		communicationsSubsystemFailure(6)
		configurationOrCustomizationError(7)
		congestion(8)
		corruptData(9)
		cpuCyclesLimitExceeded(10)
		dataSetOrModemError(11)
		degradedSignal(12)
		dteDceInterfaceError(13)
		enclosureDoorOpen(14)
		equipmentMalfunction(15)
		excessiveVibration(16)
		fileError(17)
		fireDetected(18)
		floodDetected(19)
		framingError(20)
		heatingVentCoolingSystemProblem(21)
		humidityUnacceptable(22)
		inputOutputDeviceError(23)
		inputDeviceError(24)
		lanError(25)
		leakDetected(26)
		localNodeTransmissionError(27)
		lossOfFrame(28)
		lossOfSignal(29)
		materialSupplyExhausted(30)
		multiplexerProblem(31)
		outOfMemory(32)
		ouputDeviceError(33)
		performanceDegraded(34)
		powerProblem(35)
		pressureUnacceptable(36)
		processorProblem(37)
		pumpFailure(38)
		queueSizeExceeded(39)
		receiveFailure(40)
		receiverFailure(41)
		remoteNodeTransmissionError(42)
		resourceAtOrNearingCapacity(43)
		responseTimeExecessive(44)
		retransmissionRateExcessive(45)
		softwareError(46)
		softwareProgramAbnormallyTerminated(47)
		softwareProgramError(48)
		storageCapacityProblem(49)
		temperatureUnacceptable(50)
		thresholdCrossed(51)
		timingProblem(52)
		toxicLeakDetected(53)
		transmitFailure(54)
		transmitterFailure(55)
		underlyingResourceUnavailable(56)
		versionMismatch(57)
		authenticationFailure(58)
		breachOfConfidentiality(59)
		cableTamper(60)
		delayedInformation(61)
		denialOfService(62)
		duplicateInformation(63)
		informationMissing(64)
		informationModificationDetected(65)
		informationOutOfSequence(66)
		intrusionDetection(67)
		keyExpired(68)
		nonRepudiationFailure(69)
		outOfHoursActivity(70)
		outOfService(71)
		proceduralError(72)
		unauthorizedAccessAttempt(73)
		unexpectedInformation(74)
	&lt;/p>&lt;/td>&lt;/tr>
	&lt;tr>&lt;td>&lt;b>

	acBoardTrapGlobalsAdditionalInfo1&lt;/b>&lt;/td>&lt;td>
	%parm[#8]%;&lt;/td>&lt;td>&lt;p>&lt;/p>&lt;/td>&lt;/tr>
	&lt;tr>&lt;td>&lt;b>

	acBoardTrapGlobalsAdditionalInfo2&lt;/b>&lt;/td>&lt;td>
	%parm[#9]%;&lt;/td>&lt;td>&lt;p>&lt;/p>&lt;/td>&lt;/tr>
	&lt;tr>&lt;td>&lt;b>

	acBoardTrapGlobalsAdditionalInfo3&lt;/b>&lt;/td>&lt;td>
	%parm[#10]%;&lt;/td>&lt;td>&lt;p>&lt;/p>&lt;/td>&lt;/tr>
	&lt;tr>&lt;td>&lt;b>

	acBoardTrapGlobalsDateAndTime&lt;/b>&lt;/td>&lt;td>
	%parm[#11]%;&lt;/td>&lt;td>&lt;p>&lt;/p>&lt;/td>&lt;/tr>&lt;/table></descr>
      <logmsg dest="logndisplay">&lt;p>
			Audiocodes Event: acFanTrayAlarm trap received 
			acBoardTrapGlobalsName=%parm[#1]% 
			acBoardTrapGlobalsTextualDescription=%parm[#2]% 
			acBoardTrapGlobalsSource=%parm[#3]% 
			acBoardTrapGlobalsSeverity=%parm[#4]% 
			acBoardTrapGlobalsUniqID=%parm[#5]% 
			acBoardTrapGlobalsType=%parm[#6]% 
			acBoardTrapGlobalsProbableCause=%parm[#7]% 
			acBoardTrapGlobalsAdditionalInfo1=%parm[#8]% 
			acBoardTrapGlobalsAdditionalInfo2=%parm[#9]% 
			acBoardTrapGlobalsAdditionalInfo3=%parm[#10]% 
			acBoardTrapGlobalsDateAndTime=%parm[#11]%&lt;/p></logmsg>
      <severity>Indeterminate</severity>
   </event>
   <event>
      <mask>
         <maskelement>
            <mename>id</mename>
            <mevalue>.1.3.6.1.4.1.5003.9.10.1.21.2</mevalue>
         </maskelement>
         <maskelement>
            <mename>generic</mename>
            <mevalue>6</mevalue>
         </maskelement>
         <maskelement>
            <mename>specific</mename>
            <mevalue>30</mevalue>
         </maskelement>
      </mask>
      <uei>uei.opennms.org/vendor/Audiocodes/traps/acPowerSupplyAlarm</uei>
      <event-label>AcBoard defined trap event: acPowerSupplyAlarm</event-label>
      <descr>&lt;p>This alarm is raised when the HA (High Availability) feature is active and one of the power supply units is faulty.&lt;/p>&lt;table>
	&lt;tr>&lt;td>&lt;b>

	acBoardTrapGlobalsName&lt;/b>&lt;/td>&lt;td>
	%parm[#1]%;&lt;/td>&lt;td>&lt;p>&lt;/p>&lt;/td>&lt;/tr>
	&lt;tr>&lt;td>&lt;b>

	acBoardTrapGlobalsTextualDescription&lt;/b>&lt;/td>&lt;td>
	%parm[#2]%;&lt;/td>&lt;td>&lt;p>&lt;/p>&lt;/td>&lt;/tr>
	&lt;tr>&lt;td>&lt;b>

	acBoardTrapGlobalsSource&lt;/b>&lt;/td>&lt;td>
	%parm[#3]%;&lt;/td>&lt;td>&lt;p>&lt;/p>&lt;/td>&lt;/tr>
	&lt;tr>&lt;td>&lt;b>

	acBoardTrapGlobalsSeverity&lt;/b>&lt;/td>&lt;td>
	%parm[#4]%;&lt;/td>&lt;td>&lt;p>
		cleared(0)
		indeterminate(1)
		warning(2)
		minor(3)
		major(4)
		critical(5)
	&lt;/p>&lt;/td>&lt;/tr>
	&lt;tr>&lt;td>&lt;b>

	acBoardTrapGlobalsUniqID&lt;/b>&lt;/td>&lt;td>
	%parm[#5]%;&lt;/td>&lt;td>&lt;p>&lt;/p>&lt;/td>&lt;/tr>
	&lt;tr>&lt;td>&lt;b>

	acBoardTrapGlobalsType&lt;/b>&lt;/td>&lt;td>
	%parm[#6]%;&lt;/td>&lt;td>&lt;p>
		other(0)
		communicationsAlarm(1)
		qualityOfServiceAlarm(2)
		processingErrorAlarm(3)
		equipmentAlarm(4)
		environmentalAlarm(5)
	&lt;/p>&lt;/td>&lt;/tr>
	&lt;tr>&lt;td>&lt;b>

	acBoardTrapGlobalsProbableCause&lt;/b>&lt;/td>&lt;td>
	%parm[#7]%;&lt;/td>&lt;td>&lt;p>
		other(0)
		adapterError(1)
		applicationSubsystemFailure(2)
		bandwidthReduced(3)
		callEstablishmentError(4)
		communicationsProtocolError(5)
		communicationsSubsystemFailure(6)
		configurationOrCustomizationError(7)
		congestion(8)
		corruptData(9)
		cpuCyclesLimitExceeded(10)
		dataSetOrModemError(11)
		degradedSignal(12)
		dteDceInterfaceError(13)
		enclosureDoorOpen(14)
		equipmentMalfunction(15)
		excessiveVibration(16)
		fileError(17)
		fireDetected(18)
		floodDetected(19)
		framingError(20)
		heatingVentCoolingSystemProblem(21)
		humidityUnacceptable(22)
		inputOutputDeviceError(23)
		inputDeviceError(24)
		lanError(25)
		leakDetected(26)
		localNodeTransmissionError(27)
		lossOfFrame(28)
		lossOfSignal(29)
		materialSupplyExhausted(30)
		multiplexerProblem(31)
		outOfMemory(32)
		ouputDeviceError(33)
		performanceDegraded(34)
		powerProblem(35)
		pressureUnacceptable(36)
		processorProblem(37)
		pumpFailure(38)
		queueSizeExceeded(39)
		receiveFailure(40)
		receiverFailure(41)
		remoteNodeTransmissionError(42)
		resourceAtOrNearingCapacity(43)
		responseTimeExecessive(44)
		retransmissionRateExcessive(45)
		softwareError(46)
		softwareProgramAbnormallyTerminated(47)
		softwareProgramError(48)
		storageCapacityProblem(49)
		temperatureUnacceptable(50)
		thresholdCrossed(51)
		timingProblem(52)
		toxicLeakDetected(53)
		transmitFailure(54)
		transmitterFailure(55)
		underlyingResourceUnavailable(56)
		versionMismatch(57)
		authenticationFailure(58)
		breachOfConfidentiality(59)
		cableTamper(60)
		delayedInformation(61)
		denialOfService(62)
		duplicateInformation(63)
		informationMissing(64)
		informationModificationDetected(65)
		informationOutOfSequence(66)
		intrusionDetection(67)
		keyExpired(68)
		nonRepudiationFailure(69)
		outOfHoursActivity(70)
		outOfService(71)
		proceduralError(72)
		unauthorizedAccessAttempt(73)
		unexpectedInformation(74)
	&lt;/p>&lt;/td>&lt;/tr>
	&lt;tr>&lt;td>&lt;b>

	acBoardTrapGlobalsAdditionalInfo1&lt;/b>&lt;/td>&lt;td>
	%parm[#8]%;&lt;/td>&lt;td>&lt;p>&lt;/p>&lt;/td>&lt;/tr>
	&lt;tr>&lt;td>&lt;b>

	acBoardTrapGlobalsAdditionalInfo2&lt;/b>&lt;/td>&lt;td>
	%parm[#9]%;&lt;/td>&lt;td>&lt;p>&lt;/p>&lt;/td>&lt;/tr>
	&lt;tr>&lt;td>&lt;b>

	acBoardTrapGlobalsAdditionalInfo3&lt;/b>&lt;/td>&lt;td>
	%parm[#10]%;&lt;/td>&lt;td>&lt;p>&lt;/p>&lt;/td>&lt;/tr>
	&lt;tr>&lt;td>&lt;b>

	acBoardTrapGlobalsDateAndTime&lt;/b>&lt;/td>&lt;td>
	%parm[#11]%;&lt;/td>&lt;td>&lt;p>&lt;/p>&lt;/td>&lt;/tr>&lt;/table></descr>
      <logmsg dest="logndisplay">&lt;p>
			Audiocodes Event: acPowerSupplyAlarm trap received 
			acBoardTrapGlobalsName=%parm[#1]% 
			acBoardTrapGlobalsTextualDescription=%parm[#2]% 
			acBoardTrapGlobalsSource=%parm[#3]% 
			acBoardTrapGlobalsSeverity=%parm[#4]% 
			acBoardTrapGlobalsUniqID=%parm[#5]% 
			acBoardTrapGlobalsType=%parm[#6]% 
			acBoardTrapGlobalsProbableCause=%parm[#7]% 
			acBoardTrapGlobalsAdditionalInfo1=%parm[#8]% 
			acBoardTrapGlobalsAdditionalInfo2=%parm[#9]% 
			acBoardTrapGlobalsAdditionalInfo3=%parm[#10]% 
			acBoardTrapGlobalsDateAndTime=%parm[#11]%&lt;/p></logmsg>
      <severity>Indeterminate</severity>
   </event>
   <event>
      <mask>
         <maskelement>
            <mename>id</mename>
            <mevalue>.1.3.6.1.4.1.5003.9.10.1.21.2</mevalue>
         </maskelement>
         <maskelement>
            <mename>generic</mename>
            <mevalue>6</mevalue>
         </maskelement>
         <maskelement>
            <mename>specific</mename>
            <mevalue>31</mevalue>
         </maskelement>
      </mask>
      <uei>uei.opennms.org/vendor/Audiocodes/traps/acPEMAlarm</uei>
      <event-label>AcBoard defined trap event: acPEMAlarm</event-label>
      <descr>&lt;p>This alarm is raised when the HA (High Availability) feature is active. The severity is critical if one of the PEM units is missing and major if the electric wire to one of the units is disconnected. &lt;/p>&lt;table>
	&lt;tr>&lt;td>&lt;b>

	acBoardTrapGlobalsName&lt;/b>&lt;/td>&lt;td>
	%parm[#1]%;&lt;/td>&lt;td>&lt;p>&lt;/p>&lt;/td>&lt;/tr>
	&lt;tr>&lt;td>&lt;b>

	acBoardTrapGlobalsTextualDescription&lt;/b>&lt;/td>&lt;td>
	%parm[#2]%;&lt;/td>&lt;td>&lt;p>&lt;/p>&lt;/td>&lt;/tr>
	&lt;tr>&lt;td>&lt;b>

	acBoardTrapGlobalsSource&lt;/b>&lt;/td>&lt;td>
	%parm[#3]%;&lt;/td>&lt;td>&lt;p>&lt;/p>&lt;/td>&lt;/tr>
	&lt;tr>&lt;td>&lt;b>

	acBoardTrapGlobalsSeverity&lt;/b>&lt;/td>&lt;td>
	%parm[#4]%;&lt;/td>&lt;td>&lt;p>
		cleared(0)
		indeterminate(1)
		warning(2)
		minor(3)
		major(4)
		critical(5)
	&lt;/p>&lt;/td>&lt;/tr>
	&lt;tr>&lt;td>&lt;b>

	acBoardTrapGlobalsUniqID&lt;/b>&lt;/td>&lt;td>
	%parm[#5]%;&lt;/td>&lt;td>&lt;p>&lt;/p>&lt;/td>&lt;/tr>
	&lt;tr>&lt;td>&lt;b>

	acBoardTrapGlobalsType&lt;/b>&lt;/td>&lt;td>
	%parm[#6]%;&lt;/td>&lt;td>&lt;p>
		other(0)
		communicationsAlarm(1)
		qualityOfServiceAlarm(2)
		processingErrorAlarm(3)
		equipmentAlarm(4)
		environmentalAlarm(5)
	&lt;/p>&lt;/td>&lt;/tr>
	&lt;tr>&lt;td>&lt;b>

	acBoardTrapGlobalsProbableCause&lt;/b>&lt;/td>&lt;td>
	%parm[#7]%;&lt;/td>&lt;td>&lt;p>
		other(0)
		adapterError(1)
		applicationSubsystemFailure(2)
		bandwidthReduced(3)
		callEstablishmentError(4)
		communicationsProtocolError(5)
		communicationsSubsystemFailure(6)
		configurationOrCustomizationError(7)
		congestion(8)
		corruptData(9)
		cpuCyclesLimitExceeded(10)
		dataSetOrModemError(11)
		degradedSignal(12)
		dteDceInterfaceError(13)
		enclosureDoorOpen(14)
		equipmentMalfunction(15)
		excessiveVibration(16)
		fileError(17)
		fireDetected(18)
		floodDetected(19)
		framingError(20)
		heatingVentCoolingSystemProblem(21)
		humidityUnacceptable(22)
		inputOutputDeviceError(23)
		inputDeviceError(24)
		lanError(25)
		leakDetected(26)
		localNodeTransmissionError(27)
		lossOfFrame(28)
		lossOfSignal(29)
		materialSupplyExhausted(30)
		multiplexerProblem(31)
		outOfMemory(32)
		ouputDeviceError(33)
		performanceDegraded(34)
		powerProblem(35)
		pressureUnacceptable(36)
		processorProblem(37)
		pumpFailure(38)
		queueSizeExceeded(39)
		receiveFailure(40)
		receiverFailure(41)
		remoteNodeTransmissionError(42)
		resourceAtOrNearingCapacity(43)
		responseTimeExecessive(44)
		retransmissionRateExcessive(45)
		softwareError(46)
		softwareProgramAbnormallyTerminated(47)
		softwareProgramError(48)
		storageCapacityProblem(49)
		temperatureUnacceptable(50)
		thresholdCrossed(51)
		timingProblem(52)
		toxicLeakDetected(53)
		transmitFailure(54)
		transmitterFailure(55)
		underlyingResourceUnavailable(56)
		versionMismatch(57)
		authenticationFailure(58)
		breachOfConfidentiality(59)
		cableTamper(60)
		delayedInformation(61)
		denialOfService(62)
		duplicateInformation(63)
		informationMissing(64)
		informationModificationDetected(65)
		informationOutOfSequence(66)
		intrusionDetection(67)
		keyExpired(68)
		nonRepudiationFailure(69)
		outOfHoursActivity(70)
		outOfService(71)
		proceduralError(72)
		unauthorizedAccessAttempt(73)
		unexpectedInformation(74)
	&lt;/p>&lt;/td>&lt;/tr>
	&lt;tr>&lt;td>&lt;b>

	acBoardTrapGlobalsAdditionalInfo1&lt;/b>&lt;/td>&lt;td>
	%parm[#8]%;&lt;/td>&lt;td>&lt;p>&lt;/p>&lt;/td>&lt;/tr>
	&lt;tr>&lt;td>&lt;b>

	acBoardTrapGlobalsAdditionalInfo2&lt;/b>&lt;/td>&lt;td>
	%parm[#9]%;&lt;/td>&lt;td>&lt;p>&lt;/p>&lt;/td>&lt;/tr>
	&lt;tr>&lt;td>&lt;b>

	acBoardTrapGlobalsAdditionalInfo3&lt;/b>&lt;/td>&lt;td>
	%parm[#10]%;&lt;/td>&lt;td>&lt;p>&lt;/p>&lt;/td>&lt;/tr>
	&lt;tr>&lt;td>&lt;b>

	acBoardTrapGlobalsDateAndTime&lt;/b>&lt;/td>&lt;td>
	%parm[#11]%;&lt;/td>&lt;td>&lt;p>&lt;/p>&lt;/td>&lt;/tr>&lt;/table></descr>
      <logmsg dest="logndisplay">&lt;p>
			Audiocodes Event: acPEMAlarm trap received 
			acBoardTrapGlobalsName=%parm[#1]% 
			acBoardTrapGlobalsTextualDescription=%parm[#2]% 
			acBoardTrapGlobalsSource=%parm[#3]% 
			acBoardTrapGlobalsSeverity=%parm[#4]% 
			acBoardTrapGlobalsUniqID=%parm[#5]% 
			acBoardTrapGlobalsType=%parm[#6]% 
			acBoardTrapGlobalsProbableCause=%parm[#7]% 
			acBoardTrapGlobalsAdditionalInfo1=%parm[#8]% 
			acBoardTrapGlobalsAdditionalInfo2=%parm[#9]% 
			acBoardTrapGlobalsAdditionalInfo3=%parm[#10]% 
			acBoardTrapGlobalsDateAndTime=%parm[#11]%&lt;/p></logmsg>
      <severity>Indeterminate</severity>
   </event>
   <event>
      <mask>
         <maskelement>
            <mename>id</mename>
            <mevalue>.1.3.6.1.4.1.5003.9.10.1.21.2</mevalue>
         </maskelement>
         <maskelement>
            <mename>generic</mename>
            <mevalue>6</mevalue>
         </maskelement>
         <maskelement>
            <mename>specific</mename>
            <mevalue>32</mevalue>
         </maskelement>
      </mask>
      <uei>uei.opennms.org/vendor/Audiocodes/traps/acSAMissingAlarm</uei>
      <event-label>AcBoard defined trap event: acSAMissingAlarm</event-label>
      <descr>&lt;p>This alarm is raised when the SA module in the M3K MG is missing. Whenthere is no SAT there are no other chassis HW related alarms.
Note - relevant only for M3K.&lt;/p>&lt;table>
	&lt;tr>&lt;td>&lt;b>

	acBoardTrapGlobalsName&lt;/b>&lt;/td>&lt;td>
	%parm[#1]%;&lt;/td>&lt;td>&lt;p>&lt;/p>&lt;/td>&lt;/tr>
	&lt;tr>&lt;td>&lt;b>

	acBoardTrapGlobalsTextualDescription&lt;/b>&lt;/td>&lt;td>
	%parm[#2]%;&lt;/td>&lt;td>&lt;p>&lt;/p>&lt;/td>&lt;/tr>
	&lt;tr>&lt;td>&lt;b>

	acBoardTrapGlobalsSource&lt;/b>&lt;/td>&lt;td>
	%parm[#3]%;&lt;/td>&lt;td>&lt;p>&lt;/p>&lt;/td>&lt;/tr>
	&lt;tr>&lt;td>&lt;b>

	acBoardTrapGlobalsSeverity&lt;/b>&lt;/td>&lt;td>
	%parm[#4]%;&lt;/td>&lt;td>&lt;p>
		cleared(0)
		indeterminate(1)
		warning(2)
		minor(3)
		major(4)
		critical(5)
	&lt;/p>&lt;/td>&lt;/tr>
	&lt;tr>&lt;td>&lt;b>

	acBoardTrapGlobalsUniqID&lt;/b>&lt;/td>&lt;td>
	%parm[#5]%;&lt;/td>&lt;td>&lt;p>&lt;/p>&lt;/td>&lt;/tr>
	&lt;tr>&lt;td>&lt;b>

	acBoardTrapGlobalsType&lt;/b>&lt;/td>&lt;td>
	%parm[#6]%;&lt;/td>&lt;td>&lt;p>
		other(0)
		communicationsAlarm(1)
		qualityOfServiceAlarm(2)
		processingErrorAlarm(3)
		equipmentAlarm(4)
		environmentalAlarm(5)
	&lt;/p>&lt;/td>&lt;/tr>
	&lt;tr>&lt;td>&lt;b>

	acBoardTrapGlobalsProbableCause&lt;/b>&lt;/td>&lt;td>
	%parm[#7]%;&lt;/td>&lt;td>&lt;p>
		other(0)
		adapterError(1)
		applicationSubsystemFailure(2)
		bandwidthReduced(3)
		callEstablishmentError(4)
		communicationsProtocolError(5)
		communicationsSubsystemFailure(6)
		configurationOrCustomizationError(7)
		congestion(8)
		corruptData(9)
		cpuCyclesLimitExceeded(10)
		dataSetOrModemError(11)
		degradedSignal(12)
		dteDceInterfaceError(13)
		enclosureDoorOpen(14)
		equipmentMalfunction(15)
		excessiveVibration(16)
		fileError(17)
		fireDetected(18)
		floodDetected(19)
		framingError(20)
		heatingVentCoolingSystemProblem(21)
		humidityUnacceptable(22)
		inputOutputDeviceError(23)
		inputDeviceError(24)
		lanError(25)
		leakDetected(26)
		localNodeTransmissionError(27)
		lossOfFrame(28)
		lossOfSignal(29)
		materialSupplyExhausted(30)
		multiplexerProblem(31)
		outOfMemory(32)
		ouputDeviceError(33)
		performanceDegraded(34)
		powerProblem(35)
		pressureUnacceptable(36)
		processorProblem(37)
		pumpFailure(38)
		queueSizeExceeded(39)
		receiveFailure(40)
		receiverFailure(41)
		remoteNodeTransmissionError(42)
		resourceAtOrNearingCapacity(43)
		responseTimeExecessive(44)
		retransmissionRateExcessive(45)
		softwareError(46)
		softwareProgramAbnormallyTerminated(47)
		softwareProgramError(48)
		storageCapacityProblem(49)
		temperatureUnacceptable(50)
		thresholdCrossed(51)
		timingProblem(52)
		toxicLeakDetected(53)
		transmitFailure(54)
		transmitterFailure(55)
		underlyingResourceUnavailable(56)
		versionMismatch(57)
		authenticationFailure(58)
		breachOfConfidentiality(59)
		cableTamper(60)
		delayedInformation(61)
		denialOfService(62)
		duplicateInformation(63)
		informationMissing(64)
		informationModificationDetected(65)
		informationOutOfSequence(66)
		intrusionDetection(67)
		keyExpired(68)
		nonRepudiationFailure(69)
		outOfHoursActivity(70)
		outOfService(71)
		proceduralError(72)
		unauthorizedAccessAttempt(73)
		unexpectedInformation(74)
	&lt;/p>&lt;/td>&lt;/tr>
	&lt;tr>&lt;td>&lt;b>

	acBoardTrapGlobalsAdditionalInfo1&lt;/b>&lt;/td>&lt;td>
	%parm[#8]%;&lt;/td>&lt;td>&lt;p>&lt;/p>&lt;/td>&lt;/tr>
	&lt;tr>&lt;td>&lt;b>

	acBoardTrapGlobalsAdditionalInfo2&lt;/b>&lt;/td>&lt;td>
	%parm[#9]%;&lt;/td>&lt;td>&lt;p>&lt;/p>&lt;/td>&lt;/tr>
	&lt;tr>&lt;td>&lt;b>

	acBoardTrapGlobalsAdditionalInfo3&lt;/b>&lt;/td>&lt;td>
	%parm[#10]%;&lt;/td>&lt;td>&lt;p>&lt;/p>&lt;/td>&lt;/tr>
	&lt;tr>&lt;td>&lt;b>

	acBoardTrapGlobalsDateAndTime&lt;/b>&lt;/td>&lt;td>
	%parm[#11]%;&lt;/td>&lt;td>&lt;p>&lt;/p>&lt;/td>&lt;/tr>&lt;/table></descr>
      <logmsg dest="logndisplay">&lt;p>
			Audiocodes Event: acSAMissingAlarm trap received 
			acBoardTrapGlobalsName=%parm[#1]% 
			acBoardTrapGlobalsTextualDescription=%parm[#2]% 
			acBoardTrapGlobalsSource=%parm[#3]% 
			acBoardTrapGlobalsSeverity=%parm[#4]% 
			acBoardTrapGlobalsUniqID=%parm[#5]% 
			acBoardTrapGlobalsType=%parm[#6]% 
			acBoardTrapGlobalsProbableCause=%parm[#7]% 
			acBoardTrapGlobalsAdditionalInfo1=%parm[#8]% 
			acBoardTrapGlobalsAdditionalInfo2=%parm[#9]% 
			acBoardTrapGlobalsAdditionalInfo3=%parm[#10]% 
			acBoardTrapGlobalsDateAndTime=%parm[#11]%&lt;/p></logmsg>
      <severity>Indeterminate</severity>
   </event>
   <event>
      <mask>
         <maskelement>
            <mename>id</mename>
            <mevalue>.1.3.6.1.4.1.5003.9.10.1.21.2</mevalue>
         </maskelement>
         <maskelement>
            <mename>generic</mename>
            <mevalue>6</mevalue>
         </maskelement>
         <maskelement>
            <mename>specific</mename>
            <mevalue>33</mevalue>
         </maskelement>
      </mask>
      <uei>uei.opennms.org/vendor/Audiocodes/traps/acHASystemFaultAlarm</uei>
      <event-label>AcBoard defined trap event: acHASystemFaultAlarm</event-label>
      <descr>&lt;p>This alarm is raised when the HA (High Availability) feature is active and the system is NOT HA.
Critical severity - 
1.Wrong HW Configuration.
2. Redundant module is missing (not in slot).
3. The redundant module is non operable.
Minor severity -  waiting for redunadant to connect (after reset!). &lt;/p>&lt;table>
	&lt;tr>&lt;td>&lt;b>

	acBoardTrapGlobalsName&lt;/b>&lt;/td>&lt;td>
	%parm[#1]%;&lt;/td>&lt;td>&lt;p>&lt;/p>&lt;/td>&lt;/tr>
	&lt;tr>&lt;td>&lt;b>

	acBoardTrapGlobalsTextualDescription&lt;/b>&lt;/td>&lt;td>
	%parm[#2]%;&lt;/td>&lt;td>&lt;p>&lt;/p>&lt;/td>&lt;/tr>
	&lt;tr>&lt;td>&lt;b>

	acBoardTrapGlobalsSource&lt;/b>&lt;/td>&lt;td>
	%parm[#3]%;&lt;/td>&lt;td>&lt;p>&lt;/p>&lt;/td>&lt;/tr>
	&lt;tr>&lt;td>&lt;b>

	acBoardTrapGlobalsSeverity&lt;/b>&lt;/td>&lt;td>
	%parm[#4]%;&lt;/td>&lt;td>&lt;p>
		cleared(0)
		indeterminate(1)
		warning(2)
		minor(3)
		major(4)
		critical(5)
	&lt;/p>&lt;/td>&lt;/tr>
	&lt;tr>&lt;td>&lt;b>

	acBoardTrapGlobalsUniqID&lt;/b>&lt;/td>&lt;td>
	%parm[#5]%;&lt;/td>&lt;td>&lt;p>&lt;/p>&lt;/td>&lt;/tr>
	&lt;tr>&lt;td>&lt;b>

	acBoardTrapGlobalsType&lt;/b>&lt;/td>&lt;td>
	%parm[#6]%;&lt;/td>&lt;td>&lt;p>
		other(0)
		communicationsAlarm(1)
		qualityOfServiceAlarm(2)
		processingErrorAlarm(3)
		equipmentAlarm(4)
		environmentalAlarm(5)
	&lt;/p>&lt;/td>&lt;/tr>
	&lt;tr>&lt;td>&lt;b>

	acBoardTrapGlobalsProbableCause&lt;/b>&lt;/td>&lt;td>
	%parm[#7]%;&lt;/td>&lt;td>&lt;p>
		other(0)
		adapterError(1)
		applicationSubsystemFailure(2)
		bandwidthReduced(3)
		callEstablishmentError(4)
		communicationsProtocolError(5)
		communicationsSubsystemFailure(6)
		configurationOrCustomizationError(7)
		congestion(8)
		corruptData(9)
		cpuCyclesLimitExceeded(10)
		dataSetOrModemError(11)
		degradedSignal(12)
		dteDceInterfaceError(13)
		enclosureDoorOpen(14)
		equipmentMalfunction(15)
		excessiveVibration(16)
		fileError(17)
		fireDetected(18)
		floodDetected(19)
		framingError(20)
		heatingVentCoolingSystemProblem(21)
		humidityUnacceptable(22)
		inputOutputDeviceError(23)
		inputDeviceError(24)
		lanError(25)
		leakDetected(26)
		localNodeTransmissionError(27)
		lossOfFrame(28)
		lossOfSignal(29)
		materialSupplyExhausted(30)
		multiplexerProblem(31)
		outOfMemory(32)
		ouputDeviceError(33)
		performanceDegraded(34)
		powerProblem(35)
		pressureUnacceptable(36)
		processorProblem(37)
		pumpFailure(38)
		queueSizeExceeded(39)
		receiveFailure(40)
		receiverFailure(41)
		remoteNodeTransmissionError(42)
		resourceAtOrNearingCapacity(43)
		responseTimeExecessive(44)
		retransmissionRateExcessive(45)
		softwareError(46)
		softwareProgramAbnormallyTerminated(47)
		softwareProgramError(48)
		storageCapacityProblem(49)
		temperatureUnacceptable(50)
		thresholdCrossed(51)
		timingProblem(52)
		toxicLeakDetected(53)
		transmitFailure(54)
		transmitterFailure(55)
		underlyingResourceUnavailable(56)
		versionMismatch(57)
		authenticationFailure(58)
		breachOfConfidentiality(59)
		cableTamper(60)
		delayedInformation(61)
		denialOfService(62)
		duplicateInformation(63)
		informationMissing(64)
		informationModificationDetected(65)
		informationOutOfSequence(66)
		intrusionDetection(67)
		keyExpired(68)
		nonRepudiationFailure(69)
		outOfHoursActivity(70)
		outOfService(71)
		proceduralError(72)
		unauthorizedAccessAttempt(73)
		unexpectedInformation(74)
	&lt;/p>&lt;/td>&lt;/tr>
	&lt;tr>&lt;td>&lt;b>

	acBoardTrapGlobalsAdditionalInfo1&lt;/b>&lt;/td>&lt;td>
	%parm[#8]%;&lt;/td>&lt;td>&lt;p>&lt;/p>&lt;/td>&lt;/tr>
	&lt;tr>&lt;td>&lt;b>

	acBoardTrapGlobalsAdditionalInfo2&lt;/b>&lt;/td>&lt;td>
	%parm[#9]%;&lt;/td>&lt;td>&lt;p>&lt;/p>&lt;/td>&lt;/tr>
	&lt;tr>&lt;td>&lt;b>

	acBoardTrapGlobalsAdditionalInfo3&lt;/b>&lt;/td>&lt;td>
	%parm[#10]%;&lt;/td>&lt;td>&lt;p>&lt;/p>&lt;/td>&lt;/tr>
	&lt;tr>&lt;td>&lt;b>

	acBoardTrapGlobalsDateAndTime&lt;/b>&lt;/td>&lt;td>
	%parm[#11]%;&lt;/td>&lt;td>&lt;p>&lt;/p>&lt;/td>&lt;/tr>&lt;/table></descr>
      <logmsg dest="logndisplay">&lt;p>
			Audiocodes Event: acHASystemFaultAlarm trap received 
			acBoardTrapGlobalsName=%parm[#1]% 
			acBoardTrapGlobalsTextualDescription=%parm[#2]% 
			acBoardTrapGlobalsSource=%parm[#3]% 
			acBoardTrapGlobalsSeverity=%parm[#4]% 
			acBoardTrapGlobalsUniqID=%parm[#5]% 
			acBoardTrapGlobalsType=%parm[#6]% 
			acBoardTrapGlobalsProbableCause=%parm[#7]% 
			acBoardTrapGlobalsAdditionalInfo1=%parm[#8]% 
			acBoardTrapGlobalsAdditionalInfo2=%parm[#9]% 
			acBoardTrapGlobalsAdditionalInfo3=%parm[#10]% 
			acBoardTrapGlobalsDateAndTime=%parm[#11]%&lt;/p></logmsg>
      <severity>Indeterminate</severity>
   </event>
   <event>
      <mask>
         <maskelement>
            <mename>id</mename>
            <mevalue>.1.3.6.1.4.1.5003.9.10.1.21.2</mevalue>
         </maskelement>
         <maskelement>
            <mename>generic</mename>
            <mevalue>6</mevalue>
         </maskelement>
         <maskelement>
            <mename>specific</mename>
            <mevalue>34</mevalue>
         </maskelement>
      </mask>
      <uei>uei.opennms.org/vendor/Audiocodes/traps/acHASystemConfigMismatchAlarm</uei>
      <event-label>AcBoard defined trap event: acHASystemConfigMismatchAlarm</event-label>
      <descr>&lt;p>This alarm is raised when the HA (High Availability) feature is active and there has been a configuration change due to which the HA system may or may not be usable.&lt;/p>&lt;table>
	&lt;tr>&lt;td>&lt;b>

	acBoardTrapGlobalsName&lt;/b>&lt;/td>&lt;td>
	%parm[#1]%;&lt;/td>&lt;td>&lt;p>&lt;/p>&lt;/td>&lt;/tr>
	&lt;tr>&lt;td>&lt;b>

	acBoardTrapGlobalsTextualDescription&lt;/b>&lt;/td>&lt;td>
	%parm[#2]%;&lt;/td>&lt;td>&lt;p>&lt;/p>&lt;/td>&lt;/tr>
	&lt;tr>&lt;td>&lt;b>

	acBoardTrapGlobalsSource&lt;/b>&lt;/td>&lt;td>
	%parm[#3]%;&lt;/td>&lt;td>&lt;p>&lt;/p>&lt;/td>&lt;/tr>
	&lt;tr>&lt;td>&lt;b>

	acBoardTrapGlobalsSeverity&lt;/b>&lt;/td>&lt;td>
	%parm[#4]%;&lt;/td>&lt;td>&lt;p>
		cleared(0)
		indeterminate(1)
		warning(2)
		minor(3)
		major(4)
		critical(5)
	&lt;/p>&lt;/td>&lt;/tr>
	&lt;tr>&lt;td>&lt;b>

	acBoardTrapGlobalsUniqID&lt;/b>&lt;/td>&lt;td>
	%parm[#5]%;&lt;/td>&lt;td>&lt;p>&lt;/p>&lt;/td>&lt;/tr>
	&lt;tr>&lt;td>&lt;b>

	acBoardTrapGlobalsType&lt;/b>&lt;/td>&lt;td>
	%parm[#6]%;&lt;/td>&lt;td>&lt;p>
		other(0)
		communicationsAlarm(1)
		qualityOfServiceAlarm(2)
		processingErrorAlarm(3)
		equipmentAlarm(4)
		environmentalAlarm(5)
	&lt;/p>&lt;/td>&lt;/tr>
	&lt;tr>&lt;td>&lt;b>

	acBoardTrapGlobalsProbableCause&lt;/b>&lt;/td>&lt;td>
	%parm[#7]%;&lt;/td>&lt;td>&lt;p>
		other(0)
		adapterError(1)
		applicationSubsystemFailure(2)
		bandwidthReduced(3)
		callEstablishmentError(4)
		communicationsProtocolError(5)
		communicationsSubsystemFailure(6)
		configurationOrCustomizationError(7)
		congestion(8)
		corruptData(9)
		cpuCyclesLimitExceeded(10)
		dataSetOrModemError(11)
		degradedSignal(12)
		dteDceInterfaceError(13)
		enclosureDoorOpen(14)
		equipmentMalfunction(15)
		excessiveVibration(16)
		fileError(17)
		fireDetected(18)
		floodDetected(19)
		framingError(20)
		heatingVentCoolingSystemProblem(21)
		humidityUnacceptable(22)
		inputOutputDeviceError(23)
		inputDeviceError(24)
		lanError(25)
		leakDetected(26)
		localNodeTransmissionError(27)
		lossOfFrame(28)
		lossOfSignal(29)
		materialSupplyExhausted(30)
		multiplexerProblem(31)
		outOfMemory(32)
		ouputDeviceError(33)
		performanceDegraded(34)
		powerProblem(35)
		pressureUnacceptable(36)
		processorProblem(37)
		pumpFailure(38)
		queueSizeExceeded(39)
		receiveFailure(40)
		receiverFailure(41)
		remoteNodeTransmissionError(42)
		resourceAtOrNearingCapacity(43)
		responseTimeExecessive(44)
		retransmissionRateExcessive(45)
		softwareError(46)
		softwareProgramAbnormallyTerminated(47)
		softwareProgramError(48)
		storageCapacityProblem(49)
		temperatureUnacceptable(50)
		thresholdCrossed(51)
		timingProblem(52)
		toxicLeakDetected(53)
		transmitFailure(54)
		transmitterFailure(55)
		underlyingResourceUnavailable(56)
		versionMismatch(57)
		authenticationFailure(58)
		breachOfConfidentiality(59)
		cableTamper(60)
		delayedInformation(61)
		denialOfService(62)
		duplicateInformation(63)
		informationMissing(64)
		informationModificationDetected(65)
		informationOutOfSequence(66)
		intrusionDetection(67)
		keyExpired(68)
		nonRepudiationFailure(69)
		outOfHoursActivity(70)
		outOfService(71)
		proceduralError(72)
		unauthorizedAccessAttempt(73)
		unexpectedInformation(74)
	&lt;/p>&lt;/td>&lt;/tr>
	&lt;tr>&lt;td>&lt;b>

	acBoardTrapGlobalsAdditionalInfo1&lt;/b>&lt;/td>&lt;td>
	%parm[#8]%;&lt;/td>&lt;td>&lt;p>&lt;/p>&lt;/td>&lt;/tr>
	&lt;tr>&lt;td>&lt;b>

	acBoardTrapGlobalsAdditionalInfo2&lt;/b>&lt;/td>&lt;td>
	%parm[#9]%;&lt;/td>&lt;td>&lt;p>&lt;/p>&lt;/td>&lt;/tr>
	&lt;tr>&lt;td>&lt;b>

	acBoardTrapGlobalsAdditionalInfo3&lt;/b>&lt;/td>&lt;td>
	%parm[#10]%;&lt;/td>&lt;td>&lt;p>&lt;/p>&lt;/td>&lt;/tr>
	&lt;tr>&lt;td>&lt;b>

	acBoardTrapGlobalsDateAndTime&lt;/b>&lt;/td>&lt;td>
	%parm[#11]%;&lt;/td>&lt;td>&lt;p>&lt;/p>&lt;/td>&lt;/tr>&lt;/table></descr>
      <logmsg dest="logndisplay">&lt;p>
			Audiocodes Event: acHASystemConfigMismatchAlarm trap received 
			acBoardTrapGlobalsName=%parm[#1]% 
			acBoardTrapGlobalsTextualDescription=%parm[#2]% 
			acBoardTrapGlobalsSource=%parm[#3]% 
			acBoardTrapGlobalsSeverity=%parm[#4]% 
			acBoardTrapGlobalsUniqID=%parm[#5]% 
			acBoardTrapGlobalsType=%parm[#6]% 
			acBoardTrapGlobalsProbableCause=%parm[#7]% 
			acBoardTrapGlobalsAdditionalInfo1=%parm[#8]% 
			acBoardTrapGlobalsAdditionalInfo2=%parm[#9]% 
			acBoardTrapGlobalsAdditionalInfo3=%parm[#10]% 
			acBoardTrapGlobalsDateAndTime=%parm[#11]%&lt;/p></logmsg>
      <severity>Indeterminate</severity>
   </event>
   <event>
      <mask>
         <maskelement>
            <mename>id</mename>
            <mevalue>.1.3.6.1.4.1.5003.9.10.1.21.2</mevalue>
         </maskelement>
         <maskelement>
            <mename>generic</mename>
            <mevalue>6</mevalue>
         </maskelement>
         <maskelement>
            <mename>specific</mename>
            <mevalue>35</mevalue>
         </maskelement>
      </mask>
      <uei>uei.opennms.org/vendor/Audiocodes/traps/acHASystemSwitchOverAlarm</uei>
      <event-label>AcBoard defined trap event: acHASystemSwitchOverAlarm</event-label>
      <descr>&lt;p>This alarm is raised when the HA (High Availability) feature is active and there has been a switchover due to failure or reset in the active module.&lt;/p>&lt;table>
	&lt;tr>&lt;td>&lt;b>

	acBoardTrapGlobalsName&lt;/b>&lt;/td>&lt;td>
	%parm[#1]%;&lt;/td>&lt;td>&lt;p>&lt;/p>&lt;/td>&lt;/tr>
	&lt;tr>&lt;td>&lt;b>

	acBoardTrapGlobalsTextualDescription&lt;/b>&lt;/td>&lt;td>
	%parm[#2]%;&lt;/td>&lt;td>&lt;p>&lt;/p>&lt;/td>&lt;/tr>
	&lt;tr>&lt;td>&lt;b>

	acBoardTrapGlobalsSource&lt;/b>&lt;/td>&lt;td>
	%parm[#3]%;&lt;/td>&lt;td>&lt;p>&lt;/p>&lt;/td>&lt;/tr>
	&lt;tr>&lt;td>&lt;b>

	acBoardTrapGlobalsSeverity&lt;/b>&lt;/td>&lt;td>
	%parm[#4]%;&lt;/td>&lt;td>&lt;p>
		cleared(0)
		indeterminate(1)
		warning(2)
		minor(3)
		major(4)
		critical(5)
	&lt;/p>&lt;/td>&lt;/tr>
	&lt;tr>&lt;td>&lt;b>

	acBoardTrapGlobalsUniqID&lt;/b>&lt;/td>&lt;td>
	%parm[#5]%;&lt;/td>&lt;td>&lt;p>&lt;/p>&lt;/td>&lt;/tr>
	&lt;tr>&lt;td>&lt;b>

	acBoardTrapGlobalsType&lt;/b>&lt;/td>&lt;td>
	%parm[#6]%;&lt;/td>&lt;td>&lt;p>
		other(0)
		communicationsAlarm(1)
		qualityOfServiceAlarm(2)
		processingErrorAlarm(3)
		equipmentAlarm(4)
		environmentalAlarm(5)
	&lt;/p>&lt;/td>&lt;/tr>
	&lt;tr>&lt;td>&lt;b>

	acBoardTrapGlobalsProbableCause&lt;/b>&lt;/td>&lt;td>
	%parm[#7]%;&lt;/td>&lt;td>&lt;p>
		other(0)
		adapterError(1)
		applicationSubsystemFailure(2)
		bandwidthReduced(3)
		callEstablishmentError(4)
		communicationsProtocolError(5)
		communicationsSubsystemFailure(6)
		configurationOrCustomizationError(7)
		congestion(8)
		corruptData(9)
		cpuCyclesLimitExceeded(10)
		dataSetOrModemError(11)
		degradedSignal(12)
		dteDceInterfaceError(13)
		enclosureDoorOpen(14)
		equipmentMalfunction(15)
		excessiveVibration(16)
		fileError(17)
		fireDetected(18)
		floodDetected(19)
		framingError(20)
		heatingVentCoolingSystemProblem(21)
		humidityUnacceptable(22)
		inputOutputDeviceError(23)
		inputDeviceError(24)
		lanError(25)
		leakDetected(26)
		localNodeTransmissionError(27)
		lossOfFrame(28)
		lossOfSignal(29)
		materialSupplyExhausted(30)
		multiplexerProblem(31)
		outOfMemory(32)
		ouputDeviceError(33)
		performanceDegraded(34)
		powerProblem(35)
		pressureUnacceptable(36)
		processorProblem(37)
		pumpFailure(38)
		queueSizeExceeded(39)
		receiveFailure(40)
		receiverFailure(41)
		remoteNodeTransmissionError(42)
		resourceAtOrNearingCapacity(43)
		responseTimeExecessive(44)
		retransmissionRateExcessive(45)
		softwareError(46)
		softwareProgramAbnormallyTerminated(47)
		softwareProgramError(48)
		storageCapacityProblem(49)
		temperatureUnacceptable(50)
		thresholdCrossed(51)
		timingProblem(52)
		toxicLeakDetected(53)
		transmitFailure(54)
		transmitterFailure(55)
		underlyingResourceUnavailable(56)
		versionMismatch(57)
		authenticationFailure(58)
		breachOfConfidentiality(59)
		cableTamper(60)
		delayedInformation(61)
		denialOfService(62)
		duplicateInformation(63)
		informationMissing(64)
		informationModificationDetected(65)
		informationOutOfSequence(66)
		intrusionDetection(67)
		keyExpired(68)
		nonRepudiationFailure(69)
		outOfHoursActivity(70)
		outOfService(71)
		proceduralError(72)
		unauthorizedAccessAttempt(73)
		unexpectedInformation(74)
	&lt;/p>&lt;/td>&lt;/tr>
	&lt;tr>&lt;td>&lt;b>

	acBoardTrapGlobalsAdditionalInfo1&lt;/b>&lt;/td>&lt;td>
	%parm[#8]%;&lt;/td>&lt;td>&lt;p>&lt;/p>&lt;/td>&lt;/tr>
	&lt;tr>&lt;td>&lt;b>

	acBoardTrapGlobalsAdditionalInfo2&lt;/b>&lt;/td>&lt;td>
	%parm[#9]%;&lt;/td>&lt;td>&lt;p>&lt;/p>&lt;/td>&lt;/tr>
	&lt;tr>&lt;td>&lt;b>

	acBoardTrapGlobalsAdditionalInfo3&lt;/b>&lt;/td>&lt;td>
	%parm[#10]%;&lt;/td>&lt;td>&lt;p>&lt;/p>&lt;/td>&lt;/tr>
	&lt;tr>&lt;td>&lt;b>

	acBoardTrapGlobalsDateAndTime&lt;/b>&lt;/td>&lt;td>
	%parm[#11]%;&lt;/td>&lt;td>&lt;p>&lt;/p>&lt;/td>&lt;/tr>&lt;/table></descr>
      <logmsg dest="logndisplay">&lt;p>
			Audiocodes Event: acHASystemSwitchOverAlarm trap received 
			acBoardTrapGlobalsName=%parm[#1]% 
			acBoardTrapGlobalsTextualDescription=%parm[#2]% 
			acBoardTrapGlobalsSource=%parm[#3]% 
			acBoardTrapGlobalsSeverity=%parm[#4]% 
			acBoardTrapGlobalsUniqID=%parm[#5]% 
			acBoardTrapGlobalsType=%parm[#6]% 
			acBoardTrapGlobalsProbableCause=%parm[#7]% 
			acBoardTrapGlobalsAdditionalInfo1=%parm[#8]% 
			acBoardTrapGlobalsAdditionalInfo2=%parm[#9]% 
			acBoardTrapGlobalsAdditionalInfo3=%parm[#10]% 
			acBoardTrapGlobalsDateAndTime=%parm[#11]%&lt;/p></logmsg>
      <severity>Indeterminate</severity>
   </event>
   <event>
      <mask>
         <maskelement>
            <mename>id</mename>
            <mevalue>.1.3.6.1.4.1.5003.9.10.1.21.2</mevalue>
         </maskelement>
         <maskelement>
            <mename>generic</mename>
            <mevalue>6</mevalue>
         </maskelement>
         <maskelement>
            <mename>specific</mename>
            <mevalue>36</mevalue>
         </maskelement>
      </mask>
      <uei>uei.opennms.org/vendor/Audiocodes/traps/acUserInputAlarm</uei>
      <event-label>AcBoard defined trap event: acUserInputAlarm</event-label>
      <descr>&lt;p>This Alarm is raised when the input dry contact is short circuited. Cleared when the circuit is reopened.&lt;/p>&lt;table>
	&lt;tr>&lt;td>&lt;b>

	acBoardTrapGlobalsName&lt;/b>&lt;/td>&lt;td>
	%parm[#1]%;&lt;/td>&lt;td>&lt;p>&lt;/p>&lt;/td>&lt;/tr>
	&lt;tr>&lt;td>&lt;b>

	acBoardTrapGlobalsTextualDescription&lt;/b>&lt;/td>&lt;td>
	%parm[#2]%;&lt;/td>&lt;td>&lt;p>&lt;/p>&lt;/td>&lt;/tr>
	&lt;tr>&lt;td>&lt;b>

	acBoardTrapGlobalsSource&lt;/b>&lt;/td>&lt;td>
	%parm[#3]%;&lt;/td>&lt;td>&lt;p>&lt;/p>&lt;/td>&lt;/tr>
	&lt;tr>&lt;td>&lt;b>

	acBoardTrapGlobalsSeverity&lt;/b>&lt;/td>&lt;td>
	%parm[#4]%;&lt;/td>&lt;td>&lt;p>
		cleared(0)
		indeterminate(1)
		warning(2)
		minor(3)
		major(4)
		critical(5)
	&lt;/p>&lt;/td>&lt;/tr>
	&lt;tr>&lt;td>&lt;b>

	acBoardTrapGlobalsUniqID&lt;/b>&lt;/td>&lt;td>
	%parm[#5]%;&lt;/td>&lt;td>&lt;p>&lt;/p>&lt;/td>&lt;/tr>
	&lt;tr>&lt;td>&lt;b>

	acBoardTrapGlobalsType&lt;/b>&lt;/td>&lt;td>
	%parm[#6]%;&lt;/td>&lt;td>&lt;p>
		other(0)
		communicationsAlarm(1)
		qualityOfServiceAlarm(2)
		processingErrorAlarm(3)
		equipmentAlarm(4)
		environmentalAlarm(5)
	&lt;/p>&lt;/td>&lt;/tr>
	&lt;tr>&lt;td>&lt;b>

	acBoardTrapGlobalsProbableCause&lt;/b>&lt;/td>&lt;td>
	%parm[#7]%;&lt;/td>&lt;td>&lt;p>
		other(0)
		adapterError(1)
		applicationSubsystemFailure(2)
		bandwidthReduced(3)
		callEstablishmentError(4)
		communicationsProtocolError(5)
		communicationsSubsystemFailure(6)
		configurationOrCustomizationError(7)
		congestion(8)
		corruptData(9)
		cpuCyclesLimitExceeded(10)
		dataSetOrModemError(11)
		degradedSignal(12)
		dteDceInterfaceError(13)
		enclosureDoorOpen(14)
		equipmentMalfunction(15)
		excessiveVibration(16)
		fileError(17)
		fireDetected(18)
		floodDetected(19)
		framingError(20)
		heatingVentCoolingSystemProblem(21)
		humidityUnacceptable(22)
		inputOutputDeviceError(23)
		inputDeviceError(24)
		lanError(25)
		leakDetected(26)
		localNodeTransmissionError(27)
		lossOfFrame(28)
		lossOfSignal(29)
		materialSupplyExhausted(30)
		multiplexerProblem(31)
		outOfMemory(32)
		ouputDeviceError(33)
		performanceDegraded(34)
		powerProblem(35)
		pressureUnacceptable(36)
		processorProblem(37)
		pumpFailure(38)
		queueSizeExceeded(39)
		receiveFailure(40)
		receiverFailure(41)
		remoteNodeTransmissionError(42)
		resourceAtOrNearingCapacity(43)
		responseTimeExecessive(44)
		retransmissionRateExcessive(45)
		softwareError(46)
		softwareProgramAbnormallyTerminated(47)
		softwareProgramError(48)
		storageCapacityProblem(49)
		temperatureUnacceptable(50)
		thresholdCrossed(51)
		timingProblem(52)
		toxicLeakDetected(53)
		transmitFailure(54)
		transmitterFailure(55)
		underlyingResourceUnavailable(56)
		versionMismatch(57)
		authenticationFailure(58)
		breachOfConfidentiality(59)
		cableTamper(60)
		delayedInformation(61)
		denialOfService(62)
		duplicateInformation(63)
		informationMissing(64)
		informationModificationDetected(65)
		informationOutOfSequence(66)
		intrusionDetection(67)
		keyExpired(68)
		nonRepudiationFailure(69)
		outOfHoursActivity(70)
		outOfService(71)
		proceduralError(72)
		unauthorizedAccessAttempt(73)
		unexpectedInformation(74)
	&lt;/p>&lt;/td>&lt;/tr>
	&lt;tr>&lt;td>&lt;b>

	acBoardTrapGlobalsAdditionalInfo1&lt;/b>&lt;/td>&lt;td>
	%parm[#8]%;&lt;/td>&lt;td>&lt;p>&lt;/p>&lt;/td>&lt;/tr>
	&lt;tr>&lt;td>&lt;b>

	acBoardTrapGlobalsAdditionalInfo2&lt;/b>&lt;/td>&lt;td>
	%parm[#9]%;&lt;/td>&lt;td>&lt;p>&lt;/p>&lt;/td>&lt;/tr>
	&lt;tr>&lt;td>&lt;b>

	acBoardTrapGlobalsAdditionalInfo3&lt;/b>&lt;/td>&lt;td>
	%parm[#10]%;&lt;/td>&lt;td>&lt;p>&lt;/p>&lt;/td>&lt;/tr>
	&lt;tr>&lt;td>&lt;b>

	acBoardTrapGlobalsDateAndTime&lt;/b>&lt;/td>&lt;td>
	%parm[#11]%;&lt;/td>&lt;td>&lt;p>&lt;/p>&lt;/td>&lt;/tr>&lt;/table></descr>
      <logmsg dest="logndisplay">&lt;p>
			Audiocodes Event: acUserInputAlarm trap received 
			acBoardTrapGlobalsName=%parm[#1]% 
			acBoardTrapGlobalsTextualDescription=%parm[#2]% 
			acBoardTrapGlobalsSource=%parm[#3]% 
			acBoardTrapGlobalsSeverity=%parm[#4]% 
			acBoardTrapGlobalsUniqID=%parm[#5]% 
			acBoardTrapGlobalsType=%parm[#6]% 
			acBoardTrapGlobalsProbableCause=%parm[#7]% 
			acBoardTrapGlobalsAdditionalInfo1=%parm[#8]% 
			acBoardTrapGlobalsAdditionalInfo2=%parm[#9]% 
			acBoardTrapGlobalsAdditionalInfo3=%parm[#10]% 
			acBoardTrapGlobalsDateAndTime=%parm[#11]%&lt;/p></logmsg>
      <severity>Indeterminate</severity>
   </event>
   <event>
      <mask>
         <maskelement>
            <mename>id</mename>
            <mevalue>.1.3.6.1.4.1.5003.9.10.1.21.2</mevalue>
         </maskelement>
         <maskelement>
            <mename>generic</mename>
            <mevalue>6</mevalue>
         </maskelement>
         <maskelement>
            <mename>specific</mename>
            <mevalue>37</mevalue>
         </maskelement>
      </mask>
      <uei>uei.opennms.org/vendor/Audiocodes/traps/acDChannelStatus</uei>
      <event-label>AcBoard defined trap event: acDChannelStatus</event-label>
      <descr>&lt;p>This non alarm trap is sent when establishment, re-establishment or release of LAPD link with its peer connection occurs.
The trap will be sent out with one of the following in the textual description:
D-channel synchronized
D-channel not-synchronized&lt;/p>&lt;table>
	&lt;tr>&lt;td>&lt;b>

	acBoardTrapGlobalsName&lt;/b>&lt;/td>&lt;td>
	%parm[#1]%;&lt;/td>&lt;td>&lt;p>&lt;/p>&lt;/td>&lt;/tr>
	&lt;tr>&lt;td>&lt;b>

	acBoardTrapGlobalsTextualDescription&lt;/b>&lt;/td>&lt;td>
	%parm[#2]%;&lt;/td>&lt;td>&lt;p>&lt;/p>&lt;/td>&lt;/tr>
	&lt;tr>&lt;td>&lt;b>

	acBoardTrapGlobalsSource&lt;/b>&lt;/td>&lt;td>
	%parm[#3]%;&lt;/td>&lt;td>&lt;p>&lt;/p>&lt;/td>&lt;/tr>
	&lt;tr>&lt;td>&lt;b>

	acBoardTrapGlobalsSeverity&lt;/b>&lt;/td>&lt;td>
	%parm[#4]%;&lt;/td>&lt;td>&lt;p>
		cleared(0)
		indeterminate(1)
		warning(2)
		minor(3)
		major(4)
		critical(5)
	&lt;/p>&lt;/td>&lt;/tr>
	&lt;tr>&lt;td>&lt;b>

	acBoardTrapGlobalsUniqID&lt;/b>&lt;/td>&lt;td>
	%parm[#5]%;&lt;/td>&lt;td>&lt;p>&lt;/p>&lt;/td>&lt;/tr>
	&lt;tr>&lt;td>&lt;b>

	acBoardTrapGlobalsType&lt;/b>&lt;/td>&lt;td>
	%parm[#6]%;&lt;/td>&lt;td>&lt;p>
		other(0)
		communicationsAlarm(1)
		qualityOfServiceAlarm(2)
		processingErrorAlarm(3)
		equipmentAlarm(4)
		environmentalAlarm(5)
	&lt;/p>&lt;/td>&lt;/tr>
	&lt;tr>&lt;td>&lt;b>

	acBoardTrapGlobalsProbableCause&lt;/b>&lt;/td>&lt;td>
	%parm[#7]%;&lt;/td>&lt;td>&lt;p>
		other(0)
		adapterError(1)
		applicationSubsystemFailure(2)
		bandwidthReduced(3)
		callEstablishmentError(4)
		communicationsProtocolError(5)
		communicationsSubsystemFailure(6)
		configurationOrCustomizationError(7)
		congestion(8)
		corruptData(9)
		cpuCyclesLimitExceeded(10)
		dataSetOrModemError(11)
		degradedSignal(12)
		dteDceInterfaceError(13)
		enclosureDoorOpen(14)
		equipmentMalfunction(15)
		excessiveVibration(16)
		fileError(17)
		fireDetected(18)
		floodDetected(19)
		framingError(20)
		heatingVentCoolingSystemProblem(21)
		humidityUnacceptable(22)
		inputOutputDeviceError(23)
		inputDeviceError(24)
		lanError(25)
		leakDetected(26)
		localNodeTransmissionError(27)
		lossOfFrame(28)
		lossOfSignal(29)
		materialSupplyExhausted(30)
		multiplexerProblem(31)
		outOfMemory(32)
		ouputDeviceError(33)
		performanceDegraded(34)
		powerProblem(35)
		pressureUnacceptable(36)
		processorProblem(37)
		pumpFailure(38)
		queueSizeExceeded(39)
		receiveFailure(40)
		receiverFailure(41)
		remoteNodeTransmissionError(42)
		resourceAtOrNearingCapacity(43)
		responseTimeExecessive(44)
		retransmissionRateExcessive(45)
		softwareError(46)
		softwareProgramAbnormallyTerminated(47)
		softwareProgramError(48)
		storageCapacityProblem(49)
		temperatureUnacceptable(50)
		thresholdCrossed(51)
		timingProblem(52)
		toxicLeakDetected(53)
		transmitFailure(54)
		transmitterFailure(55)
		underlyingResourceUnavailable(56)
		versionMismatch(57)
		authenticationFailure(58)
		breachOfConfidentiality(59)
		cableTamper(60)
		delayedInformation(61)
		denialOfService(62)
		duplicateInformation(63)
		informationMissing(64)
		informationModificationDetected(65)
		informationOutOfSequence(66)
		intrusionDetection(67)
		keyExpired(68)
		nonRepudiationFailure(69)
		outOfHoursActivity(70)
		outOfService(71)
		proceduralError(72)
		unauthorizedAccessAttempt(73)
		unexpectedInformation(74)
	&lt;/p>&lt;/td>&lt;/tr>
	&lt;tr>&lt;td>&lt;b>

	acBoardTrapGlobalsAdditionalInfo1&lt;/b>&lt;/td>&lt;td>
	%parm[#8]%;&lt;/td>&lt;td>&lt;p>&lt;/p>&lt;/td>&lt;/tr>
	&lt;tr>&lt;td>&lt;b>

	acBoardTrapGlobalsAdditionalInfo2&lt;/b>&lt;/td>&lt;td>
	%parm[#9]%;&lt;/td>&lt;td>&lt;p>&lt;/p>&lt;/td>&lt;/tr>
	&lt;tr>&lt;td>&lt;b>

	acBoardTrapGlobalsAdditionalInfo3&lt;/b>&lt;/td>&lt;td>
	%parm[#10]%;&lt;/td>&lt;td>&lt;p>&lt;/p>&lt;/td>&lt;/tr>
	&lt;tr>&lt;td>&lt;b>

	acBoardTrapGlobalsDateAndTime&lt;/b>&lt;/td>&lt;td>
	%parm[#11]%;&lt;/td>&lt;td>&lt;p>&lt;/p>&lt;/td>&lt;/tr>&lt;/table></descr>
      <logmsg dest="logndisplay">&lt;p>
			Audiocodes Event: acDChannelStatus trap received 
			acBoardTrapGlobalsName=%parm[#1]% 
			acBoardTrapGlobalsTextualDescription=%parm[#2]% 
			acBoardTrapGlobalsSource=%parm[#3]% 
			acBoardTrapGlobalsSeverity=%parm[#4]% 
			acBoardTrapGlobalsUniqID=%parm[#5]% 
			acBoardTrapGlobalsType=%parm[#6]% 
			acBoardTrapGlobalsProbableCause=%parm[#7]% 
			acBoardTrapGlobalsAdditionalInfo1=%parm[#8]% 
			acBoardTrapGlobalsAdditionalInfo2=%parm[#9]% 
			acBoardTrapGlobalsAdditionalInfo3=%parm[#10]% 
			acBoardTrapGlobalsDateAndTime=%parm[#11]%&lt;/p></logmsg>
      <severity>Indeterminate</severity>
   </event>
   <event>
      <mask>
         <maskelement>
            <mename>id</mename>
            <mevalue>.1.3.6.1.4.1.5003.9.10.1.21.2</mevalue>
         </maskelement>
         <maskelement>
            <mename>generic</mename>
            <mevalue>6</mevalue>
         </maskelement>
         <maskelement>
            <mename>specific</mename>
            <mevalue>38</mevalue>
         </maskelement>
      </mask>
      <uei>uei.opennms.org/vendor/Audiocodes/traps/acSonetSectionLOFAlarm</uei>
      <event-label>AcBoard defined trap event: acSonetSectionLOFAlarm</event-label>
      <descr>&lt;p>SONET section Loss of Frame alarm.&lt;/p>&lt;table>
	&lt;tr>&lt;td>&lt;b>

	acBoardTrapGlobalsName&lt;/b>&lt;/td>&lt;td>
	%parm[#1]%;&lt;/td>&lt;td>&lt;p>&lt;/p>&lt;/td>&lt;/tr>
	&lt;tr>&lt;td>&lt;b>

	acBoardTrapGlobalsTextualDescription&lt;/b>&lt;/td>&lt;td>
	%parm[#2]%;&lt;/td>&lt;td>&lt;p>&lt;/p>&lt;/td>&lt;/tr>
	&lt;tr>&lt;td>&lt;b>

	acBoardTrapGlobalsSource&lt;/b>&lt;/td>&lt;td>
	%parm[#3]%;&lt;/td>&lt;td>&lt;p>&lt;/p>&lt;/td>&lt;/tr>
	&lt;tr>&lt;td>&lt;b>

	acBoardTrapGlobalsSeverity&lt;/b>&lt;/td>&lt;td>
	%parm[#4]%;&lt;/td>&lt;td>&lt;p>
		cleared(0)
		indeterminate(1)
		warning(2)
		minor(3)
		major(4)
		critical(5)
	&lt;/p>&lt;/td>&lt;/tr>
	&lt;tr>&lt;td>&lt;b>

	acBoardTrapGlobalsUniqID&lt;/b>&lt;/td>&lt;td>
	%parm[#5]%;&lt;/td>&lt;td>&lt;p>&lt;/p>&lt;/td>&lt;/tr>
	&lt;tr>&lt;td>&lt;b>

	acBoardTrapGlobalsType&lt;/b>&lt;/td>&lt;td>
	%parm[#6]%;&lt;/td>&lt;td>&lt;p>
		other(0)
		communicationsAlarm(1)
		qualityOfServiceAlarm(2)
		processingErrorAlarm(3)
		equipmentAlarm(4)
		environmentalAlarm(5)
	&lt;/p>&lt;/td>&lt;/tr>
	&lt;tr>&lt;td>&lt;b>

	acBoardTrapGlobalsProbableCause&lt;/b>&lt;/td>&lt;td>
	%parm[#7]%;&lt;/td>&lt;td>&lt;p>
		other(0)
		adapterError(1)
		applicationSubsystemFailure(2)
		bandwidthReduced(3)
		callEstablishmentError(4)
		communicationsProtocolError(5)
		communicationsSubsystemFailure(6)
		configurationOrCustomizationError(7)
		congestion(8)
		corruptData(9)
		cpuCyclesLimitExceeded(10)
		dataSetOrModemError(11)
		degradedSignal(12)
		dteDceInterfaceError(13)
		enclosureDoorOpen(14)
		equipmentMalfunction(15)
		excessiveVibration(16)
		fileError(17)
		fireDetected(18)
		floodDetected(19)
		framingError(20)
		heatingVentCoolingSystemProblem(21)
		humidityUnacceptable(22)
		inputOutputDeviceError(23)
		inputDeviceError(24)
		lanError(25)
		leakDetected(26)
		localNodeTransmissionError(27)
		lossOfFrame(28)
		lossOfSignal(29)
		materialSupplyExhausted(30)
		multiplexerProblem(31)
		outOfMemory(32)
		ouputDeviceError(33)
		performanceDegraded(34)
		powerProblem(35)
		pressureUnacceptable(36)
		processorProblem(37)
		pumpFailure(38)
		queueSizeExceeded(39)
		receiveFailure(40)
		receiverFailure(41)
		remoteNodeTransmissionError(42)
		resourceAtOrNearingCapacity(43)
		responseTimeExecessive(44)
		retransmissionRateExcessive(45)
		softwareError(46)
		softwareProgramAbnormallyTerminated(47)
		softwareProgramError(48)
		storageCapacityProblem(49)
		temperatureUnacceptable(50)
		thresholdCrossed(51)
		timingProblem(52)
		toxicLeakDetected(53)
		transmitFailure(54)
		transmitterFailure(55)
		underlyingResourceUnavailable(56)
		versionMismatch(57)
		authenticationFailure(58)
		breachOfConfidentiality(59)
		cableTamper(60)
		delayedInformation(61)
		denialOfService(62)
		duplicateInformation(63)
		informationMissing(64)
		informationModificationDetected(65)
		informationOutOfSequence(66)
		intrusionDetection(67)
		keyExpired(68)
		nonRepudiationFailure(69)
		outOfHoursActivity(70)
		outOfService(71)
		proceduralError(72)
		unauthorizedAccessAttempt(73)
		unexpectedInformation(74)
	&lt;/p>&lt;/td>&lt;/tr>
	&lt;tr>&lt;td>&lt;b>

	acBoardTrapGlobalsAdditionalInfo1&lt;/b>&lt;/td>&lt;td>
	%parm[#8]%;&lt;/td>&lt;td>&lt;p>&lt;/p>&lt;/td>&lt;/tr>
	&lt;tr>&lt;td>&lt;b>

	acBoardTrapGlobalsAdditionalInfo2&lt;/b>&lt;/td>&lt;td>
	%parm[#9]%;&lt;/td>&lt;td>&lt;p>&lt;/p>&lt;/td>&lt;/tr>
	&lt;tr>&lt;td>&lt;b>

	acBoardTrapGlobalsAdditionalInfo3&lt;/b>&lt;/td>&lt;td>
	%parm[#10]%;&lt;/td>&lt;td>&lt;p>&lt;/p>&lt;/td>&lt;/tr>
	&lt;tr>&lt;td>&lt;b>

	acBoardTrapGlobalsDateAndTime&lt;/b>&lt;/td>&lt;td>
	%parm[#11]%;&lt;/td>&lt;td>&lt;p>&lt;/p>&lt;/td>&lt;/tr>&lt;/table></descr>
      <logmsg dest="logndisplay">&lt;p>
			Audiocodes Event: acSonetSectionLOFAlarm trap received 
			acBoardTrapGlobalsName=%parm[#1]% 
			acBoardTrapGlobalsTextualDescription=%parm[#2]% 
			acBoardTrapGlobalsSource=%parm[#3]% 
			acBoardTrapGlobalsSeverity=%parm[#4]% 
			acBoardTrapGlobalsUniqID=%parm[#5]% 
			acBoardTrapGlobalsType=%parm[#6]% 
			acBoardTrapGlobalsProbableCause=%parm[#7]% 
			acBoardTrapGlobalsAdditionalInfo1=%parm[#8]% 
			acBoardTrapGlobalsAdditionalInfo2=%parm[#9]% 
			acBoardTrapGlobalsAdditionalInfo3=%parm[#10]% 
			acBoardTrapGlobalsDateAndTime=%parm[#11]%&lt;/p></logmsg>
      <severity>Indeterminate</severity>
   </event>
   <event>
      <mask>
         <maskelement>
            <mename>id</mename>
            <mevalue>.1.3.6.1.4.1.5003.9.10.1.21.2</mevalue>
         </maskelement>
         <maskelement>
            <mename>generic</mename>
            <mevalue>6</mevalue>
         </maskelement>
         <maskelement>
            <mename>specific</mename>
            <mevalue>39</mevalue>
         </maskelement>
      </mask>
      <uei>uei.opennms.org/vendor/Audiocodes/traps/acSonetSectionLOSAlarm</uei>
      <event-label>AcBoard defined trap event: acSonetSectionLOSAlarm</event-label>
      <descr>&lt;p>SONET section Loss of Signal alarm.&lt;/p>&lt;table>
	&lt;tr>&lt;td>&lt;b>

	acBoardTrapGlobalsName&lt;/b>&lt;/td>&lt;td>
	%parm[#1]%;&lt;/td>&lt;td>&lt;p>&lt;/p>&lt;/td>&lt;/tr>
	&lt;tr>&lt;td>&lt;b>

	acBoardTrapGlobalsTextualDescription&lt;/b>&lt;/td>&lt;td>
	%parm[#2]%;&lt;/td>&lt;td>&lt;p>&lt;/p>&lt;/td>&lt;/tr>
	&lt;tr>&lt;td>&lt;b>

	acBoardTrapGlobalsSource&lt;/b>&lt;/td>&lt;td>
	%parm[#3]%;&lt;/td>&lt;td>&lt;p>&lt;/p>&lt;/td>&lt;/tr>
	&lt;tr>&lt;td>&lt;b>

	acBoardTrapGlobalsSeverity&lt;/b>&lt;/td>&lt;td>
	%parm[#4]%;&lt;/td>&lt;td>&lt;p>
		cleared(0)
		indeterminate(1)
		warning(2)
		minor(3)
		major(4)
		critical(5)
	&lt;/p>&lt;/td>&lt;/tr>
	&lt;tr>&lt;td>&lt;b>

	acBoardTrapGlobalsUniqID&lt;/b>&lt;/td>&lt;td>
	%parm[#5]%;&lt;/td>&lt;td>&lt;p>&lt;/p>&lt;/td>&lt;/tr>
	&lt;tr>&lt;td>&lt;b>

	acBoardTrapGlobalsType&lt;/b>&lt;/td>&lt;td>
	%parm[#6]%;&lt;/td>&lt;td>&lt;p>
		other(0)
		communicationsAlarm(1)
		qualityOfServiceAlarm(2)
		processingErrorAlarm(3)
		equipmentAlarm(4)
		environmentalAlarm(5)
	&lt;/p>&lt;/td>&lt;/tr>
	&lt;tr>&lt;td>&lt;b>

	acBoardTrapGlobalsProbableCause&lt;/b>&lt;/td>&lt;td>
	%parm[#7]%;&lt;/td>&lt;td>&lt;p>
		other(0)
		adapterError(1)
		applicationSubsystemFailure(2)
		bandwidthReduced(3)
		callEstablishmentError(4)
		communicationsProtocolError(5)
		communicationsSubsystemFailure(6)
		configurationOrCustomizationError(7)
		congestion(8)
		corruptData(9)
		cpuCyclesLimitExceeded(10)
		dataSetOrModemError(11)
		degradedSignal(12)
		dteDceInterfaceError(13)
		enclosureDoorOpen(14)
		equipmentMalfunction(15)
		excessiveVibration(16)
		fileError(17)
		fireDetected(18)
		floodDetected(19)
		framingError(20)
		heatingVentCoolingSystemProblem(21)
		humidityUnacceptable(22)
		inputOutputDeviceError(23)
		inputDeviceError(24)
		lanError(25)
		leakDetected(26)
		localNodeTransmissionError(27)
		lossOfFrame(28)
		lossOfSignal(29)
		materialSupplyExhausted(30)
		multiplexerProblem(31)
		outOfMemory(32)
		ouputDeviceError(33)
		performanceDegraded(34)
		powerProblem(35)
		pressureUnacceptable(36)
		processorProblem(37)
		pumpFailure(38)
		queueSizeExceeded(39)
		receiveFailure(40)
		receiverFailure(41)
		remoteNodeTransmissionError(42)
		resourceAtOrNearingCapacity(43)
		responseTimeExecessive(44)
		retransmissionRateExcessive(45)
		softwareError(46)
		softwareProgramAbnormallyTerminated(47)
		softwareProgramError(48)
		storageCapacityProblem(49)
		temperatureUnacceptable(50)
		thresholdCrossed(51)
		timingProblem(52)
		toxicLeakDetected(53)
		transmitFailure(54)
		transmitterFailure(55)
		underlyingResourceUnavailable(56)
		versionMismatch(57)
		authenticationFailure(58)
		breachOfConfidentiality(59)
		cableTamper(60)
		delayedInformation(61)
		denialOfService(62)
		duplicateInformation(63)
		informationMissing(64)
		informationModificationDetected(65)
		informationOutOfSequence(66)
		intrusionDetection(67)
		keyExpired(68)
		nonRepudiationFailure(69)
		outOfHoursActivity(70)
		outOfService(71)
		proceduralError(72)
		unauthorizedAccessAttempt(73)
		unexpectedInformation(74)
	&lt;/p>&lt;/td>&lt;/tr>
	&lt;tr>&lt;td>&lt;b>

	acBoardTrapGlobalsAdditionalInfo1&lt;/b>&lt;/td>&lt;td>
	%parm[#8]%;&lt;/td>&lt;td>&lt;p>&lt;/p>&lt;/td>&lt;/tr>
	&lt;tr>&lt;td>&lt;b>

	acBoardTrapGlobalsAdditionalInfo2&lt;/b>&lt;/td>&lt;td>
	%parm[#9]%;&lt;/td>&lt;td>&lt;p>&lt;/p>&lt;/td>&lt;/tr>
	&lt;tr>&lt;td>&lt;b>

	acBoardTrapGlobalsAdditionalInfo3&lt;/b>&lt;/td>&lt;td>
	%parm[#10]%;&lt;/td>&lt;td>&lt;p>&lt;/p>&lt;/td>&lt;/tr>
	&lt;tr>&lt;td>&lt;b>

	acBoardTrapGlobalsDateAndTime&lt;/b>&lt;/td>&lt;td>
	%parm[#11]%;&lt;/td>&lt;td>&lt;p>&lt;/p>&lt;/td>&lt;/tr>&lt;/table></descr>
      <logmsg dest="logndisplay">&lt;p>
			Audiocodes Event: acSonetSectionLOSAlarm trap received 
			acBoardTrapGlobalsName=%parm[#1]% 
			acBoardTrapGlobalsTextualDescription=%parm[#2]% 
			acBoardTrapGlobalsSource=%parm[#3]% 
			acBoardTrapGlobalsSeverity=%parm[#4]% 
			acBoardTrapGlobalsUniqID=%parm[#5]% 
			acBoardTrapGlobalsType=%parm[#6]% 
			acBoardTrapGlobalsProbableCause=%parm[#7]% 
			acBoardTrapGlobalsAdditionalInfo1=%parm[#8]% 
			acBoardTrapGlobalsAdditionalInfo2=%parm[#9]% 
			acBoardTrapGlobalsAdditionalInfo3=%parm[#10]% 
			acBoardTrapGlobalsDateAndTime=%parm[#11]%&lt;/p></logmsg>
      <severity>Indeterminate</severity>
   </event>
   <event>
      <mask>
         <maskelement>
            <mename>id</mename>
            <mevalue>.1.3.6.1.4.1.5003.9.10.1.21.2</mevalue>
         </maskelement>
         <maskelement>
            <mename>generic</mename>
            <mevalue>6</mevalue>
         </maskelement>
         <maskelement>
            <mename>specific</mename>
            <mevalue>40</mevalue>
         </maskelement>
      </mask>
      <uei>uei.opennms.org/vendor/Audiocodes/traps/acSonetLineAISAlarm</uei>
      <event-label>AcBoard defined trap event: acSonetLineAISAlarm</event-label>
      <descr>&lt;p>SONET Line AIS alarm.&lt;/p>&lt;table>
	&lt;tr>&lt;td>&lt;b>

	acBoardTrapGlobalsName&lt;/b>&lt;/td>&lt;td>
	%parm[#1]%;&lt;/td>&lt;td>&lt;p>&lt;/p>&lt;/td>&lt;/tr>
	&lt;tr>&lt;td>&lt;b>

	acBoardTrapGlobalsTextualDescription&lt;/b>&lt;/td>&lt;td>
	%parm[#2]%;&lt;/td>&lt;td>&lt;p>&lt;/p>&lt;/td>&lt;/tr>
	&lt;tr>&lt;td>&lt;b>

	acBoardTrapGlobalsSource&lt;/b>&lt;/td>&lt;td>
	%parm[#3]%;&lt;/td>&lt;td>&lt;p>&lt;/p>&lt;/td>&lt;/tr>
	&lt;tr>&lt;td>&lt;b>

	acBoardTrapGlobalsSeverity&lt;/b>&lt;/td>&lt;td>
	%parm[#4]%;&lt;/td>&lt;td>&lt;p>
		cleared(0)
		indeterminate(1)
		warning(2)
		minor(3)
		major(4)
		critical(5)
	&lt;/p>&lt;/td>&lt;/tr>
	&lt;tr>&lt;td>&lt;b>

	acBoardTrapGlobalsUniqID&lt;/b>&lt;/td>&lt;td>
	%parm[#5]%;&lt;/td>&lt;td>&lt;p>&lt;/p>&lt;/td>&lt;/tr>
	&lt;tr>&lt;td>&lt;b>

	acBoardTrapGlobalsType&lt;/b>&lt;/td>&lt;td>
	%parm[#6]%;&lt;/td>&lt;td>&lt;p>
		other(0)
		communicationsAlarm(1)
		qualityOfServiceAlarm(2)
		processingErrorAlarm(3)
		equipmentAlarm(4)
		environmentalAlarm(5)
	&lt;/p>&lt;/td>&lt;/tr>
	&lt;tr>&lt;td>&lt;b>

	acBoardTrapGlobalsProbableCause&lt;/b>&lt;/td>&lt;td>
	%parm[#7]%;&lt;/td>&lt;td>&lt;p>
		other(0)
		adapterError(1)
		applicationSubsystemFailure(2)
		bandwidthReduced(3)
		callEstablishmentError(4)
		communicationsProtocolError(5)
		communicationsSubsystemFailure(6)
		configurationOrCustomizationError(7)
		congestion(8)
		corruptData(9)
		cpuCyclesLimitExceeded(10)
		dataSetOrModemError(11)
		degradedSignal(12)
		dteDceInterfaceError(13)
		enclosureDoorOpen(14)
		equipmentMalfunction(15)
		excessiveVibration(16)
		fileError(17)
		fireDetected(18)
		floodDetected(19)
		framingError(20)
		heatingVentCoolingSystemProblem(21)
		humidityUnacceptable(22)
		inputOutputDeviceError(23)
		inputDeviceError(24)
		lanError(25)
		leakDetected(26)
		localNodeTransmissionError(27)
		lossOfFrame(28)
		lossOfSignal(29)
		materialSupplyExhausted(30)
		multiplexerProblem(31)
		outOfMemory(32)
		ouputDeviceError(33)
		performanceDegraded(34)
		powerProblem(35)
		pressureUnacceptable(36)
		processorProblem(37)
		pumpFailure(38)
		queueSizeExceeded(39)
		receiveFailure(40)
		receiverFailure(41)
		remoteNodeTransmissionError(42)
		resourceAtOrNearingCapacity(43)
		responseTimeExecessive(44)
		retransmissionRateExcessive(45)
		softwareError(46)
		softwareProgramAbnormallyTerminated(47)
		softwareProgramError(48)
		storageCapacityProblem(49)
		temperatureUnacceptable(50)
		thresholdCrossed(51)
		timingProblem(52)
		toxicLeakDetected(53)
		transmitFailure(54)
		transmitterFailure(55)
		underlyingResourceUnavailable(56)
		versionMismatch(57)
		authenticationFailure(58)
		breachOfConfidentiality(59)
		cableTamper(60)
		delayedInformation(61)
		denialOfService(62)
		duplicateInformation(63)
		informationMissing(64)
		informationModificationDetected(65)
		informationOutOfSequence(66)
		intrusionDetection(67)
		keyExpired(68)
		nonRepudiationFailure(69)
		outOfHoursActivity(70)
		outOfService(71)
		proceduralError(72)
		unauthorizedAccessAttempt(73)
		unexpectedInformation(74)
	&lt;/p>&lt;/td>&lt;/tr>
	&lt;tr>&lt;td>&lt;b>

	acBoardTrapGlobalsAdditionalInfo1&lt;/b>&lt;/td>&lt;td>
	%parm[#8]%;&lt;/td>&lt;td>&lt;p>&lt;/p>&lt;/td>&lt;/tr>
	&lt;tr>&lt;td>&lt;b>

	acBoardTrapGlobalsAdditionalInfo2&lt;/b>&lt;/td>&lt;td>
	%parm[#9]%;&lt;/td>&lt;td>&lt;p>&lt;/p>&lt;/td>&lt;/tr>
	&lt;tr>&lt;td>&lt;b>

	acBoardTrapGlobalsAdditionalInfo3&lt;/b>&lt;/td>&lt;td>
	%parm[#10]%;&lt;/td>&lt;td>&lt;p>&lt;/p>&lt;/td>&lt;/tr>
	&lt;tr>&lt;td>&lt;b>

	acBoardTrapGlobalsDateAndTime&lt;/b>&lt;/td>&lt;td>
	%parm[#11]%;&lt;/td>&lt;td>&lt;p>&lt;/p>&lt;/td>&lt;/tr>&lt;/table></descr>
      <logmsg dest="logndisplay">&lt;p>
			Audiocodes Event: acSonetLineAISAlarm trap received 
			acBoardTrapGlobalsName=%parm[#1]% 
			acBoardTrapGlobalsTextualDescription=%parm[#2]% 
			acBoardTrapGlobalsSource=%parm[#3]% 
			acBoardTrapGlobalsSeverity=%parm[#4]% 
			acBoardTrapGlobalsUniqID=%parm[#5]% 
			acBoardTrapGlobalsType=%parm[#6]% 
			acBoardTrapGlobalsProbableCause=%parm[#7]% 
			acBoardTrapGlobalsAdditionalInfo1=%parm[#8]% 
			acBoardTrapGlobalsAdditionalInfo2=%parm[#9]% 
			acBoardTrapGlobalsAdditionalInfo3=%parm[#10]% 
			acBoardTrapGlobalsDateAndTime=%parm[#11]%&lt;/p></logmsg>
      <severity>Indeterminate</severity>
   </event>
   <event>
      <mask>
         <maskelement>
            <mename>id</mename>
            <mevalue>.1.3.6.1.4.1.5003.9.10.1.21.2</mevalue>
         </maskelement>
         <maskelement>
            <mename>generic</mename>
            <mevalue>6</mevalue>
         </maskelement>
         <maskelement>
            <mename>specific</mename>
            <mevalue>41</mevalue>
         </maskelement>
      </mask>
      <uei>uei.opennms.org/vendor/Audiocodes/traps/acSonetLineRDIAlarm</uei>
      <event-label>AcBoard defined trap event: acSonetLineRDIAlarm</event-label>
      <descr>&lt;p>SONET Line RDI alarm.&lt;/p>&lt;table>
	&lt;tr>&lt;td>&lt;b>

	acBoardTrapGlobalsName&lt;/b>&lt;/td>&lt;td>
	%parm[#1]%;&lt;/td>&lt;td>&lt;p>&lt;/p>&lt;/td>&lt;/tr>
	&lt;tr>&lt;td>&lt;b>

	acBoardTrapGlobalsTextualDescription&lt;/b>&lt;/td>&lt;td>
	%parm[#2]%;&lt;/td>&lt;td>&lt;p>&lt;/p>&lt;/td>&lt;/tr>
	&lt;tr>&lt;td>&lt;b>

	acBoardTrapGlobalsSource&lt;/b>&lt;/td>&lt;td>
	%parm[#3]%;&lt;/td>&lt;td>&lt;p>&lt;/p>&lt;/td>&lt;/tr>
	&lt;tr>&lt;td>&lt;b>

	acBoardTrapGlobalsSeverity&lt;/b>&lt;/td>&lt;td>
	%parm[#4]%;&lt;/td>&lt;td>&lt;p>
		cleared(0)
		indeterminate(1)
		warning(2)
		minor(3)
		major(4)
		critical(5)
	&lt;/p>&lt;/td>&lt;/tr>
	&lt;tr>&lt;td>&lt;b>

	acBoardTrapGlobalsUniqID&lt;/b>&lt;/td>&lt;td>
	%parm[#5]%;&lt;/td>&lt;td>&lt;p>&lt;/p>&lt;/td>&lt;/tr>
	&lt;tr>&lt;td>&lt;b>

	acBoardTrapGlobalsType&lt;/b>&lt;/td>&lt;td>
	%parm[#6]%;&lt;/td>&lt;td>&lt;p>
		other(0)
		communicationsAlarm(1)
		qualityOfServiceAlarm(2)
		processingErrorAlarm(3)
		equipmentAlarm(4)
		environmentalAlarm(5)
	&lt;/p>&lt;/td>&lt;/tr>
	&lt;tr>&lt;td>&lt;b>

	acBoardTrapGlobalsProbableCause&lt;/b>&lt;/td>&lt;td>
	%parm[#7]%;&lt;/td>&lt;td>&lt;p>
		other(0)
		adapterError(1)
		applicationSubsystemFailure(2)
		bandwidthReduced(3)
		callEstablishmentError(4)
		communicationsProtocolError(5)
		communicationsSubsystemFailure(6)
		configurationOrCustomizationError(7)
		congestion(8)
		corruptData(9)
		cpuCyclesLimitExceeded(10)
		dataSetOrModemError(11)
		degradedSignal(12)
		dteDceInterfaceError(13)
		enclosureDoorOpen(14)
		equipmentMalfunction(15)
		excessiveVibration(16)
		fileError(17)
		fireDetected(18)
		floodDetected(19)
		framingError(20)
		heatingVentCoolingSystemProblem(21)
		humidityUnacceptable(22)
		inputOutputDeviceError(23)
		inputDeviceError(24)
		lanError(25)
		leakDetected(26)
		localNodeTransmissionError(27)
		lossOfFrame(28)
		lossOfSignal(29)
		materialSupplyExhausted(30)
		multiplexerProblem(31)
		outOfMemory(32)
		ouputDeviceError(33)
		performanceDegraded(34)
		powerProblem(35)
		pressureUnacceptable(36)
		processorProblem(37)
		pumpFailure(38)
		queueSizeExceeded(39)
		receiveFailure(40)
		receiverFailure(41)
		remoteNodeTransmissionError(42)
		resourceAtOrNearingCapacity(43)
		responseTimeExecessive(44)
		retransmissionRateExcessive(45)
		softwareError(46)
		softwareProgramAbnormallyTerminated(47)
		softwareProgramError(48)
		storageCapacityProblem(49)
		temperatureUnacceptable(50)
		thresholdCrossed(51)
		timingProblem(52)
		toxicLeakDetected(53)
		transmitFailure(54)
		transmitterFailure(55)
		underlyingResourceUnavailable(56)
		versionMismatch(57)
		authenticationFailure(58)
		breachOfConfidentiality(59)
		cableTamper(60)
		delayedInformation(61)
		denialOfService(62)
		duplicateInformation(63)
		informationMissing(64)
		informationModificationDetected(65)
		informationOutOfSequence(66)
		intrusionDetection(67)
		keyExpired(68)
		nonRepudiationFailure(69)
		outOfHoursActivity(70)
		outOfService(71)
		proceduralError(72)
		unauthorizedAccessAttempt(73)
		unexpectedInformation(74)
	&lt;/p>&lt;/td>&lt;/tr>
	&lt;tr>&lt;td>&lt;b>

	acBoardTrapGlobalsAdditionalInfo1&lt;/b>&lt;/td>&lt;td>
	%parm[#8]%;&lt;/td>&lt;td>&lt;p>&lt;/p>&lt;/td>&lt;/tr>
	&lt;tr>&lt;td>&lt;b>

	acBoardTrapGlobalsAdditionalInfo2&lt;/b>&lt;/td>&lt;td>
	%parm[#9]%;&lt;/td>&lt;td>&lt;p>&lt;/p>&lt;/td>&lt;/tr>
	&lt;tr>&lt;td>&lt;b>

	acBoardTrapGlobalsAdditionalInfo3&lt;/b>&lt;/td>&lt;td>
	%parm[#10]%;&lt;/td>&lt;td>&lt;p>&lt;/p>&lt;/td>&lt;/tr>
	&lt;tr>&lt;td>&lt;b>

	acBoardTrapGlobalsDateAndTime&lt;/b>&lt;/td>&lt;td>
	%parm[#11]%;&lt;/td>&lt;td>&lt;p>&lt;/p>&lt;/td>&lt;/tr>&lt;/table></descr>
      <logmsg dest="logndisplay">&lt;p>
			Audiocodes Event: acSonetLineRDIAlarm trap received 
			acBoardTrapGlobalsName=%parm[#1]% 
			acBoardTrapGlobalsTextualDescription=%parm[#2]% 
			acBoardTrapGlobalsSource=%parm[#3]% 
			acBoardTrapGlobalsSeverity=%parm[#4]% 
			acBoardTrapGlobalsUniqID=%parm[#5]% 
			acBoardTrapGlobalsType=%parm[#6]% 
			acBoardTrapGlobalsProbableCause=%parm[#7]% 
			acBoardTrapGlobalsAdditionalInfo1=%parm[#8]% 
			acBoardTrapGlobalsAdditionalInfo2=%parm[#9]% 
			acBoardTrapGlobalsAdditionalInfo3=%parm[#10]% 
			acBoardTrapGlobalsDateAndTime=%parm[#11]%&lt;/p></logmsg>
      <severity>Indeterminate</severity>
   </event>
   <event>
      <mask>
         <maskelement>
            <mename>id</mename>
            <mevalue>.1.3.6.1.4.1.5003.9.10.1.21.2</mevalue>
         </maskelement>
         <maskelement>
            <mename>generic</mename>
            <mevalue>6</mevalue>
         </maskelement>
         <maskelement>
            <mename>specific</mename>
            <mevalue>42</mevalue>
         </maskelement>
      </mask>
      <uei>uei.opennms.org/vendor/Audiocodes/traps/acSonetIfHwFailureAlarm</uei>
      <event-label>AcBoard defined trap event: acSonetIfHwFailureAlarm</event-label>
      <descr>&lt;p>SONET or SDH medium Interface has failed.&lt;/p>&lt;table>
	&lt;tr>&lt;td>&lt;b>

	acBoardTrapGlobalsName&lt;/b>&lt;/td>&lt;td>
	%parm[#1]%;&lt;/td>&lt;td>&lt;p>&lt;/p>&lt;/td>&lt;/tr>
	&lt;tr>&lt;td>&lt;b>

	acBoardTrapGlobalsTextualDescription&lt;/b>&lt;/td>&lt;td>
	%parm[#2]%;&lt;/td>&lt;td>&lt;p>&lt;/p>&lt;/td>&lt;/tr>
	&lt;tr>&lt;td>&lt;b>

	acBoardTrapGlobalsSource&lt;/b>&lt;/td>&lt;td>
	%parm[#3]%;&lt;/td>&lt;td>&lt;p>&lt;/p>&lt;/td>&lt;/tr>
	&lt;tr>&lt;td>&lt;b>

	acBoardTrapGlobalsSeverity&lt;/b>&lt;/td>&lt;td>
	%parm[#4]%;&lt;/td>&lt;td>&lt;p>
		cleared(0)
		indeterminate(1)
		warning(2)
		minor(3)
		major(4)
		critical(5)
	&lt;/p>&lt;/td>&lt;/tr>
	&lt;tr>&lt;td>&lt;b>

	acBoardTrapGlobalsUniqID&lt;/b>&lt;/td>&lt;td>
	%parm[#5]%;&lt;/td>&lt;td>&lt;p>&lt;/p>&lt;/td>&lt;/tr>
	&lt;tr>&lt;td>&lt;b>

	acBoardTrapGlobalsType&lt;/b>&lt;/td>&lt;td>
	%parm[#6]%;&lt;/td>&lt;td>&lt;p>
		other(0)
		communicationsAlarm(1)
		qualityOfServiceAlarm(2)
		processingErrorAlarm(3)
		equipmentAlarm(4)
		environmentalAlarm(5)
	&lt;/p>&lt;/td>&lt;/tr>
	&lt;tr>&lt;td>&lt;b>

	acBoardTrapGlobalsProbableCause&lt;/b>&lt;/td>&lt;td>
	%parm[#7]%;&lt;/td>&lt;td>&lt;p>
		other(0)
		adapterError(1)
		applicationSubsystemFailure(2)
		bandwidthReduced(3)
		callEstablishmentError(4)
		communicationsProtocolError(5)
		communicationsSubsystemFailure(6)
		configurationOrCustomizationError(7)
		congestion(8)
		corruptData(9)
		cpuCyclesLimitExceeded(10)
		dataSetOrModemError(11)
		degradedSignal(12)
		dteDceInterfaceError(13)
		enclosureDoorOpen(14)
		equipmentMalfunction(15)
		excessiveVibration(16)
		fileError(17)
		fireDetected(18)
		floodDetected(19)
		framingError(20)
		heatingVentCoolingSystemProblem(21)
		humidityUnacceptable(22)
		inputOutputDeviceError(23)
		inputDeviceError(24)
		lanError(25)
		leakDetected(26)
		localNodeTransmissionError(27)
		lossOfFrame(28)
		lossOfSignal(29)
		materialSupplyExhausted(30)
		multiplexerProblem(31)
		outOfMemory(32)
		ouputDeviceError(33)
		performanceDegraded(34)
		powerProblem(35)
		pressureUnacceptable(36)
		processorProblem(37)
		pumpFailure(38)
		queueSizeExceeded(39)
		receiveFailure(40)
		receiverFailure(41)
		remoteNodeTransmissionError(42)
		resourceAtOrNearingCapacity(43)
		responseTimeExecessive(44)
		retransmissionRateExcessive(45)
		softwareError(46)
		softwareProgramAbnormallyTerminated(47)
		softwareProgramError(48)
		storageCapacityProblem(49)
		temperatureUnacceptable(50)
		thresholdCrossed(51)
		timingProblem(52)
		toxicLeakDetected(53)
		transmitFailure(54)
		transmitterFailure(55)
		underlyingResourceUnavailable(56)
		versionMismatch(57)
		authenticationFailure(58)
		breachOfConfidentiality(59)
		cableTamper(60)
		delayedInformation(61)
		denialOfService(62)
		duplicateInformation(63)
		informationMissing(64)
		informationModificationDetected(65)
		informationOutOfSequence(66)
		intrusionDetection(67)
		keyExpired(68)
		nonRepudiationFailure(69)
		outOfHoursActivity(70)
		outOfService(71)
		proceduralError(72)
		unauthorizedAccessAttempt(73)
		unexpectedInformation(74)
	&lt;/p>&lt;/td>&lt;/tr>
	&lt;tr>&lt;td>&lt;b>

	acBoardTrapGlobalsAdditionalInfo1&lt;/b>&lt;/td>&lt;td>
	%parm[#8]%;&lt;/td>&lt;td>&lt;p>&lt;/p>&lt;/td>&lt;/tr>
	&lt;tr>&lt;td>&lt;b>

	acBoardTrapGlobalsAdditionalInfo2&lt;/b>&lt;/td>&lt;td>
	%parm[#9]%;&lt;/td>&lt;td>&lt;p>&lt;/p>&lt;/td>&lt;/tr>
	&lt;tr>&lt;td>&lt;b>

	acBoardTrapGlobalsAdditionalInfo3&lt;/b>&lt;/td>&lt;td>
	%parm[#10]%;&lt;/td>&lt;td>&lt;p>&lt;/p>&lt;/td>&lt;/tr>
	&lt;tr>&lt;td>&lt;b>

	acBoardTrapGlobalsDateAndTime&lt;/b>&lt;/td>&lt;td>
	%parm[#11]%;&lt;/td>&lt;td>&lt;p>&lt;/p>&lt;/td>&lt;/tr>&lt;/table></descr>
      <logmsg dest="logndisplay">&lt;p>
			Audiocodes Event: acSonetIfHwFailureAlarm trap received 
			acBoardTrapGlobalsName=%parm[#1]% 
			acBoardTrapGlobalsTextualDescription=%parm[#2]% 
			acBoardTrapGlobalsSource=%parm[#3]% 
			acBoardTrapGlobalsSeverity=%parm[#4]% 
			acBoardTrapGlobalsUniqID=%parm[#5]% 
			acBoardTrapGlobalsType=%parm[#6]% 
			acBoardTrapGlobalsProbableCause=%parm[#7]% 
			acBoardTrapGlobalsAdditionalInfo1=%parm[#8]% 
			acBoardTrapGlobalsAdditionalInfo2=%parm[#9]% 
			acBoardTrapGlobalsAdditionalInfo3=%parm[#10]% 
			acBoardTrapGlobalsDateAndTime=%parm[#11]%&lt;/p></logmsg>
      <severity>Indeterminate</severity>
   </event>
   <event>
      <mask>
         <maskelement>
            <mename>id</mename>
            <mevalue>.1.3.6.1.4.1.5003.9.10.1.21.2</mevalue>
         </maskelement>
         <maskelement>
            <mename>generic</mename>
            <mevalue>6</mevalue>
         </maskelement>
         <maskelement>
            <mename>specific</mename>
            <mevalue>43</mevalue>
         </maskelement>
      </mask>
      <uei>uei.opennms.org/vendor/Audiocodes/traps/acHwFailureAlarm</uei>
      <event-label>AcBoard defined trap event: acHwFailureAlarm</event-label>
      <descr>&lt;p>HW failure alarm.&lt;/p>&lt;table>
	&lt;tr>&lt;td>&lt;b>

	acBoardTrapGlobalsName&lt;/b>&lt;/td>&lt;td>
	%parm[#1]%;&lt;/td>&lt;td>&lt;p>&lt;/p>&lt;/td>&lt;/tr>
	&lt;tr>&lt;td>&lt;b>

	acBoardTrapGlobalsTextualDescription&lt;/b>&lt;/td>&lt;td>
	%parm[#2]%;&lt;/td>&lt;td>&lt;p>&lt;/p>&lt;/td>&lt;/tr>
	&lt;tr>&lt;td>&lt;b>

	acBoardTrapGlobalsSource&lt;/b>&lt;/td>&lt;td>
	%parm[#3]%;&lt;/td>&lt;td>&lt;p>&lt;/p>&lt;/td>&lt;/tr>
	&lt;tr>&lt;td>&lt;b>

	acBoardTrapGlobalsSeverity&lt;/b>&lt;/td>&lt;td>
	%parm[#4]%;&lt;/td>&lt;td>&lt;p>
		cleared(0)
		indeterminate(1)
		warning(2)
		minor(3)
		major(4)
		critical(5)
	&lt;/p>&lt;/td>&lt;/tr>
	&lt;tr>&lt;td>&lt;b>

	acBoardTrapGlobalsUniqID&lt;/b>&lt;/td>&lt;td>
	%parm[#5]%;&lt;/td>&lt;td>&lt;p>&lt;/p>&lt;/td>&lt;/tr>
	&lt;tr>&lt;td>&lt;b>

	acBoardTrapGlobalsType&lt;/b>&lt;/td>&lt;td>
	%parm[#6]%;&lt;/td>&lt;td>&lt;p>
		other(0)
		communicationsAlarm(1)
		qualityOfServiceAlarm(2)
		processingErrorAlarm(3)
		equipmentAlarm(4)
		environmentalAlarm(5)
	&lt;/p>&lt;/td>&lt;/tr>
	&lt;tr>&lt;td>&lt;b>

	acBoardTrapGlobalsProbableCause&lt;/b>&lt;/td>&lt;td>
	%parm[#7]%;&lt;/td>&lt;td>&lt;p>
		other(0)
		adapterError(1)
		applicationSubsystemFailure(2)
		bandwidthReduced(3)
		callEstablishmentError(4)
		communicationsProtocolError(5)
		communicationsSubsystemFailure(6)
		configurationOrCustomizationError(7)
		congestion(8)
		corruptData(9)
		cpuCyclesLimitExceeded(10)
		dataSetOrModemError(11)
		degradedSignal(12)
		dteDceInterfaceError(13)
		enclosureDoorOpen(14)
		equipmentMalfunction(15)
		excessiveVibration(16)
		fileError(17)
		fireDetected(18)
		floodDetected(19)
		framingError(20)
		heatingVentCoolingSystemProblem(21)
		humidityUnacceptable(22)
		inputOutputDeviceError(23)
		inputDeviceError(24)
		lanError(25)
		leakDetected(26)
		localNodeTransmissionError(27)
		lossOfFrame(28)
		lossOfSignal(29)
		materialSupplyExhausted(30)
		multiplexerProblem(31)
		outOfMemory(32)
		ouputDeviceError(33)
		performanceDegraded(34)
		powerProblem(35)
		pressureUnacceptable(36)
		processorProblem(37)
		pumpFailure(38)
		queueSizeExceeded(39)
		receiveFailure(40)
		receiverFailure(41)
		remoteNodeTransmissionError(42)
		resourceAtOrNearingCapacity(43)
		responseTimeExecessive(44)
		retransmissionRateExcessive(45)
		softwareError(46)
		softwareProgramAbnormallyTerminated(47)
		softwareProgramError(48)
		storageCapacityProblem(49)
		temperatureUnacceptable(50)
		thresholdCrossed(51)
		timingProblem(52)
		toxicLeakDetected(53)
		transmitFailure(54)
		transmitterFailure(55)
		underlyingResourceUnavailable(56)
		versionMismatch(57)
		authenticationFailure(58)
		breachOfConfidentiality(59)
		cableTamper(60)
		delayedInformation(61)
		denialOfService(62)
		duplicateInformation(63)
		informationMissing(64)
		informationModificationDetected(65)
		informationOutOfSequence(66)
		intrusionDetection(67)
		keyExpired(68)
		nonRepudiationFailure(69)
		outOfHoursActivity(70)
		outOfService(71)
		proceduralError(72)
		unauthorizedAccessAttempt(73)
		unexpectedInformation(74)
	&lt;/p>&lt;/td>&lt;/tr>
	&lt;tr>&lt;td>&lt;b>

	acBoardTrapGlobalsAdditionalInfo1&lt;/b>&lt;/td>&lt;td>
	%parm[#8]%;&lt;/td>&lt;td>&lt;p>&lt;/p>&lt;/td>&lt;/tr>
	&lt;tr>&lt;td>&lt;b>

	acBoardTrapGlobalsAdditionalInfo2&lt;/b>&lt;/td>&lt;td>
	%parm[#9]%;&lt;/td>&lt;td>&lt;p>&lt;/p>&lt;/td>&lt;/tr>
	&lt;tr>&lt;td>&lt;b>

	acBoardTrapGlobalsAdditionalInfo3&lt;/b>&lt;/td>&lt;td>
	%parm[#10]%;&lt;/td>&lt;td>&lt;p>&lt;/p>&lt;/td>&lt;/tr>
	&lt;tr>&lt;td>&lt;b>

	acBoardTrapGlobalsDateAndTime&lt;/b>&lt;/td>&lt;td>
	%parm[#11]%;&lt;/td>&lt;td>&lt;p>&lt;/p>&lt;/td>&lt;/tr>&lt;/table></descr>
      <logmsg dest="logndisplay">&lt;p>
			Audiocodes Event: acHwFailureAlarm trap received 
			acBoardTrapGlobalsName=%parm[#1]% 
			acBoardTrapGlobalsTextualDescription=%parm[#2]% 
			acBoardTrapGlobalsSource=%parm[#3]% 
			acBoardTrapGlobalsSeverity=%parm[#4]% 
			acBoardTrapGlobalsUniqID=%parm[#5]% 
			acBoardTrapGlobalsType=%parm[#6]% 
			acBoardTrapGlobalsProbableCause=%parm[#7]% 
			acBoardTrapGlobalsAdditionalInfo1=%parm[#8]% 
			acBoardTrapGlobalsAdditionalInfo2=%parm[#9]% 
			acBoardTrapGlobalsAdditionalInfo3=%parm[#10]% 
			acBoardTrapGlobalsDateAndTime=%parm[#11]%&lt;/p></logmsg>
      <severity>Indeterminate</severity>
   </event>
   <event>
      <mask>
         <maskelement>
            <mename>id</mename>
            <mevalue>.1.3.6.1.4.1.5003.9.10.1.21.2</mevalue>
         </maskelement>
         <maskelement>
            <mename>generic</mename>
            <mevalue>6</mevalue>
         </maskelement>
         <maskelement>
            <mename>specific</mename>
            <mevalue>44</mevalue>
         </maskelement>
      </mask>
      <uei>uei.opennms.org/vendor/Audiocodes/traps/acH248LostConnectionWithCA</uei>
      <event-label>AcBoard defined trap event: acH248LostConnectionWithCA</event-label>
      <descr>&lt;p>H248 lost connection with call agent&lt;/p>&lt;table>
	&lt;tr>&lt;td>&lt;b>

	acBoardTrapGlobalsName&lt;/b>&lt;/td>&lt;td>
	%parm[#1]%;&lt;/td>&lt;td>&lt;p>&lt;/p>&lt;/td>&lt;/tr>
	&lt;tr>&lt;td>&lt;b>

	acBoardTrapGlobalsTextualDescription&lt;/b>&lt;/td>&lt;td>
	%parm[#2]%;&lt;/td>&lt;td>&lt;p>&lt;/p>&lt;/td>&lt;/tr>
	&lt;tr>&lt;td>&lt;b>

	acBoardTrapGlobalsSource&lt;/b>&lt;/td>&lt;td>
	%parm[#3]%;&lt;/td>&lt;td>&lt;p>&lt;/p>&lt;/td>&lt;/tr>
	&lt;tr>&lt;td>&lt;b>

	acBoardTrapGlobalsSeverity&lt;/b>&lt;/td>&lt;td>
	%parm[#4]%;&lt;/td>&lt;td>&lt;p>
		cleared(0)
		indeterminate(1)
		warning(2)
		minor(3)
		major(4)
		critical(5)
	&lt;/p>&lt;/td>&lt;/tr>
	&lt;tr>&lt;td>&lt;b>

	acBoardTrapGlobalsUniqID&lt;/b>&lt;/td>&lt;td>
	%parm[#5]%;&lt;/td>&lt;td>&lt;p>&lt;/p>&lt;/td>&lt;/tr>
	&lt;tr>&lt;td>&lt;b>

	acBoardTrapGlobalsType&lt;/b>&lt;/td>&lt;td>
	%parm[#6]%;&lt;/td>&lt;td>&lt;p>
		other(0)
		communicationsAlarm(1)
		qualityOfServiceAlarm(2)
		processingErrorAlarm(3)
		equipmentAlarm(4)
		environmentalAlarm(5)
	&lt;/p>&lt;/td>&lt;/tr>
	&lt;tr>&lt;td>&lt;b>

	acBoardTrapGlobalsProbableCause&lt;/b>&lt;/td>&lt;td>
	%parm[#7]%;&lt;/td>&lt;td>&lt;p>
		other(0)
		adapterError(1)
		applicationSubsystemFailure(2)
		bandwidthReduced(3)
		callEstablishmentError(4)
		communicationsProtocolError(5)
		communicationsSubsystemFailure(6)
		configurationOrCustomizationError(7)
		congestion(8)
		corruptData(9)
		cpuCyclesLimitExceeded(10)
		dataSetOrModemError(11)
		degradedSignal(12)
		dteDceInterfaceError(13)
		enclosureDoorOpen(14)
		equipmentMalfunction(15)
		excessiveVibration(16)
		fileError(17)
		fireDetected(18)
		floodDetected(19)
		framingError(20)
		heatingVentCoolingSystemProblem(21)
		humidityUnacceptable(22)
		inputOutputDeviceError(23)
		inputDeviceError(24)
		lanError(25)
		leakDetected(26)
		localNodeTransmissionError(27)
		lossOfFrame(28)
		lossOfSignal(29)
		materialSupplyExhausted(30)
		multiplexerProblem(31)
		outOfMemory(32)
		ouputDeviceError(33)
		performanceDegraded(34)
		powerProblem(35)
		pressureUnacceptable(36)
		processorProblem(37)
		pumpFailure(38)
		queueSizeExceeded(39)
		receiveFailure(40)
		receiverFailure(41)
		remoteNodeTransmissionError(42)
		resourceAtOrNearingCapacity(43)
		responseTimeExecessive(44)
		retransmissionRateExcessive(45)
		softwareError(46)
		softwareProgramAbnormallyTerminated(47)
		softwareProgramError(48)
		storageCapacityProblem(49)
		temperatureUnacceptable(50)
		thresholdCrossed(51)
		timingProblem(52)
		toxicLeakDetected(53)
		transmitFailure(54)
		transmitterFailure(55)
		underlyingResourceUnavailable(56)
		versionMismatch(57)
		authenticationFailure(58)
		breachOfConfidentiality(59)
		cableTamper(60)
		delayedInformation(61)
		denialOfService(62)
		duplicateInformation(63)
		informationMissing(64)
		informationModificationDetected(65)
		informationOutOfSequence(66)
		intrusionDetection(67)
		keyExpired(68)
		nonRepudiationFailure(69)
		outOfHoursActivity(70)
		outOfService(71)
		proceduralError(72)
		unauthorizedAccessAttempt(73)
		unexpectedInformation(74)
	&lt;/p>&lt;/td>&lt;/tr>
	&lt;tr>&lt;td>&lt;b>

	acBoardTrapGlobalsAdditionalInfo1&lt;/b>&lt;/td>&lt;td>
	%parm[#8]%;&lt;/td>&lt;td>&lt;p>&lt;/p>&lt;/td>&lt;/tr>
	&lt;tr>&lt;td>&lt;b>

	acBoardTrapGlobalsAdditionalInfo2&lt;/b>&lt;/td>&lt;td>
	%parm[#9]%;&lt;/td>&lt;td>&lt;p>&lt;/p>&lt;/td>&lt;/tr>
	&lt;tr>&lt;td>&lt;b>

	acBoardTrapGlobalsAdditionalInfo3&lt;/b>&lt;/td>&lt;td>
	%parm[#10]%;&lt;/td>&lt;td>&lt;p>&lt;/p>&lt;/td>&lt;/tr>
	&lt;tr>&lt;td>&lt;b>

	acBoardTrapGlobalsDateAndTime&lt;/b>&lt;/td>&lt;td>
	%parm[#11]%;&lt;/td>&lt;td>&lt;p>&lt;/p>&lt;/td>&lt;/tr>&lt;/table></descr>
      <logmsg dest="logndisplay">&lt;p>
			Audiocodes Event: acH248LostConnectionWithCA trap received 
			acBoardTrapGlobalsName=%parm[#1]% 
			acBoardTrapGlobalsTextualDescription=%parm[#2]% 
			acBoardTrapGlobalsSource=%parm[#3]% 
			acBoardTrapGlobalsSeverity=%parm[#4]% 
			acBoardTrapGlobalsUniqID=%parm[#5]% 
			acBoardTrapGlobalsType=%parm[#6]% 
			acBoardTrapGlobalsProbableCause=%parm[#7]% 
			acBoardTrapGlobalsAdditionalInfo1=%parm[#8]% 
			acBoardTrapGlobalsAdditionalInfo2=%parm[#9]% 
			acBoardTrapGlobalsAdditionalInfo3=%parm[#10]% 
			acBoardTrapGlobalsDateAndTime=%parm[#11]%&lt;/p></logmsg>
      <severity>Indeterminate</severity>
   </event>
   <event>
      <mask>
         <maskelement>
            <mename>id</mename>
            <mevalue>.1.3.6.1.4.1.5003.9.10.1.21.2</mevalue>
         </maskelement>
         <maskelement>
            <mename>generic</mename>
            <mevalue>6</mevalue>
         </maskelement>
         <maskelement>
            <mename>specific</mename>
            <mevalue>45</mevalue>
         </maskelement>
      </mask>
      <uei>uei.opennms.org/vendor/Audiocodes/traps/acDialPlanFileReplaced</uei>
      <event-label>AcBoard defined trap event: acDialPlanFileReplaced</event-label>
      <descr>&lt;p>dial plan file replaced notification&lt;/p>&lt;table>
	&lt;tr>&lt;td>&lt;b>

	acBoardTrapGlobalsName&lt;/b>&lt;/td>&lt;td>
	%parm[#1]%;&lt;/td>&lt;td>&lt;p>&lt;/p>&lt;/td>&lt;/tr>
	&lt;tr>&lt;td>&lt;b>

	acBoardTrapGlobalsTextualDescription&lt;/b>&lt;/td>&lt;td>
	%parm[#2]%;&lt;/td>&lt;td>&lt;p>&lt;/p>&lt;/td>&lt;/tr>
	&lt;tr>&lt;td>&lt;b>

	acBoardTrapGlobalsSource&lt;/b>&lt;/td>&lt;td>
	%parm[#3]%;&lt;/td>&lt;td>&lt;p>&lt;/p>&lt;/td>&lt;/tr>
	&lt;tr>&lt;td>&lt;b>

	acBoardTrapGlobalsSeverity&lt;/b>&lt;/td>&lt;td>
	%parm[#4]%;&lt;/td>&lt;td>&lt;p>
		cleared(0)
		indeterminate(1)
		warning(2)
		minor(3)
		major(4)
		critical(5)
	&lt;/p>&lt;/td>&lt;/tr>
	&lt;tr>&lt;td>&lt;b>

	acBoardTrapGlobalsUniqID&lt;/b>&lt;/td>&lt;td>
	%parm[#5]%;&lt;/td>&lt;td>&lt;p>&lt;/p>&lt;/td>&lt;/tr>
	&lt;tr>&lt;td>&lt;b>

	acBoardTrapGlobalsType&lt;/b>&lt;/td>&lt;td>
	%parm[#6]%;&lt;/td>&lt;td>&lt;p>
		other(0)
		communicationsAlarm(1)
		qualityOfServiceAlarm(2)
		processingErrorAlarm(3)
		equipmentAlarm(4)
		environmentalAlarm(5)
	&lt;/p>&lt;/td>&lt;/tr>
	&lt;tr>&lt;td>&lt;b>

	acBoardTrapGlobalsProbableCause&lt;/b>&lt;/td>&lt;td>
	%parm[#7]%;&lt;/td>&lt;td>&lt;p>
		other(0)
		adapterError(1)
		applicationSubsystemFailure(2)
		bandwidthReduced(3)
		callEstablishmentError(4)
		communicationsProtocolError(5)
		communicationsSubsystemFailure(6)
		configurationOrCustomizationError(7)
		congestion(8)
		corruptData(9)
		cpuCyclesLimitExceeded(10)
		dataSetOrModemError(11)
		degradedSignal(12)
		dteDceInterfaceError(13)
		enclosureDoorOpen(14)
		equipmentMalfunction(15)
		excessiveVibration(16)
		fileError(17)
		fireDetected(18)
		floodDetected(19)
		framingError(20)
		heatingVentCoolingSystemProblem(21)
		humidityUnacceptable(22)
		inputOutputDeviceError(23)
		inputDeviceError(24)
		lanError(25)
		leakDetected(26)
		localNodeTransmissionError(27)
		lossOfFrame(28)
		lossOfSignal(29)
		materialSupplyExhausted(30)
		multiplexerProblem(31)
		outOfMemory(32)
		ouputDeviceError(33)
		performanceDegraded(34)
		powerProblem(35)
		pressureUnacceptable(36)
		processorProblem(37)
		pumpFailure(38)
		queueSizeExceeded(39)
		receiveFailure(40)
		receiverFailure(41)
		remoteNodeTransmissionError(42)
		resourceAtOrNearingCapacity(43)
		responseTimeExecessive(44)
		retransmissionRateExcessive(45)
		softwareError(46)
		softwareProgramAbnormallyTerminated(47)
		softwareProgramError(48)
		storageCapacityProblem(49)
		temperatureUnacceptable(50)
		thresholdCrossed(51)
		timingProblem(52)
		toxicLeakDetected(53)
		transmitFailure(54)
		transmitterFailure(55)
		underlyingResourceUnavailable(56)
		versionMismatch(57)
		authenticationFailure(58)
		breachOfConfidentiality(59)
		cableTamper(60)
		delayedInformation(61)
		denialOfService(62)
		duplicateInformation(63)
		informationMissing(64)
		informationModificationDetected(65)
		informationOutOfSequence(66)
		intrusionDetection(67)
		keyExpired(68)
		nonRepudiationFailure(69)
		outOfHoursActivity(70)
		outOfService(71)
		proceduralError(72)
		unauthorizedAccessAttempt(73)
		unexpectedInformation(74)
	&lt;/p>&lt;/td>&lt;/tr>
	&lt;tr>&lt;td>&lt;b>

	acBoardTrapGlobalsAdditionalInfo1&lt;/b>&lt;/td>&lt;td>
	%parm[#8]%;&lt;/td>&lt;td>&lt;p>&lt;/p>&lt;/td>&lt;/tr>
	&lt;tr>&lt;td>&lt;b>

	acBoardTrapGlobalsAdditionalInfo2&lt;/b>&lt;/td>&lt;td>
	%parm[#9]%;&lt;/td>&lt;td>&lt;p>&lt;/p>&lt;/td>&lt;/tr>
	&lt;tr>&lt;td>&lt;b>

	acBoardTrapGlobalsAdditionalInfo3&lt;/b>&lt;/td>&lt;td>
	%parm[#10]%;&lt;/td>&lt;td>&lt;p>&lt;/p>&lt;/td>&lt;/tr>
	&lt;tr>&lt;td>&lt;b>

	acBoardTrapGlobalsDateAndTime&lt;/b>&lt;/td>&lt;td>
	%parm[#11]%;&lt;/td>&lt;td>&lt;p>&lt;/p>&lt;/td>&lt;/tr>&lt;/table></descr>
      <logmsg dest="logndisplay">&lt;p>
			Audiocodes Event: acDialPlanFileReplaced trap received 
			acBoardTrapGlobalsName=%parm[#1]% 
			acBoardTrapGlobalsTextualDescription=%parm[#2]% 
			acBoardTrapGlobalsSource=%parm[#3]% 
			acBoardTrapGlobalsSeverity=%parm[#4]% 
			acBoardTrapGlobalsUniqID=%parm[#5]% 
			acBoardTrapGlobalsType=%parm[#6]% 
			acBoardTrapGlobalsProbableCause=%parm[#7]% 
			acBoardTrapGlobalsAdditionalInfo1=%parm[#8]% 
			acBoardTrapGlobalsAdditionalInfo2=%parm[#9]% 
			acBoardTrapGlobalsAdditionalInfo3=%parm[#10]% 
			acBoardTrapGlobalsDateAndTime=%parm[#11]%&lt;/p></logmsg>
      <severity>Indeterminate</severity>
   </event>
   <event>
      <mask>
         <maskelement>
            <mename>id</mename>
            <mevalue>.1.3.6.1.4.1.5003.9.10.1.21.2</mevalue>
         </maskelement>
         <maskelement>
            <mename>generic</mename>
            <mevalue>6</mevalue>
         </maskelement>
         <maskelement>
            <mename>specific</mename>
            <mevalue>46</mevalue>
         </maskelement>
      </mask>
      <uei>uei.opennms.org/vendor/Audiocodes/traps/acAnalogPortSPIOutOfService</uei>
      <event-label>AcBoard defined trap event: acAnalogPortSPIOutOfService</event-label>
      <descr>&lt;p>Analog port out of service &lt;/p>&lt;table>
	&lt;tr>&lt;td>&lt;b>

	acBoardTrapGlobalsName&lt;/b>&lt;/td>&lt;td>
	%parm[#1]%;&lt;/td>&lt;td>&lt;p>&lt;/p>&lt;/td>&lt;/tr>
	&lt;tr>&lt;td>&lt;b>

	acBoardTrapGlobalsTextualDescription&lt;/b>&lt;/td>&lt;td>
	%parm[#2]%;&lt;/td>&lt;td>&lt;p>&lt;/p>&lt;/td>&lt;/tr>
	&lt;tr>&lt;td>&lt;b>

	acBoardTrapGlobalsSource&lt;/b>&lt;/td>&lt;td>
	%parm[#3]%;&lt;/td>&lt;td>&lt;p>&lt;/p>&lt;/td>&lt;/tr>
	&lt;tr>&lt;td>&lt;b>

	acBoardTrapGlobalsSeverity&lt;/b>&lt;/td>&lt;td>
	%parm[#4]%;&lt;/td>&lt;td>&lt;p>
		cleared(0)
		indeterminate(1)
		warning(2)
		minor(3)
		major(4)
		critical(5)
	&lt;/p>&lt;/td>&lt;/tr>
	&lt;tr>&lt;td>&lt;b>

	acBoardTrapGlobalsUniqID&lt;/b>&lt;/td>&lt;td>
	%parm[#5]%;&lt;/td>&lt;td>&lt;p>&lt;/p>&lt;/td>&lt;/tr>
	&lt;tr>&lt;td>&lt;b>

	acBoardTrapGlobalsType&lt;/b>&lt;/td>&lt;td>
	%parm[#6]%;&lt;/td>&lt;td>&lt;p>
		other(0)
		communicationsAlarm(1)
		qualityOfServiceAlarm(2)
		processingErrorAlarm(3)
		equipmentAlarm(4)
		environmentalAlarm(5)
	&lt;/p>&lt;/td>&lt;/tr>
	&lt;tr>&lt;td>&lt;b>

	acBoardTrapGlobalsProbableCause&lt;/b>&lt;/td>&lt;td>
	%parm[#7]%;&lt;/td>&lt;td>&lt;p>
		other(0)
		adapterError(1)
		applicationSubsystemFailure(2)
		bandwidthReduced(3)
		callEstablishmentError(4)
		communicationsProtocolError(5)
		communicationsSubsystemFailure(6)
		configurationOrCustomizationError(7)
		congestion(8)
		corruptData(9)
		cpuCyclesLimitExceeded(10)
		dataSetOrModemError(11)
		degradedSignal(12)
		dteDceInterfaceError(13)
		enclosureDoorOpen(14)
		equipmentMalfunction(15)
		excessiveVibration(16)
		fileError(17)
		fireDetected(18)
		floodDetected(19)
		framingError(20)
		heatingVentCoolingSystemProblem(21)
		humidityUnacceptable(22)
		inputOutputDeviceError(23)
		inputDeviceError(24)
		lanError(25)
		leakDetected(26)
		localNodeTransmissionError(27)
		lossOfFrame(28)
		lossOfSignal(29)
		materialSupplyExhausted(30)
		multiplexerProblem(31)
		outOfMemory(32)
		ouputDeviceError(33)
		performanceDegraded(34)
		powerProblem(35)
		pressureUnacceptable(36)
		processorProblem(37)
		pumpFailure(38)
		queueSizeExceeded(39)
		receiveFailure(40)
		receiverFailure(41)
		remoteNodeTransmissionError(42)
		resourceAtOrNearingCapacity(43)
		responseTimeExecessive(44)
		retransmissionRateExcessive(45)
		softwareError(46)
		softwareProgramAbnormallyTerminated(47)
		softwareProgramError(48)
		storageCapacityProblem(49)
		temperatureUnacceptable(50)
		thresholdCrossed(51)
		timingProblem(52)
		toxicLeakDetected(53)
		transmitFailure(54)
		transmitterFailure(55)
		underlyingResourceUnavailable(56)
		versionMismatch(57)
		authenticationFailure(58)
		breachOfConfidentiality(59)
		cableTamper(60)
		delayedInformation(61)
		denialOfService(62)
		duplicateInformation(63)
		informationMissing(64)
		informationModificationDetected(65)
		informationOutOfSequence(66)
		intrusionDetection(67)
		keyExpired(68)
		nonRepudiationFailure(69)
		outOfHoursActivity(70)
		outOfService(71)
		proceduralError(72)
		unauthorizedAccessAttempt(73)
		unexpectedInformation(74)
	&lt;/p>&lt;/td>&lt;/tr>
	&lt;tr>&lt;td>&lt;b>

	acBoardTrapGlobalsAdditionalInfo1&lt;/b>&lt;/td>&lt;td>
	%parm[#8]%;&lt;/td>&lt;td>&lt;p>&lt;/p>&lt;/td>&lt;/tr>
	&lt;tr>&lt;td>&lt;b>

	acBoardTrapGlobalsAdditionalInfo2&lt;/b>&lt;/td>&lt;td>
	%parm[#9]%;&lt;/td>&lt;td>&lt;p>&lt;/p>&lt;/td>&lt;/tr>
	&lt;tr>&lt;td>&lt;b>

	acBoardTrapGlobalsAdditionalInfo3&lt;/b>&lt;/td>&lt;td>
	%parm[#10]%;&lt;/td>&lt;td>&lt;p>&lt;/p>&lt;/td>&lt;/tr>
	&lt;tr>&lt;td>&lt;b>

	acBoardTrapGlobalsDateAndTime&lt;/b>&lt;/td>&lt;td>
	%parm[#11]%;&lt;/td>&lt;td>&lt;p>&lt;/p>&lt;/td>&lt;/tr>&lt;/table></descr>
      <logmsg dest="logndisplay">&lt;p>
			Audiocodes Event: acAnalogPortSPIOutOfService trap received 
			acBoardTrapGlobalsName=%parm[#1]% 
			acBoardTrapGlobalsTextualDescription=%parm[#2]% 
			acBoardTrapGlobalsSource=%parm[#3]% 
			acBoardTrapGlobalsSeverity=%parm[#4]% 
			acBoardTrapGlobalsUniqID=%parm[#5]% 
			acBoardTrapGlobalsType=%parm[#6]% 
			acBoardTrapGlobalsProbableCause=%parm[#7]% 
			acBoardTrapGlobalsAdditionalInfo1=%parm[#8]% 
			acBoardTrapGlobalsAdditionalInfo2=%parm[#9]% 
			acBoardTrapGlobalsAdditionalInfo3=%parm[#10]% 
			acBoardTrapGlobalsDateAndTime=%parm[#11]%&lt;/p></logmsg>
      <severity>Indeterminate</severity>
   </event>
   <event>
      <mask>
         <maskelement>
            <mename>id</mename>
            <mevalue>.1.3.6.1.4.1.5003.9.10.1.21.2</mevalue>
         </maskelement>
         <maskelement>
            <mename>generic</mename>
            <mevalue>6</mevalue>
         </maskelement>
         <maskelement>
            <mename>specific</mename>
            <mevalue>47</mevalue>
         </maskelement>
      </mask>
      <uei>uei.opennms.org/vendor/Audiocodes/traps/acAnalogPortHighTemperature</uei>
      <event-label>AcBoard defined trap event: acAnalogPortHighTemperature</event-label>
      <descr>&lt;p>Analog Port High Temperature&lt;/p>&lt;table>
	&lt;tr>&lt;td>&lt;b>

	acBoardTrapGlobalsName&lt;/b>&lt;/td>&lt;td>
	%parm[#1]%;&lt;/td>&lt;td>&lt;p>&lt;/p>&lt;/td>&lt;/tr>
	&lt;tr>&lt;td>&lt;b>

	acBoardTrapGlobalsTextualDescription&lt;/b>&lt;/td>&lt;td>
	%parm[#2]%;&lt;/td>&lt;td>&lt;p>&lt;/p>&lt;/td>&lt;/tr>
	&lt;tr>&lt;td>&lt;b>

	acBoardTrapGlobalsSource&lt;/b>&lt;/td>&lt;td>
	%parm[#3]%;&lt;/td>&lt;td>&lt;p>&lt;/p>&lt;/td>&lt;/tr>
	&lt;tr>&lt;td>&lt;b>

	acBoardTrapGlobalsSeverity&lt;/b>&lt;/td>&lt;td>
	%parm[#4]%;&lt;/td>&lt;td>&lt;p>
		cleared(0)
		indeterminate(1)
		warning(2)
		minor(3)
		major(4)
		critical(5)
	&lt;/p>&lt;/td>&lt;/tr>
	&lt;tr>&lt;td>&lt;b>

	acBoardTrapGlobalsUniqID&lt;/b>&lt;/td>&lt;td>
	%parm[#5]%;&lt;/td>&lt;td>&lt;p>&lt;/p>&lt;/td>&lt;/tr>
	&lt;tr>&lt;td>&lt;b>

	acBoardTrapGlobalsType&lt;/b>&lt;/td>&lt;td>
	%parm[#6]%;&lt;/td>&lt;td>&lt;p>
		other(0)
		communicationsAlarm(1)
		qualityOfServiceAlarm(2)
		processingErrorAlarm(3)
		equipmentAlarm(4)
		environmentalAlarm(5)
	&lt;/p>&lt;/td>&lt;/tr>
	&lt;tr>&lt;td>&lt;b>

	acBoardTrapGlobalsProbableCause&lt;/b>&lt;/td>&lt;td>
	%parm[#7]%;&lt;/td>&lt;td>&lt;p>
		other(0)
		adapterError(1)
		applicationSubsystemFailure(2)
		bandwidthReduced(3)
		callEstablishmentError(4)
		communicationsProtocolError(5)
		communicationsSubsystemFailure(6)
		configurationOrCustomizationError(7)
		congestion(8)
		corruptData(9)
		cpuCyclesLimitExceeded(10)
		dataSetOrModemError(11)
		degradedSignal(12)
		dteDceInterfaceError(13)
		enclosureDoorOpen(14)
		equipmentMalfunction(15)
		excessiveVibration(16)
		fileError(17)
		fireDetected(18)
		floodDetected(19)
		framingError(20)
		heatingVentCoolingSystemProblem(21)
		humidityUnacceptable(22)
		inputOutputDeviceError(23)
		inputDeviceError(24)
		lanError(25)
		leakDetected(26)
		localNodeTransmissionError(27)
		lossOfFrame(28)
		lossOfSignal(29)
		materialSupplyExhausted(30)
		multiplexerProblem(31)
		outOfMemory(32)
		ouputDeviceError(33)
		performanceDegraded(34)
		powerProblem(35)
		pressureUnacceptable(36)
		processorProblem(37)
		pumpFailure(38)
		queueSizeExceeded(39)
		receiveFailure(40)
		receiverFailure(41)
		remoteNodeTransmissionError(42)
		resourceAtOrNearingCapacity(43)
		responseTimeExecessive(44)
		retransmissionRateExcessive(45)
		softwareError(46)
		softwareProgramAbnormallyTerminated(47)
		softwareProgramError(48)
		storageCapacityProblem(49)
		temperatureUnacceptable(50)
		thresholdCrossed(51)
		timingProblem(52)
		toxicLeakDetected(53)
		transmitFailure(54)
		transmitterFailure(55)
		underlyingResourceUnavailable(56)
		versionMismatch(57)
		authenticationFailure(58)
		breachOfConfidentiality(59)
		cableTamper(60)
		delayedInformation(61)
		denialOfService(62)
		duplicateInformation(63)
		informationMissing(64)
		informationModificationDetected(65)
		informationOutOfSequence(66)
		intrusionDetection(67)
		keyExpired(68)
		nonRepudiationFailure(69)
		outOfHoursActivity(70)
		outOfService(71)
		proceduralError(72)
		unauthorizedAccessAttempt(73)
		unexpectedInformation(74)
	&lt;/p>&lt;/td>&lt;/tr>
	&lt;tr>&lt;td>&lt;b>

	acBoardTrapGlobalsAdditionalInfo1&lt;/b>&lt;/td>&lt;td>
	%parm[#8]%;&lt;/td>&lt;td>&lt;p>&lt;/p>&lt;/td>&lt;/tr>
	&lt;tr>&lt;td>&lt;b>

	acBoardTrapGlobalsAdditionalInfo2&lt;/b>&lt;/td>&lt;td>
	%parm[#9]%;&lt;/td>&lt;td>&lt;p>&lt;/p>&lt;/td>&lt;/tr>
	&lt;tr>&lt;td>&lt;b>

	acBoardTrapGlobalsAdditionalInfo3&lt;/b>&lt;/td>&lt;td>
	%parm[#10]%;&lt;/td>&lt;td>&lt;p>&lt;/p>&lt;/td>&lt;/tr>
	&lt;tr>&lt;td>&lt;b>

	acBoardTrapGlobalsDateAndTime&lt;/b>&lt;/td>&lt;td>
	%parm[#11]%;&lt;/td>&lt;td>&lt;p>&lt;/p>&lt;/td>&lt;/tr>&lt;/table></descr>
      <logmsg dest="logndisplay">&lt;p>
			Audiocodes Event: acAnalogPortHighTemperature trap received 
			acBoardTrapGlobalsName=%parm[#1]% 
			acBoardTrapGlobalsTextualDescription=%parm[#2]% 
			acBoardTrapGlobalsSource=%parm[#3]% 
			acBoardTrapGlobalsSeverity=%parm[#4]% 
			acBoardTrapGlobalsUniqID=%parm[#5]% 
			acBoardTrapGlobalsType=%parm[#6]% 
			acBoardTrapGlobalsProbableCause=%parm[#7]% 
			acBoardTrapGlobalsAdditionalInfo1=%parm[#8]% 
			acBoardTrapGlobalsAdditionalInfo2=%parm[#9]% 
			acBoardTrapGlobalsAdditionalInfo3=%parm[#10]% 
			acBoardTrapGlobalsDateAndTime=%parm[#11]%&lt;/p></logmsg>
      <severity>Indeterminate</severity>
   </event>
   <event>
      <mask>
         <maskelement>
            <mename>id</mename>
            <mevalue>.1.3.6.1.4.1.5003.9.10.1.21.2</mevalue>
         </maskelement>
         <maskelement>
            <mename>generic</mename>
            <mevalue>6</mevalue>
         </maskelement>
         <maskelement>
            <mename>specific</mename>
            <mevalue>48</mevalue>
         </maskelement>
      </mask>
      <uei>uei.opennms.org/vendor/Audiocodes/traps/acHitlessUpdateStatus</uei>
      <event-label>AcBoard defined trap event: acHitlessUpdateStatus</event-label>
      <descr>&lt;p>Notification trap that is sent out at the beginning and the end of a Hitless SW update.
Failure during the process will also instigate the trap.
Relevant to HA systems only.&lt;/p>&lt;table>
	&lt;tr>&lt;td>&lt;b>

	acBoardTrapGlobalsName&lt;/b>&lt;/td>&lt;td>
	%parm[#1]%;&lt;/td>&lt;td>&lt;p>&lt;/p>&lt;/td>&lt;/tr>
	&lt;tr>&lt;td>&lt;b>

	acBoardTrapGlobalsTextualDescription&lt;/b>&lt;/td>&lt;td>
	%parm[#2]%;&lt;/td>&lt;td>&lt;p>&lt;/p>&lt;/td>&lt;/tr>
	&lt;tr>&lt;td>&lt;b>

	acBoardTrapGlobalsSource&lt;/b>&lt;/td>&lt;td>
	%parm[#3]%;&lt;/td>&lt;td>&lt;p>&lt;/p>&lt;/td>&lt;/tr>
	&lt;tr>&lt;td>&lt;b>

	acBoardTrapGlobalsSeverity&lt;/b>&lt;/td>&lt;td>
	%parm[#4]%;&lt;/td>&lt;td>&lt;p>
		cleared(0)
		indeterminate(1)
		warning(2)
		minor(3)
		major(4)
		critical(5)
	&lt;/p>&lt;/td>&lt;/tr>
	&lt;tr>&lt;td>&lt;b>

	acBoardTrapGlobalsUniqID&lt;/b>&lt;/td>&lt;td>
	%parm[#5]%;&lt;/td>&lt;td>&lt;p>&lt;/p>&lt;/td>&lt;/tr>
	&lt;tr>&lt;td>&lt;b>

	acBoardTrapGlobalsType&lt;/b>&lt;/td>&lt;td>
	%parm[#6]%;&lt;/td>&lt;td>&lt;p>
		other(0)
		communicationsAlarm(1)
		qualityOfServiceAlarm(2)
		processingErrorAlarm(3)
		equipmentAlarm(4)
		environmentalAlarm(5)
	&lt;/p>&lt;/td>&lt;/tr>
	&lt;tr>&lt;td>&lt;b>

	acBoardTrapGlobalsProbableCause&lt;/b>&lt;/td>&lt;td>
	%parm[#7]%;&lt;/td>&lt;td>&lt;p>
		other(0)
		adapterError(1)
		applicationSubsystemFailure(2)
		bandwidthReduced(3)
		callEstablishmentError(4)
		communicationsProtocolError(5)
		communicationsSubsystemFailure(6)
		configurationOrCustomizationError(7)
		congestion(8)
		corruptData(9)
		cpuCyclesLimitExceeded(10)
		dataSetOrModemError(11)
		degradedSignal(12)
		dteDceInterfaceError(13)
		enclosureDoorOpen(14)
		equipmentMalfunction(15)
		excessiveVibration(16)
		fileError(17)
		fireDetected(18)
		floodDetected(19)
		framingError(20)
		heatingVentCoolingSystemProblem(21)
		humidityUnacceptable(22)
		inputOutputDeviceError(23)
		inputDeviceError(24)
		lanError(25)
		leakDetected(26)
		localNodeTransmissionError(27)
		lossOfFrame(28)
		lossOfSignal(29)
		materialSupplyExhausted(30)
		multiplexerProblem(31)
		outOfMemory(32)
		ouputDeviceError(33)
		performanceDegraded(34)
		powerProblem(35)
		pressureUnacceptable(36)
		processorProblem(37)
		pumpFailure(38)
		queueSizeExceeded(39)
		receiveFailure(40)
		receiverFailure(41)
		remoteNodeTransmissionError(42)
		resourceAtOrNearingCapacity(43)
		responseTimeExecessive(44)
		retransmissionRateExcessive(45)
		softwareError(46)
		softwareProgramAbnormallyTerminated(47)
		softwareProgramError(48)
		storageCapacityProblem(49)
		temperatureUnacceptable(50)
		thresholdCrossed(51)
		timingProblem(52)
		toxicLeakDetected(53)
		transmitFailure(54)
		transmitterFailure(55)
		underlyingResourceUnavailable(56)
		versionMismatch(57)
		authenticationFailure(58)
		breachOfConfidentiality(59)
		cableTamper(60)
		delayedInformation(61)
		denialOfService(62)
		duplicateInformation(63)
		informationMissing(64)
		informationModificationDetected(65)
		informationOutOfSequence(66)
		intrusionDetection(67)
		keyExpired(68)
		nonRepudiationFailure(69)
		outOfHoursActivity(70)
		outOfService(71)
		proceduralError(72)
		unauthorizedAccessAttempt(73)
		unexpectedInformation(74)
	&lt;/p>&lt;/td>&lt;/tr>
	&lt;tr>&lt;td>&lt;b>

	acBoardTrapGlobalsAdditionalInfo1&lt;/b>&lt;/td>&lt;td>
	%parm[#8]%;&lt;/td>&lt;td>&lt;p>&lt;/p>&lt;/td>&lt;/tr>
	&lt;tr>&lt;td>&lt;b>

	acBoardTrapGlobalsAdditionalInfo2&lt;/b>&lt;/td>&lt;td>
	%parm[#9]%;&lt;/td>&lt;td>&lt;p>&lt;/p>&lt;/td>&lt;/tr>
	&lt;tr>&lt;td>&lt;b>

	acBoardTrapGlobalsAdditionalInfo3&lt;/b>&lt;/td>&lt;td>
	%parm[#10]%;&lt;/td>&lt;td>&lt;p>&lt;/p>&lt;/td>&lt;/tr>
	&lt;tr>&lt;td>&lt;b>

	acBoardTrapGlobalsDateAndTime&lt;/b>&lt;/td>&lt;td>
	%parm[#11]%;&lt;/td>&lt;td>&lt;p>&lt;/p>&lt;/td>&lt;/tr>&lt;/table></descr>
      <logmsg dest="logndisplay">&lt;p>
			Audiocodes Event: acHitlessUpdateStatus trap received 
			acBoardTrapGlobalsName=%parm[#1]% 
			acBoardTrapGlobalsTextualDescription=%parm[#2]% 
			acBoardTrapGlobalsSource=%parm[#3]% 
			acBoardTrapGlobalsSeverity=%parm[#4]% 
			acBoardTrapGlobalsUniqID=%parm[#5]% 
			acBoardTrapGlobalsType=%parm[#6]% 
			acBoardTrapGlobalsProbableCause=%parm[#7]% 
			acBoardTrapGlobalsAdditionalInfo1=%parm[#8]% 
			acBoardTrapGlobalsAdditionalInfo2=%parm[#9]% 
			acBoardTrapGlobalsAdditionalInfo3=%parm[#10]% 
			acBoardTrapGlobalsDateAndTime=%parm[#11]%&lt;/p></logmsg>
      <severity>Indeterminate</severity>
   </event>
   <event>
      <mask>
         <maskelement>
            <mename>id</mename>
            <mevalue>.1.3.6.1.2.1.118</mevalue>
         </maskelement>
         <maskelement>
            <mename>generic</mename>
            <mevalue>6</mevalue>
         </maskelement>
         <maskelement>
            <mename>specific</mename>
            <mevalue>2</mevalue>
         </maskelement>
      </mask>
      <uei>uei.opennms.org/vendor/Audiocodes/traps/alarmActiveState</uei>
      <event-label>ALARM-MIB defined trap event: alarmActiveState</event-label>
      <descr>&lt;p>An instance of the alarm indicated by
alarmActiveModelPointer has been raised
against the entity indicated by
alarmActiveResourceId.

The agent must throttle the generation of
consecutive alarmActiveState traps so that there is at
least a two-second gap between traps of this
type against the same alarmActiveModelPointer and
alarmActiveResourceId.  When traps are throttled,
they are dropped, not queued for sending at a future time.

A management application should periodically check
the value of alarmActiveLastChanged to detect any
missed alarmActiveState notification-events, e.g.,
due to throttling or transmission loss.&lt;/p>&lt;table>
	&lt;tr>&lt;td>&lt;b>

	alarmActiveModelPointer&lt;/b>&lt;/td>&lt;td>
	%parm[#1]%;&lt;/td>&lt;td>&lt;p>&lt;/p>&lt;/td>&lt;/tr>
	&lt;tr>&lt;td>&lt;b>

	alarmActiveResourceId&lt;/b>&lt;/td>&lt;td>
	%parm[#2]%;&lt;/td>&lt;td>&lt;p>&lt;/p>&lt;/td>&lt;/tr>&lt;/table></descr>
      <logmsg dest="logndisplay">&lt;p>
			Audiocodes Event: alarmActiveState trap received 
			alarmActiveModelPointer=%parm[#1]% 
			alarmActiveResourceId=%parm[#2]%&lt;/p></logmsg>
      <severity>Indeterminate</severity>
   </event>
   <event>
      <mask>
         <maskelement>
            <mename>id</mename>
            <mevalue>.1.3.6.1.2.1.118</mevalue>
         </maskelement>
         <maskelement>
            <mename>generic</mename>
            <mevalue>6</mevalue>
         </maskelement>
         <maskelement>
            <mename>specific</mename>
            <mevalue>3</mevalue>
         </maskelement>
      </mask>
      <uei>uei.opennms.org/vendor/Audiocodes/traps/alarmClearState</uei>
      <event-label>ALARM-MIB defined trap event: alarmClearState</event-label>
      <descr>&lt;p>An instance of the alarm indicated by
alarmActiveModelPointer has been cleared against
the entity indicated by alarmActiveResourceId.

The agent must throttle the generation of
consecutive alarmActiveClear traps so that there is at
least a two-second gap between traps of this
type against the same alarmActiveModelPointer and
alarmActiveResourceId.  When traps are throttled,



they are dropped, not queued for sending at a future time.

A management application should periodically check
the value of alarmActiveLastChanged to detect any
missed alarmClearState notification-events, e.g.,
due to throttling or transmission loss.&lt;/p>&lt;table>
	&lt;tr>&lt;td>&lt;b>

	alarmActiveModelPointer&lt;/b>&lt;/td>&lt;td>
	%parm[#1]%;&lt;/td>&lt;td>&lt;p>&lt;/p>&lt;/td>&lt;/tr>
	&lt;tr>&lt;td>&lt;b>

	alarmActiveResourceId&lt;/b>&lt;/td>&lt;td>
	%parm[#2]%;&lt;/td>&lt;td>&lt;p>&lt;/p>&lt;/td>&lt;/tr>&lt;/table></descr>
      <logmsg dest="logndisplay">&lt;p>
			Audiocodes Event: alarmClearState trap received 
			alarmActiveModelPointer=%parm[#1]% 
			alarmActiveResourceId=%parm[#2]%&lt;/p></logmsg>
      <severity>Indeterminate</severity>
   </event>
   <event>
      <mask>
         <maskelement>
            <mename>id</mename>
            <mevalue>.1.3.6.1.2.1.10.18.15</mevalue>
         </maskelement>
         <maskelement>
            <mename>generic</mename>
            <mevalue>6</mevalue>
         </maskelement>
         <maskelement>
            <mename>specific</mename>
            <mevalue>1</mevalue>
         </maskelement>
      </mask>
      <uei>uei.opennms.org/vendor/Audiocodes/traps/dsx1LineStatusChange</uei>
      <event-label>DS1-MIB defined trap event: dsx1LineStatusChange</event-label>
      <descr>&lt;p>A dsx1LineStatusChange trap is sent when the
value of an instance dsx1LineStatus changes. It
can be utilized by an NMS to trigger polls.  When
the line status change results from a higher level
line status change (i.e. ds3), then no traps for
the ds1 are sent.&lt;/p>&lt;table>
	&lt;tr>&lt;td>&lt;b>

	dsx1LineStatus&lt;/b>&lt;/td>&lt;td>
	%parm[#1]%;&lt;/td>&lt;td>&lt;p>&lt;/p>&lt;/td>&lt;/tr>
	&lt;tr>&lt;td>&lt;b>

	dsx1LineStatusLastChange&lt;/b>&lt;/td>&lt;td>
	%parm[#2]%;&lt;/td>&lt;td>&lt;p>&lt;/p>&lt;/td>&lt;/tr>&lt;/table></descr>
      <logmsg dest="logndisplay">&lt;p>
			dsx1LineStatusChange trap received 
			dsx1LineStatus=%parm[#1]% 
			dsx1LineStatusLastChange=%parm[#2]%&lt;/p></logmsg>
      <severity>Indeterminate</severity>
   </event>
   <event>
      <mask>
         <maskelement>
            <mename>id</mename>
            <mevalue>.1.3.6.1.2.1.47.2</mevalue>
         </maskelement>
         <maskelement>
            <mename>generic</mename>
            <mevalue>6</mevalue>
         </maskelement>
         <maskelement>
            <mename>specific</mename>
            <mevalue>1</mevalue>
         </maskelement>
      </mask>
      <uei>uei.opennms.org/vendor/Audiocodes/traps/entConfigChange</uei>
      <event-label>ENTITY-MIB defined trap event: entConfigChange</event-label>
      <descr>&lt;p>An entConfigChange notification is generated when the value
of entLastChangeTime changes. It can be utilized by an NMS
to trigger logical/physical entity table maintenance polls.

An agent should not generate more than one entConfigChange
'notification-event' in a given time interval (five seconds
is the suggested default).  A 'notification-event' is the
transmission of a single trap or inform PDU to a list of
notification destinations.

If additional configuration changes occur within the
throttling period, then notification-events for these
changes should be suppressed by the agent until the current
throttling period expires.  At the end of a throttling
period, one notification-event should be generated if any
configuration changes occurred since the start of the
throttling period. In such a case, another throttling period
is started right away.

An NMS should periodically check the value of
entLastChangeTime to detect any missed entConfigChange
notification-events, e.g., due to throttling or transmission
loss.&lt;/p>&lt;table>&lt;/table></descr>
      <logmsg dest="logndisplay">&lt;p>
			Audiocodes Event: entConfigChange trap received&lt;/p></logmsg>
      <severity>Indeterminate</severity>
   </event>
   <event>
      <mask>
         <maskelement>
            <mename>id</mename>
            <mevalue>.1.3.6.1.6.3.1.1</mevalue>
         </maskelement>
         <maskelement>
            <mename>generic</mename>
            <mevalue>6</mevalue>
         </maskelement>
         <maskelement>
            <mename>specific</mename>
            <mevalue>3</mevalue>
         </maskelement>
      </mask>
      <uei>uei.opennms.org/vendor/Audiocodes/traps/linkDown</uei>
      <event-label>IF-MIB defined trap event: linkDown</event-label>
      <descr>&lt;p>A linkDown trap signifies that the SNMP entity, acting in
an agent role, has detected that the ifOperStatus object for
one of its communication links is about to enter the down
state from some other state (but not from the notPresent
state).  This other state is indicated by the included value
of ifOperStatus.&lt;/p>&lt;table>
	&lt;tr>&lt;td>&lt;b>

	ifIndex&lt;/b>&lt;/td>&lt;td>
	%parm[#1]%;&lt;/td>&lt;td>&lt;p>&lt;/p>&lt;/td>&lt;/tr>
	&lt;tr>&lt;td>&lt;b>

	ifAdminStatus&lt;/b>&lt;/td>&lt;td>
	%parm[#2]%;&lt;/td>&lt;td>&lt;p>
		up(1)
		down(2)
		testing(3)
	&lt;/p>&lt;/td>&lt;/tr>
	&lt;tr>&lt;td>&lt;b>

	ifOperStatus&lt;/b>&lt;/td>&lt;td>
	%parm[#3]%;&lt;/td>&lt;td>&lt;p>
		up(1)
		down(2)
		testing(3)
		unknown(4)
		dormant(5)
		notPresent(6)
		lowerLayerDown(7)
	&lt;/p>&lt;/td>&lt;/tr>&lt;/table></descr>
      <logmsg dest="logndisplay">&lt;p>
			Audiocodes Event: linkDown trap received 
			ifIndex=%parm[#1]% 
			ifAdminStatus=%parm[#2]% 
			ifOperStatus=%parm[#3]%&lt;/p></logmsg>
      <severity>Indeterminate</severity>
   </event>
   <event>
      <mask>
         <maskelement>
            <mename>id</mename>
            <mevalue>.1.3.6.1.6.3.1.1</mevalue>
         </maskelement>
         <maskelement>
            <mename>generic</mename>
            <mevalue>6</mevalue>
         </maskelement>
         <maskelement>
            <mename>specific</mename>
            <mevalue>4</mevalue>
         </maskelement>
      </mask>
      <uei>uei.opennms.org/vendor/Audiocodes/traps/linkUp</uei>
      <event-label>IF-MIB defined trap event: linkUp</event-label>
      <descr>&lt;p>A linkUp trap signifies that the SNMP entity, acting in an
agent role, has detected that the ifOperStatus object for
one of its communication links left the down state and
transitioned into some other state (but not into the
notPresent state).  This other state is indicated by the
included value of ifOperStatus.&lt;/p>&lt;table>
	&lt;tr>&lt;td>&lt;b>

	ifIndex&lt;/b>&lt;/td>&lt;td>
	%parm[#1]%;&lt;/td>&lt;td>&lt;p>&lt;/p>&lt;/td>&lt;/tr>
	&lt;tr>&lt;td>&lt;b>

	ifAdminStatus&lt;/b>&lt;/td>&lt;td>
	%parm[#2]%;&lt;/td>&lt;td>&lt;p>
		up(1)
		down(2)
		testing(3)
	&lt;/p>&lt;/td>&lt;/tr>
	&lt;tr>&lt;td>&lt;b>

	ifOperStatus&lt;/b>&lt;/td>&lt;td>
	%parm[#3]%;&lt;/td>&lt;td>&lt;p>
		up(1)
		down(2)
		testing(3)
		unknown(4)
		dormant(5)
		notPresent(6)
		lowerLayerDown(7)
	&lt;/p>&lt;/td>&lt;/tr>&lt;/table></descr>
      <logmsg dest="logndisplay">&lt;p>
			Audiocodes Event: linkUp trap received 
			ifIndex=%parm[#1]% 
			ifAdminStatus=%parm[#2]% 
			ifOperStatus=%parm[#3]%&lt;/p></logmsg>
      <severity>Indeterminate</severity>
   </event>
   <event>
      <mask>
         <maskelement>
            <mename>id</mename>
<<<<<<< HEAD
            <mevalue>.1.3.6.1.2.1.16</mevalue>
         </maskelement>
         <maskelement>
            <mename>generic</mename>
            <mevalue>6</mevalue>
         </maskelement>
         <maskelement>
            <mename>specific</mename>
            <mevalue>1</mevalue>
         </maskelement>
      </mask>
      <uei>uei.opennms.org/vendor/Audiocodes/traps/risingAlarm</uei>
      <event-label>RMON-MIB defined trap event: risingAlarm</event-label>
      <descr>&lt;p>The SNMP trap that is generated when an alarm
entry crosses its rising threshold and generates
an event that is configured for sending SNMP
traps.&lt;/p>&lt;table>
	&lt;tr>&lt;td>&lt;b>

	alarmIndex&lt;/b>&lt;/td>&lt;td>
	%parm[#1]%;&lt;/td>&lt;td>&lt;p>&lt;/p>&lt;/td>&lt;/tr>
	&lt;tr>&lt;td>&lt;b>

	alarmVariable&lt;/b>&lt;/td>&lt;td>
	%parm[#2]%;&lt;/td>&lt;td>&lt;p>&lt;/p>&lt;/td>&lt;/tr>
	&lt;tr>&lt;td>&lt;b>

	alarmSampleType&lt;/b>&lt;/td>&lt;td>
	%parm[#3]%;&lt;/td>&lt;td>&lt;p>
		absoluteValue(1)
		deltaValue(2)
	&lt;/p>&lt;/td>&lt;/tr>
	&lt;tr>&lt;td>&lt;b>

	alarmValue&lt;/b>&lt;/td>&lt;td>
	%parm[#4]%;&lt;/td>&lt;td>&lt;p>&lt;/p>&lt;/td>&lt;/tr>
	&lt;tr>&lt;td>&lt;b>

	alarmRisingThreshold&lt;/b>&lt;/td>&lt;td>
	%parm[#5]%;&lt;/td>&lt;td>&lt;p>&lt;/p>&lt;/td>&lt;/tr>&lt;/table></descr>
      <logmsg dest="logndisplay">&lt;p>
			Audiocodes Event: risingAlarm trap received 
			alarmIndex=%parm[#1]% 
			alarmVariable=%parm[#2]% 
			alarmSampleType=%parm[#3]% 
			alarmValue=%parm[#4]% 
			alarmRisingThreshold=%parm[#5]%&lt;/p></logmsg>
      <severity>Indeterminate</severity>
   </event>
   <event>
      <mask>
         <maskelement>
            <mename>id</mename>
            <mevalue>.1.3.6.1.2.1.16</mevalue>
         </maskelement>
         <maskelement>
            <mename>generic</mename>
            <mevalue>6</mevalue>
         </maskelement>
         <maskelement>
            <mename>specific</mename>
            <mevalue>2</mevalue>
         </maskelement>
      </mask>
      <uei>uei.opennms.org/vendor/Audiocodes/traps/fallingAlarm</uei>
      <event-label>RMON-MIB defined trap event: fallingAlarm</event-label>
      <descr>&lt;p>The SNMP trap that is generated when an alarm
entry crosses its falling threshold and generates
an event that is configured for sending SNMP
traps.&lt;/p>&lt;table>
	&lt;tr>&lt;td>&lt;b>

	alarmIndex&lt;/b>&lt;/td>&lt;td>
	%parm[#1]%;&lt;/td>&lt;td>&lt;p>&lt;/p>&lt;/td>&lt;/tr>
	&lt;tr>&lt;td>&lt;b>

	alarmVariable&lt;/b>&lt;/td>&lt;td>
	%parm[#2]%;&lt;/td>&lt;td>&lt;p>&lt;/p>&lt;/td>&lt;/tr>
	&lt;tr>&lt;td>&lt;b>

	alarmSampleType&lt;/b>&lt;/td>&lt;td>
	%parm[#3]%;&lt;/td>&lt;td>&lt;p>
		absoluteValue(1)
		deltaValue(2)
	&lt;/p>&lt;/td>&lt;/tr>
	&lt;tr>&lt;td>&lt;b>

	alarmValue&lt;/b>&lt;/td>&lt;td>
	%parm[#4]%;&lt;/td>&lt;td>&lt;p>&lt;/p>&lt;/td>&lt;/tr>
	&lt;tr>&lt;td>&lt;b>

	alarmFallingThreshold&lt;/b>&lt;/td>&lt;td>
	%parm[#5]%;&lt;/td>&lt;td>&lt;p>&lt;/p>&lt;/td>&lt;/tr>&lt;/table></descr>
      <logmsg dest="logndisplay">&lt;p>
			Audiocodes Event: fallingAlarm trap received 
			alarmIndex=%parm[#1]% 
			alarmVariable=%parm[#2]% 
			alarmSampleType=%parm[#3]% 
			alarmValue=%parm[#4]% 
			alarmFallingThreshold=%parm[#5]%&lt;/p></logmsg>
      <severity>Indeterminate</severity>
   </event>
   <event>
      <mask>
         <maskelement>
            <mename>id</mename>
=======
>>>>>>> 65da858e
            <mevalue>.1.3.6.1.2.1.255</mevalue>
         </maskelement>
         <maskelement>
            <mename>generic</mename>
            <mevalue>6</mevalue>
         </maskelement>
         <maskelement>
            <mename>specific</mename>
            <mevalue>1</mevalue>
         </maskelement>
      </mask>
      <uei>uei.opennms.org/vendor/Audiocodes/traps/rtcpXrVoipThresholdViolation</uei>
      <event-label>RTCPXR-MIB defined trap event: rtcpXrVoipThresholdViolation</event-label>
      <descr>&lt;p>Notification that voice quality has changed
Sent immediately when the condition is detected.&lt;/p>&lt;table>
	&lt;tr>&lt;td>&lt;b>

	rtcpXrVoipAlertSeverity&lt;/b>&lt;/td>&lt;td>
	%parm[#1]%;&lt;/td>&lt;td>&lt;p>&lt;/p>&lt;/td>&lt;/tr>
	&lt;tr>&lt;td>&lt;b>

	rtcpXrVoipAlertType&lt;/b>&lt;/td>&lt;td>
	%parm[#2]%;&lt;/td>&lt;td>&lt;p>&lt;/p>&lt;/td>&lt;/tr>
	&lt;tr>&lt;td>&lt;b>

	rtcpXrVoipAlertInfoType&lt;/b>&lt;/td>&lt;td>
	%parm[#3]%;&lt;/td>&lt;td>&lt;p>
		adminStringOnly(1)
		sessionPointer(2)
		historyPointer(3)
	&lt;/p>&lt;/td>&lt;/tr>
	&lt;tr>&lt;td>&lt;b>

	rtcpXrVoipAlertPointer&lt;/b>&lt;/td>&lt;td>
	%parm[#4]%;&lt;/td>&lt;td>&lt;p>&lt;/p>&lt;/td>&lt;/tr>&lt;/table></descr>
      <logmsg dest="logndisplay">&lt;p>
			Audiocodes Event: rtcpXrVoipThresholdViolation trap received 
			rtcpXrVoipAlertSeverity=%parm[#1]% 
			rtcpXrVoipAlertType=%parm[#2]% 
			rtcpXrVoipAlertInfoType=%parm[#3]% 
			rtcpXrVoipAlertPointer=%parm[#4]%&lt;/p></logmsg>
      <severity>Indeterminate</severity>
   </event>
   <event>
      <mask>
         <maskelement>
            <mename>id</mename>
            <mevalue>.1.3.6.1.6.3.1.1</mevalue>
         </maskelement>
         <maskelement>
            <mename>generic</mename>
            <mevalue>6</mevalue>
         </maskelement>
         <maskelement>
            <mename>specific</mename>
            <mevalue>1</mevalue>
         </maskelement>
      </mask>
      <uei>uei.opennms.org/vendor/Audiocodes/traps/coldStart</uei>
      <event-label>SNMPv2-MIB defined trap event: coldStart</event-label>
      <descr>&lt;p>A coldStart trap signifies that the SNMP entity,
supporting a notification originator application, is
reinitializing itself and that its configuration may
have been altered.&lt;/p>&lt;table>&lt;/table></descr>
      <logmsg dest="logndisplay">&lt;p>
			Audiocodes Event: coldStart trap received&lt;/p></logmsg>
      <severity>Indeterminate</severity>
   </event>
   <event>
      <mask>
         <maskelement>
            <mename>id</mename>
            <mevalue>.1.3.6.1.6.3.1.1</mevalue>
         </maskelement>
         <maskelement>
            <mename>generic</mename>
            <mevalue>6</mevalue>
         </maskelement>
         <maskelement>
            <mename>specific</mename>
            <mevalue>2</mevalue>
         </maskelement>
      </mask>
      <uei>uei.opennms.org/vendor/Audiocodes/traps/warmStart</uei>
      <event-label>SNMPv2-MIB defined trap event: warmStart</event-label>
      <descr>&lt;p>A warmStart trap signifies that the SNMP entity,
supporting a notification originator application,
is reinitializing itself such that its configuration
is unaltered.&lt;/p>&lt;table>&lt;/table></descr>
      <logmsg dest="logndisplay">&lt;p>
			Audiocodes Event: warmStart trap received&lt;/p></logmsg>
      <severity>Indeterminate</severity>
   </event>
   <event>
      <mask>
         <maskelement>
            <mename>id</mename>
            <mevalue>.1.3.6.1.6.3.1.1</mevalue>
         </maskelement>
         <maskelement>
            <mename>generic</mename>
            <mevalue>6</mevalue>
         </maskelement>
         <maskelement>
            <mename>specific</mename>
            <mevalue>5</mevalue>
         </maskelement>
      </mask>
      <uei>uei.opennms.org/vendor/Audiocodes/traps/authenticationFailure</uei>
      <event-label>SNMPv2-MIB defined trap event: authenticationFailure</event-label>
      <descr>&lt;p>An authenticationFailure trap signifies that the SNMP
entity has received a protocol message that is not
properly authenticated.  While all implementations
of SNMP entities MAY be capable of generating this
trap, the snmpEnableAuthenTraps object indicates
whether this trap will be generated.&lt;/p>&lt;table>&lt;/table></descr>
      <logmsg dest="logndisplay">&lt;p>
			Audiocodes Event: authenticationFailure trap received&lt;/p></logmsg>
      <severity>Indeterminate</severity>
   </event>
</events><|MERGE_RESOLUTION|>--- conflicted
+++ resolved
@@ -8332,115 +8332,6 @@
       <mask>
          <maskelement>
             <mename>id</mename>
-<<<<<<< HEAD
-            <mevalue>.1.3.6.1.2.1.16</mevalue>
-         </maskelement>
-         <maskelement>
-            <mename>generic</mename>
-            <mevalue>6</mevalue>
-         </maskelement>
-         <maskelement>
-            <mename>specific</mename>
-            <mevalue>1</mevalue>
-         </maskelement>
-      </mask>
-      <uei>uei.opennms.org/vendor/Audiocodes/traps/risingAlarm</uei>
-      <event-label>RMON-MIB defined trap event: risingAlarm</event-label>
-      <descr>&lt;p>The SNMP trap that is generated when an alarm
-entry crosses its rising threshold and generates
-an event that is configured for sending SNMP
-traps.&lt;/p>&lt;table>
-	&lt;tr>&lt;td>&lt;b>
-
-	alarmIndex&lt;/b>&lt;/td>&lt;td>
-	%parm[#1]%;&lt;/td>&lt;td>&lt;p>&lt;/p>&lt;/td>&lt;/tr>
-	&lt;tr>&lt;td>&lt;b>
-
-	alarmVariable&lt;/b>&lt;/td>&lt;td>
-	%parm[#2]%;&lt;/td>&lt;td>&lt;p>&lt;/p>&lt;/td>&lt;/tr>
-	&lt;tr>&lt;td>&lt;b>
-
-	alarmSampleType&lt;/b>&lt;/td>&lt;td>
-	%parm[#3]%;&lt;/td>&lt;td>&lt;p>
-		absoluteValue(1)
-		deltaValue(2)
-	&lt;/p>&lt;/td>&lt;/tr>
-	&lt;tr>&lt;td>&lt;b>
-
-	alarmValue&lt;/b>&lt;/td>&lt;td>
-	%parm[#4]%;&lt;/td>&lt;td>&lt;p>&lt;/p>&lt;/td>&lt;/tr>
-	&lt;tr>&lt;td>&lt;b>
-
-	alarmRisingThreshold&lt;/b>&lt;/td>&lt;td>
-	%parm[#5]%;&lt;/td>&lt;td>&lt;p>&lt;/p>&lt;/td>&lt;/tr>&lt;/table></descr>
-      <logmsg dest="logndisplay">&lt;p>
-			Audiocodes Event: risingAlarm trap received 
-			alarmIndex=%parm[#1]% 
-			alarmVariable=%parm[#2]% 
-			alarmSampleType=%parm[#3]% 
-			alarmValue=%parm[#4]% 
-			alarmRisingThreshold=%parm[#5]%&lt;/p></logmsg>
-      <severity>Indeterminate</severity>
-   </event>
-   <event>
-      <mask>
-         <maskelement>
-            <mename>id</mename>
-            <mevalue>.1.3.6.1.2.1.16</mevalue>
-         </maskelement>
-         <maskelement>
-            <mename>generic</mename>
-            <mevalue>6</mevalue>
-         </maskelement>
-         <maskelement>
-            <mename>specific</mename>
-            <mevalue>2</mevalue>
-         </maskelement>
-      </mask>
-      <uei>uei.opennms.org/vendor/Audiocodes/traps/fallingAlarm</uei>
-      <event-label>RMON-MIB defined trap event: fallingAlarm</event-label>
-      <descr>&lt;p>The SNMP trap that is generated when an alarm
-entry crosses its falling threshold and generates
-an event that is configured for sending SNMP
-traps.&lt;/p>&lt;table>
-	&lt;tr>&lt;td>&lt;b>
-
-	alarmIndex&lt;/b>&lt;/td>&lt;td>
-	%parm[#1]%;&lt;/td>&lt;td>&lt;p>&lt;/p>&lt;/td>&lt;/tr>
-	&lt;tr>&lt;td>&lt;b>
-
-	alarmVariable&lt;/b>&lt;/td>&lt;td>
-	%parm[#2]%;&lt;/td>&lt;td>&lt;p>&lt;/p>&lt;/td>&lt;/tr>
-	&lt;tr>&lt;td>&lt;b>
-
-	alarmSampleType&lt;/b>&lt;/td>&lt;td>
-	%parm[#3]%;&lt;/td>&lt;td>&lt;p>
-		absoluteValue(1)
-		deltaValue(2)
-	&lt;/p>&lt;/td>&lt;/tr>
-	&lt;tr>&lt;td>&lt;b>
-
-	alarmValue&lt;/b>&lt;/td>&lt;td>
-	%parm[#4]%;&lt;/td>&lt;td>&lt;p>&lt;/p>&lt;/td>&lt;/tr>
-	&lt;tr>&lt;td>&lt;b>
-
-	alarmFallingThreshold&lt;/b>&lt;/td>&lt;td>
-	%parm[#5]%;&lt;/td>&lt;td>&lt;p>&lt;/p>&lt;/td>&lt;/tr>&lt;/table></descr>
-      <logmsg dest="logndisplay">&lt;p>
-			Audiocodes Event: fallingAlarm trap received 
-			alarmIndex=%parm[#1]% 
-			alarmVariable=%parm[#2]% 
-			alarmSampleType=%parm[#3]% 
-			alarmValue=%parm[#4]% 
-			alarmFallingThreshold=%parm[#5]%&lt;/p></logmsg>
-      <severity>Indeterminate</severity>
-   </event>
-   <event>
-      <mask>
-         <maskelement>
-            <mename>id</mename>
-=======
->>>>>>> 65da858e
             <mevalue>.1.3.6.1.2.1.255</mevalue>
          </maskelement>
          <maskelement>
