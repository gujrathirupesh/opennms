<events xmlns="http://xmlns.opennms.org/xsd/eventconf">
   <event>
      <uei>uei.opennms.org/internal/poller/outageCreated</uei>
      <event-label>OpenNMS-defined node event: outageCreated</event-label>
      <descr>&lt;p>A %service% outage was created on interface
            %interface% because of the following condition: %parm[eventReason]%.&lt;/p></descr>
      <logmsg dest="donotpersist">
            %service% outage identified on interface %interface%.
        </logmsg>
      <severity>Normal</severity>
   </event>
   <event>
      <uei>uei.opennms.org/internal/poller/outageResolved</uei>
      <event-label>OpenNMS-defined node event: outageResolved</event-label>
      <descr>&lt;p>The %service% service outage on interface %interface%
            has been restored.&lt;/p></descr>
      <logmsg dest="donotpersist">
            The %service% outage on interface %interface% has been
            resolved.
        </logmsg>
      <severity>Normal</severity>
   </event>
   <event>
      <uei>uei.opennms.org/internal/poller/suspendPollingService</uei>
      <event-label>OpenNMS-defined poller event: suspendPollingService</event-label>
      <descr>&lt;p>A forced rescan has identified the %service% service
            on interface %interface% as no longer part of any poller package,
            or the service has been unmanaged.
            &lt;/p> Polling will be discontinued.&lt;/p></descr>
      <logmsg dest="logndisplay">
            Polling will be discontinued for %service% service on interface
            %interface%.
        </logmsg>
      <severity>Normal</severity>
   </event>
   <event>
      <uei>uei.opennms.org/internal/poller/resumePollingService</uei>
      <event-label>OpenNMS-defined poller event: resumePollingService</event-label>
      <descr>&lt;p>A forced rescan has identified the %service% service
            on interface %interface% as covered by a poller package, and
            managed.
            &lt;/p> Polling will begin in accordance with the package and
            any applicable outage calendar.&lt;/p></descr>
      <logmsg dest="logndisplay">
            Polling will begin/resume for %service% service on interface
            %interface%.
        </logmsg>
      <severity>Normal</severity>
   </event>
   <event>
      <uei>uei.opennms.org/nodes/serviceUnmanaged</uei>
      <event-label>OpenNMS-defined internal event: serviceUnmanaged</event-label>
      <descr>&lt;p>The service %service% on interface %interface% is
            being forcibly unmanaged.&lt;/p></descr>
      <logmsg dest="logndisplay">
            The service %service% on interface %interface% is being
            forcibly unmanaged.
        </logmsg>
      <severity>Warning</severity>
   </event>
   <event>
      <uei>uei.opennms.org/nodes/deleteService</uei>
      <event-label>OpenNMS-defined node event: deleteService</event-label>
      <descr>&lt;p>Due to excessive downtime, the %service% service on
            interface %interface% has been scheduled for
            deletion.&lt;/p> &lt;p>When a service has been down
            for one week, it is determined to have been removed and will
            be deleted. If the service is later rediscovered, it will be
            re-added and associated with the appropriate
            interface.&lt;/p> &lt;p>If this is the only service
            associated with an interface, the interface will be
            scheduled for deletion as well, with the generation of the
            deleteInterface event.&lt;/p></descr>
      <logmsg dest="logndisplay">
            The %service% service on interface %interface% has been
            scheduled for deletion.
        </logmsg>
      <severity>Warning</severity>
   </event>
   <event>
      <uei>uei.opennms.org/nodes/duplicateNodeDeleted</uei>
      <event-label>OpenNMS-defined node event: duplicateNodeDeleted</event-label>
      <descr>&lt;p>Node :%nodeid% labled: %nodelabel%; was determined to be a
            duplicate node and is has been deleted.&lt;/p></descr>
      <logmsg dest="logndisplay">
            &lt;p>Node #&lt;a
            href=&quot;element/node.jsp?node=%nodeid%&quot;>%nodeid%&lt;/a>
            was determined to be a duplicate node and is being flagged
            for deletion.&lt;/p>
        </logmsg>
      <severity>Minor</severity>
   </event>
   <event>
      <uei>uei.opennms.org/nodes/interfaceDeleted</uei>
      <event-label>OpenNMS-defined node event: interfaceDeleted</event-label>
      <descr>&lt;p>Interface %interface% deleted from node #&lt;a
            href=&quot;element/node.jsp?node=%nodeid%&quot;>
            %nodeid%&lt;/a> with ifIndex %ifindex%.&lt;/p> &lt;p>This event is
            generated following an extended outage for a service, in
            which that service is the only service associated with an
            interface. If the service is later rediscovered, a new
            interface will be added and the service will be associated
            with that new interface.&lt;/p></descr>
      <logmsg dest="logndisplay">
            Interface %interface% deleted from node #&lt;a
            href=&quot;element/node.jsp?node=%nodeid%&quot;>%nodeid%&lt;/a>
            with ifIndex %ifindex%.
        </logmsg>
      <severity>Minor</severity>
   </event>
   <event>
      <uei>uei.opennms.org/nodes/interfaceDown</uei>
      <event-label>OpenNMS-defined node event: interfaceDown</event-label>
      <descr>&lt;p>All services are down on interface %interface%
            &lt;/p> &lt;p>This event is generated when node outage
            processing determines that the critical service or all
            services on the interface are now down &lt;/p> &lt;p>
            New outage records have been created and service level
            availability calculations will be impacted until this outage
            is resolved.&lt;/p></descr>
      <logmsg dest="logndisplay">
            Interface %interface% is down.
        </logmsg>
      <severity>Minor</severity>
      <alarm-data reduction-key="%uei%:%dpname%:%nodeid%:%interface%" alarm-type="1" auto-clean="false"/>
   </event>
   <event>
      <uei>uei.opennms.org/nodes/snmp/interfaceOperDown</uei>
      <event-label>OpenNMS-defined node event: snmp interface Oper Status Down</event-label>
      <descr>&lt;p>The operational status of interface is down
            &lt;/p> &lt;p>This event is generated when an snmp poll on interface find the operational status down.
            &lt;/p>
            &lt;p>Params %parm[all]% &lt;/p></descr>
      <logmsg dest="logndisplay">Operational status Down on interface ifname:%parm[snmpifname]%
            ifindex:%parm[snmpifindex]% ifdescr:%parm[snmpifdescr]%
        </logmsg>
      <severity>Minor</severity>
      <alarm-data reduction-key="%uei%:%dpname%:%nodeid%:%parm[snmpifindex]%" alarm-type="1" auto-clean="false">
          <update-field field-name="severity" update-on-reduction="true"/>
      </alarm-data>
   </event>
    <event>
        <uei>uei.opennms.org/nodes/snmp/interfaceOperTesting</uei>
        <event-label>OpenNMS-defined node event: snmp interface Oper Status Testing</event-label>
        <descr>&lt;p>The operational status of interface is testing
            &lt;/p> &lt;p>This event is generated when an snmp poll on interface find the operational status testing.
            &lt;/p>&lt;p>The testing state indicates that some tests must be performed on the interface. Once completed
            the state may change to up, dormant, or down, as appropriate.&lt;/p>
            &lt;p>Params %parm[all]% &lt;/p></descr>
        <logmsg dest="logndisplay">Operational status Testing on interface ifname:%parm[snmpifname]%
            ifindex:%parm[snmpifindex]% ifdescr:%parm[snmpifdescr]%
        </logmsg>
        <severity>Warning</severity>
        <alarm-data reduction-key="uei.opennms.org/nodes/snmp/interfaceOperDown:%dpname%:%nodeid%:%parm[snmpifindex]%" alarm-type="1" auto-clean="false">
            <update-field field-name="severity" update-on-reduction="true"/>
        </alarm-data>
    </event>
    <event>
        <uei>uei.opennms.org/nodes/snmp/interfaceOperUnknown</uei>
        <event-label>OpenNMS-defined node event: snmp interface Oper Status Unknown</event-label>
        <descr>&lt;p>The operational status of interface is unknown
            &lt;/p> &lt;p>This event is generated when an snmp poll on interface find the operational status unknown.
            &lt;/p> &lt;p>The unknown state indicates that the state of the interface can not be
            ascertained.&lt;/p>
            &lt;p>Params %parm[all]% &lt;/p></descr>
        <logmsg dest="logndisplay">Operational status Unknown on interface ifname:%parm[snmpifname]%
            ifindex:%parm[snmpifindex]% ifdescr:%parm[snmpifdescr]%
        </logmsg>
        <severity>Minor</severity>
        <alarm-data reduction-key="uei.opennms.org/nodes/snmp/interfaceOperDown:%dpname%:%nodeid%:%parm[snmpifindex]%" alarm-type="1" auto-clean="false">
            <update-field field-name="severity" update-on-reduction="true"/>
        </alarm-data>
    </event>
    <event>
        <uei>uei.opennms.org/nodes/snmp/interfaceOperDormant</uei>
        <event-label>OpenNMS-defined node event: snmp interface Oper Status Dormant</event-label>
        <descr>&lt;p>The operational status of interface is dormant
            &lt;/p> &lt;p>This event is generated when an snmp poll on interface find the operational status dormant.
            &lt;/p>&lt;p>The dormant state indicates that the relevant interface is not actually in a condition
            to pass packets but is in a pending state, waiting for some external event.&lt;/p>
            &lt;p>Params %parm[all]% &lt;/p></descr>
        <logmsg dest="logndisplay">Operational status Dormant on interface ifname:%parm[snmpifname]%
            ifindex:%parm[snmpifindex]% ifdescr:%parm[snmpifdescr]%
        </logmsg>
        <severity>Warning</severity>
        <alarm-data reduction-key="uei.opennms.org/nodes/snmp/interfaceOperDown:%dpname%:%nodeid%:%parm[snmpifindex]%" alarm-type="1" auto-clean="false">
            <update-field field-name="severity" update-on-reduction="true"/>
        </alarm-data>
    </event>
    <event>
        <uei>uei.opennms.org/nodes/snmp/interfaceOperNotPresent</uei>
        <event-label>OpenNMS-defined node event: snmp interface Oper Status Not Present</event-label>
        <descr>&lt;p>The operational status of interface is not present
            &lt;/p> &lt;p>This event is generated when an snmp poll on interface find the operational status not present.
            &lt;/p> &lt;p>The not present state indicates that the interface is down specifically because
            some component, typically a hardware component, is not present in the managed system.&lt;/p>
            &lt;p>Params %parm[all]% &lt;/p></descr>
        <logmsg dest="logndisplay">Operational status Not Present on interface ifname:%parm[snmpifname]%
            ifindex:%parm[snmpifindex]% ifdescr:%parm[snmpifdescr]%
        </logmsg>
        <severity>Minor</severity>
        <alarm-data reduction-key="uei.opennms.org/nodes/snmp/interfaceOperDown:%dpname%:%nodeid%:%parm[snmpifindex]%" alarm-type="1" auto-clean="false">
            <update-field field-name="severity" update-on-reduction="true"/>
        </alarm-data>
    </event>
    <event>
        <uei>uei.opennms.org/nodes/snmp/interfaceOperLowerLayerDown</uei>
        <event-label>OpenNMS-defined node event: snmp interface Oper Status Lower Layer Down</event-label>
        <descr>&lt;p>The operational status of interface is lower layer down
            &lt;/p> &lt;p>This event is generated when an snmp poll on interface find the operational status lower layer down.
            &lt;/p> &lt;p>The lower layer down state indicates that this interface runs on top of one or
            more other interfaces and that this interface is down specifically because one or more of these
            lower-layer interfaces are down.&lt;/p>
            &lt;p>Params %parm[all]% &lt;/p></descr>
        <logmsg dest="logndisplay">Operational status Lower Layer Down on interface ifname:%parm[snmpifname]%
            ifindex:%parm[snmpifindex]% ifdescr:%parm[snmpifdescr]%
        </logmsg>
        <severity>Minor</severity>
        <alarm-data reduction-key="uei.opennms.org/nodes/snmp/interfaceOperDown:%dpname%:%nodeid%:%parm[snmpifindex]%" alarm-type="1" auto-clean="false">
            <update-field field-name="severity" update-on-reduction="true"/>
        </alarm-data>
    </event>
   <event>
      <uei>uei.opennms.org/nodes/snmp/interfaceAdminDown</uei>
      <event-label>OpenNMS-defined node event: snmp interface Admin Status Down</event-label>
      <descr>&lt;p>The administration status of interface is down
            &lt;/p> &lt;p>This event is generated when an snmp poll on interface find the administration status
            down.
            &lt;/p>
            &lt;p>Params %parm[all]% &lt;/p></descr>
      <logmsg dest="logndisplay">Administration status Down on interface ifname:%parm[snmpifname]%
            ifindex:%parm[snmpifindex]% ifdescr:%parm[snmpifdescr]%
        </logmsg>
      <severity>Minor</severity>
      <alarm-data reduction-key="%uei%:%dpname%:%nodeid%:%interface%:%parm[snmpifindex]%" alarm-type="1" auto-clean="false"/>
   </event>
   <event>
      <uei>uei.opennms.org/nodes/interfaceReparented</uei>
      <event-label>OpenNMS-defined node event: interfaceReparented</event-label>
      <descr>&lt;p>Interface %interface% has been reparented under
            node %parm[newNodeID]% from node
            %parm[oldNodeID]%.&lt;/p> &lt;p>Usually this happens
            after a services scan discovers that a node with multiple
            interfaces is now running an SNMP agent and is therefore
            able to reparent the node's interfaces under a single node
            identifier.&lt;/p> &lt;p>This is typically not a
            reason for concern, but you should be aware that the node
            association of this interface has changed.&lt;/p></descr>
      <logmsg dest="logndisplay">
            %interface% has been reparented under node %parm[newNodeID]%
            from node %parm[oldNodeID]%.
        </logmsg>
      <severity>Warning</severity>
   </event>
   <event>
      <uei>uei.opennms.org/nodes/interfaceUp</uei>
      <event-label>OpenNMS-defined node event: interfaceUp</event-label>
      <descr>&lt;p>The interface %interface% which was previously down
            is now up.&lt;/p> &lt;p>This event is generated when
            node outage processing determines that the critical service
            or all services on the interface are restored. &lt;/p>
            &lt;p>This event will cause any active outages associated
            with this interface to be cleared.&lt;/p></descr>
      <logmsg dest="logndisplay">
            Interface %interface% is up.
        </logmsg>
      <severity>Normal</severity>
      <alarm-data reduction-key="%uei%:%dpname%:%nodeid%:%interface%" alarm-type="2" clear-key="uei.opennms.org/nodes/interfaceDown:%dpname%:%nodeid%:%interface%" auto-clean="false"/>
   </event>
   <event>
      <uei>uei.opennms.org/nodes/snmp/interfaceOperUp</uei>
      <event-label>OpenNMS-defined node event: snmp interface Oper Status Up</event-label>
      <descr>&lt;p>The operational status of interface is up
            &lt;/p> &lt;p>This event is generated when an snmp poll on interface find the operational status up.
            &lt;/p>
            &lt;p>Params %parm[all]% &lt;/p></descr>
      <logmsg dest="logndisplay">Operational status Up on interface ifname:%parm[snmpifname]%
            ifindex:%parm[snmpifindex]% ifdescr:%parm[snmpifdescr]%
        </logmsg>
      <severity>Normal</severity>
      <alarm-data reduction-key="%uei%:%dpname%:%nodeid%:%parm[snmpifindex]%" alarm-type="2" clear-key="uei.opennms.org/nodes/snmp/interfaceOperDown:%dpname%:%nodeid%:%parm[snmpifindex]%" auto-clean="false"/>
   </event>
   <event>
      <uei>uei.opennms.org/nodes/snmp/interfaceAdminUp</uei>
      <event-label>OpenNMS-defined node event: snmp interface Admin Status Up</event-label>
      <descr>&lt;p>The administration status of interface is down
            &lt;/p> &lt;p>This event is generated when an snmp poll on interface find the administration status
            up.
            &lt;/p>
            &lt;p>Params %parm[all]% &lt;/p></descr>
      <logmsg dest="logndisplay">Administration status Up on interface ifname:%parm[snmpifname]%
            ifindex:%parm[snmpifindex]% ifdescr:%parm[snmpifdescr]%
        </logmsg>
      <severity>Normal</severity>
      <alarm-data reduction-key="%uei%:%dpname%:%nodeid%:%interface%:%parm[snmpifindex]%" alarm-type="2" clear-key="uei.opennms.org/nodes/snmp/interfaceAdminDown:%dpname%:%nodeid%:%interface%:%parm[snmpifindex]%" auto-clean="false"/>
   </event>
   <event>
      <uei>uei.opennms.org/nodes/nodeAdded</uei>
      <event-label>OpenNMS-defined node event: nodeAdded</event-label>
      <descr>The node &quot;%parm[nodelabel]%&quot; was added and is now being monitored.</descr>
      <logmsg dest="logndisplay">A new node &quot;%parm[nodelabel]%&quot; was added.</logmsg>
      <operinstruct>This event is for information only. Please make sure that the newly added device &lt;a href=&quot;element/node.jsp?node=%nodeid%&quot;>&quot;%parm[nodelabel]%&quot;&lt;/a> is monitored as desired.</operinstruct>
      <severity>Warning</severity>
   </event>
   <event>
      <uei>uei.opennms.org/nodes/nodeUpdated</uei>
      <event-label>OpenNMS-defined node event: nodeUpdated</event-label>
      <descr>&lt;p>A currently provisioned node (%parm[nodelabel]%) was updated by
            OpenNMS.&lt;/p></descr>
      <logmsg dest="logndisplay">
            A provisioned node (%parm[nodelabel]%) was updated by OpenNMS.
        </logmsg>
      <severity>Warning</severity>
   </event>
   <event>
      <uei>uei.opennms.org/nodes/nodeLocationChanged</uei>
      <event-label>OpenNMS-defined node event: nodeLocationChanged</event-label>
      <descr>&lt;p>A currently provisioned node (%parm[nodelabel]%) changed its
        location from (%parm[nodePrevLocation]%) to (%parm[nodeCurrentLocation]%).&lt;/p></descr>
      <logmsg dest="logndisplay">
        A provisioned node (%parm[nodelabel]%) changed its location to (%parm[nodeCurrentLocation]%).
      </logmsg>
      <severity>Normal</severity>
   </event>
   <event>
      <uei>uei.opennms.org/nodes/nodeCategoryMembershipChanged</uei>
      <event-label>OpenNMS-defined node event: nodeCategoryMembershipChanged</event-label>
      <descr>&lt;p>Node category membership has changed for node
            (%parm[nodelabel]%)&lt;/p></descr>
      <logmsg dest="logndisplay">
            Node category membership has changed for node (%parm[nodelabel]%).
        </logmsg>
      <severity>Warning</severity>
   </event>
   <event>
      <uei>uei.opennms.org/nodes/nodeDeleted</uei>
      <event-label>OpenNMS-defined node event: nodeDeleted</event-label>
      <descr>&lt;p>%parm[nodelabel]% (%parm[foreignSource]%:%parm[foreignId]%) in location %parm[location]% was deleted from requisition %parm[foreignSource]%.&lt;/p>
             &lt;p>This can have multiple reasons.
             &lt;ul>
             &lt;li>OpenNMS default config will delete any node that is down for seven consecutive days.&lt;/li>
             &lt;li>It was removed from the corresponding requisition %parm[foreignSource]%. This can be done manually using the web UI or using provisiond import schedules.&lt;/li>
             &lt;li>It was manually deleted using the "Delete nodes" entry in the Admin menu.&lt;/li>
             &lt;li>It was removed using the ReST API&lt;/li>
             &lt;/ul>
             Operator Instructions:&lt;br/>
             Please verify if the deletion was planned.&lt;/p></descr>
      <logmsg dest="logndisplay">
            Node %parm[nodelabel]% (%nodeid%) was deleted.
        </logmsg>
      <severity>Warning</severity>
   </event>
   <event>
      <uei>uei.opennms.org/nodes/nodeDown</uei>
      <event-label>OpenNMS-defined node event: nodeDown</event-label>
      <descr>&lt;p>All interfaces on node %parm[nodelabel]% are
            down because of the following condition: %parm[eventReason]%.&lt;/p> &lt;p>
            This event is generated when node outage processing determines
            that all interfaces on the node are down.&lt;/p> &lt;p>
            New outage records have been created and service level
            availability calculations will be impacted until this outage
            is resolved.&lt;/p></descr>
      <logmsg dest="logndisplay">
            Node %parm[nodelabel]% is down.
        </logmsg>
      <severity>Major</severity>
      <alarm-data reduction-key="%uei%:%dpname%:%nodeid%" alarm-type="1" auto-clean="false"/>
   </event>
   <event>
      <uei>uei.opennms.org/nodes/pathOutage</uei>
      <event-label>OpenNMS-defined node event: pathOutage</event-label>
      <descr>&lt;p>The state of node %parm[nodelabel]% is unknown
            because the critical path to the node is down.&lt;/p>
            &lt;p>This event is generated when node outage processing
            determines that the critical path IP address/service for
            this node is not responding..&lt;/p></descr>
      <logmsg dest="logndisplay">
            %parm[nodelabel]% path outage. Critical path =
            %parm[criticalPathIp]% %parm[criticalPathServiceName]%
        </logmsg>
      <severity>Major</severity>
      <alarm-data reduction-key="%uei%:%dpname%:%nodeid%" alarm-type="3" auto-clean="false"/>
   </event>
   <event>
      <uei>uei.opennms.org/nodes/nodeGainedInterface</uei>
      <event-label>OpenNMS-defined node event: nodeGainedInterface</event-label>
      <descr>&lt;p>Interface %interface% has been associated with Node
            #&lt;a
            href=&quot;element/node.jsp?node=%nodeid%&quot;>%nodeid%&lt;/a>.&lt;/p></descr>
      <logmsg dest="logndisplay">
            Interface %interface% has been associated with Node #&lt;a
            href=&quot;element/node.jsp?node=%nodeid%&quot;>%nodeid%&lt;/a>.
        </logmsg>
      <severity>Warning</severity>
   </event>
   <event>
      <uei>uei.opennms.org/nodes/nodeGainedService</uei>
      <event-label>OpenNMS-defined node event: nodeGainedService</event-label>
      <descr>&lt;p>A service scan has identified the %service% service
            on interface %interface%.&lt;/p> &lt;p>If this
            interface (%interface%) is within the list of ranges and
            specific addresses to be managed by OpenNMS, this service
            will be scheduled for regular availability checks.&lt;/p></descr>
      <logmsg dest="logndisplay">
            The %service% service has been discovered on interface
            %interface%.
        </logmsg>
      <severity>Warning</severity>
   </event>
   <event>
      <uei>uei.opennms.org/nodes/nodeInfoChanged</uei>
      <event-label>OpenNMS-defined node event: nodeInfoChanged</event-label>
      <descr>&lt;p>Node information has changed for node
            #%nodeid%.&lt;/p></descr>
      <logmsg dest="logndisplay">
            &lt;p>Node information has changed for &lt;a
            href=&quot;element/node.jsp?node=%nodeid%&quot;>%nodeid%&lt;/a>.&lt;/p>
        </logmsg>
      <severity>Warning</severity>
   </event>
   <event>
      <uei>uei.opennms.org/nodes/nodeLabelChanged</uei>
      <event-label>OpenNMS-defined node event: nodeLabelChanged</event-label>
      <descr>&lt;p>Node #&lt;a
            href=&quot;element/node.jsp?node=%nodeid%&quot;>%nodeid%&lt;/a>'s
            label was changed from &quot;%parm[oldNodeLabel]%&quot; to
            &quot;%parm[newNodeLabel]%&quot;.&lt;/p></descr>
      <logmsg dest="logndisplay">
            Node #&lt;a
            href=&quot;element/node.jsp?node=%nodeid%&quot;>%nodeid%&lt;/a>'s
            label was changed from &quot;%parm[oldNodeLabel]%&quot; to
            &quot;%parm[newNodeLabel]%&quot;.
        </logmsg>
      <severity>Normal</severity>
   </event>
   <event>
      <uei>uei.opennms.org/nodes/nodeLostService</uei>
      <event-label>OpenNMS-defined node event: nodeLostService</event-label>
      <descr>&lt;p>A %service% outage was identified on interface
            %interface% because of the following condition: %parm[eventReason]%.&lt;/p> &lt;p>
            A new Outage record has been created and service level
            availability calculations will be impacted until this outage is
            resolved.&lt;/p></descr>
      <logmsg dest="logndisplay">
            %service% outage identified on interface %interface%.
        </logmsg>
      <severity>Minor</severity>
      <alarm-data reduction-key="%uei%:%dpname%:%nodeid%:%interface%:%service%" alarm-type="1" auto-clean="false"/>
   </event>
   <event>
      <uei>uei.opennms.org/nodes/nodeRegainedService</uei>
      <event-label>OpenNMS-defined node event: nodeRegainedService</event-label>
      <descr>&lt;p>The %service% service on interface %interface% was
            previously down and has been restored.&lt;/p>
            &lt;p>This event is generated when a service which had
            previously failed polling attempts is again responding to
            polls by OpenNMS. &lt;/p> &lt;p>This event will cause
            any active outages associated with this service/interface
            combination to be cleared.&lt;/p></descr>
      <logmsg dest="logndisplay">
            The %service% outage on interface %interface% has been
            cleared. Service is restored.
        </logmsg>
      <severity>Normal</severity>
      <alarm-data reduction-key="%uei%:%dpname%:%nodeid%:%interface%:%service%" alarm-type="2" clear-key="uei.opennms.org/nodes/nodeLostService:%dpname%:%nodeid%:%interface%:%service%" auto-clean="false"/>
   </event>
   <event>
      <uei>uei.opennms.org/nodes/nodeUp</uei>
      <event-label>OpenNMS-defined node event: nodeUp</event-label>
      <descr>&lt;p>Node %parm[nodelabel]% which was previously down is
            now up.&lt;/p> &lt;p>This event is generated when node
            outage processing determines that all interfaces on the node
            are up.&lt;/p> &lt;p>This event will cause any active
            outages associated with this node to be cleared.&lt;/p></descr>
      <logmsg dest="logndisplay">
            Node %parm[nodelabel]% is up.
        </logmsg>
      <severity>Normal</severity>
      <alarm-data reduction-key="%uei%:%dpname%:%nodeid%" alarm-type="2" clear-key="uei.opennms.org/nodes/nodeDown:%dpname%:%nodeid%" auto-clean="false"/>
   </event>
   <event>
      <uei>uei.opennms.org/nodes/primarySnmpInterfaceChanged</uei>
      <event-label>OpenNMS-defined node event: primarySnmpInterfaceChanged</event-label>
      <descr>&lt;p>This event indicates that the interface selected
            for SNMP data collection for this node has changed. This is
            usually due to a network or address reconfiguration
            impacting this device.&lt;/p></descr>
      <logmsg dest="logndisplay">
            Primary SNMP interface for node &lt;a
            href=&quot;element/node.jsp?node=%nodeid%&quot;>%nodeid%&lt;/a>
            has changed from %parm[oldPrimarySnmpAddress]% to
            %parm[newPrimarySnmpAddress]%.
        </logmsg>
      <severity>Warning</severity>
   </event>
   <event>
      <uei>uei.opennms.org/nodes/reinitializePrimarySnmpInterface</uei>
      <event-label>OpenNMS-defined node event: reinitializePrimarySnmpInterface</event-label>
      <descr>&lt;p>A change in configuration on this node has been
            detected and the SNMP data collection mechanism is being
            triggered to refresh its required profile of the remote
            node.&lt;/p></descr>
      <logmsg dest="logndisplay">
            SNMP information on %interface% is being refreshed for data
            collection purposes.
        </logmsg>
      <severity>Warning</severity>
   </event>
   <event>
      <uei>uei.opennms.org/nodes/serviceResponsive</uei>
      <event-label>OpenNMS-defined node event: serviceResponsive</event-label>
      <descr>&lt;p>The %service% service which was previously unresponsive
            is now responding normally on interface %interface%.&lt;/p></descr>
      <logmsg dest="logndisplay">
            %service% is responding normally on interface %interface%.
        </logmsg>
      <severity>Normal</severity>
   </event>
   <event>
      <uei>uei.opennms.org/nodes/serviceDeleted</uei>
      <event-label>OpenNMS-defined node event: serviceDeleted</event-label>
      <descr>&lt;p>Service %service% was deleted from interface
            %interface%, associated with Node ID# %nodeid%.&lt;/p>
            &lt;p>When a service is deleted from an interface, it is
            due to extended downtime model configured in pollerd
            configuration.&lt;/p> &lt;p>If a previously deleted service
            becomes active again on an interface, it will be re-added to
            the OpenNMS database as a new occurrence of that service and
            will be disassociated with any historic outages.&lt;/p></descr>
      <logmsg dest="logndisplay">
            The %service% service was deleted from interface
            %interface%.
        </logmsg>
      <severity>Warning</severity>
   </event>
   <event>
      <uei>uei.opennms.org/nodes/serviceUnresponsive</uei>
      <event-label>OpenNMS-defined node event: serviceUnresponsive</event-label>
      <descr>&lt;p>The %service% service is up but was unresponsive
            during the last poll on interface %interface%.&lt;/p></descr>
      <logmsg dest="logndisplay">
            %service% is up but unresponsive on interface %interface%.
        </logmsg>
      <severity>Minor</severity>
   </event>
   <event>
      <uei>uei.opennms.org/nodes/assetInfoChanged</uei>
      <event-label>OpenNMS-defined node event: assetInfoChanged</event-label>
      <descr>&lt;p>The Asset info for node %nodeid% (%nodelabel%)
            has been changed via the webUI.&lt;/p></descr>
      <logmsg dest="logndisplay">
            &lt;p>The Asset info for node %nodeid% (%nodelabel%)
            has been changed via the webUI.&lt;/p>
        </logmsg>
      <severity>Normal</severity>
   </event>
    <event>
        <uei>uei.opennms.org/deviceconfig/configBackupStarted</uei>
        <event-label>OpenNMS-defined node event: configBackupStarted</event-label>
        <descr>&lt;p>Config backup started on %service%
            during the last poll on interface %interface%.&lt;/p></descr>
        <logmsg dest="logndisplay">
            %service% config backup started on interface %interface%.
        </logmsg>
<<<<<<< HEAD
        <severity>Minor</severity>
        <alarm-data reduction-key="%uei%:%dpname%:%nodeid%:%interface%:%service%" alarm-type="3" auto-clean="true"/>
=======
        <severity>Normal</severity>
>>>>>>> 74ab5cae
    </event>
    <event>
        <uei>uei.opennms.org/deviceconfig/configBackupFailed</uei>
        <event-label>OpenNMS-defined node event: configBackupFailed</event-label>
        <descr>&lt;p>Failed to backup config associated with %service%
            during the last poll on interface %interface% because of
            the following condition: %parm[eventReason]%.&lt;/p></descr>
        <logmsg dest="logndisplay">
            %service% config backup failed on interface %interface%.
        </logmsg>
        <severity>Minor</severity>
        <alarm-data reduction-key="%uei%:%dpname%:%nodeid%:%interface%:%service%" alarm-type="1" auto-clean="false"/>
    </event>
    <event>
        <uei>uei.opennms.org/deviceconfig/configBackupSucceeded</uei>
        <event-label>OpenNMS-defined node event: configBackupSucceeded</event-label>
        <descr>&lt;p>Config backup succeeded on %service%
            during the last poll on interface %interface%.&lt;/p></descr>
        <logmsg dest="logndisplay">
            %service% config backup succeeded on interface %interface%.
        </logmsg>
        <severity>Normal</severity>
        <alarm-data reduction-key="%uei%:%dpname%:%nodeid%:%interface%:%service%" alarm-type="2"
                    clear-key="uei.opennms.org/deviceconfig/configBackupFailed:%dpname%:%nodeid%:%interface%:%service%" auto-clean="false"/>
    </event>
</events><|MERGE_RESOLUTION|>--- conflicted
+++ resolved
@@ -562,12 +562,7 @@
         <logmsg dest="logndisplay">
             %service% config backup started on interface %interface%.
         </logmsg>
-<<<<<<< HEAD
-        <severity>Minor</severity>
-        <alarm-data reduction-key="%uei%:%dpname%:%nodeid%:%interface%:%service%" alarm-type="3" auto-clean="true"/>
-=======
         <severity>Normal</severity>
->>>>>>> 74ab5cae
     </event>
     <event>
         <uei>uei.opennms.org/deviceconfig/configBackupFailed</uei>
