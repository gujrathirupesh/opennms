<events xmlns="http://xmlns.opennms.org/xsd/eventconf">
   <event>
      <uei>MATCH-ANY-UEI</uei>
<<<<<<< HEAD
      <event-label>OpenNMS defined internal event: Notifd MATCH-ANY-UEI</event-label>
      <descr>&lt;p>This UEI should never be generated, but exists
      so that notifications can match any UEI for a
      particular filter rule. Useful to see all events for
      a particular node via notifications, etc.&lt;/p></descr>
      <logmsg dest="logonly">A MATCH-ANY-UEI event for generic notifications.</logmsg>
      <severity>Indeterminate</severity>
   </event>
   <event>
      <uei>uei.opennms.org/internal/capsd/discPause</uei>
      <event-label>OpenNMS-defined internal event: Capsd discPause</event-label>
      <descr>&lt;p>The Capsd services scanning engine has asked Discovery to
      pause due to a backlog of interfaces yet to be scanned.&lt;/p></descr>
=======
      <event-label>OpenNMS defined event: MATCH-ANY-UEI</event-label>
      <descr>&lt;p>This UEI will never be generated, but exists
                        so that notifications can match any UEI for a
                        particular filter rule. Useful to see all events for
                        a particular node via notifications.
                        &lt;/p></descr>
      <logmsg dest="logonly">MATCH-ANY-UEI event.</logmsg>
      <severity>Indeterminate</severity>
   </event>
   <event>
      <uei>uei.opennms.org/internal/poller/outageCreated</uei>
      <event-label>OpenNMS-defined node event: outageCreated</event-label>
      <descr>&lt;p>A %service% outage was created on interface
      %interface%.&lt;/p></descr>
      <logmsg dest="donotpersist">%service% outage identified on interface %interface% with reason code: %parm[eventReason]%.</logmsg>
      <severity>Normal</severity>
   </event>
   <event>
      <uei>uei.opennms.org/internal/poller/outageResolved</uei>
      <event-label>OpenNMS-defined node event: outageResolved</event-label>
      <descr>&lt;p>The %service% service outage on interface %interface% 
      has been restored.&lt;/p></descr>
      <logmsg dest="donotpersist">The %service% outage on interface %interface% has been
      resolved.</logmsg>
      <severity>Normal</severity>
   </event>
   <event>
      <uei>uei.opennms.org/internal/capsd/discPause</uei>
      <event-label>OpenNMS-defined internal event: capsd discPause</event-label>
      <descr>&lt;p>The services scanning engine has asked discovery to
      pause due to a backlog of interfaces yet to be scanned.
      &lt;/p></descr>
>>>>>>> 65da858e
      <logmsg dest="logonly">Capsd has asked Discovery to pause momentarily.</logmsg>
      <severity>Warning</severity>
   </event>
   <event>
      <uei>uei.opennms.org/internal/capsd/discResume</uei>
<<<<<<< HEAD
      <event-label>OpenNMS-defined internal event: Capsd discResume</event-label>
      <descr>&lt;p>Capsd is asking Discovery to resume adding nodes
=======
      <event-label>OpenNMS-defined internal event: capsd discResume</event-label>
      <descr>&lt;p>Capsd is approving discovery to resume adding nodes
>>>>>>> 65da858e
      to the Capsd queue.&lt;/p></descr>
      <logmsg dest="logonly">Capsd is ready for Discovery to resume scheduling nodes.</logmsg>
      <severity>Normal</severity>
   </event>
   <event>
      <uei>uei.opennms.org/internal/capsd/snmpConflictsWithDb</uei>
<<<<<<< HEAD
      <event-label>OpenNMS-defined internal event: Capsd snmpConflictsWithDb</event-label>
      <descr>&lt;p>During a rescan, the IP interfaces as determined by SNMP
      conflict with the IP interfaces listed in the database for this node.
=======
      <event-label>OpenNMS-defined capsd event: snmpConflictsWithDb</event-label>
      <descr>&lt;p>During a rescan the ip interfaces as determined by snmp
      conflict with the ip interfaces listed in the database for this node.
>>>>>>> 65da858e
      &lt;/p></descr>
      <logmsg dest="logndisplay">IP interfaces as determined by SNMP disagree with the database.</logmsg>
      <severity>Warning</severity>
   </event>
   <event>
      <uei>uei.opennms.org/internal/capsd/forceRescan</uei>
<<<<<<< HEAD
      <event-label>OpenNMS-defined internal event: Capsd forceRescan</event-label>
      <descr>&lt;p>The administrator has forced a services scan on
      this node to update the list of supported
      services.&lt;/p></descr>
      <logmsg dest="logndisplay">A services scan has been forced on this node: %nodelabel%</logmsg>
=======
      <event-label>OpenNMS-defined internal event: capsd forceRescan</event-label>
      <descr>&lt;p>A services scan has been forced.&lt;/p>
      &lt;p>The administrator has forced a services scan on
      this node to update the list of supported
      services.&lt;/p></descr>
      <logmsg dest="logndisplay">&lt;p>A services scan has been forced on this
      node.&lt;/p></logmsg>
>>>>>>> 65da858e
      <severity>Warning</severity>
   </event>
   <event>
      <uei>uei.opennms.org/internal/capsd/rescanCompleted</uei>
<<<<<<< HEAD
      <event-label>OpenNMS-defined internal event: Capsd rescanCompleted</event-label>
      <descr>&lt;p>A services scan has been completed.&lt;/p>
      &lt;p>The list of services on this node has been
      updated.&lt;/p></descr>
      <logmsg dest="logndisplay">A services scan has been completed on this node: %nodelabel%</logmsg>
=======
      <event-label>OpenNMS-defined internal event: capsd rescanCompleted</event-label>
      <descr>&lt;p>A services scan has been completed.&lt;/p>
      &lt;p>The list of services on this node has been
      updated.&lt;/p></descr>
      <logmsg dest="logndisplay">&lt;p>A services scan has been completed on this
      node.&lt;/p></logmsg>
>>>>>>> 65da858e
      <severity>Normal</severity>
   </event>
   <event>
      <uei>uei.opennms.org/internal/capsd/interfaceSupportsSNMP</uei>
<<<<<<< HEAD
      <event-label>OpenNMS-defined internal event: Capsd interfaceSupportsSNMP</event-label>
      <descr>&lt;p>A services scan has verified that this interface
      supports the SNMP protocol.&lt;/p></descr>
      <logmsg dest="logonly">A services scan has verified that this interface supports the SNMP protocol.</logmsg>
=======
      <event-label>OpenNMS-defined internal event: capsd interfaceSupportsSNMP</event-label>
      <descr>&lt;p>A services scan has verified that this interface
      supports the SNMP protocol.&lt;/p></descr>
      <logmsg dest="logonly">&lt;p>A services scan has verified that this interface
      supports the SNMP protocol.&lt;/p></logmsg>
>>>>>>> 65da858e
      <severity>Normal</severity>
   </event>
   <event>
      <uei>uei.opennms.org/internal/capsd/duplicateIPAddress</uei>
<<<<<<< HEAD
      <event-label>OpenNMS-defined internal event: Capsd duplicateIPAddress</event-label>
      <descr>&lt;p>A services scan has discovered the same IP address on 
      more than one device: %interface%. The address
      has been added to the database under all nodes that have it.
      If this address is in error, please take steps to correct it.
      &lt;/p></descr>
      <logmsg dest="logndisplay">A services scan has discovered a duplicate IP address: %interface%.</logmsg>
=======
      <event-label>OpenNMS-defined internal event: capsd duplicateIPAddress</event-label>
      <descr>&lt;p>A services scan has discovered an IP address on 
            more than one device: IP Address: %interface%. The address
      has been added to the database under all nodes that have it.
      If this address is in error, please take steps to correct it.
      &lt;/p></descr>
      <logmsg dest="logndisplay">&lt;p>A services scan has discovered a duplicate IP address:
      %interface%.&lt;/p></logmsg>
>>>>>>> 65da858e
      <severity>Minor</severity>
      <alarm-data reduction-key="%uei%:%dpname%:%nodeid%" alarm-type="3" auto-clean="true"/>
   </event>
   <event>
      <uei>uei.opennms.org/internal/capsd/updateServer</uei>
<<<<<<< HEAD
      <event-label>OpenNMS-defined internal event: Capsd updateServer</event-label>
      <descr>&lt;p>This event is an external command to add an
      interface/server mapping to the database. The required 
      parameter is the IP address of the interface: %interface%, 
      the NMS host server name: %host%, and the optional parameter 
      of a node label: %nodelabel%. This event will cause an 
      addInterface event. &lt;/p></descr>
      <logmsg dest="logndisplay">A request has been made to add an interface/server mapping to the serverMap table.</logmsg>
=======
      <event-label>OpenNMS-defined internal event: capsd updateServer</event-label>
      <descr>&lt;p>This event is an external command to add an
                        interface/server mapping to the database. The required 
                        paramater is the IP address of the interface: %interface%, 
                        the NMS host server name: %host%, and the optional parameter 
                        of a node label: %nodelabel%. This event will cause an 
                        addInterface event. &lt;/p></descr>
      <logmsg dest="logndisplay">&lt;p>A request has been made to add an interface/server
                        mapping as well as the interface to the database. The interface:
      %interface%, the NMS host: %host%,  and node label: %nodelabel%
                        are specified. &lt;/p></logmsg>
>>>>>>> 65da858e
      <severity>Normal</severity>
   </event>
   <event>
      <uei>uei.opennms.org/internal/capsd/updateService</uei>
<<<<<<< HEAD
      <event-label>OpenNMS-defined internal event: Capsd updateService</event-label>
      <descr>&lt;p>This event is an external command to add or remove 
      an interface/service mapping into the database. The required 
      parameter is the IP address of the interface: %interface%, 
      the service name: %service%, and the optional parameter 
      action: %action%. This event will cause a changeService
      event with the specified action. &lt;/p></descr>
      <logmsg dest="logndisplay">A request has been made to add or remove an interface/service mapping to the serviceMap table.</logmsg>
=======
      <event-label>OpenNMS-defined internal event: capsd updateService</event-label>
      <descr>&lt;p>This event is an external command to add or remove 
                        an interface/service mapping into the database. The required 
                        paramater is the IP address of the interface: %interface%, 
                        the service name: %service%, and the optional parameter 
                        action: %action%. This event will cause a changeService
                        event with the specified action. &lt;/p></descr>
      <logmsg dest="logndisplay">&lt;p>A request has been made to add or remove an 
                        interface/service mapping, as well as add or remove a service:
                        %service% from the specified interface: %interface%. &lt;/p></logmsg>
>>>>>>> 65da858e
      <severity>Normal</severity>
   </event>
   <event>
      <uei>uei.opennms.org/internal/capsd/addNode</uei>
<<<<<<< HEAD
      <event-label>OpenNMS-defined internal event: Capsd addNode</event-label>
      <descr>&lt;p>This event is an external command to add a node
      to the database. The required parameter is the IP
      address for the main interface: %interface%, and
      the optional parameter of a node label: %nodelabel%.&lt;/p></descr>
      <logmsg dest="logndisplay">A request has been made to add a node with interface: %interface% and node label: %nodelabel%.</logmsg>
=======
      <event-label>OpenNMS-defined internal event: capsd addNode</event-label>
      <descr>&lt;p>This event is an external command to add a node
      to the database. The required paramater is the IP
      address for the main interface: %interface%, and
      the optional parameter of a node label: %nodelabel%.&lt;/p></descr>
      <logmsg dest="logndisplay">&lt;p>A request has been made to add a node with interface:
      %interface% and node label: %nodelabel%.&lt;/p></logmsg>
>>>>>>> 65da858e
      <severity>Normal</severity>
   </event>
   <event>
      <uei>uei.opennms.org/internal/capsd/deleteNode</uei>
<<<<<<< HEAD
      <event-label>OpenNMS-defined internal event: Capsd deleteNode</event-label>
      <descr>&lt;p>This event is an external command to delete a node
      from the database. The required parameter is the IP
      address for one interface: %interface%.&lt;/p></descr>
      <logmsg dest="logndisplay">A request has been made to delete a node with interface: %interface%.</logmsg>
=======
      <event-label>OpenNMS-defined internal event: capsd deleteNode</event-label>
      <descr>&lt;p>This event is an external command to delete a node
      from the database. The required paramater is the IP
      address for one interface: %interface%.&lt;/p></descr>
      <logmsg dest="logndisplay">&lt;p>A request has been made to delete a node with interface:
      %interface%.&lt;/p></logmsg>
>>>>>>> 65da858e
      <severity>Normal</severity>
   </event>
   <event>
      <uei>uei.opennms.org/internal/capsd/addInterface</uei>
<<<<<<< HEAD
      <event-label>OpenNMS-defined internal event: Capsd addInterface</event-label>
      <descr>&lt;p>This event is an external command to add an interface
      to the database. The required parameter is the IP
      address for the main interface: %interface%.&lt;/p></descr>
      <logmsg dest="logndisplay">A request has been made to add an interface %interface%.</logmsg>
=======
      <event-label>OpenNMS-defined internal event: capsd addInterface</event-label>
      <descr>&lt;p>This event is an external command to add an interface
      to the database. The required paramater is the IP
      address for the main interface: %interface%.&lt;/p></descr>
      <logmsg dest="logndisplay">&lt;p>A request has been made to add an interface 
      %interface%.&lt;/p></logmsg>
>>>>>>> 65da858e
      <severity>Normal</severity>
   </event>
   <event>
      <uei>uei.opennms.org/internal/capsd/deleteInterface</uei>
<<<<<<< HEAD
      <event-label>OpenNMS-defined internal event: Capsd deleteInterface</event-label>
      <descr>&lt;p>This event is an external command to delete an interface
      from the database. The required parameter is the IP
      address for the interface: %interface%, or the nodeid %nodeid%
      and ifIndex %ifindex%.&lt;/p></descr>
      <logmsg dest="logndisplay">A request has been made to delete an interface: %interface% on node %nodeid% with ifIndex %ifindex%.</logmsg>
=======
      <event-label>OpenNMS-defined internal event: capsd deleteInterface</event-label>
      <descr>&lt;p>This event is an external command to delete an interface
      from the database. The required paramater is the IP
      address for the interface: %interface%, or the nodeid %nodeid%
      and ifIndex %ifindex%.&lt;/p></descr>
      <logmsg dest="logndisplay">&lt;p>A request has been made to delete an interface:
      %interface% on node %nodeid% with ifIndex %ifindex%.&lt;/p></logmsg>
>>>>>>> 65da858e
      <severity>Normal</severity>
   </event>
   <event>
      <uei>uei.opennms.org/internal/capsd/changeService</uei>
<<<<<<< HEAD
      <event-label>OpenNMS-defined internal event: Capsd changeService</event-label>
=======
      <event-label>OpenNMS-defined internal event: capsd changeService</event-label>
>>>>>>> 65da858e
      <descr>&lt;p>This event will add or remove a service from an interface.
      The paramters include the interface, %interface%, the service,
      %service%, and any required qualifiers, %parm[#2]%. The action
      taken will be: %parm[#1]%.&lt;/p></descr>
<<<<<<< HEAD
      <logmsg dest="logndisplay">A request has been made to %parm[#1]% the %service% service on interface: %interface%.</logmsg>
=======
      <logmsg dest="logndisplay">&lt;p>A request has been made to %parm[#1]% the %service% service
      on interface: %interface%.&lt;/p></logmsg>
>>>>>>> 65da858e
      <severity>Normal</severity>
   </event>
   <event>
      <uei>uei.opennms.org/internal/importer/reloadImport</uei>
<<<<<<< HEAD
      <event-label>OpenNMS-defined internal event: Provisiond reloadImport</event-label>
      <descr>&lt;p>This event will cause the Provisioner to run the synchronization process.
        The parameter will include the URL of the provisioning group: %parm[all]% &lt;/p></descr>
      <logmsg dest="logndisplay">A request had been made to synchronize a provisioning group.</logmsg>
=======
      <event-label>OpenNMS-defined internal event: importer reloadImport</event-label>
      <descr>&lt;p>This event will cause the importer to run the model-import process.
        The parameters include foreignSource, url, and deleteThreshold that override
        configuration properties as well as XML and default values.&lt;/p></descr>
      <logmsg dest="logndisplay">&lt;p>A request had been made to run the model-import process with the
        parms: %parm[all]%.&lt;/p></logmsg>
>>>>>>> 65da858e
      <severity>Normal</severity>
   </event>
   <event>
      <uei>uei.opennms.org/internal/importer/importStarted</uei>
<<<<<<< HEAD
      <event-label>OpenNMS-defined internal event: Provisiond import process has started</event-label>
      <descr>&lt;p>This event indicates the provisioning process has started for Provisioning Group %parm[importResource]%.&lt;/p></descr>
      <logmsg dest="logndisplay">This event indicates the provisioning process has started for a resource.</logmsg>
=======
      <event-label>OpenNMS-defined internal event: importer process has started</event-label>
      <descr>&lt;p>This event indicates the model-importer process has started&lt;/p></descr>
      <logmsg dest="logndisplay">&lt;p>This event indicates the model-importer process has started from resource: %parm[importResource]% &lt;/p></logmsg>
>>>>>>> 65da858e
      <severity>Normal</severity>
   </event>
   <event>
      <uei>uei.opennms.org/internal/importer/importSuccessful</uei>
<<<<<<< HEAD
      <event-label>OpenNMS-defined internal event: Provisiond import process successfully completed</event-label>
      <descr>&lt;p>This event indicates the provisioning process has completed successfully for the 
        Provisioning Group defined by the file %parm[importResource]%.&lt;/p>. 
        &lt;p>Statistics: %parm[importStats]%&lt;/p></descr>
      <logmsg dest="logndisplay">This event indicates the provisining process has completed successfully for a resource.</logmsg>
=======
      <event-label>OpenNMS-defined internal event: importer process successfully completed</event-label>
      <descr>&lt;p>This event indicates the model-importer process has completed successfully. There 
        is 1 parameter called importStats: %parm[importStats]%&lt;/p></descr>
      <logmsg dest="logndisplay">&lt;p>This event indicates the model-importer process has completed successfully from resource: %parm[importResource]%&lt;/p></logmsg>
>>>>>>> 65da858e
      <severity>Normal</severity>
      <alarm-data reduction-key="%uei%:%parm[importResource]%" alarm-type="2" clear-key="uei.opennms.org/internal/importer/importFailed:%parm[importResource]%" auto-clean="true"/>
   </event>
   <event>
      <uei>uei.opennms.org/internal/importer/importFailed</uei>
<<<<<<< HEAD
      <event-label>OpenNMS-defined internal event: Provisiond import process failed.</event-label>
      <descr>&lt;p>This event indicates the provisioning process has failed with the following paramters:&lt;/p>
        &lt;p>%parm[all]%. &lt;/p></descr>
      <logmsg dest="logndisplay">This event indicates the provisioning process has failed for a resource.</logmsg>
=======
      <event-label>OpenNMS-defined internal event: importer process failed.</event-label>
      <descr>&lt;p>This event indicates the model-importer process has failed.  There is 1 parameter 
        called failureMessage: %parm[failureMessage]%&lt;/p></descr>
      <logmsg dest="logndisplay">&lt;p>This event indicates the model-importer process has failed from resource: %parm[importResource]% with reason: %parm[failureMessage]%&lt;/p></logmsg>
>>>>>>> 65da858e
      <severity>Warning</severity>
      <alarm-data reduction-key="%uei%:%parm[importResource]%" alarm-type="1" auto-clean="false"/>
   </event>
   <event>
      <uei>uei.opennms.org/nodes/restartPollingInterface</uei>
<<<<<<< HEAD
      <event-label>OpenNMS-defined internal event: Poller restartPollingInterface</event-label>
      <descr>&lt;p>This event is an external command to restart polling 
      all active services on a specified interface. The requeried 
      parameter is the IP address of the interface: %parm[ipaddr]% 
      &lt;/p></descr>
      <logmsg dest="logndisplay">Reschedule polling to services on a specified interface: %parm[ipaddr]%</logmsg>
      <severity>Normal</severity>
   </event>
   <event>
      <uei>uei.opennms.org/internal/capsd/xmlrpcNotification</uei>
      <event-label>OpenNMS-defined internal event: Capsd xmlrpcNotification</event-label>
      <descr>&lt;p>This event will be produced by capsd to carry the process status
      information, so that the xmlrpcd could catch it, and reports to the external
      XMLRPC server. The paramters include transaction number, %parm[txNo]%, 
      source event uei, %parm[srcUei]%, message, %parm[message]%, and process
      status, %parm[status]%.&lt;/p></descr>
      <logmsg dest="logndisplay">A request has been made to xmlrpcd to report status for %parm[srcUei]%.</logmsg>
=======
      <event-label>OpenNMS-defined node event: restartPollingInterface</event-label>
      <descr>&lt;p>This event is an external command to restart polling 
                        all active services on a specified interface. The requeried 
                        parameter is the IP address of the interface. (%parm[ipaddr]%). 
                        &lt;/p></descr>
      <logmsg dest="logndisplay">Reschedule polling to services on a specified interface(%parm[ipaddr]%).</logmsg>
>>>>>>> 65da858e
      <severity>Normal</severity>
   </event>
   <event>
      <uei>uei.opennms.org/internal/discovery/newSuspect</uei>
<<<<<<< HEAD
      <event-label>OpenNMS-defined internal event: Discovery newSuspect</event-label>
      <descr>&lt;p>The Interface %interface% has been discovered and is
      being queued for a services scan.&lt;/p></descr>
      <logmsg dest="logndisplay">A new interface (%interface%) has been discovered and is being queued for a services scan.</logmsg>
=======
      <event-label>OpenNMS-defined internal event: discovery newSuspect</event-label>
      <descr>&lt;p>Interface %interface% has been discovered and is
      being queued for a services scan.&lt;/p></descr>
      <logmsg dest="logndisplay">A new interface (%interface%) has been discovered and is
      being queued for a services scan.</logmsg>
>>>>>>> 65da858e
      <severity>Warning</severity>
   </event>
   <event>
      <uei>uei.opennms.org/internal/capsd/suspectScanCompleted</uei>
<<<<<<< HEAD
      <event-label>OpenNMS-defined internal event: Capsd suspect scan completed</event-label>
      <descr>&lt;p>The new suspect services scan of interface %interface%
      has completed.&lt;/p></descr>
      <logmsg dest="logndisplay">The new suspect services scan of interface %interface% has completed.</logmsg>
=======
      <event-label>OpenNMS-defined internal event: suspect scan completed</event-label>
      <descr>&lt;p>The suspect services scan of interface %interface%
      has completed.&lt;/p></descr>
      <logmsg dest="logndisplay">The suspect services scan of interface %interface%
      has completed.</logmsg>
>>>>>>> 65da858e
      <severity>Normal</severity>
   </event>
   <event>
      <uei>uei.opennms.org/internal/interfaceManaged</uei>
<<<<<<< HEAD
      <event-label>OpenNMS-defined internal event: Capsd interfaceManaged</event-label>
      <descr>&lt;p>The interface %interface% is being remanaged.&lt;/p> 
      &lt;p>This interface will now participate in service polling.&lt;/p></descr>
      <logmsg dest="logndisplay">The interface %interface% is now being remanaged.</logmsg>
=======
      <event-label>OpenNMS-defined internal event: interfaceManaged</event-label>
      <descr>&lt;p>The interface %interface% is being
      remanaged.&lt;/p> &lt;p>This interface will now
      participate in service polling.&lt;/p></descr>
      <logmsg dest="logndisplay">The interface %interface% is being remanaged.</logmsg>
>>>>>>> 65da858e
      <severity>Warning</severity>
   </event>
   <event>
      <uei>uei.opennms.org/internal/interfaceUnmanaged</uei>
<<<<<<< HEAD
      <event-label>OpenNMS-defined internal event: Capsd interfaceUnmanaged</event-label>
      <descr>&lt;p>The interface %interface% is being forcibly unmanaged.&lt;/p> 
      &lt;p>This interface and all associated services will not be polled
=======
      <event-label>OpenNMS-defined internal event: interfaceUnmanaged</event-label>
      <descr>&lt;p>The interface %interface% is being forcibly
      unmanaged.&lt;/p> &lt;p>This interface and all
      associated services will &lt;b>NOT&lt;/b> be polled
>>>>>>> 65da858e
      until the interface is remanaged.&lt;/p></descr>
      <logmsg dest="logndisplay">The interface %interface% is being forcibly unmanaged.</logmsg>
      <severity>Minor</severity>
   </event>
   <event>
      <uei>uei.opennms.org/internal/notificationWithoutUsers</uei>
<<<<<<< HEAD
      <event-label>OpenNMS-defined internal event: Notifd notificationWithoutUsers</event-label>
      <descr>&lt;p>A destination path in a notification has not been
      assigned any users.&lt;/p></descr>
      <logmsg dest="logndisplay">A destination path in a notification has not been assigned any users.</logmsg>
=======
      <event-label>OpenNMS-defined internal event: notificationWithoutUsers</event-label>
      <descr>&lt;p>A destination path in a notification has not been
      assigned any users.&lt;/p></descr>
      <logmsg dest="logndisplay">A destination path in a notification has not been assigned
      any users.</logmsg>
>>>>>>> 65da858e
      <severity>Warning</severity>
   </event>
   <event>
      <uei>uei.opennms.org/internal/notificationsTurnedOff</uei>
<<<<<<< HEAD
      <event-label>OpenNMS-defined internal event: Notifd notificationsTurnedOff</event-label>
=======
      <event-label>OpenNMS-defined internal event: notificationsTurnedOff</event-label>
>>>>>>> 65da858e
      <descr>&lt;p>Notifications have been disabled.&lt;/p>
      &lt;p>The administrator has disabled notifications on
      OpenNMS. No pages or emails will be sent until notifications
      are reenabled.&lt;/p>
      &lt;p>
      Responsible user: &lt;em>%parm[remoteUser]%&lt;/em>
      at &lt;em>%parm[remoteHost]% (%parm[remoteAddr]%)&lt;/em>
      &lt;/p></descr>
<<<<<<< HEAD
      <logmsg dest="logndisplay">Notifications have been disabled.</logmsg>
=======
      <logmsg dest="logndisplay">&lt;p>Notifications have been disabled.&lt;/p></logmsg>
>>>>>>> 65da858e
      <severity>Minor</severity>
   </event>
   <event>
      <uei>uei.opennms.org/internal/notificationsTurnedOn</uei>
<<<<<<< HEAD
      <event-label>OpenNMS-defined internal event: Notifd notificationsTurnedOn</event-label>
=======
      <event-label>OpenNMS-defined internal event: notificationsTurnedOn</event-label>
>>>>>>> 65da858e
      <descr>&lt;p>Notifications have been enabled.&lt;/p>
      &lt;p>The administrator has enabled notifications on
      OpenNMS. Pages and/or emails will be sent based upon receipt
      of important events.&lt;/p>
      &lt;p>
      Responsible user: &lt;em>%parm[remoteUser]%&lt;/em>
      at &lt;em>%parm[remoteHost]% (%parm[remoteAddr]%)&lt;/em>
      &lt;/p></descr>
<<<<<<< HEAD
      <logmsg dest="logndisplay">Notifications have been enabled.</logmsg>
=======
      <logmsg dest="logndisplay">&lt;p>Notifications have been enabled.&lt;/p></logmsg>
>>>>>>> 65da858e
      <severity>Warning</severity>
   </event>
   <event>
      <uei>uei.opennms.org/internal/reloadDaemonConfig</uei>
<<<<<<< HEAD
      <event-label>OpenNMS-defined internal event: Reload specified daemon configuration</event-label>
      <descr>&lt;p>The administrator has changed the daemon: %parm[daemonName]% 
      configuration files and requests the configuration to be re-marshaled and applied.&lt;/p></descr>
      <logmsg dest="logndisplay">The daemon: %parm[daemonName]% configuration files has changed.</logmsg>
=======
      <event-label>OpenNMS-defined internal event: reload specified daemon configuration</event-label>
      <descr>&lt;p>The administrator has changed the daemon: %parm[daemonName]% 
      configuration files and requests the configuration to be re-marshaled and applied.&lt;/p></descr>
      <logmsg dest="logndisplay">&lt;p>The daemon: %parm[daemonName]% configuration files has changed.&lt;/p></logmsg>
>>>>>>> 65da858e
      <severity>Normal</severity>
   </event>
   <event>
      <uei>uei.opennms.org/internal/reloadDaemonConfigFailed</uei>
<<<<<<< HEAD
      <event-label>OpenNMS-defined internal event: Reload specified daemon configuration failed</event-label>
      <descr>&lt;p>The administrator has changed the daemon: %parm[daemonName]% 
      configuration files and the request for the configuration to be re-marshaled and applied 
      has failed. Reason: %parm[reason]%.&lt;/p></descr>
      <logmsg dest="logndisplay">The daemon: %parm[daemonName]% configuration changes have failed to be applied.</logmsg>
=======
      <event-label>OpenNMS-defined internal event: reload specified daemon configuration failed</event-label>
      <descr>&lt;p>The administrator has changed the daemon: %parm[daemonName]% 
      configuration files and the request for the configuration to be re-marshaled and applied 
      has failed.&lt;/p></descr>
      <logmsg dest="logndisplay">&lt;p>The daemon: %parm[daemonName]% configuration changes have failed to be 
      applied. Reason: %parm[reason]%.&lt;/p></logmsg>
>>>>>>> 65da858e
      <severity>Major</severity>
      <alarm-data reduction-key="%uei%:%dpname%:%parm[daemonName]%" alarm-type="1" auto-clean="false"/>
   </event>
   <event>
      <uei>uei.opennms.org/internal/reloadDaemonConfigSuccessful</uei>
<<<<<<< HEAD
      <event-label>OpenNMS-defined internal event: Reload specified daemon configuration successful</event-label>
      <descr>&lt;p>The administrator has changed the daemon: %parm[daemonName]% 
      configuration files and the request for the configuration to be re-marshaled and applied 
      has succeeded.&lt;/p></descr>
      <logmsg dest="logndisplay">The daemon: %parm[daemonName]% configuration changes have successfully been applied.</logmsg>
=======
      <event-label>OpenNMS-defined internal event: reload specified daemon configuration successful</event-label>
      <descr>&lt;p>The administrator has changed the daemon: %parm[daemonName]% 
      configuration files and the request for the configuration to be re-marshaled and applied 
      has succeeded.&lt;/p></descr>
      <logmsg dest="logndisplay">&lt;p>The daemon: %parm[daemonName]% configuration changes have successfully been 
      applied.&lt;/p></logmsg>
>>>>>>> 65da858e
      <severity>Normal</severity>
      <alarm-data reduction-key="%uei%:%dpname%:%nodeid%" alarm-type="2" clear-key="uei.opennms.org/internal/reloadDaemonConfigFailed:%dpname%:%parm[daemonName]%" auto-clean="false"/>
   </event>
   <event>
      <uei>uei.opennms.org/internal/reloadPollerConfig</uei>
<<<<<<< HEAD
      <event-label>OpenNMS-defined internal event: Reload reloadPollerConfig</event-label>
      <descr>&lt;p>The administrator has changed the poller
      configuration files. The pollers and related services will
      now restart to detect the changes.&lt;/p></descr>
      <logmsg dest="logndisplay">The poller configuration files have changed.</logmsg>
=======
      <event-label>OpenNMS-defined internal event: reloadPollerConfig</event-label>
      <descr>&lt;p>The administrator has changed the poller
      configuration files. The pollers and related services will
      now restart to detect the changes.&lt;/p></descr>
      <logmsg dest="logndisplay">&lt;p>The poller configuration files have
      changed.&lt;/p></logmsg>
>>>>>>> 65da858e
      <severity>Warning</severity>
   </event>
   <event>
      <uei>uei.opennms.org/internal/reloadScriptConfig</uei>
<<<<<<< HEAD
      <event-label>OpenNMS-defined internal event: Reload reloadScriptConfig</event-label>
      <descr>&lt;p>The administrator has changed the ScriptD
      configuration. ScriptD will load the new configuration.&lt;/p></descr>
      <logmsg dest="logndisplay">The ScriptD configuration files have changed.</logmsg>
=======
      <event-label>OpenNMS-defined internal event: reloadScriptConfig</event-label>
      <descr>&lt;p>The administrator has changed the ScriptD
      configuration. ScriptD will load the new configuration.&lt;/p></descr>
      <logmsg dest="logndisplay">&lt;p>The ScriptD configuration files have changed.&lt;/p></logmsg>
>>>>>>> 65da858e
      <severity>Minor</severity>
   </event>
   <event>
      <uei>uei.opennms.org/internal/reloadVacuumdConfig</uei>
<<<<<<< HEAD
      <event-label>OpenNMS-defined internal event: Reload reloadVacuumdConfig</event-label>
      <descr>&lt;p>The administrator has changed the Vacuumd
        configuration. Vacuumd will load the new configuration.&lt;/p></descr>
      <logmsg dest="logndisplay">The Vacuumd configuration files have changed.</logmsg>
=======
      <event-label>OpenNMS-defined internal event: reloadVacuumdConfig</event-label>
      <descr>&lt;p>The administrator has changed the Vacuumd
        configuration. Vacuumd will load the new configuration.&lt;/p></descr>
      <logmsg dest="logndisplay">&lt;p>The Vacuumd configuration files have changed.&lt;/p></logmsg>
>>>>>>> 65da858e
      <severity>Minor</severity>
   </event>
   <event>
      <uei>uei.opennms.org/internal/reloadSnmpPollerConfig</uei>
<<<<<<< HEAD
      <event-label>OpenNMS-defined internal event: Reload reloadSnmpPollerConfig</event-label>
      <descr>&lt;p>The administrator has changed the SnmpPoller
        configuration. SnmpPoller will load the new configuration.&lt;/p></descr>
      <logmsg dest="logndisplay">The SnmpPoller configuration files have changed.</logmsg>
=======
      <event-label>OpenNMS-defined internal event: reloadSnmpPollerConfig</event-label>
      <descr>&lt;p>The administrator has changed the SnmpPoller
        configuration. SnmpPoller will load the new configuration.&lt;/p></descr>
      <logmsg dest="logndisplay">&lt;p>The SnmpPoller configuration files have changed.&lt;/p></logmsg>
>>>>>>> 65da858e
      <severity>Minor</severity>
   </event>
   <event>
      <uei>uei.opennms.org/internal/configureSNMP</uei>
<<<<<<< HEAD
      <event-label>OpenNMS-defined internal event: Admin configureSNMP</event-label>
      <descr>&lt;p>SNMP definition for IP address
      %parm[firstIPAddress]%-%parm[lastIPAddress]% has been
      updated with community string &quot;%parm[communityString]%&quot;&lt;/p></descr>
      <logmsg dest="logonly">A new SNMP community string has been defined for %parm[firstIPAddress]%-%parm[lastIPAddress]%.</logmsg>
=======
      <event-label>OpenNMS-defined internal event: configureSNMP</event-label>
      <descr>&lt;p>SNMP definition for IP address
                        %parm[firstIPAddress]%-%parm[lastIPAddress]% has been
                        updated with community string
                        &quot;%parm[communityString]%&quot;&lt;/p></descr>
      <logmsg dest="logonly">&lt;p>SNMP community string
                        &quot;%parm[communityString]%&quot; has been defined
                        for IP %parm[firstIPAddress]%-%parm[lastIPAddress]%.&lt;/p></logmsg>
>>>>>>> 65da858e
      <severity>Warning</severity>
   </event>
   <event>
      <uei>uei.opennms.org/internal/restartSCM</uei>
<<<<<<< HEAD
      <event-label>OpenNMS-defined internal event: Admin restartSCM</event-label>
=======
      <event-label>OpenNMS-defined internal event: restartSCM</event-label>
>>>>>>> 65da858e
      <descr>&lt;p>SCM has been asked to restart.&lt;/p></descr>
      <logmsg dest="logonly">SCM has been asked to restart.</logmsg>
      <severity>Indeterminate</severity>
   </event>
   <event>
      <uei>uei.opennms.org/internal/rtc/subscribe</uei>
<<<<<<< HEAD
      <event-label>OpenNMS-defined internal event: RTC subscribe</event-label>
      <descr>&lt;p>This event is generated to RTC by any process that wishes to 
      receive POSTs of RTC data. A subscription to RTC for the %parm[viewname]% for
      %parm[url]% has been generated.&lt;/p></descr>
      <logmsg dest="logonly">A subscription to the RTC has been received.</logmsg>
=======
      <event-label>OpenNMS-defined internal event: rtc subscribe</event-label>
      <descr>&lt;p>This event is generated to RTC by any process that
      wishes to receive POSTs of RTC data.&lt;/p></descr>
      <logmsg dest="logonly">A subscription to RTC for the %parm[viewname]% for
      %parm[url]% has been generated.</logmsg>
>>>>>>> 65da858e
      <severity>Normal</severity>
   </event>
   <event>
      <uei>uei.opennms.org/internal/rtc/unsubscribe</uei>
<<<<<<< HEAD
      <event-label>OpenNMS-defined internal event: RTC unsubscribe</event-label>
      <descr>&lt;p>This event is generated to RTC by any subscribed
      process that wishes to discontinue receipt of POSTs of RTC
      data. Unsubscribe request received from %parm[url]%.&lt;/p></descr>
      <logmsg dest="logonly">A unsubscribe request for RTC has been received.</logmsg>
=======
      <event-label>OpenNMS-defined internal event: rtc unsubscribe</event-label>
      <descr>&lt;p>This event is generated to RTC by any subscribed
      process that wishes to discontinue receipt of POSTs of RTC
      data.&lt;/p></descr>
      <logmsg dest="logonly">Unsubscribe request received from %parm[url]%.</logmsg>
>>>>>>> 65da858e
      <severity>Warning</severity>
   </event>
   <event>
      <uei>uei.opennms.org/internal/serviceManaged</uei>
<<<<<<< HEAD
      <event-label>OpenNMS-defined internal event: Capsd serviceManaged</event-label>
=======
      <event-label>OpenNMS-defined internal event: serviceManaged</event-label>
>>>>>>> 65da858e
      <descr>&lt;p>The service %service% on interface %interface% is
      being remanaged.&lt;/p></descr>
      <logmsg dest="logndisplay">The service %service% on interface %interface% is being
      remanaged.</logmsg>
      <severity>Warning</severity>
   </event>
   <event>
      <uei>uei.opennms.org/nodes/serviceUnmanaged</uei>
<<<<<<< HEAD
      <event-label>OpenNMS-defined internal event: Capsd serviceUnmanaged</event-label>
=======
      <event-label>OpenNMS-defined internal event: serviceUnmanaged</event-label>
>>>>>>> 65da858e
      <descr>&lt;p>The service %service% on interface %interface% is
      being forcibly unmanaged.&lt;/p></descr>
      <logmsg dest="logndisplay">The service %service% on interface %interface% is being
      forcibly unmanaged.</logmsg>
      <severity>Warning</severity>
   </event>
   <event>
      <uei>uei.opennms.org/internal/unknownServiceStatus</uei>
<<<<<<< HEAD
      <event-label>OpenNMS-defined internal event: Capsd unknownServiceStatus</event-label>
=======
      <event-label>OpenNMS-defined internal event: unknownServiceStatus</event-label>
>>>>>>> 65da858e
      <descr>&lt;p>The Scheduler has received an unrecognized service
      status from a scheduler.&lt;/p></descr>
      <logmsg dest="logonly">The Scheduler has received an unrecognized service status
      from a scheduler.</logmsg>
      <severity>Warning</severity>
   </event>
   <event>
      <uei>uei.opennms.org/nodes/dataCollectionFailed</uei>
<<<<<<< HEAD
      <event-label>OpenNMS-defined internal event: Collectd dataCollectionFailed</event-label>
      <descr>&lt;p>%service% data collection on interface %interface% failed with '%parm[reason]%'.&lt;/p></descr>
      <logmsg dest="logndisplay">%service% data collection on interface %interface% failed.</logmsg>
=======
      <event-label>OpenNMS-defined node event: dataCollectionFailed</event-label>
      <descr>&lt;p>%service% data collection on interface %interface%
      failed.&lt;/p></descr>
      <logmsg dest="logndisplay">%service% data collection on interface %interface% failed with '%parm[reason]%'.</logmsg>
>>>>>>> 65da858e
      <severity>Minor</severity>
      <alarm-data reduction-key="%uei%:%dpname%:%nodeid%" alarm-type="1" auto-clean="true"/>
   </event>
   <event>
      <uei>uei.opennms.org/nodes/dataCollectionSucceeded</uei>
<<<<<<< HEAD
      <event-label>OpenNMS-defined internal event: Collectd dataCollectionSucceeded</event-label>
      <descr>&lt;p>%service% data collection on interface %interface%
      previously failed and has been restored.&lt;/p></descr>
      <logmsg dest="logndisplay">%service% data collection on interface %interface% previously failed and has been restored.</logmsg>
=======
      <event-label>OpenNMS-defined node event: dataCollectionSucceeded</event-label>
      <descr>&lt;p>%service% data collection on interface %interface%
      previously failed and has been restored.&lt;/p></descr>
      <logmsg dest="logndisplay">%service% data collection on interface %interface% previously
      failed and has been restored.</logmsg>
>>>>>>> 65da858e
      <severity>Normal</severity>
      <alarm-data reduction-key="%uei%:%dpname%:%nodeid%" alarm-type="2" clear-key="uei.opennms.org/nodes/dataCollectionFailed:%dpname%:%nodeid%" auto-clean="true"/>
   </event>
   <event>
      <uei>uei.opennms.org/nodes/deleteService</uei>
<<<<<<< HEAD
      <event-label>OpenNMS-defined internal event: Poller deleteService</event-label>
      <descr>&lt;p>Due to excessive downtime, the %service% service on
      interface %interface% has been scheduled for deletion.&lt;/p> 
      &lt;p>When a service has been down for a period of time,
      it can be determined to have been removed and will
      be deleted. If the service is later rediscovered, it will be
      re-added and associated with the appropriate
      interface.&lt;/p> 
      &lt;p>If this is the only service
      associated with an interface, the interface will be
      scheduled for deletion as well, with the generation of the
      deleteInterface event.&lt;/p></descr>
      <logmsg dest="logndisplay">The %service% service on interface %interface% has been scheduled for deletion.</logmsg>
=======
      <event-label>OpenNMS-defined node event: deleteService</event-label>
      <descr>&lt;p>Due to excessive downtime, the %service% service on
      interface %interface% has been scheduled for
      deletion.&lt;/p> &lt;p>When a service has been down
      for one week, it is determined to have been removed and will
      be deleted. If the service is later rediscovered, it will be
      re-added and associated with the appropriate
      interface.&lt;/p> &lt;p>If this is the only service
      associated with an interface, the interface will be
      scheduled for deletion as well, with the generation of the
      deleteInterface event.&lt;/p></descr>
      <logmsg dest="logndisplay">The %service% service on interface %interface% has been
      scheduled for deletion.</logmsg>
>>>>>>> 65da858e
      <severity>Warning</severity>
   </event>
   <event>
      <uei>uei.opennms.org/nodes/duplicateNodeDeleted</uei>
<<<<<<< HEAD
      <event-label>OpenNMS-defined internal event: Poller duplicateNodeDeleted</event-label>
      <descr>&lt;p>Node #&lt;a href=&quot;element/node.jsp?node=%nodeid%&quot;>
      %nodeid%&lt;/a> was determined to be a duplicate node and is being flagged
      for deletion.&lt;/p></descr>
      <logmsg dest="logndisplay">%nodeid% was determined to be a duplicate node and is being flagged for deletion.</logmsg>
=======
      <event-label>OpenNMS-defined node event: duplicateNodeDeleted</event-label>
      <descr>&lt;p>Node :%nodeid% labled: %nodelabel%; was determined to be a 
      duplicate node and is has been deleted.&lt;/p></descr>
      <logmsg dest="logndisplay">&lt;p>Node #&lt;a
      href=&quot;element/node.jsp?node=%nodeid%&quot;>%nodeid%&lt;/a>
      was determined to be a duplicate node and is being flagged
      for deletion.&lt;/p></logmsg>
>>>>>>> 65da858e
      <severity>Minor</severity>
   </event>
   <event>
      <uei>uei.opennms.org/nodes/interfaceDeleted</uei>
<<<<<<< HEAD
      <event-label>OpenNMS-defined internal event: Poller interfaceDeleted</event-label>
=======
      <event-label>OpenNMS-defined node event: interfaceDeleted</event-label>
>>>>>>> 65da858e
      <descr>&lt;p>Interface %interface% deleted from node #&lt;a
      href=&quot;element/node.jsp?node=%nodeid%&quot;>
      %nodeid%&lt;/a> with ifIndex %ifindex%.&lt;/p> &lt;p>This event is
      generated following an extended outage for a service, in
      which that service is the only service associated with an
      interface. If the service is later rediscovered, a new
      interface will be added and the service will be associated
      with that new interface.&lt;/p></descr>
<<<<<<< HEAD
      <logmsg dest="logndisplay">Interface %interface%  has been deleted from node %nodeid%.</logmsg>
=======
      <logmsg dest="logndisplay">Interface %interface% deleted from node #&lt;a
      href=&quot;element/node.jsp?node=%nodeid%&quot;>%nodeid%&lt;/a>
      with ifIndex %ifindex%.</logmsg>
>>>>>>> 65da858e
      <severity>Minor</severity>
   </event>
   <event>
      <uei>uei.opennms.org/nodes/interfaceDown</uei>
<<<<<<< HEAD
      <event-label>OpenNMS-defined internal event: Poller interfaceDown</event-label>
      <descr>&lt;p>All services are down on interface %interface% &lt;/p> 
      &lt;p>This event is generated when node outage
      processing determines that the critical service or all
      services on the interface are now down &lt;/p> 
      &lt;p>New outage records have been created and service level
=======
      <event-label>OpenNMS-defined node event: interfaceDown</event-label>
      <descr>&lt;p>All services are down on interface %interface%
      &lt;/p> &lt;p>This event is generated when node outage
      processing determines that the critical service or all
      services on the interface are now down &lt;/p> &lt;p>
      New outage records have been created and service level
>>>>>>> 65da858e
      availability calculations will be impacted until this outage
      is resolved.&lt;/p></descr>
      <logmsg dest="logndisplay">Interface %interface% is down.</logmsg>
      <severity>Minor</severity>
      <alarm-data reduction-key="%uei%:%dpname%:%nodeid%:%interface%" alarm-type="1" auto-clean="false"/>
   </event>
   <event>
      <uei>uei.opennms.org/nodes/snmp/interfaceOperDown</uei>
<<<<<<< HEAD
      <event-label>OpenNMS-defined internal event: SNMP Poller SNMP interface Oper Status Down</event-label>
      <descr>&lt;p>The SNMP Poller has determined that the operational status of an interface is now &quot;down&quot;.&lt;/p>
      &lt;p>Interface: ifname:%parm[snmpifname]% ifindex:%parm[snmpifindex]% ifdescr:%parm[snmpifdescr]%&lt;/p></descr>
      <logmsg dest="logndisplay">Operational status Down on interface ifname:%parm[snmpifname]% ifindex:%parm[snmpifindex]%.</logmsg>
=======
      <event-label>OpenNMS-defined node event: snmp interface Oper Status Down</event-label>
      <descr>&lt;p>The operational status of interface is down
      &lt;/p> &lt;p>This event is generated when an snmp poll on interface find the operational status down.
      &lt;/p>
      &lt;p>Params %parm[all]% &lt;/p></descr>
      <logmsg dest="logndisplay">Operational status Down on interface ifname:%parm[snmpifname]% ifindex:%parm[snmpifindex]% ifdescr:%parm[snmpifdescr]%</logmsg>
>>>>>>> 65da858e
      <severity>Minor</severity>
      <alarm-data reduction-key="%uei%:%dpname%:%nodeid%:%interface%:%parm[snmpifindex]%" alarm-type="1" auto-clean="false"/>
   </event>
   <event>
      <uei>uei.opennms.org/nodes/snmp/interfaceAdminDown</uei>
<<<<<<< HEAD
      <event-label>OpenNMS-defined internal event: SNMP Poller SNMP interface Admin Status Down</event-label>
      <descr>&lt;p>The SNMP Poller has determined that the administrative status of an interface is now &quot;down&quot;.&lt;/p>
      &lt;p>Interface: ifname:%parm[snmpifname]% ifindex:%parm[snmpifindex]% ifdescr:%parm[snmpifdescr]%&lt;/p></descr>
      <logmsg dest="logndisplay">Administration status Down on interface ifname:%parm[snmpifname]% ifindex:%parm[snmpifindex]%.</logmsg>
=======
      <event-label>OpenNMS-defined node event: snmp interface Admin Status Down</event-label>
      <descr>&lt;p>The administration status of interface is down
      &lt;/p> &lt;p>This event is generated when an snmp poll on interface find the administration status down.
      &lt;/p>
      &lt;p>Params %parm[all]% &lt;/p></descr>
      <logmsg dest="logndisplay">Administration status Down on interface ifname:%parm[snmpifname]% ifindex:%parm[snmpifindex]% ifdescr:%parm[snmpifdescr]%</logmsg>
>>>>>>> 65da858e
      <severity>Minor</severity>
      <alarm-data reduction-key="%uei%:%dpname%:%nodeid%:%interface%:%parm[snmpifindex]%" alarm-type="1" auto-clean="false"/>
   </event>
   <event>
<<<<<<< HEAD
      <uei>uei.opennms.org/nodes/snmp/interfaceOperUp</uei>
      <event-label>OpenNMS-defined internal event: SNMP Poller SNMP interface Oper Status Up</event-label>
      <descr>&lt;p>The SNMP Poller has determined that the operational status of an interface is now &quot;up&quot;.&lt;/p>
      &lt;p>Interface: ifname:%parm[snmpifname]% ifindex:%parm[snmpifindex]% ifdescr:%parm[snmpifdescr]%&lt;/p></descr>
      <logmsg dest="logndisplay">Operational status Up on interface ifname:%parm[snmpifname]% ifindex:%parm[snmpifindex]%</logmsg>
      <severity>Normal</severity>
      <alarm-data reduction-key="%uei%:%dpname%:%nodeid%:%interface%:%parm[snmpifindex]%" alarm-type="2" clear-key="uei.opennms.org/nodes/snmp/interfaceOperDown:%dpname%:%nodeid%:%interface%:%parm[snmpifindex]%" auto-clean="false"/>
   </event>
   <event>
      <uei>uei.opennms.org/nodes/snmp/interfaceAdminUp</uei>
      <event-label>OpenNMS-defined internal event: SNMP Poller SNMP interface Admin Status Up</event-label>
      <descr>&lt;p>The SNMP Poller has determined that the administration status of an interface is now &quot;up&quot;.&lt;/p>
      &lt;p>Interface: ifname:%parm[snmpifname]% ifindex:%parm[snmpifindex]% ifdescr:%parm[snmpifdescr]%&lt;/p></descr>
      <logmsg dest="logndisplay">Administration status Up on interface ifname:%parm[snmpifname]% ifindex:%parm[snmpifindex]%</logmsg>
      <severity>Normal</severity>
      <alarm-data reduction-key="%uei%:%dpname%:%nodeid%:%interface%:%parm[snmpifindex]%" alarm-type="2" clear-key="uei.opennms.org/nodes/snmp/interfaceAdminDown:%dpname%:%nodeid%:%interface%:%parm[snmpifindex]%" auto-clean="false"/>
   </event>
   <event>
      <uei>uei.opennms.org/nodes/interfaceIPHostNameChanged</uei>
      <event-label>OpenNMS-defined internal event: Provisiond interfaceIPHostNameChanged</event-label>
      <descr>&lt;p>The hostname for this node changed.&lt;/p></descr>
      <logmsg dest="logndisplay">The hostname for this node has changed.</logmsg>
=======
      <uei>uei.opennms.org/nodes/interfaceIPHostNameChanged</uei>
      <event-label>OpenNMS-defined node event: interfaceIPHostNameChanged</event-label>
      <descr>&lt;p>The hostname for this node changed.&lt;/p></descr>
      <logmsg dest="logndisplay">The hostname for this node changed.</logmsg>
>>>>>>> 65da858e
      <severity>Warning</severity>
   </event>
   <event>
      <uei>uei.opennms.org/nodes/interfaceIndexChanged</uei>
<<<<<<< HEAD
      <event-label>OpenNMS-defined internal event: Provisiond interfaceIndexChanged</event-label>
      <descr>&lt;p>SNMP Interface Index %parm[oldIfIndex]% has changed
      to %parm[newIfIndex]% on %interface%&lt;/p> 
      &lt;p>The ifIndex, or unique numeric identifier of an SNMP device's
=======
      <event-label>OpenNMS-defined node event: interfaceIndexChanged</event-label>
      <descr>&lt;p>SNMP Interface Index %parm[oldIfIndex]% has changed
      to %parm[newIfIndex]% on %interface%&lt;/p> &lt;p>The
      ifIndex, or unique numeric identifier of an SNMP device's
>>>>>>> 65da858e
      interfaces, can be reordered by the SNMP agent. Usually this
      happens if interfaces are added or removed, or by a change
      in administrative or operational status.&lt;/p>
      &lt;p>This is typically not a reason for concern, but you
      should be aware that the active configuration on this SNMP
      device has changed, and the hardware configuration may have
      been impacted as well.&lt;/p></descr>
<<<<<<< HEAD
      <logmsg dest="logndisplay">SNMP Interface Index has changed on %interface%.</logmsg>
=======
      <logmsg dest="logndisplay">&lt;p>SNMP Interface Index %parm[oldIfIndex]% has changed
      to %parm[newIfIndex]% on %interface%&lt;/p></logmsg>
>>>>>>> 65da858e
      <severity>Warning</severity>
   </event>
   <event>
      <uei>uei.opennms.org/nodes/interfaceReparented</uei>
<<<<<<< HEAD
      <event-label>OpenNMS-defined internal event: Capsd interfaceReparented</event-label>
      <descr>&lt;p>Interface %interface% has been reparented under
      node %parm[newNodeID]% from node %parm[oldNodeID]%.&lt;/p> 
      &lt;p>Usually this happens after a services scan discovers 
      that a node with multiple interfaces is now running an SNMP 
      agent and is therefore able to reparent the node's interfaces 
      under a single node identifier.&lt;/p> 
      &lt;p>This is typically not a reason for concern, but you 
      should be aware that the node association of this interface 
      has changed.&lt;/p></descr>
      <logmsg dest="logndisplay">%interface% has been reparented under node %parm[newNodeID]%</logmsg>
=======
      <event-label>OpenNMS-defined node event: interfaceReparented</event-label>
      <descr>&lt;p>Interface %interface% has been reparented under
      node %parm[newNodeID]% from node
      %parm[oldNodeID]%.&lt;/p> &lt;p>Usually this happens
      after a services scan discovers that a node with multiple
      interfaces is now running an SNMP agent and is therefore
      able to reparent the node's interfaces under a single node
      identifier.&lt;/p> &lt;p>This is typically not a
      reason for concern, but you should be aware that the node
      association of this interface has changed.&lt;/p></descr>
      <logmsg dest="logndisplay">%interface% has been reparented under node %parm[newNodeID]%
      from node %parm[oldNodeID]%.</logmsg>
>>>>>>> 65da858e
      <severity>Warning</severity>
   </event>
   <event>
      <uei>uei.opennms.org/nodes/interfaceUp</uei>
<<<<<<< HEAD
      <event-label>OpenNMS-defined internal event: Poller interfaceUp</event-label>
      <descr>&lt;p>The interface %interface% which was previously down
      is now up.&lt;/p> 
      &lt;p>This event is generated when node outage processing determines 
      that the critical service or all services on the interface are restored. &lt;/p>
=======
      <event-label>OpenNMS-defined node event: interfaceUp</event-label>
      <descr>&lt;p>The interface %interface% which was previously down
      is now up.&lt;/p> &lt;p>This event is generated when
      node outage processing determines that the critical service
      or all services on the interface are restored. &lt;/p>
>>>>>>> 65da858e
      &lt;p>This event will cause any active outages associated
      with this interface to be cleared.&lt;/p></descr>
      <logmsg dest="logndisplay">Interface %interface% is up.</logmsg>
      <severity>Normal</severity>
      <alarm-data reduction-key="%uei%:%dpname%:%nodeid%:%interface%" alarm-type="2" clear-key="uei.opennms.org/nodes/interfaceDown:%dpname%:%nodeid%:%interface%" auto-clean="false"/>
   </event>
   <event>
<<<<<<< HEAD
      <uei>uei.opennms.org/nodes/nodeAdded</uei>
      <event-label>OpenNMS-defined internal event: Provisiond nodeAdded</event-label>
      <descr>&lt;p>A new node (%parm[nodelabel]%) was discovered by OpenNMS.&lt;/p></descr>
=======
      <uei>uei.opennms.org/nodes/snmp/interfaceOperUp</uei>
      <event-label>OpenNMS-defined node event: snmp interface Oper Status Up</event-label>
      <descr>&lt;p>The operational status of interface is up
      &lt;/p> &lt;p>This event is generated when an snmp poll on interface find the operational status up.
      &lt;/p>
      &lt;p>Params %parm[all]% &lt;/p></descr>
      <logmsg dest="logndisplay">Operational status Up on interface ifname:%parm[snmpifname]% ifindex:%parm[snmpifindex]% ifdescr:%parm[snmpifdescr]%</logmsg>
      <severity>Normal</severity>
      <alarm-data reduction-key="%uei%:%dpname%:%nodeid%:%interface%:%parm[snmpifindex]%" alarm-type="2" clear-key="uei.opennms.org/nodes/snmp/interfaceOperDown:%dpname%:%nodeid%:%interface%:%parm[snmpifindex]%" auto-clean="false"/>
   </event>
   <event>
      <uei>uei.opennms.org/nodes/snmp/interfaceAdminUp</uei>
      <event-label>OpenNMS-defined node event: snmp interface Admin Status Up</event-label>
      <descr>&lt;p>The administration status of interface is down
      &lt;/p> &lt;p>This event is generated when an snmp poll on interface find the administration status up.
      &lt;/p>
      &lt;p>Params %parm[all]% &lt;/p></descr>
      <logmsg dest="logndisplay">Administration status Up on interface ifname:%parm[snmpifname]% ifindex:%parm[snmpifindex]% ifdescr:%parm[snmpifdescr]%</logmsg>
      <severity>Normal</severity>
      <alarm-data reduction-key="%uei%:%dpname%:%nodeid%:%interface%:%parm[snmpifindex]%" alarm-type="2" clear-key="uei.opennms.org/nodes/snmp/interfaceAdminDown:%dpname%:%nodeid%:%interface%:%parm[snmpifindex]%" auto-clean="false"/>
   </event>
   <event>
      <uei>uei.opennms.org/nodes/nodeAdded</uei>
      <event-label>OpenNMS-defined node event: nodeAdded</event-label>
      <descr>&lt;p>A new node (%parm[nodelabel]%) was discovered by
      OpenNMS.&lt;/p></descr>
>>>>>>> 65da858e
      <logmsg dest="logndisplay">A new node (%parm[nodelabel]%) was discovered by OpenNMS.</logmsg>
      <severity>Warning</severity>
   </event>
   <event>
      <uei>uei.opennms.org/nodes/nodeUpdated</uei>
<<<<<<< HEAD
      <event-label>OpenNMS-defined internal event: Provisiond nodeUpdated</event-label>
      <descr>&lt;p>A currently provisioned node (%parm[nodelabel]%) was updated by OpenNMS.&lt;/p></descr>
=======
      <event-label>OpenNMS-defined node event: nodeUpdated</event-label>
      <descr>&lt;p>A currently provisioned node (%parm[nodelabel]%) was updated by
      OpenNMS.&lt;/p></descr>
>>>>>>> 65da858e
      <logmsg dest="logndisplay">A provisioned node (%parm[nodelabel]%) was updated by OpenNMS.</logmsg>
      <severity>Warning</severity>
   </event>
   <event>
      <uei>uei.opennms.org/nodes/nodeCategoryMembershipChanged</uei>
<<<<<<< HEAD
      <event-label>OpenNMS-defined internal event: Provisiond nodeCategoryMembershipChanged</event-label>
      <descr>&lt;p>Node category membership has changed for node (%parm[nodelabel]%)&lt;/p></descr>
=======
      <event-label>OpenNMS-defined node event: nodeCategoryMembershipChanged</event-label>
      <descr>&lt;p>Node category membership has changed for node
      (%parm[nodelabel]%)&lt;/p></descr>
>>>>>>> 65da858e
      <logmsg dest="logndisplay">Node category membership has changed for node (%parm[nodelabel]%).</logmsg>
      <severity>Warning</severity>
   </event>
   <event>
      <uei>uei.opennms.org/nodes/nodeDeleted</uei>
<<<<<<< HEAD
      <event-label>OpenNMS-defined internal event: Capsd nodeDeleted</event-label>
      <descr>&lt;p>Node %nodeid% was deleted.&lt;/p> 
      &lt;p>OpenNMS may delete any node that is down for more than
      a configured period of time, or via operator action. Nodes are considered &quot;down&quot; 
      if there are no interfaces that have active services associated with them.&lt;/p>
      &lt;p>If a node becomes active again after it has been deleted, it will be
      rediscovered in the next discovery cycle and will be
      re-added to OpenNMS's database as a new node. It will be
      disassociated with any historic outage
      information.&lt;/p></descr>
      <logmsg dest="logndisplay">Node %parm[nodelabel]% (%nodeid%) was deleted.</logmsg>
=======
      <event-label>OpenNMS-defined node event: nodeDeleted</event-label>
      <descr>&lt;p>Node %nodeid% was deleted.&lt;/p> 
      &lt;p>OpenNMS will delete any node
      that is down for seven (7) consecutive days, or via operator action. 
      Nodes are considered &quot;down&quot; if there are no interfaces that have
      pollable services associated with them.&lt;/p>
      &lt;p>If a node becomes active again
      &lt;i>after&lt;/i> it has been deleted, it will be
      rediscovered in the next, daily discovery cycle and will be
      re-added to OpenNMS's database as a new node. It will be
      disassociated with any historic outage
      information.&lt;/p></descr>
      <logmsg dest="logndisplay">Node &lt;a
      href=&quot;element/node.jsp?node=%nodeid%&quot;>%nodeid%&lt;/a>
      was deleted.</logmsg>
>>>>>>> 65da858e
      <severity>Warning</severity>
   </event>
   <event>
      <uei>uei.opennms.org/nodes/nodeDown</uei>
<<<<<<< HEAD
      <event-label>OpenNMS-defined internal event: Poller nodeDown</event-label>
      <descr>&lt;p>All interfaces on node %parm[nodelabel]% are down.&lt;/p> 
      &lt;p>This event is generated when node outage processing determines 
      that all interfaces on the node are down.&lt;/p> 
      &lt;p>New outage records have been created and service level availability 
      calculations will be impacted until this outage is resolved.&lt;/p></descr>
      <logmsg dest="logndisplay">Node %parm[nodelabel]% is down.</logmsg>
=======
      <event-label>OpenNMS-defined node event: nodeDown</event-label>
      <descr>&lt;p>All interfaces on node %parm[nodelabel]% are
      down.&lt;/p> &lt;p>This event is generated when node
      outage processing determines that all interfaces on the node
      are down.&lt;/p> &lt;p>New outage records have been
      created and service level availability calculations will be
      impacted until this outage is resolved.&lt;/p></descr>
      <logmsg dest="logndisplay">Node %parm[nodelabel]% is down. %parm[eventReason]%</logmsg>
>>>>>>> 65da858e
      <severity>Major</severity>
      <alarm-data reduction-key="%uei%:%dpname%:%nodeid%" alarm-type="1" auto-clean="false"/>
   </event>
   <event>
      <uei>uei.opennms.org/nodes/pathOutage</uei>
<<<<<<< HEAD
      <event-label>OpenNMS-defined internal event: Notifd pathOutage</event-label>
      <descr>&lt;p>The state of node %parm[nodelabel]% is unknown
      because the critical path to the node is down.&lt;/p>
      &lt;p>This event is generated when node outage processing
      determines that the critical path IP address (%parm[criticalPathIp]%)
      and service (%parm[criticalPathServiceName]%) for
      this node is not responding.&lt;/p></descr>
      <logmsg dest="logndisplay">Path outage for %parm[nodelabel]%.</logmsg>
=======
      <event-label>OpenNMS-defined node event: pathOutage</event-label>
      <descr>&lt;p>The state of node %parm[nodelabel]% is unknown
                        because the critical path to the node is down.&lt;/p>
                        &lt;p>This event is generated when node outage processing
                        determines that the critical path IP address/service for
                        this node is not responding..&lt;/p></descr>
      <logmsg dest="logndisplay">%parm[nodelabel]% path outage. Critical path =
                        %parm[criticalPathIp]% %parm[criticalPathServiceName]%</logmsg>
>>>>>>> 65da858e
      <severity>Major</severity>
      <alarm-data reduction-key="%uei%:%dpname%:%nodeid%" alarm-type="3" auto-clean="false"/>
   </event>
   <event>
      <uei>uei.opennms.org/nodes/nodeGainedInterface</uei>
<<<<<<< HEAD
      <event-label>OpenNMS-defined internal event: Provisiond nodeGainedInterface</event-label>
      <descr>&lt;p>Interface %interface% has been associated with %nodelabel%.&lt;/p></descr>
      <logmsg dest="logndisplay">Interface %interface% has been associated with Node %nodelabel%.</logmsg>
=======
      <event-label>OpenNMS-defined node event: nodeGainedInterface</event-label>
      <descr>&lt;p>Interface %interface% has been associated with Node
      #&lt;a
      href=&quot;element/node.jsp?node=%nodeid%&quot;>%nodeid%&lt;/a>.&lt;/p></descr>
      <logmsg dest="logndisplay">Interface %interface% has been associated with Node #&lt;a
      href=&quot;element/node.jsp?node=%nodeid%&quot;>%nodeid%&lt;/a>.</logmsg>
>>>>>>> 65da858e
      <severity>Warning</severity>
   </event>
   <event>
      <uei>uei.opennms.org/nodes/nodeGainedService</uei>
<<<<<<< HEAD
      <event-label>OpenNMS-defined internal event: Provisiond nodeGainedService</event-label>
      <descr>&lt;p>A service scan has identified the %service% service
      on interface %interface%.&lt;/p> 
      &lt;p>If this interface (%interface%) is within the list of ranges and
      specific addresses to be managed by OpenNMS, this service
      will be scheduled for regular availability checks.&lt;/p></descr>
      <logmsg dest="logndisplay">The %service% service has been discovered on interface %interface%.</logmsg>
=======
      <event-label>OpenNMS-defined node event: nodeGainedService</event-label>
      <descr>&lt;p>A service scan has identified the %service% service
      on interface %interface%.&lt;/p> &lt;p>If this
      interface (%interface%) is within the list of ranges and
      specific addresses to be managed by OpenNMS, this service
      will be scheduled for regular availability checks.&lt;/p></descr>
      <logmsg dest="logndisplay">The %service% service has been discovered on interface
      %interface%.</logmsg>
>>>>>>> 65da858e
      <severity>Warning</severity>
   </event>
   <event>
      <uei>uei.opennms.org/internal/linkd/dataLinkFailed</uei>
<<<<<<< HEAD
      <event-label>OpenNMS-defined internal event: Linkd Data Link Failed</event-label>
      <descr>&lt;p>A data link between two interfaces has failed. &lt;/p> 
      &lt;p>Data Link Failed between %parm[endPoint1]% and %parm[endPoint2]%&lt;p></descr>
=======
      <event-label>OpenNMS-defined linkd event: Data Link Failed</event-label>
      <descr>&lt;p>A data link between two interfaces has failed.
      &lt;/p> &lt;p>This event is generated when a link between two endpoints changes status to down.
      &lt;/p>
      &lt;p>Params %parm[all]% &lt;/p></descr>
>>>>>>> 65da858e
      <logmsg dest="logndisplay">Data Link Failed between %parm[endPoint1]% and %parm[endPoint2]%</logmsg>
      <severity>Minor</severity>
      <alarm-data reduction-key="%uei%:%dpname%:%parm[endPoint1]%:%parm[endPoint2]%" alarm-type="1" auto-clean="false"/>
   </event>
   <event>
      <uei>uei.opennms.org/internal/linkd/dataLinkRestored</uei>
<<<<<<< HEAD
      <event-label>OpenNMS-defined internal event: Linkd Data Link Restored</event-label>
      <descr>&lt;p>A data link between two interfaces has been restored.&lt;/p> 
      &lt;p>Data Link Restored between %parm[endPoint1]% and %parm[endPoint2]%&lt;/p></descr>
=======
      <event-label>OpenNMS-defined linkd event: Data Link Restored</event-label>
      <descr>&lt;p>A data link between two interfaces has been restored.
      &lt;/p> &lt;p>This event is generated when a link between two endpoints changes status to up.
      &lt;/p>
      &lt;p>Params %parm[all]% &lt;/p></descr>
>>>>>>> 65da858e
      <logmsg dest="logndisplay">Data Link Restored between %parm[endPoint1]% and %parm[endPoint2]%</logmsg>
      <severity>Normal</severity>
      <alarm-data reduction-key="%uei%:%dpname%:%parm[endPoint1]%:%parm[endPoint2]%" alarm-type="2" clear-key="uei.opennms.org/internal/linkd/dataLinkFailed:%dpname%:%parm[endPoint1]%:%parm[endPoint2]%" auto-clean="false"/>
   </event>
   <event>
      <uei>uei.opennms.org/internal/linkd/dataLinkUnmanaged</uei>
<<<<<<< HEAD
      <event-label>OpenNMS-defined internal event: Linkd Data Link Unmanaged</event-label>
      <descr>&lt;p>A data link between two interfaces has been unmanaged. &lt;/p> 
      &lt;p>A link is considered unmanaged when either endpoint of a link does not have 
      the link endpoint service as per the EndPoint configuration.&lt;/p>
      &lt;p>Data Link Unmanaged between %parm[endPoint1]% and %parm[endPoint2]%&lt;/p></descr>
=======
      <event-label>OpenNMS-defined linkd event: Data Link Unmanaged</event-label>
      <descr>&lt;p>A data link between two interfaces has been unmanaged.
      &lt;/p> &lt;p>A link is considered unmanaged when either endpoint of a link does not have the link endpoint service as 
      &lt;/p> &lt;p>per the EndPoint configuration.
      &lt;/p>
      &lt;p>Params %parm[all]% &lt;/p></descr>
>>>>>>> 65da858e
      <logmsg dest="logndisplay">Data Link Unmanaged between %parm[endPoint1]% and %parm[endPoint2]%</logmsg>
      <severity>Normal</severity>
      <alarm-data reduction-key="%uei%:%dpname%:%parm[endPoint1]%:%parm[endPoint2]%" alarm-type="2" clear-key="uei.opennms.org/internal/linkd/dataLinkFailed:%dpname%:%parm[endPoint1]%:%parm[endPoint2]%" auto-clean="false"/>
   </event>
   <event>
      <uei>uei.opennms.org/internal/poller/suspendPollingService</uei>
<<<<<<< HEAD
      <event-label>OpenNMS-defined internal event: Poller suspendPollingService</event-label>
      <descr>&lt;p>A forced rescan has identified the %service% service
      on interface %interface% as no longer part of any poller package,
      or the service has been unmanaged.&lt;/p>
      &lt;p> Polling will be discontinued.&lt;/p></descr>
      <logmsg dest="logndisplay">Polling will be discontinued for %service% service on interface %interface%.</logmsg>
=======
      <event-label>OpenNMS-defined poller event: suspendPollingService</event-label>
      <descr>&lt;p>A forced rescan has identified the %service% service
      on interface %interface% as no longer part of any poller package,
      or the service has been unmanaged.
      &lt;/p> Polling will be discontinued.&lt;/p></descr>
      <logmsg dest="logndisplay">Polling will be discontinued for %service% service on interface
      %interface%.</logmsg>
>>>>>>> 65da858e
      <severity>Normal</severity>
   </event>
   <event>
      <uei>uei.opennms.org/internal/poller/resumePollingService</uei>
<<<<<<< HEAD
      <event-label>OpenNMS-defined internal event: Poller resumePollingService</event-label>
      <descr>&lt;p>A forced rescan has identified the %service% service
      on interface %interface% as being covered by a poller package, and
      managed.&lt;/p>
      &lt;p> Polling will begin in accordance with the package and
      any applicable outage calendar.&lt;/p></descr>
      <logmsg dest="logndisplay">Polling will begin/resume for %service% service on interface %interface%.</logmsg>
=======
      <event-label>OpenNMS-defined poller event: resumePollingService</event-label>
      <descr>&lt;p>A forced rescan has identified the %service% service
      on interface %interface% as covered by a poller package, and
      managed.
      &lt;/p> Polling will begin in accordance with the package and
      any applicable outage calendar.&lt;/p></descr>
      <logmsg dest="logndisplay">Polling will begin/resume for %service% service on interface
      %interface%.</logmsg>
>>>>>>> 65da858e
      <severity>Normal</severity>
   </event>
   <event>
      <uei>uei.opennms.org/nodes/nodeInfoChanged</uei>
<<<<<<< HEAD
      <event-label>OpenNMS-defined internal event: Capsd nodeInfoChanged</event-label>
      <descr>&lt;p>Node information has changed for node %nodelabel% (node ID:%nodeid%).&lt;/p></descr>
      <logmsg dest="logndisplay">Node information has changed for %nodelabel%.</logmsg>
=======
      <event-label>OpenNMS-defined node event: nodeInfoChanged</event-label>
      <descr>&lt;p>Node information has changed for node
      #%nodeid%.&lt;/p></descr>
      <logmsg dest="logndisplay">&lt;p>Node information has changed for &lt;a
      href=&quot;element/node.jsp?node=%nodeid%&quot;>%nodeid%&lt;/a>.&lt;/p></logmsg>
>>>>>>> 65da858e
      <severity>Warning</severity>
   </event>
   <event>
      <uei>uei.opennms.org/nodes/nodeLabelChanged</uei>
<<<<<<< HEAD
      <event-label>OpenNMS-defined internal event: Provisiond nodeLabelChanged</event-label>
      <descr>&lt;p>Node ID (%nodeid%) label was changed from &quot;%parm[oldNodeLabel]%&quot; to
      &quot;%parm[newNodeLabel]%&quot;.&lt;/p></descr>
      <logmsg dest="logndisplay">The label for node ID (%nodeid%) was changed to %parm[newNodeLabel]%.</logmsg>
=======
      <event-label>OpenNMS-defined node event: nodeLabelChanged</event-label>
      <descr>&lt;p>Node #&lt;a
      href=&quot;element/node.jsp?node=%nodeid%&quot;>%nodeid%&lt;/a>'s
      label was changed from &quot;%parm[oldNodeLabel]%&quot; to
      &quot;%parm[newNodeLabel]%&quot;.&lt;/p></descr>
      <logmsg dest="logndisplay">Node #&lt;a
      href=&quot;element/node.jsp?node=%nodeid%&quot;>%nodeid%&lt;/a>'s
      label was changed from &quot;%parm[oldNodeLabel]%&quot; to
      &quot;%parm[newNodeLabel]%&quot;.</logmsg>
>>>>>>> 65da858e
      <severity>Normal</severity>
   </event>
   <event>
      <uei>uei.opennms.org/nodes/nodeLostService</uei>
<<<<<<< HEAD
      <event-label>OpenNMS-defined internal event: Poller nodeLostService</event-label>
      <descr>&lt;p>A %service% outage was identified on interface %interface%.&lt;/p> 
      &lt;p>A new Outage record has been created and service level availability 
      calculations will be impacted until this outage is resolved.&lt;/p></descr>
=======
      <event-label>OpenNMS-defined node event: nodeLostService</event-label>
      <descr>&lt;p>A %service% outage was identified on interface
      %interface%.&lt;/p> &lt;p>A new Outage record has been
      created and service level availability calculations will be
      impacted until this outage is resolved.&lt;/p></descr>
>>>>>>> 65da858e
      <logmsg dest="logndisplay">%service% outage identified on interface %interface% with reason code: %parm[eventReason]%.</logmsg>
      <severity>Minor</severity>
      <alarm-data reduction-key="%uei%:%dpname%:%nodeid%:%interface%:%service%" alarm-type="1" auto-clean="false"/>
   </event>
   <event>
      <uei>uei.opennms.org/nodes/nodeRegainedService</uei>
<<<<<<< HEAD
      <event-label>OpenNMS-defined internal event: Poller nodeRegainedService</event-label>
=======
      <event-label>OpenNMS-defined node event: nodeRegainedService</event-label>
>>>>>>> 65da858e
      <descr>&lt;p>The %service% service on interface %interface% was
      previously down and has been restored.&lt;/p>
      &lt;p>This event is generated when a service which had
      previously failed polling attempts is again responding to
<<<<<<< HEAD
      polls by OpenNMS. &lt;/p> 
      &lt;p>This event will cause any active outages associated 
      with this service/interface combination to be cleared.&lt;/p></descr>
      <logmsg dest="logndisplay">The %service% outage on interface %interface% has been cleared.</logmsg>
=======
      polls by OpenNMS. &lt;/p> &lt;p>This event will cause
      any active outages associated with this service/interface
      combination to be cleared.&lt;/p></descr>
      <logmsg dest="logndisplay">The %service% outage on interface %interface% has been
      cleared. Service is restored.</logmsg>
>>>>>>> 65da858e
      <severity>Normal</severity>
      <alarm-data reduction-key="%uei%:%dpname%:%nodeid%:%interface%:%service%" alarm-type="2" clear-key="uei.opennms.org/nodes/nodeLostService:%dpname%:%nodeid%:%interface%:%service%" auto-clean="false"/>
   </event>
   <event>
      <uei>uei.opennms.org/nodes/nodeUp</uei>
<<<<<<< HEAD
      <event-label>OpenNMS-defined internal event: Poller nodeUp</event-label>
      <descr>&lt;p>Node %parm[nodelabel]% which was previously down is
      now up.&lt;/p> 
      &lt;p>This event is generated when node outage processing determines 
      that all interfaces on the node are up.&lt;/p> 
      &lt;p>This event will cause any active outages associated with this node to be cleared.&lt;/p></descr>
=======
      <event-label>OpenNMS-defined node event: nodeUp</event-label>
      <descr>&lt;p>Node %parm[nodelabel]% which was previously down is
      now up.&lt;/p> &lt;p>This event is generated when node
      outage processing determines that all interfaces on the node
      are up.&lt;/p> &lt;p>This event will cause any active
      outages associated with this node to be cleared.&lt;/p></descr>
>>>>>>> 65da858e
      <logmsg dest="logndisplay">Node %parm[nodelabel]% is up.</logmsg>
      <severity>Normal</severity>
      <alarm-data reduction-key="%uei%:%dpname%:%nodeid%" alarm-type="2" clear-key="uei.opennms.org/nodes/nodeDown:%dpname%:%nodeid%" auto-clean="false"/>
   </event>
   <event>
      <uei>uei.opennms.org/nodes/primarySnmpInterfaceChanged</uei>
<<<<<<< HEAD
      <event-label>OpenNMS-defined internal event: Capsd primarySnmpInterfaceChanged</event-label>
      <descr>&lt;p>This event indicates that the interface selected
      for SNMP data collection for this node has changed. This is
      usually due to a network or address reconfiguration
      impacting this device.&lt;/p>
      &lt;p>The primary interface has changed from %parm[oldPrimarySnmpAddress]% 
      to %parm[newPrimarySnmpAddress]%.&lt;/p></descr>
      <logmsg dest="logndisplay">Primary SNMP interface for %nodelabel% has changed.</logmsg>
=======
      <event-label>OpenNMS-defined node event: primarySnmpInterfaceChanged</event-label>
      <descr>&lt;p>This event indicates that the interface selected
      for SNMP data collection for this node has changed. This is
      usually due to a network or address reconfiguration
      impacting this device.&lt;/p></descr>
      <logmsg dest="logndisplay">Primary SNMP interface for node &lt;a
      href=&quot;element/node.jsp?node=%nodeid%&quot;>%nodeid%&lt;/a>
      has changed from %parm[oldPrimarySnmpAddress]% to
      %parm[newPrimarySnmpAddress]%.</logmsg>
>>>>>>> 65da858e
      <severity>Warning</severity>
   </event>
   <event>
      <uei>uei.opennms.org/nodes/reinitializePrimarySnmpInterface</uei>
<<<<<<< HEAD
      <event-label>OpenNMS-defined internal event: Capsd reinitializePrimarySnmpInterface</event-label>
=======
      <event-label>OpenNMS-defined node event: reinitializePrimarySnmpInterface</event-label>
>>>>>>> 65da858e
      <descr>&lt;p>A change in configuration on this node has been
      detected and the SNMP data collection mechanism is being
      triggered to refresh its required profile of the remote
      node.&lt;/p></descr>
<<<<<<< HEAD
      <logmsg dest="logndisplay">SNMP information on %interface% is being refreshed for data collection purposes.</logmsg>
=======
      <logmsg dest="logndisplay">SNMP information on %interface% is being refreshed for data
      collection purposes.</logmsg>
>>>>>>> 65da858e
      <severity>Warning</severity>
   </event>
   <event>
      <uei>uei.opennms.org/nodes/serviceResponsive</uei>
<<<<<<< HEAD
      <event-label>OpenNMS-defined internal event: Poller serviceResponsive</event-label>
=======
      <event-label>OpenNMS-defined node event: serviceResponsive</event-label>
>>>>>>> 65da858e
      <descr>&lt;p>The %service% service which was previously unresponsive
      is now responding normally on interface %interface%.&lt;/p></descr>
      <logmsg dest="logndisplay">%service% is responding normally on interface %interface%.</logmsg>
      <severity>Normal</severity>
   </event>
   <event>
      <uei>uei.opennms.org/nodes/serviceDeleted</uei>
<<<<<<< HEAD
      <event-label>OpenNMS-defined internal event: Admin serviceDeleted</event-label>
=======
      <event-label>OpenNMS-defined node event: serviceDeleted</event-label>
>>>>>>> 65da858e
      <descr>&lt;p>Service %service% was deleted from interface
      %interface%, associated with Node ID# %nodeid%.&lt;/p>
      &lt;p>When a service is deleted from an interface, it is
      due to extended downtime of that service of over seven (7)
      days.&lt;/p> &lt;p>If a previously deleted service
      becomes active again on an interface, it will be re-added to
      the OpenNMS database as a new occurrence of that service and
      will be disassociated with any historic outages.&lt;/p></descr>
<<<<<<< HEAD
      <logmsg dest="logndisplay">The %service% service was deleted from interface %interface%.</logmsg>
=======
      <logmsg dest="logndisplay">The %service% service was deleted from interface
      %interface%.</logmsg>
>>>>>>> 65da858e
      <severity>Warning</severity>
   </event>
   <event>
      <uei>uei.opennms.org/nodes/serviceUnresponsive</uei>
<<<<<<< HEAD
      <event-label>OpenNMS-defined internal event: Poller serviceUnresponsive</event-label>
=======
      <event-label>OpenNMS-defined node event: serviceUnresponsive</event-label>
>>>>>>> 65da858e
      <descr>&lt;p>The %service% service is up but was unresponsive 
      during the last poll on interface %interface%.&lt;/p></descr>
      <logmsg dest="logndisplay">%service% is up but unresponsive on interface %interface%.</logmsg>
      <severity>Minor</severity>
   </event>
   <event>
      <uei>uei.opennms.org/threshold/highThresholdExceeded</uei>
<<<<<<< HEAD
      <event-label>OpenNMS-defined internal event: Threshd highThresholdExceeded</event-label>
      <descr>&lt;p>&lt;b>&lt;a href='graph/results.htm?resourceId=%parm[resourceId]%&amp;reports=all&amp;matching=%parm[ds]%'>A high threshold has been exceeded on %nodelabel%.&lt;/b>&lt;/a> The %service% data source expression %parm[ds]% on resource %parm[label]% has reached a value of &lt;font color=#cc0000>&lt;b>%parm[value]%&lt;/b>&lt;/font> while the threshold is &lt;b>%parm[threshold]%&lt;/b>, for &lt;b>%parm[trigger]%&lt;/b> consecutive sample(s).&lt;/p>
        &lt;br/>
        &lt;div class='row'>
        &lt;div class='col-md-6'>
        &lt;table class='table table-condensed table-striped table-bordered'>
        &lt;tr>&lt;th class='text-nowrap'>Description&lt;/th>&lt;td>%parm[description]%&lt;/td>&lt;/tr>
        &lt;tr>&lt;th class='text-nowrap'>Data Source&lt;/th>&lt;td>%parm[ds]%&lt;/td>&lt;/tr>
        &lt;tr>&lt;th class='text-nowrap'>Resource Label&lt;/th>&lt;td>%parm[label]%&lt;/td>&lt;/tr>
        &lt;tr>&lt;th class='text-nowrap'>Resource Instance ID&lt;/th>&lt;td>%parm[instance]%&lt;/td>&lt;/tr>
        &lt;tr>&lt;th class='text-nowrap'>Resource Instance Label&lt;/th>&lt;td>%parm[instanceLabel]%&lt;/td>&lt;/tr>
        &lt;tr>&lt;th class='text-nowrap'>Resource ID&lt;/th>&lt;td>%parm[resourceId]%&lt;/td>&lt;/tr>
        &lt;tr>&lt;th class='text-nowrap'>Current Metric Value&lt;/th>&lt;td>%parm[value]%&lt;/td>&lt;/tr>
        &lt;tr>&lt;th class='text-nowrap'>Threshold Value&lt;/th>&lt;td>%parm[threshold]%&lt;/td>&lt;/tr>
        &lt;tr>&lt;th class='text-nowrap'>Rearm Value&lt;/th>&lt;td>%parm[rearm]%&lt;/td>&lt;/tr>
        &lt;tr>&lt;th class='text-nowrap'>Trigger Value&lt;/th>&lt;td>%parm[trigger]%&lt;/td>&lt;/tr>
        &lt;/table>
        &lt;/div>
        &lt;/div></descr>
      <logmsg dest="logndisplay">A high threshold has been exceeded on %nodelabel%. The %service% data source expression %parm[ds]% on resource %parm[label]% has reached a value of %parm[value]% while the threshold is %parm[threshold]%, for %parm[trigger]% consecutive sample(s).</logmsg>
      <severity>Warning</severity>
      <operinstruct>&lt;p>By default, OpenNMS watches some key parameters
        on devices in your network and will alert you with
        an event if certain conditions arise. For example, if
        the CPU utilization on your Cisco router maintains an
        inordinately high percentage of utilization for an extended
        period, an event will be generated. These thresholds are
        determined and configured based on vendor recommendations,
        tempered with real-world experience in working
        deployments.&lt;/p> &lt;p>This specific event
        indicates that a high threshold was exceeded.&lt;/p></operinstruct>
      <alarm-data reduction-key="%uei%:%dpname%:%nodeid%:%interface%:%parm[ds]%:%parm[threshold]%:%parm[trigger]%:%parm[rearm]%:%parm[label]%" alarm-type="1" auto-clean="false"/>
   </event>
   <event>
      <uei>uei.opennms.org/threshold/highThresholdRearmed</uei>
      <event-label>OpenNMS-defined internal event: Threshd highThresholdRearmed</event-label>
      <descr>&lt;p>&lt;b>&lt;a href='graph/results.htm?resourceId=%parm[resourceId]%&amp;reports=all&amp;matching=%parm[ds]%'>A high threshold has been rearmed on %nodelabel%.&lt;/b>&lt;/a> The %service% data source expression %parm[ds]% on resource %parm[label]% has reached a value of &lt;font color=#cc0000>&lt;b>%parm[value]%&lt;/b>&lt;/font> while the rearm value is &lt;b>%parm[rearm]%&lt;/b>.&lt;/p>
        &lt;br/>
        &lt;div class='row'>
        &lt;div class='col-md-6'>
        &lt;table class='table table-condensed table-striped table-bordered'>
        &lt;tr>&lt;th class='text-nowrap'>Description&lt;/th>&lt;td>%parm[description]%&lt;/td>&lt;/tr>
        &lt;tr>&lt;th class='text-nowrap'>Data Source&lt;/th>&lt;td>%parm[ds]%&lt;/td>&lt;/tr>
        &lt;tr>&lt;th class='text-nowrap'>Resource Label&lt;/th>&lt;td>%parm[label]%&lt;/td>&lt;/tr>
        &lt;tr>&lt;th class='text-nowrap'>Resource Instance ID&lt;/th>&lt;td>%parm[instance]%&lt;/td>&lt;/tr>
        &lt;tr>&lt;th class='text-nowrap'>Resource Instance Label&lt;/th>&lt;td>%parm[instanceLabel]%&lt;/td>&lt;/tr>
        &lt;tr>&lt;th class='text-nowrap'>Resource ID&lt;/th>&lt;td>%parm[resourceId]%&lt;/td>&lt;/tr>
        &lt;tr>&lt;th class='text-nowrap'>Current Metric Value&lt;/th>&lt;td>%parm[value]%&lt;/td>&lt;/tr>
        &lt;tr>&lt;th class='text-nowrap'>Threshold Value&lt;/th>&lt;td>%parm[threshold]%&lt;/td>&lt;/tr>
        &lt;tr>&lt;th class='text-nowrap'>Rearm Value&lt;/th>&lt;td>%parm[rearm]%&lt;/td>&lt;/tr>
        &lt;tr>&lt;th class='text-nowrap'>Trigger Value&lt;/th>&lt;td>%parm[trigger]%&lt;/td>&lt;/tr>
        &lt;/table>
        &lt;/div>
        &lt;/div></descr>
      <logmsg dest="logndisplay">A high threshold has been rearmed on %nodelabel%. The %service% data source expression %parm[ds]% on resource %parm[label]% has reached a value of %parm[value]% while the rearm value is %parm[rearm]%.</logmsg>
      <severity>Normal</severity>
      <operinstruct>&lt;p>By default, OpenNMS watches some key parameters
        on devices in your network and will alert you with
        an event if certain conditions arise. For example, if
        the CPU utilization on your Cisco router maintains an
        inordinately high percentage of utilization for an extended
        period, an event will be generated. These thresholds are
        determined and configured based on vendor recommendations,
        tempered with real-world experience in working
        deployments.&lt;/p> &lt;p>This specific event
        indicates that a high threshold was exceeded.&lt;/p></operinstruct>
      <alarm-data reduction-key="%uei%:%dpname%:%nodeid%:%interface%:%parm[ds]%:%parm[threshold]%:%parm[trigger]%:%parm[rearm]%:%parm[label]%" alarm-type="2" clear-key="uei.opennms.org/threshold/highThresholdExceeded:%dpname%:%nodeid%:%interface%:%parm[ds]%:%parm[threshold]%:%parm[trigger]%:%parm[rearm]%:%parm[label]%" auto-clean="false"/>
   </event>
   <event>
      <uei>uei.opennms.org/threshold/lowThresholdExceeded</uei>
      <event-label>OpenNMS-defined internal event: Threshd lowThresholdExceeded</event-label>
      <descr>&lt;p>&lt;b>&lt;a href='graph/results.htm?resourceId=%parm[resourceId]%&amp;reports=all&amp;matching=%parm[ds]%'>A low threshold has been exceeded on %nodelabel%.&lt;/b>&lt;/a> The %service% data source expression %parm[ds]% on resource %parm[label]% has reached a value of &lt;font color=#cc0000>&lt;b>%parm[value]%&lt;/b>&lt;/font> while the threshold is &lt;b>%parm[threshold]%&lt;/b>, for &lt;b>%parm[trigger]%&lt;/b> consecutive sample(s).&lt;/p>
        &lt;br/>
        &lt;div class='row'>
        &lt;div class='col-md-6'>
        &lt;table class='table table-condensed table-striped table-bordered'>
        &lt;tr>&lt;th class='text-nowrap'>Description&lt;/th>&lt;td>%parm[description]%&lt;/td>&lt;/tr>
        &lt;tr>&lt;th class='text-nowrap'>Data Source&lt;/th>&lt;td>%parm[ds]%&lt;/td>&lt;/tr>
        &lt;tr>&lt;th class='text-nowrap'>Resource Label&lt;/th>&lt;td>%parm[label]%&lt;/td>&lt;/tr>
        &lt;tr>&lt;th class='text-nowrap'>Resource Instance ID&lt;/th>&lt;td>%parm[instance]%&lt;/td>&lt;/tr>
        &lt;tr>&lt;th class='text-nowrap'>Resource Instance Label&lt;/th>&lt;td>%parm[instanceLabel]%&lt;/td>&lt;/tr>
        &lt;tr>&lt;th class='text-nowrap'>Resource ID&lt;/th>&lt;td>%parm[resourceId]%&lt;/td>&lt;/tr>
        &lt;tr>&lt;th class='text-nowrap'>Current Metric Value&lt;/th>&lt;td>%parm[value]%&lt;/td>&lt;/tr>
        &lt;tr>&lt;th class='text-nowrap'>Threshold Value&lt;/th>&lt;td>%parm[threshold]%&lt;/td>&lt;/tr>
        &lt;tr>&lt;th class='text-nowrap'>Rearm Value&lt;/th>&lt;td>%parm[rearm]%&lt;/td>&lt;/tr>
        &lt;tr>&lt;th class='text-nowrap'>Trigger Value&lt;/th>&lt;td>%parm[trigger]%&lt;/td>&lt;/tr>
        &lt;/table>
        &lt;/div>
        &lt;/div></descr>
      <logmsg dest="logndisplay">A low threshold has been exceeded on %nodelabel%. The %service% data source expression %parm[ds]% on resource %parm[label]% has reached a value of %parm[value]% while the threshold is %parm[threshold]%, for %parm[trigger]% consecutive sample(s).</logmsg>
      <severity>Warning</severity>
      <operinstruct>&lt;p>By default, OpenNMS watches some key parameters
        on devices in your network and will alert you with
        an event if certain conditions arise. For example, if
        the CPU utilization on your Cisco router maintains an
        inordinately high percentage of utilization for an extended
        period, an event will be generated. These thresholds are
        determined and configured based on vendor recommendations,
        tempered with real-world experience in working
        deployments.&lt;/p> &lt;p>This specific event
        indicates that a low threshold was exceeded.&lt;/p></operinstruct>
      <alarm-data reduction-key="%uei%:%dpname%:%nodeid%:%interface%:%parm[ds]%:%parm[threshold]%:%parm[trigger]%:%parm[rearm]%:%parm[label]%" alarm-type="1" auto-clean="false"/>
   </event>
   <event>
      <uei>uei.opennms.org/threshold/lowThresholdRearmed</uei>
      <event-label>OpenNMS-defined internal event: Threshd lowThresholdRearmed</event-label>
      <descr>&lt;p>&lt;b>&lt;a href='graph/results.htm?resourceId=%parm[resourceId]%&amp;reports=all&amp;matching=%parm[ds]%'>A low threshold has been rearmed on %nodelabel%.&lt;/b>&lt;/a> The %service% data source expression %parm[ds]% on resource %parm[label]% has reached a value of &lt;font color=#cc0000>&lt;b>%parm[value]%&lt;/b>&lt;/font> while the rearm is &lt;b>%parm[threshold]%&lt;/b>, while the rearm value is &lt;b>%parm[rearm]%&lt;/b>.&lt;/p>
        &lt;br/>
        &lt;div class='row'>
        &lt;div class='col-md-6'>
        &lt;table class='table table-condensed table-striped table-bordered'>
        &lt;tr>&lt;th class='text-nowrap'>Description&lt;/th>&lt;td>%parm[description]%&lt;/td>&lt;/tr>
        &lt;tr>&lt;th class='text-nowrap'>Data Source&lt;/th>&lt;td>%parm[ds]%&lt;/td>&lt;/tr>
        &lt;tr>&lt;th class='text-nowrap'>Resource Label&lt;/th>&lt;td>%parm[label]%&lt;/td>&lt;/tr>
        &lt;tr>&lt;th class='text-nowrap'>Resource Instance ID&lt;/th>&lt;td>%parm[instance]%&lt;/td>&lt;/tr>
        &lt;tr>&lt;th class='text-nowrap'>Resource Instance Label&lt;/th>&lt;td>%parm[instanceLabel]%&lt;/td>&lt;/tr>
        &lt;tr>&lt;th class='text-nowrap'>Resource ID&lt;/th>&lt;td>%parm[resourceId]%&lt;/td>&lt;/tr>
        &lt;tr>&lt;th class='text-nowrap'>Current Metric Value&lt;/th>&lt;td>%parm[value]%&lt;/td>&lt;/tr>
        &lt;tr>&lt;th class='text-nowrap'>Threshold Value&lt;/th>&lt;td>%parm[threshold]%&lt;/td>&lt;/tr>
        &lt;tr>&lt;th class='text-nowrap'>Rearm Value&lt;/th>&lt;td>%parm[rearm]%&lt;/td>&lt;/tr>
        &lt;tr>&lt;th class='text-nowrap'>Trigger Value&lt;/th>&lt;td>%parm[trigger]%&lt;/td>&lt;/tr>
        &lt;/table>
        &lt;/div>
        &lt;/div></descr>
      <logmsg dest="logndisplay">A low threshold has been rearmed on %nodelabel%. The %service% data source expression %parm[ds]% on resource %parm[label]% has reached a value of %parm[value]% while the rearm is %parm[threshold]%.</logmsg>
      <severity>Normal</severity>
      <operinstruct>&lt;p>By default, OpenNMS watches some key parameters
        on devices in your network and will alert you with
        an event if certain conditions arise. For example, if
        the CPU utilization on your Cisco router maintains an
        inordinately high percentage of utilization for an extended
        period, an event will be generated. These thresholds are
        determined and configured based on vendor recommendations,
        tempered with real-world experience in working
        deployments.&lt;/p> &lt;p>This specific event
        indicates that a low threshold was exceeded.&lt;/p></operinstruct>
      <alarm-data reduction-key="%uei%:%dpname%:%nodeid%:%interface%:%parm[ds]%:%parm[threshold]%:%parm[trigger]%:%parm[rearm]%:%parm[label]%" alarm-type="2" clear-key="uei.opennms.org/threshold/lowThresholdExceeded:%dpname%:%nodeid%:%interface%:%parm[ds]%:%parm[threshold]%:%parm[trigger]%:%parm[rearm]%:%parm[label]%" auto-clean="false"/>
   </event>
   <event>
      <uei>uei.opennms.org/threshold/relativeChangeExceeded</uei>
      <event-label>OpenNMS-defined internal event: Threshd relativeChangeExceeded</event-label>
      <descr>&lt;p>&lt;b>&lt;a href='graph/results.htm?resourceId=%parm[resourceId]%&amp;reports=all&amp;matching=%parm[ds]%'>A relative change threshold has been exceeded on %nodelabel%.&lt;/b>&lt;/a> The %service% data source expression %parm[ds]% on resource %parm[label]% has changed from &lt;b>%parm[previousValue]%&lt;/b> to &lt;font color=#cc0000>&lt;b>%parm[value]%&lt;/b>&lt;/font>, while the multiplier is &lt;b>%parm[multiplier]%&lt;/b>.&lt;/p>
        &lt;br/>
        &lt;div class='row'>
        &lt;div class='col-md-6'>
        &lt;table class='table table-condensed table-striped table-bordered'>
        &lt;tr>&lt;th class='text-nowrap'>Description&lt;/th>&lt;td>%parm[description]%&lt;/td>&lt;/tr>
        &lt;tr>&lt;th class='text-nowrap'>Data Source&lt;/th>&lt;td>%parm[ds]%&lt;/td>&lt;/tr>
        &lt;tr>&lt;th class='text-nowrap'>Resource Label&lt;/th>&lt;td>%parm[label]%&lt;/td>&lt;/tr>
        &lt;tr>&lt;th class='text-nowrap'>Resource Instance ID&lt;/th>&lt;td>%parm[instance]%&lt;/td>&lt;/tr>
        &lt;tr>&lt;th class='text-nowrap'>Resource Instance Label&lt;/th>&lt;td>%parm[instanceLabel]%&lt;/td>&lt;/tr>
        &lt;tr>&lt;th class='text-nowrap'>Resource ID&lt;/th>&lt;td>%parm[resourceId]%&lt;/td>&lt;/tr>
        &lt;tr>&lt;th class='text-nowrap'>Current Metric Value&lt;/th>&lt;td>%parm[value]%&lt;/td>&lt;/tr>
        &lt;tr>&lt;th class='text-nowrap'>Previous Value&lt;/th>&lt;td>%parm[previousValue]%&lt;/td>&lt;/tr>
        &lt;tr>&lt;th class='text-nowrap'>Multiplier (Threshold Value)&lt;/th>&lt;td>%parm[multiplier]%&lt;/td>&lt;/tr>
        &lt;/table>
        &lt;/div>
        &lt;/div></descr>
      <logmsg dest="logndisplay">A relative change threshold has been exceeded on %nodelabel%. The %service% data source expression %parm[ds]% on resource %parm[label]% has changed from %parm[previousValue]% to %parm[value]%, while the multiplier is %parm[multiplier]%.</logmsg>
      <severity>Warning</severity>
      <operinstruct>&lt;p>This is used for detecting a change between two samples when the size
        of the change relative to one of the samples is important, as opposed to the absolute
        size of the change. For example, a 5% change in outbound traffic can be represented
        with a single threshold that will work on both a 1200bps dial-up link and a 10Gbps backbone link.&lt;/p>
        &lt;p>This only uses one configuration option, the 'value', which is set to the relative
        triggering upper bound (if less than 1.0) or relative triggering lower bound (if greater than 1.0)
        when to trigger the threshold. For example, a value of &quot;0.95&quot; will trigger if the sample goes down
        at least 5% from the previous sample (so it will trigger at -5%, -10%, etc., but not -4% or +5%).
        A value of &quot;1.05&quot; will trigger if the sample goes up at least 5% from the previous sample (it will
        trigger at +5%, +10%, etc., but not +4% or -5%). Every time the relative threshold is exceeded, a
        threshold event is triggered. Note that there is currently no support for triggering only after a
        certain number of individual exceeded thresholds or disabling further events from being sent until
        the threshold &quot;rearms.&quot;&lt;/p>
        &lt;p>Finally, if you want to support a positive and negative threshold on a data source, for example
        greater than +/-5%, two thresholds will need to be configured, one for &quot;0.95&quot; to catch &lt;= -5%, and
        &quot;1.05&quot; to catch >= +5%.&lt;/p></operinstruct>
      <alarm-data reduction-key="%uei%:%dpname%:%nodeid%:%interface%:%parm[ds]%:%parm[multiplier]%:%parm[trigger]%:%parm[rearm]%:%parm[label]%" alarm-type="3" auto-clean="false"/>
   </event>
   <event>
      <uei>uei.opennms.org/threshold/absoluteChangeExceeded</uei>
      <event-label>OpenNMS-defined internal event: Threshd absoluteChangeExceeded</event-label>
      <descr>&lt;p>&lt;b>&lt;a href='graph/results.htm?resourceId=%parm[resourceId]%&amp;reports=all&amp;matching=%parm[ds]%'>An absolute change threshold has been exceeded on %nodelabel%.&lt;/b>&lt;/a> The %service% data source expression %parm[ds]% on resource %parm[label]% has changed from &lt;b>%parm[previousValue]%&lt;/b> to &lt;font color=#cc0000>&lt;b>%parm[value]%&lt;/b>&lt;/font>, while the threshold is &lt;b>%parm[changeThreshold]%&lt;/b>.&lt;/p>
        &lt;br/>
        &lt;div class='row'>
        &lt;div class='col-md-6'>
        &lt;table class='table table-condensed table-striped table-bordered'>
        &lt;tr>&lt;th class='text-nowrap'>Description&lt;/th>&lt;td>%parm[description]%&lt;/td>&lt;/tr>
        &lt;tr>&lt;th class='text-nowrap'>Data Source&lt;/th>&lt;td>%parm[ds]%&lt;/td>&lt;/tr>
        &lt;tr>&lt;th class='text-nowrap'>Resource Label&lt;/th>&lt;td>%parm[label]%&lt;/td>&lt;/tr>
        &lt;tr>&lt;th class='text-nowrap'>Resource Instance ID&lt;/th>&lt;td>%parm[instance]%&lt;/td>&lt;/tr>
        &lt;tr>&lt;th class='text-nowrap'>Resource Instance Label&lt;/th>&lt;td>%parm[instanceLabel]%&lt;/td>&lt;/tr>
        &lt;tr>&lt;th class='text-nowrap'>Resource ID&lt;/th>&lt;td>%parm[resourceId]%&lt;/td>&lt;/tr>
        &lt;tr>&lt;th class='text-nowrap'>Current Metric Value&lt;/th>&lt;td>%parm[value]%&lt;/td>&lt;/tr>
        &lt;tr>&lt;th class='text-nowrap'>Previous Value&lt;/th>&lt;td>%parm[previousValue]%&lt;/td>&lt;/tr>
        &lt;tr>&lt;th class='text-nowrap'>Change Threshold&lt;/th>&lt;td>%parm[changeThreshold]%&lt;/td>&lt;/tr>
        &lt;/table>
        &lt;/div>
        &lt;/div></descr>
      <logmsg dest="logndisplay">An absolute change threshold has been exceeded on %nodelabel%. The %service% data source expression %parm[ds]% on resource %parm[label]% has changed from %parm[previousValue]% to %parm[value]%, while the threshold is %parm[changeThreshold]%.</logmsg>
      <severity>Warning</severity>
      <operinstruct>&lt;p>This is used for detecting a change between two samples when the absolute change between
        the samples is important. For example, on a fiber-optic link, a change in loss of anything greater
        than (say) 3 dB is a problem, no matter what the value was to start with, nor what the final value is.
        This is likely to be more useful on Gauge type data items than counters, but YMMV.&lt;/p>
        &lt;p>This only uses one configuration option, the 'value', which is set to the size of the change that
        will trigger the threshold. For example, a value of &quot;3&quot; will trigger if the sample goes up by at least 3
        compared to the previous sample. A value of &quot;-3&quot; will trigger if the sample goes down by at least 3 compared
        to the previous sample. Every time the absolute threshold is exceeded, a threshold event is triggered. Note
        that there is currently no support for triggering only after a certain number of individual exceeded
        thresholds or disabling further events from being sent until the threshold &quot;rearms.&quot; If you have such a
        scenario, please contact the developers with details of your situation.&lt;/p>
        &lt;p>Finally, if you want to support a positive and negative threshold on a data source, for example greater
        than +/-5, two thresholds will need to be configured.&lt;/p></operinstruct>
      <alarm-data reduction-key="%uei%:%dpname%:%nodeid%:%interface%:%parm[ds]%:%parm[changeThreshold]%:%parm[trigger]%:%parm[rearm]%:%parm[label]%" alarm-type="3" auto-clean="false"/>
   </event>
   <event>
      <uei>uei.opennms.org/threshold/rearmingAbsoluteChangeExceeded</uei>
      <event-label>OpenNMS-defined internal event: Threshd rearmingAbsoluteChangeExceeded</event-label>
      <descr>&lt;p>&lt;b>&lt;a href='graph/results.htm?resourceId=%parm[resourceId]%&amp;reports=all&amp;matching=%parm[ds]%'>A rearming absolute change threshold has been exceeded on %no
delabel%.&lt;/b>&lt;/a> The %service% data source expression %parm[ds]% on resource %parm[label]% has changed from &lt;b>%parm[previousValue]%&lt;/b> to &lt;font color=#cc0000>&lt;b>%parm[value]%&lt;
/b>&lt;/font>, while the threshold is &lt;b>%parm[threshold]%&lt;/b>.&lt;/p>
        &lt;br/>
        &lt;div class='row'>
        &lt;div class='col-md-6'>
        &lt;table class='table table-condensed table-striped table-bordered'>
        &lt;tr>&lt;th class='text-nowrap'>Description&lt;/th>&lt;td>%parm[description]%&lt;/td>&lt;/tr>
        &lt;tr>&lt;th class='text-nowrap'>Data Source&lt;/th>&lt;td>%parm[ds]%&lt;/td>&lt;/tr>
        &lt;tr>&lt;th class='text-nowrap'>Resource Label&lt;/th>&lt;td>%parm[label]%&lt;/td>&lt;/tr>
        &lt;tr>&lt;th class='text-nowrap'>Resource Instance ID&lt;/th>&lt;td>%parm[instance]%&lt;/td>&lt;/tr>
        &lt;tr>&lt;th class='text-nowrap'>Resource Instance Label&lt;/th>&lt;td>%parm[instanceLabel]%&lt;/td>&lt;/tr>
        &lt;tr>&lt;th class='text-nowrap'>Resource ID&lt;/th>&lt;td>%parm[resourceId]%&lt;/td>&lt;/tr>
        &lt;tr>&lt;th class='text-nowrap'>Current Metric Value&lt;/th>&lt;td>%parm[value]%&lt;/td>&lt;/tr>
        &lt;tr>&lt;th class='text-nowrap'>Threshold Value&lt;/th>&lt;td>%parm[threshold]%&lt;/td>&lt;/tr>
        &lt;tr>&lt;th class='text-nowrap'>Rearm Value&lt;/th>&lt;td>%parm[rearm]%&lt;/td>&lt;/tr>
        &lt;tr>&lt;th class='text-nowrap'>Previous Value&lt;/th>&lt;td>%parm[previousValue]%&lt;/td>&lt;/tr>
        &lt;tr>&lt;th class='text-nowrap'>Trigger Value&lt;/th>&lt;td>%parm[trigger]%&lt;/td>&lt;/tr>
        &lt;/table>
        &lt;/div>
        &lt;/div></descr>
      <logmsg dest="logndisplay">A rearming absolute change threshold has been exceeded on %nodelabel%. The %service% data source expression %parm[ds]% on resource %parm[label]% has changed from %parm[previousValue]% to %parm[value]%, while the threshold is %parm[threshold]%.</logmsg>
      <severity>Warning</severity>
      <alarm-data reduction-key="%uei%:%dpname%:%nodeid%:%interface%:%parm[ds]%:%parm[threshold]%:%parm[trigger]%:%parm[rearm]%:%parm[label]%" alarm-type="1" auto-clean="false"/>
   </event>
   <event>
      <uei>uei.opennms.org/threshold/rearmingAbsoluteChangeRearmed</uei>
      <event-label>OpenNMS-defined internal event: Threshd rearmingAbsoluteChangeRearmed</event-label>
      <descr>&lt;p>&lt;b>&lt;a href='graph/results.htm?resourceId=%parm[resourceId]%&amp;reports=all&amp;matching=%parm[ds]%'>A rearming absolute change threshold has been rearmed on %nodelabel%.&lt;/b>&lt;/a> The %service% data source expression %parm[ds]% on resource %parm[label]% has changed from &lt;b>%parm[previousValue]%&lt;/b> to &lt;font color=#cc0000>&lt;b>%parm[value]%&lt;/b>&lt;/font>, while the rearm value is &lt;b>%parm[rearm]%&lt;/b>.&lt;/p>
        &lt;br/>
        &lt;div class='row'>
        &lt;div class='col-md-6'>
        &lt;table class='table table-condensed table-striped table-bordered'>
        &lt;tr>&lt;th class='text-nowrap'>Description&lt;/th>&lt;td>%parm[description]%&lt;/td>&lt;/tr>
        &lt;tr>&lt;th class='text-nowrap'>Data Source&lt;/th>&lt;td>%parm[ds]%&lt;/td>&lt;/tr>
        &lt;tr>&lt;th class='text-nowrap'>Resource Label&lt;/th>&lt;td>%parm[label]%&lt;/td>&lt;/tr>
        &lt;tr>&lt;th class='text-nowrap'>Resource Instance ID&lt;/th>&lt;td>%parm[instance]%&lt;/td>&lt;/tr>
        &lt;tr>&lt;th class='text-nowrap'>Resource Instance Label&lt;/th>&lt;td>%parm[instanceLabel]%&lt;/td>&lt;/tr>
        &lt;tr>&lt;th class='text-nowrap'>Resource ID&lt;/th>&lt;td>%parm[resourceId]%&lt;/td>&lt;/tr>
        &lt;tr>&lt;th class='text-nowrap'>Current Metric Value&lt;/th>&lt;td>%parm[value]%&lt;/td>&lt;/tr>
        &lt;tr>&lt;th class='text-nowrap'>Threshold Value&lt;/th>&lt;td>%parm[threshold]%&lt;/td>&lt;/tr>
        &lt;tr>&lt;th class='text-nowrap'>Rearm Value&lt;/th>&lt;td>%parm[rearm]%&lt;/td>&lt;/tr>
        &lt;tr>&lt;th class='text-nowrap'>Previous Value&lt;/th>&lt;td>%parm[previousValue]%&lt;/td>&lt;/tr>
        &lt;tr>&lt;th class='text-nowrap'>Trigger Value&lt;/th>&lt;td>%parm[trigger]%&lt;/td>&lt;/tr>
        &lt;/table>
        &lt;/div>
        &lt;/div></descr>
      <logmsg dest="logndisplay">A rearming absolute change threshold has been rearmed on %nodelabel%. The %service% data source expression %parm[ds]% on resource %parm[label]% has changed from %parm[previousValue]% to %parm[value]%, while the rearm value is %parm[rearm]%.</logmsg>
      <severity>Normal</severity>
      <alarm-data reduction-key="%uei%:%dpname%:%nodeid%:%interface%:%parm[ds]%:%parm[threshold]%:%parm[trigger]%:%parm[rearm]%:%parm[label]%" alarm-type="2" clear-key="uei.opennms.org/threshold/rearmingAbsoluteChangeExceeded:%dpname%:%nodeid%:%interface%:%parm[ds]%:%parm[threshold]%:%parm[trigger]%:%parm[rearm]%:%parm[label]%" auto-clean="false"/>
   </event>
   <event>
      <uei>uei.opennms.org/nodes/thresholdingFailed</uei>
      <event-label>OpenNMS-defined internal event: Threshd thresholdingFailed</event-label>
=======
      <event-label>OpenNMS-defined threshold event: highThresholdExceeded</event-label>
      <descr>&lt;p>High threshold exceeded for %service% datasource
                        %parm[ds]% on interface %interface%, parms: %parm[all]%&lt;/p>
                        &lt;p>By default, OpenNMS watches some key parameters
                        on devices in your network and will alert you with
                        an event if certain conditions arise. For example, if
                        the CPU utilization on your Cisco router maintains an
                        inordinately high percentage of utilization for an extended
                        period, an event will be generated. These thresholds are
                        determined and configured based on vendor recommendations,
                        tempered with real-world experience in working
                        deployments.&lt;/p> &lt;p>This specific event
                        indicates that a high threshold was exceeded.&lt;/p></descr>
      <logmsg dest="logndisplay">High threshold exceeded for %service% datasource %parm[ds]% on interface
      %interface%, parms: %parm[all]%</logmsg>
      <severity>Warning</severity>
      <alarm-data reduction-key="%uei%:%dpname%:%nodeid%:%interface%:%parm[ds]%:%parm[threshold]%:%parm[trigger]%:%parm[rearm]%:%parm[label]%" alarm-type="1" auto-clean="false"/>
   </event>
   <event>
      <uei>uei.opennms.org/threshold/lowThresholdExceeded</uei>
      <event-label>OpenNMS-defined threshold event: lowThresholdExceeded</event-label>
      <descr>&lt;p>Low threshold exceeded for %service% datasource
                        %parm[ds]% on interface %interface%, parms: %parm[all]%.&lt;/p>
                        &lt;p>By default, OpenNMS watches some key parameters
                        on devices in your network and will alert you with
                        an event if certain conditions arise. For example, if
                        the CPU utilization on your Cisco router maintains an
                        inordinately high percentage of utilization for an extended
                        period, an event will be generated. These thresholds are
                        determined and configured based on working experience with
                        real deployments, not vendor recommendation alone.&lt;/p>
                        &lt;p>This specific event indicates that a low threshold
                        was exceeded.&lt;/p></descr>
      <logmsg dest="logndisplay">Low threshold exceeded for %service% datasource %parm[ds]% on interface
      %interface%, parms: %parm[all]%</logmsg>
      <severity>Warning</severity>
      <alarm-data reduction-key="%uei%:%dpname%:%nodeid%:%interface%:%parm[ds]%:%parm[threshold]%:%parm[trigger]%:%parm[rearm]%:%parm[label]%" alarm-type="1" auto-clean="false"/>
   </event>
   <event>
      <uei>uei.opennms.org/threshold/highThresholdRearmed</uei>
      <event-label>OpenNMS-defined threshold event: highThresholdRearmed</event-label>
      <descr>&lt;p>High threshold has been rearmed for %service% datasource
                        %parm[ds]% on interface %interface%, parms: %parm[all]%&lt;/p>
                        &lt;p>By default, OpenNMS watches some key parameters
                        on devices in your network and will alert you with
                        an event if certain conditions arise. For example, if
                        the CPU utilization on your Cisco router maintains an
                        inordinately high percentage of utilization for an extended
                        period, an event will be generated. These thresholds are
                        determined and configured based on vendor recommendations,
                        tempered with real-world experience in working
                        deployments.&lt;/p> &lt;p>This specific event
                        indicates that a high threshold was exceeded but then dropped 
      below the rearm threshold..&lt;/p></descr>
      <logmsg dest="logndisplay">High threshold rearmed for %service% datasource %parm[ds]% on interface
                        %interface%, parms: %parm[all]%</logmsg>
      <severity>Normal</severity>
      <alarm-data reduction-key="%uei%:%dpname%:%nodeid%:%interface%:%parm[ds]%:%parm[threshold]%:%parm[trigger]%:%parm[rearm]%:%parm[label]%" alarm-type="2" clear-key="uei.opennms.org/threshold/highThresholdExceeded:%dpname%:%nodeid%:%interface%:%parm[ds]%:%parm[threshold]%:%parm[trigger]%:%parm[rearm]%:%parm[label]%" auto-clean="false"/>
   </event>
   <event>
      <uei>uei.opennms.org/threshold/lowThresholdRearmed</uei>
      <event-label>OpenNMS-defined threshold event: lowThresholdRearmed</event-label>
      <descr>&lt;p>Low threshold has been rearmed for %service% datasource
                        %parm[ds]% on interface %interface%, parms: %parm[all]%.&lt;/p>
                        &lt;p>By default, OpenNMS watches some key parameters
                        on devices in your network and will alert you with
                        an event if certain conditions arise. For example, if
                        the CPU utilization on your Cisco router maintains an
                        inordinately high percentage of utilization for an extended
                        period, an event will be generated. These thresholds are
                        determined and configured based on working experience with
                        real deployments, not vendor recommendation alone.&lt;/p>
                        &lt;p>This specific event indicates that a low threshold
                        was exceeded but then dropped below the rearm threshold.&lt;/p></descr>
      <logmsg dest="logndisplay">Low threshold rearmed for %service% datasource %parm[ds]% on interface
                        %interface%, parms: %parm[all]%</logmsg>
      <severity>Normal</severity>
      <alarm-data reduction-key="%uei%:%dpname%:%nodeid%:%interface%:%parm[ds]%:%parm[threshold]%:%parm[trigger]%:%parm[rearm]%:%parm[label]%" alarm-type="2" clear-key="uei.opennms.org/threshold/lowThresholdExceeded:%dpname%:%nodeid%:%interface%:%parm[ds]%:%parm[threshold]%:%parm[trigger]%:%parm[rearm]%:%parm[label]%" auto-clean="false"/>
   </event>
   <event>
      <uei>uei.opennms.org/nodes/thresholdingFailed</uei>
      <event-label>OpenNMS-defined threshold event: thresholdingFailed</event-label>
>>>>>>> 65da858e
      <descr>&lt;p>%service% thresholding on interface %interface%
      failed.&lt;/p></descr>
      <logmsg dest="logndisplay">%service% thresholding on interface %interface% failed.</logmsg>
      <severity>Warning</severity>
   </event>
   <event>
      <uei>uei.opennms.org/nodes/thresholdingSucceeded</uei>
<<<<<<< HEAD
      <event-label>OpenNMS-defined internal event: Threshd thresholdingSucceeded</event-label>
      <descr>&lt;p>%service% thresholding on interface %interface%
      previously failed and has been restored.&lt;/p></descr>
      <logmsg dest="logndisplay">%service% thresholding on interface %interface% previously failed and has been restored.</logmsg>
      <severity>Normal</severity>
   </event>
   <event>
      <uei>uei.opennms.org/vacuumd/alarmEscalated</uei>
      <event-label>OpenNMS-defined internal event: Alarms alarmEscalated</event-label>
      <descr>&lt;p>Alarm #&lt;a href=&quot;/opennms/alarm/detail.htm?id=%parm[alarmId]%&quot;>%parm[alarmId]%&lt;/a>
        was determined to require an escalation of its severity.&lt;/p></descr>
      <logmsg dest="logndisplay">Alarm #%parm[alarmId]% for node:%nodelabel% was escalated.</logmsg>
=======
      <event-label>OpenNMS-defined threshold event: thresholdingSucceeded</event-label>
      <descr>&lt;p>%service% thresholding on interface %interface%
      previously failed and has been restored.&lt;/p></descr>
      <logmsg dest="logndisplay">%service% thresholding on interface %interface% previously
      failed and has been restored.</logmsg>
      <severity>Normal</severity>
   </event>
   <event>
      <uei>uei.opennms.org/threshold/relativeChangeExceeded</uei>
      <event-label>OpenNMS-defined threshold event: relativeChangeExceeded</event-label>
      <descr>&lt;p>Relative change exceeded for %service% datasource %parm[ds]% on interface %interface%, parms: %parm[all]%&lt;/p></descr>
      <logmsg dest="logndisplay">Relative change exceeded for %service% datasource %parm[ds]% on interface %interface%, parms: %parm[all]%</logmsg>
      <severity>Warning</severity>
   </event>
   <event>
      <uei>uei.opennms.org/threshold/absoluteChangeExceeded</uei>
      <event-label>OpenNMS-defined threshold event: absoluteChangeExceeded</event-label>
      <descr>&lt;p>Absolute change exceeded for %service% datasource %parm[ds]% on interface %interface%, parms: %parm[all]%&lt;/p></descr>
      <logmsg dest="logndisplay">Absolute change exceeded for %service% datasource %parm[ds]% on interface %interface%, parms: %parm[all]%</logmsg>
      <severity>Warning</severity>
   </event>
   <event>
      <uei>uei.opennms.org/vacuumd/alarmEscalated</uei>
      <event-label>OpenNMS-defined internal event: alarmEscalated</event-label>
      <descr>&lt;p>Alarm #&lt;a href=&quot;/opennms/alarm/detail.htm?id=%parm[alarmId]%&quot;>%parm[alarmId]%&lt;/a>
        was determined to require an escalation of its severity.&lt;/p></descr>
      <logmsg dest="logndisplay">&lt;p>Alarm #&lt;a href=&quot;/opennms/alarm/detail.htm?id=%parm[alarmId]%&quot;>%parm[alarmId]%&lt;/a>
        for node:%nodelabel%; interface:%interface%; service:%service%; was escalated.&lt;/p></logmsg>
>>>>>>> 65da858e
      <severity>Minor</severity>
   </event>
   <event>
      <uei>uei.opennms.org/nodes/assetInfoChanged</uei>
<<<<<<< HEAD
      <event-label>OpenNMS-defined internal event: Admin assetInfoChanged</event-label>
      <descr>&lt;p>The Asset info for node %nodeid% (%nodelabel%) has been changed via the webUI.&lt;/p></descr>
      <logmsg dest="logndisplay">The Asset info for node %nodeid% (%nodelabel%) has been changed via the webUI.</logmsg>
=======
      <event-label>OpenNMS-defined node event: assetInfoChanged</event-label>
      <descr>&lt;p>The Asset info for node %nodeid% (%nodelabel%)
                has been changed via the webUI.&lt;/p></descr>
      <logmsg dest="logndisplay">&lt;p>The Asset info for node %nodeid% (%nodelabel%)
                has been changed via the webUI.&lt;/p></logmsg>
>>>>>>> 65da858e
      <severity>Normal</severity>
   </event>
   <event>
      <uei>uei.opennms.org/services/passiveServiceStatus</uei>
<<<<<<< HEAD
      <event-label>OpenNMS-defined internal event: Poller passiveServiceStatus</event-label>
      <descr>&lt;p>Status information for service %service% has been updated.&lt;/p></descr>
      <logmsg dest="logndisplay">Status information for service %service% has been updated.</logmsg>
=======
      <event-label>OpenNMS-defined service event: passiveServiceStatus</event-label>
      <descr>&lt;p>Status information for service %service% has been updated.&lt;/p></descr>
      <logmsg dest="logndisplay">&lt;p>Status information for service %service% has been updated.&lt;/p></logmsg>
>>>>>>> 65da858e
      <severity>Normal</severity>
   </event>
   <event>
      <uei>uei.opennms.org/internal/demandPollService</uei>
<<<<<<< HEAD
      <event-label>OpenNMS-defined internal event: Provisioner DemandPoll</event-label>
=======
      <event-label>OpenNMS-defined node event: DemandPoll</event-label>
>>>>>>> 65da858e
      <descr>&lt;p>The Demand Poll requested on %nodeid% (%nodelabel%)</descr>
      <logmsg dest="logndisplay">&lt;p>The Demand Poll requested on %nodeid% (%nodelabel%).&lt;/p></logmsg>
      <severity>Normal</severity>
   </event>
   <event>
      <uei>uei.opennms.org/remote/nodes/nodeLostService</uei>
<<<<<<< HEAD
      <event-label>OpenNMS defined internal event: Remote Poller A remote poller detected a node lost service</event-label>
      <descr>&lt;p>A %service% outage was identified on interface %interface% from remote poller 
      %parm[locationMonitorId]% from location: %parm[location]% with reason code: %parm[eventReason]%. &lt;/p></descr>
      <logmsg dest="logndisplay">%service% outage identified on interface %interface% from the remote poller %parm[locationMonitorId]%.</logmsg>
=======
      <event-label>OpenNMS defined remote poller event: A remote poller detected a node lost service</event-label>
      <descr>&lt;p>A %service% outage was identified on interface
    %interface% from remote poller %parm[locationMonitorId]% from location: %parm[location]%.
    &lt;/p></descr>
      <logmsg dest="logndisplay">%service% outage identified on interface %interface% from the remote poller %parm[locationMonitorId]% 
      in location %parm[location]% with reason code: %parm[eventReason]%.</logmsg>
>>>>>>> 65da858e
      <severity>Minor</severity>
      <alarm-data reduction-key="%uei%:%dpname%:%nodeid%:%interface%:%service%" alarm-type="1" auto-clean="false"/>
   </event>
   <event>
      <uei>uei.opennms.org/remote/nodes/nodeRegainedService</uei>
<<<<<<< HEAD
      <event-label>OpenNMS defined internal event: Remote Poller A remote poller detected a node regained service</event-label>
      <descr>&lt;p>The %service% service on interface %interface% was
      previously down as viewed by remote poller
      %parm[locationMonitorId]% in location %parm[location]% and has been restored.&lt;/p>
      &lt;p>This event is generated when a service which had
      previously failed polling attempts is again responding to
      polls by OpenNMS. &lt;/p></descr>
      <logmsg dest="logndisplay">%service% outage identified on interface %interface% from the remote poller %parm[locationMonitorId]%.</logmsg>
=======
      <event-label>OpenNMS defined remote poller event: A remote poller detected a node regained service</event-label>
      <descr>&lt;p>The %service% service on interface %interface% was
    previously down as viewed by remote poller
    %parm[locationMonitorId]% and has been restored.&lt;/p>
    &lt;p>This event is generated when a service which had
    previously failed polling attempts is again responding to
    polls by OpenNMS. &lt;/p></descr>
      <logmsg dest="logndisplay">%service% outage identified on interface %interface% from the remote poller %parm[locationMonitorId]% 
      in location %parm[location]% has cleared.</logmsg>
>>>>>>> 65da858e
      <severity>Normal</severity>
      <alarm-data reduction-key="%uei%:%dpname%:%nodeid%:%interface%:%service%" alarm-type="2" clear-key="uei.opennms.org/remote/nodes/nodeLostService:%dpname%:%nodeid%:%interface%:%service%" auto-clean="false"/>
   </event>
   <event>
      <uei>uei.opennms.org/remote/locationMonitorRegistered</uei>
<<<<<<< HEAD
      <event-label>OpenNMS defined internal event: Remote Poller A remote poller has registered</event-label>
      <descr>&lt;p>This event is sent by the remote poller server side API when
       a remote poller is created. &lt;/p> 
       &lt;p>A remote poller has registered from location %parm[location]% and been 
       given the id: %parm[locationMonitorId]%.&lt;/p></descr>
      <logmsg dest="logndisplay">A remote poller has registered from location %parm[location]%.</logmsg>
=======
      <event-label>OpenNMS defined remote poller event: A remote poller has registered</event-label>
      <descr>This event is sent by the remote poller server side API when
      a remote poller is created.</descr>
      <logmsg dest="logndisplay">A remote poller has registered from location %parm[location]% and been given the id: %parm[locationMonitorId]%.</logmsg>
>>>>>>> 65da858e
      <severity>Normal</severity>
   </event>
   <event>
      <uei>uei.opennms.org/remote/locationMonitorStarted</uei>
<<<<<<< HEAD
      <event-label>OpenNMS defined internal event: Remote Poller A remote poller has started polling</event-label>
      <descr>&lt;p>This event is sent when a registered remote poller begins
      monitoring services defined in its configuration.&lt;/p></descr>
=======
      <event-label>OpenNMS defined remote poller event: A remote poller has started polling</event-label>
      <descr>This event is sent when a registered remote poller begins
      monitoring services defined in its configuration.</descr>
>>>>>>> 65da858e
      <logmsg dest="logndisplay">The remote poller %parm[locationMonitorId]% has started polling from location %parm[location]%.</logmsg>
      <severity>Normal</severity>
   </event>
   <event>
      <uei>uei.opennms.org/remote/locationMonitorPaused</uei>
<<<<<<< HEAD
      <event-label>OpenNMS defined internal event: Remote Poller A remote poller has been paused</event-label>
      <descr>&lt;p>This event is sent when a registered remote poller is configured with
      a polling package containing no services to poll. (experimental)&lt;/p>
      &lt;p>The idea here is that a webui administrator can pause a remote poller
      and the remote poller's configuration is changed to an empty polling package.&lt;/p></descr>
=======
      <event-label>OpenNMS defined remote poller event: A remote poller has been paused</event-label>
      <descr>This event is sent when a registered remote poller is configured with
      a polling package containing no services to poll. (experimental)
      
      The idea here is that a webui administrator can pause a remote poller
      and the remote poller's configuration is changed to an empty
      polling package.</descr>
>>>>>>> 65da858e
      <logmsg dest="logndisplay">The remote poller %parm[locationMonitorId]% in location %parm[location]% has been paused.</logmsg>
      <severity>Normal</severity>
   </event>
   <event>
      <uei>uei.opennms.org/remote/locationMonitorStopped</uei>
<<<<<<< HEAD
      <event-label>OpenNMS defined internal event: Remote Poller A remote poller has been shutdown.</event-label>
      <descr>&lt;p>This event is sent when a registered remote poller is shutdown by the remote system.&lt;/p></descr>
      <logmsg dest="logndisplay">The remote poller %parm[locationMonitorId]% has been shutdown.</logmsg>
=======
      <event-label>OpenNMS defined remote poller event: A remote poller has been shutdown.</event-label>
      <descr>This event is sent when a registered remote poller is
      shutdown by the remote system.</descr>
      <logmsg dest="logndisplay">The remote poller %parm[locationMonitorId]% in location %parm[location]% has been shutdown.</logmsg>
>>>>>>> 65da858e
      <severity>Normal</severity>
   </event>
   <event>
      <uei>uei.opennms.org/remote/locationMonitorDisconnected</uei>
<<<<<<< HEAD
      <event-label>OpenNMS defined internal event: Remote Poller A remote poller has disconnected</event-label>
      <descr>&lt;p>This event is sent when a registered remote location fails to report
      status and check for configuration changes at the required interval.&lt;/p></descr>
      <logmsg dest="logndisplay">The remote poller %parm[locationMonitorId]% has disconnected.</logmsg>
=======
      <event-label>OpenNMS defined remote poller event: A remote poller has disconnected</event-label>
      <descr>This event is sent when a registered remote location fails to report
      status and check for configuration changes at the required interval.</descr>
      <logmsg dest="logndisplay">The remote poller %parm[locationMonitorId]% in location %parm[location]% has disconnected.</logmsg>
>>>>>>> 65da858e
      <severity>Minor</severity>
      <alarm-data reduction-key="%uei%:%parm[locationMonitorId]%" alarm-type="1" auto-clean="false"/>
   </event>
   <event>
      <uei>uei.opennms.org/remote/locationMonitorReconnected</uei>
<<<<<<< HEAD
      <event-label>OpenNMS defined internal event: Remote Poller A disconnected remote poller has reconnected</event-label>
      <descr>&lt;p>This event is sent when a disconnected remote poller reconnects
      and reports status changes and checks for configuration changes.&lt;/p></descr>
      <logmsg dest="logndisplay">The disconnected remote poller %parm[locationMonitorId]% has reconnected.</logmsg>
=======
      <event-label>OpenNMS defined remote poller event: A disconnected remote poller has reconnected</event-label>
      <descr>This event is sent when a disconnected remote poller reconnects
      and reports status changes and checks for configuration changes.</descr>
      <logmsg dest="logndisplay">The disconnected remote poller %parm[locationMonitorId]% in location %parm[location]% has reconnected.</logmsg>
>>>>>>> 65da858e
      <severity>Normal</severity>
      <alarm-data reduction-key="%uei%:%parm[locationMonitorId]%" alarm-type="2" clear-key="uei.opennms.org/remote/locationMonitorDisconnected:%parm[locationMonitorId]%" auto-clean="false"/>
   </event>
   <event>
      <uei>uei.opennms.org/remote/configurationChangeDetected</uei>
<<<<<<< HEAD
      <event-label>OpenNMS defined internal event: Remote Poller A remote poller's configuration has been changed</event-label>
      <descr>&lt;p>This event is sent when a remote poller's configuration has been
      changed and was detected by the monitor.&lt;/p></descr>
      <logmsg dest="logndisplay">The configuration has changed for the remote poller %parm[locationMonitorId]%.</logmsg>
=======
      <event-label>OpenNMS defined remote poller event: A remote poller's configuration has been changed</event-label>
      <descr>This event is sent when a remote poller's configuration has been
      changed and was detected by the monitor.</descr>
      <logmsg dest="logndisplay">The configuration has changed for the remote poller %parm[locationMonitorId]% in location %parm[location]%.</logmsg>
>>>>>>> 65da858e
      <severity>Normal</severity>
   </event>
   <event>
      <uei>uei.opennms.org/remote/locationMonitorConnectionAddressChanged</uei>
<<<<<<< HEAD
      <event-label>OpenNMS defined internal event: Remote Poller A remote poller's connection IP address has changed</event-label>
      <descr>&lt;p>This event is sent when a remote poller's connection IP address has changed.&lt;/p>
      &lt;p>The connection IP address for remote poller %parm[locationMonitorId]% in location %parm[location]% has changed
      from %parm[oldConnectionHostAddress]% to %parm[newConnectionHostAddress]%.&lt;/p></descr>
      <logmsg dest="logndisplay">The connection IP address for remote poller %parm[locationMonitorId]% has changed.</logmsg>
=======
      <event-label>OpenNMS defined remote poller event: A remote poller's connection IP address has changed</event-label>
      <descr>This event is sent when a remote poller's connection IP address has changed.</descr>
      <logmsg dest="logndisplay">The connection IP address for remote poller %parm[locationMonitorId]% in location %parm[location]% has changed
      from %parm[oldConnectionHostAddress]% to %parm[newConnectionHostAddress]%.</logmsg>
>>>>>>> 65da858e
      <severity>Warning</severity>
   </event>
   <event>
      <uei>uei.opennms.org/correlation/remote/wideSpreadOutage</uei>
<<<<<<< HEAD
      <event-label>OpenNMS defined internal event: Correlator A widespread outage has been detected</event-label>
      <descr>&lt;p>This event is sent when a widespread outage is detected.  Typically used in correlation rules
      that detected a threshold # of monitors have detected the same outage.&lt;/p></descr>
=======
      <event-label>OpenNMS defined correlator event: A widespread outage has been detected</event-label>
      <descr>This event is sent when a widespread outage is detected.  Typically used in correlation rules
      that detected a threshold # of monitors have detected the same outage.</descr>
>>>>>>> 65da858e
      <logmsg dest="logndisplay">A wide spread outage of the service: %service% has been correlated from multiple remote pollers.</logmsg>
      <severity>Major</severity>
      <alarm-data reduction-key="%uei%:%dpname%:%nodeid%:%interface%:%service%" alarm-type="1" auto-clean="false"/>
   </event>
   <event>
      <uei>uei.opennms.org/correlation/remote/wideSpreadOutageResolved</uei>
<<<<<<< HEAD
      <event-label>OpenNMS defined internal event: Correlator A widespread outage has been resolved</event-label>
      <descr>&lt;p>This event is sent when a widespread outage has been cleared. Typically used in correlation rules
      that have detected that a wide spread outage has been cleared.&lt;/p></descr>
=======
      <event-label>OpenNMS defined correlator event: A widespread outage has been resolved</event-label>
      <descr>This event is sent when a widespread outage has been cleared.  Typically used in correlation rules
      that have detected that a wide spread outage has been cleared.</descr>
>>>>>>> 65da858e
      <logmsg dest="logndisplay">A wide spread outage of the service: %service% has been resolved.</logmsg>
      <severity>Normal</severity>
      <alarm-data reduction-key="%uei%:%dpname%:%nodeid%:%interface%:%service%" alarm-type="2" clear-key="uei.opennms.org/correlation/remote/wideSpreadOutage:%dpname%:%nodeid%:%interface%:%service%" auto-clean="false"/>
   </event>
   <event>
      <uei>uei.opennms.org/correlation/serviceFlapping</uei>
<<<<<<< HEAD
      <event-label>OpenNMS defined internal event: Correlator A service has been detected to be in a flapping state</event-label>
      <descr>&lt;p>This event is sent when a correlation rule has detected that a service (%service%) is flapping.&lt;/p></descr>
=======
      <event-label>OpenNMS defined correlator event: A service has been detected to be in a flapping state</event-label>
      <descr>This event is sent when a correlation rule has detected that a service is flapping.</descr>
>>>>>>> 65da858e
      <logmsg dest="logndisplay">The service: %service% has been correlated to indicate a flapping state.</logmsg>
      <severity>Minor</severity>
      <alarm-data reduction-key="%uei%:%dpname%:%nodeid%:%interface%:%service%" alarm-type="3" auto-clean="false"/>
   </event>
   <event>
      <uei>uei.opennms.org/internal/schedOutagesChanged</uei>
<<<<<<< HEAD
      <event-label>OpenNMS-defined internal event: Admin scehduled outage configuration changed</event-label>
      <descr>&lt;p>This event is sent by the WebUI or the user when scheduled outage configuration has changed and should be reloaded.&lt;/p></descr>
      <logmsg dest="logndisplay">The scheduled outage configuration has been changed and should be reloaded.</logmsg>
=======
      <event-label>OpenNMS-defined internal event: scehduled outage configuration changed</event-label>
      <descr>This event is sent by the WebUI or the user when scheduled outage configuration has changed and shoule be reloaded</descr>
      <logmsg dest="logndisplay">The scheduled outage configuration has been changed and should be reloaded</logmsg>
>>>>>>> 65da858e
      <severity>Normal</severity>
   </event>
   <event>
      <uei>uei.opennms.org/internal/thresholdConfigChange</uei>
<<<<<<< HEAD
      <event-label>OpenNMS-defined internal event: Admin threshold configuration changed</event-label>
      <descr>&lt;p>This event is sent by the WebUI or the user when threshold configuration has changed and should be reloaded.&lt;/p></descr>
      <logmsg dest="logndisplay">The thresholds configuration has been changed and should be reloaded.</logmsg>
=======
      <event-label>OpenNMS-defined internal event: threshold configuration changed</event-label>
      <descr>This event is sent by the WebUI or the user when threshold configuration has changed and should be reloaded</descr>
      <logmsg dest="logndisplay">The thresholds configuration has been changed and should be reloaded</logmsg>
>>>>>>> 65da858e
      <severity>Normal</severity>
   </event>
   <event>
      <uei>uei.opennms.org/internal/eventsConfigChange</uei>
<<<<<<< HEAD
      <event-label>OpenNMS-defined internal event: Admin event configuration changed</event-label>
      <descr>&lt;p>This event is sent by the WebUI or the user when event configuration has changed and should be reloaded.&lt;/p></descr>
      <logmsg dest="logndisplay">The events configuration has been changed and should be reloaded.</logmsg>
=======
      <event-label>OpenNMS-defined internal event: event configuration changed</event-label>
      <descr>This event is sent by the WebUI or the user when event configuration has changed and should be reloaded</descr>
      <logmsg dest="logndisplay">The events configuration has been changed and should be reloaded</logmsg>
>>>>>>> 65da858e
      <severity>Normal</severity>
   </event>
   <event>
      <uei>uei.opennms.org/internal/discoveryConfigChange</uei>
<<<<<<< HEAD
      <event-label>OpenNMS-defined internal event: Admin discovery configuration changed</event-label>
      <descr>&lt;/p>This event is sent by the WebUI or the user when discovery configuration has changed and should be reloaded.&lt;/p></descr>
      <logmsg dest="logndisplay">The discovery configuration has been changed and should be reloaded.</logmsg>
=======
      <event-label>OpenNMS-defined internal event: discovery configuration changed</event-label>
      <descr>This event is sent by the WebUI or the user when discovery configuration has changed and should be reloaded</descr>
      <logmsg dest="logndisplay">The discovery configuration has been changed and should be reloaded</logmsg>
>>>>>>> 65da858e
      <severity>Normal</severity>
   </event>
   <event>
      <uei>uei.opennms.org/troubleTicket/create</uei>
<<<<<<< HEAD
      <event-label>OpenNMS defined internal event: Trouble Ticket A request has been made to create a trouble ticket</event-label>
      <descr>&lt;p>This event is generated to invoke the asynchronous Trouble Ticket API in OpenNMS
      for creating a new trouble ticket.&lt;/p></descr>
=======
      <event-label>OpenNMS defined trouble ticket event: A request has been made to create a trouble ticket</event-label>
      <descr>This event is generated to invoke the asynchronous Trouble Ticket API in OpenNMS
      for creating a new trouble ticket.</descr>
>>>>>>> 65da858e
      <logmsg dest="logndisplay">A request has been generated to create a trouble ticket.</logmsg>
      <severity>Normal</severity>
   </event>
   <event>
      <uei>uei.opennms.org/troubleTicket/update</uei>
<<<<<<< HEAD
      <event-label>OpenNMS defined internal event: Trouble Ticket A request has been made to update a trouble ticket</event-label>
      <descr>&lt;p>This event is generated to invoke the asynchronous Trouble Ticket API in OpenNMS
      for updating an existing trouble ticket.&lt;/p></descr>
=======
      <event-label>OpenNMS defined trouble ticket event: A request has been made to update a trouble ticket</event-label>
      <descr>This event is generated to invoke the asynchronous Trouble Ticket API in OpenNMS
      for updating an existing trouble ticket.</descr>
>>>>>>> 65da858e
      <logmsg dest="logndisplay">A request has been generated to update a trouble ticket.</logmsg>
      <severity>Normal</severity>
   </event>
   <event>
      <uei>uei.opennms.org/troubleTicket/close</uei>
<<<<<<< HEAD
      <event-label>OpenNMS defined internal event: Trouble Ticket A request has been made to close a trouble ticket</event-label>
      <descr>&lt;/p>This event is generated to invoke the asynchronous Trouble Ticket API in OpenNMS
      for closing an existing trouble ticket.&lt;/p></descr>
=======
      <event-label>OpenNMS defined trouble ticket event: A request has been made to close a trouble ticket</event-label>
      <descr>This event is generated to invoke the asynchronous Trouble Ticket API in OpenNMS
      for closing an existing trouble ticket.</descr>
>>>>>>> 65da858e
      <logmsg dest="logndisplay">A request has been generated to close a trouble ticket.</logmsg>
      <severity>Normal</severity>
   </event>
   <event>
      <uei>uei.opennms.org/troubleTicket/cancel</uei>
<<<<<<< HEAD
      <event-label>OpenNMS defined internal event: Trouble Ticket A request has been made to cancel a trouble ticket</event-label>
      <descr>&lt;p>This event is generated to invoke the asynchronous Trouble Ticket API in OpenNMS
      for canceling an existing trouble ticket.&lt;/p></descr>
=======
      <event-label>OpenNMS defined trouble ticket event: A request has been made to cancel a trouble ticket</event-label>
      <descr>This event is generated to invoke the asynchronous Trouble Ticket API in OpenNMS
      for canceling an existing trouble ticket.</descr>
>>>>>>> 65da858e
      <logmsg dest="logndisplay">A request has been generated to cancel a trouble ticket.</logmsg>
      <severity>Normal</severity>
   </event>
   <event>
      <uei>uei.opennms.org/troubleTicket/communicationError</uei>
<<<<<<< HEAD
      <event-label>OpenNMS defined internal event: Trouble Ticket A communication error occurred</event-label>
      <descr>&lt;p>This event is generated when OpenNMS is unable to retrive, save or update a ticket
      via the Trouble Ticket API.&lt;/p></descr>
      <logmsg dest="logndisplay">A communication error occurred between OpenNMS and the Trouble Ticket system with reason: %parm[reason]%.</logmsg>
=======
      <event-label>OpenNMS defined trouble ticket event: A communication error occurred</event-label>
      <descr>This event is generated when OpenNMS is unable to retrive, save or update a ticket
      via the Trouble Ticket API.</descr>
      <logmsg dest="logndisplay">A communication error occurred between OpenNMS and the Trouble Ticket system.
      Communications failed with reason: %parm[reason]%.</logmsg>
>>>>>>> 65da858e
      <severity>Warning</severity>
   </event>
   <event>
      <uei>uei.opennms.org/internal/promoteQueueData</uei>
<<<<<<< HEAD
      <event-label>OpenNMS defined internal event: Queued A request has been made promote data from the RRD Queue</event-label>
      <descr>&lt;p>This event is generated to invoke the promotion data of the Queueing RRD Strategy for the file(s): %parm[filesToPromote]%.&lt;/p></descr>
      <logmsg dest="donotpersist">A request has been generated to promote data from the queue.</logmsg>
=======
      <event-label>OpenNMS defined event: A request has been made promote data from the RRD Queue</event-label>
      <descr>This event is generated to invoke the promotion data of the Queueing RRD Strategy.</descr>
      <logmsg dest="donotpersist">A request has been generated to promote data from the queue for the file(s): %parm[filesToPromote]%.</logmsg>
>>>>>>> 65da858e
      <severity>Normal</severity>
   </event>
   <event>
      <uei>uei.opennms.org/internal/translator/hypericAlert</uei>
<<<<<<< HEAD
      <event-label>OpenNMS defined internal event: Event Translator An event received from Hyperic has been translated</event-label>
=======
      <event-label>OpenNMS defined event: An event received from Hyperic has been translated</event-label>
>>>>>>> 65da858e
      <descr>This is a translated Hyperic Alert to associate with OpenNMS entity..&lt;p>

      &lt;p>Alert reason: %parm[action.shortReason]% &lt;/p>
      &lt;p>Alert reason: %parm[action.longReason]% &lt;/p>
      &lt;p>&lt;a href=&quot;%parm[resource.url]%&quot; > %parm[resource.name]% &lt;/a>&lt;/p></descr>
<<<<<<< HEAD
      <logmsg dest="logndisplay">Hyperic Alert: %parm[action.longReason]%</logmsg>
=======
      <logmsg dest="logndisplay">&lt;p>&lt;a href=&quot;%parm[alert.url]%&quot; > Hyperic Alert: %parm[action.longReason]% &lt;/a>&lt;/p></logmsg>
>>>>>>> 65da858e
      <severity>Minor</severity>
      <alarm-data reduction-key="%uei%:%dpname%:%nodeid%:%interface%:%service%:%parm[resource.name]%:%parm[alertDef.name]%" alarm-type="3" auto-clean="false"/>
   </event>
   <event>
      <uei>uei.opennms.org/internal/syslogdConfigChange</uei>
<<<<<<< HEAD
      <event-label>OpenNMS-defined internal event: Admin Syslogd configuration changed</event-label>
      <descr>&lt;p>This event is sent by the WebUI or the user when the Syslogd configuration has changed and should be reloaded.&lt;/p></descr>
      <logmsg dest="logndisplay">The Syslogd configuration has been changed and should be reloaded.</logmsg>
=======
      <event-label>OpenNMS-defined internal event: Syslogd configuration changed</event-label>
      <descr>This event is sent by the WebUI or the user when the Syslogd configuration has changed and should be reloaded</descr>
      <logmsg dest="logndisplay">The Syslogd configuration has been changed and should be reloaded</logmsg>
>>>>>>> 65da858e
      <severity>Normal</severity>
   </event>
   <event>
      <uei>uei.opennms.org/internal/authentication/successfulLogin</uei>
<<<<<<< HEAD
      <event-label>OpenNMS-defined internal event: Admin a user has successfully authentication to the WebUI</event-label>
      <descr>&lt;p>This event is sent by the WebUI when a user has successfully authenticated.&lt;/p>
      &lt;p>OpenNMS user %parm[user]% has logged in from %parm[ip]%.&lt;/p></descr>
=======
      <event-label>OpenNMS-defined internal event: a user has successfully authentication to the WebUI</event-label>
      <descr>This event is sent by the WebUI when a user has successfully authenticated</descr>
>>>>>>> 65da858e
      <logmsg dest="donotpersist">OpenNMS user %parm[user]% has logged in from %parm[ip]%.</logmsg>
      <severity>Normal</severity>
   </event>
   <event>
      <uei>uei.opennms.org/internal/authentication/failure</uei>
<<<<<<< HEAD
      <event-label>OpenNMS-defined internal event: Admin an authentication failure has occurred in WebUI</event-label>
      <descr>&lt;p>This event is sent by the WebUI when an authentication failure occurs.
      OpenNMS user '%parm[user]%' (may be blank) has failed to login
      from %parm[ip]%.  The failure event is %parm[exceptionName]% with
      the message '%parm[exceptionMessage]%'.&lt;/p></descr>
      <logmsg dest="logndisplay">OpenNMS user '%parm[user]%' (may be blank) has failed to login from %parm[ip]%.</logmsg>
=======
      <event-label>OpenNMS-defined internal event: an authentication failure has occurred in WebUI</event-label>
      <descr>This event is sent by the WebUI when an authentication failure occurs.</descr>
      <logmsg dest="logndisplay">OpenNMS user '%parm[user]%' (may be blank) has failed to login
      from %parm[ip]%.  The failure event is %parm[exceptionName]% with
      the message '%parm[exceptionMessage]%'.</logmsg>
>>>>>>> 65da858e
      <severity>Minor</severity>
   </event>
   <event>
      <uei>uei.opennms.org/internal/authentication/loggedOut</uei>
<<<<<<< HEAD
      <event-label>OpenNMS-defined internal event: Admin a user logged out of the web UI</event-label>
      <descr>&lt;p>This event is sent by the WebUI when a user logs out of the WebUI.
      OpenNMS user '%parm[user]%' logged out of the WebUI.&lt;/p></descr>
=======
      <event-label>OpenNMS-defined internal event: a user logged out of the web UI</event-label>
      <descr>This event is sent by the WebUI when a user logs out of the WebUI.</descr>
>>>>>>> 65da858e
      <logmsg dest="logndisplay">OpenNMS user '%parm[user]%' logged out of the WebUI.</logmsg>
      <severity>Normal</severity>
   </event>
   <event>
      <uei>uei.opennms.org/internal/authentication/sessionRemoved</uei>
<<<<<<< HEAD
      <event-label>OpenNMS-defined internal event: Admin a user's session was removed from the WebUI</event-label>
      <descr>&lt;p>This event is sent by the WebUI when a user's session is removed for any
      reason other than a user-initiated logout.  This generally means that
      the session timed out due to inactivity&lt;/p>.
      &lt;p>OpenNMS user '%parm[user]%' has been logged out of the WebUI, most likely
      due to a session timeout&lt;/p>.</descr>
      <logmsg dest="logndisplay">OpenNMS user '%parm[user]%' has been logged out of the WebUI</logmsg>
=======
      <event-label>OpenNMS-defined internal event: a user's session was removed from the WebUI</event-label>
      <descr>This event is sent by the WebUI when a user's session is removed for any
      reason other than a user-initiated logout.  This generally means that
      the session timed out due to inactivity.</descr>
      <logmsg dest="logndisplay">OpenNMS user '%parm[user]%' has been logged out of the WebUI, most likely
      due to a session timeout.</logmsg>
>>>>>>> 65da858e
      <severity>Normal</severity>
   </event>
   <event>
      <uei>uei.opennms.org/api/tl1d/message/autonomous</uei>
<<<<<<< HEAD
      <event-label>OpenNMS-defined internal event: Eventd Autonomous TL1 message</event-label>
=======
      <event-label>OpenNMS-defined Autonomous TL1 message</event-label>
>>>>>>> 65da858e
      <descr>This is a TL1 autonomous message delivered for host: %host%.&lt;p>

      &lt;p>Message: %parm[raw-message]% &lt;/p>
      &lt;p>Alarm Code: %parm[alarm-code]% &lt;/p>
      &lt;p>ATAG: %parm[atag]% &lt;/p>
      &lt;p>Verb: %parm[verb]% &lt;/p>
      &lt;p>Auto Block: %parm[autoblock]% &lt;/p></descr>
<<<<<<< HEAD
      <logmsg dest="logndisplay">TL1 message: %host%:%parm[verb]%:%parm[autoblock]%</logmsg>
=======
      <logmsg dest="logndisplay">&lt;p> %host%:%parm[verb]%:%parm[autoblock]% &lt;/p></logmsg>
>>>>>>> 65da858e
      <severity>Warning</severity>
      <alarm-data reduction-key="%uei%:%host%:%parm[aid]%" alarm-type="3" auto-clean="false"/>
   </event>
   <event>
      <uei>uei.opennms.org/provisioner/provisioningAdapterFailed</uei>
<<<<<<< HEAD
      <event-label>OpenNMS-defined internal event: Provisiond Provisioning Adapter Failed message</event-label>
      <descr>A provisioning adapter failed for host: %host%.&lt;p>
      &lt;p>Message: %parm[reason]% &lt;/p></descr>
      <logmsg dest="logndisplay">Provisiond: %host%:%parm[host]%:%parm[reason]%</logmsg>
=======
      <event-label>OpenNMS-defined Provisioning Adapter Failed message</event-label>
      <descr>A provisioning adapter failed for host: %host%.&lt;p>
      &lt;p>Message: %parm[reason]% &lt;/p></descr>
      <logmsg dest="logndisplay">&lt;p> %host%:%parm[host]%:%parm[reason]% &lt;/p></logmsg>
>>>>>>> 65da858e
      <severity>Major</severity>
      <alarm-data reduction-key="%uei%:%host%:%parm[reason]%" alarm-type="3" auto-clean="false"/>
   </event>
   <event>
      <uei>uei.opennms.org/ackd/acknowledge</uei>
<<<<<<< HEAD
      <event-label>OpenNMS-defined internal event: Ackd Acknowledgment request</event-label>
      <descr>&lt;p>A message received requesting an Acknowledgable be acknowledged.&lt;/p>
      &lt;p>Acknowledgement Request:%parm[refId]% of type:%parm[ackType]% was received with the action:%parm[ackAction]% was received for User: %parm[ackUser]%&lt;/p>
      &lt;/p>Typically received from an external source or as a choice of an AckReader implementation.&lt;/p></descr>
      <logmsg dest="logndisplay">Acknowledgement Request:%parm[refId]% was received for User: %parm[ackUser]%.</logmsg>
=======
      <event-label>OpenNMS-defined Acknowledgment request</event-label>
      <descr>A message received requesting an Acknowledgable be acknowledged.
      &lt;p>Acknowledgement Request:%parm[refId]% of type:%parm[ackType]% was received with the action:%parm[ackAction]% was received for User: %parm[ackUser]%&lt;/p>
      Typically received from an external source or as a choice of an AckReader implementation.</descr>
      <logmsg dest="logndisplay">&lt;p>Acknowledgement Request:%parm[refId]% of type:%parm[ackType]% was received with the action:%parm[ackAction]% was received for User: %parm[ackUser]%.&lt;/p></logmsg>
>>>>>>> 65da858e
      <severity>Normal</severity>
   </event>
   <event>
      <uei>uei.opennms.org/ackd/acknowledgment</uei>
<<<<<<< HEAD
      <event-label>OpenNMS-defined internal event: Ackd Acknowledgment message</event-label>
      <descr>&lt;p>A message from the acknowledgment service that an acknowledgment has been processed:&lt;/p>
      &lt;p>Acknowledgable:%parm[refId]% of type:%parm[ackType]% was processed with the action:%parm[ackAction]%&lt;/p>
      &lt;p>Typically the result of a request via an AckReader or a generated acknowledge request event.&lt;/p></descr>
      <logmsg dest="logndisplay">Acknowledgement:%parm[refId]% of type:%parm[ackType]% was processed.</logmsg>
=======
      <event-label>OpenNMS-defined Acknowledgment message</event-label>
      <descr>A message from the acknowledgment service that an acknowledgment has been processed:
      &lt;p>Acknowledgable:%parm[refId]% of type:%parm[ackType]% was processed with the action:%parm[ackAction]%&lt;/p>
      Typically the result of a request via an AckReader or a generated acknowledge request event.</descr>
      <logmsg dest="logndisplay">&lt;p>Acknowledgable:%parm[refId]% of type:%parm[ackType]% was processed with the action:%parm[ackAction]%; Acknowledgment:%parm[ackId]%.&lt;/p></logmsg>
>>>>>>> 65da858e
      <severity>Normal</severity>
   </event>
   <event>
      <uei>uei.opennms.org/internal/provisiond/nodeScanCompleted</uei>
<<<<<<< HEAD
      <event-label>OpenNMS-defined internal event: Provisiond nodeScanCompleted</event-label>
      <descr>&lt;p>A message from the Provisiond NodeScan lifecycle that a NodeScan has completed:&lt;/p>
      &lt;p>The Node with Id: %nodeid%; ForeignSource: %parm[foreignSource]%; ForeignId:%parm[foreignId]% has completed.&lt;/p>
      &lt;p>Typically the result of a request of an import request or a scheduled/user forced rescan.&lt;/p></descr>
      <logmsg dest="logndisplay">The Node with Id: %nodeid%; ForeignSource: %parm[foreignSource]%; ForeignId:%parm[foreignId]% has completed.</logmsg>
=======
      <event-label>OpenNMS-defined Provisiond Event: nodeScanCompleted</event-label>
      <descr>A message from the Provisiond NodeScan lifecycle that a NodeScan has completed:
      &lt;p>The Node with Id: %nodeid%; ForeignSource: %parm[foreignSource]%; ForeignId:%parm[foreignId]% has completed.&lt;/p>
      Typically the result of a request of an import request or a scheduled/user forced rescan.</descr>
      <logmsg dest="logndisplay">&lt;p>The Node with Id: %nodeid%; ForeignSource: %parm[foreignSource]%; ForeignId:%parm[foreignId]% has completed.&lt;/p></logmsg>
>>>>>>> 65da858e
      <severity>Normal</severity>
   </event>
   <event>
      <uei>uei.opennms.org/internal/provisiond/nodeScanAborted</uei>
<<<<<<< HEAD
      <event-label>OpenNMS-defined internal event: Provisiond nodeScanAborted</event-label>
      <descr>&lt;p>A message from the Provisiond NodeScan lifecycle that a NodeScan has Aborted:&lt;/p>
      &lt;p>The Node with Id: %nodeid%; ForeignSource: %parm[foreignSource]%; ForeignId:%parm[foreignId]% has aborted for the following reason: %parm[reason]% &lt;/p></descr>
      <logmsg dest="logndisplay">The Node with Id: %nodeid%; ForeignSource: %parm[foreignSource]%; ForeignId:%parm[foreignId]% has aborted.</logmsg>
=======
      <event-label>OpenNMS-defined Provisiond Event: nodeScanAborted</event-label>
      <descr>A message from the Provisiond NodeScan lifecycle that a NodeScan has Aborted:
      &lt;p>The Node with Id: %nodeid%; ForeignSource: %parm[foreignSource]%; ForeignId:%parm[foreignId]% has aborted for the following reason: %parm[reason]% &lt;/p></descr>
      <logmsg dest="logndisplay">&lt;p>The Node with Id: %nodeid%; ForeignSource: %parm[foreignSource]%; ForeignId:%parm[foreignId]% has aborted for the following reason: %parm[reason]% &lt;/p></logmsg>
>>>>>>> 65da858e
      <severity>Warning</severity>
   </event>
   <event>
      <uei>DISCARD-MATCHING-MESSAGES</uei>
<<<<<<< HEAD
      <event-label>OpenNMS-defined internal event: Eventd DISCARD-MATCHING-MESSAGES</event-label>
      <descr>&lt;p>DISCARD-MATCHING-MESSAGES is used in the syslogd to generate events that 
      have no matching events. This event is not persisted by default.&lt;/p></descr>
      <logmsg dest="donotpersist">DISCARD-MATCHING-MESSAGES.</logmsg>
=======
      <event-label>OpenNMS-defined DISCARD-MATCHING-MESSAGES</event-label>
      <descr>DISCARD-MATCHING-MESSAGES is used in the syslogd to generate events that 
        have no matching events. This event is not persisted by default.</descr>
      <logmsg dest="donotpersist">&lt;p>DISCARD-MATCHING-MESSAGES.&lt;/p></logmsg>
>>>>>>> 65da858e
      <severity>Normal</severity>
   </event>
   <event>
      <uei>uei.opennms.org/reportd/reportRunFailed</uei>
<<<<<<< HEAD
      <event-label>OpenNMS-defined internal event: Reportd reportRunFailed</event-label>
      <descr>&lt;p>A message from the Reportd reporting service that a report has failed to run:&lt;/p>
      &lt;p>The report with name %parm[reportName]% failed to run for the following reason: %parm[reason]% &lt;/p></descr>
      <logmsg dest="logndisplay">The report with name %parm[reportName]% failed to run.</logmsg>
=======
      <event-label>OpenNMS-defined Reportd Event: reportRunFailed</event-label>
      <descr>A message from the Reportd reporting service that a report has failed to run:
      &lt;p>The report with name %parm[reportName]% failed to run for the following reason: %parm[reason]% &lt;/p></descr>
      <logmsg dest="logndisplay">&lt;p>The report with name %parm[reportName]% failed to run for the following reason: %parm[reason]% &lt;/p></logmsg>
>>>>>>> 65da858e
      <severity>Minor</severity>
      <alarm-data reduction-key="%uei%:%nodeid%:%dpname%:%parm[reportName]%" alarm-type="3" auto-clean="false"/>
   </event>
   <event>
      <uei>uei.opennms.org/reportd/reportDeliveryFailed</uei>
<<<<<<< HEAD
      <event-label>OpenNMS-defined internal event: Reportd reportDeliveryFailed</event-label>
      <descr>&lt;p>A message from the Reportd delivery service that a report could not be delivered:&lt;/p>
      &lt;p>The report with name %parm[reportName]% could not be delivered for the following reason: %parm[reason]% &lt;/p></descr>
      <logmsg dest="logndisplay">The report with name %parm[reportName]% could not be delivered.</logmsg>
=======
      <event-label>OpenNMS-defined Reportd Event: reportDeliveryFailed</event-label>
      <descr>A message from the Reportd delivery service that a report could not be delivered:
      &lt;p>The report with name %parm[reportName]% could not be delivered for the following reason: %parm[reason]% &lt;/p></descr>
      <logmsg dest="logndisplay">&lt;p>The report with name %parm[reportName]% could not be delivered for the following reason: %parm[reason]% &lt;/p></logmsg>
>>>>>>> 65da858e
      <severity>Minor</severity>
      <alarm-data reduction-key="%uei%:%nodeid%:%dpname%:%parm[reportName]%" alarm-type="3" auto-clean="false"/>
   </event>
   <event>
      <uei>uei.opennms.org/internal/linkd/nodeLinkDiscoveryStarted</uei>
<<<<<<< HEAD
      <event-label>OpenNMS-defined internal event: Linkd nodeLinkDiscoveryStarted</event-label>
      <descr>&lt;p>The Linkd process has started its attempt to discover links for this node.&lt;/p></descr>
      <logmsg dest="logndisplay">Linkd %parm[runnable]% started.</logmsg>
=======
      <event-label>OpenNMS-defined Linkd Event: nodeLinkDiscoveryStarted</event-label>
      <descr>&lt;p>The Linkd process has started its attempt to discover links for this node.&lt;/p></descr>
      <logmsg dest="logndisplay">&lt;p>Linkd %parm[runnable]% started.&lt;/p></logmsg>
>>>>>>> 65da858e
      <severity>Normal</severity>
   </event>
   <event>
      <uei>uei.opennms.org/internal/linkd/nodeLinkDiscoveryCompleted</uei>
<<<<<<< HEAD
      <event-label>OpenNMS-defined internal event: Linkd nodeLinkDiscoveryCompleted</event-label>
      <descr>&lt;p>The Linkd process has finished its attempt to discover links for this node.&lt;/p></descr>
      <logmsg dest="logndisplay">Linkd %parm[runnable]% completed.</logmsg>
=======
      <event-label>OpenNMS-defined Linkd Event: nodeLinkDiscoveryCompleted</event-label>
      <descr>&lt;p>The Linkd process has finished its attempt to discover links for this node.&lt;/p></descr>
      <logmsg dest="logndisplay">&lt;p>Linkd %parm[runnable]% completed.&lt;/p></logmsg>
>>>>>>> 65da858e
      <severity>Normal</severity>
   </event>
   <event>
      <uei>uei.opennms.org/internal/linkd/nodeLinkDiscoverySuspended</uei>
<<<<<<< HEAD
      <event-label>OpenNMS-defined internal event: Linkd nodeLinkDiscoverySuspended</event-label>
      <descr>&lt;p>The Linkd process suspended its attempt to discover links for this node.&lt;/p></descr>
      <logmsg dest="logndisplay">Linkd %parm[runnable]% suspended.</logmsg>
=======
      <event-label>OpenNMS-defined Linkd Event: nodeLinkDiscoverySuspended</event-label>
      <descr>&lt;p>The Linkd process suspended its attempt to discover links for this node.&lt;/p></descr>
      <logmsg dest="logndisplay">&lt;p>Linkd %parm[runnable]% suspended.&lt;/p></logmsg>
>>>>>>> 65da858e
      <severity>Warning</severity>
   </event>
   <event>
      <uei>uei.opennms.org/internal/linkd/linkDiscoveryStarted</uei>
<<<<<<< HEAD
      <event-label>OpenNMS-defined internal event: Linkd linkDiscoveryStarted</event-label>
      <descr>&lt;p>The Linkd process has started its attempt to discover links.&lt;/p></descr>
      <logmsg dest="logndisplay">Linkd %parm[runnable]% started.</logmsg>
=======
      <event-label>OpenNMS-defined Linkd Event: linkDiscoveryStarted</event-label>
      <descr>&lt;p>The Linkd process has started its attempt to discover links.&lt;/p></descr>
      <logmsg dest="logndisplay">&lt;p>Linkd %parm[runnable]% started.&lt;/p></logmsg>
>>>>>>> 65da858e
      <severity>Normal</severity>
   </event>
   <event>
      <uei>uei.opennms.org/internal/linkd/linkDiscoveryCompleted</uei>
<<<<<<< HEAD
      <event-label>OpenNMS-defined internal event: Linkd linkDiscoveryCompleted</event-label>
      <descr>&lt;p>The Linkd process has finished its attempt to discover links.&lt;/p></descr>
      <logmsg dest="logndisplay">Linkd %parm[runnable]% completed.</logmsg>
=======
      <event-label>OpenNMS-defined Linkd Event: linkDiscoveryCompleted</event-label>
      <descr>&lt;p>The Linkd process has finished its attempt to discover links.&lt;/p></descr>
      <logmsg dest="logndisplay">&lt;p>Linkd %parm[runnable]% completed.&lt;/p></logmsg>
>>>>>>> 65da858e
      <severity>Normal</severity>
   </event>
   <event>
      <uei>uei.opennms.org/internal/linkd/linkDiscoverySuspended</uei>
<<<<<<< HEAD
      <event-label>OpenNMS-defined internal event: Linkd linkDiscoverySuspended</event-label>
      <descr>&lt;p>The Linkd process suspended its attempt to discover links.&lt;/p></descr>
      <logmsg dest="logndisplay">Linkd %parm[runnable]% suspended.</logmsg>
=======
      <event-label>OpenNMS-defined Linkd Event: linkDiscoverySuspended</event-label>
      <descr>&lt;p>The Linkd process suspended its attempt to discover links.&lt;/p></descr>
      <logmsg dest="logndisplay">&lt;p>Linkd %parm[runnable]% suspended.&lt;/p></logmsg>
>>>>>>> 65da858e
      <severity>Warning</severity>
   </event>
   <event>
      <uei>uei.opennms.org/internal/discovery/hardwareInventoryFailed</uei>
<<<<<<< HEAD
      <event-label>OpenNMS-defined internal event: Discovery reload specified daemon configuration failed</event-label>
      <descr>&lt;p>The hardware discovery on node %nodelabel% (IP address %interface%) has failed.&lt;/p>
      &lt;p>Reason: %parm[reason]%.&lt;/p></descr>
      <logmsg dest="logndisplay">The hardware discovery on node %nodelabel% (IP address %interface%) has failed.</logmsg>
=======
      <event-label>OpenNMS-defined internal event: reload specified daemon configuration failed</event-label>
      <descr>&lt;p>The hardware discovery on node %nodelabel% (IP address %interface%) has failed.&lt;/p></descr>
      <logmsg dest="logndisplay">&lt;p>The hardware discovery on node %nodelabel% (IP address %interface%) has failed.&lt;/p>
      &lt;p>Reason: %parm[reason]%.&lt;/p></logmsg>
>>>>>>> 65da858e
      <severity>Minor</severity>
   </event>
   <event>
      <uei>uei.opennms.org/internal/discovery/hardwareInventorySuccessful</uei>
<<<<<<< HEAD
      <event-label>OpenNMS-defined internal event: Discovery hardware discovery successful</event-label>
      <descr>&lt;p>The hardware discovery on node %nodelabel% (IP address %interface%) has been completed successfuly.&lt;/p></descr>
      <logmsg dest="logndisplay">The hardware discovery on node %nodelabel% (IP address %interface%) has been completed successfuly.</logmsg>
=======
      <event-label>OpenNMS-defined internal event: hardware discovery successful</event-label>
      <descr>&lt;p>The hardware discovery on node %nodelabel% (IP address %interface%) has been completed successfuly.&lt;/p></descr>
      <logmsg dest="logndisplay">&lt;p>The hardware discovery on node %nodelabel% (IP address %interface%) has been completed successfuly.&lt;/p></logmsg>
>>>>>>> 65da858e
      <severity>Normal</severity>
   </event>
   <event>
      <uei>uei.opennms.org/internal/kscReportUpdated</uei>
      <event-label>OpenNMS-defined internal event: KSC report updated</event-label>
<<<<<<< HEAD
      <descr>&lt;p&gt;The KSC Report '%parm[reportTitle]%' has been updated (remaining graphs: %parm[graphCount]%).&lt;/p&gt;
         &lt;p&gt;Some graphs defined on the report have been removed, due to an invalid resource or chart.&lt;/p&gt;
         &lt;p&gt;A resource is not valid on any of the following situations: the nodeId (or nodeSource) doesn't exist, the resource type 
         is not valid or doesn't exist on the node, the resource name is not valid or doesn't exist on the node.&lt;/p&gt;
         &lt;p&gt;Check the logs for more details.&lt;/p&gt;</descr>
=======
      <descr>&lt;p>The KSC Report '%parm[reportTitle]%' has been updated (remaining graphs: %parm[graphCount]%).&lt;/p>
      &lt;p>Some graphs defined on the report have been removed, due to an invalid resource or chart.&lt;/p>
      &lt;p>A resource is not valid on any of the following situations: the nodeId (or nodeSource) doesn't exist, the resource type 
      is not valid or doesn't exist on the node, the resource name is not valid or doesn't exist on the node.&lt;/p>
      &lt;p>Check the logs for more details.&lt;/p></descr>
>>>>>>> 65da858e
      <logmsg dest="logndisplay">The KSC Report %parm[reportTitle]% has been updated.</logmsg>
      <severity>Warning</severity>
   </event>
</events><|MERGE_RESOLUTION|>--- conflicted
+++ resolved
@@ -1,21 +1,6 @@
 <events xmlns="http://xmlns.opennms.org/xsd/eventconf">
    <event>
       <uei>MATCH-ANY-UEI</uei>
-<<<<<<< HEAD
-      <event-label>OpenNMS defined internal event: Notifd MATCH-ANY-UEI</event-label>
-      <descr>&lt;p>This UEI should never be generated, but exists
-      so that notifications can match any UEI for a
-      particular filter rule. Useful to see all events for
-      a particular node via notifications, etc.&lt;/p></descr>
-      <logmsg dest="logonly">A MATCH-ANY-UEI event for generic notifications.</logmsg>
-      <severity>Indeterminate</severity>
-   </event>
-   <event>
-      <uei>uei.opennms.org/internal/capsd/discPause</uei>
-      <event-label>OpenNMS-defined internal event: Capsd discPause</event-label>
-      <descr>&lt;p>The Capsd services scanning engine has asked Discovery to
-      pause due to a backlog of interfaces yet to be scanned.&lt;/p></descr>
-=======
       <event-label>OpenNMS defined event: MATCH-ANY-UEI</event-label>
       <descr>&lt;p>This UEI will never be generated, but exists
                         so that notifications can match any UEI for a
@@ -48,47 +33,28 @@
       <descr>&lt;p>The services scanning engine has asked discovery to
       pause due to a backlog of interfaces yet to be scanned.
       &lt;/p></descr>
->>>>>>> 65da858e
       <logmsg dest="logonly">Capsd has asked Discovery to pause momentarily.</logmsg>
       <severity>Warning</severity>
    </event>
    <event>
       <uei>uei.opennms.org/internal/capsd/discResume</uei>
-<<<<<<< HEAD
-      <event-label>OpenNMS-defined internal event: Capsd discResume</event-label>
-      <descr>&lt;p>Capsd is asking Discovery to resume adding nodes
-=======
       <event-label>OpenNMS-defined internal event: capsd discResume</event-label>
       <descr>&lt;p>Capsd is approving discovery to resume adding nodes
->>>>>>> 65da858e
       to the Capsd queue.&lt;/p></descr>
       <logmsg dest="logonly">Capsd is ready for Discovery to resume scheduling nodes.</logmsg>
       <severity>Normal</severity>
    </event>
    <event>
       <uei>uei.opennms.org/internal/capsd/snmpConflictsWithDb</uei>
-<<<<<<< HEAD
-      <event-label>OpenNMS-defined internal event: Capsd snmpConflictsWithDb</event-label>
-      <descr>&lt;p>During a rescan, the IP interfaces as determined by SNMP
-      conflict with the IP interfaces listed in the database for this node.
-=======
       <event-label>OpenNMS-defined capsd event: snmpConflictsWithDb</event-label>
       <descr>&lt;p>During a rescan the ip interfaces as determined by snmp
       conflict with the ip interfaces listed in the database for this node.
->>>>>>> 65da858e
       &lt;/p></descr>
       <logmsg dest="logndisplay">IP interfaces as determined by SNMP disagree with the database.</logmsg>
       <severity>Warning</severity>
    </event>
    <event>
       <uei>uei.opennms.org/internal/capsd/forceRescan</uei>
-<<<<<<< HEAD
-      <event-label>OpenNMS-defined internal event: Capsd forceRescan</event-label>
-      <descr>&lt;p>The administrator has forced a services scan on
-      this node to update the list of supported
-      services.&lt;/p></descr>
-      <logmsg dest="logndisplay">A services scan has been forced on this node: %nodelabel%</logmsg>
-=======
       <event-label>OpenNMS-defined internal event: capsd forceRescan</event-label>
       <descr>&lt;p>A services scan has been forced.&lt;/p>
       &lt;p>The administrator has forced a services scan on
@@ -96,54 +62,29 @@
       services.&lt;/p></descr>
       <logmsg dest="logndisplay">&lt;p>A services scan has been forced on this
       node.&lt;/p></logmsg>
->>>>>>> 65da858e
       <severity>Warning</severity>
    </event>
    <event>
       <uei>uei.opennms.org/internal/capsd/rescanCompleted</uei>
-<<<<<<< HEAD
-      <event-label>OpenNMS-defined internal event: Capsd rescanCompleted</event-label>
-      <descr>&lt;p>A services scan has been completed.&lt;/p>
-      &lt;p>The list of services on this node has been
-      updated.&lt;/p></descr>
-      <logmsg dest="logndisplay">A services scan has been completed on this node: %nodelabel%</logmsg>
-=======
       <event-label>OpenNMS-defined internal event: capsd rescanCompleted</event-label>
       <descr>&lt;p>A services scan has been completed.&lt;/p>
       &lt;p>The list of services on this node has been
       updated.&lt;/p></descr>
       <logmsg dest="logndisplay">&lt;p>A services scan has been completed on this
       node.&lt;/p></logmsg>
->>>>>>> 65da858e
       <severity>Normal</severity>
    </event>
    <event>
       <uei>uei.opennms.org/internal/capsd/interfaceSupportsSNMP</uei>
-<<<<<<< HEAD
-      <event-label>OpenNMS-defined internal event: Capsd interfaceSupportsSNMP</event-label>
-      <descr>&lt;p>A services scan has verified that this interface
-      supports the SNMP protocol.&lt;/p></descr>
-      <logmsg dest="logonly">A services scan has verified that this interface supports the SNMP protocol.</logmsg>
-=======
       <event-label>OpenNMS-defined internal event: capsd interfaceSupportsSNMP</event-label>
       <descr>&lt;p>A services scan has verified that this interface
       supports the SNMP protocol.&lt;/p></descr>
       <logmsg dest="logonly">&lt;p>A services scan has verified that this interface
       supports the SNMP protocol.&lt;/p></logmsg>
->>>>>>> 65da858e
       <severity>Normal</severity>
    </event>
    <event>
       <uei>uei.opennms.org/internal/capsd/duplicateIPAddress</uei>
-<<<<<<< HEAD
-      <event-label>OpenNMS-defined internal event: Capsd duplicateIPAddress</event-label>
-      <descr>&lt;p>A services scan has discovered the same IP address on 
-      more than one device: %interface%. The address
-      has been added to the database under all nodes that have it.
-      If this address is in error, please take steps to correct it.
-      &lt;/p></descr>
-      <logmsg dest="logndisplay">A services scan has discovered a duplicate IP address: %interface%.</logmsg>
-=======
       <event-label>OpenNMS-defined internal event: capsd duplicateIPAddress</event-label>
       <descr>&lt;p>A services scan has discovered an IP address on 
             more than one device: IP Address: %interface%. The address
@@ -152,22 +93,11 @@
       &lt;/p></descr>
       <logmsg dest="logndisplay">&lt;p>A services scan has discovered a duplicate IP address:
       %interface%.&lt;/p></logmsg>
->>>>>>> 65da858e
       <severity>Minor</severity>
       <alarm-data reduction-key="%uei%:%dpname%:%nodeid%" alarm-type="3" auto-clean="true"/>
    </event>
    <event>
       <uei>uei.opennms.org/internal/capsd/updateServer</uei>
-<<<<<<< HEAD
-      <event-label>OpenNMS-defined internal event: Capsd updateServer</event-label>
-      <descr>&lt;p>This event is an external command to add an
-      interface/server mapping to the database. The required 
-      parameter is the IP address of the interface: %interface%, 
-      the NMS host server name: %host%, and the optional parameter 
-      of a node label: %nodelabel%. This event will cause an 
-      addInterface event. &lt;/p></descr>
-      <logmsg dest="logndisplay">A request has been made to add an interface/server mapping to the serverMap table.</logmsg>
-=======
       <event-label>OpenNMS-defined internal event: capsd updateServer</event-label>
       <descr>&lt;p>This event is an external command to add an
                         interface/server mapping to the database. The required 
@@ -179,21 +109,10 @@
                         mapping as well as the interface to the database. The interface:
       %interface%, the NMS host: %host%,  and node label: %nodelabel%
                         are specified. &lt;/p></logmsg>
->>>>>>> 65da858e
       <severity>Normal</severity>
    </event>
    <event>
       <uei>uei.opennms.org/internal/capsd/updateService</uei>
-<<<<<<< HEAD
-      <event-label>OpenNMS-defined internal event: Capsd updateService</event-label>
-      <descr>&lt;p>This event is an external command to add or remove 
-      an interface/service mapping into the database. The required 
-      parameter is the IP address of the interface: %interface%, 
-      the service name: %service%, and the optional parameter 
-      action: %action%. This event will cause a changeService
-      event with the specified action. &lt;/p></descr>
-      <logmsg dest="logndisplay">A request has been made to add or remove an interface/service mapping to the serviceMap table.</logmsg>
-=======
       <event-label>OpenNMS-defined internal event: capsd updateService</event-label>
       <descr>&lt;p>This event is an external command to add or remove 
                         an interface/service mapping into the database. The required 
@@ -204,19 +123,10 @@
       <logmsg dest="logndisplay">&lt;p>A request has been made to add or remove an 
                         interface/service mapping, as well as add or remove a service:
                         %service% from the specified interface: %interface%. &lt;/p></logmsg>
->>>>>>> 65da858e
       <severity>Normal</severity>
    </event>
    <event>
       <uei>uei.opennms.org/internal/capsd/addNode</uei>
-<<<<<<< HEAD
-      <event-label>OpenNMS-defined internal event: Capsd addNode</event-label>
-      <descr>&lt;p>This event is an external command to add a node
-      to the database. The required parameter is the IP
-      address for the main interface: %interface%, and
-      the optional parameter of a node label: %nodelabel%.&lt;/p></descr>
-      <logmsg dest="logndisplay">A request has been made to add a node with interface: %interface% and node label: %nodelabel%.</logmsg>
-=======
       <event-label>OpenNMS-defined internal event: capsd addNode</event-label>
       <descr>&lt;p>This event is an external command to add a node
       to the database. The required paramater is the IP
@@ -224,55 +134,30 @@
       the optional parameter of a node label: %nodelabel%.&lt;/p></descr>
       <logmsg dest="logndisplay">&lt;p>A request has been made to add a node with interface:
       %interface% and node label: %nodelabel%.&lt;/p></logmsg>
->>>>>>> 65da858e
       <severity>Normal</severity>
    </event>
    <event>
       <uei>uei.opennms.org/internal/capsd/deleteNode</uei>
-<<<<<<< HEAD
-      <event-label>OpenNMS-defined internal event: Capsd deleteNode</event-label>
-      <descr>&lt;p>This event is an external command to delete a node
-      from the database. The required parameter is the IP
-      address for one interface: %interface%.&lt;/p></descr>
-      <logmsg dest="logndisplay">A request has been made to delete a node with interface: %interface%.</logmsg>
-=======
       <event-label>OpenNMS-defined internal event: capsd deleteNode</event-label>
       <descr>&lt;p>This event is an external command to delete a node
       from the database. The required paramater is the IP
       address for one interface: %interface%.&lt;/p></descr>
       <logmsg dest="logndisplay">&lt;p>A request has been made to delete a node with interface:
       %interface%.&lt;/p></logmsg>
->>>>>>> 65da858e
       <severity>Normal</severity>
    </event>
    <event>
       <uei>uei.opennms.org/internal/capsd/addInterface</uei>
-<<<<<<< HEAD
-      <event-label>OpenNMS-defined internal event: Capsd addInterface</event-label>
-      <descr>&lt;p>This event is an external command to add an interface
-      to the database. The required parameter is the IP
-      address for the main interface: %interface%.&lt;/p></descr>
-      <logmsg dest="logndisplay">A request has been made to add an interface %interface%.</logmsg>
-=======
       <event-label>OpenNMS-defined internal event: capsd addInterface</event-label>
       <descr>&lt;p>This event is an external command to add an interface
       to the database. The required paramater is the IP
       address for the main interface: %interface%.&lt;/p></descr>
       <logmsg dest="logndisplay">&lt;p>A request has been made to add an interface 
       %interface%.&lt;/p></logmsg>
->>>>>>> 65da858e
       <severity>Normal</severity>
    </event>
    <event>
       <uei>uei.opennms.org/internal/capsd/deleteInterface</uei>
-<<<<<<< HEAD
-      <event-label>OpenNMS-defined internal event: Capsd deleteInterface</event-label>
-      <descr>&lt;p>This event is an external command to delete an interface
-      from the database. The required parameter is the IP
-      address for the interface: %interface%, or the nodeid %nodeid%
-      and ifIndex %ifindex%.&lt;/p></descr>
-      <logmsg dest="logndisplay">A request has been made to delete an interface: %interface% on node %nodeid% with ifIndex %ifindex%.</logmsg>
-=======
       <event-label>OpenNMS-defined internal event: capsd deleteInterface</event-label>
       <descr>&lt;p>This event is an external command to delete an interface
       from the database. The required paramater is the IP
@@ -280,208 +165,113 @@
       and ifIndex %ifindex%.&lt;/p></descr>
       <logmsg dest="logndisplay">&lt;p>A request has been made to delete an interface:
       %interface% on node %nodeid% with ifIndex %ifindex%.&lt;/p></logmsg>
->>>>>>> 65da858e
       <severity>Normal</severity>
    </event>
    <event>
       <uei>uei.opennms.org/internal/capsd/changeService</uei>
-<<<<<<< HEAD
-      <event-label>OpenNMS-defined internal event: Capsd changeService</event-label>
-=======
       <event-label>OpenNMS-defined internal event: capsd changeService</event-label>
->>>>>>> 65da858e
       <descr>&lt;p>This event will add or remove a service from an interface.
       The paramters include the interface, %interface%, the service,
       %service%, and any required qualifiers, %parm[#2]%. The action
       taken will be: %parm[#1]%.&lt;/p></descr>
-<<<<<<< HEAD
-      <logmsg dest="logndisplay">A request has been made to %parm[#1]% the %service% service on interface: %interface%.</logmsg>
-=======
       <logmsg dest="logndisplay">&lt;p>A request has been made to %parm[#1]% the %service% service
       on interface: %interface%.&lt;/p></logmsg>
->>>>>>> 65da858e
       <severity>Normal</severity>
    </event>
    <event>
       <uei>uei.opennms.org/internal/importer/reloadImport</uei>
-<<<<<<< HEAD
-      <event-label>OpenNMS-defined internal event: Provisiond reloadImport</event-label>
-      <descr>&lt;p>This event will cause the Provisioner to run the synchronization process.
-        The parameter will include the URL of the provisioning group: %parm[all]% &lt;/p></descr>
-      <logmsg dest="logndisplay">A request had been made to synchronize a provisioning group.</logmsg>
-=======
       <event-label>OpenNMS-defined internal event: importer reloadImport</event-label>
       <descr>&lt;p>This event will cause the importer to run the model-import process.
         The parameters include foreignSource, url, and deleteThreshold that override
         configuration properties as well as XML and default values.&lt;/p></descr>
       <logmsg dest="logndisplay">&lt;p>A request had been made to run the model-import process with the
         parms: %parm[all]%.&lt;/p></logmsg>
->>>>>>> 65da858e
       <severity>Normal</severity>
    </event>
    <event>
       <uei>uei.opennms.org/internal/importer/importStarted</uei>
-<<<<<<< HEAD
-      <event-label>OpenNMS-defined internal event: Provisiond import process has started</event-label>
-      <descr>&lt;p>This event indicates the provisioning process has started for Provisioning Group %parm[importResource]%.&lt;/p></descr>
-      <logmsg dest="logndisplay">This event indicates the provisioning process has started for a resource.</logmsg>
-=======
       <event-label>OpenNMS-defined internal event: importer process has started</event-label>
       <descr>&lt;p>This event indicates the model-importer process has started&lt;/p></descr>
       <logmsg dest="logndisplay">&lt;p>This event indicates the model-importer process has started from resource: %parm[importResource]% &lt;/p></logmsg>
->>>>>>> 65da858e
       <severity>Normal</severity>
    </event>
    <event>
       <uei>uei.opennms.org/internal/importer/importSuccessful</uei>
-<<<<<<< HEAD
-      <event-label>OpenNMS-defined internal event: Provisiond import process successfully completed</event-label>
-      <descr>&lt;p>This event indicates the provisioning process has completed successfully for the 
-        Provisioning Group defined by the file %parm[importResource]%.&lt;/p>. 
-        &lt;p>Statistics: %parm[importStats]%&lt;/p></descr>
-      <logmsg dest="logndisplay">This event indicates the provisining process has completed successfully for a resource.</logmsg>
-=======
       <event-label>OpenNMS-defined internal event: importer process successfully completed</event-label>
       <descr>&lt;p>This event indicates the model-importer process has completed successfully. There 
         is 1 parameter called importStats: %parm[importStats]%&lt;/p></descr>
       <logmsg dest="logndisplay">&lt;p>This event indicates the model-importer process has completed successfully from resource: %parm[importResource]%&lt;/p></logmsg>
->>>>>>> 65da858e
       <severity>Normal</severity>
       <alarm-data reduction-key="%uei%:%parm[importResource]%" alarm-type="2" clear-key="uei.opennms.org/internal/importer/importFailed:%parm[importResource]%" auto-clean="true"/>
    </event>
    <event>
       <uei>uei.opennms.org/internal/importer/importFailed</uei>
-<<<<<<< HEAD
-      <event-label>OpenNMS-defined internal event: Provisiond import process failed.</event-label>
-      <descr>&lt;p>This event indicates the provisioning process has failed with the following paramters:&lt;/p>
-        &lt;p>%parm[all]%. &lt;/p></descr>
-      <logmsg dest="logndisplay">This event indicates the provisioning process has failed for a resource.</logmsg>
-=======
       <event-label>OpenNMS-defined internal event: importer process failed.</event-label>
       <descr>&lt;p>This event indicates the model-importer process has failed.  There is 1 parameter 
         called failureMessage: %parm[failureMessage]%&lt;/p></descr>
       <logmsg dest="logndisplay">&lt;p>This event indicates the model-importer process has failed from resource: %parm[importResource]% with reason: %parm[failureMessage]%&lt;/p></logmsg>
->>>>>>> 65da858e
       <severity>Warning</severity>
       <alarm-data reduction-key="%uei%:%parm[importResource]%" alarm-type="1" auto-clean="false"/>
    </event>
    <event>
       <uei>uei.opennms.org/nodes/restartPollingInterface</uei>
-<<<<<<< HEAD
-      <event-label>OpenNMS-defined internal event: Poller restartPollingInterface</event-label>
-      <descr>&lt;p>This event is an external command to restart polling 
-      all active services on a specified interface. The requeried 
-      parameter is the IP address of the interface: %parm[ipaddr]% 
-      &lt;/p></descr>
-      <logmsg dest="logndisplay">Reschedule polling to services on a specified interface: %parm[ipaddr]%</logmsg>
-      <severity>Normal</severity>
-   </event>
-   <event>
-      <uei>uei.opennms.org/internal/capsd/xmlrpcNotification</uei>
-      <event-label>OpenNMS-defined internal event: Capsd xmlrpcNotification</event-label>
-      <descr>&lt;p>This event will be produced by capsd to carry the process status
-      information, so that the xmlrpcd could catch it, and reports to the external
-      XMLRPC server. The paramters include transaction number, %parm[txNo]%, 
-      source event uei, %parm[srcUei]%, message, %parm[message]%, and process
-      status, %parm[status]%.&lt;/p></descr>
-      <logmsg dest="logndisplay">A request has been made to xmlrpcd to report status for %parm[srcUei]%.</logmsg>
-=======
       <event-label>OpenNMS-defined node event: restartPollingInterface</event-label>
       <descr>&lt;p>This event is an external command to restart polling 
                         all active services on a specified interface. The requeried 
                         parameter is the IP address of the interface. (%parm[ipaddr]%). 
                         &lt;/p></descr>
       <logmsg dest="logndisplay">Reschedule polling to services on a specified interface(%parm[ipaddr]%).</logmsg>
->>>>>>> 65da858e
       <severity>Normal</severity>
    </event>
    <event>
       <uei>uei.opennms.org/internal/discovery/newSuspect</uei>
-<<<<<<< HEAD
-      <event-label>OpenNMS-defined internal event: Discovery newSuspect</event-label>
-      <descr>&lt;p>The Interface %interface% has been discovered and is
-      being queued for a services scan.&lt;/p></descr>
-      <logmsg dest="logndisplay">A new interface (%interface%) has been discovered and is being queued for a services scan.</logmsg>
-=======
       <event-label>OpenNMS-defined internal event: discovery newSuspect</event-label>
       <descr>&lt;p>Interface %interface% has been discovered and is
       being queued for a services scan.&lt;/p></descr>
       <logmsg dest="logndisplay">A new interface (%interface%) has been discovered and is
       being queued for a services scan.</logmsg>
->>>>>>> 65da858e
       <severity>Warning</severity>
    </event>
    <event>
       <uei>uei.opennms.org/internal/capsd/suspectScanCompleted</uei>
-<<<<<<< HEAD
-      <event-label>OpenNMS-defined internal event: Capsd suspect scan completed</event-label>
-      <descr>&lt;p>The new suspect services scan of interface %interface%
-      has completed.&lt;/p></descr>
-      <logmsg dest="logndisplay">The new suspect services scan of interface %interface% has completed.</logmsg>
-=======
       <event-label>OpenNMS-defined internal event: suspect scan completed</event-label>
       <descr>&lt;p>The suspect services scan of interface %interface%
       has completed.&lt;/p></descr>
       <logmsg dest="logndisplay">The suspect services scan of interface %interface%
       has completed.</logmsg>
->>>>>>> 65da858e
       <severity>Normal</severity>
    </event>
    <event>
       <uei>uei.opennms.org/internal/interfaceManaged</uei>
-<<<<<<< HEAD
-      <event-label>OpenNMS-defined internal event: Capsd interfaceManaged</event-label>
-      <descr>&lt;p>The interface %interface% is being remanaged.&lt;/p> 
-      &lt;p>This interface will now participate in service polling.&lt;/p></descr>
-      <logmsg dest="logndisplay">The interface %interface% is now being remanaged.</logmsg>
-=======
       <event-label>OpenNMS-defined internal event: interfaceManaged</event-label>
       <descr>&lt;p>The interface %interface% is being
       remanaged.&lt;/p> &lt;p>This interface will now
       participate in service polling.&lt;/p></descr>
       <logmsg dest="logndisplay">The interface %interface% is being remanaged.</logmsg>
->>>>>>> 65da858e
       <severity>Warning</severity>
    </event>
    <event>
       <uei>uei.opennms.org/internal/interfaceUnmanaged</uei>
-<<<<<<< HEAD
-      <event-label>OpenNMS-defined internal event: Capsd interfaceUnmanaged</event-label>
-      <descr>&lt;p>The interface %interface% is being forcibly unmanaged.&lt;/p> 
-      &lt;p>This interface and all associated services will not be polled
-=======
       <event-label>OpenNMS-defined internal event: interfaceUnmanaged</event-label>
       <descr>&lt;p>The interface %interface% is being forcibly
       unmanaged.&lt;/p> &lt;p>This interface and all
       associated services will &lt;b>NOT&lt;/b> be polled
->>>>>>> 65da858e
       until the interface is remanaged.&lt;/p></descr>
       <logmsg dest="logndisplay">The interface %interface% is being forcibly unmanaged.</logmsg>
       <severity>Minor</severity>
    </event>
    <event>
       <uei>uei.opennms.org/internal/notificationWithoutUsers</uei>
-<<<<<<< HEAD
-      <event-label>OpenNMS-defined internal event: Notifd notificationWithoutUsers</event-label>
-      <descr>&lt;p>A destination path in a notification has not been
-      assigned any users.&lt;/p></descr>
-      <logmsg dest="logndisplay">A destination path in a notification has not been assigned any users.</logmsg>
-=======
       <event-label>OpenNMS-defined internal event: notificationWithoutUsers</event-label>
       <descr>&lt;p>A destination path in a notification has not been
       assigned any users.&lt;/p></descr>
       <logmsg dest="logndisplay">A destination path in a notification has not been assigned
       any users.</logmsg>
->>>>>>> 65da858e
       <severity>Warning</severity>
    </event>
    <event>
       <uei>uei.opennms.org/internal/notificationsTurnedOff</uei>
-<<<<<<< HEAD
-      <event-label>OpenNMS-defined internal event: Notifd notificationsTurnedOff</event-label>
-=======
       <event-label>OpenNMS-defined internal event: notificationsTurnedOff</event-label>
->>>>>>> 65da858e
       <descr>&lt;p>Notifications have been disabled.&lt;/p>
       &lt;p>The administrator has disabled notifications on
       OpenNMS. No pages or emails will be sent until notifications
@@ -490,20 +280,12 @@
       Responsible user: &lt;em>%parm[remoteUser]%&lt;/em>
       at &lt;em>%parm[remoteHost]% (%parm[remoteAddr]%)&lt;/em>
       &lt;/p></descr>
-<<<<<<< HEAD
-      <logmsg dest="logndisplay">Notifications have been disabled.</logmsg>
-=======
       <logmsg dest="logndisplay">&lt;p>Notifications have been disabled.&lt;/p></logmsg>
->>>>>>> 65da858e
       <severity>Minor</severity>
    </event>
    <event>
       <uei>uei.opennms.org/internal/notificationsTurnedOn</uei>
-<<<<<<< HEAD
-      <event-label>OpenNMS-defined internal event: Notifd notificationsTurnedOn</event-label>
-=======
       <event-label>OpenNMS-defined internal event: notificationsTurnedOn</event-label>
->>>>>>> 65da858e
       <descr>&lt;p>Notifications have been enabled.&lt;/p>
       &lt;p>The administrator has enabled notifications on
       OpenNMS. Pages and/or emails will be sent based upon receipt
@@ -512,138 +294,75 @@
       Responsible user: &lt;em>%parm[remoteUser]%&lt;/em>
       at &lt;em>%parm[remoteHost]% (%parm[remoteAddr]%)&lt;/em>
       &lt;/p></descr>
-<<<<<<< HEAD
-      <logmsg dest="logndisplay">Notifications have been enabled.</logmsg>
-=======
       <logmsg dest="logndisplay">&lt;p>Notifications have been enabled.&lt;/p></logmsg>
->>>>>>> 65da858e
       <severity>Warning</severity>
    </event>
    <event>
       <uei>uei.opennms.org/internal/reloadDaemonConfig</uei>
-<<<<<<< HEAD
-      <event-label>OpenNMS-defined internal event: Reload specified daemon configuration</event-label>
-      <descr>&lt;p>The administrator has changed the daemon: %parm[daemonName]% 
-      configuration files and requests the configuration to be re-marshaled and applied.&lt;/p></descr>
-      <logmsg dest="logndisplay">The daemon: %parm[daemonName]% configuration files has changed.</logmsg>
-=======
       <event-label>OpenNMS-defined internal event: reload specified daemon configuration</event-label>
       <descr>&lt;p>The administrator has changed the daemon: %parm[daemonName]% 
       configuration files and requests the configuration to be re-marshaled and applied.&lt;/p></descr>
       <logmsg dest="logndisplay">&lt;p>The daemon: %parm[daemonName]% configuration files has changed.&lt;/p></logmsg>
->>>>>>> 65da858e
       <severity>Normal</severity>
    </event>
    <event>
       <uei>uei.opennms.org/internal/reloadDaemonConfigFailed</uei>
-<<<<<<< HEAD
-      <event-label>OpenNMS-defined internal event: Reload specified daemon configuration failed</event-label>
-      <descr>&lt;p>The administrator has changed the daemon: %parm[daemonName]% 
-      configuration files and the request for the configuration to be re-marshaled and applied 
-      has failed. Reason: %parm[reason]%.&lt;/p></descr>
-      <logmsg dest="logndisplay">The daemon: %parm[daemonName]% configuration changes have failed to be applied.</logmsg>
-=======
       <event-label>OpenNMS-defined internal event: reload specified daemon configuration failed</event-label>
       <descr>&lt;p>The administrator has changed the daemon: %parm[daemonName]% 
       configuration files and the request for the configuration to be re-marshaled and applied 
       has failed.&lt;/p></descr>
       <logmsg dest="logndisplay">&lt;p>The daemon: %parm[daemonName]% configuration changes have failed to be 
       applied. Reason: %parm[reason]%.&lt;/p></logmsg>
->>>>>>> 65da858e
       <severity>Major</severity>
       <alarm-data reduction-key="%uei%:%dpname%:%parm[daemonName]%" alarm-type="1" auto-clean="false"/>
    </event>
    <event>
       <uei>uei.opennms.org/internal/reloadDaemonConfigSuccessful</uei>
-<<<<<<< HEAD
-      <event-label>OpenNMS-defined internal event: Reload specified daemon configuration successful</event-label>
-      <descr>&lt;p>The administrator has changed the daemon: %parm[daemonName]% 
-      configuration files and the request for the configuration to be re-marshaled and applied 
-      has succeeded.&lt;/p></descr>
-      <logmsg dest="logndisplay">The daemon: %parm[daemonName]% configuration changes have successfully been applied.</logmsg>
-=======
       <event-label>OpenNMS-defined internal event: reload specified daemon configuration successful</event-label>
       <descr>&lt;p>The administrator has changed the daemon: %parm[daemonName]% 
       configuration files and the request for the configuration to be re-marshaled and applied 
       has succeeded.&lt;/p></descr>
       <logmsg dest="logndisplay">&lt;p>The daemon: %parm[daemonName]% configuration changes have successfully been 
       applied.&lt;/p></logmsg>
->>>>>>> 65da858e
       <severity>Normal</severity>
       <alarm-data reduction-key="%uei%:%dpname%:%nodeid%" alarm-type="2" clear-key="uei.opennms.org/internal/reloadDaemonConfigFailed:%dpname%:%parm[daemonName]%" auto-clean="false"/>
    </event>
    <event>
       <uei>uei.opennms.org/internal/reloadPollerConfig</uei>
-<<<<<<< HEAD
-      <event-label>OpenNMS-defined internal event: Reload reloadPollerConfig</event-label>
-      <descr>&lt;p>The administrator has changed the poller
-      configuration files. The pollers and related services will
-      now restart to detect the changes.&lt;/p></descr>
-      <logmsg dest="logndisplay">The poller configuration files have changed.</logmsg>
-=======
       <event-label>OpenNMS-defined internal event: reloadPollerConfig</event-label>
       <descr>&lt;p>The administrator has changed the poller
       configuration files. The pollers and related services will
       now restart to detect the changes.&lt;/p></descr>
       <logmsg dest="logndisplay">&lt;p>The poller configuration files have
       changed.&lt;/p></logmsg>
->>>>>>> 65da858e
       <severity>Warning</severity>
    </event>
    <event>
       <uei>uei.opennms.org/internal/reloadScriptConfig</uei>
-<<<<<<< HEAD
-      <event-label>OpenNMS-defined internal event: Reload reloadScriptConfig</event-label>
-      <descr>&lt;p>The administrator has changed the ScriptD
-      configuration. ScriptD will load the new configuration.&lt;/p></descr>
-      <logmsg dest="logndisplay">The ScriptD configuration files have changed.</logmsg>
-=======
       <event-label>OpenNMS-defined internal event: reloadScriptConfig</event-label>
       <descr>&lt;p>The administrator has changed the ScriptD
       configuration. ScriptD will load the new configuration.&lt;/p></descr>
       <logmsg dest="logndisplay">&lt;p>The ScriptD configuration files have changed.&lt;/p></logmsg>
->>>>>>> 65da858e
       <severity>Minor</severity>
    </event>
    <event>
       <uei>uei.opennms.org/internal/reloadVacuumdConfig</uei>
-<<<<<<< HEAD
-      <event-label>OpenNMS-defined internal event: Reload reloadVacuumdConfig</event-label>
-      <descr>&lt;p>The administrator has changed the Vacuumd
-        configuration. Vacuumd will load the new configuration.&lt;/p></descr>
-      <logmsg dest="logndisplay">The Vacuumd configuration files have changed.</logmsg>
-=======
       <event-label>OpenNMS-defined internal event: reloadVacuumdConfig</event-label>
       <descr>&lt;p>The administrator has changed the Vacuumd
         configuration. Vacuumd will load the new configuration.&lt;/p></descr>
       <logmsg dest="logndisplay">&lt;p>The Vacuumd configuration files have changed.&lt;/p></logmsg>
->>>>>>> 65da858e
       <severity>Minor</severity>
    </event>
    <event>
       <uei>uei.opennms.org/internal/reloadSnmpPollerConfig</uei>
-<<<<<<< HEAD
-      <event-label>OpenNMS-defined internal event: Reload reloadSnmpPollerConfig</event-label>
-      <descr>&lt;p>The administrator has changed the SnmpPoller
-        configuration. SnmpPoller will load the new configuration.&lt;/p></descr>
-      <logmsg dest="logndisplay">The SnmpPoller configuration files have changed.</logmsg>
-=======
       <event-label>OpenNMS-defined internal event: reloadSnmpPollerConfig</event-label>
       <descr>&lt;p>The administrator has changed the SnmpPoller
         configuration. SnmpPoller will load the new configuration.&lt;/p></descr>
       <logmsg dest="logndisplay">&lt;p>The SnmpPoller configuration files have changed.&lt;/p></logmsg>
->>>>>>> 65da858e
       <severity>Minor</severity>
    </event>
    <event>
       <uei>uei.opennms.org/internal/configureSNMP</uei>
-<<<<<<< HEAD
-      <event-label>OpenNMS-defined internal event: Admin configureSNMP</event-label>
-      <descr>&lt;p>SNMP definition for IP address
-      %parm[firstIPAddress]%-%parm[lastIPAddress]% has been
-      updated with community string &quot;%parm[communityString]%&quot;&lt;/p></descr>
-      <logmsg dest="logonly">A new SNMP community string has been defined for %parm[firstIPAddress]%-%parm[lastIPAddress]%.</logmsg>
-=======
       <event-label>OpenNMS-defined internal event: configureSNMP</event-label>
       <descr>&lt;p>SNMP definition for IP address
                         %parm[firstIPAddress]%-%parm[lastIPAddress]% has been
@@ -652,61 +371,36 @@
       <logmsg dest="logonly">&lt;p>SNMP community string
                         &quot;%parm[communityString]%&quot; has been defined
                         for IP %parm[firstIPAddress]%-%parm[lastIPAddress]%.&lt;/p></logmsg>
->>>>>>> 65da858e
       <severity>Warning</severity>
    </event>
    <event>
       <uei>uei.opennms.org/internal/restartSCM</uei>
-<<<<<<< HEAD
-      <event-label>OpenNMS-defined internal event: Admin restartSCM</event-label>
-=======
       <event-label>OpenNMS-defined internal event: restartSCM</event-label>
->>>>>>> 65da858e
       <descr>&lt;p>SCM has been asked to restart.&lt;/p></descr>
       <logmsg dest="logonly">SCM has been asked to restart.</logmsg>
       <severity>Indeterminate</severity>
    </event>
    <event>
       <uei>uei.opennms.org/internal/rtc/subscribe</uei>
-<<<<<<< HEAD
-      <event-label>OpenNMS-defined internal event: RTC subscribe</event-label>
-      <descr>&lt;p>This event is generated to RTC by any process that wishes to 
-      receive POSTs of RTC data. A subscription to RTC for the %parm[viewname]% for
-      %parm[url]% has been generated.&lt;/p></descr>
-      <logmsg dest="logonly">A subscription to the RTC has been received.</logmsg>
-=======
       <event-label>OpenNMS-defined internal event: rtc subscribe</event-label>
       <descr>&lt;p>This event is generated to RTC by any process that
       wishes to receive POSTs of RTC data.&lt;/p></descr>
       <logmsg dest="logonly">A subscription to RTC for the %parm[viewname]% for
       %parm[url]% has been generated.</logmsg>
->>>>>>> 65da858e
       <severity>Normal</severity>
    </event>
    <event>
       <uei>uei.opennms.org/internal/rtc/unsubscribe</uei>
-<<<<<<< HEAD
-      <event-label>OpenNMS-defined internal event: RTC unsubscribe</event-label>
-      <descr>&lt;p>This event is generated to RTC by any subscribed
-      process that wishes to discontinue receipt of POSTs of RTC
-      data. Unsubscribe request received from %parm[url]%.&lt;/p></descr>
-      <logmsg dest="logonly">A unsubscribe request for RTC has been received.</logmsg>
-=======
       <event-label>OpenNMS-defined internal event: rtc unsubscribe</event-label>
       <descr>&lt;p>This event is generated to RTC by any subscribed
       process that wishes to discontinue receipt of POSTs of RTC
       data.&lt;/p></descr>
       <logmsg dest="logonly">Unsubscribe request received from %parm[url]%.</logmsg>
->>>>>>> 65da858e
       <severity>Warning</severity>
    </event>
    <event>
       <uei>uei.opennms.org/internal/serviceManaged</uei>
-<<<<<<< HEAD
-      <event-label>OpenNMS-defined internal event: Capsd serviceManaged</event-label>
-=======
       <event-label>OpenNMS-defined internal event: serviceManaged</event-label>
->>>>>>> 65da858e
       <descr>&lt;p>The service %service% on interface %interface% is
       being remanaged.&lt;/p></descr>
       <logmsg dest="logndisplay">The service %service% on interface %interface% is being
@@ -715,11 +409,7 @@
    </event>
    <event>
       <uei>uei.opennms.org/nodes/serviceUnmanaged</uei>
-<<<<<<< HEAD
-      <event-label>OpenNMS-defined internal event: Capsd serviceUnmanaged</event-label>
-=======
       <event-label>OpenNMS-defined internal event: serviceUnmanaged</event-label>
->>>>>>> 65da858e
       <descr>&lt;p>The service %service% on interface %interface% is
       being forcibly unmanaged.&lt;/p></descr>
       <logmsg dest="logndisplay">The service %service% on interface %interface% is being
@@ -728,11 +418,7 @@
    </event>
    <event>
       <uei>uei.opennms.org/internal/unknownServiceStatus</uei>
-<<<<<<< HEAD
-      <event-label>OpenNMS-defined internal event: Capsd unknownServiceStatus</event-label>
-=======
       <event-label>OpenNMS-defined internal event: unknownServiceStatus</event-label>
->>>>>>> 65da858e
       <descr>&lt;p>The Scheduler has received an unrecognized service
       status from a scheduler.&lt;/p></descr>
       <logmsg dest="logonly">The Scheduler has received an unrecognized service status
@@ -741,53 +427,25 @@
    </event>
    <event>
       <uei>uei.opennms.org/nodes/dataCollectionFailed</uei>
-<<<<<<< HEAD
-      <event-label>OpenNMS-defined internal event: Collectd dataCollectionFailed</event-label>
-      <descr>&lt;p>%service% data collection on interface %interface% failed with '%parm[reason]%'.&lt;/p></descr>
-      <logmsg dest="logndisplay">%service% data collection on interface %interface% failed.</logmsg>
-=======
       <event-label>OpenNMS-defined node event: dataCollectionFailed</event-label>
       <descr>&lt;p>%service% data collection on interface %interface%
       failed.&lt;/p></descr>
       <logmsg dest="logndisplay">%service% data collection on interface %interface% failed with '%parm[reason]%'.</logmsg>
->>>>>>> 65da858e
       <severity>Minor</severity>
       <alarm-data reduction-key="%uei%:%dpname%:%nodeid%" alarm-type="1" auto-clean="true"/>
    </event>
    <event>
       <uei>uei.opennms.org/nodes/dataCollectionSucceeded</uei>
-<<<<<<< HEAD
-      <event-label>OpenNMS-defined internal event: Collectd dataCollectionSucceeded</event-label>
-      <descr>&lt;p>%service% data collection on interface %interface%
-      previously failed and has been restored.&lt;/p></descr>
-      <logmsg dest="logndisplay">%service% data collection on interface %interface% previously failed and has been restored.</logmsg>
-=======
       <event-label>OpenNMS-defined node event: dataCollectionSucceeded</event-label>
       <descr>&lt;p>%service% data collection on interface %interface%
       previously failed and has been restored.&lt;/p></descr>
       <logmsg dest="logndisplay">%service% data collection on interface %interface% previously
       failed and has been restored.</logmsg>
->>>>>>> 65da858e
       <severity>Normal</severity>
       <alarm-data reduction-key="%uei%:%dpname%:%nodeid%" alarm-type="2" clear-key="uei.opennms.org/nodes/dataCollectionFailed:%dpname%:%nodeid%" auto-clean="true"/>
    </event>
    <event>
       <uei>uei.opennms.org/nodes/deleteService</uei>
-<<<<<<< HEAD
-      <event-label>OpenNMS-defined internal event: Poller deleteService</event-label>
-      <descr>&lt;p>Due to excessive downtime, the %service% service on
-      interface %interface% has been scheduled for deletion.&lt;/p> 
-      &lt;p>When a service has been down for a period of time,
-      it can be determined to have been removed and will
-      be deleted. If the service is later rediscovered, it will be
-      re-added and associated with the appropriate
-      interface.&lt;/p> 
-      &lt;p>If this is the only service
-      associated with an interface, the interface will be
-      scheduled for deletion as well, with the generation of the
-      deleteInterface event.&lt;/p></descr>
-      <logmsg dest="logndisplay">The %service% service on interface %interface% has been scheduled for deletion.</logmsg>
-=======
       <event-label>OpenNMS-defined node event: deleteService</event-label>
       <descr>&lt;p>Due to excessive downtime, the %service% service on
       interface %interface% has been scheduled for
@@ -801,18 +459,10 @@
       deleteInterface event.&lt;/p></descr>
       <logmsg dest="logndisplay">The %service% service on interface %interface% has been
       scheduled for deletion.</logmsg>
->>>>>>> 65da858e
       <severity>Warning</severity>
    </event>
    <event>
       <uei>uei.opennms.org/nodes/duplicateNodeDeleted</uei>
-<<<<<<< HEAD
-      <event-label>OpenNMS-defined internal event: Poller duplicateNodeDeleted</event-label>
-      <descr>&lt;p>Node #&lt;a href=&quot;element/node.jsp?node=%nodeid%&quot;>
-      %nodeid%&lt;/a> was determined to be a duplicate node and is being flagged
-      for deletion.&lt;/p></descr>
-      <logmsg dest="logndisplay">%nodeid% was determined to be a duplicate node and is being flagged for deletion.</logmsg>
-=======
       <event-label>OpenNMS-defined node event: duplicateNodeDeleted</event-label>
       <descr>&lt;p>Node :%nodeid% labled: %nodelabel%; was determined to be a 
       duplicate node and is has been deleted.&lt;/p></descr>
@@ -820,16 +470,11 @@
       href=&quot;element/node.jsp?node=%nodeid%&quot;>%nodeid%&lt;/a>
       was determined to be a duplicate node and is being flagged
       for deletion.&lt;/p></logmsg>
->>>>>>> 65da858e
       <severity>Minor</severity>
    </event>
    <event>
       <uei>uei.opennms.org/nodes/interfaceDeleted</uei>
-<<<<<<< HEAD
-      <event-label>OpenNMS-defined internal event: Poller interfaceDeleted</event-label>
-=======
       <event-label>OpenNMS-defined node event: interfaceDeleted</event-label>
->>>>>>> 65da858e
       <descr>&lt;p>Interface %interface% deleted from node #&lt;a
       href=&quot;element/node.jsp?node=%nodeid%&quot;>
       %nodeid%&lt;/a> with ifIndex %ifindex%.&lt;/p> &lt;p>This event is
@@ -838,32 +483,19 @@
       interface. If the service is later rediscovered, a new
       interface will be added and the service will be associated
       with that new interface.&lt;/p></descr>
-<<<<<<< HEAD
-      <logmsg dest="logndisplay">Interface %interface%  has been deleted from node %nodeid%.</logmsg>
-=======
       <logmsg dest="logndisplay">Interface %interface% deleted from node #&lt;a
       href=&quot;element/node.jsp?node=%nodeid%&quot;>%nodeid%&lt;/a>
       with ifIndex %ifindex%.</logmsg>
->>>>>>> 65da858e
       <severity>Minor</severity>
    </event>
    <event>
       <uei>uei.opennms.org/nodes/interfaceDown</uei>
-<<<<<<< HEAD
-      <event-label>OpenNMS-defined internal event: Poller interfaceDown</event-label>
-      <descr>&lt;p>All services are down on interface %interface% &lt;/p> 
-      &lt;p>This event is generated when node outage
-      processing determines that the critical service or all
-      services on the interface are now down &lt;/p> 
-      &lt;p>New outage records have been created and service level
-=======
       <event-label>OpenNMS-defined node event: interfaceDown</event-label>
       <descr>&lt;p>All services are down on interface %interface%
       &lt;/p> &lt;p>This event is generated when node outage
       processing determines that the critical service or all
       services on the interface are now down &lt;/p> &lt;p>
       New outage records have been created and service level
->>>>>>> 65da858e
       availability calculations will be impacted until this outage
       is resolved.&lt;/p></descr>
       <logmsg dest="logndisplay">Interface %interface% is down.</logmsg>
@@ -872,85 +504,39 @@
    </event>
    <event>
       <uei>uei.opennms.org/nodes/snmp/interfaceOperDown</uei>
-<<<<<<< HEAD
-      <event-label>OpenNMS-defined internal event: SNMP Poller SNMP interface Oper Status Down</event-label>
-      <descr>&lt;p>The SNMP Poller has determined that the operational status of an interface is now &quot;down&quot;.&lt;/p>
-      &lt;p>Interface: ifname:%parm[snmpifname]% ifindex:%parm[snmpifindex]% ifdescr:%parm[snmpifdescr]%&lt;/p></descr>
-      <logmsg dest="logndisplay">Operational status Down on interface ifname:%parm[snmpifname]% ifindex:%parm[snmpifindex]%.</logmsg>
-=======
       <event-label>OpenNMS-defined node event: snmp interface Oper Status Down</event-label>
       <descr>&lt;p>The operational status of interface is down
       &lt;/p> &lt;p>This event is generated when an snmp poll on interface find the operational status down.
       &lt;/p>
       &lt;p>Params %parm[all]% &lt;/p></descr>
       <logmsg dest="logndisplay">Operational status Down on interface ifname:%parm[snmpifname]% ifindex:%parm[snmpifindex]% ifdescr:%parm[snmpifdescr]%</logmsg>
->>>>>>> 65da858e
       <severity>Minor</severity>
       <alarm-data reduction-key="%uei%:%dpname%:%nodeid%:%interface%:%parm[snmpifindex]%" alarm-type="1" auto-clean="false"/>
    </event>
    <event>
       <uei>uei.opennms.org/nodes/snmp/interfaceAdminDown</uei>
-<<<<<<< HEAD
-      <event-label>OpenNMS-defined internal event: SNMP Poller SNMP interface Admin Status Down</event-label>
-      <descr>&lt;p>The SNMP Poller has determined that the administrative status of an interface is now &quot;down&quot;.&lt;/p>
-      &lt;p>Interface: ifname:%parm[snmpifname]% ifindex:%parm[snmpifindex]% ifdescr:%parm[snmpifdescr]%&lt;/p></descr>
-      <logmsg dest="logndisplay">Administration status Down on interface ifname:%parm[snmpifname]% ifindex:%parm[snmpifindex]%.</logmsg>
-=======
       <event-label>OpenNMS-defined node event: snmp interface Admin Status Down</event-label>
       <descr>&lt;p>The administration status of interface is down
       &lt;/p> &lt;p>This event is generated when an snmp poll on interface find the administration status down.
       &lt;/p>
       &lt;p>Params %parm[all]% &lt;/p></descr>
       <logmsg dest="logndisplay">Administration status Down on interface ifname:%parm[snmpifname]% ifindex:%parm[snmpifindex]% ifdescr:%parm[snmpifdescr]%</logmsg>
->>>>>>> 65da858e
       <severity>Minor</severity>
       <alarm-data reduction-key="%uei%:%dpname%:%nodeid%:%interface%:%parm[snmpifindex]%" alarm-type="1" auto-clean="false"/>
    </event>
    <event>
-<<<<<<< HEAD
-      <uei>uei.opennms.org/nodes/snmp/interfaceOperUp</uei>
-      <event-label>OpenNMS-defined internal event: SNMP Poller SNMP interface Oper Status Up</event-label>
-      <descr>&lt;p>The SNMP Poller has determined that the operational status of an interface is now &quot;up&quot;.&lt;/p>
-      &lt;p>Interface: ifname:%parm[snmpifname]% ifindex:%parm[snmpifindex]% ifdescr:%parm[snmpifdescr]%&lt;/p></descr>
-      <logmsg dest="logndisplay">Operational status Up on interface ifname:%parm[snmpifname]% ifindex:%parm[snmpifindex]%</logmsg>
-      <severity>Normal</severity>
-      <alarm-data reduction-key="%uei%:%dpname%:%nodeid%:%interface%:%parm[snmpifindex]%" alarm-type="2" clear-key="uei.opennms.org/nodes/snmp/interfaceOperDown:%dpname%:%nodeid%:%interface%:%parm[snmpifindex]%" auto-clean="false"/>
-   </event>
-   <event>
-      <uei>uei.opennms.org/nodes/snmp/interfaceAdminUp</uei>
-      <event-label>OpenNMS-defined internal event: SNMP Poller SNMP interface Admin Status Up</event-label>
-      <descr>&lt;p>The SNMP Poller has determined that the administration status of an interface is now &quot;up&quot;.&lt;/p>
-      &lt;p>Interface: ifname:%parm[snmpifname]% ifindex:%parm[snmpifindex]% ifdescr:%parm[snmpifdescr]%&lt;/p></descr>
-      <logmsg dest="logndisplay">Administration status Up on interface ifname:%parm[snmpifname]% ifindex:%parm[snmpifindex]%</logmsg>
-      <severity>Normal</severity>
-      <alarm-data reduction-key="%uei%:%dpname%:%nodeid%:%interface%:%parm[snmpifindex]%" alarm-type="2" clear-key="uei.opennms.org/nodes/snmp/interfaceAdminDown:%dpname%:%nodeid%:%interface%:%parm[snmpifindex]%" auto-clean="false"/>
-   </event>
-   <event>
-      <uei>uei.opennms.org/nodes/interfaceIPHostNameChanged</uei>
-      <event-label>OpenNMS-defined internal event: Provisiond interfaceIPHostNameChanged</event-label>
-      <descr>&lt;p>The hostname for this node changed.&lt;/p></descr>
-      <logmsg dest="logndisplay">The hostname for this node has changed.</logmsg>
-=======
       <uei>uei.opennms.org/nodes/interfaceIPHostNameChanged</uei>
       <event-label>OpenNMS-defined node event: interfaceIPHostNameChanged</event-label>
       <descr>&lt;p>The hostname for this node changed.&lt;/p></descr>
       <logmsg dest="logndisplay">The hostname for this node changed.</logmsg>
->>>>>>> 65da858e
       <severity>Warning</severity>
    </event>
    <event>
       <uei>uei.opennms.org/nodes/interfaceIndexChanged</uei>
-<<<<<<< HEAD
-      <event-label>OpenNMS-defined internal event: Provisiond interfaceIndexChanged</event-label>
-      <descr>&lt;p>SNMP Interface Index %parm[oldIfIndex]% has changed
-      to %parm[newIfIndex]% on %interface%&lt;/p> 
-      &lt;p>The ifIndex, or unique numeric identifier of an SNMP device's
-=======
       <event-label>OpenNMS-defined node event: interfaceIndexChanged</event-label>
       <descr>&lt;p>SNMP Interface Index %parm[oldIfIndex]% has changed
       to %parm[newIfIndex]% on %interface%&lt;/p> &lt;p>The
       ifIndex, or unique numeric identifier of an SNMP device's
->>>>>>> 65da858e
       interfaces, can be reordered by the SNMP agent. Usually this
       happens if interfaces are added or removed, or by a change
       in administrative or operational status.&lt;/p>
@@ -958,29 +544,12 @@
       should be aware that the active configuration on this SNMP
       device has changed, and the hardware configuration may have
       been impacted as well.&lt;/p></descr>
-<<<<<<< HEAD
-      <logmsg dest="logndisplay">SNMP Interface Index has changed on %interface%.</logmsg>
-=======
       <logmsg dest="logndisplay">&lt;p>SNMP Interface Index %parm[oldIfIndex]% has changed
       to %parm[newIfIndex]% on %interface%&lt;/p></logmsg>
->>>>>>> 65da858e
       <severity>Warning</severity>
    </event>
    <event>
       <uei>uei.opennms.org/nodes/interfaceReparented</uei>
-<<<<<<< HEAD
-      <event-label>OpenNMS-defined internal event: Capsd interfaceReparented</event-label>
-      <descr>&lt;p>Interface %interface% has been reparented under
-      node %parm[newNodeID]% from node %parm[oldNodeID]%.&lt;/p> 
-      &lt;p>Usually this happens after a services scan discovers 
-      that a node with multiple interfaces is now running an SNMP 
-      agent and is therefore able to reparent the node's interfaces 
-      under a single node identifier.&lt;/p> 
-      &lt;p>This is typically not a reason for concern, but you 
-      should be aware that the node association of this interface 
-      has changed.&lt;/p></descr>
-      <logmsg dest="logndisplay">%interface% has been reparented under node %parm[newNodeID]%</logmsg>
-=======
       <event-label>OpenNMS-defined node event: interfaceReparented</event-label>
       <descr>&lt;p>Interface %interface% has been reparented under
       node %parm[newNodeID]% from node
@@ -993,24 +562,15 @@
       association of this interface has changed.&lt;/p></descr>
       <logmsg dest="logndisplay">%interface% has been reparented under node %parm[newNodeID]%
       from node %parm[oldNodeID]%.</logmsg>
->>>>>>> 65da858e
       <severity>Warning</severity>
    </event>
    <event>
       <uei>uei.opennms.org/nodes/interfaceUp</uei>
-<<<<<<< HEAD
-      <event-label>OpenNMS-defined internal event: Poller interfaceUp</event-label>
-      <descr>&lt;p>The interface %interface% which was previously down
-      is now up.&lt;/p> 
-      &lt;p>This event is generated when node outage processing determines 
-      that the critical service or all services on the interface are restored. &lt;/p>
-=======
       <event-label>OpenNMS-defined node event: interfaceUp</event-label>
       <descr>&lt;p>The interface %interface% which was previously down
       is now up.&lt;/p> &lt;p>This event is generated when
       node outage processing determines that the critical service
       or all services on the interface are restored. &lt;/p>
->>>>>>> 65da858e
       &lt;p>This event will cause any active outages associated
       with this interface to be cleared.&lt;/p></descr>
       <logmsg dest="logndisplay">Interface %interface% is up.</logmsg>
@@ -1018,11 +578,6 @@
       <alarm-data reduction-key="%uei%:%dpname%:%nodeid%:%interface%" alarm-type="2" clear-key="uei.opennms.org/nodes/interfaceDown:%dpname%:%nodeid%:%interface%" auto-clean="false"/>
    </event>
    <event>
-<<<<<<< HEAD
-      <uei>uei.opennms.org/nodes/nodeAdded</uei>
-      <event-label>OpenNMS-defined internal event: Provisiond nodeAdded</event-label>
-      <descr>&lt;p>A new node (%parm[nodelabel]%) was discovered by OpenNMS.&lt;/p></descr>
-=======
       <uei>uei.opennms.org/nodes/snmp/interfaceOperUp</uei>
       <event-label>OpenNMS-defined node event: snmp interface Oper Status Up</event-label>
       <descr>&lt;p>The operational status of interface is up
@@ -1049,51 +604,27 @@
       <event-label>OpenNMS-defined node event: nodeAdded</event-label>
       <descr>&lt;p>A new node (%parm[nodelabel]%) was discovered by
       OpenNMS.&lt;/p></descr>
->>>>>>> 65da858e
       <logmsg dest="logndisplay">A new node (%parm[nodelabel]%) was discovered by OpenNMS.</logmsg>
       <severity>Warning</severity>
    </event>
    <event>
       <uei>uei.opennms.org/nodes/nodeUpdated</uei>
-<<<<<<< HEAD
-      <event-label>OpenNMS-defined internal event: Provisiond nodeUpdated</event-label>
-      <descr>&lt;p>A currently provisioned node (%parm[nodelabel]%) was updated by OpenNMS.&lt;/p></descr>
-=======
       <event-label>OpenNMS-defined node event: nodeUpdated</event-label>
       <descr>&lt;p>A currently provisioned node (%parm[nodelabel]%) was updated by
       OpenNMS.&lt;/p></descr>
->>>>>>> 65da858e
       <logmsg dest="logndisplay">A provisioned node (%parm[nodelabel]%) was updated by OpenNMS.</logmsg>
       <severity>Warning</severity>
    </event>
    <event>
       <uei>uei.opennms.org/nodes/nodeCategoryMembershipChanged</uei>
-<<<<<<< HEAD
-      <event-label>OpenNMS-defined internal event: Provisiond nodeCategoryMembershipChanged</event-label>
-      <descr>&lt;p>Node category membership has changed for node (%parm[nodelabel]%)&lt;/p></descr>
-=======
       <event-label>OpenNMS-defined node event: nodeCategoryMembershipChanged</event-label>
       <descr>&lt;p>Node category membership has changed for node
       (%parm[nodelabel]%)&lt;/p></descr>
->>>>>>> 65da858e
       <logmsg dest="logndisplay">Node category membership has changed for node (%parm[nodelabel]%).</logmsg>
       <severity>Warning</severity>
    </event>
    <event>
       <uei>uei.opennms.org/nodes/nodeDeleted</uei>
-<<<<<<< HEAD
-      <event-label>OpenNMS-defined internal event: Capsd nodeDeleted</event-label>
-      <descr>&lt;p>Node %nodeid% was deleted.&lt;/p> 
-      &lt;p>OpenNMS may delete any node that is down for more than
-      a configured period of time, or via operator action. Nodes are considered &quot;down&quot; 
-      if there are no interfaces that have active services associated with them.&lt;/p>
-      &lt;p>If a node becomes active again after it has been deleted, it will be
-      rediscovered in the next discovery cycle and will be
-      re-added to OpenNMS's database as a new node. It will be
-      disassociated with any historic outage
-      information.&lt;/p></descr>
-      <logmsg dest="logndisplay">Node %parm[nodelabel]% (%nodeid%) was deleted.</logmsg>
-=======
       <event-label>OpenNMS-defined node event: nodeDeleted</event-label>
       <descr>&lt;p>Node %nodeid% was deleted.&lt;/p> 
       &lt;p>OpenNMS will delete any node
@@ -1109,20 +640,10 @@
       <logmsg dest="logndisplay">Node &lt;a
       href=&quot;element/node.jsp?node=%nodeid%&quot;>%nodeid%&lt;/a>
       was deleted.</logmsg>
->>>>>>> 65da858e
       <severity>Warning</severity>
    </event>
    <event>
       <uei>uei.opennms.org/nodes/nodeDown</uei>
-<<<<<<< HEAD
-      <event-label>OpenNMS-defined internal event: Poller nodeDown</event-label>
-      <descr>&lt;p>All interfaces on node %parm[nodelabel]% are down.&lt;/p> 
-      &lt;p>This event is generated when node outage processing determines 
-      that all interfaces on the node are down.&lt;/p> 
-      &lt;p>New outage records have been created and service level availability 
-      calculations will be impacted until this outage is resolved.&lt;/p></descr>
-      <logmsg dest="logndisplay">Node %parm[nodelabel]% is down.</logmsg>
-=======
       <event-label>OpenNMS-defined node event: nodeDown</event-label>
       <descr>&lt;p>All interfaces on node %parm[nodelabel]% are
       down.&lt;/p> &lt;p>This event is generated when node
@@ -1131,22 +652,11 @@
       created and service level availability calculations will be
       impacted until this outage is resolved.&lt;/p></descr>
       <logmsg dest="logndisplay">Node %parm[nodelabel]% is down. %parm[eventReason]%</logmsg>
->>>>>>> 65da858e
       <severity>Major</severity>
       <alarm-data reduction-key="%uei%:%dpname%:%nodeid%" alarm-type="1" auto-clean="false"/>
    </event>
    <event>
       <uei>uei.opennms.org/nodes/pathOutage</uei>
-<<<<<<< HEAD
-      <event-label>OpenNMS-defined internal event: Notifd pathOutage</event-label>
-      <descr>&lt;p>The state of node %parm[nodelabel]% is unknown
-      because the critical path to the node is down.&lt;/p>
-      &lt;p>This event is generated when node outage processing
-      determines that the critical path IP address (%parm[criticalPathIp]%)
-      and service (%parm[criticalPathServiceName]%) for
-      this node is not responding.&lt;/p></descr>
-      <logmsg dest="logndisplay">Path outage for %parm[nodelabel]%.</logmsg>
-=======
       <event-label>OpenNMS-defined node event: pathOutage</event-label>
       <descr>&lt;p>The state of node %parm[nodelabel]% is unknown
                         because the critical path to the node is down.&lt;/p>
@@ -1155,37 +665,21 @@
                         this node is not responding..&lt;/p></descr>
       <logmsg dest="logndisplay">%parm[nodelabel]% path outage. Critical path =
                         %parm[criticalPathIp]% %parm[criticalPathServiceName]%</logmsg>
->>>>>>> 65da858e
       <severity>Major</severity>
       <alarm-data reduction-key="%uei%:%dpname%:%nodeid%" alarm-type="3" auto-clean="false"/>
    </event>
    <event>
       <uei>uei.opennms.org/nodes/nodeGainedInterface</uei>
-<<<<<<< HEAD
-      <event-label>OpenNMS-defined internal event: Provisiond nodeGainedInterface</event-label>
-      <descr>&lt;p>Interface %interface% has been associated with %nodelabel%.&lt;/p></descr>
-      <logmsg dest="logndisplay">Interface %interface% has been associated with Node %nodelabel%.</logmsg>
-=======
       <event-label>OpenNMS-defined node event: nodeGainedInterface</event-label>
       <descr>&lt;p>Interface %interface% has been associated with Node
       #&lt;a
       href=&quot;element/node.jsp?node=%nodeid%&quot;>%nodeid%&lt;/a>.&lt;/p></descr>
       <logmsg dest="logndisplay">Interface %interface% has been associated with Node #&lt;a
       href=&quot;element/node.jsp?node=%nodeid%&quot;>%nodeid%&lt;/a>.</logmsg>
->>>>>>> 65da858e
       <severity>Warning</severity>
    </event>
    <event>
       <uei>uei.opennms.org/nodes/nodeGainedService</uei>
-<<<<<<< HEAD
-      <event-label>OpenNMS-defined internal event: Provisiond nodeGainedService</event-label>
-      <descr>&lt;p>A service scan has identified the %service% service
-      on interface %interface%.&lt;/p> 
-      &lt;p>If this interface (%interface%) is within the list of ranges and
-      specific addresses to be managed by OpenNMS, this service
-      will be scheduled for regular availability checks.&lt;/p></descr>
-      <logmsg dest="logndisplay">The %service% service has been discovered on interface %interface%.</logmsg>
-=======
       <event-label>OpenNMS-defined node event: nodeGainedService</event-label>
       <descr>&lt;p>A service scan has identified the %service% service
       on interface %interface%.&lt;/p> &lt;p>If this
@@ -1194,73 +688,44 @@
       will be scheduled for regular availability checks.&lt;/p></descr>
       <logmsg dest="logndisplay">The %service% service has been discovered on interface
       %interface%.</logmsg>
->>>>>>> 65da858e
       <severity>Warning</severity>
    </event>
    <event>
       <uei>uei.opennms.org/internal/linkd/dataLinkFailed</uei>
-<<<<<<< HEAD
-      <event-label>OpenNMS-defined internal event: Linkd Data Link Failed</event-label>
-      <descr>&lt;p>A data link between two interfaces has failed. &lt;/p> 
-      &lt;p>Data Link Failed between %parm[endPoint1]% and %parm[endPoint2]%&lt;p></descr>
-=======
       <event-label>OpenNMS-defined linkd event: Data Link Failed</event-label>
       <descr>&lt;p>A data link between two interfaces has failed.
       &lt;/p> &lt;p>This event is generated when a link between two endpoints changes status to down.
       &lt;/p>
       &lt;p>Params %parm[all]% &lt;/p></descr>
->>>>>>> 65da858e
       <logmsg dest="logndisplay">Data Link Failed between %parm[endPoint1]% and %parm[endPoint2]%</logmsg>
       <severity>Minor</severity>
       <alarm-data reduction-key="%uei%:%dpname%:%parm[endPoint1]%:%parm[endPoint2]%" alarm-type="1" auto-clean="false"/>
    </event>
    <event>
       <uei>uei.opennms.org/internal/linkd/dataLinkRestored</uei>
-<<<<<<< HEAD
-      <event-label>OpenNMS-defined internal event: Linkd Data Link Restored</event-label>
-      <descr>&lt;p>A data link between two interfaces has been restored.&lt;/p> 
-      &lt;p>Data Link Restored between %parm[endPoint1]% and %parm[endPoint2]%&lt;/p></descr>
-=======
       <event-label>OpenNMS-defined linkd event: Data Link Restored</event-label>
       <descr>&lt;p>A data link between two interfaces has been restored.
       &lt;/p> &lt;p>This event is generated when a link between two endpoints changes status to up.
       &lt;/p>
       &lt;p>Params %parm[all]% &lt;/p></descr>
->>>>>>> 65da858e
       <logmsg dest="logndisplay">Data Link Restored between %parm[endPoint1]% and %parm[endPoint2]%</logmsg>
       <severity>Normal</severity>
       <alarm-data reduction-key="%uei%:%dpname%:%parm[endPoint1]%:%parm[endPoint2]%" alarm-type="2" clear-key="uei.opennms.org/internal/linkd/dataLinkFailed:%dpname%:%parm[endPoint1]%:%parm[endPoint2]%" auto-clean="false"/>
    </event>
    <event>
       <uei>uei.opennms.org/internal/linkd/dataLinkUnmanaged</uei>
-<<<<<<< HEAD
-      <event-label>OpenNMS-defined internal event: Linkd Data Link Unmanaged</event-label>
-      <descr>&lt;p>A data link between two interfaces has been unmanaged. &lt;/p> 
-      &lt;p>A link is considered unmanaged when either endpoint of a link does not have 
-      the link endpoint service as per the EndPoint configuration.&lt;/p>
-      &lt;p>Data Link Unmanaged between %parm[endPoint1]% and %parm[endPoint2]%&lt;/p></descr>
-=======
       <event-label>OpenNMS-defined linkd event: Data Link Unmanaged</event-label>
       <descr>&lt;p>A data link between two interfaces has been unmanaged.
       &lt;/p> &lt;p>A link is considered unmanaged when either endpoint of a link does not have the link endpoint service as 
       &lt;/p> &lt;p>per the EndPoint configuration.
       &lt;/p>
       &lt;p>Params %parm[all]% &lt;/p></descr>
->>>>>>> 65da858e
       <logmsg dest="logndisplay">Data Link Unmanaged between %parm[endPoint1]% and %parm[endPoint2]%</logmsg>
       <severity>Normal</severity>
       <alarm-data reduction-key="%uei%:%dpname%:%parm[endPoint1]%:%parm[endPoint2]%" alarm-type="2" clear-key="uei.opennms.org/internal/linkd/dataLinkFailed:%dpname%:%parm[endPoint1]%:%parm[endPoint2]%" auto-clean="false"/>
    </event>
    <event>
       <uei>uei.opennms.org/internal/poller/suspendPollingService</uei>
-<<<<<<< HEAD
-      <event-label>OpenNMS-defined internal event: Poller suspendPollingService</event-label>
-      <descr>&lt;p>A forced rescan has identified the %service% service
-      on interface %interface% as no longer part of any poller package,
-      or the service has been unmanaged.&lt;/p>
-      &lt;p> Polling will be discontinued.&lt;/p></descr>
-      <logmsg dest="logndisplay">Polling will be discontinued for %service% service on interface %interface%.</logmsg>
-=======
       <event-label>OpenNMS-defined poller event: suspendPollingService</event-label>
       <descr>&lt;p>A forced rescan has identified the %service% service
       on interface %interface% as no longer part of any poller package,
@@ -1268,20 +733,10 @@
       &lt;/p> Polling will be discontinued.&lt;/p></descr>
       <logmsg dest="logndisplay">Polling will be discontinued for %service% service on interface
       %interface%.</logmsg>
->>>>>>> 65da858e
       <severity>Normal</severity>
    </event>
    <event>
       <uei>uei.opennms.org/internal/poller/resumePollingService</uei>
-<<<<<<< HEAD
-      <event-label>OpenNMS-defined internal event: Poller resumePollingService</event-label>
-      <descr>&lt;p>A forced rescan has identified the %service% service
-      on interface %interface% as being covered by a poller package, and
-      managed.&lt;/p>
-      &lt;p> Polling will begin in accordance with the package and
-      any applicable outage calendar.&lt;/p></descr>
-      <logmsg dest="logndisplay">Polling will begin/resume for %service% service on interface %interface%.</logmsg>
-=======
       <event-label>OpenNMS-defined poller event: resumePollingService</event-label>
       <descr>&lt;p>A forced rescan has identified the %service% service
       on interface %interface% as covered by a poller package, and
@@ -1290,32 +745,19 @@
       any applicable outage calendar.&lt;/p></descr>
       <logmsg dest="logndisplay">Polling will begin/resume for %service% service on interface
       %interface%.</logmsg>
->>>>>>> 65da858e
       <severity>Normal</severity>
    </event>
    <event>
       <uei>uei.opennms.org/nodes/nodeInfoChanged</uei>
-<<<<<<< HEAD
-      <event-label>OpenNMS-defined internal event: Capsd nodeInfoChanged</event-label>
-      <descr>&lt;p>Node information has changed for node %nodelabel% (node ID:%nodeid%).&lt;/p></descr>
-      <logmsg dest="logndisplay">Node information has changed for %nodelabel%.</logmsg>
-=======
       <event-label>OpenNMS-defined node event: nodeInfoChanged</event-label>
       <descr>&lt;p>Node information has changed for node
       #%nodeid%.&lt;/p></descr>
       <logmsg dest="logndisplay">&lt;p>Node information has changed for &lt;a
       href=&quot;element/node.jsp?node=%nodeid%&quot;>%nodeid%&lt;/a>.&lt;/p></logmsg>
->>>>>>> 65da858e
       <severity>Warning</severity>
    </event>
    <event>
       <uei>uei.opennms.org/nodes/nodeLabelChanged</uei>
-<<<<<<< HEAD
-      <event-label>OpenNMS-defined internal event: Provisiond nodeLabelChanged</event-label>
-      <descr>&lt;p>Node ID (%nodeid%) label was changed from &quot;%parm[oldNodeLabel]%&quot; to
-      &quot;%parm[newNodeLabel]%&quot;.&lt;/p></descr>
-      <logmsg dest="logndisplay">The label for node ID (%nodeid%) was changed to %parm[newNodeLabel]%.</logmsg>
-=======
       <event-label>OpenNMS-defined node event: nodeLabelChanged</event-label>
       <descr>&lt;p>Node #&lt;a
       href=&quot;element/node.jsp?node=%nodeid%&quot;>%nodeid%&lt;/a>'s
@@ -1325,86 +767,48 @@
       href=&quot;element/node.jsp?node=%nodeid%&quot;>%nodeid%&lt;/a>'s
       label was changed from &quot;%parm[oldNodeLabel]%&quot; to
       &quot;%parm[newNodeLabel]%&quot;.</logmsg>
->>>>>>> 65da858e
       <severity>Normal</severity>
    </event>
    <event>
       <uei>uei.opennms.org/nodes/nodeLostService</uei>
-<<<<<<< HEAD
-      <event-label>OpenNMS-defined internal event: Poller nodeLostService</event-label>
-      <descr>&lt;p>A %service% outage was identified on interface %interface%.&lt;/p> 
-      &lt;p>A new Outage record has been created and service level availability 
-      calculations will be impacted until this outage is resolved.&lt;/p></descr>
-=======
       <event-label>OpenNMS-defined node event: nodeLostService</event-label>
       <descr>&lt;p>A %service% outage was identified on interface
       %interface%.&lt;/p> &lt;p>A new Outage record has been
       created and service level availability calculations will be
       impacted until this outage is resolved.&lt;/p></descr>
->>>>>>> 65da858e
       <logmsg dest="logndisplay">%service% outage identified on interface %interface% with reason code: %parm[eventReason]%.</logmsg>
       <severity>Minor</severity>
       <alarm-data reduction-key="%uei%:%dpname%:%nodeid%:%interface%:%service%" alarm-type="1" auto-clean="false"/>
    </event>
    <event>
       <uei>uei.opennms.org/nodes/nodeRegainedService</uei>
-<<<<<<< HEAD
-      <event-label>OpenNMS-defined internal event: Poller nodeRegainedService</event-label>
-=======
       <event-label>OpenNMS-defined node event: nodeRegainedService</event-label>
->>>>>>> 65da858e
       <descr>&lt;p>The %service% service on interface %interface% was
       previously down and has been restored.&lt;/p>
       &lt;p>This event is generated when a service which had
       previously failed polling attempts is again responding to
-<<<<<<< HEAD
-      polls by OpenNMS. &lt;/p> 
-      &lt;p>This event will cause any active outages associated 
-      with this service/interface combination to be cleared.&lt;/p></descr>
-      <logmsg dest="logndisplay">The %service% outage on interface %interface% has been cleared.</logmsg>
-=======
       polls by OpenNMS. &lt;/p> &lt;p>This event will cause
       any active outages associated with this service/interface
       combination to be cleared.&lt;/p></descr>
       <logmsg dest="logndisplay">The %service% outage on interface %interface% has been
       cleared. Service is restored.</logmsg>
->>>>>>> 65da858e
       <severity>Normal</severity>
       <alarm-data reduction-key="%uei%:%dpname%:%nodeid%:%interface%:%service%" alarm-type="2" clear-key="uei.opennms.org/nodes/nodeLostService:%dpname%:%nodeid%:%interface%:%service%" auto-clean="false"/>
    </event>
    <event>
       <uei>uei.opennms.org/nodes/nodeUp</uei>
-<<<<<<< HEAD
-      <event-label>OpenNMS-defined internal event: Poller nodeUp</event-label>
-      <descr>&lt;p>Node %parm[nodelabel]% which was previously down is
-      now up.&lt;/p> 
-      &lt;p>This event is generated when node outage processing determines 
-      that all interfaces on the node are up.&lt;/p> 
-      &lt;p>This event will cause any active outages associated with this node to be cleared.&lt;/p></descr>
-=======
       <event-label>OpenNMS-defined node event: nodeUp</event-label>
       <descr>&lt;p>Node %parm[nodelabel]% which was previously down is
       now up.&lt;/p> &lt;p>This event is generated when node
       outage processing determines that all interfaces on the node
       are up.&lt;/p> &lt;p>This event will cause any active
       outages associated with this node to be cleared.&lt;/p></descr>
->>>>>>> 65da858e
       <logmsg dest="logndisplay">Node %parm[nodelabel]% is up.</logmsg>
       <severity>Normal</severity>
       <alarm-data reduction-key="%uei%:%dpname%:%nodeid%" alarm-type="2" clear-key="uei.opennms.org/nodes/nodeDown:%dpname%:%nodeid%" auto-clean="false"/>
    </event>
    <event>
       <uei>uei.opennms.org/nodes/primarySnmpInterfaceChanged</uei>
-<<<<<<< HEAD
-      <event-label>OpenNMS-defined internal event: Capsd primarySnmpInterfaceChanged</event-label>
-      <descr>&lt;p>This event indicates that the interface selected
-      for SNMP data collection for this node has changed. This is
-      usually due to a network or address reconfiguration
-      impacting this device.&lt;/p>
-      &lt;p>The primary interface has changed from %parm[oldPrimarySnmpAddress]% 
-      to %parm[newPrimarySnmpAddress]%.&lt;/p></descr>
-      <logmsg dest="logndisplay">Primary SNMP interface for %nodelabel% has changed.</logmsg>
-=======
       <event-label>OpenNMS-defined node event: primarySnmpInterfaceChanged</event-label>
       <descr>&lt;p>This event indicates that the interface selected
       for SNMP data collection for this node has changed. This is
@@ -1414,35 +818,22 @@
       href=&quot;element/node.jsp?node=%nodeid%&quot;>%nodeid%&lt;/a>
       has changed from %parm[oldPrimarySnmpAddress]% to
       %parm[newPrimarySnmpAddress]%.</logmsg>
->>>>>>> 65da858e
       <severity>Warning</severity>
    </event>
    <event>
       <uei>uei.opennms.org/nodes/reinitializePrimarySnmpInterface</uei>
-<<<<<<< HEAD
-      <event-label>OpenNMS-defined internal event: Capsd reinitializePrimarySnmpInterface</event-label>
-=======
       <event-label>OpenNMS-defined node event: reinitializePrimarySnmpInterface</event-label>
->>>>>>> 65da858e
       <descr>&lt;p>A change in configuration on this node has been
       detected and the SNMP data collection mechanism is being
       triggered to refresh its required profile of the remote
       node.&lt;/p></descr>
-<<<<<<< HEAD
-      <logmsg dest="logndisplay">SNMP information on %interface% is being refreshed for data collection purposes.</logmsg>
-=======
       <logmsg dest="logndisplay">SNMP information on %interface% is being refreshed for data
       collection purposes.</logmsg>
->>>>>>> 65da858e
       <severity>Warning</severity>
    </event>
    <event>
       <uei>uei.opennms.org/nodes/serviceResponsive</uei>
-<<<<<<< HEAD
-      <event-label>OpenNMS-defined internal event: Poller serviceResponsive</event-label>
-=======
       <event-label>OpenNMS-defined node event: serviceResponsive</event-label>
->>>>>>> 65da858e
       <descr>&lt;p>The %service% service which was previously unresponsive
       is now responding normally on interface %interface%.&lt;/p></descr>
       <logmsg dest="logndisplay">%service% is responding normally on interface %interface%.</logmsg>
@@ -1450,11 +841,7 @@
    </event>
    <event>
       <uei>uei.opennms.org/nodes/serviceDeleted</uei>
-<<<<<<< HEAD
-      <event-label>OpenNMS-defined internal event: Admin serviceDeleted</event-label>
-=======
       <event-label>OpenNMS-defined node event: serviceDeleted</event-label>
->>>>>>> 65da858e
       <descr>&lt;p>Service %service% was deleted from interface
       %interface%, associated with Node ID# %nodeid%.&lt;/p>
       &lt;p>When a service is deleted from an interface, it is
@@ -1463,21 +850,13 @@
       becomes active again on an interface, it will be re-added to
       the OpenNMS database as a new occurrence of that service and
       will be disassociated with any historic outages.&lt;/p></descr>
-<<<<<<< HEAD
-      <logmsg dest="logndisplay">The %service% service was deleted from interface %interface%.</logmsg>
-=======
       <logmsg dest="logndisplay">The %service% service was deleted from interface
       %interface%.</logmsg>
->>>>>>> 65da858e
       <severity>Warning</severity>
    </event>
    <event>
       <uei>uei.opennms.org/nodes/serviceUnresponsive</uei>
-<<<<<<< HEAD
-      <event-label>OpenNMS-defined internal event: Poller serviceUnresponsive</event-label>
-=======
       <event-label>OpenNMS-defined node event: serviceUnresponsive</event-label>
->>>>>>> 65da858e
       <descr>&lt;p>The %service% service is up but was unresponsive 
       during the last poll on interface %interface%.&lt;/p></descr>
       <logmsg dest="logndisplay">%service% is up but unresponsive on interface %interface%.</logmsg>
@@ -1485,280 +864,6 @@
    </event>
    <event>
       <uei>uei.opennms.org/threshold/highThresholdExceeded</uei>
-<<<<<<< HEAD
-      <event-label>OpenNMS-defined internal event: Threshd highThresholdExceeded</event-label>
-      <descr>&lt;p>&lt;b>&lt;a href='graph/results.htm?resourceId=%parm[resourceId]%&amp;reports=all&amp;matching=%parm[ds]%'>A high threshold has been exceeded on %nodelabel%.&lt;/b>&lt;/a> The %service% data source expression %parm[ds]% on resource %parm[label]% has reached a value of &lt;font color=#cc0000>&lt;b>%parm[value]%&lt;/b>&lt;/font> while the threshold is &lt;b>%parm[threshold]%&lt;/b>, for &lt;b>%parm[trigger]%&lt;/b> consecutive sample(s).&lt;/p>
-        &lt;br/>
-        &lt;div class='row'>
-        &lt;div class='col-md-6'>
-        &lt;table class='table table-condensed table-striped table-bordered'>
-        &lt;tr>&lt;th class='text-nowrap'>Description&lt;/th>&lt;td>%parm[description]%&lt;/td>&lt;/tr>
-        &lt;tr>&lt;th class='text-nowrap'>Data Source&lt;/th>&lt;td>%parm[ds]%&lt;/td>&lt;/tr>
-        &lt;tr>&lt;th class='text-nowrap'>Resource Label&lt;/th>&lt;td>%parm[label]%&lt;/td>&lt;/tr>
-        &lt;tr>&lt;th class='text-nowrap'>Resource Instance ID&lt;/th>&lt;td>%parm[instance]%&lt;/td>&lt;/tr>
-        &lt;tr>&lt;th class='text-nowrap'>Resource Instance Label&lt;/th>&lt;td>%parm[instanceLabel]%&lt;/td>&lt;/tr>
-        &lt;tr>&lt;th class='text-nowrap'>Resource ID&lt;/th>&lt;td>%parm[resourceId]%&lt;/td>&lt;/tr>
-        &lt;tr>&lt;th class='text-nowrap'>Current Metric Value&lt;/th>&lt;td>%parm[value]%&lt;/td>&lt;/tr>
-        &lt;tr>&lt;th class='text-nowrap'>Threshold Value&lt;/th>&lt;td>%parm[threshold]%&lt;/td>&lt;/tr>
-        &lt;tr>&lt;th class='text-nowrap'>Rearm Value&lt;/th>&lt;td>%parm[rearm]%&lt;/td>&lt;/tr>
-        &lt;tr>&lt;th class='text-nowrap'>Trigger Value&lt;/th>&lt;td>%parm[trigger]%&lt;/td>&lt;/tr>
-        &lt;/table>
-        &lt;/div>
-        &lt;/div></descr>
-      <logmsg dest="logndisplay">A high threshold has been exceeded on %nodelabel%. The %service% data source expression %parm[ds]% on resource %parm[label]% has reached a value of %parm[value]% while the threshold is %parm[threshold]%, for %parm[trigger]% consecutive sample(s).</logmsg>
-      <severity>Warning</severity>
-      <operinstruct>&lt;p>By default, OpenNMS watches some key parameters
-        on devices in your network and will alert you with
-        an event if certain conditions arise. For example, if
-        the CPU utilization on your Cisco router maintains an
-        inordinately high percentage of utilization for an extended
-        period, an event will be generated. These thresholds are
-        determined and configured based on vendor recommendations,
-        tempered with real-world experience in working
-        deployments.&lt;/p> &lt;p>This specific event
-        indicates that a high threshold was exceeded.&lt;/p></operinstruct>
-      <alarm-data reduction-key="%uei%:%dpname%:%nodeid%:%interface%:%parm[ds]%:%parm[threshold]%:%parm[trigger]%:%parm[rearm]%:%parm[label]%" alarm-type="1" auto-clean="false"/>
-   </event>
-   <event>
-      <uei>uei.opennms.org/threshold/highThresholdRearmed</uei>
-      <event-label>OpenNMS-defined internal event: Threshd highThresholdRearmed</event-label>
-      <descr>&lt;p>&lt;b>&lt;a href='graph/results.htm?resourceId=%parm[resourceId]%&amp;reports=all&amp;matching=%parm[ds]%'>A high threshold has been rearmed on %nodelabel%.&lt;/b>&lt;/a> The %service% data source expression %parm[ds]% on resource %parm[label]% has reached a value of &lt;font color=#cc0000>&lt;b>%parm[value]%&lt;/b>&lt;/font> while the rearm value is &lt;b>%parm[rearm]%&lt;/b>.&lt;/p>
-        &lt;br/>
-        &lt;div class='row'>
-        &lt;div class='col-md-6'>
-        &lt;table class='table table-condensed table-striped table-bordered'>
-        &lt;tr>&lt;th class='text-nowrap'>Description&lt;/th>&lt;td>%parm[description]%&lt;/td>&lt;/tr>
-        &lt;tr>&lt;th class='text-nowrap'>Data Source&lt;/th>&lt;td>%parm[ds]%&lt;/td>&lt;/tr>
-        &lt;tr>&lt;th class='text-nowrap'>Resource Label&lt;/th>&lt;td>%parm[label]%&lt;/td>&lt;/tr>
-        &lt;tr>&lt;th class='text-nowrap'>Resource Instance ID&lt;/th>&lt;td>%parm[instance]%&lt;/td>&lt;/tr>
-        &lt;tr>&lt;th class='text-nowrap'>Resource Instance Label&lt;/th>&lt;td>%parm[instanceLabel]%&lt;/td>&lt;/tr>
-        &lt;tr>&lt;th class='text-nowrap'>Resource ID&lt;/th>&lt;td>%parm[resourceId]%&lt;/td>&lt;/tr>
-        &lt;tr>&lt;th class='text-nowrap'>Current Metric Value&lt;/th>&lt;td>%parm[value]%&lt;/td>&lt;/tr>
-        &lt;tr>&lt;th class='text-nowrap'>Threshold Value&lt;/th>&lt;td>%parm[threshold]%&lt;/td>&lt;/tr>
-        &lt;tr>&lt;th class='text-nowrap'>Rearm Value&lt;/th>&lt;td>%parm[rearm]%&lt;/td>&lt;/tr>
-        &lt;tr>&lt;th class='text-nowrap'>Trigger Value&lt;/th>&lt;td>%parm[trigger]%&lt;/td>&lt;/tr>
-        &lt;/table>
-        &lt;/div>
-        &lt;/div></descr>
-      <logmsg dest="logndisplay">A high threshold has been rearmed on %nodelabel%. The %service% data source expression %parm[ds]% on resource %parm[label]% has reached a value of %parm[value]% while the rearm value is %parm[rearm]%.</logmsg>
-      <severity>Normal</severity>
-      <operinstruct>&lt;p>By default, OpenNMS watches some key parameters
-        on devices in your network and will alert you with
-        an event if certain conditions arise. For example, if
-        the CPU utilization on your Cisco router maintains an
-        inordinately high percentage of utilization for an extended
-        period, an event will be generated. These thresholds are
-        determined and configured based on vendor recommendations,
-        tempered with real-world experience in working
-        deployments.&lt;/p> &lt;p>This specific event
-        indicates that a high threshold was exceeded.&lt;/p></operinstruct>
-      <alarm-data reduction-key="%uei%:%dpname%:%nodeid%:%interface%:%parm[ds]%:%parm[threshold]%:%parm[trigger]%:%parm[rearm]%:%parm[label]%" alarm-type="2" clear-key="uei.opennms.org/threshold/highThresholdExceeded:%dpname%:%nodeid%:%interface%:%parm[ds]%:%parm[threshold]%:%parm[trigger]%:%parm[rearm]%:%parm[label]%" auto-clean="false"/>
-   </event>
-   <event>
-      <uei>uei.opennms.org/threshold/lowThresholdExceeded</uei>
-      <event-label>OpenNMS-defined internal event: Threshd lowThresholdExceeded</event-label>
-      <descr>&lt;p>&lt;b>&lt;a href='graph/results.htm?resourceId=%parm[resourceId]%&amp;reports=all&amp;matching=%parm[ds]%'>A low threshold has been exceeded on %nodelabel%.&lt;/b>&lt;/a> The %service% data source expression %parm[ds]% on resource %parm[label]% has reached a value of &lt;font color=#cc0000>&lt;b>%parm[value]%&lt;/b>&lt;/font> while the threshold is &lt;b>%parm[threshold]%&lt;/b>, for &lt;b>%parm[trigger]%&lt;/b> consecutive sample(s).&lt;/p>
-        &lt;br/>
-        &lt;div class='row'>
-        &lt;div class='col-md-6'>
-        &lt;table class='table table-condensed table-striped table-bordered'>
-        &lt;tr>&lt;th class='text-nowrap'>Description&lt;/th>&lt;td>%parm[description]%&lt;/td>&lt;/tr>
-        &lt;tr>&lt;th class='text-nowrap'>Data Source&lt;/th>&lt;td>%parm[ds]%&lt;/td>&lt;/tr>
-        &lt;tr>&lt;th class='text-nowrap'>Resource Label&lt;/th>&lt;td>%parm[label]%&lt;/td>&lt;/tr>
-        &lt;tr>&lt;th class='text-nowrap'>Resource Instance ID&lt;/th>&lt;td>%parm[instance]%&lt;/td>&lt;/tr>
-        &lt;tr>&lt;th class='text-nowrap'>Resource Instance Label&lt;/th>&lt;td>%parm[instanceLabel]%&lt;/td>&lt;/tr>
-        &lt;tr>&lt;th class='text-nowrap'>Resource ID&lt;/th>&lt;td>%parm[resourceId]%&lt;/td>&lt;/tr>
-        &lt;tr>&lt;th class='text-nowrap'>Current Metric Value&lt;/th>&lt;td>%parm[value]%&lt;/td>&lt;/tr>
-        &lt;tr>&lt;th class='text-nowrap'>Threshold Value&lt;/th>&lt;td>%parm[threshold]%&lt;/td>&lt;/tr>
-        &lt;tr>&lt;th class='text-nowrap'>Rearm Value&lt;/th>&lt;td>%parm[rearm]%&lt;/td>&lt;/tr>
-        &lt;tr>&lt;th class='text-nowrap'>Trigger Value&lt;/th>&lt;td>%parm[trigger]%&lt;/td>&lt;/tr>
-        &lt;/table>
-        &lt;/div>
-        &lt;/div></descr>
-      <logmsg dest="logndisplay">A low threshold has been exceeded on %nodelabel%. The %service% data source expression %parm[ds]% on resource %parm[label]% has reached a value of %parm[value]% while the threshold is %parm[threshold]%, for %parm[trigger]% consecutive sample(s).</logmsg>
-      <severity>Warning</severity>
-      <operinstruct>&lt;p>By default, OpenNMS watches some key parameters
-        on devices in your network and will alert you with
-        an event if certain conditions arise. For example, if
-        the CPU utilization on your Cisco router maintains an
-        inordinately high percentage of utilization for an extended
-        period, an event will be generated. These thresholds are
-        determined and configured based on vendor recommendations,
-        tempered with real-world experience in working
-        deployments.&lt;/p> &lt;p>This specific event
-        indicates that a low threshold was exceeded.&lt;/p></operinstruct>
-      <alarm-data reduction-key="%uei%:%dpname%:%nodeid%:%interface%:%parm[ds]%:%parm[threshold]%:%parm[trigger]%:%parm[rearm]%:%parm[label]%" alarm-type="1" auto-clean="false"/>
-   </event>
-   <event>
-      <uei>uei.opennms.org/threshold/lowThresholdRearmed</uei>
-      <event-label>OpenNMS-defined internal event: Threshd lowThresholdRearmed</event-label>
-      <descr>&lt;p>&lt;b>&lt;a href='graph/results.htm?resourceId=%parm[resourceId]%&amp;reports=all&amp;matching=%parm[ds]%'>A low threshold has been rearmed on %nodelabel%.&lt;/b>&lt;/a> The %service% data source expression %parm[ds]% on resource %parm[label]% has reached a value of &lt;font color=#cc0000>&lt;b>%parm[value]%&lt;/b>&lt;/font> while the rearm is &lt;b>%parm[threshold]%&lt;/b>, while the rearm value is &lt;b>%parm[rearm]%&lt;/b>.&lt;/p>
-        &lt;br/>
-        &lt;div class='row'>
-        &lt;div class='col-md-6'>
-        &lt;table class='table table-condensed table-striped table-bordered'>
-        &lt;tr>&lt;th class='text-nowrap'>Description&lt;/th>&lt;td>%parm[description]%&lt;/td>&lt;/tr>
-        &lt;tr>&lt;th class='text-nowrap'>Data Source&lt;/th>&lt;td>%parm[ds]%&lt;/td>&lt;/tr>
-        &lt;tr>&lt;th class='text-nowrap'>Resource Label&lt;/th>&lt;td>%parm[label]%&lt;/td>&lt;/tr>
-        &lt;tr>&lt;th class='text-nowrap'>Resource Instance ID&lt;/th>&lt;td>%parm[instance]%&lt;/td>&lt;/tr>
-        &lt;tr>&lt;th class='text-nowrap'>Resource Instance Label&lt;/th>&lt;td>%parm[instanceLabel]%&lt;/td>&lt;/tr>
-        &lt;tr>&lt;th class='text-nowrap'>Resource ID&lt;/th>&lt;td>%parm[resourceId]%&lt;/td>&lt;/tr>
-        &lt;tr>&lt;th class='text-nowrap'>Current Metric Value&lt;/th>&lt;td>%parm[value]%&lt;/td>&lt;/tr>
-        &lt;tr>&lt;th class='text-nowrap'>Threshold Value&lt;/th>&lt;td>%parm[threshold]%&lt;/td>&lt;/tr>
-        &lt;tr>&lt;th class='text-nowrap'>Rearm Value&lt;/th>&lt;td>%parm[rearm]%&lt;/td>&lt;/tr>
-        &lt;tr>&lt;th class='text-nowrap'>Trigger Value&lt;/th>&lt;td>%parm[trigger]%&lt;/td>&lt;/tr>
-        &lt;/table>
-        &lt;/div>
-        &lt;/div></descr>
-      <logmsg dest="logndisplay">A low threshold has been rearmed on %nodelabel%. The %service% data source expression %parm[ds]% on resource %parm[label]% has reached a value of %parm[value]% while the rearm is %parm[threshold]%.</logmsg>
-      <severity>Normal</severity>
-      <operinstruct>&lt;p>By default, OpenNMS watches some key parameters
-        on devices in your network and will alert you with
-        an event if certain conditions arise. For example, if
-        the CPU utilization on your Cisco router maintains an
-        inordinately high percentage of utilization for an extended
-        period, an event will be generated. These thresholds are
-        determined and configured based on vendor recommendations,
-        tempered with real-world experience in working
-        deployments.&lt;/p> &lt;p>This specific event
-        indicates that a low threshold was exceeded.&lt;/p></operinstruct>
-      <alarm-data reduction-key="%uei%:%dpname%:%nodeid%:%interface%:%parm[ds]%:%parm[threshold]%:%parm[trigger]%:%parm[rearm]%:%parm[label]%" alarm-type="2" clear-key="uei.opennms.org/threshold/lowThresholdExceeded:%dpname%:%nodeid%:%interface%:%parm[ds]%:%parm[threshold]%:%parm[trigger]%:%parm[rearm]%:%parm[label]%" auto-clean="false"/>
-   </event>
-   <event>
-      <uei>uei.opennms.org/threshold/relativeChangeExceeded</uei>
-      <event-label>OpenNMS-defined internal event: Threshd relativeChangeExceeded</event-label>
-      <descr>&lt;p>&lt;b>&lt;a href='graph/results.htm?resourceId=%parm[resourceId]%&amp;reports=all&amp;matching=%parm[ds]%'>A relative change threshold has been exceeded on %nodelabel%.&lt;/b>&lt;/a> The %service% data source expression %parm[ds]% on resource %parm[label]% has changed from &lt;b>%parm[previousValue]%&lt;/b> to &lt;font color=#cc0000>&lt;b>%parm[value]%&lt;/b>&lt;/font>, while the multiplier is &lt;b>%parm[multiplier]%&lt;/b>.&lt;/p>
-        &lt;br/>
-        &lt;div class='row'>
-        &lt;div class='col-md-6'>
-        &lt;table class='table table-condensed table-striped table-bordered'>
-        &lt;tr>&lt;th class='text-nowrap'>Description&lt;/th>&lt;td>%parm[description]%&lt;/td>&lt;/tr>
-        &lt;tr>&lt;th class='text-nowrap'>Data Source&lt;/th>&lt;td>%parm[ds]%&lt;/td>&lt;/tr>
-        &lt;tr>&lt;th class='text-nowrap'>Resource Label&lt;/th>&lt;td>%parm[label]%&lt;/td>&lt;/tr>
-        &lt;tr>&lt;th class='text-nowrap'>Resource Instance ID&lt;/th>&lt;td>%parm[instance]%&lt;/td>&lt;/tr>
-        &lt;tr>&lt;th class='text-nowrap'>Resource Instance Label&lt;/th>&lt;td>%parm[instanceLabel]%&lt;/td>&lt;/tr>
-        &lt;tr>&lt;th class='text-nowrap'>Resource ID&lt;/th>&lt;td>%parm[resourceId]%&lt;/td>&lt;/tr>
-        &lt;tr>&lt;th class='text-nowrap'>Current Metric Value&lt;/th>&lt;td>%parm[value]%&lt;/td>&lt;/tr>
-        &lt;tr>&lt;th class='text-nowrap'>Previous Value&lt;/th>&lt;td>%parm[previousValue]%&lt;/td>&lt;/tr>
-        &lt;tr>&lt;th class='text-nowrap'>Multiplier (Threshold Value)&lt;/th>&lt;td>%parm[multiplier]%&lt;/td>&lt;/tr>
-        &lt;/table>
-        &lt;/div>
-        &lt;/div></descr>
-      <logmsg dest="logndisplay">A relative change threshold has been exceeded on %nodelabel%. The %service% data source expression %parm[ds]% on resource %parm[label]% has changed from %parm[previousValue]% to %parm[value]%, while the multiplier is %parm[multiplier]%.</logmsg>
-      <severity>Warning</severity>
-      <operinstruct>&lt;p>This is used for detecting a change between two samples when the size
-        of the change relative to one of the samples is important, as opposed to the absolute
-        size of the change. For example, a 5% change in outbound traffic can be represented
-        with a single threshold that will work on both a 1200bps dial-up link and a 10Gbps backbone link.&lt;/p>
-        &lt;p>This only uses one configuration option, the 'value', which is set to the relative
-        triggering upper bound (if less than 1.0) or relative triggering lower bound (if greater than 1.0)
-        when to trigger the threshold. For example, a value of &quot;0.95&quot; will trigger if the sample goes down
-        at least 5% from the previous sample (so it will trigger at -5%, -10%, etc., but not -4% or +5%).
-        A value of &quot;1.05&quot; will trigger if the sample goes up at least 5% from the previous sample (it will
-        trigger at +5%, +10%, etc., but not +4% or -5%). Every time the relative threshold is exceeded, a
-        threshold event is triggered. Note that there is currently no support for triggering only after a
-        certain number of individual exceeded thresholds or disabling further events from being sent until
-        the threshold &quot;rearms.&quot;&lt;/p>
-        &lt;p>Finally, if you want to support a positive and negative threshold on a data source, for example
-        greater than +/-5%, two thresholds will need to be configured, one for &quot;0.95&quot; to catch &lt;= -5%, and
-        &quot;1.05&quot; to catch >= +5%.&lt;/p></operinstruct>
-      <alarm-data reduction-key="%uei%:%dpname%:%nodeid%:%interface%:%parm[ds]%:%parm[multiplier]%:%parm[trigger]%:%parm[rearm]%:%parm[label]%" alarm-type="3" auto-clean="false"/>
-   </event>
-   <event>
-      <uei>uei.opennms.org/threshold/absoluteChangeExceeded</uei>
-      <event-label>OpenNMS-defined internal event: Threshd absoluteChangeExceeded</event-label>
-      <descr>&lt;p>&lt;b>&lt;a href='graph/results.htm?resourceId=%parm[resourceId]%&amp;reports=all&amp;matching=%parm[ds]%'>An absolute change threshold has been exceeded on %nodelabel%.&lt;/b>&lt;/a> The %service% data source expression %parm[ds]% on resource %parm[label]% has changed from &lt;b>%parm[previousValue]%&lt;/b> to &lt;font color=#cc0000>&lt;b>%parm[value]%&lt;/b>&lt;/font>, while the threshold is &lt;b>%parm[changeThreshold]%&lt;/b>.&lt;/p>
-        &lt;br/>
-        &lt;div class='row'>
-        &lt;div class='col-md-6'>
-        &lt;table class='table table-condensed table-striped table-bordered'>
-        &lt;tr>&lt;th class='text-nowrap'>Description&lt;/th>&lt;td>%parm[description]%&lt;/td>&lt;/tr>
-        &lt;tr>&lt;th class='text-nowrap'>Data Source&lt;/th>&lt;td>%parm[ds]%&lt;/td>&lt;/tr>
-        &lt;tr>&lt;th class='text-nowrap'>Resource Label&lt;/th>&lt;td>%parm[label]%&lt;/td>&lt;/tr>
-        &lt;tr>&lt;th class='text-nowrap'>Resource Instance ID&lt;/th>&lt;td>%parm[instance]%&lt;/td>&lt;/tr>
-        &lt;tr>&lt;th class='text-nowrap'>Resource Instance Label&lt;/th>&lt;td>%parm[instanceLabel]%&lt;/td>&lt;/tr>
-        &lt;tr>&lt;th class='text-nowrap'>Resource ID&lt;/th>&lt;td>%parm[resourceId]%&lt;/td>&lt;/tr>
-        &lt;tr>&lt;th class='text-nowrap'>Current Metric Value&lt;/th>&lt;td>%parm[value]%&lt;/td>&lt;/tr>
-        &lt;tr>&lt;th class='text-nowrap'>Previous Value&lt;/th>&lt;td>%parm[previousValue]%&lt;/td>&lt;/tr>
-        &lt;tr>&lt;th class='text-nowrap'>Change Threshold&lt;/th>&lt;td>%parm[changeThreshold]%&lt;/td>&lt;/tr>
-        &lt;/table>
-        &lt;/div>
-        &lt;/div></descr>
-      <logmsg dest="logndisplay">An absolute change threshold has been exceeded on %nodelabel%. The %service% data source expression %parm[ds]% on resource %parm[label]% has changed from %parm[previousValue]% to %parm[value]%, while the threshold is %parm[changeThreshold]%.</logmsg>
-      <severity>Warning</severity>
-      <operinstruct>&lt;p>This is used for detecting a change between two samples when the absolute change between
-        the samples is important. For example, on a fiber-optic link, a change in loss of anything greater
-        than (say) 3 dB is a problem, no matter what the value was to start with, nor what the final value is.
-        This is likely to be more useful on Gauge type data items than counters, but YMMV.&lt;/p>
-        &lt;p>This only uses one configuration option, the 'value', which is set to the size of the change that
-        will trigger the threshold. For example, a value of &quot;3&quot; will trigger if the sample goes up by at least 3
-        compared to the previous sample. A value of &quot;-3&quot; will trigger if the sample goes down by at least 3 compared
-        to the previous sample. Every time the absolute threshold is exceeded, a threshold event is triggered. Note
-        that there is currently no support for triggering only after a certain number of individual exceeded
-        thresholds or disabling further events from being sent until the threshold &quot;rearms.&quot; If you have such a
-        scenario, please contact the developers with details of your situation.&lt;/p>
-        &lt;p>Finally, if you want to support a positive and negative threshold on a data source, for example greater
-        than +/-5, two thresholds will need to be configured.&lt;/p></operinstruct>
-      <alarm-data reduction-key="%uei%:%dpname%:%nodeid%:%interface%:%parm[ds]%:%parm[changeThreshold]%:%parm[trigger]%:%parm[rearm]%:%parm[label]%" alarm-type="3" auto-clean="false"/>
-   </event>
-   <event>
-      <uei>uei.opennms.org/threshold/rearmingAbsoluteChangeExceeded</uei>
-      <event-label>OpenNMS-defined internal event: Threshd rearmingAbsoluteChangeExceeded</event-label>
-      <descr>&lt;p>&lt;b>&lt;a href='graph/results.htm?resourceId=%parm[resourceId]%&amp;reports=all&amp;matching=%parm[ds]%'>A rearming absolute change threshold has been exceeded on %no
-delabel%.&lt;/b>&lt;/a> The %service% data source expression %parm[ds]% on resource %parm[label]% has changed from &lt;b>%parm[previousValue]%&lt;/b> to &lt;font color=#cc0000>&lt;b>%parm[value]%&lt;
-/b>&lt;/font>, while the threshold is &lt;b>%parm[threshold]%&lt;/b>.&lt;/p>
-        &lt;br/>
-        &lt;div class='row'>
-        &lt;div class='col-md-6'>
-        &lt;table class='table table-condensed table-striped table-bordered'>
-        &lt;tr>&lt;th class='text-nowrap'>Description&lt;/th>&lt;td>%parm[description]%&lt;/td>&lt;/tr>
-        &lt;tr>&lt;th class='text-nowrap'>Data Source&lt;/th>&lt;td>%parm[ds]%&lt;/td>&lt;/tr>
-        &lt;tr>&lt;th class='text-nowrap'>Resource Label&lt;/th>&lt;td>%parm[label]%&lt;/td>&lt;/tr>
-        &lt;tr>&lt;th class='text-nowrap'>Resource Instance ID&lt;/th>&lt;td>%parm[instance]%&lt;/td>&lt;/tr>
-        &lt;tr>&lt;th class='text-nowrap'>Resource Instance Label&lt;/th>&lt;td>%parm[instanceLabel]%&lt;/td>&lt;/tr>
-        &lt;tr>&lt;th class='text-nowrap'>Resource ID&lt;/th>&lt;td>%parm[resourceId]%&lt;/td>&lt;/tr>
-        &lt;tr>&lt;th class='text-nowrap'>Current Metric Value&lt;/th>&lt;td>%parm[value]%&lt;/td>&lt;/tr>
-        &lt;tr>&lt;th class='text-nowrap'>Threshold Value&lt;/th>&lt;td>%parm[threshold]%&lt;/td>&lt;/tr>
-        &lt;tr>&lt;th class='text-nowrap'>Rearm Value&lt;/th>&lt;td>%parm[rearm]%&lt;/td>&lt;/tr>
-        &lt;tr>&lt;th class='text-nowrap'>Previous Value&lt;/th>&lt;td>%parm[previousValue]%&lt;/td>&lt;/tr>
-        &lt;tr>&lt;th class='text-nowrap'>Trigger Value&lt;/th>&lt;td>%parm[trigger]%&lt;/td>&lt;/tr>
-        &lt;/table>
-        &lt;/div>
-        &lt;/div></descr>
-      <logmsg dest="logndisplay">A rearming absolute change threshold has been exceeded on %nodelabel%. The %service% data source expression %parm[ds]% on resource %parm[label]% has changed from %parm[previousValue]% to %parm[value]%, while the threshold is %parm[threshold]%.</logmsg>
-      <severity>Warning</severity>
-      <alarm-data reduction-key="%uei%:%dpname%:%nodeid%:%interface%:%parm[ds]%:%parm[threshold]%:%parm[trigger]%:%parm[rearm]%:%parm[label]%" alarm-type="1" auto-clean="false"/>
-   </event>
-   <event>
-      <uei>uei.opennms.org/threshold/rearmingAbsoluteChangeRearmed</uei>
-      <event-label>OpenNMS-defined internal event: Threshd rearmingAbsoluteChangeRearmed</event-label>
-      <descr>&lt;p>&lt;b>&lt;a href='graph/results.htm?resourceId=%parm[resourceId]%&amp;reports=all&amp;matching=%parm[ds]%'>A rearming absolute change threshold has been rearmed on %nodelabel%.&lt;/b>&lt;/a> The %service% data source expression %parm[ds]% on resource %parm[label]% has changed from &lt;b>%parm[previousValue]%&lt;/b> to &lt;font color=#cc0000>&lt;b>%parm[value]%&lt;/b>&lt;/font>, while the rearm value is &lt;b>%parm[rearm]%&lt;/b>.&lt;/p>
-        &lt;br/>
-        &lt;div class='row'>
-        &lt;div class='col-md-6'>
-        &lt;table class='table table-condensed table-striped table-bordered'>
-        &lt;tr>&lt;th class='text-nowrap'>Description&lt;/th>&lt;td>%parm[description]%&lt;/td>&lt;/tr>
-        &lt;tr>&lt;th class='text-nowrap'>Data Source&lt;/th>&lt;td>%parm[ds]%&lt;/td>&lt;/tr>
-        &lt;tr>&lt;th class='text-nowrap'>Resource Label&lt;/th>&lt;td>%parm[label]%&lt;/td>&lt;/tr>
-        &lt;tr>&lt;th class='text-nowrap'>Resource Instance ID&lt;/th>&lt;td>%parm[instance]%&lt;/td>&lt;/tr>
-        &lt;tr>&lt;th class='text-nowrap'>Resource Instance Label&lt;/th>&lt;td>%parm[instanceLabel]%&lt;/td>&lt;/tr>
-        &lt;tr>&lt;th class='text-nowrap'>Resource ID&lt;/th>&lt;td>%parm[resourceId]%&lt;/td>&lt;/tr>
-        &lt;tr>&lt;th class='text-nowrap'>Current Metric Value&lt;/th>&lt;td>%parm[value]%&lt;/td>&lt;/tr>
-        &lt;tr>&lt;th class='text-nowrap'>Threshold Value&lt;/th>&lt;td>%parm[threshold]%&lt;/td>&lt;/tr>
-        &lt;tr>&lt;th class='text-nowrap'>Rearm Value&lt;/th>&lt;td>%parm[rearm]%&lt;/td>&lt;/tr>
-        &lt;tr>&lt;th class='text-nowrap'>Previous Value&lt;/th>&lt;td>%parm[previousValue]%&lt;/td>&lt;/tr>
-        &lt;tr>&lt;th class='text-nowrap'>Trigger Value&lt;/th>&lt;td>%parm[trigger]%&lt;/td>&lt;/tr>
-        &lt;/table>
-        &lt;/div>
-        &lt;/div></descr>
-      <logmsg dest="logndisplay">A rearming absolute change threshold has been rearmed on %nodelabel%. The %service% data source expression %parm[ds]% on resource %parm[label]% has changed from %parm[previousValue]% to %parm[value]%, while the rearm value is %parm[rearm]%.</logmsg>
-      <severity>Normal</severity>
-      <alarm-data reduction-key="%uei%:%dpname%:%nodeid%:%interface%:%parm[ds]%:%parm[threshold]%:%parm[trigger]%:%parm[rearm]%:%parm[label]%" alarm-type="2" clear-key="uei.opennms.org/threshold/rearmingAbsoluteChangeExceeded:%dpname%:%nodeid%:%interface%:%parm[ds]%:%parm[threshold]%:%parm[trigger]%:%parm[rearm]%:%parm[label]%" auto-clean="false"/>
-   </event>
-   <event>
-      <uei>uei.opennms.org/nodes/thresholdingFailed</uei>
-      <event-label>OpenNMS-defined internal event: Threshd thresholdingFailed</event-label>
-=======
       <event-label>OpenNMS-defined threshold event: highThresholdExceeded</event-label>
       <descr>&lt;p>High threshold exceeded for %service% datasource
                         %parm[ds]% on interface %interface%, parms: %parm[all]%&lt;/p>
@@ -1841,7 +946,6 @@
    <event>
       <uei>uei.opennms.org/nodes/thresholdingFailed</uei>
       <event-label>OpenNMS-defined threshold event: thresholdingFailed</event-label>
->>>>>>> 65da858e
       <descr>&lt;p>%service% thresholding on interface %interface%
       failed.&lt;/p></descr>
       <logmsg dest="logndisplay">%service% thresholding on interface %interface% failed.</logmsg>
@@ -1849,20 +953,6 @@
    </event>
    <event>
       <uei>uei.opennms.org/nodes/thresholdingSucceeded</uei>
-<<<<<<< HEAD
-      <event-label>OpenNMS-defined internal event: Threshd thresholdingSucceeded</event-label>
-      <descr>&lt;p>%service% thresholding on interface %interface%
-      previously failed and has been restored.&lt;/p></descr>
-      <logmsg dest="logndisplay">%service% thresholding on interface %interface% previously failed and has been restored.</logmsg>
-      <severity>Normal</severity>
-   </event>
-   <event>
-      <uei>uei.opennms.org/vacuumd/alarmEscalated</uei>
-      <event-label>OpenNMS-defined internal event: Alarms alarmEscalated</event-label>
-      <descr>&lt;p>Alarm #&lt;a href=&quot;/opennms/alarm/detail.htm?id=%parm[alarmId]%&quot;>%parm[alarmId]%&lt;/a>
-        was determined to require an escalation of its severity.&lt;/p></descr>
-      <logmsg dest="logndisplay">Alarm #%parm[alarmId]% for node:%nodelabel% was escalated.</logmsg>
-=======
       <event-label>OpenNMS-defined threshold event: thresholdingSucceeded</event-label>
       <descr>&lt;p>%service% thresholding on interface %interface%
       previously failed and has been restored.&lt;/p></descr>
@@ -1891,78 +981,44 @@
         was determined to require an escalation of its severity.&lt;/p></descr>
       <logmsg dest="logndisplay">&lt;p>Alarm #&lt;a href=&quot;/opennms/alarm/detail.htm?id=%parm[alarmId]%&quot;>%parm[alarmId]%&lt;/a>
         for node:%nodelabel%; interface:%interface%; service:%service%; was escalated.&lt;/p></logmsg>
->>>>>>> 65da858e
       <severity>Minor</severity>
    </event>
    <event>
       <uei>uei.opennms.org/nodes/assetInfoChanged</uei>
-<<<<<<< HEAD
-      <event-label>OpenNMS-defined internal event: Admin assetInfoChanged</event-label>
-      <descr>&lt;p>The Asset info for node %nodeid% (%nodelabel%) has been changed via the webUI.&lt;/p></descr>
-      <logmsg dest="logndisplay">The Asset info for node %nodeid% (%nodelabel%) has been changed via the webUI.</logmsg>
-=======
       <event-label>OpenNMS-defined node event: assetInfoChanged</event-label>
       <descr>&lt;p>The Asset info for node %nodeid% (%nodelabel%)
                 has been changed via the webUI.&lt;/p></descr>
       <logmsg dest="logndisplay">&lt;p>The Asset info for node %nodeid% (%nodelabel%)
                 has been changed via the webUI.&lt;/p></logmsg>
->>>>>>> 65da858e
       <severity>Normal</severity>
    </event>
    <event>
       <uei>uei.opennms.org/services/passiveServiceStatus</uei>
-<<<<<<< HEAD
-      <event-label>OpenNMS-defined internal event: Poller passiveServiceStatus</event-label>
-      <descr>&lt;p>Status information for service %service% has been updated.&lt;/p></descr>
-      <logmsg dest="logndisplay">Status information for service %service% has been updated.</logmsg>
-=======
       <event-label>OpenNMS-defined service event: passiveServiceStatus</event-label>
       <descr>&lt;p>Status information for service %service% has been updated.&lt;/p></descr>
       <logmsg dest="logndisplay">&lt;p>Status information for service %service% has been updated.&lt;/p></logmsg>
->>>>>>> 65da858e
       <severity>Normal</severity>
    </event>
    <event>
       <uei>uei.opennms.org/internal/demandPollService</uei>
-<<<<<<< HEAD
-      <event-label>OpenNMS-defined internal event: Provisioner DemandPoll</event-label>
-=======
       <event-label>OpenNMS-defined node event: DemandPoll</event-label>
->>>>>>> 65da858e
       <descr>&lt;p>The Demand Poll requested on %nodeid% (%nodelabel%)</descr>
       <logmsg dest="logndisplay">&lt;p>The Demand Poll requested on %nodeid% (%nodelabel%).&lt;/p></logmsg>
       <severity>Normal</severity>
    </event>
    <event>
       <uei>uei.opennms.org/remote/nodes/nodeLostService</uei>
-<<<<<<< HEAD
-      <event-label>OpenNMS defined internal event: Remote Poller A remote poller detected a node lost service</event-label>
-      <descr>&lt;p>A %service% outage was identified on interface %interface% from remote poller 
-      %parm[locationMonitorId]% from location: %parm[location]% with reason code: %parm[eventReason]%. &lt;/p></descr>
-      <logmsg dest="logndisplay">%service% outage identified on interface %interface% from the remote poller %parm[locationMonitorId]%.</logmsg>
-=======
       <event-label>OpenNMS defined remote poller event: A remote poller detected a node lost service</event-label>
       <descr>&lt;p>A %service% outage was identified on interface
     %interface% from remote poller %parm[locationMonitorId]% from location: %parm[location]%.
     &lt;/p></descr>
       <logmsg dest="logndisplay">%service% outage identified on interface %interface% from the remote poller %parm[locationMonitorId]% 
       in location %parm[location]% with reason code: %parm[eventReason]%.</logmsg>
->>>>>>> 65da858e
       <severity>Minor</severity>
       <alarm-data reduction-key="%uei%:%dpname%:%nodeid%:%interface%:%service%" alarm-type="1" auto-clean="false"/>
    </event>
    <event>
       <uei>uei.opennms.org/remote/nodes/nodeRegainedService</uei>
-<<<<<<< HEAD
-      <event-label>OpenNMS defined internal event: Remote Poller A remote poller detected a node regained service</event-label>
-      <descr>&lt;p>The %service% service on interface %interface% was
-      previously down as viewed by remote poller
-      %parm[locationMonitorId]% in location %parm[location]% and has been restored.&lt;/p>
-      &lt;p>This event is generated when a service which had
-      previously failed polling attempts is again responding to
-      polls by OpenNMS. &lt;/p></descr>
-      <logmsg dest="logndisplay">%service% outage identified on interface %interface% from the remote poller %parm[locationMonitorId]%.</logmsg>
-=======
       <event-label>OpenNMS defined remote poller event: A remote poller detected a node regained service</event-label>
       <descr>&lt;p>The %service% service on interface %interface% was
     previously down as viewed by remote poller
@@ -1972,50 +1028,27 @@
     polls by OpenNMS. &lt;/p></descr>
       <logmsg dest="logndisplay">%service% outage identified on interface %interface% from the remote poller %parm[locationMonitorId]% 
       in location %parm[location]% has cleared.</logmsg>
->>>>>>> 65da858e
       <severity>Normal</severity>
       <alarm-data reduction-key="%uei%:%dpname%:%nodeid%:%interface%:%service%" alarm-type="2" clear-key="uei.opennms.org/remote/nodes/nodeLostService:%dpname%:%nodeid%:%interface%:%service%" auto-clean="false"/>
    </event>
    <event>
       <uei>uei.opennms.org/remote/locationMonitorRegistered</uei>
-<<<<<<< HEAD
-      <event-label>OpenNMS defined internal event: Remote Poller A remote poller has registered</event-label>
-      <descr>&lt;p>This event is sent by the remote poller server side API when
-       a remote poller is created. &lt;/p> 
-       &lt;p>A remote poller has registered from location %parm[location]% and been 
-       given the id: %parm[locationMonitorId]%.&lt;/p></descr>
-      <logmsg dest="logndisplay">A remote poller has registered from location %parm[location]%.</logmsg>
-=======
       <event-label>OpenNMS defined remote poller event: A remote poller has registered</event-label>
       <descr>This event is sent by the remote poller server side API when
       a remote poller is created.</descr>
       <logmsg dest="logndisplay">A remote poller has registered from location %parm[location]% and been given the id: %parm[locationMonitorId]%.</logmsg>
->>>>>>> 65da858e
       <severity>Normal</severity>
    </event>
    <event>
       <uei>uei.opennms.org/remote/locationMonitorStarted</uei>
-<<<<<<< HEAD
-      <event-label>OpenNMS defined internal event: Remote Poller A remote poller has started polling</event-label>
-      <descr>&lt;p>This event is sent when a registered remote poller begins
-      monitoring services defined in its configuration.&lt;/p></descr>
-=======
       <event-label>OpenNMS defined remote poller event: A remote poller has started polling</event-label>
       <descr>This event is sent when a registered remote poller begins
       monitoring services defined in its configuration.</descr>
->>>>>>> 65da858e
       <logmsg dest="logndisplay">The remote poller %parm[locationMonitorId]% has started polling from location %parm[location]%.</logmsg>
       <severity>Normal</severity>
    </event>
    <event>
       <uei>uei.opennms.org/remote/locationMonitorPaused</uei>
-<<<<<<< HEAD
-      <event-label>OpenNMS defined internal event: Remote Poller A remote poller has been paused</event-label>
-      <descr>&lt;p>This event is sent when a registered remote poller is configured with
-      a polling package containing no services to poll. (experimental)&lt;/p>
-      &lt;p>The idea here is that a webui administrator can pause a remote poller
-      and the remote poller's configuration is changed to an empty polling package.&lt;/p></descr>
-=======
       <event-label>OpenNMS defined remote poller event: A remote poller has been paused</event-label>
       <descr>This event is sent when a registered remote poller is configured with
       a polling package containing no services to poll. (experimental)
@@ -2023,371 +1056,208 @@
       The idea here is that a webui administrator can pause a remote poller
       and the remote poller's configuration is changed to an empty
       polling package.</descr>
->>>>>>> 65da858e
       <logmsg dest="logndisplay">The remote poller %parm[locationMonitorId]% in location %parm[location]% has been paused.</logmsg>
       <severity>Normal</severity>
    </event>
    <event>
       <uei>uei.opennms.org/remote/locationMonitorStopped</uei>
-<<<<<<< HEAD
-      <event-label>OpenNMS defined internal event: Remote Poller A remote poller has been shutdown.</event-label>
-      <descr>&lt;p>This event is sent when a registered remote poller is shutdown by the remote system.&lt;/p></descr>
-      <logmsg dest="logndisplay">The remote poller %parm[locationMonitorId]% has been shutdown.</logmsg>
-=======
       <event-label>OpenNMS defined remote poller event: A remote poller has been shutdown.</event-label>
       <descr>This event is sent when a registered remote poller is
       shutdown by the remote system.</descr>
       <logmsg dest="logndisplay">The remote poller %parm[locationMonitorId]% in location %parm[location]% has been shutdown.</logmsg>
->>>>>>> 65da858e
       <severity>Normal</severity>
    </event>
    <event>
       <uei>uei.opennms.org/remote/locationMonitorDisconnected</uei>
-<<<<<<< HEAD
-      <event-label>OpenNMS defined internal event: Remote Poller A remote poller has disconnected</event-label>
-      <descr>&lt;p>This event is sent when a registered remote location fails to report
-      status and check for configuration changes at the required interval.&lt;/p></descr>
-      <logmsg dest="logndisplay">The remote poller %parm[locationMonitorId]% has disconnected.</logmsg>
-=======
       <event-label>OpenNMS defined remote poller event: A remote poller has disconnected</event-label>
       <descr>This event is sent when a registered remote location fails to report
       status and check for configuration changes at the required interval.</descr>
       <logmsg dest="logndisplay">The remote poller %parm[locationMonitorId]% in location %parm[location]% has disconnected.</logmsg>
->>>>>>> 65da858e
       <severity>Minor</severity>
       <alarm-data reduction-key="%uei%:%parm[locationMonitorId]%" alarm-type="1" auto-clean="false"/>
    </event>
    <event>
       <uei>uei.opennms.org/remote/locationMonitorReconnected</uei>
-<<<<<<< HEAD
-      <event-label>OpenNMS defined internal event: Remote Poller A disconnected remote poller has reconnected</event-label>
-      <descr>&lt;p>This event is sent when a disconnected remote poller reconnects
-      and reports status changes and checks for configuration changes.&lt;/p></descr>
-      <logmsg dest="logndisplay">The disconnected remote poller %parm[locationMonitorId]% has reconnected.</logmsg>
-=======
       <event-label>OpenNMS defined remote poller event: A disconnected remote poller has reconnected</event-label>
       <descr>This event is sent when a disconnected remote poller reconnects
       and reports status changes and checks for configuration changes.</descr>
       <logmsg dest="logndisplay">The disconnected remote poller %parm[locationMonitorId]% in location %parm[location]% has reconnected.</logmsg>
->>>>>>> 65da858e
       <severity>Normal</severity>
       <alarm-data reduction-key="%uei%:%parm[locationMonitorId]%" alarm-type="2" clear-key="uei.opennms.org/remote/locationMonitorDisconnected:%parm[locationMonitorId]%" auto-clean="false"/>
    </event>
    <event>
       <uei>uei.opennms.org/remote/configurationChangeDetected</uei>
-<<<<<<< HEAD
-      <event-label>OpenNMS defined internal event: Remote Poller A remote poller's configuration has been changed</event-label>
-      <descr>&lt;p>This event is sent when a remote poller's configuration has been
-      changed and was detected by the monitor.&lt;/p></descr>
-      <logmsg dest="logndisplay">The configuration has changed for the remote poller %parm[locationMonitorId]%.</logmsg>
-=======
       <event-label>OpenNMS defined remote poller event: A remote poller's configuration has been changed</event-label>
       <descr>This event is sent when a remote poller's configuration has been
       changed and was detected by the monitor.</descr>
       <logmsg dest="logndisplay">The configuration has changed for the remote poller %parm[locationMonitorId]% in location %parm[location]%.</logmsg>
->>>>>>> 65da858e
       <severity>Normal</severity>
    </event>
    <event>
       <uei>uei.opennms.org/remote/locationMonitorConnectionAddressChanged</uei>
-<<<<<<< HEAD
-      <event-label>OpenNMS defined internal event: Remote Poller A remote poller's connection IP address has changed</event-label>
-      <descr>&lt;p>This event is sent when a remote poller's connection IP address has changed.&lt;/p>
-      &lt;p>The connection IP address for remote poller %parm[locationMonitorId]% in location %parm[location]% has changed
-      from %parm[oldConnectionHostAddress]% to %parm[newConnectionHostAddress]%.&lt;/p></descr>
-      <logmsg dest="logndisplay">The connection IP address for remote poller %parm[locationMonitorId]% has changed.</logmsg>
-=======
       <event-label>OpenNMS defined remote poller event: A remote poller's connection IP address has changed</event-label>
       <descr>This event is sent when a remote poller's connection IP address has changed.</descr>
       <logmsg dest="logndisplay">The connection IP address for remote poller %parm[locationMonitorId]% in location %parm[location]% has changed
       from %parm[oldConnectionHostAddress]% to %parm[newConnectionHostAddress]%.</logmsg>
->>>>>>> 65da858e
       <severity>Warning</severity>
    </event>
    <event>
       <uei>uei.opennms.org/correlation/remote/wideSpreadOutage</uei>
-<<<<<<< HEAD
-      <event-label>OpenNMS defined internal event: Correlator A widespread outage has been detected</event-label>
-      <descr>&lt;p>This event is sent when a widespread outage is detected.  Typically used in correlation rules
-      that detected a threshold # of monitors have detected the same outage.&lt;/p></descr>
-=======
       <event-label>OpenNMS defined correlator event: A widespread outage has been detected</event-label>
       <descr>This event is sent when a widespread outage is detected.  Typically used in correlation rules
       that detected a threshold # of monitors have detected the same outage.</descr>
->>>>>>> 65da858e
       <logmsg dest="logndisplay">A wide spread outage of the service: %service% has been correlated from multiple remote pollers.</logmsg>
       <severity>Major</severity>
       <alarm-data reduction-key="%uei%:%dpname%:%nodeid%:%interface%:%service%" alarm-type="1" auto-clean="false"/>
    </event>
    <event>
       <uei>uei.opennms.org/correlation/remote/wideSpreadOutageResolved</uei>
-<<<<<<< HEAD
-      <event-label>OpenNMS defined internal event: Correlator A widespread outage has been resolved</event-label>
-      <descr>&lt;p>This event is sent when a widespread outage has been cleared. Typically used in correlation rules
-      that have detected that a wide spread outage has been cleared.&lt;/p></descr>
-=======
       <event-label>OpenNMS defined correlator event: A widespread outage has been resolved</event-label>
       <descr>This event is sent when a widespread outage has been cleared.  Typically used in correlation rules
       that have detected that a wide spread outage has been cleared.</descr>
->>>>>>> 65da858e
       <logmsg dest="logndisplay">A wide spread outage of the service: %service% has been resolved.</logmsg>
       <severity>Normal</severity>
       <alarm-data reduction-key="%uei%:%dpname%:%nodeid%:%interface%:%service%" alarm-type="2" clear-key="uei.opennms.org/correlation/remote/wideSpreadOutage:%dpname%:%nodeid%:%interface%:%service%" auto-clean="false"/>
    </event>
    <event>
       <uei>uei.opennms.org/correlation/serviceFlapping</uei>
-<<<<<<< HEAD
-      <event-label>OpenNMS defined internal event: Correlator A service has been detected to be in a flapping state</event-label>
-      <descr>&lt;p>This event is sent when a correlation rule has detected that a service (%service%) is flapping.&lt;/p></descr>
-=======
       <event-label>OpenNMS defined correlator event: A service has been detected to be in a flapping state</event-label>
       <descr>This event is sent when a correlation rule has detected that a service is flapping.</descr>
->>>>>>> 65da858e
       <logmsg dest="logndisplay">The service: %service% has been correlated to indicate a flapping state.</logmsg>
       <severity>Minor</severity>
       <alarm-data reduction-key="%uei%:%dpname%:%nodeid%:%interface%:%service%" alarm-type="3" auto-clean="false"/>
    </event>
    <event>
       <uei>uei.opennms.org/internal/schedOutagesChanged</uei>
-<<<<<<< HEAD
-      <event-label>OpenNMS-defined internal event: Admin scehduled outage configuration changed</event-label>
-      <descr>&lt;p>This event is sent by the WebUI or the user when scheduled outage configuration has changed and should be reloaded.&lt;/p></descr>
-      <logmsg dest="logndisplay">The scheduled outage configuration has been changed and should be reloaded.</logmsg>
-=======
       <event-label>OpenNMS-defined internal event: scehduled outage configuration changed</event-label>
       <descr>This event is sent by the WebUI or the user when scheduled outage configuration has changed and shoule be reloaded</descr>
       <logmsg dest="logndisplay">The scheduled outage configuration has been changed and should be reloaded</logmsg>
->>>>>>> 65da858e
       <severity>Normal</severity>
    </event>
    <event>
       <uei>uei.opennms.org/internal/thresholdConfigChange</uei>
-<<<<<<< HEAD
-      <event-label>OpenNMS-defined internal event: Admin threshold configuration changed</event-label>
-      <descr>&lt;p>This event is sent by the WebUI or the user when threshold configuration has changed and should be reloaded.&lt;/p></descr>
-      <logmsg dest="logndisplay">The thresholds configuration has been changed and should be reloaded.</logmsg>
-=======
       <event-label>OpenNMS-defined internal event: threshold configuration changed</event-label>
       <descr>This event is sent by the WebUI or the user when threshold configuration has changed and should be reloaded</descr>
       <logmsg dest="logndisplay">The thresholds configuration has been changed and should be reloaded</logmsg>
->>>>>>> 65da858e
       <severity>Normal</severity>
    </event>
    <event>
       <uei>uei.opennms.org/internal/eventsConfigChange</uei>
-<<<<<<< HEAD
-      <event-label>OpenNMS-defined internal event: Admin event configuration changed</event-label>
-      <descr>&lt;p>This event is sent by the WebUI or the user when event configuration has changed and should be reloaded.&lt;/p></descr>
-      <logmsg dest="logndisplay">The events configuration has been changed and should be reloaded.</logmsg>
-=======
       <event-label>OpenNMS-defined internal event: event configuration changed</event-label>
       <descr>This event is sent by the WebUI or the user when event configuration has changed and should be reloaded</descr>
       <logmsg dest="logndisplay">The events configuration has been changed and should be reloaded</logmsg>
->>>>>>> 65da858e
       <severity>Normal</severity>
    </event>
    <event>
       <uei>uei.opennms.org/internal/discoveryConfigChange</uei>
-<<<<<<< HEAD
-      <event-label>OpenNMS-defined internal event: Admin discovery configuration changed</event-label>
-      <descr>&lt;/p>This event is sent by the WebUI or the user when discovery configuration has changed and should be reloaded.&lt;/p></descr>
-      <logmsg dest="logndisplay">The discovery configuration has been changed and should be reloaded.</logmsg>
-=======
       <event-label>OpenNMS-defined internal event: discovery configuration changed</event-label>
       <descr>This event is sent by the WebUI or the user when discovery configuration has changed and should be reloaded</descr>
       <logmsg dest="logndisplay">The discovery configuration has been changed and should be reloaded</logmsg>
->>>>>>> 65da858e
       <severity>Normal</severity>
    </event>
    <event>
       <uei>uei.opennms.org/troubleTicket/create</uei>
-<<<<<<< HEAD
-      <event-label>OpenNMS defined internal event: Trouble Ticket A request has been made to create a trouble ticket</event-label>
-      <descr>&lt;p>This event is generated to invoke the asynchronous Trouble Ticket API in OpenNMS
-      for creating a new trouble ticket.&lt;/p></descr>
-=======
       <event-label>OpenNMS defined trouble ticket event: A request has been made to create a trouble ticket</event-label>
       <descr>This event is generated to invoke the asynchronous Trouble Ticket API in OpenNMS
       for creating a new trouble ticket.</descr>
->>>>>>> 65da858e
       <logmsg dest="logndisplay">A request has been generated to create a trouble ticket.</logmsg>
       <severity>Normal</severity>
    </event>
    <event>
       <uei>uei.opennms.org/troubleTicket/update</uei>
-<<<<<<< HEAD
-      <event-label>OpenNMS defined internal event: Trouble Ticket A request has been made to update a trouble ticket</event-label>
-      <descr>&lt;p>This event is generated to invoke the asynchronous Trouble Ticket API in OpenNMS
-      for updating an existing trouble ticket.&lt;/p></descr>
-=======
       <event-label>OpenNMS defined trouble ticket event: A request has been made to update a trouble ticket</event-label>
       <descr>This event is generated to invoke the asynchronous Trouble Ticket API in OpenNMS
       for updating an existing trouble ticket.</descr>
->>>>>>> 65da858e
       <logmsg dest="logndisplay">A request has been generated to update a trouble ticket.</logmsg>
       <severity>Normal</severity>
    </event>
    <event>
       <uei>uei.opennms.org/troubleTicket/close</uei>
-<<<<<<< HEAD
-      <event-label>OpenNMS defined internal event: Trouble Ticket A request has been made to close a trouble ticket</event-label>
-      <descr>&lt;/p>This event is generated to invoke the asynchronous Trouble Ticket API in OpenNMS
-      for closing an existing trouble ticket.&lt;/p></descr>
-=======
       <event-label>OpenNMS defined trouble ticket event: A request has been made to close a trouble ticket</event-label>
       <descr>This event is generated to invoke the asynchronous Trouble Ticket API in OpenNMS
       for closing an existing trouble ticket.</descr>
->>>>>>> 65da858e
       <logmsg dest="logndisplay">A request has been generated to close a trouble ticket.</logmsg>
       <severity>Normal</severity>
    </event>
    <event>
       <uei>uei.opennms.org/troubleTicket/cancel</uei>
-<<<<<<< HEAD
-      <event-label>OpenNMS defined internal event: Trouble Ticket A request has been made to cancel a trouble ticket</event-label>
-      <descr>&lt;p>This event is generated to invoke the asynchronous Trouble Ticket API in OpenNMS
-      for canceling an existing trouble ticket.&lt;/p></descr>
-=======
       <event-label>OpenNMS defined trouble ticket event: A request has been made to cancel a trouble ticket</event-label>
       <descr>This event is generated to invoke the asynchronous Trouble Ticket API in OpenNMS
       for canceling an existing trouble ticket.</descr>
->>>>>>> 65da858e
       <logmsg dest="logndisplay">A request has been generated to cancel a trouble ticket.</logmsg>
       <severity>Normal</severity>
    </event>
    <event>
       <uei>uei.opennms.org/troubleTicket/communicationError</uei>
-<<<<<<< HEAD
-      <event-label>OpenNMS defined internal event: Trouble Ticket A communication error occurred</event-label>
-      <descr>&lt;p>This event is generated when OpenNMS is unable to retrive, save or update a ticket
-      via the Trouble Ticket API.&lt;/p></descr>
-      <logmsg dest="logndisplay">A communication error occurred between OpenNMS and the Trouble Ticket system with reason: %parm[reason]%.</logmsg>
-=======
       <event-label>OpenNMS defined trouble ticket event: A communication error occurred</event-label>
       <descr>This event is generated when OpenNMS is unable to retrive, save or update a ticket
       via the Trouble Ticket API.</descr>
       <logmsg dest="logndisplay">A communication error occurred between OpenNMS and the Trouble Ticket system.
       Communications failed with reason: %parm[reason]%.</logmsg>
->>>>>>> 65da858e
       <severity>Warning</severity>
    </event>
    <event>
       <uei>uei.opennms.org/internal/promoteQueueData</uei>
-<<<<<<< HEAD
-      <event-label>OpenNMS defined internal event: Queued A request has been made promote data from the RRD Queue</event-label>
-      <descr>&lt;p>This event is generated to invoke the promotion data of the Queueing RRD Strategy for the file(s): %parm[filesToPromote]%.&lt;/p></descr>
-      <logmsg dest="donotpersist">A request has been generated to promote data from the queue.</logmsg>
-=======
       <event-label>OpenNMS defined event: A request has been made promote data from the RRD Queue</event-label>
       <descr>This event is generated to invoke the promotion data of the Queueing RRD Strategy.</descr>
       <logmsg dest="donotpersist">A request has been generated to promote data from the queue for the file(s): %parm[filesToPromote]%.</logmsg>
->>>>>>> 65da858e
       <severity>Normal</severity>
    </event>
    <event>
       <uei>uei.opennms.org/internal/translator/hypericAlert</uei>
-<<<<<<< HEAD
-      <event-label>OpenNMS defined internal event: Event Translator An event received from Hyperic has been translated</event-label>
-=======
       <event-label>OpenNMS defined event: An event received from Hyperic has been translated</event-label>
->>>>>>> 65da858e
       <descr>This is a translated Hyperic Alert to associate with OpenNMS entity..&lt;p>
 
       &lt;p>Alert reason: %parm[action.shortReason]% &lt;/p>
       &lt;p>Alert reason: %parm[action.longReason]% &lt;/p>
       &lt;p>&lt;a href=&quot;%parm[resource.url]%&quot; > %parm[resource.name]% &lt;/a>&lt;/p></descr>
-<<<<<<< HEAD
-      <logmsg dest="logndisplay">Hyperic Alert: %parm[action.longReason]%</logmsg>
-=======
       <logmsg dest="logndisplay">&lt;p>&lt;a href=&quot;%parm[alert.url]%&quot; > Hyperic Alert: %parm[action.longReason]% &lt;/a>&lt;/p></logmsg>
->>>>>>> 65da858e
       <severity>Minor</severity>
       <alarm-data reduction-key="%uei%:%dpname%:%nodeid%:%interface%:%service%:%parm[resource.name]%:%parm[alertDef.name]%" alarm-type="3" auto-clean="false"/>
    </event>
    <event>
       <uei>uei.opennms.org/internal/syslogdConfigChange</uei>
-<<<<<<< HEAD
-      <event-label>OpenNMS-defined internal event: Admin Syslogd configuration changed</event-label>
-      <descr>&lt;p>This event is sent by the WebUI or the user when the Syslogd configuration has changed and should be reloaded.&lt;/p></descr>
-      <logmsg dest="logndisplay">The Syslogd configuration has been changed and should be reloaded.</logmsg>
-=======
       <event-label>OpenNMS-defined internal event: Syslogd configuration changed</event-label>
       <descr>This event is sent by the WebUI or the user when the Syslogd configuration has changed and should be reloaded</descr>
       <logmsg dest="logndisplay">The Syslogd configuration has been changed and should be reloaded</logmsg>
->>>>>>> 65da858e
       <severity>Normal</severity>
    </event>
    <event>
       <uei>uei.opennms.org/internal/authentication/successfulLogin</uei>
-<<<<<<< HEAD
-      <event-label>OpenNMS-defined internal event: Admin a user has successfully authentication to the WebUI</event-label>
-      <descr>&lt;p>This event is sent by the WebUI when a user has successfully authenticated.&lt;/p>
-      &lt;p>OpenNMS user %parm[user]% has logged in from %parm[ip]%.&lt;/p></descr>
-=======
       <event-label>OpenNMS-defined internal event: a user has successfully authentication to the WebUI</event-label>
       <descr>This event is sent by the WebUI when a user has successfully authenticated</descr>
->>>>>>> 65da858e
       <logmsg dest="donotpersist">OpenNMS user %parm[user]% has logged in from %parm[ip]%.</logmsg>
       <severity>Normal</severity>
    </event>
    <event>
       <uei>uei.opennms.org/internal/authentication/failure</uei>
-<<<<<<< HEAD
-      <event-label>OpenNMS-defined internal event: Admin an authentication failure has occurred in WebUI</event-label>
-      <descr>&lt;p>This event is sent by the WebUI when an authentication failure occurs.
-      OpenNMS user '%parm[user]%' (may be blank) has failed to login
-      from %parm[ip]%.  The failure event is %parm[exceptionName]% with
-      the message '%parm[exceptionMessage]%'.&lt;/p></descr>
-      <logmsg dest="logndisplay">OpenNMS user '%parm[user]%' (may be blank) has failed to login from %parm[ip]%.</logmsg>
-=======
       <event-label>OpenNMS-defined internal event: an authentication failure has occurred in WebUI</event-label>
       <descr>This event is sent by the WebUI when an authentication failure occurs.</descr>
       <logmsg dest="logndisplay">OpenNMS user '%parm[user]%' (may be blank) has failed to login
       from %parm[ip]%.  The failure event is %parm[exceptionName]% with
       the message '%parm[exceptionMessage]%'.</logmsg>
->>>>>>> 65da858e
       <severity>Minor</severity>
    </event>
    <event>
       <uei>uei.opennms.org/internal/authentication/loggedOut</uei>
-<<<<<<< HEAD
-      <event-label>OpenNMS-defined internal event: Admin a user logged out of the web UI</event-label>
-      <descr>&lt;p>This event is sent by the WebUI when a user logs out of the WebUI.
-      OpenNMS user '%parm[user]%' logged out of the WebUI.&lt;/p></descr>
-=======
       <event-label>OpenNMS-defined internal event: a user logged out of the web UI</event-label>
       <descr>This event is sent by the WebUI when a user logs out of the WebUI.</descr>
->>>>>>> 65da858e
       <logmsg dest="logndisplay">OpenNMS user '%parm[user]%' logged out of the WebUI.</logmsg>
       <severity>Normal</severity>
    </event>
    <event>
       <uei>uei.opennms.org/internal/authentication/sessionRemoved</uei>
-<<<<<<< HEAD
-      <event-label>OpenNMS-defined internal event: Admin a user's session was removed from the WebUI</event-label>
-      <descr>&lt;p>This event is sent by the WebUI when a user's session is removed for any
-      reason other than a user-initiated logout.  This generally means that
-      the session timed out due to inactivity&lt;/p>.
-      &lt;p>OpenNMS user '%parm[user]%' has been logged out of the WebUI, most likely
-      due to a session timeout&lt;/p>.</descr>
-      <logmsg dest="logndisplay">OpenNMS user '%parm[user]%' has been logged out of the WebUI</logmsg>
-=======
       <event-label>OpenNMS-defined internal event: a user's session was removed from the WebUI</event-label>
       <descr>This event is sent by the WebUI when a user's session is removed for any
       reason other than a user-initiated logout.  This generally means that
       the session timed out due to inactivity.</descr>
       <logmsg dest="logndisplay">OpenNMS user '%parm[user]%' has been logged out of the WebUI, most likely
       due to a session timeout.</logmsg>
->>>>>>> 65da858e
       <severity>Normal</severity>
    </event>
    <event>
       <uei>uei.opennms.org/api/tl1d/message/autonomous</uei>
-<<<<<<< HEAD
-      <event-label>OpenNMS-defined internal event: Eventd Autonomous TL1 message</event-label>
-=======
       <event-label>OpenNMS-defined Autonomous TL1 message</event-label>
->>>>>>> 65da858e
       <descr>This is a TL1 autonomous message delivered for host: %host%.&lt;p>
 
       &lt;p>Message: %parm[raw-message]% &lt;/p>
@@ -2395,265 +1265,145 @@
       &lt;p>ATAG: %parm[atag]% &lt;/p>
       &lt;p>Verb: %parm[verb]% &lt;/p>
       &lt;p>Auto Block: %parm[autoblock]% &lt;/p></descr>
-<<<<<<< HEAD
-      <logmsg dest="logndisplay">TL1 message: %host%:%parm[verb]%:%parm[autoblock]%</logmsg>
-=======
       <logmsg dest="logndisplay">&lt;p> %host%:%parm[verb]%:%parm[autoblock]% &lt;/p></logmsg>
->>>>>>> 65da858e
       <severity>Warning</severity>
       <alarm-data reduction-key="%uei%:%host%:%parm[aid]%" alarm-type="3" auto-clean="false"/>
    </event>
    <event>
       <uei>uei.opennms.org/provisioner/provisioningAdapterFailed</uei>
-<<<<<<< HEAD
-      <event-label>OpenNMS-defined internal event: Provisiond Provisioning Adapter Failed message</event-label>
-      <descr>A provisioning adapter failed for host: %host%.&lt;p>
-      &lt;p>Message: %parm[reason]% &lt;/p></descr>
-      <logmsg dest="logndisplay">Provisiond: %host%:%parm[host]%:%parm[reason]%</logmsg>
-=======
       <event-label>OpenNMS-defined Provisioning Adapter Failed message</event-label>
       <descr>A provisioning adapter failed for host: %host%.&lt;p>
       &lt;p>Message: %parm[reason]% &lt;/p></descr>
       <logmsg dest="logndisplay">&lt;p> %host%:%parm[host]%:%parm[reason]% &lt;/p></logmsg>
->>>>>>> 65da858e
       <severity>Major</severity>
       <alarm-data reduction-key="%uei%:%host%:%parm[reason]%" alarm-type="3" auto-clean="false"/>
    </event>
    <event>
       <uei>uei.opennms.org/ackd/acknowledge</uei>
-<<<<<<< HEAD
-      <event-label>OpenNMS-defined internal event: Ackd Acknowledgment request</event-label>
-      <descr>&lt;p>A message received requesting an Acknowledgable be acknowledged.&lt;/p>
-      &lt;p>Acknowledgement Request:%parm[refId]% of type:%parm[ackType]% was received with the action:%parm[ackAction]% was received for User: %parm[ackUser]%&lt;/p>
-      &lt;/p>Typically received from an external source or as a choice of an AckReader implementation.&lt;/p></descr>
-      <logmsg dest="logndisplay">Acknowledgement Request:%parm[refId]% was received for User: %parm[ackUser]%.</logmsg>
-=======
       <event-label>OpenNMS-defined Acknowledgment request</event-label>
       <descr>A message received requesting an Acknowledgable be acknowledged.
       &lt;p>Acknowledgement Request:%parm[refId]% of type:%parm[ackType]% was received with the action:%parm[ackAction]% was received for User: %parm[ackUser]%&lt;/p>
       Typically received from an external source or as a choice of an AckReader implementation.</descr>
       <logmsg dest="logndisplay">&lt;p>Acknowledgement Request:%parm[refId]% of type:%parm[ackType]% was received with the action:%parm[ackAction]% was received for User: %parm[ackUser]%.&lt;/p></logmsg>
->>>>>>> 65da858e
       <severity>Normal</severity>
    </event>
    <event>
       <uei>uei.opennms.org/ackd/acknowledgment</uei>
-<<<<<<< HEAD
-      <event-label>OpenNMS-defined internal event: Ackd Acknowledgment message</event-label>
-      <descr>&lt;p>A message from the acknowledgment service that an acknowledgment has been processed:&lt;/p>
-      &lt;p>Acknowledgable:%parm[refId]% of type:%parm[ackType]% was processed with the action:%parm[ackAction]%&lt;/p>
-      &lt;p>Typically the result of a request via an AckReader or a generated acknowledge request event.&lt;/p></descr>
-      <logmsg dest="logndisplay">Acknowledgement:%parm[refId]% of type:%parm[ackType]% was processed.</logmsg>
-=======
       <event-label>OpenNMS-defined Acknowledgment message</event-label>
       <descr>A message from the acknowledgment service that an acknowledgment has been processed:
       &lt;p>Acknowledgable:%parm[refId]% of type:%parm[ackType]% was processed with the action:%parm[ackAction]%&lt;/p>
       Typically the result of a request via an AckReader or a generated acknowledge request event.</descr>
       <logmsg dest="logndisplay">&lt;p>Acknowledgable:%parm[refId]% of type:%parm[ackType]% was processed with the action:%parm[ackAction]%; Acknowledgment:%parm[ackId]%.&lt;/p></logmsg>
->>>>>>> 65da858e
       <severity>Normal</severity>
    </event>
    <event>
       <uei>uei.opennms.org/internal/provisiond/nodeScanCompleted</uei>
-<<<<<<< HEAD
-      <event-label>OpenNMS-defined internal event: Provisiond nodeScanCompleted</event-label>
-      <descr>&lt;p>A message from the Provisiond NodeScan lifecycle that a NodeScan has completed:&lt;/p>
-      &lt;p>The Node with Id: %nodeid%; ForeignSource: %parm[foreignSource]%; ForeignId:%parm[foreignId]% has completed.&lt;/p>
-      &lt;p>Typically the result of a request of an import request or a scheduled/user forced rescan.&lt;/p></descr>
-      <logmsg dest="logndisplay">The Node with Id: %nodeid%; ForeignSource: %parm[foreignSource]%; ForeignId:%parm[foreignId]% has completed.</logmsg>
-=======
       <event-label>OpenNMS-defined Provisiond Event: nodeScanCompleted</event-label>
       <descr>A message from the Provisiond NodeScan lifecycle that a NodeScan has completed:
       &lt;p>The Node with Id: %nodeid%; ForeignSource: %parm[foreignSource]%; ForeignId:%parm[foreignId]% has completed.&lt;/p>
       Typically the result of a request of an import request or a scheduled/user forced rescan.</descr>
       <logmsg dest="logndisplay">&lt;p>The Node with Id: %nodeid%; ForeignSource: %parm[foreignSource]%; ForeignId:%parm[foreignId]% has completed.&lt;/p></logmsg>
->>>>>>> 65da858e
       <severity>Normal</severity>
    </event>
    <event>
       <uei>uei.opennms.org/internal/provisiond/nodeScanAborted</uei>
-<<<<<<< HEAD
-      <event-label>OpenNMS-defined internal event: Provisiond nodeScanAborted</event-label>
-      <descr>&lt;p>A message from the Provisiond NodeScan lifecycle that a NodeScan has Aborted:&lt;/p>
-      &lt;p>The Node with Id: %nodeid%; ForeignSource: %parm[foreignSource]%; ForeignId:%parm[foreignId]% has aborted for the following reason: %parm[reason]% &lt;/p></descr>
-      <logmsg dest="logndisplay">The Node with Id: %nodeid%; ForeignSource: %parm[foreignSource]%; ForeignId:%parm[foreignId]% has aborted.</logmsg>
-=======
       <event-label>OpenNMS-defined Provisiond Event: nodeScanAborted</event-label>
       <descr>A message from the Provisiond NodeScan lifecycle that a NodeScan has Aborted:
       &lt;p>The Node with Id: %nodeid%; ForeignSource: %parm[foreignSource]%; ForeignId:%parm[foreignId]% has aborted for the following reason: %parm[reason]% &lt;/p></descr>
       <logmsg dest="logndisplay">&lt;p>The Node with Id: %nodeid%; ForeignSource: %parm[foreignSource]%; ForeignId:%parm[foreignId]% has aborted for the following reason: %parm[reason]% &lt;/p></logmsg>
->>>>>>> 65da858e
       <severity>Warning</severity>
    </event>
    <event>
       <uei>DISCARD-MATCHING-MESSAGES</uei>
-<<<<<<< HEAD
-      <event-label>OpenNMS-defined internal event: Eventd DISCARD-MATCHING-MESSAGES</event-label>
-      <descr>&lt;p>DISCARD-MATCHING-MESSAGES is used in the syslogd to generate events that 
-      have no matching events. This event is not persisted by default.&lt;/p></descr>
-      <logmsg dest="donotpersist">DISCARD-MATCHING-MESSAGES.</logmsg>
-=======
       <event-label>OpenNMS-defined DISCARD-MATCHING-MESSAGES</event-label>
       <descr>DISCARD-MATCHING-MESSAGES is used in the syslogd to generate events that 
         have no matching events. This event is not persisted by default.</descr>
       <logmsg dest="donotpersist">&lt;p>DISCARD-MATCHING-MESSAGES.&lt;/p></logmsg>
->>>>>>> 65da858e
       <severity>Normal</severity>
    </event>
    <event>
       <uei>uei.opennms.org/reportd/reportRunFailed</uei>
-<<<<<<< HEAD
-      <event-label>OpenNMS-defined internal event: Reportd reportRunFailed</event-label>
-      <descr>&lt;p>A message from the Reportd reporting service that a report has failed to run:&lt;/p>
-      &lt;p>The report with name %parm[reportName]% failed to run for the following reason: %parm[reason]% &lt;/p></descr>
-      <logmsg dest="logndisplay">The report with name %parm[reportName]% failed to run.</logmsg>
-=======
       <event-label>OpenNMS-defined Reportd Event: reportRunFailed</event-label>
       <descr>A message from the Reportd reporting service that a report has failed to run:
       &lt;p>The report with name %parm[reportName]% failed to run for the following reason: %parm[reason]% &lt;/p></descr>
       <logmsg dest="logndisplay">&lt;p>The report with name %parm[reportName]% failed to run for the following reason: %parm[reason]% &lt;/p></logmsg>
->>>>>>> 65da858e
       <severity>Minor</severity>
       <alarm-data reduction-key="%uei%:%nodeid%:%dpname%:%parm[reportName]%" alarm-type="3" auto-clean="false"/>
    </event>
    <event>
       <uei>uei.opennms.org/reportd/reportDeliveryFailed</uei>
-<<<<<<< HEAD
-      <event-label>OpenNMS-defined internal event: Reportd reportDeliveryFailed</event-label>
-      <descr>&lt;p>A message from the Reportd delivery service that a report could not be delivered:&lt;/p>
-      &lt;p>The report with name %parm[reportName]% could not be delivered for the following reason: %parm[reason]% &lt;/p></descr>
-      <logmsg dest="logndisplay">The report with name %parm[reportName]% could not be delivered.</logmsg>
-=======
       <event-label>OpenNMS-defined Reportd Event: reportDeliveryFailed</event-label>
       <descr>A message from the Reportd delivery service that a report could not be delivered:
       &lt;p>The report with name %parm[reportName]% could not be delivered for the following reason: %parm[reason]% &lt;/p></descr>
       <logmsg dest="logndisplay">&lt;p>The report with name %parm[reportName]% could not be delivered for the following reason: %parm[reason]% &lt;/p></logmsg>
->>>>>>> 65da858e
       <severity>Minor</severity>
       <alarm-data reduction-key="%uei%:%nodeid%:%dpname%:%parm[reportName]%" alarm-type="3" auto-clean="false"/>
    </event>
    <event>
       <uei>uei.opennms.org/internal/linkd/nodeLinkDiscoveryStarted</uei>
-<<<<<<< HEAD
-      <event-label>OpenNMS-defined internal event: Linkd nodeLinkDiscoveryStarted</event-label>
-      <descr>&lt;p>The Linkd process has started its attempt to discover links for this node.&lt;/p></descr>
-      <logmsg dest="logndisplay">Linkd %parm[runnable]% started.</logmsg>
-=======
       <event-label>OpenNMS-defined Linkd Event: nodeLinkDiscoveryStarted</event-label>
       <descr>&lt;p>The Linkd process has started its attempt to discover links for this node.&lt;/p></descr>
       <logmsg dest="logndisplay">&lt;p>Linkd %parm[runnable]% started.&lt;/p></logmsg>
->>>>>>> 65da858e
       <severity>Normal</severity>
    </event>
    <event>
       <uei>uei.opennms.org/internal/linkd/nodeLinkDiscoveryCompleted</uei>
-<<<<<<< HEAD
-      <event-label>OpenNMS-defined internal event: Linkd nodeLinkDiscoveryCompleted</event-label>
-      <descr>&lt;p>The Linkd process has finished its attempt to discover links for this node.&lt;/p></descr>
-      <logmsg dest="logndisplay">Linkd %parm[runnable]% completed.</logmsg>
-=======
       <event-label>OpenNMS-defined Linkd Event: nodeLinkDiscoveryCompleted</event-label>
       <descr>&lt;p>The Linkd process has finished its attempt to discover links for this node.&lt;/p></descr>
       <logmsg dest="logndisplay">&lt;p>Linkd %parm[runnable]% completed.&lt;/p></logmsg>
->>>>>>> 65da858e
       <severity>Normal</severity>
    </event>
    <event>
       <uei>uei.opennms.org/internal/linkd/nodeLinkDiscoverySuspended</uei>
-<<<<<<< HEAD
-      <event-label>OpenNMS-defined internal event: Linkd nodeLinkDiscoverySuspended</event-label>
-      <descr>&lt;p>The Linkd process suspended its attempt to discover links for this node.&lt;/p></descr>
-      <logmsg dest="logndisplay">Linkd %parm[runnable]% suspended.</logmsg>
-=======
       <event-label>OpenNMS-defined Linkd Event: nodeLinkDiscoverySuspended</event-label>
       <descr>&lt;p>The Linkd process suspended its attempt to discover links for this node.&lt;/p></descr>
       <logmsg dest="logndisplay">&lt;p>Linkd %parm[runnable]% suspended.&lt;/p></logmsg>
->>>>>>> 65da858e
       <severity>Warning</severity>
    </event>
    <event>
       <uei>uei.opennms.org/internal/linkd/linkDiscoveryStarted</uei>
-<<<<<<< HEAD
-      <event-label>OpenNMS-defined internal event: Linkd linkDiscoveryStarted</event-label>
-      <descr>&lt;p>The Linkd process has started its attempt to discover links.&lt;/p></descr>
-      <logmsg dest="logndisplay">Linkd %parm[runnable]% started.</logmsg>
-=======
       <event-label>OpenNMS-defined Linkd Event: linkDiscoveryStarted</event-label>
       <descr>&lt;p>The Linkd process has started its attempt to discover links.&lt;/p></descr>
       <logmsg dest="logndisplay">&lt;p>Linkd %parm[runnable]% started.&lt;/p></logmsg>
->>>>>>> 65da858e
       <severity>Normal</severity>
    </event>
    <event>
       <uei>uei.opennms.org/internal/linkd/linkDiscoveryCompleted</uei>
-<<<<<<< HEAD
-      <event-label>OpenNMS-defined internal event: Linkd linkDiscoveryCompleted</event-label>
-      <descr>&lt;p>The Linkd process has finished its attempt to discover links.&lt;/p></descr>
-      <logmsg dest="logndisplay">Linkd %parm[runnable]% completed.</logmsg>
-=======
       <event-label>OpenNMS-defined Linkd Event: linkDiscoveryCompleted</event-label>
       <descr>&lt;p>The Linkd process has finished its attempt to discover links.&lt;/p></descr>
       <logmsg dest="logndisplay">&lt;p>Linkd %parm[runnable]% completed.&lt;/p></logmsg>
->>>>>>> 65da858e
       <severity>Normal</severity>
    </event>
    <event>
       <uei>uei.opennms.org/internal/linkd/linkDiscoverySuspended</uei>
-<<<<<<< HEAD
-      <event-label>OpenNMS-defined internal event: Linkd linkDiscoverySuspended</event-label>
-      <descr>&lt;p>The Linkd process suspended its attempt to discover links.&lt;/p></descr>
-      <logmsg dest="logndisplay">Linkd %parm[runnable]% suspended.</logmsg>
-=======
       <event-label>OpenNMS-defined Linkd Event: linkDiscoverySuspended</event-label>
       <descr>&lt;p>The Linkd process suspended its attempt to discover links.&lt;/p></descr>
       <logmsg dest="logndisplay">&lt;p>Linkd %parm[runnable]% suspended.&lt;/p></logmsg>
->>>>>>> 65da858e
       <severity>Warning</severity>
    </event>
    <event>
       <uei>uei.opennms.org/internal/discovery/hardwareInventoryFailed</uei>
-<<<<<<< HEAD
-      <event-label>OpenNMS-defined internal event: Discovery reload specified daemon configuration failed</event-label>
-      <descr>&lt;p>The hardware discovery on node %nodelabel% (IP address %interface%) has failed.&lt;/p>
-      &lt;p>Reason: %parm[reason]%.&lt;/p></descr>
-      <logmsg dest="logndisplay">The hardware discovery on node %nodelabel% (IP address %interface%) has failed.</logmsg>
-=======
       <event-label>OpenNMS-defined internal event: reload specified daemon configuration failed</event-label>
       <descr>&lt;p>The hardware discovery on node %nodelabel% (IP address %interface%) has failed.&lt;/p></descr>
       <logmsg dest="logndisplay">&lt;p>The hardware discovery on node %nodelabel% (IP address %interface%) has failed.&lt;/p>
       &lt;p>Reason: %parm[reason]%.&lt;/p></logmsg>
->>>>>>> 65da858e
       <severity>Minor</severity>
    </event>
    <event>
       <uei>uei.opennms.org/internal/discovery/hardwareInventorySuccessful</uei>
-<<<<<<< HEAD
-      <event-label>OpenNMS-defined internal event: Discovery hardware discovery successful</event-label>
-      <descr>&lt;p>The hardware discovery on node %nodelabel% (IP address %interface%) has been completed successfuly.&lt;/p></descr>
-      <logmsg dest="logndisplay">The hardware discovery on node %nodelabel% (IP address %interface%) has been completed successfuly.</logmsg>
-=======
       <event-label>OpenNMS-defined internal event: hardware discovery successful</event-label>
       <descr>&lt;p>The hardware discovery on node %nodelabel% (IP address %interface%) has been completed successfuly.&lt;/p></descr>
       <logmsg dest="logndisplay">&lt;p>The hardware discovery on node %nodelabel% (IP address %interface%) has been completed successfuly.&lt;/p></logmsg>
->>>>>>> 65da858e
       <severity>Normal</severity>
    </event>
    <event>
       <uei>uei.opennms.org/internal/kscReportUpdated</uei>
       <event-label>OpenNMS-defined internal event: KSC report updated</event-label>
-<<<<<<< HEAD
-      <descr>&lt;p&gt;The KSC Report '%parm[reportTitle]%' has been updated (remaining graphs: %parm[graphCount]%).&lt;/p&gt;
-         &lt;p&gt;Some graphs defined on the report have been removed, due to an invalid resource or chart.&lt;/p&gt;
-         &lt;p&gt;A resource is not valid on any of the following situations: the nodeId (or nodeSource) doesn't exist, the resource type 
-         is not valid or doesn't exist on the node, the resource name is not valid or doesn't exist on the node.&lt;/p&gt;
-         &lt;p&gt;Check the logs for more details.&lt;/p&gt;</descr>
-=======
       <descr>&lt;p>The KSC Report '%parm[reportTitle]%' has been updated (remaining graphs: %parm[graphCount]%).&lt;/p>
       &lt;p>Some graphs defined on the report have been removed, due to an invalid resource or chart.&lt;/p>
       &lt;p>A resource is not valid on any of the following situations: the nodeId (or nodeSource) doesn't exist, the resource type 
       is not valid or doesn't exist on the node, the resource name is not valid or doesn't exist on the node.&lt;/p>
       &lt;p>Check the logs for more details.&lt;/p></descr>
->>>>>>> 65da858e
       <logmsg dest="logndisplay">The KSC Report %parm[reportTitle]% has been updated.</logmsg>
       <severity>Warning</severity>
    </event>
