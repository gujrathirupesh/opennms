<events xmlns="http://xmlns.opennms.org/xsd/eventconf">
   <event>
      <uei>MATCH-ANY-UEI</uei>
      <event-label>OpenNMS-defined event: MATCH-ANY-UEI</event-label>
      <descr>&lt;p>This UEI will never be generated, but exists
                        so that notifications can match any UEI for a
                        particular filter rule. Useful to see all events for
                        a particular node via notifications.
                        &lt;/p></descr>
      <logmsg dest="logonly">MATCH-ANY-UEI event.</logmsg>
      <severity>Indeterminate</severity>
   </event>
   <event>
      <uei>uei.opennms.org/internal/poller/outageCreated</uei>
      <event-label>OpenNMS-defined node event: outageCreated</event-label>
      <descr>&lt;p>A %service% outage was created on interface
      %interface%.&lt;/p></descr>
      <logmsg dest="donotpersist">%service% outage identified on interface %interface% with reason code: %parm[eventReason]%.</logmsg>
      <severity>Normal</severity>
   </event>
   <event>
      <uei>uei.opennms.org/internal/poller/outageResolved</uei>
      <event-label>OpenNMS-defined node event: outageResolved</event-label>
      <descr>&lt;p>The %service% service outage on interface %interface% 
      has been restored.&lt;/p></descr>
      <logmsg dest="donotpersist">The %service% outage on interface %interface% has been
      resolved.</logmsg>
      <severity>Normal</severity>
   </event>
   <event>
      <uei>uei.opennms.org/internal/capsd/discPause</uei>
      <event-label>OpenNMS-defined internal event: capsd discPause</event-label>
      <descr>&lt;p>The services scanning engine has asked discovery to
      pause due to a backlog of interfaces yet to be scanned.
      &lt;/p></descr>
      <logmsg dest="logonly">Capsd has asked Discovery to pause momentarily.</logmsg>
      <severity>Warning</severity>
   </event>
   <event>
      <uei>uei.opennms.org/internal/capsd/discResume</uei>
      <event-label>OpenNMS-defined internal event: capsd discResume</event-label>
      <descr>&lt;p>Capsd is approving discovery to resume adding nodes
      to the Capsd queue.&lt;/p></descr>
      <logmsg dest="logonly">Capsd is ready for Discovery to resume scheduling nodes.</logmsg>
      <severity>Normal</severity>
   </event>
   <event>
      <uei>uei.opennms.org/internal/capsd/snmpConflictsWithDb</uei>
      <event-label>OpenNMS-defined capsd event: snmpConflictsWithDb</event-label>
      <descr>&lt;p>During a rescan the ip interfaces as determined by snmp
      conflict with the ip interfaces listed in the database for this node.
      &lt;/p></descr>
      <logmsg dest="logndisplay">IP interfaces as determined by SNMP disagree with the database.</logmsg>
      <severity>Warning</severity>
   </event>
   <event>
      <uei>uei.opennms.org/internal/capsd/forceRescan</uei>
      <event-label>OpenNMS-defined internal event: capsd forceRescan</event-label>
      <descr>&lt;p>A services scan has been forced.&lt;/p>
      &lt;p>The administrator has forced a services scan on
      this node to update the list of supported
      services.&lt;/p></descr>
      <logmsg dest="logndisplay">&lt;p>A services scan has been forced on this
      node.&lt;/p></logmsg>
      <severity>Warning</severity>
   </event>
   <event>
      <uei>uei.opennms.org/internal/capsd/rescanCompleted</uei>
      <event-label>OpenNMS-defined internal event: capsd rescanCompleted</event-label>
      <descr>&lt;p>A services scan has been completed.&lt;/p>
      &lt;p>The list of services on this node has been
      updated.&lt;/p></descr>
      <logmsg dest="logndisplay">&lt;p>A services scan has been completed on this
      node.&lt;/p></logmsg>
      <severity>Normal</severity>
   </event>
   <event>
      <uei>uei.opennms.org/internal/capsd/interfaceSupportsSNMP</uei>
      <event-label>OpenNMS-defined internal event: capsd interfaceSupportsSNMP</event-label>
      <descr>&lt;p>A services scan has verified that this interface
      supports the SNMP protocol.&lt;/p></descr>
      <logmsg dest="logonly">&lt;p>A services scan has verified that this interface
      supports the SNMP protocol.&lt;/p></logmsg>
      <severity>Normal</severity>
   </event>
   <event>
      <uei>uei.opennms.org/internal/capsd/duplicateIPAddress</uei>
      <event-label>OpenNMS-defined internal event: capsd duplicateIPAddress</event-label>
      <descr>&lt;p>A services scan has discovered an IP address on 
            more than one device: IP Address: %interface%. The address
      has been added to the database under all nodes that have it.
      If this address is in error, please take steps to correct it.
      &lt;/p></descr>
      <logmsg dest="logndisplay">&lt;p>A services scan has discovered a duplicate IP address:
      %interface%.&lt;/p></logmsg>
      <severity>Minor</severity>
      <alarm-data reduction-key="%uei%:%dpname%:%nodeid%" alarm-type="3" auto-clean="true"/>
   </event>
   <event>
      <uei>uei.opennms.org/internal/capsd/updateServer</uei>
      <event-label>OpenNMS-defined internal event: capsd updateServer</event-label>
      <descr>&lt;p>This event is an external command to add an
                        interface/server mapping to the database. The required 
                        paramater is the IP address of the interface: %interface%, 
                        the NMS host server name: %host%, and the optional parameter 
                        of a node label: %nodelabel%. This event will cause an 
                        addInterface event. &lt;/p></descr>
      <logmsg dest="logndisplay">&lt;p>A request has been made to add an interface/server
                        mapping as well as the interface to the database. The interface:
      %interface%, the NMS host: %host%,  and node label: %nodelabel%
                        are specified. &lt;/p></logmsg>
      <severity>Normal</severity>
   </event>
   <event>
      <uei>uei.opennms.org/internal/capsd/updateService</uei>
      <event-label>OpenNMS-defined internal event: capsd updateService</event-label>
      <descr>&lt;p>This event is an external command to add or remove 
                        an interface/service mapping into the database. The required 
                        paramater is the IP address of the interface: %interface%, 
                        the service name: %service%, and the optional parameter 
                        action: %action%. This event will cause a changeService
                        event with the specified action. &lt;/p></descr>
      <logmsg dest="logndisplay">&lt;p>A request has been made to add or remove an 
                        interface/service mapping, as well as add or remove a service:
                        %service% from the specified interface: %interface%. &lt;/p></logmsg>
      <severity>Normal</severity>
   </event>
   <event>
      <uei>uei.opennms.org/internal/capsd/addNode</uei>
      <event-label>OpenNMS-defined internal event: capsd addNode</event-label>
      <descr>&lt;p>This event is an external command to add a node
      to the database. The required paramater is the IP
      address for the main interface: %interface%, and
      the optional parameter of a node label: %nodelabel%.&lt;/p></descr>
      <logmsg dest="logndisplay">&lt;p>A request has been made to add a node with interface:
      %interface% and node label: %nodelabel%.&lt;/p></logmsg>
      <severity>Normal</severity>
   </event>
   <event>
      <uei>uei.opennms.org/internal/capsd/deleteNode</uei>
      <event-label>OpenNMS-defined internal event: capsd deleteNode</event-label>
      <descr>&lt;p>This event is an external command to delete a node
      from the database. The required paramater is the IP
      address for one interface: %interface%.&lt;/p></descr>
      <logmsg dest="logndisplay">&lt;p>A request has been made to delete a node with interface:
      %interface%.&lt;/p></logmsg>
      <severity>Normal</severity>
   </event>
   <event>
      <uei>uei.opennms.org/internal/capsd/addInterface</uei>
      <event-label>OpenNMS-defined internal event: capsd addInterface</event-label>
      <descr>&lt;p>This event is an external command to add an interface
      to the database. The required paramater is the IP
      address for the main interface: %interface%.&lt;/p></descr>
      <logmsg dest="logndisplay">&lt;p>A request has been made to add an interface 
      %interface%.&lt;/p></logmsg>
      <severity>Normal</severity>
   </event>
   <event>
      <uei>uei.opennms.org/internal/capsd/deleteInterface</uei>
      <event-label>OpenNMS-defined internal event: capsd deleteInterface</event-label>
      <descr>&lt;p>This event is an external command to delete an interface
      from the database. The required paramater is the IP
      address for the interface: %interface%, or the nodeid %nodeid%
      and ifIndex %ifindex%.&lt;/p></descr>
      <logmsg dest="logndisplay">&lt;p>A request has been made to delete an interface:
      %interface% on node %nodeid% with ifIndex %ifindex%.&lt;/p></logmsg>
      <severity>Normal</severity>
   </event>
   <event>
      <uei>uei.opennms.org/internal/capsd/changeService</uei>
      <event-label>OpenNMS-defined internal event: capsd changeService</event-label>
      <descr>&lt;p>This event will add or remove a service from an interface.
      The paramters include the interface, %interface%, the service,
      %service%, and any required qualifiers, %parm[#2]%. The action
      taken will be: %parm[#1]%.&lt;/p></descr>
      <logmsg dest="logndisplay">&lt;p>A request has been made to %parm[#1]% the %service% service
      on interface: %interface%.&lt;/p></logmsg>
      <severity>Normal</severity>
   </event>
   <event>
      <uei>uei.opennms.org/internal/importer/reloadImport</uei>
      <event-label>OpenNMS-defined internal event: importer reloadImport</event-label>
      <descr>&lt;p>This event will cause the importer to run the model-import process.
        The parameters include foreignSource, url, and deleteThreshold that override
        configuration properties as well as XML and default values.&lt;/p></descr>
      <logmsg dest="logndisplay">&lt;p>A request had been made to run the model-import process with the
        parms: %parm[all]%.&lt;/p></logmsg>
      <severity>Normal</severity>
   </event>
   <event>
      <uei>uei.opennms.org/internal/importer/importStarted</uei>
      <event-label>OpenNMS-defined internal event: importer process has started</event-label>
      <descr>&lt;p>This event indicates the model-importer process has started&lt;/p></descr>
      <logmsg dest="logndisplay">&lt;p>This event indicates the model-importer process has started from resource: %parm[importResource]% &lt;/p></logmsg>
      <severity>Normal</severity>
   </event>
   <event>
      <uei>uei.opennms.org/internal/importer/importSuccessful</uei>
      <event-label>OpenNMS-defined internal event: importer process successfully completed</event-label>
      <descr>&lt;p>This event indicates the model-importer process has completed successfully. There 
        is 1 parameter called importStats: %parm[importStats]%&lt;/p></descr>
      <logmsg dest="logndisplay">&lt;p>This event indicates the model-importer process has completed successfully from resource: %parm[importResource]%&lt;/p></logmsg>
      <severity>Normal</severity>
      <alarm-data reduction-key="%uei%:%parm[importResource]%" alarm-type="2" clear-key="uei.opennms.org/internal/importer/importFailed:%parm[importResource]%" auto-clean="true"/>
   </event>
   <event>
      <uei>uei.opennms.org/internal/importer/importFailed</uei>
      <event-label>OpenNMS-defined internal event: importer process failed.</event-label>
      <descr>&lt;p>This event indicates the model-importer process has failed.  There is 1 parameter 
        called failureMessage: %parm[failureMessage]%&lt;/p></descr>
      <logmsg dest="logndisplay">&lt;p>This event indicates the model-importer process has failed from resource: %parm[importResource]% with reason: %parm[failureMessage]%&lt;/p></logmsg>
      <severity>Warning</severity>
      <alarm-data reduction-key="%uei%:%parm[importResource]%" alarm-type="1" auto-clean="false"/>
   </event>
   <event>
      <uei>uei.opennms.org/nodes/restartPollingInterface</uei>
      <event-label>OpenNMS-defined node event: restartPollingInterface</event-label>
      <descr>&lt;p>This event is an external command to restart polling 
                        all active services on a specified interface. The requeried 
                        parameter is the IP address of the interface. (%parm[ipaddr]%). 
                        &lt;/p></descr>
      <logmsg dest="logndisplay">Reschedule polling to services on a specified interface(%parm[ipaddr]%).</logmsg>
      <severity>Normal</severity>
   </event>
   <event>
      <uei>uei.opennms.org/internal/discovery/newSuspect</uei>
      <event-label>OpenNMS-defined internal event: discovery newSuspect</event-label>
      <descr>&lt;p>Interface %interface% has been discovered and is
      being queued for a services scan.&lt;/p></descr>
      <logmsg dest="logndisplay">A new interface (%interface%) has been discovered and is
      being queued for a services scan.</logmsg>
      <severity>Warning</severity>
   </event>
   <event>
      <uei>uei.opennms.org/internal/capsd/suspectScanCompleted</uei>
      <event-label>OpenNMS-defined internal event: suspect scan completed</event-label>
      <descr>&lt;p>The suspect services scan of interface %interface%
      has completed.&lt;/p></descr>
      <logmsg dest="logndisplay">The suspect services scan of interface %interface%
      has completed.</logmsg>
      <severity>Normal</severity>
   </event>
   <event>
      <uei>uei.opennms.org/internal/interfaceManaged</uei>
      <event-label>OpenNMS-defined internal event: interfaceManaged</event-label>
      <descr>&lt;p>The interface %interface% is being
      remanaged.&lt;/p> &lt;p>This interface will now
      participate in service polling.&lt;/p></descr>
      <logmsg dest="logndisplay">The interface %interface% is being remanaged.</logmsg>
      <severity>Warning</severity>
   </event>
   <event>
      <uei>uei.opennms.org/internal/interfaceUnmanaged</uei>
      <event-label>OpenNMS-defined internal event: interfaceUnmanaged</event-label>
      <descr>&lt;p>The interface %interface% is being forcibly
      unmanaged.&lt;/p> &lt;p>This interface and all
      associated services will &lt;b>NOT&lt;/b> be polled
      until the interface is remanaged.&lt;/p></descr>
      <logmsg dest="logndisplay">The interface %interface% is being forcibly unmanaged.</logmsg>
      <severity>Minor</severity>
   </event>
   <event>
      <uei>uei.opennms.org/internal/notificationWithoutUsers</uei>
      <event-label>OpenNMS-defined internal event: notificationWithoutUsers</event-label>
      <descr>&lt;p>A destination path in a notification has not been
      assigned any users.&lt;/p></descr>
      <logmsg dest="logndisplay">A destination path in a notification has not been assigned
      any users.</logmsg>
      <severity>Warning</severity>
   </event>
   <event>
      <uei>uei.opennms.org/internal/notificationsTurnedOff</uei>
      <event-label>OpenNMS-defined internal event: notificationsTurnedOff</event-label>
      <descr>&lt;p>Notifications have been disabled.&lt;/p>
      &lt;p>The administrator has disabled notifications on
      OpenNMS. No pages or emails will be sent until notifications
      are reenabled.&lt;/p>
      &lt;p>
      Responsible user: &lt;em>%parm[remoteUser]%&lt;/em>
      at &lt;em>%parm[remoteHost]% (%parm[remoteAddr]%)&lt;/em>
      &lt;/p></descr>
      <logmsg dest="logndisplay">&lt;p>Notifications have been disabled.&lt;/p></logmsg>
      <severity>Minor</severity>
   </event>
   <event>
      <uei>uei.opennms.org/internal/notificationsTurnedOn</uei>
      <event-label>OpenNMS-defined internal event: notificationsTurnedOn</event-label>
      <descr>&lt;p>Notifications have been enabled.&lt;/p>
      &lt;p>The administrator has enabled notifications on
      OpenNMS. Pages and/or emails will be sent based upon receipt
      of important events.&lt;/p>
      &lt;p>
      Responsible user: &lt;em>%parm[remoteUser]%&lt;/em>
      at &lt;em>%parm[remoteHost]% (%parm[remoteAddr]%)&lt;/em>
      &lt;/p></descr>
      <logmsg dest="logndisplay">&lt;p>Notifications have been enabled.&lt;/p></logmsg>
      <severity>Warning</severity>
   </event>
   <event>
      <uei>uei.opennms.org/internal/reloadDaemonConfig</uei>
      <event-label>OpenNMS-defined internal event: reload specified daemon configuration</event-label>
      <descr>&lt;p>The administrator has changed the daemon: %parm[daemonName]% 
      configuration files and requests the configuration to be re-marshaled and applied.&lt;/p></descr>
      <logmsg dest="logndisplay">&lt;p>The daemon: %parm[daemonName]% configuration files has changed.&lt;/p></logmsg>
      <severity>Normal</severity>
   </event>
   <event>
      <uei>uei.opennms.org/internal/reloadDaemonConfigFailed</uei>
      <event-label>OpenNMS-defined internal event: reload specified daemon configuration failed</event-label>
      <descr>&lt;p>The administrator has changed the daemon: %parm[daemonName]% 
      configuration files and the request for the configuration to be re-marshaled and applied 
      has failed.&lt;/p></descr>
      <logmsg dest="logndisplay">&lt;p>The daemon: %parm[daemonName]% configuration changes have failed to be 
      applied. Reason: %parm[reason]%.&lt;/p></logmsg>
      <severity>Major</severity>
      <alarm-data reduction-key="%uei%:%dpname%:%parm[daemonName]%" alarm-type="1" auto-clean="false"/>
   </event>
   <event>
      <uei>uei.opennms.org/internal/reloadDaemonConfigSuccessful</uei>
      <event-label>OpenNMS-defined internal event: reload specified daemon configuration successful</event-label>
      <descr>&lt;p>The administrator has changed the daemon: %parm[daemonName]% 
      configuration files and the request for the configuration to be re-marshaled and applied 
      has succeeded.&lt;/p></descr>
      <logmsg dest="logndisplay">&lt;p>The daemon: %parm[daemonName]% configuration changes have successfully been 
      applied.&lt;/p></logmsg>
      <severity>Normal</severity>
      <alarm-data reduction-key="%uei%:%dpname%:%nodeid%" alarm-type="2" clear-key="uei.opennms.org/internal/reloadDaemonConfigFailed:%dpname%:%parm[daemonName]%" auto-clean="false"/>
   </event>
   <event>
      <uei>uei.opennms.org/internal/reloadPollerConfig</uei>
      <event-label>OpenNMS-defined internal event: reloadPollerConfig</event-label>
      <descr>&lt;p>The administrator has changed the poller
      configuration files. The pollers and related services will
      now restart to detect the changes.&lt;/p></descr>
      <logmsg dest="logndisplay">&lt;p>The poller configuration files have
      changed.&lt;/p></logmsg>
      <severity>Warning</severity>
   </event>
   <event>
      <uei>uei.opennms.org/internal/reloadScriptConfig</uei>
      <event-label>OpenNMS-defined internal event: reloadScriptConfig</event-label>
      <descr>&lt;p>The administrator has changed the ScriptD
      configuration. ScriptD will load the new configuration.&lt;/p></descr>
      <logmsg dest="logndisplay">&lt;p>The ScriptD configuration files have changed.&lt;/p></logmsg>
      <severity>Minor</severity>
   </event>
   <event>
      <uei>uei.opennms.org/internal/reloadVacuumdConfig</uei>
      <event-label>OpenNMS-defined internal event: reloadVacuumdConfig</event-label>
      <descr>&lt;p>The administrator has changed the Vacuumd
        configuration. Vacuumd will load the new configuration.&lt;/p></descr>
      <logmsg dest="logndisplay">&lt;p>The Vacuumd configuration files have changed.&lt;/p></logmsg>
      <severity>Minor</severity>
   </event>
   <event>
      <uei>uei.opennms.org/internal/reloadSnmpPollerConfig</uei>
      <event-label>OpenNMS-defined internal event: reloadSnmpPollerConfig</event-label>
      <descr>&lt;p>The administrator has changed the SnmpPoller
        configuration. SnmpPoller will load the new configuration.&lt;/p></descr>
      <logmsg dest="logndisplay">&lt;p>The SnmpPoller configuration files have changed.&lt;/p></logmsg>
      <severity>Minor</severity>
   </event>
   <event>
      <uei>uei.opennms.org/internal/configureSNMP</uei>
      <event-label>OpenNMS-defined internal event: configureSNMP</event-label>
      <descr>&lt;p>SNMP definition for IP address
                        %parm[firstIPAddress]%-%parm[lastIPAddress]% has been
                        updated with community string
                        &quot;%parm[communityString]%&quot;&lt;/p></descr>
      <logmsg dest="logonly">&lt;p>SNMP community string
                        &quot;%parm[communityString]%&quot; has been defined
                        for IP %parm[firstIPAddress]%-%parm[lastIPAddress]%.&lt;/p></logmsg>
      <severity>Warning</severity>
   </event>
   <event>
      <uei>uei.opennms.org/internal/restartSCM</uei>
      <event-label>OpenNMS-defined internal event: restartSCM</event-label>
      <descr>&lt;p>SCM has been asked to restart.&lt;/p></descr>
      <logmsg dest="logonly">SCM has been asked to restart.</logmsg>
      <severity>Indeterminate</severity>
   </event>
   <event>
      <uei>uei.opennms.org/internal/rtc/subscribe</uei>
      <event-label>OpenNMS-defined internal event: rtc subscribe</event-label>
      <descr>&lt;p>This event is generated to RTC by any process that
      wishes to receive POSTs of RTC data.&lt;/p></descr>
      <logmsg dest="logonly">A subscription to RTC for the %parm[viewname]% for
      %parm[url]% has been generated.</logmsg>
      <severity>Normal</severity>
   </event>
   <event>
      <uei>uei.opennms.org/internal/rtc/unsubscribe</uei>
      <event-label>OpenNMS-defined internal event: rtc unsubscribe</event-label>
      <descr>&lt;p>This event is generated to RTC by any subscribed
      process that wishes to discontinue receipt of POSTs of RTC
      data.&lt;/p></descr>
      <logmsg dest="logonly">Unsubscribe request received from %parm[url]%.</logmsg>
      <severity>Warning</severity>
   </event>
   <event>
      <uei>uei.opennms.org/internal/serviceManaged</uei>
      <event-label>OpenNMS-defined internal event: serviceManaged</event-label>
      <descr>&lt;p>The service %service% on interface %interface% is
      being remanaged.&lt;/p></descr>
      <logmsg dest="logndisplay">The service %service% on interface %interface% is being
      remanaged.</logmsg>
      <severity>Warning</severity>
   </event>
   <event>
      <uei>uei.opennms.org/nodes/serviceUnmanaged</uei>
      <event-label>OpenNMS-defined internal event: serviceUnmanaged</event-label>
      <descr>&lt;p>The service %service% on interface %interface% is
      being forcibly unmanaged.&lt;/p></descr>
      <logmsg dest="logndisplay">The service %service% on interface %interface% is being
      forcibly unmanaged.</logmsg>
      <severity>Warning</severity>
   </event>
   <event>
      <uei>uei.opennms.org/internal/unknownServiceStatus</uei>
      <event-label>OpenNMS-defined internal event: unknownServiceStatus</event-label>
      <descr>&lt;p>The Scheduler has received an unrecognized service
      status from a scheduler.&lt;/p></descr>
      <logmsg dest="logonly">The Scheduler has received an unrecognized service status
      from a scheduler.</logmsg>
      <severity>Warning</severity>
   </event>
   <event>
      <uei>uei.opennms.org/nodes/dataCollectionFailed</uei>
      <event-label>OpenNMS-defined node event: dataCollectionFailed</event-label>
      <descr>&lt;p>%service% data collection on interface %interface%
      failed.&lt;/p></descr>
      <logmsg dest="logndisplay">%service% data collection on interface %interface% failed with '%parm[reason]%'.</logmsg>
      <severity>Minor</severity>
      <alarm-data reduction-key="%uei%:%dpname%:%nodeid%" alarm-type="1" auto-clean="true"/>
   </event>
   <event>
      <uei>uei.opennms.org/nodes/dataCollectionSucceeded</uei>
      <event-label>OpenNMS-defined node event: dataCollectionSucceeded</event-label>
      <descr>&lt;p>%service% data collection on interface %interface%
      previously failed and has been restored.&lt;/p></descr>
      <logmsg dest="logndisplay">%service% data collection on interface %interface% previously
      failed and has been restored.</logmsg>
      <severity>Normal</severity>
      <alarm-data reduction-key="%uei%:%dpname%:%nodeid%" alarm-type="2" clear-key="uei.opennms.org/nodes/dataCollectionFailed:%dpname%:%nodeid%" auto-clean="true"/>
   </event>
   <event>
      <uei>uei.opennms.org/nodes/deleteService</uei>
      <event-label>OpenNMS-defined node event: deleteService</event-label>
      <descr>&lt;p>Due to excessive downtime, the %service% service on
      interface %interface% has been scheduled for
      deletion.&lt;/p> &lt;p>When a service has been down
      for one week, it is determined to have been removed and will
      be deleted. If the service is later rediscovered, it will be
      re-added and associated with the appropriate
      interface.&lt;/p> &lt;p>If this is the only service
      associated with an interface, the interface will be
      scheduled for deletion as well, with the generation of the
      deleteInterface event.&lt;/p></descr>
      <logmsg dest="logndisplay">The %service% service on interface %interface% has been
      scheduled for deletion.</logmsg>
      <severity>Warning</severity>
   </event>
   <event>
      <uei>uei.opennms.org/nodes/duplicateNodeDeleted</uei>
      <event-label>OpenNMS-defined node event: duplicateNodeDeleted</event-label>
      <descr>&lt;p>Node :%nodeid% labled: %nodelabel%; was determined to be a 
      duplicate node and is has been deleted.&lt;/p></descr>
      <logmsg dest="logndisplay">&lt;p>Node #&lt;a
      href=&quot;element/node.jsp?node=%nodeid%&quot;>%nodeid%&lt;/a>
      was determined to be a duplicate node and is being flagged
      for deletion.&lt;/p></logmsg>
      <severity>Minor</severity>
   </event>
   <event>
      <uei>uei.opennms.org/nodes/interfaceDeleted</uei>
      <event-label>OpenNMS-defined node event: interfaceDeleted</event-label>
      <descr>&lt;p>Interface %interface% deleted from node #&lt;a
      href=&quot;element/node.jsp?node=%nodeid%&quot;>
      %nodeid%&lt;/a> with ifIndex %ifindex%.&lt;/p> &lt;p>This event is
      generated following an extended outage for a service, in
      which that service is the only service associated with an
      interface. If the service is later rediscovered, a new
      interface will be added and the service will be associated
      with that new interface.&lt;/p></descr>
      <logmsg dest="logndisplay">Interface %interface% deleted from node #&lt;a
      href=&quot;element/node.jsp?node=%nodeid%&quot;>%nodeid%&lt;/a>
      with ifIndex %ifindex%.</logmsg>
      <severity>Minor</severity>
   </event>
   <event>
      <uei>uei.opennms.org/nodes/interfaceDown</uei>
      <event-label>OpenNMS-defined node event: interfaceDown</event-label>
      <descr>&lt;p>All services are down on interface %interface%
      &lt;/p> &lt;p>This event is generated when node outage
      processing determines that the critical service or all
      services on the interface are now down &lt;/p> &lt;p>
      New outage records have been created and service level
      availability calculations will be impacted until this outage
      is resolved.&lt;/p></descr>
      <logmsg dest="logndisplay">Interface %interface% is down.</logmsg>
      <severity>Minor</severity>
      <alarm-data reduction-key="%uei%:%dpname%:%nodeid%:%interface%" alarm-type="1" auto-clean="false"/>
   </event>
   <event>
      <uei>uei.opennms.org/nodes/snmp/interfaceOperDown</uei>
      <event-label>OpenNMS-defined node event: snmp interface Oper Status Down</event-label>
      <descr>&lt;p>The operational status of interface is down
      &lt;/p> &lt;p>This event is generated when an snmp poll on interface find the operational status down.
      &lt;/p>
      &lt;p>Params %parm[all]% &lt;/p></descr>
      <logmsg dest="logndisplay">Operational status Down on interface ifname:%parm[snmpifname]% ifindex:%parm[snmpifindex]% ifdescr:%parm[snmpifdescr]%</logmsg>
      <severity>Minor</severity>
      <alarm-data reduction-key="%uei%:%dpname%:%nodeid%:%interface%:%parm[snmpifindex]%" alarm-type="1" auto-clean="false"/>
   </event>
   <event>
      <uei>uei.opennms.org/nodes/snmp/interfaceAdminDown</uei>
      <event-label>OpenNMS-defined node event: snmp interface Admin Status Down</event-label>
      <descr>&lt;p>The administration status of interface is down
      &lt;/p> &lt;p>This event is generated when an snmp poll on interface find the administration status down.
      &lt;/p>
      &lt;p>Params %parm[all]% &lt;/p></descr>
      <logmsg dest="logndisplay">Administration status Down on interface ifname:%parm[snmpifname]% ifindex:%parm[snmpifindex]% ifdescr:%parm[snmpifdescr]%</logmsg>
      <severity>Minor</severity>
      <alarm-data reduction-key="%uei%:%dpname%:%nodeid%:%interface%:%parm[snmpifindex]%" alarm-type="1" auto-clean="false"/>
   </event>
   <event>
      <uei>uei.opennms.org/nodes/interfaceIPHostNameChanged</uei>
      <event-label>OpenNMS-defined node event: interfaceIPHostNameChanged</event-label>
      <descr>&lt;p>The hostname for this node changed.&lt;/p></descr>
      <logmsg dest="logndisplay">The hostname for this node changed.</logmsg>
      <severity>Warning</severity>
   </event>
   <event>
      <uei>uei.opennms.org/nodes/interfaceIndexChanged</uei>
      <event-label>OpenNMS-defined node event: interfaceIndexChanged</event-label>
      <descr>&lt;p>SNMP Interface Index %parm[oldIfIndex]% has changed
      to %parm[newIfIndex]% on %interface%&lt;/p> &lt;p>The
      ifIndex, or unique numeric identifier of an SNMP device's
      interfaces, can be reordered by the SNMP agent. Usually this
      happens if interfaces are added or removed, or by a change
      in administrative or operational status.&lt;/p>
      &lt;p>This is typically not a reason for concern, but you
      should be aware that the active configuration on this SNMP
      device has changed, and the hardware configuration may have
      been impacted as well.&lt;/p></descr>
      <logmsg dest="logndisplay">&lt;p>SNMP Interface Index %parm[oldIfIndex]% has changed
      to %parm[newIfIndex]% on %interface%&lt;/p></logmsg>
      <severity>Warning</severity>
   </event>
   <event>
      <uei>uei.opennms.org/nodes/interfaceReparented</uei>
      <event-label>OpenNMS-defined node event: interfaceReparented</event-label>
      <descr>&lt;p>Interface %interface% has been reparented under
      node %parm[newNodeID]% from node
      %parm[oldNodeID]%.&lt;/p> &lt;p>Usually this happens
      after a services scan discovers that a node with multiple
      interfaces is now running an SNMP agent and is therefore
      able to reparent the node's interfaces under a single node
      identifier.&lt;/p> &lt;p>This is typically not a
      reason for concern, but you should be aware that the node
      association of this interface has changed.&lt;/p></descr>
      <logmsg dest="logndisplay">%interface% has been reparented under node %parm[newNodeID]%
      from node %parm[oldNodeID]%.</logmsg>
      <severity>Warning</severity>
   </event>
   <event>
      <uei>uei.opennms.org/nodes/interfaceUp</uei>
      <event-label>OpenNMS-defined node event: interfaceUp</event-label>
      <descr>&lt;p>The interface %interface% which was previously down
      is now up.&lt;/p> &lt;p>This event is generated when
      node outage processing determines that the critical service
      or all services on the interface are restored. &lt;/p>
      &lt;p>This event will cause any active outages associated
      with this interface to be cleared.&lt;/p></descr>
      <logmsg dest="logndisplay">Interface %interface% is up.</logmsg>
      <severity>Normal</severity>
      <alarm-data reduction-key="%uei%:%dpname%:%nodeid%:%interface%" alarm-type="2" clear-key="uei.opennms.org/nodes/interfaceDown:%dpname%:%nodeid%:%interface%" auto-clean="false"/>
   </event>
   <event>
      <uei>uei.opennms.org/nodes/snmp/interfaceOperUp</uei>
      <event-label>OpenNMS-defined node event: snmp interface Oper Status Up</event-label>
      <descr>&lt;p>The operational status of interface is up
      &lt;/p> &lt;p>This event is generated when an snmp poll on interface find the operational status up.
      &lt;/p>
      &lt;p>Params %parm[all]% &lt;/p></descr>
      <logmsg dest="logndisplay">Operational status Up on interface ifname:%parm[snmpifname]% ifindex:%parm[snmpifindex]% ifdescr:%parm[snmpifdescr]%</logmsg>
      <severity>Normal</severity>
      <alarm-data reduction-key="%uei%:%dpname%:%nodeid%:%interface%:%parm[snmpifindex]%" alarm-type="2" clear-key="uei.opennms.org/nodes/snmp/interfaceOperDown:%dpname%:%nodeid%:%interface%:%parm[snmpifindex]%" auto-clean="false"/>
   </event>
   <event>
      <uei>uei.opennms.org/nodes/snmp/interfaceAdminUp</uei>
      <event-label>OpenNMS-defined node event: snmp interface Admin Status Up</event-label>
      <descr>&lt;p>The administration status of interface is down
      &lt;/p> &lt;p>This event is generated when an snmp poll on interface find the administration status up.
      &lt;/p>
      &lt;p>Params %parm[all]% &lt;/p></descr>
      <logmsg dest="logndisplay">Administration status Up on interface ifname:%parm[snmpifname]% ifindex:%parm[snmpifindex]% ifdescr:%parm[snmpifdescr]%</logmsg>
      <severity>Normal</severity>
      <alarm-data reduction-key="%uei%:%dpname%:%nodeid%:%interface%:%parm[snmpifindex]%" alarm-type="2" clear-key="uei.opennms.org/nodes/snmp/interfaceAdminDown:%dpname%:%nodeid%:%interface%:%parm[snmpifindex]%" auto-clean="false"/>
   </event>
   <event>
      <uei>uei.opennms.org/nodes/nodeAdded</uei>
      <event-label>OpenNMS-defined node event: nodeAdded</event-label>
      <descr>&lt;p>A new node (%parm[nodelabel]%) was discovered by
      OpenNMS.&lt;/p></descr>
      <logmsg dest="logndisplay">A new node (%parm[nodelabel]%) was discovered by OpenNMS.</logmsg>
      <severity>Warning</severity>
   </event>
   <event>
      <uei>uei.opennms.org/nodes/nodeUpdated</uei>
      <event-label>OpenNMS-defined node event: nodeUpdated</event-label>
      <descr>&lt;p>A currently provisioned node (%parm[nodelabel]%) was updated by
      OpenNMS.&lt;/p></descr>
      <logmsg dest="logndisplay">A provisioned node (%parm[nodelabel]%) was updated by OpenNMS.</logmsg>
      <severity>Warning</severity>
   </event>
   <event>
      <uei>uei.opennms.org/nodes/nodeCategoryMembershipChanged</uei>
      <event-label>OpenNMS-defined node event: nodeCategoryMembershipChanged</event-label>
      <descr>&lt;p>Node category membership has changed for node
      (%parm[nodelabel]%)&lt;/p></descr>
      <logmsg dest="logndisplay">Node category membership has changed for node (%parm[nodelabel]%).</logmsg>
      <severity>Warning</severity>
   </event>
   <event>
      <uei>uei.opennms.org/nodes/nodeDeleted</uei>
      <event-label>OpenNMS-defined node event: nodeDeleted</event-label>
      <descr>&lt;p>Node %nodeid% was deleted.&lt;/p> 
      &lt;p>OpenNMS will delete any node
      that is down for seven (7) consecutive days, or via operator action. 
      Nodes are considered &quot;down&quot; if there are no interfaces that have
      pollable services associated with them.&lt;/p>
      &lt;p>If a node becomes active again
      &lt;i>after&lt;/i> it has been deleted, it will be
      rediscovered in the next, daily discovery cycle and will be
      re-added to OpenNMS's database as a new node. It will be
      disassociated with any historic outage
      information.&lt;/p></descr>
      <logmsg dest="logndisplay">Node &lt;a
      href=&quot;element/node.jsp?node=%nodeid%&quot;>%nodeid%&lt;/a>
      was deleted.</logmsg>
      <severity>Warning</severity>
   </event>
   <event>
      <uei>uei.opennms.org/nodes/nodeDown</uei>
      <event-label>OpenNMS-defined node event: nodeDown</event-label>
      <descr>&lt;p>All interfaces on node %parm[nodelabel]% are
      down.&lt;/p> &lt;p>This event is generated when node
      outage processing determines that all interfaces on the node
      are down.&lt;/p> &lt;p>New outage records have been
      created and service level availability calculations will be
      impacted until this outage is resolved.&lt;/p></descr>
      <logmsg dest="logndisplay">Node %parm[nodelabel]% is down. %parm[eventReason]%</logmsg>
      <severity>Major</severity>
      <alarm-data reduction-key="%uei%:%dpname%:%nodeid%" alarm-type="1" auto-clean="false"/>
   </event>
   <event>
      <uei>uei.opennms.org/nodes/pathOutage</uei>
      <event-label>OpenNMS-defined node event: pathOutage</event-label>
      <descr>&lt;p>The state of node %parm[nodelabel]% is unknown
                        because the critical path to the node is down.&lt;/p>
                        &lt;p>This event is generated when node outage processing
                        determines that the critical path IP address/service for
                        this node is not responding..&lt;/p>
                        &lt;p>More information on the affected node(s) can be found at
                        the &lt;a href=&quot;opennms/pathOutage/index.jsp&quot;>Path Outages&lt;/a> page.&lt;/p></descr>
      <logmsg dest="logndisplay">%parm[nodelabel]% path outage. Critical path =
                        %parm[criticalPathIp]% %parm[criticalPathServiceName]%</logmsg>
      <severity>Major</severity>
      <alarm-data reduction-key="%uei%:%dpname%:%parm[criticalPathIp]%:%parm[criticalPathServiceName]%" alarm-type="3" auto-clean="false"/>
   </event>
   <event>
      <uei>uei.opennms.org/nodes/nodeGainedInterface</uei>
      <event-label>OpenNMS-defined node event: nodeGainedInterface</event-label>
      <descr>&lt;p>Interface %interface% has been associated with Node
      #&lt;a
      href=&quot;element/node.jsp?node=%nodeid%&quot;>%nodeid%&lt;/a>.&lt;/p></descr>
      <logmsg dest="logndisplay">Interface %interface% has been associated with Node #&lt;a
      href=&quot;element/node.jsp?node=%nodeid%&quot;>%nodeid%&lt;/a>.</logmsg>
      <severity>Warning</severity>
   </event>
   <event>
      <uei>uei.opennms.org/nodes/nodeGainedService</uei>
      <event-label>OpenNMS-defined node event: nodeGainedService</event-label>
      <descr>&lt;p>A service scan has identified the %service% service
      on interface %interface%.&lt;/p> &lt;p>If this
      interface (%interface%) is within the list of ranges and
      specific addresses to be managed by OpenNMS, this service
      will be scheduled for regular availability checks.&lt;/p></descr>
      <logmsg dest="logndisplay">The %service% service has been discovered on interface
      %interface%.</logmsg>
      <severity>Warning</severity>
   </event>
   <event>
      <uei>uei.opennms.org/internal/linkd/dataLinkFailed</uei>
      <event-label>OpenNMS-defined linkd event: Data Link Failed</event-label>
      <descr>&lt;p>A data link between two interfaces has failed.
      &lt;/p> &lt;p>This event is generated when a link between two endpoints changes status to down.
      &lt;/p>
      &lt;p>Params %parm[all]% &lt;/p></descr>
      <logmsg dest="logndisplay">Data Link Failed between %parm[endPoint1]% and %parm[endPoint2]%</logmsg>
      <severity>Minor</severity>
      <alarm-data reduction-key="%uei%:%dpname%:%parm[endPoint1]%:%parm[endPoint2]%" alarm-type="1" auto-clean="false"/>
   </event>
   <event>
      <uei>uei.opennms.org/internal/linkd/dataLinkRestored</uei>
      <event-label>OpenNMS-defined linkd event: Data Link Restored</event-label>
      <descr>&lt;p>A data link between two interfaces has been restored.
      &lt;/p> &lt;p>This event is generated when a link between two endpoints changes status to up.
      &lt;/p>
      &lt;p>Params %parm[all]% &lt;/p></descr>
      <logmsg dest="logndisplay">Data Link Restored between %parm[endPoint1]% and %parm[endPoint2]%</logmsg>
      <severity>Normal</severity>
      <alarm-data reduction-key="%uei%:%dpname%:%parm[endPoint1]%:%parm[endPoint2]%" alarm-type="2" clear-key="uei.opennms.org/internal/linkd/dataLinkFailed:%dpname%:%parm[endPoint1]%:%parm[endPoint2]%" auto-clean="false"/>
   </event>
   <event>
      <uei>uei.opennms.org/internal/linkd/dataLinkUnmanaged</uei>
      <event-label>OpenNMS-defined linkd event: Data Link Unmanaged</event-label>
      <descr>&lt;p>A data link between two interfaces has been unmanaged.
      &lt;/p> &lt;p>A link is considered unmanaged when either endpoint of a link does not have the link endpoint service as 
      &lt;/p> &lt;p>per the EndPoint configuration.
      &lt;/p>
      &lt;p>Params %parm[all]% &lt;/p></descr>
      <logmsg dest="logndisplay">Data Link Unmanaged between %parm[endPoint1]% and %parm[endPoint2]%</logmsg>
      <severity>Normal</severity>
      <alarm-data reduction-key="%uei%:%dpname%:%parm[endPoint1]%:%parm[endPoint2]%" alarm-type="2" clear-key="uei.opennms.org/internal/linkd/dataLinkFailed:%dpname%:%parm[endPoint1]%:%parm[endPoint2]%" auto-clean="false"/>
   </event>
   <event>
      <uei>uei.opennms.org/internal/poller/suspendPollingService</uei>
      <event-label>OpenNMS-defined poller event: suspendPollingService</event-label>
      <descr>&lt;p>A forced rescan has identified the %service% service
      on interface %interface% as no longer part of any poller package,
      or the service has been unmanaged.
      &lt;/p> Polling will be discontinued.&lt;/p></descr>
      <logmsg dest="logndisplay">Polling will be discontinued for %service% service on interface
      %interface%.</logmsg>
      <severity>Normal</severity>
   </event>
   <event>
      <uei>uei.opennms.org/internal/poller/resumePollingService</uei>
      <event-label>OpenNMS-defined poller event: resumePollingService</event-label>
      <descr>&lt;p>A forced rescan has identified the %service% service
      on interface %interface% as covered by a poller package, and
      managed.
      &lt;/p> Polling will begin in accordance with the package and
      any applicable outage calendar.&lt;/p></descr>
      <logmsg dest="logndisplay">Polling will begin/resume for %service% service on interface
      %interface%.</logmsg>
      <severity>Normal</severity>
   </event>
   <event>
      <uei>uei.opennms.org/nodes/nodeInfoChanged</uei>
      <event-label>OpenNMS-defined node event: nodeInfoChanged</event-label>
      <descr>&lt;p>Node information has changed for node
      #%nodeid%.&lt;/p></descr>
      <logmsg dest="logndisplay">&lt;p>Node information has changed for &lt;a
      href=&quot;element/node.jsp?node=%nodeid%&quot;>%nodeid%&lt;/a>.&lt;/p></logmsg>
      <severity>Warning</severity>
   </event>
   <event>
      <uei>uei.opennms.org/nodes/nodeLabelChanged</uei>
      <event-label>OpenNMS-defined node event: nodeLabelChanged</event-label>
      <descr>&lt;p>Node #&lt;a
      href=&quot;element/node.jsp?node=%nodeid%&quot;>%nodeid%&lt;/a>'s
      label was changed from &quot;%parm[oldNodeLabel]%&quot; to
      &quot;%parm[newNodeLabel]%&quot;.&lt;/p></descr>
      <logmsg dest="logndisplay">Node #&lt;a
      href=&quot;element/node.jsp?node=%nodeid%&quot;>%nodeid%&lt;/a>'s
      label was changed from &quot;%parm[oldNodeLabel]%&quot; to
      &quot;%parm[newNodeLabel]%&quot;.</logmsg>
      <severity>Normal</severity>
   </event>
   <event>
      <uei>uei.opennms.org/nodes/nodeLostService</uei>
      <event-label>OpenNMS-defined node event: nodeLostService</event-label>
      <descr>&lt;p>A %service% outage was identified on interface
      %interface%.&lt;/p> &lt;p>A new Outage record has been
      created and service level availability calculations will be
      impacted until this outage is resolved.&lt;/p></descr>
      <logmsg dest="logndisplay">%service% outage identified on interface %interface% with reason code: %parm[eventReason]%.</logmsg>
      <severity>Minor</severity>
      <alarm-data reduction-key="%uei%:%dpname%:%nodeid%:%interface%:%service%" alarm-type="1" auto-clean="false"/>
   </event>
   <event>
      <uei>uei.opennms.org/nodes/nodeRegainedService</uei>
      <event-label>OpenNMS-defined node event: nodeRegainedService</event-label>
      <descr>&lt;p>The %service% service on interface %interface% was
      previously down and has been restored.&lt;/p>
      &lt;p>This event is generated when a service which had
      previously failed polling attempts is again responding to
      polls by OpenNMS. &lt;/p> &lt;p>This event will cause
      any active outages associated with this service/interface
      combination to be cleared.&lt;/p></descr>
      <logmsg dest="logndisplay">The %service% outage on interface %interface% has been
      cleared. Service is restored.</logmsg>
      <severity>Normal</severity>
      <alarm-data reduction-key="%uei%:%dpname%:%nodeid%:%interface%:%service%" alarm-type="2" clear-key="uei.opennms.org/nodes/nodeLostService:%dpname%:%nodeid%:%interface%:%service%" auto-clean="false"/>
   </event>
   <event>
      <uei>uei.opennms.org/nodes/nodeUp</uei>
      <event-label>OpenNMS-defined node event: nodeUp</event-label>
      <descr>&lt;p>Node %parm[nodelabel]% which was previously down is
      now up.&lt;/p> &lt;p>This event is generated when node
      outage processing determines that all interfaces on the node
      are up.&lt;/p> &lt;p>This event will cause any active
      outages associated with this node to be cleared.&lt;/p></descr>
      <logmsg dest="logndisplay">Node %parm[nodelabel]% is up.</logmsg>
      <severity>Normal</severity>
      <alarm-data reduction-key="%uei%:%dpname%:%nodeid%" alarm-type="2" clear-key="uei.opennms.org/nodes/nodeDown:%dpname%:%nodeid%" auto-clean="false"/>
   </event>
   <event>
      <uei>uei.opennms.org/nodes/primarySnmpInterfaceChanged</uei>
      <event-label>OpenNMS-defined node event: primarySnmpInterfaceChanged</event-label>
      <descr>&lt;p>This event indicates that the interface selected
      for SNMP data collection for this node has changed. This is
      usually due to a network or address reconfiguration
      impacting this device.&lt;/p></descr>
      <logmsg dest="logndisplay">Primary SNMP interface for node &lt;a
      href=&quot;element/node.jsp?node=%nodeid%&quot;>%nodeid%&lt;/a>
      has changed from %parm[oldPrimarySnmpAddress]% to
      %parm[newPrimarySnmpAddress]%.</logmsg>
      <severity>Warning</severity>
   </event>
   <event>
      <uei>uei.opennms.org/nodes/reinitializePrimarySnmpInterface</uei>
      <event-label>OpenNMS-defined node event: reinitializePrimarySnmpInterface</event-label>
      <descr>&lt;p>A change in configuration on this node has been
      detected and the SNMP data collection mechanism is being
      triggered to refresh its required profile of the remote
      node.&lt;/p></descr>
      <logmsg dest="logndisplay">SNMP information on %interface% is being refreshed for data
      collection purposes.</logmsg>
      <severity>Warning</severity>
   </event>
   <event>
      <uei>uei.opennms.org/nodes/serviceResponsive</uei>
      <event-label>OpenNMS-defined node event: serviceResponsive</event-label>
      <descr>&lt;p>The %service% service which was previously unresponsive
      is now responding normally on interface %interface%.&lt;/p></descr>
      <logmsg dest="logndisplay">%service% is responding normally on interface %interface%.</logmsg>
      <severity>Normal</severity>
   </event>
   <event>
      <uei>uei.opennms.org/nodes/serviceDeleted</uei>
      <event-label>OpenNMS-defined node event: serviceDeleted</event-label>
      <descr>&lt;p>Service %service% was deleted from interface
      %interface%, associated with Node ID# %nodeid%.&lt;/p>
      &lt;p>When a service is deleted from an interface, it is
      due to extended downtime of that service of over seven (7)
      days.&lt;/p> &lt;p>If a previously deleted service
      becomes active again on an interface, it will be re-added to
      the OpenNMS database as a new occurrence of that service and
      will be disassociated with any historic outages.&lt;/p></descr>
      <logmsg dest="logndisplay">The %service% service was deleted from interface
      %interface%.</logmsg>
      <severity>Warning</severity>
   </event>
   <event>
      <uei>uei.opennms.org/nodes/serviceUnresponsive</uei>
      <event-label>OpenNMS-defined node event: serviceUnresponsive</event-label>
      <descr>&lt;p>The %service% service is up but was unresponsive 
      during the last poll on interface %interface%.&lt;/p></descr>
      <logmsg dest="logndisplay">%service% is up but unresponsive on interface %interface%.</logmsg>
      <severity>Minor</severity>
   </event>
   <event>
      <uei>uei.opennms.org/threshold/highThresholdExceeded</uei>
      <event-label>OpenNMS-defined threshold event: highThresholdExceeded</event-label>
      <descr>&lt;p>High threshold exceeded for %service% datasource
                        %parm[ds]% on interface %interface%, parms: %parm[all]%&lt;/p>
                        &lt;p>By default, OpenNMS watches some key parameters
                        on devices in your network and will alert you with
                        an event if certain conditions arise. For example, if
                        the CPU utilization on your Cisco router maintains an
                        inordinately high percentage of utilization for an extended
                        period, an event will be generated. These thresholds are
                        determined and configured based on vendor recommendations,
                        tempered with real-world experience in working
                        deployments.&lt;/p> &lt;p>This specific event
                        indicates that a high threshold was exceeded.&lt;/p></descr>
      <logmsg dest="logndisplay">High threshold exceeded for %service% datasource %parm[ds]% on interface
      %interface%, parms: %parm[all]%</logmsg>
      <severity>Warning</severity>
      <alarm-data reduction-key="%uei%:%dpname%:%nodeid%:%interface%:%parm[ds]%:%parm[threshold]%:%parm[trigger]%:%parm[rearm]%:%parm[label]%" alarm-type="1" auto-clean="false"/>
   </event>
   <event>
      <uei>uei.opennms.org/threshold/lowThresholdExceeded</uei>
      <event-label>OpenNMS-defined threshold event: lowThresholdExceeded</event-label>
      <descr>&lt;p>Low threshold exceeded for %service% datasource
                        %parm[ds]% on interface %interface%, parms: %parm[all]%.&lt;/p>
                        &lt;p>By default, OpenNMS watches some key parameters
                        on devices in your network and will alert you with
                        an event if certain conditions arise. For example, if
                        the CPU utilization on your Cisco router maintains an
                        inordinately high percentage of utilization for an extended
                        period, an event will be generated. These thresholds are
                        determined and configured based on working experience with
                        real deployments, not vendor recommendation alone.&lt;/p>
                        &lt;p>This specific event indicates that a low threshold
                        was exceeded.&lt;/p></descr>
      <logmsg dest="logndisplay">Low threshold exceeded for %service% datasource %parm[ds]% on interface
      %interface%, parms: %parm[all]%</logmsg>
      <severity>Warning</severity>
      <alarm-data reduction-key="%uei%:%dpname%:%nodeid%:%interface%:%parm[ds]%:%parm[threshold]%:%parm[trigger]%:%parm[rearm]%:%parm[label]%" alarm-type="1" auto-clean="false"/>
   </event>
   <event>
      <uei>uei.opennms.org/threshold/highThresholdRearmed</uei>
      <event-label>OpenNMS-defined threshold event: highThresholdRearmed</event-label>
      <descr>&lt;p>High threshold has been rearmed for %service% datasource
                        %parm[ds]% on interface %interface%, parms: %parm[all]%&lt;/p>
                        &lt;p>By default, OpenNMS watches some key parameters
                        on devices in your network and will alert you with
                        an event if certain conditions arise. For example, if
                        the CPU utilization on your Cisco router maintains an
                        inordinately high percentage of utilization for an extended
                        period, an event will be generated. These thresholds are
                        determined and configured based on vendor recommendations,
                        tempered with real-world experience in working
                        deployments.&lt;/p> &lt;p>This specific event
                        indicates that a high threshold was exceeded but then dropped 
      below the rearm threshold..&lt;/p></descr>
      <logmsg dest="logndisplay">High threshold rearmed for %service% datasource %parm[ds]% on interface
                        %interface%, parms: %parm[all]%</logmsg>
      <severity>Normal</severity>
      <alarm-data reduction-key="%uei%:%dpname%:%nodeid%:%interface%:%parm[ds]%:%parm[threshold]%:%parm[trigger]%:%parm[rearm]%:%parm[label]%" alarm-type="2" clear-key="uei.opennms.org/threshold/highThresholdExceeded:%dpname%:%nodeid%:%interface%:%parm[ds]%:%parm[threshold]%:%parm[trigger]%:%parm[rearm]%:%parm[label]%" auto-clean="false"/>
   </event>
   <event>
      <uei>uei.opennms.org/threshold/lowThresholdRearmed</uei>
      <event-label>OpenNMS-defined threshold event: lowThresholdRearmed</event-label>
      <descr>&lt;p>Low threshold has been rearmed for %service% datasource
                        %parm[ds]% on interface %interface%, parms: %parm[all]%.&lt;/p>
                        &lt;p>By default, OpenNMS watches some key parameters
                        on devices in your network and will alert you with
                        an event if certain conditions arise. For example, if
                        the CPU utilization on your Cisco router maintains an
                        inordinately high percentage of utilization for an extended
                        period, an event will be generated. These thresholds are
                        determined and configured based on working experience with
                        real deployments, not vendor recommendation alone.&lt;/p>
                        &lt;p>This specific event indicates that a low threshold
                        was exceeded but then dropped below the rearm threshold.&lt;/p></descr>
      <logmsg dest="logndisplay">Low threshold rearmed for %service% datasource %parm[ds]% on interface
                        %interface%, parms: %parm[all]%</logmsg>
      <severity>Normal</severity>
      <alarm-data reduction-key="%uei%:%dpname%:%nodeid%:%interface%:%parm[ds]%:%parm[threshold]%:%parm[trigger]%:%parm[rearm]%:%parm[label]%" alarm-type="2" clear-key="uei.opennms.org/threshold/lowThresholdExceeded:%dpname%:%nodeid%:%interface%:%parm[ds]%:%parm[threshold]%:%parm[trigger]%:%parm[rearm]%:%parm[label]%" auto-clean="false"/>
   </event>
   <event>
      <uei>uei.opennms.org/nodes/thresholdingFailed</uei>
      <event-label>OpenNMS-defined threshold event: thresholdingFailed</event-label>
      <descr>&lt;p>%service% thresholding on interface %interface%
      failed.&lt;/p></descr>
      <logmsg dest="logndisplay">%service% thresholding on interface %interface% failed.</logmsg>
      <severity>Warning</severity>
   </event>
   <event>
      <uei>uei.opennms.org/nodes/thresholdingSucceeded</uei>
      <event-label>OpenNMS-defined threshold event: thresholdingSucceeded</event-label>
      <descr>&lt;p>%service% thresholding on interface %interface%
      previously failed and has been restored.&lt;/p></descr>
      <logmsg dest="logndisplay">%service% thresholding on interface %interface% previously
      failed and has been restored.</logmsg>
      <severity>Normal</severity>
   </event>
   <event>
      <uei>uei.opennms.org/threshold/relativeChangeExceeded</uei>
      <event-label>OpenNMS-defined threshold event: relativeChangeExceeded</event-label>
      <descr>&lt;p>Relative change exceeded for %service% datasource %parm[ds]% on interface %interface%, parms: %parm[all]%&lt;/p></descr>
      <logmsg dest="logndisplay">Relative change exceeded for %service% datasource %parm[ds]% on interface %interface%, parms: %parm[all]%</logmsg>
      <severity>Warning</severity>
   </event>
   <event>
      <uei>uei.opennms.org/threshold/absoluteChangeExceeded</uei>
      <event-label>OpenNMS-defined threshold event: absoluteChangeExceeded</event-label>
      <descr>&lt;p>Absolute change exceeded for %service% datasource %parm[ds]% on interface %interface%, parms: %parm[all]%&lt;/p></descr>
      <logmsg dest="logndisplay">Absolute change exceeded for %service% datasource %parm[ds]% on interface %interface%, parms: %parm[all]%</logmsg>
      <severity>Warning</severity>
   </event>
   <event>
      <uei>uei.opennms.org/nodes/assetInfoChanged</uei>
      <event-label>OpenNMS-defined node event: assetInfoChanged</event-label>
      <descr>&lt;p>The Asset info for node %nodeid% (%nodelabel%)
                has been changed via the webUI.&lt;/p></descr>
      <logmsg dest="logndisplay">&lt;p>The Asset info for node %nodeid% (%nodelabel%)
                has been changed via the webUI.&lt;/p></logmsg>
      <severity>Normal</severity>
   </event>
   <event>
      <uei>uei.opennms.org/services/passiveServiceStatus</uei>
      <event-label>OpenNMS-defined service event: passiveServiceStatus</event-label>
      <descr>&lt;p>Status information for service %parm[passiveServiceName]% has been updated.&lt;/p></descr>
      <logmsg dest="logndisplay">&lt;p>Status information for service %parm[passiveServiceName]% has been updated.&lt;/p></logmsg>
      <severity>Normal</severity>
   </event>
   <event>
      <uei>uei.opennms.org/internal/demandPollService</uei>
      <event-label>OpenNMS-defined node event: DemandPoll</event-label>
      <descr>&lt;p>The Demand Poll requested on %nodeid% (%nodelabel%)</descr>
      <logmsg dest="logndisplay">&lt;p>The Demand Poll requested on %nodeid% (%nodelabel%).&lt;/p></logmsg>
      <severity>Normal</severity>
   </event>
   <event>
      <uei>uei.opennms.org/remote/nodes/nodeLostService</uei>
      <event-label>OpenNMS-defined remote poller event: A remote poller detected a node lost service</event-label>
      <descr>&lt;p>A %service% outage was identified on interface
    %interface% from remote poller %parm[locationMonitorId]% from location: %parm[location]%.
    &lt;/p></descr>
      <logmsg dest="logndisplay">%service% outage identified on interface %interface% from the remote poller %parm[locationMonitorId]% 
      in location %parm[location]% with reason code: %parm[eventReason]%.</logmsg>
      <severity>Minor</severity>
      <alarm-data reduction-key="%uei%:%dpname%:%nodeid%:%interface%:%service%" alarm-type="1" auto-clean="false"/>
   </event>
   <event>
      <uei>uei.opennms.org/remote/nodes/nodeRegainedService</uei>
      <event-label>OpenNMS-defined remote poller event: A remote poller detected a node regained service</event-label>
      <descr>&lt;p>The %service% service on interface %interface% was
    previously down as viewed by remote poller
    %parm[locationMonitorId]% and has been restored.&lt;/p>
    &lt;p>This event is generated when a service which had
    previously failed polling attempts is again responding to
    polls by OpenNMS. &lt;/p></descr>
      <logmsg dest="logndisplay">%service% outage identified on interface %interface% from the remote poller %parm[locationMonitorId]% 
      in location %parm[location]% has cleared.</logmsg>
      <severity>Normal</severity>
      <alarm-data reduction-key="%uei%:%dpname%:%nodeid%:%interface%:%service%" alarm-type="2" clear-key="uei.opennms.org/remote/nodes/nodeLostService:%dpname%:%nodeid%:%interface%:%service%" auto-clean="false"/>
   </event>
   <event>
      <uei>uei.opennms.org/remote/locationMonitorRegistered</uei>
      <event-label>OpenNMS-defined remote poller event: A remote poller has registered</event-label>
      <descr>This event is sent by the remote poller server side API when
      a remote poller is created.</descr>
      <logmsg dest="logndisplay">A remote poller has registered from location %parm[location]% and been given the id: %parm[locationMonitorId]%.</logmsg>
      <severity>Normal</severity>
   </event>
   <event>
      <uei>uei.opennms.org/remote/locationMonitorStarted</uei>
      <event-label>OpenNMS-defined remote poller event: A remote poller has started polling</event-label>
      <descr>This event is sent when a registered remote poller begins
      monitoring services defined in its configuration.</descr>
      <logmsg dest="logndisplay">The remote poller %parm[locationMonitorId]% has started polling from location %parm[location]%.</logmsg>
      <severity>Normal</severity>
   </event>
   <event>
      <uei>uei.opennms.org/remote/locationMonitorPaused</uei>
      <event-label>OpenNMS-defined remote poller event: A remote poller has been paused</event-label>
      <descr>This event is sent when a registered remote poller is configured with
      a polling package containing no services to poll. (experimental)
      
      The idea here is that a webui administrator can pause a remote poller
      and the remote poller's configuration is changed to an empty
      polling package.</descr>
      <logmsg dest="logndisplay">The remote poller %parm[locationMonitorId]% in location %parm[location]% has been paused.</logmsg>
      <severity>Normal</severity>
   </event>
   <event>
      <uei>uei.opennms.org/remote/locationMonitorStopped</uei>
      <event-label>OpenNMS-defined remote poller event: A remote poller has been shutdown.</event-label>
      <descr>This event is sent when a registered remote poller is
      shutdown by the remote system.</descr>
      <logmsg dest="logndisplay">The remote poller %parm[locationMonitorId]% in location %parm[location]% has been shutdown.</logmsg>
      <severity>Normal</severity>
   </event>
   <event>
      <uei>uei.opennms.org/remote/locationMonitorDisconnected</uei>
      <event-label>OpenNMS-defined remote poller event: A remote poller has disconnected</event-label>
      <descr>This event is sent when a registered remote location fails to report
      status and check for configuration changes at the required interval.</descr>
      <logmsg dest="logndisplay">The remote poller %parm[locationMonitorId]% in location %parm[location]% has disconnected.</logmsg>
      <severity>Minor</severity>
      <alarm-data reduction-key="%uei%:%parm[locationMonitorId]%" alarm-type="1" auto-clean="false"/>
   </event>
   <event>
      <uei>uei.opennms.org/remote/locationMonitorReconnected</uei>
      <event-label>OpenNMS-defined remote poller event: A disconnected remote poller has reconnected</event-label>
      <descr>This event is sent when a disconnected remote poller reconnects
      and reports status changes and checks for configuration changes.</descr>
      <logmsg dest="logndisplay">The disconnected remote poller %parm[locationMonitorId]% in location %parm[location]% has reconnected.</logmsg>
      <severity>Normal</severity>
      <alarm-data reduction-key="%uei%:%parm[locationMonitorId]%" alarm-type="2" clear-key="uei.opennms.org/remote/locationMonitorDisconnected:%parm[locationMonitorId]%" auto-clean="false"/>
   </event>
   <event>
      <uei>uei.opennms.org/remote/configurationChangeDetected</uei>
      <event-label>OpenNMS-defined remote poller event: A remote poller's configuration has been changed</event-label>
      <descr>This event is sent when a remote poller's configuration has been
      changed and was detected by the monitor.</descr>
      <logmsg dest="logndisplay">The configuration has changed for the remote poller %parm[locationMonitorId]% in location %parm[location]%.</logmsg>
      <severity>Normal</severity>
   </event>
   <event>
      <uei>uei.opennms.org/remote/locationMonitorConnectionAddressChanged</uei>
      <event-label>OpenNMS-defined remote poller event: A remote poller's connection IP address has changed</event-label>
      <descr>This event is sent when a remote poller's connection IP address has changed.</descr>
      <logmsg dest="logndisplay">The connection IP address for remote poller %parm[locationMonitorId]% in location %parm[location]% has changed
      from %parm[oldConnectionHostAddress]% to %parm[newConnectionHostAddress]%.</logmsg>
      <severity>Warning</severity>
   </event>
   <event>
      <uei>uei.opennms.org/remote/successfulScanReport</uei>
      <event-label>OpenNMS-defined remote poller event: Scan report completed successfully</event-label>
      <descr>&lt;p>A remote poller has submitted a successful scan report:&lt;/p>
      &lt;ul>
      &lt;p>&lt;b>Report ID:&lt;/b> &lt;a href=&quot;scanreports/index.jsp?_s=id%%3D%%3D%parm[scanReportId]%&quot;>%parm[scanReportId]%&lt;/a>&lt;/p>
      &lt;p>&lt;b>Location:&lt;/b> %parm[scanReportLocation]%&lt;/p>
      &lt;/ul></descr>
      <logmsg dest="logndisplay">A remote poller has submitted a scan report for a successful scan for location %parm[scanReportLocation]%.</logmsg>
      <severity>Normal</severity>
   </event>
   <event>
      <uei>uei.opennms.org/remote/unsuccessfulScanReport</uei>
      <event-label>OpenNMS-defined remote poller event: Scan report did not complete successfully</event-label>
      <descr>&lt;p>A remote poller has submitted an unsuccessful scan report:&lt;/p>
      &lt;ul>
      &lt;li>&lt;b>Report ID:&lt;/b> &lt;a href=&quot;scanreports/index.jsp?_s=id==%parm[scanReportId]%&quot;>%parm[scanReportId]%&lt;/a>&lt;/li>
      &lt;li>&lt;b>Location:&lt;/b> %parm[scanReportLocation]%&lt;/li>
      &lt;/ul>
      %parm[scanReportFailureMessage]%</descr>
      <logmsg dest="logndisplay">A remote poller has submitted a scan report for an unsuccessful scan for location %parm[scanReportLocation]%.</logmsg>
      <severity>Minor</severity>
   </event>
   <event>
      <uei>uei.opennms.org/correlation/remote/wideSpreadOutage</uei>
      <event-label>OpenNMS-defined correlator event: A widespread outage has been detected</event-label>
      <descr>This event is sent when a widespread outage is detected.  Typically used in correlation rules
      that detected a threshold # of monitors have detected the same outage.</descr>
      <logmsg dest="logndisplay">A wide spread outage of the service: %service% has been correlated from multiple remote pollers.</logmsg>
      <severity>Major</severity>
      <alarm-data reduction-key="%uei%:%dpname%:%nodeid%:%interface%:%service%" alarm-type="1" auto-clean="false"/>
   </event>
   <event>
      <uei>uei.opennms.org/correlation/remote/wideSpreadOutageResolved</uei>
      <event-label>OpenNMS-defined correlator event: A widespread outage has been resolved</event-label>
      <descr>This event is sent when a widespread outage has been cleared.  Typically used in correlation rules
      that have detected that a wide spread outage has been cleared.</descr>
      <logmsg dest="logndisplay">A wide spread outage of the service: %service% has been resolved.</logmsg>
      <severity>Normal</severity>
      <alarm-data reduction-key="%uei%:%dpname%:%nodeid%:%interface%:%service%" alarm-type="2" clear-key="uei.opennms.org/correlation/remote/wideSpreadOutage:%dpname%:%nodeid%:%interface%:%service%" auto-clean="false"/>
   </event>
   <event>
      <uei>uei.opennms.org/correlation/serviceFlapping</uei>
      <event-label>OpenNMS-defined correlator event: A service has been detected to be in a flapping state</event-label>
      <descr>This event is sent when a correlation rule has detected that a service is flapping.</descr>
      <logmsg dest="logndisplay">The service: %service% has been correlated to indicate a flapping state.</logmsg>
      <severity>Minor</severity>
      <alarm-data reduction-key="%uei%:%dpname%:%nodeid%:%interface%:%service%" alarm-type="3" auto-clean="false"/>
   </event>
   <event>
      <uei>uei.opennms.org/internal/schedOutagesChanged</uei>
      <event-label>OpenNMS-defined internal event: scehduled outage configuration changed</event-label>
      <descr>This event is sent by the WebUI or the user when scheduled outage configuration has changed and shoule be reloaded</descr>
      <logmsg dest="logndisplay">The scheduled outage configuration has been changed and should be reloaded</logmsg>
      <severity>Normal</severity>
   </event>
   <event>
      <uei>uei.opennms.org/internal/thresholdConfigChange</uei>
      <event-label>OpenNMS-defined internal event: threshold configuration changed</event-label>
      <descr>This event is sent by the WebUI or the user when threshold configuration has changed and should be reloaded</descr>
      <logmsg dest="logndisplay">The thresholds configuration has been changed and should be reloaded</logmsg>
      <severity>Normal</severity>
   </event>
   <event>
      <uei>uei.opennms.org/internal/eventsConfigChange</uei>
      <event-label>OpenNMS-defined internal event: event configuration changed</event-label>
      <descr>This event is sent by the WebUI or the user when event configuration has changed and should be reloaded</descr>
      <logmsg dest="logndisplay">The events configuration has been changed and should be reloaded</logmsg>
      <severity>Normal</severity>
   </event>
   <event>
      <uei>uei.opennms.org/internal/discoveryConfigChange</uei>
      <event-label>OpenNMS-defined internal event: discovery configuration changed</event-label>
      <descr>This event is sent by the WebUI or the user when discovery configuration has changed and should be reloaded</descr>
      <logmsg dest="logndisplay">The discovery configuration has been changed and should be reloaded</logmsg>
      <severity>Normal</severity>
   </event>
   <event>
      <uei>uei.opennms.org/troubleTicket/create</uei>
      <event-label>OpenNMS-defined trouble ticket event: A request has been made to create a trouble ticket</event-label>
      <descr>This event is generated to invoke the asynchronous Trouble Ticket API in OpenNMS
      for creating a new trouble ticket.</descr>
      <logmsg dest="logndisplay">A request has been generated to create a trouble ticket.</logmsg>
      <severity>Normal</severity>
   </event>
   <event>
      <uei>uei.opennms.org/troubleTicket/update</uei>
      <event-label>OpenNMS-defined trouble ticket event: A request has been made to update a trouble ticket</event-label>
      <descr>This event is generated to invoke the asynchronous Trouble Ticket API in OpenNMS
      for updating an existing trouble ticket.</descr>
      <logmsg dest="logndisplay">A request has been generated to update a trouble ticket.</logmsg>
      <severity>Normal</severity>
   </event>
   <event>
      <uei>uei.opennms.org/troubleTicket/close</uei>
      <event-label>OpenNMS-defined trouble ticket event: A request has been made to close a trouble ticket</event-label>
      <descr>This event is generated to invoke the asynchronous Trouble Ticket API in OpenNMS
      for closing an existing trouble ticket.</descr>
      <logmsg dest="logndisplay">A request has been generated to close a trouble ticket.</logmsg>
      <severity>Normal</severity>
   </event>
   <event>
      <uei>uei.opennms.org/troubleTicket/cancel</uei>
      <event-label>OpenNMS-defined trouble ticket event: A request has been made to cancel a trouble ticket</event-label>
      <descr>This event is generated to invoke the asynchronous Trouble Ticket API in OpenNMS
      for canceling an existing trouble ticket.</descr>
      <logmsg dest="logndisplay">A request has been generated to cancel a trouble ticket.</logmsg>
      <severity>Normal</severity>
   </event>
   <event>
      <uei>uei.opennms.org/troubleTicket/communicationError</uei>
      <event-label>OpenNMS-defined trouble ticket event: A communication error occurred</event-label>
      <descr>This event is generated when OpenNMS is unable to retrive, save or update a ticket
      via the Trouble Ticket API.</descr>
      <logmsg dest="logndisplay">A communication error occurred between OpenNMS and the Trouble Ticket system.
      Communications failed with reason: %parm[reason]%.</logmsg>
      <severity>Warning</severity>
   </event>
   <event>
      <uei>uei.opennms.org/internal/promoteQueueData</uei>
      <event-label>OpenNMS-defined event: A request has been made promote data from the RRD Queue</event-label>
      <descr>This event is generated to invoke the promotion data of the Queueing RRD Strategy.</descr>
      <logmsg dest="donotpersist">A request has been generated to promote data from the queue for the file(s): %parm[filesToPromote]%.</logmsg>
      <severity>Normal</severity>
   </event>
   <event>
      <uei>uei.opennms.org/internal/translator/hypericAlert</uei>
      <event-label>OpenNMS-defined event: An event received from Hyperic has been translated</event-label>
      <descr>This is a translated Hyperic Alert to associate with OpenNMS entity..&lt;p>

      &lt;p>Alert reason: %parm[action.shortReason]% &lt;/p>
      &lt;p>Alert reason: %parm[action.longReason]% &lt;/p>
      &lt;p>&lt;a href=&quot;%parm[resource.url]%&quot; > %parm[resource.name]% &lt;/a>&lt;/p></descr>
      <logmsg dest="logndisplay">&lt;p>&lt;a href=&quot;%parm[alert.url]%&quot; > Hyperic Alert: %parm[action.longReason]% &lt;/a>&lt;/p></logmsg>
      <severity>Minor</severity>
      <alarm-data reduction-key="%uei%:%dpname%:%nodeid%:%interface%:%service%:%parm[resource.name]%:%parm[alertDef.name]%" alarm-type="3" auto-clean="false"/>
   </event>
   <event>
      <uei>uei.opennms.org/internal/syslogdConfigChange</uei>
      <event-label>OpenNMS-defined internal event: Syslogd configuration changed</event-label>
      <descr>This event is sent by the WebUI or the user when the Syslogd configuration has changed and should be reloaded</descr>
      <logmsg dest="logndisplay">The Syslogd configuration has been changed and should be reloaded</logmsg>
      <severity>Normal</severity>
   </event>
   <event>
      <uei>uei.opennms.org/internal/authentication/successfulLogin</uei>
      <event-label>OpenNMS-defined internal event: a user has successfully authentication to the WebUI</event-label>
      <descr>This event is sent by the WebUI when a user has successfully authenticated</descr>
      <logmsg dest="donotpersist">OpenNMS user %parm[user]% has logged in from %parm[ip]%.</logmsg>
      <severity>Normal</severity>
   </event>
   <event>
      <uei>uei.opennms.org/internal/authentication/failure</uei>
      <event-label>OpenNMS-defined internal event: an authentication failure has occurred in WebUI</event-label>
      <descr>This event is sent by the WebUI when an authentication failure occurs.</descr>
      <logmsg dest="logndisplay">OpenNMS user '%parm[user]%' (may be blank) has failed to login
      from %parm[ip]%.  The failure event is %parm[exceptionName]% with
      the message '%parm[exceptionMessage]%'.</logmsg>
      <severity>Minor</severity>
   </event>
   <event>
      <uei>uei.opennms.org/internal/authentication/loggedOut</uei>
      <event-label>OpenNMS-defined internal event: a user logged out of the web UI</event-label>
      <descr>This event is sent by the WebUI when a user logs out of the WebUI.</descr>
      <logmsg dest="logndisplay">OpenNMS user '%parm[user]%' logged out of the WebUI.</logmsg>
      <severity>Normal</severity>
   </event>
   <event>
      <uei>uei.opennms.org/internal/authentication/sessionRemoved</uei>
      <event-label>OpenNMS-defined internal event: a user's session was removed from the WebUI</event-label>
      <descr>This event is sent by the WebUI when a user's session is removed for any
      reason other than a user-initiated logout.  This generally means that
<<<<<<< HEAD
      the session timed out due to inactivity.</descr>
      <logmsg dest="logndisplay">OpenNMS user '%parm[user]%' has been logged out of the WebUI, most likely
      due to a session timeout.</logmsg>
      <severity>Normal</severity>
   </event>
   <event>
      <uei>uei.opennms.org/api/tl1d/message/autonomous</uei>
      <event-label>OpenNMS-defined Autonomous TL1 message</event-label>
      <descr>This is a TL1 autonomous message delivered for host: %host%.&lt;p>
=======
      the session timed out due to inactivity.
    </descr>
    <logmsg dest="logndisplay">
      OpenNMS user '%parm[user]%' has been logged out of the WebUI, most likely
      due to a session timeout.
    </logmsg>
    <severity>Normal</severity>
    <!--    <alarm-data reduction-key="%uei%:%parm[user]%" alarm-type="3" auto-clean="true"/> -->
  </event>
  <event>
    <uei>uei.opennms.org/api/tl1d/message/autonomous</uei>
    <event-label>OpenNMS-defined Autonomous TL1 message</event-label>
    <descr>
      This is a TL1 autonomous message delivered for host: %host%.&lt;p&gt;

      &lt;p&gt;Message: %parm[raw-message]% &lt;/p&gt;
      &lt;p&gt;Alarm Code: %parm[alarm-code]% &lt;/p&gt;
      &lt;p&gt;ATAG: %parm[atag]% &lt;/p&gt;
      &lt;p&gt;Verb: %parm[verb]% &lt;/p&gt;
      &lt;p&gt;Auto Block: %parm[autoblock]% &lt;/p&gt;
    </descr>
    <logmsg dest="logndisplay">
      &lt;p&gt; %host%:%parm[verb]%:%parm[autoblock]% &lt;/p&gt;
    </logmsg>
    <severity>Warning</severity>
    <alarm-data reduction-key="%uei%:%host%:%parm[aid]%" alarm-type="3" auto-clean="false"/>
  </event>
  <event>
    <uei>uei.opennms.org/provisioner/provisioningAdapterFailed</uei>
    <event-label>OpenNMS-defined Provisioning Adapter Failed message</event-label>
    <descr>
      A provisioning adapter failed for host: %host%.&lt;p&gt;
      &lt;p&gt;Message: %parm[reason]% &lt;/p&gt;
    </descr>
    <logmsg dest="logndisplay">
      &lt;p&gt; %host%:%parm[host]%:%parm[reason]% &lt;/p&gt;
    </logmsg>
    <severity>Major</severity>
    <alarm-data reduction-key="%uei%:%host%:%parm[reason]%" alarm-type="3" auto-clean="false"/>
  </event>
  <event>
    <uei>uei.opennms.org/ackd/acknowledge</uei>
    <event-label>OpenNMS-defined Acknowledgment request</event-label>
    <descr>
      A message received requesting an Acknowledgable be acknowledged.
      &lt;p&gt;Acknowledgement Request:%parm[refId]% of type:%parm[ackType]% was received with the action:%parm[ackAction]% was received for User: %parm[ackUser]%&lt;/p&gt;
      Typically received from an external source or as a choice of an AckReader implementation.
    </descr>
    <logmsg dest="logndisplay">
      &lt;p&gt;Acknowledgement Request:%parm[refId]% of type:%parm[ackType]% was received with the action:%parm[ackAction]% was received for User: %parm[ackUser]%.&lt;/p&gt;
     </logmsg>
    <severity>Normal</severity>
  </event>
  <event>
    <uei>uei.opennms.org/ackd/acknowledgment</uei>
    <event-label>OpenNMS-defined Acknowledgment message</event-label>
    <descr>
      A message from the acknowledgment service that an acknowledgment has been processed:
      &lt;p&gt;Acknowledgable:%parm[refId]% of type:%parm[ackType]% was processed with the action:%parm[ackAction]%&lt;/p&gt;
      Typically the result of a request via an AckReader or a generated acknowledge request event.
    </descr>
    <logmsg dest="logndisplay">
      &lt;p&gt;Acknowledgable:%parm[refId]% of type:%parm[ackType]% was processed with the action:%parm[ackAction]%; Acknowledgment:%parm[ackId]%.&lt;/p&gt;
     </logmsg>
    <severity>Normal</severity>
  </event>
  <event>
    <uei>uei.opennms.org/internal/provisiond/nodeScanCompleted</uei>
    <event-label>OpenNMS-defined Provisiond Event: nodeScanCompleted</event-label>
    <descr>
      A message from the Provisiond NodeScan lifecycle that a NodeScan has completed:
      &lt;p&gt;The Node with Id: %nodeid%; ForeignSource: %parm[foreignSource]%; ForeignId:%parm[foreignId]% has completed.&lt;/p&gt;
      Typically the result of a request of an import request or a scheduled/user forced rescan.
    </descr>
    <logmsg dest="logndisplay">
      &lt;p&gt;The Node with Id: %nodeid%; ForeignSource: %parm[foreignSource]%; ForeignId:%parm[foreignId]% has completed.&lt;/p&gt;
     </logmsg>
    <severity>Normal</severity>
  </event>
  <event>
    <uei>uei.opennms.org/internal/provisiond/nodeScanAborted</uei>
    <event-label>OpenNMS-defined Provisiond Event: nodeScanAborted</event-label>
    <descr>
      A message from the Provisiond NodeScan lifecycle that a NodeScan has Aborted:
      &lt;p&gt;The Node with Id: %nodeid%; ForeignSource: %parm[foreignSource]%; ForeignId:%parm[foreignId]% has aborted for the following reason: %parm[reason]% &lt;/p&gt;
    </descr>
    <logmsg dest="logndisplay">
      &lt;p&gt;The Node with Id: %nodeid%; ForeignSource: %parm[foreignSource]%; ForeignId:%parm[foreignId]% has aborted for the following reason: %parm[reason]% &lt;/p&gt;
     </logmsg>
    <severity>Warning</severity>
  </event>
  <event>
    <uei>DISCARD-MATCHING-MESSAGES</uei>
    <event-label>OpenNMS-defined DISCARD-MATCHING-MESSAGES</event-label>
    <descr>
        DISCARD-MATCHING-MESSAGES is used in the syslogd to generate events that 
        have no matching events. This event is not persisted by default.
    </descr>
    <logmsg dest="donotpersist">
      &lt;p&gt;DISCARD-MATCHING-MESSAGES.&lt;/p&gt;
     </logmsg>
    <severity>Normal</severity>
  </event>
  <event>
    <uei>uei.opennms.org/reportd/reportRunFailed</uei>
    <event-label>OpenNMS-defined Reportd Event: reportRunFailed</event-label>
    <descr>
      A message from the Reportd reporting service that a report has failed to run:
      &lt;p&gt;The report with name %parm[reportName]% failed to run for the following reason: %parm[reason]% &lt;/p&gt;
    </descr>
    <logmsg dest="logndisplay">
      &lt;p&gt;The report with name %parm[reportName]% failed to run for the following reason: %parm[reason]% &lt;/p&gt;
     </logmsg>
    <severity>Minor</severity>
    <alarm-data reduction-key="%uei%:%nodeid%:%dpname%:%parm[reportName]%" alarm-type="3" auto-clean="false"/>
  </event>
  <event>
    <uei>uei.opennms.org/reportd/reportDeliveryFailed</uei>
    <event-label>OpenNMS-defined Reportd Event: reportDeliveryFailed</event-label>
    <descr>
      A message from the Reportd delivery service that a report could not be delivered:
      &lt;p&gt;The report with name %parm[reportName]% could not be delivered for the following reason: %parm[reason]% &lt;/p&gt;
    </descr>
    <logmsg dest="logndisplay">
      &lt;p&gt;The report with name %parm[reportName]% could not be delivered for the following reason: %parm[reason]% &lt;/p&gt;
     </logmsg>
    <severity>Minor</severity>
    <alarm-data reduction-key="%uei%:%nodeid%:%dpname%:%parm[reportName]%" alarm-type="3" auto-clean="false"/>
  </event>
  <event>
    <uei>uei.opennms.org/internal/linkd/nodeLinkDiscoveryStarted</uei>
    <event-label>OpenNMS-defined Linkd Event: nodeLinkDiscoveryStarted</event-label>
    <descr>&lt;p&gt;The Linkd process has started its attempt to discover links for this node.&lt;/p&gt;</descr>
    <logmsg dest="donotpersist">&lt;p&gt;Linkd %parm[runnable]% started.&lt;/p&gt;</logmsg>
    <severity>Normal</severity>
  </event>
  <event>
    <uei>uei.opennms.org/internal/linkd/nodeLinkDiscoveryCompleted</uei>
    <event-label>OpenNMS-defined Linkd Event: nodeLinkDiscoveryCompleted</event-label>
    <descr>&lt;p&gt;The Linkd process has finished its attempt to discover links for this node.&lt;/p&gt;</descr>
    <logmsg dest="donotpersist">&lt;p&gt;Linkd %parm[runnable]% completed.&lt;/p&gt;</logmsg>
    <severity>Normal</severity>
  </event>
  <event>
    <uei>uei.opennms.org/internal/linkd/nodeLinkDiscoverySuspended</uei>
    <event-label>OpenNMS-defined Linkd Event: nodeLinkDiscoverySuspended</event-label>
    <descr>&lt;p&gt;The Linkd process suspended its attempt to discover links for this node.&lt;/p&gt;</descr>
    <logmsg dest="logndisplay">&lt;p&gt;Linkd %parm[runnable]% suspended.&lt;/p&gt;</logmsg>
    <severity>Warning</severity>
  </event>
  <event>
    <uei>uei.opennms.org/internal/linkd/linkDiscoveryStarted</uei>
    <event-label>OpenNMS-defined Linkd Event: linkDiscoveryStarted</event-label>
    <descr>&lt;p&gt;The Linkd process has started its attempt to discover links.&lt;/p&gt;</descr>
    <logmsg dest="logndisplay">&lt;p&gt;Linkd %parm[runnable]% started.&lt;/p&gt;</logmsg>
    <severity>Normal</severity>
  </event>
  <event>
    <uei>uei.opennms.org/internal/linkd/linkDiscoveryCompleted</uei>
    <event-label>OpenNMS-defined Linkd Event: linkDiscoveryCompleted</event-label>
    <descr>&lt;p&gt;The Linkd process has finished its attempt to discover links.&lt;/p&gt;</descr>
    <logmsg dest="logndisplay">&lt;p&gt;Linkd %parm[runnable]% completed.&lt;/p&gt;</logmsg>
    <severity>Normal</severity>
  </event>
  <event>
    <uei>uei.opennms.org/internal/linkd/linkDiscoverySuspended</uei>
    <event-label>OpenNMS-defined Linkd Event: linkDiscoverySuspended</event-label>
    <descr>&lt;p&gt;The Linkd process suspended its attempt to discover links.&lt;/p&gt;</descr>
    <logmsg dest="logndisplay">&lt;p&gt;Linkd %parm[runnable]% suspended.&lt;/p&gt;</logmsg>
    <severity>Warning</severity>
  </event>
  <event>
    <uei>uei.opennms.org/internal/discovery/hardwareInventoryFailed</uei>
    <event-label>OpenNMS-defined internal event: reload specified daemon configuration failed</event-label>
    <descr>
      &lt;p&gt;The hardware discovery on node %nodelabel% (IP address %interface%) has failed.&lt;/p&gt;
    </descr>
    <logmsg dest="logndisplay">
      &lt;p&gt;The hardware discovery on node %nodelabel% (IP address %interface%) has failed.&lt;/p&gt;
      &lt;p&gt;Reason: %parm[reason]%.&lt;/p&gt;
    </logmsg>
    <severity>Minor</severity>
    <!--
    If there are several equipments that don't support the ENTITY-MIB, this event could be very noisy
    in terms of alarms, considering that it can be triggered every time the node is updated.
    For this reason, the alarm-data should not be used.
    -->
    <!-- 
    <alarm-data reduction-key="%uei%:%dpname%:%nodeid%:%interface%" alarm-type="1" auto-clean="true" />
    -->
  </event>
  <event>
    <uei>uei.opennms.org/internal/discovery/hardwareInventorySuccessful</uei>
    <event-label>OpenNMS-defined internal event: hardware discovery successful</event-label>
    <descr>
      &lt;p&gt;The hardware discovery on node %nodelabel% (IP address %interface%) has been completed successfuly.&lt;/p&gt;
    </descr>
    <logmsg dest="logndisplay">
      &lt;p&gt;The hardware discovery on node %nodelabel% (IP address %interface%) has been completed successfuly.&lt;/p&gt;
    </logmsg>
    <severity>Normal</severity>
    <!--
    If there are several equipments that don't support the ENTITY-MIB, this event could be very noisy
    in terms of alarms, considering that it can be triggered every time the node is updated.
    For this reason, the alarm-data should not be used.
    -->
    <!--
    <alarm-data reduction-key="%uei%:%dpname%:%nodeid%:%interface%" alarm-type="2" auto-clean="false"
                clear-key="uei.opennms.org/internal/discovery/hardwareInventoryFailed:%dpname%:%nodeid%:%interface%"/>
    -->
  </event>
  <event>
    <uei>uei.opennms.org/internal/kscReportUpdated</uei>
    <event-label>OpenNMS-defined internal event: KSC report updated</event-label>
    <descr>&lt;p&gt;The KSC Report '%parm[reportTitle]%' has been updated (remaining graphs: %parm[graphCount]%).&lt;/p&gt;
      &lt;p&gt;Some graphs defined on the report have been removed, due to an invalid resource or chart.&lt;/p&gt;
      &lt;p&gt;A resource is not valid on any of the following situations: the nodeId (or nodeSource) doesn't exist, the resource type 
      is not valid or doesn't exist on the node, the resource name is not valid or doesn't exist on the node.&lt;/p&gt;
      &lt;p&gt;Check the logs for more details.&lt;/p&gt;</descr>
    <logmsg dest="logndisplay">The KSC Report %parm[reportTitle]% has been updated.</logmsg>
    <severity>Warning</severity>
  </event>
  <event>
    <uei>uei.opennms.org/alarms/alarmCreated</uei>
    <event-label>OpenNMS-defined internal event: alarmCreated</event-label>
    <descr>
        &lt;p&gt;Alarm #&lt;a href="/opennms/alarm/detail.htm?id=%parm[alarmId]%"&gt;%parm[alarmId]%&lt;/a&gt;
        was created.&lt;/p&gt;</descr>
    <logmsg dest="donotpersist">Alarm with id %parm[alarmId]% was created.</logmsg>
    <severity>Normal</severity>
  </event>
  <event>
    <uei>uei.opennms.org/alarms/alarmEscalated</uei>
    <event-label>OpenNMS-defined internal event: alarmEscalated</event-label>
    <descr>
        &lt;p&gt;Alarm #&lt;a href="/opennms/alarm/detail.htm?id=%parm[alarmId]%"&gt;%parm[alarmId]%&lt;/a&gt;
        was determined to require an escalation of its severity.&lt;/p&gt;</descr>
    <logmsg dest="donotpersist">Alarm with id %parm[alarmId]% was escalated.</logmsg>
    <severity>Normal</severity>
  </event>
  <event>
    <uei>uei.opennms.org/alarms/alarmCleared</uei>
    <event-label>OpenNMS-defined internal event: alarmCleared</event-label>
    <descr>
        &lt;p&gt;Alarm #&lt;a href="/opennms/alarm/detail.htm?id=%parm[alarmId]%"&gt;%parm[alarmId]%&lt;/a&gt;
        was cleared.&lt;/p&gt;</descr>
    <logmsg dest="donotpersist">Alarm with id %parm[alarmId]% was cleared.</logmsg>
    <severity>Normal</severity>
  </event>
  <event>
    <uei>uei.opennms.org/alarms/alarmUncleared</uei>
    <event-label>OpenNMS-defined internal event: alarmUncleared</event-label>
    <descr>
        &lt;p&gt;Alarm #&lt;a href="/opennms/alarm/detail.htm?id=%parm[alarmId]%"&gt;%parm[alarmId]%&lt;/a&gt;
        was un-cleared.&lt;/p&gt;</descr>
    <logmsg dest="donotpersist">Alarm with id %parm[alarmId]% was un-cleared</logmsg>
    <severity>Normal</severity>
  </event>
  <event>
    <uei>uei.opennms.org/alarms/alarmUpdatedWithReducedEvent</uei>
    <event-label>OpenNMS-defined internal event: alarmUpdatedWithReducedEvent</event-label>
    <descr>
        &lt;p&gt;Alarm #&lt;a href="/opennms/alarm/detail.htm?id=%parm[alarmId]%"&gt;%parm[alarmId]%&lt;/a&gt;
        was updated.&lt;/p&gt;</descr>
    <logmsg dest="donotpersist">Alarm with id %parm[alarmId]% was updated by a reduced event.</logmsg>
    <severity>Normal</severity>
  </event>
  <event>
    <uei>uei.opennms.org/alarms/alarmDeleted</uei>
    <event-label>OpenNMS-defined internal event: alarmDeleted</event-label>
    <descr>
        &lt;p&gt;Alarm with reduction key %param[reductionkey] and id: %parm[alarmId]% was deleted.&lt;/p&gt;
    </descr>
    <logmsg dest="donotpersist">Alarm with id %parm[alarmId]% was deleted.</logmsg>
    <severity>Normal</severity>
  </event>

  <event>
    <uei>uei.opennms.org/bsm/serviceOperationalStatusChanged</uei>
    <event-label>Business Service Monitoring: Service Operational Status Changed</event-label>
    <descr>
        &lt;p&gt;The operational status for business service '%parm[businessServiceName]%', with id=%parm[businessServiceId]%, changed from %parm[prevSeverityLabel]% to %parm[newSeverityLabel]%. args(%parm[##]%): %parm[all]%&lt;/p&gt;
    </descr>
    <logmsg dest="logndisplay">The operational status for business service '%parm[businessServiceName]%' changed from %parm[prevSeverityLabel]% to %parm[newSeverityLabel]%.</logmsg>
    <severity>Indeterminate</severity>
  </event>
  <event>
    <uei>uei.opennms.org/bsm/serviceProblem</uei>
    <event-label>Business Service Monitoring: Service Problem</event-label>
    <descr>
        &lt;p&gt;There are currently one or more problems affecting business service '%parm[businessServiceName]%'. args(%parm[##]%): %parm[all]%&lt;/p&gt;
    </descr>
    <logmsg dest="logndisplay">One or more problems are affecting business service '%parm[businessServiceName]%'.</logmsg>
    <severity>Indeterminate</severity>
    <alarm-data reduction-key="%uei%:%parm[businessServiceId]%" alarm-type="1" auto-clean="false">
      <update-field field-name="severity" update-on-reduction="true"/>
    </alarm-data>
  </event>
  <event>
    <uei>uei.opennms.org/bsm/serviceProblemResolved</uei>
    <event-label>Business Service Monitoring: Service Problem Resolved</event-label>
    <descr>
        &lt;p&gt;The problem affecting business service '%parm[businessServiceName]%' has been resolved. args(%parm[##]%): %parm[all]%&lt;/p&gt;
    </descr>
    <logmsg dest="logndisplay">The problems affecting business service '%parm[businessServiceName]%' have been resolved.</logmsg>
    <severity>Indeterminate</severity>
    <alarm-data reduction-key="uei.opennms.org/bsm/serviceProblem:%parm[businessServiceId]%" alarm-type="1" auto-clean="false">
      <update-field field-name="severity" update-on-reduction="true"/>
    </alarm-data>
  </event>
>>>>>>> 15815136

      &lt;p>Message: %parm[raw-message]% &lt;/p>
      &lt;p>Alarm Code: %parm[alarm-code]% &lt;/p>
      &lt;p>ATAG: %parm[atag]% &lt;/p>
      &lt;p>Verb: %parm[verb]% &lt;/p>
      &lt;p>Auto Block: %parm[autoblock]% &lt;/p></descr>
      <logmsg dest="logndisplay">&lt;p> %host%:%parm[verb]%:%parm[autoblock]% &lt;/p></logmsg>
      <severity>Warning</severity>
      <alarm-data reduction-key="%uei%:%host%:%parm[aid]%" alarm-type="3" auto-clean="false"/>
   </event>
   <event>
      <uei>uei.opennms.org/provisioner/provisioningAdapterFailed</uei>
      <event-label>OpenNMS-defined Provisioning Adapter Failed message</event-label>
      <descr>A provisioning adapter failed for host: %host%.&lt;p>
      &lt;p>Message: %parm[reason]% &lt;/p></descr>
      <logmsg dest="logndisplay">&lt;p> %host%:%parm[host]%:%parm[reason]% &lt;/p></logmsg>
      <severity>Major</severity>
      <alarm-data reduction-key="%uei%:%host%:%parm[reason]%" alarm-type="3" auto-clean="false"/>
   </event>
   <event>
      <uei>uei.opennms.org/ackd/acknowledge</uei>
      <event-label>OpenNMS-defined Acknowledgment request</event-label>
      <descr>A message received requesting an Acknowledgable be acknowledged.
      &lt;p>Acknowledgement Request:%parm[refId]% of type:%parm[ackType]% was received with the action:%parm[ackAction]% was received for User: %parm[ackUser]%&lt;/p>
      Typically received from an external source or as a choice of an AckReader implementation.</descr>
      <logmsg dest="logndisplay">&lt;p>Acknowledgement Request:%parm[refId]% of type:%parm[ackType]% was received with the action:%parm[ackAction]% was received for User: %parm[ackUser]%.&lt;/p></logmsg>
      <severity>Normal</severity>
   </event>
   <event>
      <uei>uei.opennms.org/ackd/acknowledgment</uei>
      <event-label>OpenNMS-defined Acknowledgment message</event-label>
      <descr>A message from the acknowledgment service that an acknowledgment has been processed:
      &lt;p>Acknowledgable:%parm[refId]% of type:%parm[ackType]% was processed with the action:%parm[ackAction]%&lt;/p>
      Typically the result of a request via an AckReader or a generated acknowledge request event.</descr>
      <logmsg dest="logndisplay">&lt;p>Acknowledgable:%parm[refId]% of type:%parm[ackType]% was processed with the action:%parm[ackAction]%; Acknowledgment:%parm[ackId]%.&lt;/p></logmsg>
      <severity>Normal</severity>
   </event>
   <event>
      <uei>uei.opennms.org/internal/provisiond/nodeScanCompleted</uei>
      <event-label>OpenNMS-defined Provisiond Event: nodeScanCompleted</event-label>
      <descr>A message from the Provisiond NodeScan lifecycle that a NodeScan has completed:
      &lt;p>The Node with Id: %nodeid%; ForeignSource: %parm[foreignSource]%; ForeignId:%parm[foreignId]% has completed.&lt;/p>
      Typically the result of a request of an import request or a scheduled/user forced rescan.</descr>
      <logmsg dest="logndisplay">&lt;p>The Node with Id: %nodeid%; ForeignSource: %parm[foreignSource]%; ForeignId:%parm[foreignId]% has completed.&lt;/p></logmsg>
      <severity>Normal</severity>
   </event>
   <event>
      <uei>uei.opennms.org/internal/provisiond/nodeScanAborted</uei>
      <event-label>OpenNMS-defined Provisiond Event: nodeScanAborted</event-label>
      <descr>A message from the Provisiond NodeScan lifecycle that a NodeScan has Aborted:
      &lt;p>The Node with Id: %nodeid%; ForeignSource: %parm[foreignSource]%; ForeignId:%parm[foreignId]% has aborted for the following reason: %parm[reason]% &lt;/p></descr>
      <logmsg dest="logndisplay">&lt;p>The Node with Id: %nodeid%; ForeignSource: %parm[foreignSource]%; ForeignId:%parm[foreignId]% has aborted for the following reason: %parm[reason]% &lt;/p></logmsg>
      <severity>Warning</severity>
   </event>
   <event>
      <uei>DISCARD-MATCHING-MESSAGES</uei>
      <event-label>OpenNMS-defined DISCARD-MATCHING-MESSAGES</event-label>
      <descr>DISCARD-MATCHING-MESSAGES is used in the syslogd to generate events that 
        have no matching events. This event is not persisted by default.</descr>
      <logmsg dest="donotpersist">&lt;p>DISCARD-MATCHING-MESSAGES.&lt;/p></logmsg>
      <severity>Normal</severity>
   </event>
   <event>
      <uei>uei.opennms.org/reportd/reportRunFailed</uei>
      <event-label>OpenNMS-defined Reportd Event: reportRunFailed</event-label>
      <descr>A message from the Reportd reporting service that a report has failed to run:
      &lt;p>The report with name %parm[reportName]% failed to run for the following reason: %parm[reason]% &lt;/p></descr>
      <logmsg dest="logndisplay">&lt;p>The report with name %parm[reportName]% failed to run for the following reason: %parm[reason]% &lt;/p></logmsg>
      <severity>Minor</severity>
      <alarm-data reduction-key="%uei%:%nodeid%:%dpname%:%parm[reportName]%" alarm-type="3" auto-clean="false"/>
   </event>
   <event>
      <uei>uei.opennms.org/reportd/reportDeliveryFailed</uei>
      <event-label>OpenNMS-defined Reportd Event: reportDeliveryFailed</event-label>
      <descr>A message from the Reportd delivery service that a report could not be delivered:
      &lt;p>The report with name %parm[reportName]% could not be delivered for the following reason: %parm[reason]% &lt;/p></descr>
      <logmsg dest="logndisplay">&lt;p>The report with name %parm[reportName]% could not be delivered for the following reason: %parm[reason]% &lt;/p></logmsg>
      <severity>Minor</severity>
      <alarm-data reduction-key="%uei%:%nodeid%:%dpname%:%parm[reportName]%" alarm-type="3" auto-clean="false"/>
   </event>
   <event>
      <uei>uei.opennms.org/internal/linkd/nodeLinkDiscoveryStarted</uei>
      <event-label>OpenNMS-defined Linkd Event: nodeLinkDiscoveryStarted</event-label>
      <descr>&lt;p>The Linkd process has started its attempt to discover links for this node.&lt;/p></descr>
      <logmsg dest="donotpersist">&lt;p>Linkd %parm[runnable]% started.&lt;/p></logmsg>
      <severity>Normal</severity>
   </event>
   <event>
      <uei>uei.opennms.org/internal/linkd/nodeLinkDiscoveryCompleted</uei>
      <event-label>OpenNMS-defined Linkd Event: nodeLinkDiscoveryCompleted</event-label>
      <descr>&lt;p>The Linkd process has finished its attempt to discover links for this node.&lt;/p></descr>
      <logmsg dest="donotpersist">&lt;p>Linkd %parm[runnable]% completed.&lt;/p></logmsg>
      <severity>Normal</severity>
   </event>
   <event>
      <uei>uei.opennms.org/internal/linkd/nodeLinkDiscoverySuspended</uei>
      <event-label>OpenNMS-defined Linkd Event: nodeLinkDiscoverySuspended</event-label>
      <descr>&lt;p>The Linkd process suspended its attempt to discover links for this node.&lt;/p></descr>
      <logmsg dest="logndisplay">&lt;p>Linkd %parm[runnable]% suspended.&lt;/p></logmsg>
      <severity>Warning</severity>
   </event>
   <event>
      <uei>uei.opennms.org/internal/linkd/linkDiscoveryStarted</uei>
      <event-label>OpenNMS-defined Linkd Event: linkDiscoveryStarted</event-label>
      <descr>&lt;p>The Linkd process has started its attempt to discover links.&lt;/p></descr>
      <logmsg dest="logndisplay">&lt;p>Linkd %parm[runnable]% started.&lt;/p></logmsg>
      <severity>Normal</severity>
   </event>
   <event>
      <uei>uei.opennms.org/internal/linkd/linkDiscoveryCompleted</uei>
      <event-label>OpenNMS-defined Linkd Event: linkDiscoveryCompleted</event-label>
      <descr>&lt;p>The Linkd process has finished its attempt to discover links.&lt;/p></descr>
      <logmsg dest="logndisplay">&lt;p>Linkd %parm[runnable]% completed.&lt;/p></logmsg>
      <severity>Normal</severity>
   </event>
   <event>
      <uei>uei.opennms.org/internal/linkd/linkDiscoverySuspended</uei>
      <event-label>OpenNMS-defined Linkd Event: linkDiscoverySuspended</event-label>
      <descr>&lt;p>The Linkd process suspended its attempt to discover links.&lt;/p></descr>
      <logmsg dest="logndisplay">&lt;p>Linkd %parm[runnable]% suspended.&lt;/p></logmsg>
      <severity>Warning</severity>
   </event>
   <event>
      <uei>uei.opennms.org/internal/discovery/hardwareInventoryFailed</uei>
      <event-label>OpenNMS-defined internal event: reload specified daemon configuration failed</event-label>
      <descr>&lt;p>The hardware discovery on node %nodelabel% (IP address %interface%) has failed.&lt;/p></descr>
      <logmsg dest="logndisplay">&lt;p>The hardware discovery on node %nodelabel% (IP address %interface%) has failed.&lt;/p>
      &lt;p>Reason: %parm[reason]%.&lt;/p></logmsg>
      <severity>Minor</severity>
   </event>
   <event>
      <uei>uei.opennms.org/internal/discovery/hardwareInventorySuccessful</uei>
      <event-label>OpenNMS-defined internal event: hardware discovery successful</event-label>
      <descr>&lt;p>The hardware discovery on node %nodelabel% (IP address %interface%) has been completed successfuly.&lt;/p></descr>
      <logmsg dest="logndisplay">&lt;p>The hardware discovery on node %nodelabel% (IP address %interface%) has been completed successfuly.&lt;/p></logmsg>
      <severity>Normal</severity>
   </event>
   <event>
      <uei>uei.opennms.org/internal/kscReportUpdated</uei>
      <event-label>OpenNMS-defined internal event: KSC report updated</event-label>
      <descr>&lt;p>The KSC Report '%parm[reportTitle]%' has been updated (remaining graphs: %parm[graphCount]%).&lt;/p>
      &lt;p>Some graphs defined on the report have been removed, due to an invalid resource or chart.&lt;/p>
      &lt;p>A resource is not valid on any of the following situations: the nodeId (or nodeSource) doesn't exist, the resource type 
      is not valid or doesn't exist on the node, the resource name is not valid or doesn't exist on the node.&lt;/p>
      &lt;p>Check the logs for more details.&lt;/p></descr>
      <logmsg dest="logndisplay">The KSC Report %parm[reportTitle]% has been updated.</logmsg>
      <severity>Warning</severity>
   </event>
   <event>
      <uei>uei.opennms.org/alarms/alarmCreated</uei>
      <event-label>OpenNMS-defined internal event: alarmCreated</event-label>
      <descr>&lt;p>Alarm #&lt;a href=&quot;/opennms/alarm/detail.htm?id=%parm[alarmId]%&quot;>%parm[alarmId]%&lt;/a>
        was created.&lt;/p></descr>
      <logmsg dest="donotpersist">Alarm with id %parm[alarmId]% was created.</logmsg>
      <severity>Normal</severity>
   </event>
   <event>
      <uei>uei.opennms.org/alarms/alarmEscalated</uei>
      <event-label>OpenNMS-defined internal event: alarmEscalated</event-label>
      <descr>&lt;p>Alarm #&lt;a href=&quot;/opennms/alarm/detail.htm?id=%parm[alarmId]%&quot;>%parm[alarmId]%&lt;/a>
        was determined to require an escalation of its severity.&lt;/p></descr>
      <logmsg dest="donotpersist">Alarm with id %parm[alarmId]% was escalated.</logmsg>
      <severity>Normal</severity>
   </event>
   <event>
      <uei>uei.opennms.org/alarms/alarmCleared</uei>
      <event-label>OpenNMS-defined internal event: alarmCleared</event-label>
      <descr>&lt;p>Alarm #&lt;a href=&quot;/opennms/alarm/detail.htm?id=%parm[alarmId]%&quot;>%parm[alarmId]%&lt;/a>
        was cleared.&lt;/p></descr>
      <logmsg dest="donotpersist">Alarm with id %parm[alarmId]% was cleared.</logmsg>
      <severity>Normal</severity>
   </event>
   <event>
      <uei>uei.opennms.org/alarms/alarmUncleared</uei>
      <event-label>OpenNMS-defined internal event: alarmUncleared</event-label>
      <descr>&lt;p>Alarm #&lt;a href=&quot;/opennms/alarm/detail.htm?id=%parm[alarmId]%&quot;>%parm[alarmId]%&lt;/a>
        was un-cleared.&lt;/p></descr>
      <logmsg dest="donotpersist">Alarm with id %parm[alarmId]% was un-cleared</logmsg>
      <severity>Normal</severity>
   </event>
   <event>
      <uei>uei.opennms.org/alarms/alarmUpdatedWithReducedEvent</uei>
      <event-label>OpenNMS-defined internal event: alarmUpdatedWithReducedEvent</event-label>
      <descr>&lt;p>Alarm #&lt;a href=&quot;/opennms/alarm/detail.htm?id=%parm[alarmId]%&quot;>%parm[alarmId]%&lt;/a>
        was updated.&lt;/p></descr>
      <logmsg dest="donotpersist">Alarm with id %parm[alarmId]% was updated by a reduced event.</logmsg>
      <severity>Normal</severity>
   </event>
   <event>
      <uei>uei.opennms.org/bsm/serviceOperationalStatusChanged</uei>
      <event-label>Business Service Monitoring: Service Operational Status Changed</event-label>
      <descr>&lt;p>The operational status for business service '%parm[businessServiceName]%', with id=%parm[businessServiceId]%, changed from %parm[prevSeverityLabel]% to %parm[newSeverityLabel]%. args(%parm[##]%): %parm[all]%&lt;/p></descr>
      <logmsg dest="logndisplay">The operational status for business service '%parm[businessServiceName]%' changed from %parm[prevSeverityLabel]% to %parm[newSeverityLabel]%.</logmsg>
      <severity>Indeterminate</severity>
   </event>
   <event>
      <uei>uei.opennms.org/bsm/serviceProblem</uei>
      <event-label>Business Service Monitoring: Service Problem</event-label>
      <descr>&lt;p>There are currently one or more problems affecting business service '%parm[businessServiceName]%'. args(%parm[##]%): %parm[all]%&lt;/p></descr>
      <logmsg dest="logndisplay">One or more problems are affecting business service '%parm[businessServiceName]%'.</logmsg>
      <severity>Indeterminate</severity>
      <alarm-data reduction-key="%uei%:%parm[businessServiceId]%" alarm-type="1" auto-clean="false">
         <update-field field-name="severity" update-on-reduction="true"/>
      </alarm-data>
   </event>
   <event>
      <uei>uei.opennms.org/bsm/serviceProblemResolved</uei>
      <event-label>Business Service Monitoring: Service Problem Resolved</event-label>
      <descr>&lt;p>The problem affecting business service '%parm[businessServiceName]%' has been resolved. args(%parm[##]%): %parm[all]%&lt;/p></descr>
      <logmsg dest="logndisplay">The problems affecting business service '%parm[businessServiceName]%' have been resolved.</logmsg>
      <severity>Indeterminate</severity>
      <alarm-data reduction-key="uei.opennms.org/bsm/serviceProblem:%parm[businessServiceId]%" alarm-type="1" auto-clean="false">
         <update-field field-name="severity" update-on-reduction="true"/>
      </alarm-data>
   </event>
   <event>
      <uei>uei.opennms.org/alarms/trigger</uei>
      <event-label>Alarm: Generic Trigger</event-label>
      <descr>A problem has been triggered.</descr>
      <logmsg dest="logndisplay">A problem has been triggered on %parm[node]%/%parm[ip]%/%parm[service]%.</logmsg>
      <severity>Warning</severity>
      <alarm-data reduction-key="%uei%:%parm[node]%:%parm[ip]%:%parm[service]%" alarm-type="1" auto-clean="false">
         <update-field field-name="severity" update-on-reduction="true"/>
      </alarm-data>
   </event>
   <event>
      <uei>uei.opennms.org/alarms/clear</uei>
      <event-label>Alarm: Generic Clear</event-label>
      <descr>A problem has been cleared.</descr>
      <logmsg dest="logndisplay">A problem has been cleared on %parm[node]%/%parm[ip]%/%parm[service]%.</logmsg>
      <severity>Cleared</severity>
      <alarm-data reduction-key="uei.opennms.org/alarms/trigger:%parm[node]%:%parm[ip]%:%parm[service]%" alarm-type="2" auto-clean="false">
         <update-field field-name="severity" update-on-reduction="true"/>
      </alarm-data>
   </event>
   <event>
      <uei>uei.opennms.org/internal/monitoringSystemAdded</uei>
      <event-label>Monitoring system Added</event-label>
      <descr>A new monitoring system has been added</descr>
      <logmsg dest="logndisplay">A new monitoring system of type '%parm[monitoringSystemType]%' has been added with ID '%parm[monitoringSystemId]%' at location '%parm[monitoringSystemLocation]%'.</logmsg>
      <severity>Normal</severity>
   </event>
   <event>
      <uei>uei.opennms.org/internal/monitoringSystemLocationChanged</uei>
      <event-label>Monitoring system Location Changed</event-label>
      <descr>Monitoring system location changed</descr>
      <logmsg dest="logndisplay">Monitoring system of type '%parm[monitoringSystemType]%' with ID '%parm[monitoringSystemId]%' has changed its location from '%parm[monitoringSystemPreviousLocation]%'  to  '%parm[monitoringSystemLocation]%'.</logmsg>
      <severity>Normal</severity>
   </event>
   <event>
      <uei>uei.opennms.org/internal/monitoringSystemDeleted</uei>
      <event-label>Monitoring system Deleted</event-label>
      <descr>Monitoring system Deleted</descr>
      <logmsg dest="logndisplay">Monitoring system of type '%parm[monitoringSystemType]%' with ID '%parm[monitoringSystemId]%' at location '%parm[monitoringSystemLocation]%' has been deleted.</logmsg>
      <severity>Normal</severity>
   </event>
</events><|MERGE_RESOLUTION|>--- conflicted
+++ resolved
@@ -1266,7 +1266,6 @@
       <event-label>OpenNMS-defined internal event: a user's session was removed from the WebUI</event-label>
       <descr>This event is sent by the WebUI when a user's session is removed for any
       reason other than a user-initiated logout.  This generally means that
-<<<<<<< HEAD
       the session timed out due to inactivity.</descr>
       <logmsg dest="logndisplay">OpenNMS user '%parm[user]%' has been logged out of the WebUI, most likely
       due to a session timeout.</logmsg>
@@ -1276,318 +1275,6 @@
       <uei>uei.opennms.org/api/tl1d/message/autonomous</uei>
       <event-label>OpenNMS-defined Autonomous TL1 message</event-label>
       <descr>This is a TL1 autonomous message delivered for host: %host%.&lt;p>
-=======
-      the session timed out due to inactivity.
-    </descr>
-    <logmsg dest="logndisplay">
-      OpenNMS user '%parm[user]%' has been logged out of the WebUI, most likely
-      due to a session timeout.
-    </logmsg>
-    <severity>Normal</severity>
-    <!--    <alarm-data reduction-key="%uei%:%parm[user]%" alarm-type="3" auto-clean="true"/> -->
-  </event>
-  <event>
-    <uei>uei.opennms.org/api/tl1d/message/autonomous</uei>
-    <event-label>OpenNMS-defined Autonomous TL1 message</event-label>
-    <descr>
-      This is a TL1 autonomous message delivered for host: %host%.&lt;p&gt;
-
-      &lt;p&gt;Message: %parm[raw-message]% &lt;/p&gt;
-      &lt;p&gt;Alarm Code: %parm[alarm-code]% &lt;/p&gt;
-      &lt;p&gt;ATAG: %parm[atag]% &lt;/p&gt;
-      &lt;p&gt;Verb: %parm[verb]% &lt;/p&gt;
-      &lt;p&gt;Auto Block: %parm[autoblock]% &lt;/p&gt;
-    </descr>
-    <logmsg dest="logndisplay">
-      &lt;p&gt; %host%:%parm[verb]%:%parm[autoblock]% &lt;/p&gt;
-    </logmsg>
-    <severity>Warning</severity>
-    <alarm-data reduction-key="%uei%:%host%:%parm[aid]%" alarm-type="3" auto-clean="false"/>
-  </event>
-  <event>
-    <uei>uei.opennms.org/provisioner/provisioningAdapterFailed</uei>
-    <event-label>OpenNMS-defined Provisioning Adapter Failed message</event-label>
-    <descr>
-      A provisioning adapter failed for host: %host%.&lt;p&gt;
-      &lt;p&gt;Message: %parm[reason]% &lt;/p&gt;
-    </descr>
-    <logmsg dest="logndisplay">
-      &lt;p&gt; %host%:%parm[host]%:%parm[reason]% &lt;/p&gt;
-    </logmsg>
-    <severity>Major</severity>
-    <alarm-data reduction-key="%uei%:%host%:%parm[reason]%" alarm-type="3" auto-clean="false"/>
-  </event>
-  <event>
-    <uei>uei.opennms.org/ackd/acknowledge</uei>
-    <event-label>OpenNMS-defined Acknowledgment request</event-label>
-    <descr>
-      A message received requesting an Acknowledgable be acknowledged.
-      &lt;p&gt;Acknowledgement Request:%parm[refId]% of type:%parm[ackType]% was received with the action:%parm[ackAction]% was received for User: %parm[ackUser]%&lt;/p&gt;
-      Typically received from an external source or as a choice of an AckReader implementation.
-    </descr>
-    <logmsg dest="logndisplay">
-      &lt;p&gt;Acknowledgement Request:%parm[refId]% of type:%parm[ackType]% was received with the action:%parm[ackAction]% was received for User: %parm[ackUser]%.&lt;/p&gt;
-     </logmsg>
-    <severity>Normal</severity>
-  </event>
-  <event>
-    <uei>uei.opennms.org/ackd/acknowledgment</uei>
-    <event-label>OpenNMS-defined Acknowledgment message</event-label>
-    <descr>
-      A message from the acknowledgment service that an acknowledgment has been processed:
-      &lt;p&gt;Acknowledgable:%parm[refId]% of type:%parm[ackType]% was processed with the action:%parm[ackAction]%&lt;/p&gt;
-      Typically the result of a request via an AckReader or a generated acknowledge request event.
-    </descr>
-    <logmsg dest="logndisplay">
-      &lt;p&gt;Acknowledgable:%parm[refId]% of type:%parm[ackType]% was processed with the action:%parm[ackAction]%; Acknowledgment:%parm[ackId]%.&lt;/p&gt;
-     </logmsg>
-    <severity>Normal</severity>
-  </event>
-  <event>
-    <uei>uei.opennms.org/internal/provisiond/nodeScanCompleted</uei>
-    <event-label>OpenNMS-defined Provisiond Event: nodeScanCompleted</event-label>
-    <descr>
-      A message from the Provisiond NodeScan lifecycle that a NodeScan has completed:
-      &lt;p&gt;The Node with Id: %nodeid%; ForeignSource: %parm[foreignSource]%; ForeignId:%parm[foreignId]% has completed.&lt;/p&gt;
-      Typically the result of a request of an import request or a scheduled/user forced rescan.
-    </descr>
-    <logmsg dest="logndisplay">
-      &lt;p&gt;The Node with Id: %nodeid%; ForeignSource: %parm[foreignSource]%; ForeignId:%parm[foreignId]% has completed.&lt;/p&gt;
-     </logmsg>
-    <severity>Normal</severity>
-  </event>
-  <event>
-    <uei>uei.opennms.org/internal/provisiond/nodeScanAborted</uei>
-    <event-label>OpenNMS-defined Provisiond Event: nodeScanAborted</event-label>
-    <descr>
-      A message from the Provisiond NodeScan lifecycle that a NodeScan has Aborted:
-      &lt;p&gt;The Node with Id: %nodeid%; ForeignSource: %parm[foreignSource]%; ForeignId:%parm[foreignId]% has aborted for the following reason: %parm[reason]% &lt;/p&gt;
-    </descr>
-    <logmsg dest="logndisplay">
-      &lt;p&gt;The Node with Id: %nodeid%; ForeignSource: %parm[foreignSource]%; ForeignId:%parm[foreignId]% has aborted for the following reason: %parm[reason]% &lt;/p&gt;
-     </logmsg>
-    <severity>Warning</severity>
-  </event>
-  <event>
-    <uei>DISCARD-MATCHING-MESSAGES</uei>
-    <event-label>OpenNMS-defined DISCARD-MATCHING-MESSAGES</event-label>
-    <descr>
-        DISCARD-MATCHING-MESSAGES is used in the syslogd to generate events that 
-        have no matching events. This event is not persisted by default.
-    </descr>
-    <logmsg dest="donotpersist">
-      &lt;p&gt;DISCARD-MATCHING-MESSAGES.&lt;/p&gt;
-     </logmsg>
-    <severity>Normal</severity>
-  </event>
-  <event>
-    <uei>uei.opennms.org/reportd/reportRunFailed</uei>
-    <event-label>OpenNMS-defined Reportd Event: reportRunFailed</event-label>
-    <descr>
-      A message from the Reportd reporting service that a report has failed to run:
-      &lt;p&gt;The report with name %parm[reportName]% failed to run for the following reason: %parm[reason]% &lt;/p&gt;
-    </descr>
-    <logmsg dest="logndisplay">
-      &lt;p&gt;The report with name %parm[reportName]% failed to run for the following reason: %parm[reason]% &lt;/p&gt;
-     </logmsg>
-    <severity>Minor</severity>
-    <alarm-data reduction-key="%uei%:%nodeid%:%dpname%:%parm[reportName]%" alarm-type="3" auto-clean="false"/>
-  </event>
-  <event>
-    <uei>uei.opennms.org/reportd/reportDeliveryFailed</uei>
-    <event-label>OpenNMS-defined Reportd Event: reportDeliveryFailed</event-label>
-    <descr>
-      A message from the Reportd delivery service that a report could not be delivered:
-      &lt;p&gt;The report with name %parm[reportName]% could not be delivered for the following reason: %parm[reason]% &lt;/p&gt;
-    </descr>
-    <logmsg dest="logndisplay">
-      &lt;p&gt;The report with name %parm[reportName]% could not be delivered for the following reason: %parm[reason]% &lt;/p&gt;
-     </logmsg>
-    <severity>Minor</severity>
-    <alarm-data reduction-key="%uei%:%nodeid%:%dpname%:%parm[reportName]%" alarm-type="3" auto-clean="false"/>
-  </event>
-  <event>
-    <uei>uei.opennms.org/internal/linkd/nodeLinkDiscoveryStarted</uei>
-    <event-label>OpenNMS-defined Linkd Event: nodeLinkDiscoveryStarted</event-label>
-    <descr>&lt;p&gt;The Linkd process has started its attempt to discover links for this node.&lt;/p&gt;</descr>
-    <logmsg dest="donotpersist">&lt;p&gt;Linkd %parm[runnable]% started.&lt;/p&gt;</logmsg>
-    <severity>Normal</severity>
-  </event>
-  <event>
-    <uei>uei.opennms.org/internal/linkd/nodeLinkDiscoveryCompleted</uei>
-    <event-label>OpenNMS-defined Linkd Event: nodeLinkDiscoveryCompleted</event-label>
-    <descr>&lt;p&gt;The Linkd process has finished its attempt to discover links for this node.&lt;/p&gt;</descr>
-    <logmsg dest="donotpersist">&lt;p&gt;Linkd %parm[runnable]% completed.&lt;/p&gt;</logmsg>
-    <severity>Normal</severity>
-  </event>
-  <event>
-    <uei>uei.opennms.org/internal/linkd/nodeLinkDiscoverySuspended</uei>
-    <event-label>OpenNMS-defined Linkd Event: nodeLinkDiscoverySuspended</event-label>
-    <descr>&lt;p&gt;The Linkd process suspended its attempt to discover links for this node.&lt;/p&gt;</descr>
-    <logmsg dest="logndisplay">&lt;p&gt;Linkd %parm[runnable]% suspended.&lt;/p&gt;</logmsg>
-    <severity>Warning</severity>
-  </event>
-  <event>
-    <uei>uei.opennms.org/internal/linkd/linkDiscoveryStarted</uei>
-    <event-label>OpenNMS-defined Linkd Event: linkDiscoveryStarted</event-label>
-    <descr>&lt;p&gt;The Linkd process has started its attempt to discover links.&lt;/p&gt;</descr>
-    <logmsg dest="logndisplay">&lt;p&gt;Linkd %parm[runnable]% started.&lt;/p&gt;</logmsg>
-    <severity>Normal</severity>
-  </event>
-  <event>
-    <uei>uei.opennms.org/internal/linkd/linkDiscoveryCompleted</uei>
-    <event-label>OpenNMS-defined Linkd Event: linkDiscoveryCompleted</event-label>
-    <descr>&lt;p&gt;The Linkd process has finished its attempt to discover links.&lt;/p&gt;</descr>
-    <logmsg dest="logndisplay">&lt;p&gt;Linkd %parm[runnable]% completed.&lt;/p&gt;</logmsg>
-    <severity>Normal</severity>
-  </event>
-  <event>
-    <uei>uei.opennms.org/internal/linkd/linkDiscoverySuspended</uei>
-    <event-label>OpenNMS-defined Linkd Event: linkDiscoverySuspended</event-label>
-    <descr>&lt;p&gt;The Linkd process suspended its attempt to discover links.&lt;/p&gt;</descr>
-    <logmsg dest="logndisplay">&lt;p&gt;Linkd %parm[runnable]% suspended.&lt;/p&gt;</logmsg>
-    <severity>Warning</severity>
-  </event>
-  <event>
-    <uei>uei.opennms.org/internal/discovery/hardwareInventoryFailed</uei>
-    <event-label>OpenNMS-defined internal event: reload specified daemon configuration failed</event-label>
-    <descr>
-      &lt;p&gt;The hardware discovery on node %nodelabel% (IP address %interface%) has failed.&lt;/p&gt;
-    </descr>
-    <logmsg dest="logndisplay">
-      &lt;p&gt;The hardware discovery on node %nodelabel% (IP address %interface%) has failed.&lt;/p&gt;
-      &lt;p&gt;Reason: %parm[reason]%.&lt;/p&gt;
-    </logmsg>
-    <severity>Minor</severity>
-    <!--
-    If there are several equipments that don't support the ENTITY-MIB, this event could be very noisy
-    in terms of alarms, considering that it can be triggered every time the node is updated.
-    For this reason, the alarm-data should not be used.
-    -->
-    <!-- 
-    <alarm-data reduction-key="%uei%:%dpname%:%nodeid%:%interface%" alarm-type="1" auto-clean="true" />
-    -->
-  </event>
-  <event>
-    <uei>uei.opennms.org/internal/discovery/hardwareInventorySuccessful</uei>
-    <event-label>OpenNMS-defined internal event: hardware discovery successful</event-label>
-    <descr>
-      &lt;p&gt;The hardware discovery on node %nodelabel% (IP address %interface%) has been completed successfuly.&lt;/p&gt;
-    </descr>
-    <logmsg dest="logndisplay">
-      &lt;p&gt;The hardware discovery on node %nodelabel% (IP address %interface%) has been completed successfuly.&lt;/p&gt;
-    </logmsg>
-    <severity>Normal</severity>
-    <!--
-    If there are several equipments that don't support the ENTITY-MIB, this event could be very noisy
-    in terms of alarms, considering that it can be triggered every time the node is updated.
-    For this reason, the alarm-data should not be used.
-    -->
-    <!--
-    <alarm-data reduction-key="%uei%:%dpname%:%nodeid%:%interface%" alarm-type="2" auto-clean="false"
-                clear-key="uei.opennms.org/internal/discovery/hardwareInventoryFailed:%dpname%:%nodeid%:%interface%"/>
-    -->
-  </event>
-  <event>
-    <uei>uei.opennms.org/internal/kscReportUpdated</uei>
-    <event-label>OpenNMS-defined internal event: KSC report updated</event-label>
-    <descr>&lt;p&gt;The KSC Report '%parm[reportTitle]%' has been updated (remaining graphs: %parm[graphCount]%).&lt;/p&gt;
-      &lt;p&gt;Some graphs defined on the report have been removed, due to an invalid resource or chart.&lt;/p&gt;
-      &lt;p&gt;A resource is not valid on any of the following situations: the nodeId (or nodeSource) doesn't exist, the resource type 
-      is not valid or doesn't exist on the node, the resource name is not valid or doesn't exist on the node.&lt;/p&gt;
-      &lt;p&gt;Check the logs for more details.&lt;/p&gt;</descr>
-    <logmsg dest="logndisplay">The KSC Report %parm[reportTitle]% has been updated.</logmsg>
-    <severity>Warning</severity>
-  </event>
-  <event>
-    <uei>uei.opennms.org/alarms/alarmCreated</uei>
-    <event-label>OpenNMS-defined internal event: alarmCreated</event-label>
-    <descr>
-        &lt;p&gt;Alarm #&lt;a href="/opennms/alarm/detail.htm?id=%parm[alarmId]%"&gt;%parm[alarmId]%&lt;/a&gt;
-        was created.&lt;/p&gt;</descr>
-    <logmsg dest="donotpersist">Alarm with id %parm[alarmId]% was created.</logmsg>
-    <severity>Normal</severity>
-  </event>
-  <event>
-    <uei>uei.opennms.org/alarms/alarmEscalated</uei>
-    <event-label>OpenNMS-defined internal event: alarmEscalated</event-label>
-    <descr>
-        &lt;p&gt;Alarm #&lt;a href="/opennms/alarm/detail.htm?id=%parm[alarmId]%"&gt;%parm[alarmId]%&lt;/a&gt;
-        was determined to require an escalation of its severity.&lt;/p&gt;</descr>
-    <logmsg dest="donotpersist">Alarm with id %parm[alarmId]% was escalated.</logmsg>
-    <severity>Normal</severity>
-  </event>
-  <event>
-    <uei>uei.opennms.org/alarms/alarmCleared</uei>
-    <event-label>OpenNMS-defined internal event: alarmCleared</event-label>
-    <descr>
-        &lt;p&gt;Alarm #&lt;a href="/opennms/alarm/detail.htm?id=%parm[alarmId]%"&gt;%parm[alarmId]%&lt;/a&gt;
-        was cleared.&lt;/p&gt;</descr>
-    <logmsg dest="donotpersist">Alarm with id %parm[alarmId]% was cleared.</logmsg>
-    <severity>Normal</severity>
-  </event>
-  <event>
-    <uei>uei.opennms.org/alarms/alarmUncleared</uei>
-    <event-label>OpenNMS-defined internal event: alarmUncleared</event-label>
-    <descr>
-        &lt;p&gt;Alarm #&lt;a href="/opennms/alarm/detail.htm?id=%parm[alarmId]%"&gt;%parm[alarmId]%&lt;/a&gt;
-        was un-cleared.&lt;/p&gt;</descr>
-    <logmsg dest="donotpersist">Alarm with id %parm[alarmId]% was un-cleared</logmsg>
-    <severity>Normal</severity>
-  </event>
-  <event>
-    <uei>uei.opennms.org/alarms/alarmUpdatedWithReducedEvent</uei>
-    <event-label>OpenNMS-defined internal event: alarmUpdatedWithReducedEvent</event-label>
-    <descr>
-        &lt;p&gt;Alarm #&lt;a href="/opennms/alarm/detail.htm?id=%parm[alarmId]%"&gt;%parm[alarmId]%&lt;/a&gt;
-        was updated.&lt;/p&gt;</descr>
-    <logmsg dest="donotpersist">Alarm with id %parm[alarmId]% was updated by a reduced event.</logmsg>
-    <severity>Normal</severity>
-  </event>
-  <event>
-    <uei>uei.opennms.org/alarms/alarmDeleted</uei>
-    <event-label>OpenNMS-defined internal event: alarmDeleted</event-label>
-    <descr>
-        &lt;p&gt;Alarm with reduction key %param[reductionkey] and id: %parm[alarmId]% was deleted.&lt;/p&gt;
-    </descr>
-    <logmsg dest="donotpersist">Alarm with id %parm[alarmId]% was deleted.</logmsg>
-    <severity>Normal</severity>
-  </event>
-
-  <event>
-    <uei>uei.opennms.org/bsm/serviceOperationalStatusChanged</uei>
-    <event-label>Business Service Monitoring: Service Operational Status Changed</event-label>
-    <descr>
-        &lt;p&gt;The operational status for business service '%parm[businessServiceName]%', with id=%parm[businessServiceId]%, changed from %parm[prevSeverityLabel]% to %parm[newSeverityLabel]%. args(%parm[##]%): %parm[all]%&lt;/p&gt;
-    </descr>
-    <logmsg dest="logndisplay">The operational status for business service '%parm[businessServiceName]%' changed from %parm[prevSeverityLabel]% to %parm[newSeverityLabel]%.</logmsg>
-    <severity>Indeterminate</severity>
-  </event>
-  <event>
-    <uei>uei.opennms.org/bsm/serviceProblem</uei>
-    <event-label>Business Service Monitoring: Service Problem</event-label>
-    <descr>
-        &lt;p&gt;There are currently one or more problems affecting business service '%parm[businessServiceName]%'. args(%parm[##]%): %parm[all]%&lt;/p&gt;
-    </descr>
-    <logmsg dest="logndisplay">One or more problems are affecting business service '%parm[businessServiceName]%'.</logmsg>
-    <severity>Indeterminate</severity>
-    <alarm-data reduction-key="%uei%:%parm[businessServiceId]%" alarm-type="1" auto-clean="false">
-      <update-field field-name="severity" update-on-reduction="true"/>
-    </alarm-data>
-  </event>
-  <event>
-    <uei>uei.opennms.org/bsm/serviceProblemResolved</uei>
-    <event-label>Business Service Monitoring: Service Problem Resolved</event-label>
-    <descr>
-        &lt;p&gt;The problem affecting business service '%parm[businessServiceName]%' has been resolved. args(%parm[##]%): %parm[all]%&lt;/p&gt;
-    </descr>
-    <logmsg dest="logndisplay">The problems affecting business service '%parm[businessServiceName]%' have been resolved.</logmsg>
-    <severity>Indeterminate</severity>
-    <alarm-data reduction-key="uei.opennms.org/bsm/serviceProblem:%parm[businessServiceId]%" alarm-type="1" auto-clean="false">
-      <update-field field-name="severity" update-on-reduction="true"/>
-    </alarm-data>
-  </event>
->>>>>>> 15815136
 
       &lt;p>Message: %parm[raw-message]% &lt;/p>
       &lt;p>Alarm Code: %parm[alarm-code]% &lt;/p>
@@ -1777,6 +1464,13 @@
       <severity>Normal</severity>
    </event>
    <event>
+      <uei>uei.opennms.org/alarms/alarmDeleted</uei>
+      <event-label>OpenNMS-defined internal event: alarmDeleted</event-label>
+      <descr>&lt;p&gt;Alarm with reduction key %param[reductionkey] and id: %parm[alarmId]% was deleted.&lt;/p&gt;</descr>
+      <logmsg dest="donotpersist">Alarm with id %parm[alarmId]% was deleted.</logmsg>
+      <severity>Normal</severity>
+   </event>
+   <event>
       <uei>uei.opennms.org/bsm/serviceOperationalStatusChanged</uei>
       <event-label>Business Service Monitoring: Service Operational Status Changed</event-label>
       <descr>&lt;p>The operational status for business service '%parm[businessServiceName]%', with id=%parm[businessServiceId]%, changed from %parm[prevSeverityLabel]% to %parm[newSeverityLabel]%. args(%parm[##]%): %parm[all]%&lt;/p></descr>
