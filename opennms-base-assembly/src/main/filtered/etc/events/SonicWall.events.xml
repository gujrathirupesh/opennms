--- conflicted
+++ resolved
@@ -1,10 +1,9 @@
 <events xmlns="http://xmlns.opennms.org/xsd/eventconf">
-<<<<<<< HEAD
-   <event>
-      <mask>
-         <maskelement>
-            <mename>id</mename>
-            <mevalue>.1.3.6.1.4.1.8741.1.1.2</mevalue>
+   <event>
+      <mask>
+         <maskelement>
+            <mename>id</mename>
+            <mevalue>.1.3.6.1.6.3.1.1.5</mevalue>
          </maskelement>
          <maskelement>
             <mename>generic</mename>
@@ -15,36 +14,93 @@
             <mevalue>1</mevalue>
          </maskelement>
       </mask>
-      <uei>uei.opennms.org/vendor/SonicWall/traps/swFwTrapAttack</uei>
+      <uei>uei.opennms.org/vendor/sonicwall/traps/coldStart</uei>
+      <event-label>SONICWALL-FIREWALL-TRAP-MIB defined trap event: coldStart</event-label>
+      <descr>&lt;p>This trap signifies that the SonicWALL appliance is re-initializing itself
+            such that the agent's configuration or the appliance itself
+            implementation may be altered. &lt;/p>&lt;table>&lt;/table></descr>
+      <logmsg dest="logndisplay">&lt;p>
+            coldStart trap received&lt;/p></logmsg>
+      <severity>Indeterminate</severity>
+   </event>
+   <event>
+      <mask>
+         <maskelement>
+            <mename>id</mename>
+            <mevalue>.1.3.6.1.6.3.1.1.5</mevalue>
+         </maskelement>
+         <maskelement>
+            <mename>generic</mename>
+            <mevalue>6</mevalue>
+         </maskelement>
+         <maskelement>
+            <mename>specific</mename>
+            <mevalue>2</mevalue>
+         </maskelement>
+      </mask>
+      <uei>uei.opennms.org/vendor/sonicwall/traps/warmStart</uei>
+      <event-label>SONICWALL-FIREWALL-TRAP-MIB defined trap event: warmStart</event-label>
+      <descr>&lt;p>This trap signifies that the SonicWALL appliance is re-initializing itself
+            such that neither the agent configuration nor the appliance
+            implementation is altered. &lt;/p>&lt;table>&lt;/table></descr>
+      <logmsg dest="logndisplay">&lt;p>
+            warmStart trap received&lt;/p></logmsg>
+      <severity>Indeterminate</severity>
+   </event>
+   <event>
+      <mask>
+         <maskelement>
+            <mename>id</mename>
+            <mevalue>.1.3.6.1.6.3.1.1.5</mevalue>
+         </maskelement>
+         <maskelement>
+            <mename>generic</mename>
+            <mevalue>6</mevalue>
+         </maskelement>
+         <maskelement>
+            <mename>specific</mename>
+            <mevalue>5</mevalue>
+         </maskelement>
+      </mask>
+      <uei>uei.opennms.org/vendor/sonicwall/traps/authenticationFailure</uei>
+      <event-label>SONICWALL-FIREWALL-TRAP-MIB defined trap event: authenticationFailure</event-label>
+      <descr>&lt;p>This trap signifies that the SonicWALL appliance is the addressee of
+            a protocol message that is not properly authenticated. &lt;/p>&lt;table>&lt;/table></descr>
+      <logmsg dest="logndisplay">&lt;p>
+            authenticationFailure trap received&lt;/p></logmsg>
+      <severity>Indeterminate</severity>
+   </event>
+   <event>
+      <mask>
+         <maskelement>
+            <mename>id</mename>
+            <mevalue>.1.3.6.1.4.1.8741.1.1.2</mevalue>
+         </maskelement>
+         <maskelement>
+            <mename>generic</mename>
+            <mevalue>6</mevalue>
+         </maskelement>
+         <maskelement>
+            <mename>specific</mename>
+            <mevalue>1</mevalue>
+         </maskelement>
+      </mask>
+      <uei>uei.opennms.org/vendor/sonicwall/traps/swFwTrapAttack</uei>
       <event-label>SONICWALL-FIREWALL-TRAP-MIB defined trap event: swFwTrapAttack</event-label>
-      <descr>&lt;p>This trap indicates that the firewall have detected a attack. 
- The bound objects provide more detailed information about this problem.&lt;/p>&lt;table>
- &lt;tr>&lt;td>&lt;b>
- swTrapInfoTrapType&lt;/b>&lt;/td>&lt;td>%parm[#1]%
- &lt;/td>&lt;td>&lt;p;>
- trapTypePingOfDeathBlocked(501) trapTypeIPSpoofDetected(502) trapTypePossibleSynFlood(503) trapTypeProbableSynFlood(504) 
- trapTypeLandAttack(505) trapTypeAttemptedAdminLoginFromWAN(506) trapTypeLogUnknownSpi(507) trapTypeLogIpsecAuthFailure(508) 
- trapTypeLogIpsecDecryptFailure(509) trapTypeLogIllegalIpsecPeer(510) trapTypeNetBusDropped(511) trapTypeBackOrificeDropped(512) 
- trapTypeNetSpyDropped(513) trapTypeSub7Dropped(514) trapTypeRipperDropped(515) trapTypeStrikerDropped(516) 
- trapTypeSennaSpyDropped(517) trapTypePriorityDropped(518) trapTypeIniKillerDropped(519) trapTypeSmurfDropped(520) 
- trapTypePortScanPossible(521) trapTypePortScanProbable(522) trapTypeLogIkeProposalReject(523) trapTypeAVReceivedAlert(524) 
- trapTypeLogAddTest(525) trapTypeAVExpiredMsg(526) trapTypeForbiddenAttachment(527) trapTypeTcpFinScanDropped(528) 
- trapTypeTcpXmasScanDropped(529) trapTypeTcpNullScanDropped(530) trapTypeReplayDetected(531) trapTypeLogFull(601) 
- trapTypeLogProblemLoadingCheckSettings(602) trapTypeLogProblemLoadingCheckDNS(603) trapTypeLogProblemEmailingCheckSettings(604) 
- trapTypeIllegalLanAddressInUse(605) trapTypeNATCouldntRemap(606) trapTypeCacheFull(607) trapTypeConnDroppedTooManyIP(608) 
- trapTypeLogOutOfMemory(609) trapTypeInternalErr(610) trapTypeLogSuspendReboot(611) trapTypeLogDeadlockReboot(612) 
- trapTypeLogLowMemReboot(613) trapTypeHaIdlePrimary(614) trapTypeHaMissedHeartbeatPrimary(615) trapTypeHaMissedHeartbeatBackup(616) 
- trapTypeHaErrorReceivedPrimary(617) trapTypeHaErrorReceivedBackup(618) trapTypeHaBackupPreempt(619) trapTypeHaPrimaryPreempt(620) 
- trapTypeLogHttpServerReboot(621) trapTypeBackupActivePreempt(622) trapTypeCflUpdateApplianceNotRegistered(623) 
- trapTypeCflUpdateSubscriptionExpired(624) trapTypeCflUpdateErrorTransient(625) trapTypeCflUpdateErrorTransientAuto(626) 
- trapTypeCflUpdateErrorInternal(627) trapTypeCflApplianceCflExpired(628) trapTypeHaSetError(629) trapTypeHaSyncError(630) 
- trapTypeWebSiteBlocked(701) trapTypeNewsgroupBlocked(702) trapTypeWebSiteAccessed(703) trapTypeNewsgroupAccessed(704) 
- trapTypeProxyAccessBlocked(705)
- &lt;/p>&lt;/td;>&lt;/tr>&lt;tr>&lt;td>&lt;b>
- swTrapInfoTrapDescription&lt;/b>&lt;/td>&lt;td>%parm[#2]%
- &lt;/td>&lt;td>&lt;p;>&lt;/p>&lt;/td;>&lt;/tr>&lt;/table></descr>
-      <logmsg dest="logndisplay">&lt;p>SonicWall Event: Firewall Has Detected an Attack.&lt;/p></logmsg>
-      <severity>Minor</severity>
+      <descr>&lt;p>This trap indicates that the firewall have detected a attack.
+            For futher information check your Sonicwall events: https://%ipAddr%&lt;/p>&lt;table>
+            &lt;tr>&lt;td>&lt;b>
+            swTrapInfoTrapType&lt;/b>&lt;/td>&lt;td>
+            %parm[#1]%;&lt;/td>&lt;td>&lt;p>
+            &lt;/p>&lt;/td>&lt;/tr>
+            &lt;tr>&lt;td>&lt;b>
+            swTrapInfoTrapDescription&lt;/b>&lt;/td>&lt;td>
+            %parm[#2]%;&lt;/td>&lt;td>&lt;p>&lt;/p>&lt;/td>&lt;/tr>&lt;/table></descr>
+      <logmsg dest="logndisplay">&lt;p>
+            swFwTrapAttack trap received
+            swTrapInfoTrapType=%parm[#1]%
+            swTrapInfoTrapDescription=%parm[#2]%&lt;/p></logmsg>
+      <severity>Indeterminate</severity>
    </event>
    <event>
       <mask>
@@ -61,36 +117,22 @@
             <mevalue>2</mevalue>
          </maskelement>
       </mask>
-      <uei>uei.opennms.org/vendor/SonicWall/traps/swFwTrapSysError</uei>
+      <uei>uei.opennms.org/vendor/sonicwall/traps/swFwTrapSysError</uei>
       <event-label>SONICWALL-FIREWALL-TRAP-MIB defined trap event: swFwTrapSysError</event-label>
-      <descr>&lt;p>This trap indicates that there is a system problem with the SonicWALL appliance. 
- The bound objects provide more detailed information about this problem.&lt;/p>&lt;table>
- &lt;tr>&lt;td>&lt;b>
- swTrapInfoTrapType&lt;/b>&lt;/td>&lt;td>%parm[#1]%
- &lt;/td>&lt;td>&lt;p;>
- trapTypePingOfDeathBlocked(501) trapTypeIPSpoofDetected(502) trapTypePossibleSynFlood(503) trapTypeProbableSynFlood(504) 
- trapTypeLandAttack(505) trapTypeAttemptedAdminLoginFromWAN(506) trapTypeLogUnknownSpi(507) trapTypeLogIpsecAuthFailure(508)
- trapTypeLogIpsecDecryptFailure(509) trapTypeLogIllegalIpsecPeer(510) trapTypeNetBusDropped(511) trapTypeBackOrificeDropped(512) 
- trapTypeNetSpyDropped(513) trapTypeSub7Dropped(514) trapTypeRipperDropped(515) trapTypeStrikerDropped(516) 
- trapTypeSennaSpyDropped(517) trapTypePriorityDropped(518) trapTypeIniKillerDropped(519) trapTypeSmurfDropped(520) 
- trapTypePortScanPossible(521) trapTypePortScanProbable(522) trapTypeLogIkeProposalReject(523) trapTypeAVReceivedAlert(524) 
- trapTypeLogAddTest(525) trapTypeAVExpiredMsg(526) trapTypeForbiddenAttachment(527) trapTypeTcpFinScanDropped(528) 
- trapTypeTcpXmasScanDropped(529) trapTypeTcpNullScanDropped(530) trapTypeReplayDetected(531) trapTypeLogFull(601) 
- trapTypeLogProblemLoadingCheckSettings(602) trapTypeLogProblemLoadingCheckDNS(603) trapTypeLogProblemEmailingCheckSettings(604) 
- trapTypeIllegalLanAddressInUse(605) trapTypeNATCouldntRemap(606) trapTypeCacheFull(607) trapTypeConnDroppedTooManyIP(608) 
- trapTypeLogOutOfMemory(609) trapTypeInternalErr(610) trapTypeLogSuspendReboot(611) trapTypeLogDeadlockReboot(612) 
- trapTypeLogLowMemReboot(613) trapTypeHaIdlePrimary(614) trapTypeHaMissedHeartbeatPrimary(615) trapTypeHaMissedHeartbeatBackup(616) 
- trapTypeHaErrorReceivedPrimary(617) trapTypeHaErrorReceivedBackup(618) trapTypeHaBackupPreempt(619) trapTypeHaPrimaryPreempt(620) 
- trapTypeLogHttpServerReboot(621) trapTypeBackupActivePreempt(622) trapTypeCflUpdateApplianceNotRegistered(623) 
- trapTypeCflUpdateSubscriptionExpired(624) trapTypeCflUpdateErrorTransient(625) trapTypeCflUpdateErrorTransientAuto(626) 
- trapTypeCflUpdateErrorInternal(627) trapTypeCflApplianceCflExpired(628) trapTypeHaSetError(629) trapTypeHaSyncError(630) 
- trapTypeWebSiteBlocked(701) trapTypeNewsgroupBlocked(702) trapTypeWebSiteAccessed(703) trapTypeNewsgroupAccessed(704) 
- trapTypeProxyAccessBlocked(705)
- &lt;/p>&lt;/td;>&lt;/tr>&lt;tr>&lt;td>&lt;b>
- swTrapInfoTrapDescription&lt;/b>&lt;/td>&lt;td>%parm[#2]%
- &lt;/td>&lt;td>&lt;p;>&lt;/p>&lt;/td;>&lt;/tr>&lt;/table></descr>
-      <logmsg dest="logndisplay">&lt;p>SonicWall Event: System Problem with SonicWALL Appliance.&lt;/p></logmsg>
-      <severity>Minor</severity>
+      <descr>&lt;p>This trap indicates that there is a system problem with the SonicWALL appliance.
+            For futher information check your Sonicwall events: https://%ipAddr%&lt;/p>&lt;table>
+            &lt;tr>&lt;td>&lt;b>
+            swTrapInfoTrapType&lt;/b>&lt;/td>&lt;td>
+            %parm[#1]%;&lt;/td>&lt;td>&lt;p>
+            &lt;/p>&lt;/td>&lt;/tr>
+            &lt;tr>&lt;td>&lt;b>
+            swTrapInfoTrapDescription&lt;/b>&lt;/td>&lt;td>
+            %parm[#2]%;&lt;/td>&lt;td>&lt;p>&lt;/p>&lt;/td>&lt;/tr>&lt;/table></descr>
+      <logmsg dest="logndisplay">&lt;p>
+            swFwTrapSysError trap received
+            swTrapInfoTrapType=%parm[#1]%
+            swTrapInfoTrapDescription=%parm[#2]%&lt;/p></logmsg>
+      <severity>Indeterminate</severity>
    </event>
    <event>
       <mask>
@@ -107,263 +149,41 @@
             <mevalue>3</mevalue>
          </maskelement>
       </mask>
-      <uei>uei.opennms.org/vendor/SonicWall/traps/swFwTrapBlkWebSite</uei>
+      <uei>uei.opennms.org/vendor/sonicwall/traps/swFwTrapBlkWebSite</uei>
       <event-label>SONICWALL-FIREWALL-TRAP-MIB defined trap event: swFwTrapBlkWebSite</event-label>
       <descr>&lt;p>This trap indicates that there is a web site was blocked by the firewall.
- The bound objects provide more detailed information about this problem.&lt;/p>&lt;table>
- &lt;tr>&lt;td>&lt;b>
- swTrapInfoTrapType&lt;/b>&lt;/td>&lt;td>%parm[#1]%
- &lt;/td>&lt;td>&lt;p;>
- trapTypePingOfDeathBlocked(501) trapTypeIPSpoofDetected(502) trapTypePossibleSynFlood(503) trapTypeProbableSynFlood(504) 
- trapTypeLandAttack(505) trapTypeAttemptedAdminLoginFromWAN(506) trapTypeLogUnknownSpi(507) trapTypeLogIpsecAuthFailure(508) 
- trapTypeLogIpsecDecryptFailure(509) trapTypeLogIllegalIpsecPeer(510) trapTypeNetBusDropped(511) trapTypeBackOrificeDropped(512) 
- trapTypeNetSpyDropped(513) trapTypeSub7Dropped(514) trapTypeRipperDropped(515) trapTypeStrikerDropped(516) 
- trapTypeSennaSpyDropped(517) trapTypePriorityDropped(518) trapTypeIniKillerDropped(519) trapTypeSmurfDropped(520) 
- trapTypePortScanPossible(521) trapTypePortScanProbable(522) trapTypeLogIkeProposalReject(523) trapTypeAVReceivedAlert(524) 
- trapTypeLogAddTest(525) trapTypeAVExpiredMsg(526) trapTypeForbiddenAttachment(527) trapTypeTcpFinScanDropped(528) 
- trapTypeTcpXmasScanDropped(529) trapTypeTcpNullScanDropped(530) trapTypeReplayDetected(531) trapTypeLogFull(601) 
- trapTypeLogProblemLoadingCheckSettings(602) trapTypeLogProblemLoadingCheckDNS(603) trapTypeLogProblemEmailingCheckSettings(604) 
- trapTypeIllegalLanAddressInUse(605) trapTypeNATCouldntRemap(606) trapTypeCacheFull(607) trapTypeConnDroppedTooManyIP(608) 
- trapTypeLogOutOfMemory(609) trapTypeInternalErr(610) trapTypeLogSuspendReboot(611) trapTypeLogDeadlockReboot(612) 
- trapTypeLogLowMemReboot(613) trapTypeHaIdlePrimary(614) trapTypeHaMissedHeartbeatPrimary(615) trapTypeHaMissedHeartbeatBackup(616) 
- trapTypeHaErrorReceivedPrimary(617) trapTypeHaErrorReceivedBackup(618) trapTypeHaBackupPreempt(619) trapTypeHaPrimaryPreempt(620) 
- trapTypeLogHttpServerReboot(621) trapTypeBackupActivePreempt(622) trapTypeCflUpdateApplianceNotRegistered(623) 
- trapTypeCflUpdateSubscriptionExpired(624) trapTypeCflUpdateErrorTransient(625) trapTypeCflUpdateErrorTransientAuto(626) 
- trapTypeCflUpdateErrorInternal(627) trapTypeCflApplianceCflExpired(628) trapTypeHaSetError(629) trapTypeHaSyncError(630) 
- trapTypeWebSiteBlocked(701) trapTypeNewsgroupBlocked(702) trapTypeWebSiteAccessed(703) trapTypeNewsgroupAccessed(704) 
- trapTypeProxyAccessBlocked(705)&lt;/p>&lt;/td;>&lt;/tr>&lt;tr>&lt;td>&lt;b>
- swTrapInfoTrapDescription&lt;/b>&lt;/td>&lt;td>%parm[#2]%
- &lt;/td>&lt;td>&lt;p;>&lt;/p>&lt;/td;>&lt;/tr>&lt;/table></descr>
-      <logmsg dest="logndisplay">&lt;p>SonicWall Event: Firewall Blocked Web Site.&lt;/p></logmsg>
-      <severity>Warning</severity>
-   </event>
-   <event>
-      <mask>
-         <maskelement>
-            <mename>id</mename>
-            <mevalue>.1.3.6.1.4.1.8741.%</mevalue>
-         </maskelement>
-         <maskelement>
-            <mename>generic</mename>
-            <mevalue>6</mevalue>
-         </maskelement>
-      </mask>
-      <uei>uei.opennms.org/vendor/SonicWall/traps/EnterpriseDefault</uei>
-      <event-label>OpenNMS-defined trap event: SonicWall EnterpriseDefault</event-label>
-      <descr>&lt;p>This is the default event format used when an
- enterprise specific event (trap) is received from a SonicWall device for which no
- format has been configured (i.e. no event definition
- exists).&lt;/p></descr>
-      <logmsg dest="logndisplay">Received unformatted enterprise event (enterprise:%id% generic:%generic%
- specific:%specific%). %parm[##]%
- args: %parm[all]%</logmsg>
-      <severity>Indeterminate</severity>
-   </event>
-=======
-    <event>
-        <mask>
-            <maskelement>
-                <mename>id</mename>
-                <mevalue>.1.3.6.1.6.3.1.1.5</mevalue>
-            </maskelement>
-            <maskelement>
-                <mename>generic</mename>
-                <mevalue>6</mevalue>
-            </maskelement>
-            <maskelement>
-                <mename>specific</mename>
-                <mevalue>1</mevalue>
-            </maskelement>
-        </mask>
-        <uei>uei.opennms.org/vendor/sonicwall/traps/coldStart</uei>
-        <event-label>SONICWALL-FIREWALL-TRAP-MIB defined trap event: coldStart</event-label>
-        <descr>
-            &lt;p>This trap signifies that the SonicWALL appliance is re-initializing itself
-            such that the agent's configuration or the appliance itself
-            implementation may be altered. &lt;/p>&lt;table>&lt;/table>
-        </descr>
-        <logmsg dest="logndisplay">&lt;p>
-            coldStart trap received&lt;/p>
-        </logmsg>
-        <severity>Indeterminate</severity>
-    </event>
-    <event>
-        <mask>
-            <maskelement>
-                <mename>id</mename>
-                <mevalue>.1.3.6.1.6.3.1.1.5</mevalue>
-            </maskelement>
-            <maskelement>
-                <mename>generic</mename>
-                <mevalue>6</mevalue>
-            </maskelement>
-            <maskelement>
-                <mename>specific</mename>
-                <mevalue>2</mevalue>
-            </maskelement>
-        </mask>
-        <uei>uei.opennms.org/vendor/sonicwall/traps/warmStart</uei>
-        <event-label>SONICWALL-FIREWALL-TRAP-MIB defined trap event: warmStart</event-label>
-        <descr>
-            &lt;p>This trap signifies that the SonicWALL appliance is re-initializing itself
-            such that neither the agent configuration nor the appliance
-            implementation is altered. &lt;/p>&lt;table>&lt;/table>
-        </descr>
-        <logmsg dest="logndisplay">&lt;p>
-            warmStart trap received&lt;/p>
-        </logmsg>
-        <severity>Indeterminate</severity>
-    </event>
-    <event>
-        <mask>
-            <maskelement>
-                <mename>id</mename>
-                <mevalue>.1.3.6.1.6.3.1.1.5</mevalue>
-            </maskelement>
-            <maskelement>
-                <mename>generic</mename>
-                <mevalue>6</mevalue>
-            </maskelement>
-            <maskelement>
-                <mename>specific</mename>
-                <mevalue>5</mevalue>
-            </maskelement>
-        </mask>
-        <uei>uei.opennms.org/vendor/sonicwall/traps/authenticationFailure</uei>
-        <event-label>SONICWALL-FIREWALL-TRAP-MIB defined trap event: authenticationFailure</event-label>
-        <descr>
-            &lt;p>This trap signifies that the SonicWALL appliance is the addressee of
-            a protocol message that is not properly authenticated. &lt;/p>&lt;table>&lt;/table>
-        </descr>
-        <logmsg dest="logndisplay">&lt;p>
-            authenticationFailure trap received&lt;/p>
-        </logmsg>
-        <severity>Indeterminate</severity>
-    </event>
-    <event>
-        <mask>
-            <maskelement>
-                <mename>id</mename>
-                <mevalue>.1.3.6.1.4.1.8741.1.1.2</mevalue>
-            </maskelement>
-            <maskelement>
-                <mename>generic</mename>
-                <mevalue>6</mevalue>
-            </maskelement>
-            <maskelement>
-                <mename>specific</mename>
-                <mevalue>1</mevalue>
-            </maskelement>
-        </mask>
-        <uei>uei.opennms.org/vendor/sonicwall/traps/swFwTrapAttack</uei>
-        <event-label>SONICWALL-FIREWALL-TRAP-MIB defined trap event: swFwTrapAttack</event-label>
-        <descr>
-            &lt;p>This trap indicates that the firewall have detected a attack.
-            For futher information check your Sonicwall events: https://%ipAddr%&lt;/p>&lt;table>
-            &lt;tr>&lt;td>&lt;b>
-            swTrapInfoTrapType&lt;/b>&lt;/td>&lt;td>
-            %parm[#1]%;&lt;/td>&lt;td>&lt;p>
-            &lt;/p>&lt;/td>&lt;/tr>
-            &lt;tr>&lt;td>&lt;b>
-            swTrapInfoTrapDescription&lt;/b>&lt;/td>&lt;td>
-            %parm[#2]%;&lt;/td>&lt;td>&lt;p>&lt;/p>&lt;/td>&lt;/tr>&lt;/table>
-        </descr>
-        <logmsg dest="logndisplay">&lt;p>
-            swFwTrapAttack trap received
-            swTrapInfoTrapType=%parm[#1]%
-            swTrapInfoTrapDescription=%parm[#2]%&lt;/p>
-        </logmsg>
-        <severity>Indeterminate</severity>
-    </event>
-    <event>
-        <mask>
-            <maskelement>
-                <mename>id</mename>
-                <mevalue>.1.3.6.1.4.1.8741.1.1.2</mevalue>
-            </maskelement>
-            <maskelement>
-                <mename>generic</mename>
-                <mevalue>6</mevalue>
-            </maskelement>
-            <maskelement>
-                <mename>specific</mename>
-                <mevalue>2</mevalue>
-            </maskelement>
-        </mask>
-        <uei>uei.opennms.org/vendor/sonicwall/traps/swFwTrapSysError</uei>
-        <event-label>SONICWALL-FIREWALL-TRAP-MIB defined trap event: swFwTrapSysError</event-label>
-        <descr>
-            &lt;p>This trap indicates that there is a system problem with the SonicWALL appliance.
-            For futher information check your Sonicwall events: https://%ipAddr%&lt;/p>&lt;table>
-            &lt;tr>&lt;td>&lt;b>
-            swTrapInfoTrapType&lt;/b>&lt;/td>&lt;td>
-            %parm[#1]%;&lt;/td>&lt;td>&lt;p>
-            &lt;/p>&lt;/td>&lt;/tr>
-            &lt;tr>&lt;td>&lt;b>
-            swTrapInfoTrapDescription&lt;/b>&lt;/td>&lt;td>
-            %parm[#2]%;&lt;/td>&lt;td>&lt;p>&lt;/p>&lt;/td>&lt;/tr>&lt;/table>
-        </descr>
-        <logmsg dest="logndisplay">&lt;p>
-            swFwTrapSysError trap received
-            swTrapInfoTrapType=%parm[#1]%
-            swTrapInfoTrapDescription=%parm[#2]%&lt;/p>
-        </logmsg>
-        <severity>Indeterminate</severity>
-    </event>
-    <event>
-        <mask>
-            <maskelement>
-                <mename>id</mename>
-                <mevalue>.1.3.6.1.4.1.8741.1.1.2</mevalue>
-            </maskelement>
-            <maskelement>
-                <mename>generic</mename>
-                <mevalue>6</mevalue>
-            </maskelement>
-            <maskelement>
-                <mename>specific</mename>
-                <mevalue>3</mevalue>
-            </maskelement>
-        </mask>
-        <uei>uei.opennms.org/vendor/sonicwall/traps/swFwTrapBlkWebSite</uei>
-        <event-label>SONICWALL-FIREWALL-TRAP-MIB defined trap event: swFwTrapBlkWebSite</event-label>
-        <descr>
-            &lt;p>This trap indicates that there is a web site was blocked by the firewall.
-            For futher information check your Sonicwall events: https://%ipAddr%&lt;/p>&lt;table>
-            &lt;tr>&lt;td>&lt;b>
-            swTrapInfoTrapType&lt;/b>&lt;/td>&lt;td>
-            %parm[#1]%;&lt;/td>&lt;td>&lt;p>
-            &lt;/p>&lt;/td>&lt;/tr>
-            &lt;tr>&lt;td>&lt;b>
-            swTrapInfoTrapDescription&lt;/b>&lt;/td>&lt;td>
-            %parm[#2]%;&lt;/td>&lt;td>&lt;p>&lt;/p>&lt;/td>&lt;/tr>&lt;/table>
-        </descr>
-        <logmsg dest="logndisplay">&lt;p>
+            For futher information check your Sonicwall events: https://%ipAddr%&lt;/p>&lt;table>
+            &lt;tr>&lt;td>&lt;b>
+            swTrapInfoTrapType&lt;/b>&lt;/td>&lt;td>
+            %parm[#1]%;&lt;/td>&lt;td>&lt;p>
+            &lt;/p>&lt;/td>&lt;/tr>
+            &lt;tr>&lt;td>&lt;b>
+            swTrapInfoTrapDescription&lt;/b>&lt;/td>&lt;td>
+            %parm[#2]%;&lt;/td>&lt;td>&lt;p>&lt;/p>&lt;/td>&lt;/tr>&lt;/table></descr>
+      <logmsg dest="logndisplay">&lt;p>
             swFwTrapBlkWebSite trap received
             swTrapInfoTrapType=%parm[#1]%
-            swTrapInfoTrapDescription=%parm[#2]%&lt;/p>
-        </logmsg>
-        <severity>Indeterminate</severity>
-    </event>
-    <event>
-        <mask>
-            <maskelement>
-                <mename>id</mename>
-                <mevalue>.1.3.6.1.4.1.8741.1.1.2</mevalue>
-            </maskelement>
-            <maskelement>
-                <mename>generic</mename>
-                <mevalue>6</mevalue>
-            </maskelement>
-            <maskelement>
-                <mename>specific</mename>
-                <mevalue>4</mevalue>
-            </maskelement>
-        </mask>
-        <uei>uei.opennms.org/vendor/sonicwall/traps/swFwTrapIpsecTunnel</uei>
-        <event-label>SONICWALL-FIREWALL-TRAP-MIB defined trap event: swFwTrapIpsecTunnel</event-label>
-        <descr>
-            &lt;p>This trap indicates that there has bee a change in the IPSec tunnel status along with
+            swTrapInfoTrapDescription=%parm[#2]%&lt;/p></logmsg>
+      <severity>Indeterminate</severity>
+   </event>
+   <event>
+      <mask>
+         <maskelement>
+            <mename>id</mename>
+            <mevalue>.1.3.6.1.4.1.8741.1.1.2</mevalue>
+         </maskelement>
+         <maskelement>
+            <mename>generic</mename>
+            <mevalue>6</mevalue>
+         </maskelement>
+         <maskelement>
+            <mename>specific</mename>
+            <mevalue>4</mevalue>
+         </maskelement>
+      </mask>
+      <uei>uei.opennms.org/vendor/sonicwall/traps/swFwTrapIpsecTunnel</uei>
+      <event-label>SONICWALL-FIREWALL-TRAP-MIB defined trap event: swFwTrapIpsecTunnel</event-label>
+      <descr>&lt;p>This trap indicates that there has bee a change in the IPSec tunnel status along with
             the parameters required to indentify the tunnel .&lt;/p>&lt;table>
             &lt;tr>&lt;td>&lt;b>
             swTrapInfoTrapType&lt;/b>&lt;/td>&lt;td>
@@ -401,9 +221,8 @@
             %parm[#10]%;&lt;/td>&lt;td>&lt;p>&lt;/p>&lt;/td>&lt;/tr>
             &lt;tr>&lt;td>&lt;b>
             swTrapInfoIsDHCPCentral&lt;/b>&lt;/td>&lt;td>
-            %parm[#11]%;&lt;/td>&lt;td>&lt;p>&lt;/p>&lt;/td>&lt;/tr>&lt;/table>
-        </descr>
-        <logmsg dest="logndisplay">&lt;p>
+            %parm[#11]%;&lt;/td>&lt;td>&lt;p>&lt;/p>&lt;/td>&lt;/tr>&lt;/table></descr>
+      <logmsg dest="logndisplay">&lt;p>
             swFwTrapIpsecTunnel trap received
             swTrapInfoTrapType=%parm[#1]%
             swTrapInfoTrapDescription=%parm[#2]%
@@ -415,575 +234,525 @@
             swTrapInfoDstAddrBegin=%parm[#8]%
             swTrapInfoDstAddrEnd=%parm[#9]%
             swTrapInfoGateway=%parm[#10]%
-            swTrapInfoIsDHCPCentral=%parm[#11]%&lt;/p>
-        </logmsg>
-        <severity>Indeterminate</severity>
-    </event>
-    <event>
-        <mask>
-            <maskelement>
-                <mename>id</mename>
-                <mevalue>.1.3.6.1.4.1.8741.1.1.2</mevalue>
-            </maskelement>
-            <maskelement>
-                <mename>generic</mename>
-                <mevalue>6</mevalue>
-            </maskelement>
-            <maskelement>
-                <mename>specific</mename>
-                <mevalue>5</mevalue>
-            </maskelement>
-        </mask>
-        <uei>uei.opennms.org/vendor/sonicwall/traps/swFwTrapWlanIDS</uei>
-        <event-label>SONICWALL-FIREWALL-TRAP-MIB defined trap event: swFwTrapWlanIDS</event-label>
-        <descr>
-            &lt;p>This trap indicates that there is a wireless intrusion detected by the firewall.
-            For futher information check your Sonicwall events: https://%ipAddr%&lt;/p>&lt;table>
-            &lt;tr>&lt;td>&lt;b>
-            swTrapInfoTrapType&lt;/b>&lt;/td>&lt;td>
-            %parm[#1]%;&lt;/td>&lt;td>&lt;p>
-            &lt;/p>&lt;/td>&lt;/tr>
-            &lt;tr>&lt;td>&lt;b>
-            swTrapInfoTrapDescription&lt;/b>&lt;/td>&lt;td>
-            %parm[#2]%;&lt;/td>&lt;td>&lt;p>&lt;/p>&lt;/td>&lt;/tr>&lt;/table>
-        </descr>
-        <logmsg dest="logndisplay">&lt;p>
+            swTrapInfoIsDHCPCentral=%parm[#11]%&lt;/p></logmsg>
+      <severity>Indeterminate</severity>
+   </event>
+   <event>
+      <mask>
+         <maskelement>
+            <mename>id</mename>
+            <mevalue>.1.3.6.1.4.1.8741.1.1.2</mevalue>
+         </maskelement>
+         <maskelement>
+            <mename>generic</mename>
+            <mevalue>6</mevalue>
+         </maskelement>
+         <maskelement>
+            <mename>specific</mename>
+            <mevalue>5</mevalue>
+         </maskelement>
+      </mask>
+      <uei>uei.opennms.org/vendor/sonicwall/traps/swFwTrapWlanIDS</uei>
+      <event-label>SONICWALL-FIREWALL-TRAP-MIB defined trap event: swFwTrapWlanIDS</event-label>
+      <descr>&lt;p>This trap indicates that there is a wireless intrusion detected by the firewall.
+            For futher information check your Sonicwall events: https://%ipAddr%&lt;/p>&lt;table>
+            &lt;tr>&lt;td>&lt;b>
+            swTrapInfoTrapType&lt;/b>&lt;/td>&lt;td>
+            %parm[#1]%;&lt;/td>&lt;td>&lt;p>
+            &lt;/p>&lt;/td>&lt;/tr>
+            &lt;tr>&lt;td>&lt;b>
+            swTrapInfoTrapDescription&lt;/b>&lt;/td>&lt;td>
+            %parm[#2]%;&lt;/td>&lt;td>&lt;p>&lt;/p>&lt;/td>&lt;/tr>&lt;/table></descr>
+      <logmsg dest="logndisplay">&lt;p>
             swFwTrapWlanIDS trap received
             swTrapInfoTrapType=%parm[#1]%
-            swTrapInfoTrapDescription=%parm[#2]%&lt;/p>
-        </logmsg>
-        <severity>Indeterminate</severity>
-    </event>
-    <event>
-        <mask>
-            <maskelement>
-                <mename>id</mename>
-                <mevalue>.1.3.6.1.4.1.8741.1.1.2</mevalue>
-            </maskelement>
-            <maskelement>
-                <mename>generic</mename>
-                <mevalue>6</mevalue>
-            </maskelement>
-            <maskelement>
-                <mename>specific</mename>
-                <mevalue>6</mevalue>
-            </maskelement>
-        </mask>
-        <uei>uei.opennms.org/vendor/sonicwall/traps/swFwTrapSysEnv</uei>
-        <event-label>SONICWALL-FIREWALL-TRAP-MIB defined trap event: swFwTrapSysEnv</event-label>
-        <descr>
-            &lt;p>This trap indicates that there is a system environment problem detected by the firewall.
-            For futher information check your Sonicwall events: https://%ipAddr%&lt;/p>&lt;table>
-            &lt;tr>&lt;td>&lt;b>
-            swTrapInfoTrapType&lt;/b>&lt;/td>&lt;td>
-            %parm[#1]%;&lt;/td>&lt;td>&lt;p>
-            &lt;/p>&lt;/td>&lt;/tr>
-            &lt;tr>&lt;td>&lt;b>
-            swTrapInfoTrapDescription&lt;/b>&lt;/td>&lt;td>
-            %parm[#2]%;&lt;/td>&lt;td>&lt;p>&lt;/p>&lt;/td>&lt;/tr>&lt;/table>
-        </descr>
-        <logmsg dest="logndisplay">&lt;p>
+            swTrapInfoTrapDescription=%parm[#2]%&lt;/p></logmsg>
+      <severity>Indeterminate</severity>
+   </event>
+   <event>
+      <mask>
+         <maskelement>
+            <mename>id</mename>
+            <mevalue>.1.3.6.1.4.1.8741.1.1.2</mevalue>
+         </maskelement>
+         <maskelement>
+            <mename>generic</mename>
+            <mevalue>6</mevalue>
+         </maskelement>
+         <maskelement>
+            <mename>specific</mename>
+            <mevalue>6</mevalue>
+         </maskelement>
+      </mask>
+      <uei>uei.opennms.org/vendor/sonicwall/traps/swFwTrapSysEnv</uei>
+      <event-label>SONICWALL-FIREWALL-TRAP-MIB defined trap event: swFwTrapSysEnv</event-label>
+      <descr>&lt;p>This trap indicates that there is a system environment problem detected by the firewall.
+            For futher information check your Sonicwall events: https://%ipAddr%&lt;/p>&lt;table>
+            &lt;tr>&lt;td>&lt;b>
+            swTrapInfoTrapType&lt;/b>&lt;/td>&lt;td>
+            %parm[#1]%;&lt;/td>&lt;td>&lt;p>
+            &lt;/p>&lt;/td>&lt;/tr>
+            &lt;tr>&lt;td>&lt;b>
+            swTrapInfoTrapDescription&lt;/b>&lt;/td>&lt;td>
+            %parm[#2]%;&lt;/td>&lt;td>&lt;p>&lt;/p>&lt;/td>&lt;/tr>&lt;/table></descr>
+      <logmsg dest="logndisplay">&lt;p>
             swFwTrapSysEnv trap received
             swTrapInfoTrapType=%parm[#1]%
-            swTrapInfoTrapDescription=%parm[#2]%&lt;/p>
-        </logmsg>
-        <severity>Indeterminate</severity>
-    </event>
-    <event>
-        <mask>
-            <maskelement>
-                <mename>id</mename>
-                <mevalue>.1.3.6.1.4.1.8741.1.1.2</mevalue>
-            </maskelement>
-            <maskelement>
-                <mename>generic</mename>
-                <mevalue>6</mevalue>
-            </maskelement>
-            <maskelement>
-                <mename>specific</mename>
-                <mevalue>100</mevalue>
-            </maskelement>
-        </mask>
-        <uei>uei.opennms.org/vendor/sonicwall/traps/swFwTrapEnhNone</uei>
-        <event-label>SONICWALL-FIREWALL-TRAP-MIB defined trap event: swFwTrapEnhNone</event-label>
-        <descr>
-            &lt;p>This trap may be disabled at this time.&lt;/p>&lt;table>
-            &lt;tr>&lt;td>&lt;b>
-            swTrapInfoTrapType&lt;/b>&lt;/td>&lt;td>
-            %parm[#1]%;&lt;/td>&lt;td>&lt;p>
-            &lt;/p>&lt;/td>&lt;/tr>
-            &lt;tr>&lt;td>&lt;b>
-            swTrapInfoTrapDescription&lt;/b>&lt;/td>&lt;td>
-            %parm[#2]%;&lt;/td>&lt;td>&lt;p>&lt;/p>&lt;/td>&lt;/tr>&lt;/table>
-        </descr>
-        <logmsg dest="logndisplay">&lt;p>
+            swTrapInfoTrapDescription=%parm[#2]%&lt;/p></logmsg>
+      <severity>Indeterminate</severity>
+   </event>
+   <event>
+      <mask>
+         <maskelement>
+            <mename>id</mename>
+            <mevalue>.1.3.6.1.4.1.8741.1.1.2</mevalue>
+         </maskelement>
+         <maskelement>
+            <mename>generic</mename>
+            <mevalue>6</mevalue>
+         </maskelement>
+         <maskelement>
+            <mename>specific</mename>
+            <mevalue>100</mevalue>
+         </maskelement>
+      </mask>
+      <uei>uei.opennms.org/vendor/sonicwall/traps/swFwTrapEnhNone</uei>
+      <event-label>SONICWALL-FIREWALL-TRAP-MIB defined trap event: swFwTrapEnhNone</event-label>
+      <descr>&lt;p>This trap may be disabled at this time.&lt;/p>&lt;table>
+            &lt;tr>&lt;td>&lt;b>
+            swTrapInfoTrapType&lt;/b>&lt;/td>&lt;td>
+            %parm[#1]%;&lt;/td>&lt;td>&lt;p>
+            &lt;/p>&lt;/td>&lt;/tr>
+            &lt;tr>&lt;td>&lt;b>
+            swTrapInfoTrapDescription&lt;/b>&lt;/td>&lt;td>
+            %parm[#2]%;&lt;/td>&lt;td>&lt;p>&lt;/p>&lt;/td>&lt;/tr>&lt;/table></descr>
+      <logmsg dest="logndisplay">&lt;p>
             swFwTrapEnhNone trap received
             swTrapInfoTrapType=%parm[#1]%
-            swTrapInfoTrapDescription=%parm[#2]%&lt;/p>
-        </logmsg>
-        <severity>Indeterminate</severity>
-    </event>
-    <event>
-        <mask>
-            <maskelement>
-                <mename>id</mename>
-                <mevalue>.1.3.6.1.4.1.8741.1.1.2</mevalue>
-            </maskelement>
-            <maskelement>
-                <mename>generic</mename>
-                <mevalue>6</mevalue>
-            </maskelement>
-            <maskelement>
-                <mename>specific</mename>
-                <mevalue>101</mevalue>
-            </maskelement>
-        </mask>
-        <uei>uei.opennms.org/vendor/sonicwall/traps/swFwTrapEnhUnused</uei>
-        <event-label>SONICWALL-FIREWALL-TRAP-MIB defined trap event: swFwTrapEnhUnused</event-label>
-        <descr>
-            &lt;p>This trap may be disabled at this time.&lt;/p>&lt;table>
-            &lt;tr>&lt;td>&lt;b>
-            swTrapInfoTrapType&lt;/b>&lt;/td>&lt;td>
-            %parm[#1]%;&lt;/td>&lt;td>&lt;p>
-            &lt;/p>&lt;/td>&lt;/tr>
-            &lt;tr>&lt;td>&lt;b>
-            swTrapInfoTrapDescription&lt;/b>&lt;/td>&lt;td>
-            %parm[#2]%;&lt;/td>&lt;td>&lt;p>&lt;/p>&lt;/td>&lt;/tr>&lt;/table>
-        </descr>
-        <logmsg dest="logndisplay">&lt;p>
+            swTrapInfoTrapDescription=%parm[#2]%&lt;/p></logmsg>
+      <severity>Indeterminate</severity>
+   </event>
+   <event>
+      <mask>
+         <maskelement>
+            <mename>id</mename>
+            <mevalue>.1.3.6.1.4.1.8741.1.1.2</mevalue>
+         </maskelement>
+         <maskelement>
+            <mename>generic</mename>
+            <mevalue>6</mevalue>
+         </maskelement>
+         <maskelement>
+            <mename>specific</mename>
+            <mevalue>101</mevalue>
+         </maskelement>
+      </mask>
+      <uei>uei.opennms.org/vendor/sonicwall/traps/swFwTrapEnhUnused</uei>
+      <event-label>SONICWALL-FIREWALL-TRAP-MIB defined trap event: swFwTrapEnhUnused</event-label>
+      <descr>&lt;p>This trap may be disabled at this time.&lt;/p>&lt;table>
+            &lt;tr>&lt;td>&lt;b>
+            swTrapInfoTrapType&lt;/b>&lt;/td>&lt;td>
+            %parm[#1]%;&lt;/td>&lt;td>&lt;p>
+            &lt;/p>&lt;/td>&lt;/tr>
+            &lt;tr>&lt;td>&lt;b>
+            swTrapInfoTrapDescription&lt;/b>&lt;/td>&lt;td>
+            %parm[#2]%;&lt;/td>&lt;td>&lt;p>&lt;/p>&lt;/td>&lt;/tr>&lt;/table></descr>
+      <logmsg dest="logndisplay">&lt;p>
             swFwTrapEnhUnused trap received
             swTrapInfoTrapType=%parm[#1]%
-            swTrapInfoTrapDescription=%parm[#2]%&lt;/p>
-        </logmsg>
-        <severity>Indeterminate</severity>
-    </event>
-    <event>
-        <mask>
-            <maskelement>
-                <mename>id</mename>
-                <mevalue>.1.3.6.1.4.1.8741.1.1.2</mevalue>
-            </maskelement>
-            <maskelement>
-                <mename>generic</mename>
-                <mevalue>6</mevalue>
-            </maskelement>
-            <maskelement>
-                <mename>specific</mename>
-                <mevalue>102</mevalue>
-            </maskelement>
-        </mask>
-        <uei>uei.opennms.org/vendor/sonicwall/traps/swFwTrapEnhLegacySystemMaintenance</uei>
-        <event-label>SONICWALL-FIREWALL-TRAP-MIB defined trap event: swFwTrapEnhLegacySystemMaintenance</event-label>
-        <descr>
-            &lt;p>This is a legacy trap for system maintenance.&lt;/p>&lt;table>
-            &lt;tr>&lt;td>&lt;b>
-            swTrapInfoTrapType&lt;/b>&lt;/td>&lt;td>
-            %parm[#1]%;&lt;/td>&lt;td>&lt;p>
-            &lt;/p>&lt;/td>&lt;/tr>
-            &lt;tr>&lt;td>&lt;b>
-            swTrapInfoTrapDescription&lt;/b>&lt;/td>&lt;td>
-            %parm[#2]%;&lt;/td>&lt;td>&lt;p>&lt;/p>&lt;/td>&lt;/tr>&lt;/table>
-        </descr>
-        <logmsg dest="logndisplay">&lt;p>
+            swTrapInfoTrapDescription=%parm[#2]%&lt;/p></logmsg>
+      <severity>Indeterminate</severity>
+   </event>
+   <event>
+      <mask>
+         <maskelement>
+            <mename>id</mename>
+            <mevalue>.1.3.6.1.4.1.8741.1.1.2</mevalue>
+         </maskelement>
+         <maskelement>
+            <mename>generic</mename>
+            <mevalue>6</mevalue>
+         </maskelement>
+         <maskelement>
+            <mename>specific</mename>
+            <mevalue>102</mevalue>
+         </maskelement>
+      </mask>
+      <uei>uei.opennms.org/vendor/sonicwall/traps/swFwTrapEnhLegacySystemMaintenance</uei>
+      <event-label>SONICWALL-FIREWALL-TRAP-MIB defined trap event: swFwTrapEnhLegacySystemMaintenance</event-label>
+      <descr>&lt;p>This is a legacy trap for system maintenance.&lt;/p>&lt;table>
+            &lt;tr>&lt;td>&lt;b>
+            swTrapInfoTrapType&lt;/b>&lt;/td>&lt;td>
+            %parm[#1]%;&lt;/td>&lt;td>&lt;p>
+            &lt;/p>&lt;/td>&lt;/tr>
+            &lt;tr>&lt;td>&lt;b>
+            swTrapInfoTrapDescription&lt;/b>&lt;/td>&lt;td>
+            %parm[#2]%;&lt;/td>&lt;td>&lt;p>&lt;/p>&lt;/td>&lt;/tr>&lt;/table></descr>
+      <logmsg dest="logndisplay">&lt;p>
             swFwTrapEnhLegacySystemMaintenance trap received
             swTrapInfoTrapType=%parm[#1]%
-            swTrapInfoTrapDescription=%parm[#2]%&lt;/p>
-        </logmsg>
-        <severity>Indeterminate</severity>
-    </event>
-    <event>
-        <mask>
-            <maskelement>
-                <mename>id</mename>
-                <mevalue>.1.3.6.1.4.1.8741.1.1.2</mevalue>
-            </maskelement>
-            <maskelement>
-                <mename>generic</mename>
-                <mevalue>6</mevalue>
-            </maskelement>
-            <maskelement>
-                <mename>specific</mename>
-                <mevalue>103</mevalue>
-            </maskelement>
-        </mask>
-        <uei>uei.opennms.org/vendor/sonicwall/traps/swFwTrapEnhLegacySystemErrors</uei>
-        <event-label>SONICWALL-FIREWALL-TRAP-MIB defined trap event: swFwTrapEnhLegacySystemErrors</event-label>
-        <descr>
-            &lt;p>Please see description for swFwTrapSysError trap.&lt;/p>&lt;table>
-            &lt;tr>&lt;td>&lt;b>
-            swTrapInfoTrapType&lt;/b>&lt;/td>&lt;td>
-            %parm[#1]%;&lt;/td>&lt;td>&lt;p>
-            &lt;/p>&lt;/td>&lt;/tr>
-            &lt;tr>&lt;td>&lt;b>
-            swTrapInfoTrapDescription&lt;/b>&lt;/td>&lt;td>
-            %parm[#2]%;&lt;/td>&lt;td>&lt;p>&lt;/p>&lt;/td>&lt;/tr>&lt;/table>
-        </descr>
-        <logmsg dest="logndisplay">&lt;p>
+            swTrapInfoTrapDescription=%parm[#2]%&lt;/p></logmsg>
+      <severity>Indeterminate</severity>
+   </event>
+   <event>
+      <mask>
+         <maskelement>
+            <mename>id</mename>
+            <mevalue>.1.3.6.1.4.1.8741.1.1.2</mevalue>
+         </maskelement>
+         <maskelement>
+            <mename>generic</mename>
+            <mevalue>6</mevalue>
+         </maskelement>
+         <maskelement>
+            <mename>specific</mename>
+            <mevalue>103</mevalue>
+         </maskelement>
+      </mask>
+      <uei>uei.opennms.org/vendor/sonicwall/traps/swFwTrapEnhLegacySystemErrors</uei>
+      <event-label>SONICWALL-FIREWALL-TRAP-MIB defined trap event: swFwTrapEnhLegacySystemErrors</event-label>
+      <descr>&lt;p>Please see description for swFwTrapSysError trap.&lt;/p>&lt;table>
+            &lt;tr>&lt;td>&lt;b>
+            swTrapInfoTrapType&lt;/b>&lt;/td>&lt;td>
+            %parm[#1]%;&lt;/td>&lt;td>&lt;p>
+            &lt;/p>&lt;/td>&lt;/tr>
+            &lt;tr>&lt;td>&lt;b>
+            swTrapInfoTrapDescription&lt;/b>&lt;/td>&lt;td>
+            %parm[#2]%;&lt;/td>&lt;td>&lt;p>&lt;/p>&lt;/td>&lt;/tr>&lt;/table></descr>
+      <logmsg dest="logndisplay">&lt;p>
             swFwTrapEnhLegacySystemErrors trap received
             swTrapInfoTrapType=%parm[#1]%
-            swTrapInfoTrapDescription=%parm[#2]%&lt;/p>
-        </logmsg>
-        <severity>Indeterminate</severity>
-    </event>
-    <event>
-        <mask>
-            <maskelement>
-                <mename>id</mename>
-                <mevalue>.1.3.6.1.4.1.8741.1.1.2</mevalue>
-            </maskelement>
-            <maskelement>
-                <mename>generic</mename>
-                <mevalue>6</mevalue>
-            </maskelement>
-            <maskelement>
-                <mename>specific</mename>
-                <mevalue>104</mevalue>
-            </maskelement>
-        </mask>
-        <uei>uei.opennms.org/vendor/sonicwall/traps/swFwTrapEnhLegacyBlockedWebSites</uei>
-        <event-label>SONICWALL-FIREWALL-TRAP-MIB defined trap event: swFwTrapEnhLegacyBlockedWebSites</event-label>
-        <descr>
-            &lt;p>Please see description for swFwTrapBlkWebSite trap.&lt;/p>&lt;table>
-            &lt;tr>&lt;td>&lt;b>
-            swTrapInfoTrapType&lt;/b>&lt;/td>&lt;td>
-            %parm[#1]%;&lt;/td>&lt;td>&lt;p>
-            &lt;/p>&lt;/td>&lt;/tr>
-            &lt;tr>&lt;td>&lt;b>
-            swTrapInfoTrapDescription&lt;/b>&lt;/td>&lt;td>
-            %parm[#2]%;&lt;/td>&lt;td>&lt;p>&lt;/p>&lt;/td>&lt;/tr>&lt;/table>
-        </descr>
-        <logmsg dest="logndisplay">&lt;p>
+            swTrapInfoTrapDescription=%parm[#2]%&lt;/p></logmsg>
+      <severity>Indeterminate</severity>
+   </event>
+   <event>
+      <mask>
+         <maskelement>
+            <mename>id</mename>
+            <mevalue>.1.3.6.1.4.1.8741.1.1.2</mevalue>
+         </maskelement>
+         <maskelement>
+            <mename>generic</mename>
+            <mevalue>6</mevalue>
+         </maskelement>
+         <maskelement>
+            <mename>specific</mename>
+            <mevalue>104</mevalue>
+         </maskelement>
+      </mask>
+      <uei>uei.opennms.org/vendor/sonicwall/traps/swFwTrapEnhLegacyBlockedWebSites</uei>
+      <event-label>SONICWALL-FIREWALL-TRAP-MIB defined trap event: swFwTrapEnhLegacyBlockedWebSites</event-label>
+      <descr>&lt;p>Please see description for swFwTrapBlkWebSite trap.&lt;/p>&lt;table>
+            &lt;tr>&lt;td>&lt;b>
+            swTrapInfoTrapType&lt;/b>&lt;/td>&lt;td>
+            %parm[#1]%;&lt;/td>&lt;td>&lt;p>
+            &lt;/p>&lt;/td>&lt;/tr>
+            &lt;tr>&lt;td>&lt;b>
+            swTrapInfoTrapDescription&lt;/b>&lt;/td>&lt;td>
+            %parm[#2]%;&lt;/td>&lt;td>&lt;p>&lt;/p>&lt;/td>&lt;/tr>&lt;/table></descr>
+      <logmsg dest="logndisplay">&lt;p>
             swFwTrapEnhLegacyBlockedWebSites trap received
             swTrapInfoTrapType=%parm[#1]%
-            swTrapInfoTrapDescription=%parm[#2]%&lt;/p>
-        </logmsg>
-        <severity>Indeterminate</severity>
-    </event>
-    <event>
-        <mask>
-            <maskelement>
-                <mename>id</mename>
-                <mevalue>.1.3.6.1.4.1.8741.1.1.2</mevalue>
-            </maskelement>
-            <maskelement>
-                <mename>generic</mename>
-                <mevalue>6</mevalue>
-            </maskelement>
-            <maskelement>
-                <mename>specific</mename>
-                <mevalue>105</mevalue>
-            </maskelement>
-        </mask>
-        <uei>uei.opennms.org/vendor/sonicwall/traps/swFwTrapEnhLegacyBlockedJavaEtc</uei>
-        <event-label>SONICWALL-FIREWALL-TRAP-MIB defined trap event: swFwTrapEnhLegacyBlockedJavaEtc</event-label>
-        <descr>
-            &lt;p>This is a legacy trap for blocked java and other blocked application activities.&lt;/p>&lt;table>
-            &lt;tr>&lt;td>&lt;b>
-            swTrapInfoTrapType&lt;/b>&lt;/td>&lt;td>
-            %parm[#1]%;&lt;/td>&lt;td>&lt;p>
-            &lt;/p>&lt;/td>&lt;/tr>
-            &lt;tr>&lt;td>&lt;b>
-            swTrapInfoTrapDescription&lt;/b>&lt;/td>&lt;td>
-            %parm[#2]%;&lt;/td>&lt;td>&lt;p>&lt;/p>&lt;/td>&lt;/tr>&lt;/table>
-        </descr>
-        <logmsg dest="logndisplay">&lt;p>
+            swTrapInfoTrapDescription=%parm[#2]%&lt;/p></logmsg>
+      <severity>Indeterminate</severity>
+   </event>
+   <event>
+      <mask>
+         <maskelement>
+            <mename>id</mename>
+            <mevalue>.1.3.6.1.4.1.8741.1.1.2</mevalue>
+         </maskelement>
+         <maskelement>
+            <mename>generic</mename>
+            <mevalue>6</mevalue>
+         </maskelement>
+         <maskelement>
+            <mename>specific</mename>
+            <mevalue>105</mevalue>
+         </maskelement>
+      </mask>
+      <uei>uei.opennms.org/vendor/sonicwall/traps/swFwTrapEnhLegacyBlockedJavaEtc</uei>
+      <event-label>SONICWALL-FIREWALL-TRAP-MIB defined trap event: swFwTrapEnhLegacyBlockedJavaEtc</event-label>
+      <descr>&lt;p>This is a legacy trap for blocked java and other blocked application activities.&lt;/p>&lt;table>
+            &lt;tr>&lt;td>&lt;b>
+            swTrapInfoTrapType&lt;/b>&lt;/td>&lt;td>
+            %parm[#1]%;&lt;/td>&lt;td>&lt;p>
+            &lt;/p>&lt;/td>&lt;/tr>
+            &lt;tr>&lt;td>&lt;b>
+            swTrapInfoTrapDescription&lt;/b>&lt;/td>&lt;td>
+            %parm[#2]%;&lt;/td>&lt;td>&lt;p>&lt;/p>&lt;/td>&lt;/tr>&lt;/table></descr>
+      <logmsg dest="logndisplay">&lt;p>
             swFwTrapEnhLegacyBlockedJavaEtc trap received
             swTrapInfoTrapType=%parm[#1]%
-            swTrapInfoTrapDescription=%parm[#2]%&lt;/p>
-        </logmsg>
-        <severity>Indeterminate</severity>
-    </event>
-    <event>
-        <mask>
-            <maskelement>
-                <mename>id</mename>
-                <mevalue>.1.3.6.1.4.1.8741.1.1.2</mevalue>
-            </maskelement>
-            <maskelement>
-                <mename>generic</mename>
-                <mevalue>6</mevalue>
-            </maskelement>
-            <maskelement>
-                <mename>specific</mename>
-                <mevalue>106</mevalue>
-            </maskelement>
-        </mask>
-        <uei>uei.opennms.org/vendor/sonicwall/traps/swFwTrapEnhLegacyUserActivity</uei>
-        <event-label>SONICWALL-FIREWALL-TRAP-MIB defined trap event: swFwTrapEnhLegacyUserActivity</event-label>
-        <descr>
-            &lt;p>This is a legacy trap for user activities.&lt;/p>&lt;table>
-            &lt;tr>&lt;td>&lt;b>
-            swTrapInfoTrapType&lt;/b>&lt;/td>&lt;td>
-            %parm[#1]%;&lt;/td>&lt;td>&lt;p>
-            &lt;/p>&lt;/td>&lt;/tr>
-            &lt;tr>&lt;td>&lt;b>
-            swTrapInfoTrapDescription&lt;/b>&lt;/td>&lt;td>
-            %parm[#2]%;&lt;/td>&lt;td>&lt;p>&lt;/p>&lt;/td>&lt;/tr>&lt;/table>
-        </descr>
-        <logmsg dest="logndisplay">&lt;p>
+            swTrapInfoTrapDescription=%parm[#2]%&lt;/p></logmsg>
+      <severity>Indeterminate</severity>
+   </event>
+   <event>
+      <mask>
+         <maskelement>
+            <mename>id</mename>
+            <mevalue>.1.3.6.1.4.1.8741.1.1.2</mevalue>
+         </maskelement>
+         <maskelement>
+            <mename>generic</mename>
+            <mevalue>6</mevalue>
+         </maskelement>
+         <maskelement>
+            <mename>specific</mename>
+            <mevalue>106</mevalue>
+         </maskelement>
+      </mask>
+      <uei>uei.opennms.org/vendor/sonicwall/traps/swFwTrapEnhLegacyUserActivity</uei>
+      <event-label>SONICWALL-FIREWALL-TRAP-MIB defined trap event: swFwTrapEnhLegacyUserActivity</event-label>
+      <descr>&lt;p>This is a legacy trap for user activities.&lt;/p>&lt;table>
+            &lt;tr>&lt;td>&lt;b>
+            swTrapInfoTrapType&lt;/b>&lt;/td>&lt;td>
+            %parm[#1]%;&lt;/td>&lt;td>&lt;p>
+            &lt;/p>&lt;/td>&lt;/tr>
+            &lt;tr>&lt;td>&lt;b>
+            swTrapInfoTrapDescription&lt;/b>&lt;/td>&lt;td>
+            %parm[#2]%;&lt;/td>&lt;td>&lt;p>&lt;/p>&lt;/td>&lt;/tr>&lt;/table></descr>
+      <logmsg dest="logndisplay">&lt;p>
             swFwTrapEnhLegacyUserActivity trap received
             swTrapInfoTrapType=%parm[#1]%
-            swTrapInfoTrapDescription=%parm[#2]%&lt;/p>
-        </logmsg>
-        <severity>Indeterminate</severity>
-    </event>
-    <event>
-        <mask>
-            <maskelement>
-                <mename>id</mename>
-                <mevalue>.1.3.6.1.4.1.8741.1.1.2</mevalue>
-            </maskelement>
-            <maskelement>
-                <mename>generic</mename>
-                <mevalue>6</mevalue>
-            </maskelement>
-            <maskelement>
-                <mename>specific</mename>
-                <mevalue>107</mevalue>
-            </maskelement>
-        </mask>
-        <uei>uei.opennms.org/vendor/sonicwall/traps/swFwTrapEnhLegacyDeniedLanIp</uei>
-        <event-label>SONICWALL-FIREWALL-TRAP-MIB defined trap event: swFwTrapEnhLegacyDeniedLanIp</event-label>
-        <descr>
-            &lt;p>This is a legacy trap for denied LAN IP activities.&lt;/p>&lt;table>
-            &lt;tr>&lt;td>&lt;b>
-            swTrapInfoTrapType&lt;/b>&lt;/td>&lt;td>
-            %parm[#1]%;&lt;/td>&lt;td>&lt;p>
-            &lt;/p>&lt;/td>&lt;/tr>
-            &lt;tr>&lt;td>&lt;b>
-            swTrapInfoTrapDescription&lt;/b>&lt;/td>&lt;td>
-            %parm[#2]%;&lt;/td>&lt;td>&lt;p>&lt;/p>&lt;/td>&lt;/tr>&lt;/table>
-        </descr>
-        <logmsg dest="logndisplay">&lt;p>
+            swTrapInfoTrapDescription=%parm[#2]%&lt;/p></logmsg>
+      <severity>Indeterminate</severity>
+   </event>
+   <event>
+      <mask>
+         <maskelement>
+            <mename>id</mename>
+            <mevalue>.1.3.6.1.4.1.8741.1.1.2</mevalue>
+         </maskelement>
+         <maskelement>
+            <mename>generic</mename>
+            <mevalue>6</mevalue>
+         </maskelement>
+         <maskelement>
+            <mename>specific</mename>
+            <mevalue>107</mevalue>
+         </maskelement>
+      </mask>
+      <uei>uei.opennms.org/vendor/sonicwall/traps/swFwTrapEnhLegacyDeniedLanIp</uei>
+      <event-label>SONICWALL-FIREWALL-TRAP-MIB defined trap event: swFwTrapEnhLegacyDeniedLanIp</event-label>
+      <descr>&lt;p>This is a legacy trap for denied LAN IP activities.&lt;/p>&lt;table>
+            &lt;tr>&lt;td>&lt;b>
+            swTrapInfoTrapType&lt;/b>&lt;/td>&lt;td>
+            %parm[#1]%;&lt;/td>&lt;td>&lt;p>
+            &lt;/p>&lt;/td>&lt;/tr>
+            &lt;tr>&lt;td>&lt;b>
+            swTrapInfoTrapDescription&lt;/b>&lt;/td>&lt;td>
+            %parm[#2]%;&lt;/td>&lt;td>&lt;p>&lt;/p>&lt;/td>&lt;/tr>&lt;/table></descr>
+      <logmsg dest="logndisplay">&lt;p>
             swFwTrapEnhLegacyDeniedLanIp trap received
             swTrapInfoTrapType=%parm[#1]%
-            swTrapInfoTrapDescription=%parm[#2]%&lt;/p>
-        </logmsg>
-        <severity>Indeterminate</severity>
-    </event>
-    <event>
-        <mask>
-            <maskelement>
-                <mename>id</mename>
-                <mevalue>.1.3.6.1.4.1.8741.1.1.2</mevalue>
-            </maskelement>
-            <maskelement>
-                <mename>generic</mename>
-                <mevalue>6</mevalue>
-            </maskelement>
-            <maskelement>
-                <mename>specific</mename>
-                <mevalue>108</mevalue>
-            </maskelement>
-        </mask>
-        <uei>uei.opennms.org/vendor/sonicwall/traps/swFwTrapEnhLegacyAttacks</uei>
-        <event-label>SONICWALL-FIREWALL-TRAP-MIB defined trap event: swFwTrapEnhLegacyAttacks</event-label>
-        <descr>
-            &lt;p>Please see description for swFwTrapAttack trap.&lt;/p>&lt;table>
-            &lt;tr>&lt;td>&lt;b>
-            swTrapInfoTrapType&lt;/b>&lt;/td>&lt;td>
-            %parm[#1]%;&lt;/td>&lt;td>&lt;p>
-            &lt;/p>&lt;/td>&lt;/tr>
-            &lt;tr>&lt;td>&lt;b>
-            swTrapInfoTrapDescription&lt;/b>&lt;/td>&lt;td>
-            %parm[#2]%;&lt;/td>&lt;td>&lt;p>&lt;/p>&lt;/td>&lt;/tr>&lt;/table>
-        </descr>
-        <logmsg dest="logndisplay">&lt;p>
+            swTrapInfoTrapDescription=%parm[#2]%&lt;/p></logmsg>
+      <severity>Indeterminate</severity>
+   </event>
+   <event>
+      <mask>
+         <maskelement>
+            <mename>id</mename>
+            <mevalue>.1.3.6.1.4.1.8741.1.1.2</mevalue>
+         </maskelement>
+         <maskelement>
+            <mename>generic</mename>
+            <mevalue>6</mevalue>
+         </maskelement>
+         <maskelement>
+            <mename>specific</mename>
+            <mevalue>108</mevalue>
+         </maskelement>
+      </mask>
+      <uei>uei.opennms.org/vendor/sonicwall/traps/swFwTrapEnhLegacyAttacks</uei>
+      <event-label>SONICWALL-FIREWALL-TRAP-MIB defined trap event: swFwTrapEnhLegacyAttacks</event-label>
+      <descr>&lt;p>Please see description for swFwTrapAttack trap.&lt;/p>&lt;table>
+            &lt;tr>&lt;td>&lt;b>
+            swTrapInfoTrapType&lt;/b>&lt;/td>&lt;td>
+            %parm[#1]%;&lt;/td>&lt;td>&lt;p>
+            &lt;/p>&lt;/td>&lt;/tr>
+            &lt;tr>&lt;td>&lt;b>
+            swTrapInfoTrapDescription&lt;/b>&lt;/td>&lt;td>
+            %parm[#2]%;&lt;/td>&lt;td>&lt;p>&lt;/p>&lt;/td>&lt;/tr>&lt;/table></descr>
+      <logmsg dest="logndisplay">&lt;p>
             swFwTrapEnhLegacyAttacks trap received
             swTrapInfoTrapType=%parm[#1]%
-            swTrapInfoTrapDescription=%parm[#2]%&lt;/p>
-        </logmsg>
-        <severity>Indeterminate</severity>
-    </event>
-    <event>
-        <mask>
-            <maskelement>
-                <mename>id</mename>
-                <mevalue>.1.3.6.1.4.1.8741.1.1.2</mevalue>
-            </maskelement>
-            <maskelement>
-                <mename>generic</mename>
-                <mevalue>6</mevalue>
-            </maskelement>
-            <maskelement>
-                <mename>specific</mename>
-                <mevalue>109</mevalue>
-            </maskelement>
-        </mask>
-        <uei>uei.opennms.org/vendor/sonicwall/traps/swFwTrapEnhLegacyDroppedTcp</uei>
-        <event-label>SONICWALL-FIREWALL-TRAP-MIB defined trap event: swFwTrapEnhLegacyDroppedTcp</event-label>
-        <descr>
-            &lt;p>This is a legacy trap for dropped TCP event.&lt;/p>&lt;table>
-            &lt;tr>&lt;td>&lt;b>
-            swTrapInfoTrapType&lt;/b>&lt;/td>&lt;td>
-            %parm[#1]%;&lt;/td>&lt;td>&lt;p>
-            &lt;/p>&lt;/td>&lt;/tr>
-            &lt;tr>&lt;td>&lt;b>
-            swTrapInfoTrapDescription&lt;/b>&lt;/td>&lt;td>
-            %parm[#2]%;&lt;/td>&lt;td>&lt;p>&lt;/p>&lt;/td>&lt;/tr>&lt;/table>
-        </descr>
-        <logmsg dest="logndisplay">&lt;p>
+            swTrapInfoTrapDescription=%parm[#2]%&lt;/p></logmsg>
+      <severity>Indeterminate</severity>
+   </event>
+   <event>
+      <mask>
+         <maskelement>
+            <mename>id</mename>
+            <mevalue>.1.3.6.1.4.1.8741.1.1.2</mevalue>
+         </maskelement>
+         <maskelement>
+            <mename>generic</mename>
+            <mevalue>6</mevalue>
+         </maskelement>
+         <maskelement>
+            <mename>specific</mename>
+            <mevalue>109</mevalue>
+         </maskelement>
+      </mask>
+      <uei>uei.opennms.org/vendor/sonicwall/traps/swFwTrapEnhLegacyDroppedTcp</uei>
+      <event-label>SONICWALL-FIREWALL-TRAP-MIB defined trap event: swFwTrapEnhLegacyDroppedTcp</event-label>
+      <descr>&lt;p>This is a legacy trap for dropped TCP event.&lt;/p>&lt;table>
+            &lt;tr>&lt;td>&lt;b>
+            swTrapInfoTrapType&lt;/b>&lt;/td>&lt;td>
+            %parm[#1]%;&lt;/td>&lt;td>&lt;p>
+            &lt;/p>&lt;/td>&lt;/tr>
+            &lt;tr>&lt;td>&lt;b>
+            swTrapInfoTrapDescription&lt;/b>&lt;/td>&lt;td>
+            %parm[#2]%;&lt;/td>&lt;td>&lt;p>&lt;/p>&lt;/td>&lt;/tr>&lt;/table></descr>
+      <logmsg dest="logndisplay">&lt;p>
             swFwTrapEnhLegacyDroppedTcp trap received
             swTrapInfoTrapType=%parm[#1]%
-            swTrapInfoTrapDescription=%parm[#2]%&lt;/p>
-        </logmsg>
-        <severity>Indeterminate</severity>
-    </event>
-    <event>
-        <mask>
-            <maskelement>
-                <mename>id</mename>
-                <mevalue>.1.3.6.1.4.1.8741.1.1.2</mevalue>
-            </maskelement>
-            <maskelement>
-                <mename>generic</mename>
-                <mevalue>6</mevalue>
-            </maskelement>
-            <maskelement>
-                <mename>specific</mename>
-                <mevalue>110</mevalue>
-            </maskelement>
-        </mask>
-        <uei>uei.opennms.org/vendor/sonicwall/traps/swFwTrapEnhLegacyDroppedUdp</uei>
-        <event-label>SONICWALL-FIREWALL-TRAP-MIB defined trap event: swFwTrapEnhLegacyDroppedUdp</event-label>
-        <descr>
-            &lt;p>This is a legacy trap for dropped UDP event.&lt;/p>&lt;table>
-            &lt;tr>&lt;td>&lt;b>
-            swTrapInfoTrapType&lt;/b>&lt;/td>&lt;td>
-            %parm[#1]%;&lt;/td>&lt;td>&lt;p>
-            &lt;/p>&lt;/td>&lt;/tr>
-            &lt;tr>&lt;td>&lt;b>
-            swTrapInfoTrapDescription&lt;/b>&lt;/td>&lt;td>
-            %parm[#2]%;&lt;/td>&lt;td>&lt;p>&lt;/p>&lt;/td>&lt;/tr>&lt;/table>
-        </descr>
-        <logmsg dest="logndisplay">&lt;p>
+            swTrapInfoTrapDescription=%parm[#2]%&lt;/p></logmsg>
+      <severity>Indeterminate</severity>
+   </event>
+   <event>
+      <mask>
+         <maskelement>
+            <mename>id</mename>
+            <mevalue>.1.3.6.1.4.1.8741.1.1.2</mevalue>
+         </maskelement>
+         <maskelement>
+            <mename>generic</mename>
+            <mevalue>6</mevalue>
+         </maskelement>
+         <maskelement>
+            <mename>specific</mename>
+            <mevalue>110</mevalue>
+         </maskelement>
+      </mask>
+      <uei>uei.opennms.org/vendor/sonicwall/traps/swFwTrapEnhLegacyDroppedUdp</uei>
+      <event-label>SONICWALL-FIREWALL-TRAP-MIB defined trap event: swFwTrapEnhLegacyDroppedUdp</event-label>
+      <descr>&lt;p>This is a legacy trap for dropped UDP event.&lt;/p>&lt;table>
+            &lt;tr>&lt;td>&lt;b>
+            swTrapInfoTrapType&lt;/b>&lt;/td>&lt;td>
+            %parm[#1]%;&lt;/td>&lt;td>&lt;p>
+            &lt;/p>&lt;/td>&lt;/tr>
+            &lt;tr>&lt;td>&lt;b>
+            swTrapInfoTrapDescription&lt;/b>&lt;/td>&lt;td>
+            %parm[#2]%;&lt;/td>&lt;td>&lt;p>&lt;/p>&lt;/td>&lt;/tr>&lt;/table></descr>
+      <logmsg dest="logndisplay">&lt;p>
             swFwTrapEnhLegacyDroppedUdp trap received
             swTrapInfoTrapType=%parm[#1]%
-            swTrapInfoTrapDescription=%parm[#2]%&lt;/p>
-        </logmsg>
-        <severity>Indeterminate</severity>
-    </event>
-    <event>
-        <mask>
-            <maskelement>
-                <mename>id</mename>
-                <mevalue>.1.3.6.1.4.1.8741.1.1.2</mevalue>
-            </maskelement>
-            <maskelement>
-                <mename>generic</mename>
-                <mevalue>6</mevalue>
-            </maskelement>
-            <maskelement>
-                <mename>specific</mename>
-                <mevalue>111</mevalue>
-            </maskelement>
-        </mask>
-        <uei>uei.opennms.org/vendor/sonicwall/traps/swFwTrapEnhLegacyDroppedIcmp</uei>
-        <event-label>SONICWALL-FIREWALL-TRAP-MIB defined trap event: swFwTrapEnhLegacyDroppedIcmp</event-label>
-        <descr>
-            &lt;p>This is a legacy trap for dropped ICMP event.&lt;/p>&lt;table>
-            &lt;tr>&lt;td>&lt;b>
-            swTrapInfoTrapType&lt;/b>&lt;/td>&lt;td>
-            %parm[#1]%;&lt;/td>&lt;td>&lt;p>
-            &lt;/p>&lt;/td>&lt;/tr>
-            &lt;tr>&lt;td>&lt;b>
-            swTrapInfoTrapDescription&lt;/b>&lt;/td>&lt;td>
-            %parm[#2]%;&lt;/td>&lt;td>&lt;p>&lt;/p>&lt;/td>&lt;/tr>&lt;/table>
-        </descr>
-        <logmsg dest="logndisplay">&lt;p>
+            swTrapInfoTrapDescription=%parm[#2]%&lt;/p></logmsg>
+      <severity>Indeterminate</severity>
+   </event>
+   <event>
+      <mask>
+         <maskelement>
+            <mename>id</mename>
+            <mevalue>.1.3.6.1.4.1.8741.1.1.2</mevalue>
+         </maskelement>
+         <maskelement>
+            <mename>generic</mename>
+            <mevalue>6</mevalue>
+         </maskelement>
+         <maskelement>
+            <mename>specific</mename>
+            <mevalue>111</mevalue>
+         </maskelement>
+      </mask>
+      <uei>uei.opennms.org/vendor/sonicwall/traps/swFwTrapEnhLegacyDroppedIcmp</uei>
+      <event-label>SONICWALL-FIREWALL-TRAP-MIB defined trap event: swFwTrapEnhLegacyDroppedIcmp</event-label>
+      <descr>&lt;p>This is a legacy trap for dropped ICMP event.&lt;/p>&lt;table>
+            &lt;tr>&lt;td>&lt;b>
+            swTrapInfoTrapType&lt;/b>&lt;/td>&lt;td>
+            %parm[#1]%;&lt;/td>&lt;td>&lt;p>
+            &lt;/p>&lt;/td>&lt;/tr>
+            &lt;tr>&lt;td>&lt;b>
+            swTrapInfoTrapDescription&lt;/b>&lt;/td>&lt;td>
+            %parm[#2]%;&lt;/td>&lt;td>&lt;p>&lt;/p>&lt;/td>&lt;/tr>&lt;/table></descr>
+      <logmsg dest="logndisplay">&lt;p>
             swFwTrapEnhLegacyDroppedIcmp trap received
             swTrapInfoTrapType=%parm[#1]%
-            swTrapInfoTrapDescription=%parm[#2]%&lt;/p>
-        </logmsg>
-        <severity>Indeterminate</severity>
-    </event>
-    <event>
-        <mask>
-            <maskelement>
-                <mename>id</mename>
-                <mevalue>.1.3.6.1.4.1.8741.1.1.2</mevalue>
-            </maskelement>
-            <maskelement>
-                <mename>generic</mename>
-                <mevalue>6</mevalue>
-            </maskelement>
-            <maskelement>
-                <mename>specific</mename>
-                <mevalue>112</mevalue>
-            </maskelement>
-        </mask>
-        <uei>uei.opennms.org/vendor/sonicwall/traps/swFwTrapEnhLegacyNetworkDebug</uei>
-        <event-label>SONICWALL-FIREWALL-TRAP-MIB defined trap event: swFwTrapEnhLegacyNetworkDebug</event-label>
-        <descr>
-            &lt;p>This is a legacy trap for network debug event.&lt;/p>&lt;table>
-            &lt;tr>&lt;td>&lt;b>
-            swTrapInfoTrapType&lt;/b>&lt;/td>&lt;td>
-            %parm[#1]%;&lt;/td>&lt;td>&lt;p>
-            &lt;/p>&lt;/td>&lt;/tr>
-            &lt;tr>&lt;td>&lt;b>
-            swTrapInfoTrapDescription&lt;/b>&lt;/td>&lt;td>
-            %parm[#2]%;&lt;/td>&lt;td>&lt;p>&lt;/p>&lt;/td>&lt;/tr>&lt;/table>
-        </descr>
-        <logmsg dest="logndisplay">&lt;p>
+            swTrapInfoTrapDescription=%parm[#2]%&lt;/p></logmsg>
+      <severity>Indeterminate</severity>
+   </event>
+   <event>
+      <mask>
+         <maskelement>
+            <mename>id</mename>
+            <mevalue>.1.3.6.1.4.1.8741.1.1.2</mevalue>
+         </maskelement>
+         <maskelement>
+            <mename>generic</mename>
+            <mevalue>6</mevalue>
+         </maskelement>
+         <maskelement>
+            <mename>specific</mename>
+            <mevalue>112</mevalue>
+         </maskelement>
+      </mask>
+      <uei>uei.opennms.org/vendor/sonicwall/traps/swFwTrapEnhLegacyNetworkDebug</uei>
+      <event-label>SONICWALL-FIREWALL-TRAP-MIB defined trap event: swFwTrapEnhLegacyNetworkDebug</event-label>
+      <descr>&lt;p>This is a legacy trap for network debug event.&lt;/p>&lt;table>
+            &lt;tr>&lt;td>&lt;b>
+            swTrapInfoTrapType&lt;/b>&lt;/td>&lt;td>
+            %parm[#1]%;&lt;/td>&lt;td>&lt;p>
+            &lt;/p>&lt;/td>&lt;/tr>
+            &lt;tr>&lt;td>&lt;b>
+            swTrapInfoTrapDescription&lt;/b>&lt;/td>&lt;td>
+            %parm[#2]%;&lt;/td>&lt;td>&lt;p>&lt;/p>&lt;/td>&lt;/tr>&lt;/table></descr>
+      <logmsg dest="logndisplay">&lt;p>
             swFwTrapEnhLegacyNetworkDebug trap received
             swTrapInfoTrapType=%parm[#1]%
-            swTrapInfoTrapDescription=%parm[#2]%&lt;/p>
-        </logmsg>
-        <severity>Indeterminate</severity>
-    </event>
-    <event>
-        <mask>
-            <maskelement>
-                <mename>id</mename>
-                <mevalue>.1.3.6.1.4.1.8741.1.1.2</mevalue>
-            </maskelement>
-            <maskelement>
-                <mename>generic</mename>
-                <mevalue>6</mevalue>
-            </maskelement>
-            <maskelement>
-                <mename>specific</mename>
-                <mevalue>113</mevalue>
-            </maskelement>
-        </mask>
-        <uei>uei.opennms.org/vendor/sonicwall/traps/swFwTrapEnhLegacySystemEnvironment</uei>
-        <event-label>SONICWALL-FIREWALL-TRAP-MIB defined trap event: swFwTrapEnhLegacySystemEnvironment</event-label>
-        <descr>
-            &lt;p>Please see description for swFwTrapSysEnv trap.&lt;/p>&lt;table>
-            &lt;tr>&lt;td>&lt;b>
-            swTrapInfoTrapType&lt;/b>&lt;/td>&lt;td>
-            %parm[#1]%;&lt;/td>&lt;td>&lt;p>
-            &lt;/p>&lt;/td>&lt;/tr>
-            &lt;tr>&lt;td>&lt;b>
-            swTrapInfoTrapDescription&lt;/b>&lt;/td>&lt;td>
-            %parm[#2]%;&lt;/td>&lt;td>&lt;p>&lt;/p>&lt;/td>&lt;/tr>&lt;/table>
-        </descr>
-        <logmsg dest="logndisplay">&lt;p>
+            swTrapInfoTrapDescription=%parm[#2]%&lt;/p></logmsg>
+      <severity>Indeterminate</severity>
+   </event>
+   <event>
+      <mask>
+         <maskelement>
+            <mename>id</mename>
+            <mevalue>.1.3.6.1.4.1.8741.1.1.2</mevalue>
+         </maskelement>
+         <maskelement>
+            <mename>generic</mename>
+            <mevalue>6</mevalue>
+         </maskelement>
+         <maskelement>
+            <mename>specific</mename>
+            <mevalue>113</mevalue>
+         </maskelement>
+      </mask>
+      <uei>uei.opennms.org/vendor/sonicwall/traps/swFwTrapEnhLegacySystemEnvironment</uei>
+      <event-label>SONICWALL-FIREWALL-TRAP-MIB defined trap event: swFwTrapEnhLegacySystemEnvironment</event-label>
+      <descr>&lt;p>Please see description for swFwTrapSysEnv trap.&lt;/p>&lt;table>
+            &lt;tr>&lt;td>&lt;b>
+            swTrapInfoTrapType&lt;/b>&lt;/td>&lt;td>
+            %parm[#1]%;&lt;/td>&lt;td>&lt;p>
+            &lt;/p>&lt;/td>&lt;/tr>
+            &lt;tr>&lt;td>&lt;b>
+            swTrapInfoTrapDescription&lt;/b>&lt;/td>&lt;td>
+            %parm[#2]%;&lt;/td>&lt;td>&lt;p>&lt;/p>&lt;/td>&lt;/tr>&lt;/table></descr>
+      <logmsg dest="logndisplay">&lt;p>
             swFwTrapEnhLegacySystemEnvironment trap received
             swTrapInfoTrapType=%parm[#1]%
-            swTrapInfoTrapDescription=%parm[#2]%&lt;/p>
-        </logmsg>
-        <severity>Indeterminate</severity>
-    </event>
-    <event>
-        <mask>
-            <maskelement>
-                <mename>id</mename>
-                <mevalue>.1.3.6.1.4.1.8741.1.1.2</mevalue>
-            </maskelement>
-            <maskelement>
-                <mename>generic</mename>
-                <mevalue>6</mevalue>
-            </maskelement>
-            <maskelement>
-                <mename>specific</mename>
-                <mevalue>114</mevalue>
-            </maskelement>
-        </mask>
-        <uei>uei.opennms.org/vendor/sonicwall/traps/swFwTrapEnhLegacyVpnTunnelStatus</uei>
-        <event-label>SONICWALL-FIREWALL-TRAP-MIB defined trap event: swFwTrapEnhLegacyVpnTunnelStatus</event-label>
-        <descr>
-            &lt;p>This is a legacy trap for VPN tunnel status.&lt;/p>&lt;table>
+            swTrapInfoTrapDescription=%parm[#2]%&lt;/p></logmsg>
+      <severity>Indeterminate</severity>
+   </event>
+   <event>
+      <mask>
+         <maskelement>
+            <mename>id</mename>
+            <mevalue>.1.3.6.1.4.1.8741.1.1.2</mevalue>
+         </maskelement>
+         <maskelement>
+            <mename>generic</mename>
+            <mevalue>6</mevalue>
+         </maskelement>
+         <maskelement>
+            <mename>specific</mename>
+            <mevalue>114</mevalue>
+         </maskelement>
+      </mask>
+      <uei>uei.opennms.org/vendor/sonicwall/traps/swFwTrapEnhLegacyVpnTunnelStatus</uei>
+      <event-label>SONICWALL-FIREWALL-TRAP-MIB defined trap event: swFwTrapEnhLegacyVpnTunnelStatus</event-label>
+      <descr>&lt;p>This is a legacy trap for VPN tunnel status.&lt;/p>&lt;table>
             &lt;tr>&lt;td>&lt;b>
             swTrapInfoTrapType&lt;/b>&lt;/td>&lt;td>
             %parm[#1]%;&lt;/td>&lt;td>&lt;p>
@@ -1020,9 +789,8 @@
             %parm[#10]%;&lt;/td>&lt;td>&lt;p>&lt;/p>&lt;/td>&lt;/tr>
             &lt;tr>&lt;td>&lt;b>
             swTrapInfoIsDHCPCentral&lt;/b>&lt;/td>&lt;td>
-            %parm[#11]%;&lt;/td>&lt;td>&lt;p>&lt;/p>&lt;/td>&lt;/tr>&lt;/table>
-        </descr>
-        <logmsg dest="logndisplay">&lt;p>
+            %parm[#11]%;&lt;/td>&lt;td>&lt;p>&lt;/p>&lt;/td>&lt;/tr>&lt;/table></descr>
+      <logmsg dest="logndisplay">&lt;p>
             swFwTrapEnhLegacyVpnTunnelStatus trap received
             swTrapInfoTrapType=%parm[#1]%
             swTrapInfoTrapDescription=%parm[#2]%
@@ -1034,448 +802,410 @@
             swTrapInfoDstAddrBegin=%parm[#8]%
             swTrapInfoDstAddrEnd=%parm[#9]%
             swTrapInfoGateway=%parm[#10]%
-            swTrapInfoIsDHCPCentral=%parm[#11]%&lt;/p>
-        </logmsg>
-        <severity>Indeterminate</severity>
-    </event>
-    <event>
-        <mask>
-            <maskelement>
-                <mename>id</mename>
-                <mevalue>.1.3.6.1.4.1.8741.1.1.2</mevalue>
-            </maskelement>
-            <maskelement>
-                <mename>generic</mename>
-                <mevalue>6</mevalue>
-            </maskelement>
-            <maskelement>
-                <mename>specific</mename>
-                <mevalue>115</mevalue>
-            </maskelement>
-        </mask>
-        <uei>uei.opennms.org/vendor/sonicwall/traps/swFwTrapEnhLegacy80211bManagement</uei>
-        <event-label>SONICWALL-FIREWALL-TRAP-MIB defined trap event: swFwTrapEnhLegacy80211bManagement</event-label>
-        <descr>
-            &lt;p>This is a legacy trap for 802.11 management event.&lt;/p>&lt;table>
-            &lt;tr>&lt;td>&lt;b>
-            swTrapInfoTrapType&lt;/b>&lt;/td>&lt;td>
-            %parm[#1]%;&lt;/td>&lt;td>&lt;p>
-            &lt;/p>&lt;/td>&lt;/tr>
-            &lt;tr>&lt;td>&lt;b>
-            swTrapInfoTrapDescription&lt;/b>&lt;/td>&lt;td>
-            %parm[#2]%;&lt;/td>&lt;td>&lt;p>&lt;/p>&lt;/td>&lt;/tr>&lt;/table>
-        </descr>
-        <logmsg dest="logndisplay">&lt;p>
+            swTrapInfoIsDHCPCentral=%parm[#11]%&lt;/p></logmsg>
+      <severity>Indeterminate</severity>
+   </event>
+   <event>
+      <mask>
+         <maskelement>
+            <mename>id</mename>
+            <mevalue>.1.3.6.1.4.1.8741.1.1.2</mevalue>
+         </maskelement>
+         <maskelement>
+            <mename>generic</mename>
+            <mevalue>6</mevalue>
+         </maskelement>
+         <maskelement>
+            <mename>specific</mename>
+            <mevalue>115</mevalue>
+         </maskelement>
+      </mask>
+      <uei>uei.opennms.org/vendor/sonicwall/traps/swFwTrapEnhLegacy80211bManagement</uei>
+      <event-label>SONICWALL-FIREWALL-TRAP-MIB defined trap event: swFwTrapEnhLegacy80211bManagement</event-label>
+      <descr>&lt;p>This is a legacy trap for 802.11 management event.&lt;/p>&lt;table>
+            &lt;tr>&lt;td>&lt;b>
+            swTrapInfoTrapType&lt;/b>&lt;/td>&lt;td>
+            %parm[#1]%;&lt;/td>&lt;td>&lt;p>
+            &lt;/p>&lt;/td>&lt;/tr>
+            &lt;tr>&lt;td>&lt;b>
+            swTrapInfoTrapDescription&lt;/b>&lt;/td>&lt;td>
+            %parm[#2]%;&lt;/td>&lt;td>&lt;p>&lt;/p>&lt;/td>&lt;/tr>&lt;/table></descr>
+      <logmsg dest="logndisplay">&lt;p>
             swFwTrapEnhLegacy80211bManagement trap received
             swTrapInfoTrapType=%parm[#1]%
-            swTrapInfoTrapDescription=%parm[#2]%&lt;/p>
-        </logmsg>
-        <severity>Indeterminate</severity>
-    </event>
-    <event>
-        <mask>
-            <maskelement>
-                <mename>id</mename>
-                <mevalue>.1.3.6.1.4.1.8741.1.1.2</mevalue>
-            </maskelement>
-            <maskelement>
-                <mename>generic</mename>
-                <mevalue>6</mevalue>
-            </maskelement>
-            <maskelement>
-                <mename>specific</mename>
-                <mevalue>116</mevalue>
-            </maskelement>
-        </mask>
-        <uei>uei.opennms.org/vendor/sonicwall/traps/swFwTrapEnhAuthAccess</uei>
-        <event-label>SONICWALL-FIREWALL-TRAP-MIB defined trap event: swFwTrapEnhAuthAccess</event-label>
-        <descr>
-            &lt;p>This trap indicates an activity from log administrator, user and guest account.
-            For futher information check your Sonicwall events: https://%ipAddr%&lt;/p>&lt;table>
-            &lt;tr>&lt;td>&lt;b>
-            swTrapInfoTrapType&lt;/b>&lt;/td>&lt;td>
-            %parm[#1]%;&lt;/td>&lt;td>&lt;p>
-            &lt;/p>&lt;/td>&lt;/tr>
-            &lt;tr>&lt;td>&lt;b>
-            swTrapInfoTrapDescription&lt;/b>&lt;/td>&lt;td>
-            %parm[#2]%;&lt;/td>&lt;td>&lt;p>&lt;/p>&lt;/td>&lt;/tr>&lt;/table>
-        </descr>
-        <logmsg dest="logndisplay">&lt;p>
+            swTrapInfoTrapDescription=%parm[#2]%&lt;/p></logmsg>
+      <severity>Indeterminate</severity>
+   </event>
+   <event>
+      <mask>
+         <maskelement>
+            <mename>id</mename>
+            <mevalue>.1.3.6.1.4.1.8741.1.1.2</mevalue>
+         </maskelement>
+         <maskelement>
+            <mename>generic</mename>
+            <mevalue>6</mevalue>
+         </maskelement>
+         <maskelement>
+            <mename>specific</mename>
+            <mevalue>116</mevalue>
+         </maskelement>
+      </mask>
+      <uei>uei.opennms.org/vendor/sonicwall/traps/swFwTrapEnhAuthAccess</uei>
+      <event-label>SONICWALL-FIREWALL-TRAP-MIB defined trap event: swFwTrapEnhAuthAccess</event-label>
+      <descr>&lt;p>This trap indicates an activity from log administrator, user and guest account.
+            For futher information check your Sonicwall events: https://%ipAddr%&lt;/p>&lt;table>
+            &lt;tr>&lt;td>&lt;b>
+            swTrapInfoTrapType&lt;/b>&lt;/td>&lt;td>
+            %parm[#1]%;&lt;/td>&lt;td>&lt;p>
+            &lt;/p>&lt;/td>&lt;/tr>
+            &lt;tr>&lt;td>&lt;b>
+            swTrapInfoTrapDescription&lt;/b>&lt;/td>&lt;td>
+            %parm[#2]%;&lt;/td>&lt;td>&lt;p>&lt;/p>&lt;/td>&lt;/tr>&lt;/table></descr>
+      <logmsg dest="logndisplay">&lt;p>
             swFwTrapEnhAuthAccess trap received
             swTrapInfoTrapType=%parm[#1]%
-            swTrapInfoTrapDescription=%parm[#2]%&lt;/p>
-        </logmsg>
-        <severity>Indeterminate</severity>
-    </event>
-    <event>
-        <mask>
-            <maskelement>
-                <mename>id</mename>
-                <mevalue>.1.3.6.1.4.1.8741.1.1.2</mevalue>
-            </maskelement>
-            <maskelement>
-                <mename>generic</mename>
-                <mevalue>6</mevalue>
-            </maskelement>
-            <maskelement>
-                <mename>specific</mename>
-                <mevalue>117</mevalue>
-            </maskelement>
-        </mask>
-        <uei>uei.opennms.org/vendor/sonicwall/traps/swFwTrapEnhBootp</uei>
-        <event-label>SONICWALL-FIREWALL-TRAP-MIB defined trap event: swFwTrapEnhBootp</event-label>
-        <descr>
-            &lt;p>This trap indicates an event happening from BOOTP.
-            For futher information check your Sonicwall events: https://%ipAddr%&lt;/p>&lt;table>
-            &lt;tr>&lt;td>&lt;b>
-            swTrapInfoTrapType&lt;/b>&lt;/td>&lt;td>
-            %parm[#1]%;&lt;/td>&lt;td>&lt;p>
-            &lt;/p>&lt;/td>&lt;/tr>
-            &lt;tr>&lt;td>&lt;b>
-            swTrapInfoTrapDescription&lt;/b>&lt;/td>&lt;td>
-            %parm[#2]%;&lt;/td>&lt;td>&lt;p>&lt;/p>&lt;/td>&lt;/tr>&lt;/table>
-        </descr>
-        <logmsg dest="logndisplay">&lt;p>
+            swTrapInfoTrapDescription=%parm[#2]%&lt;/p></logmsg>
+      <severity>Indeterminate</severity>
+   </event>
+   <event>
+      <mask>
+         <maskelement>
+            <mename>id</mename>
+            <mevalue>.1.3.6.1.4.1.8741.1.1.2</mevalue>
+         </maskelement>
+         <maskelement>
+            <mename>generic</mename>
+            <mevalue>6</mevalue>
+         </maskelement>
+         <maskelement>
+            <mename>specific</mename>
+            <mevalue>117</mevalue>
+         </maskelement>
+      </mask>
+      <uei>uei.opennms.org/vendor/sonicwall/traps/swFwTrapEnhBootp</uei>
+      <event-label>SONICWALL-FIREWALL-TRAP-MIB defined trap event: swFwTrapEnhBootp</event-label>
+      <descr>&lt;p>This trap indicates an event happening from BOOTP.
+            For futher information check your Sonicwall events: https://%ipAddr%&lt;/p>&lt;table>
+            &lt;tr>&lt;td>&lt;b>
+            swTrapInfoTrapType&lt;/b>&lt;/td>&lt;td>
+            %parm[#1]%;&lt;/td>&lt;td>&lt;p>
+            &lt;/p>&lt;/td>&lt;/tr>
+            &lt;tr>&lt;td>&lt;b>
+            swTrapInfoTrapDescription&lt;/b>&lt;/td>&lt;td>
+            %parm[#2]%;&lt;/td>&lt;td>&lt;p>&lt;/p>&lt;/td>&lt;/tr>&lt;/table></descr>
+      <logmsg dest="logndisplay">&lt;p>
             swFwTrapEnhBootp trap received
             swTrapInfoTrapType=%parm[#1]%
-            swTrapInfoTrapDescription=%parm[#2]%&lt;/p>
-        </logmsg>
-        <severity>Indeterminate</severity>
-    </event>
-    <event>
-        <mask>
-            <maskelement>
-                <mename>id</mename>
-                <mevalue>.1.3.6.1.4.1.8741.1.1.2</mevalue>
-            </maskelement>
-            <maskelement>
-                <mename>generic</mename>
-                <mevalue>6</mevalue>
-            </maskelement>
-            <maskelement>
-                <mename>specific</mename>
-                <mevalue>118</mevalue>
-            </maskelement>
-        </mask>
-        <uei>uei.opennms.org/vendor/sonicwall/traps/swFwTrapEnhCrypt</uei>
-        <event-label>SONICWALL-FIREWALL-TRAP-MIB defined trap event: swFwTrapEnhCrypt</event-label>
-        <descr>
-            &lt;p>This trap indicates an event from crypto algorithm and hardware testing.
-            For futher information check your Sonicwall events: https://%ipAddr%&lt;/p>&lt;table>
-            &lt;tr>&lt;td>&lt;b>
-            swTrapInfoTrapType&lt;/b>&lt;/td>&lt;td>
-            %parm[#1]%;&lt;/td>&lt;td>&lt;p>
-            &lt;/p>&lt;/td>&lt;/tr>
-            &lt;tr>&lt;td>&lt;b>
-            swTrapInfoTrapDescription&lt;/b>&lt;/td>&lt;td>
-            %parm[#2]%;&lt;/td>&lt;td>&lt;p>&lt;/p>&lt;/td>&lt;/tr>&lt;/table>
-        </descr>
-        <logmsg dest="logndisplay">&lt;p>
+            swTrapInfoTrapDescription=%parm[#2]%&lt;/p></logmsg>
+      <severity>Indeterminate</severity>
+   </event>
+   <event>
+      <mask>
+         <maskelement>
+            <mename>id</mename>
+            <mevalue>.1.3.6.1.4.1.8741.1.1.2</mevalue>
+         </maskelement>
+         <maskelement>
+            <mename>generic</mename>
+            <mevalue>6</mevalue>
+         </maskelement>
+         <maskelement>
+            <mename>specific</mename>
+            <mevalue>118</mevalue>
+         </maskelement>
+      </mask>
+      <uei>uei.opennms.org/vendor/sonicwall/traps/swFwTrapEnhCrypt</uei>
+      <event-label>SONICWALL-FIREWALL-TRAP-MIB defined trap event: swFwTrapEnhCrypt</event-label>
+      <descr>&lt;p>This trap indicates an event from crypto algorithm and hardware testing.
+            For futher information check your Sonicwall events: https://%ipAddr%&lt;/p>&lt;table>
+            &lt;tr>&lt;td>&lt;b>
+            swTrapInfoTrapType&lt;/b>&lt;/td>&lt;td>
+            %parm[#1]%;&lt;/td>&lt;td>&lt;p>
+            &lt;/p>&lt;/td>&lt;/tr>
+            &lt;tr>&lt;td>&lt;b>
+            swTrapInfoTrapDescription&lt;/b>&lt;/td>&lt;td>
+            %parm[#2]%;&lt;/td>&lt;td>&lt;p>&lt;/p>&lt;/td>&lt;/tr>&lt;/table></descr>
+      <logmsg dest="logndisplay">&lt;p>
             swFwTrapEnhCrypt trap received
             swTrapInfoTrapType=%parm[#1]%
-            swTrapInfoTrapDescription=%parm[#2]%&lt;/p>
-        </logmsg>
-        <severity>Indeterminate</severity>
-    </event>
-    <event>
-        <mask>
-            <maskelement>
-                <mename>id</mename>
-                <mevalue>.1.3.6.1.4.1.8741.1.1.2</mevalue>
-            </maskelement>
-            <maskelement>
-                <mename>generic</mename>
-                <mevalue>6</mevalue>
-            </maskelement>
-            <maskelement>
-                <mename>specific</mename>
-                <mevalue>119</mevalue>
-            </maskelement>
-        </mask>
-        <uei>uei.opennms.org/vendor/sonicwall/traps/swFwTrapEnhDhcpc</uei>
-        <event-label>SONICWALL-FIREWALL-TRAP-MIB defined trap event: swFwTrapEnhDhcpc</event-label>
-        <descr>
-            &lt;p>This trap indicates an event from DHCP Client protocol activity.
-            For futher information check your Sonicwall events: https://%ipAddr%&lt;/p>&lt;table>
-            &lt;tr>&lt;td>&lt;b>
-            swTrapInfoTrapType&lt;/b>&lt;/td>&lt;td>
-            %parm[#1]%;&lt;/td>&lt;td>&lt;p>
-            &lt;/p>&lt;/td>&lt;/tr>
-            &lt;tr>&lt;td>&lt;b>
-            swTrapInfoTrapDescription&lt;/b>&lt;/td>&lt;td>
-            %parm[#2]%;&lt;/td>&lt;td>&lt;p>&lt;/p>&lt;/td>&lt;/tr>&lt;/table>
-        </descr>
-        <logmsg dest="logndisplay">&lt;p>
+            swTrapInfoTrapDescription=%parm[#2]%&lt;/p></logmsg>
+      <severity>Indeterminate</severity>
+   </event>
+   <event>
+      <mask>
+         <maskelement>
+            <mename>id</mename>
+            <mevalue>.1.3.6.1.4.1.8741.1.1.2</mevalue>
+         </maskelement>
+         <maskelement>
+            <mename>generic</mename>
+            <mevalue>6</mevalue>
+         </maskelement>
+         <maskelement>
+            <mename>specific</mename>
+            <mevalue>119</mevalue>
+         </maskelement>
+      </mask>
+      <uei>uei.opennms.org/vendor/sonicwall/traps/swFwTrapEnhDhcpc</uei>
+      <event-label>SONICWALL-FIREWALL-TRAP-MIB defined trap event: swFwTrapEnhDhcpc</event-label>
+      <descr>&lt;p>This trap indicates an event from DHCP Client protocol activity.
+            For futher information check your Sonicwall events: https://%ipAddr%&lt;/p>&lt;table>
+            &lt;tr>&lt;td>&lt;b>
+            swTrapInfoTrapType&lt;/b>&lt;/td>&lt;td>
+            %parm[#1]%;&lt;/td>&lt;td>&lt;p>
+            &lt;/p>&lt;/td>&lt;/tr>
+            &lt;tr>&lt;td>&lt;b>
+            swTrapInfoTrapDescription&lt;/b>&lt;/td>&lt;td>
+            %parm[#2]%;&lt;/td>&lt;td>&lt;p>&lt;/p>&lt;/td>&lt;/tr>&lt;/table></descr>
+      <logmsg dest="logndisplay">&lt;p>
             swFwTrapEnhDhcpc trap received
             swTrapInfoTrapType=%parm[#1]%
-            swTrapInfoTrapDescription=%parm[#2]%&lt;/p>
-        </logmsg>
-        <severity>Indeterminate</severity>
-    </event>
-    <event>
-        <mask>
-            <maskelement>
-                <mename>id</mename>
-                <mevalue>.1.3.6.1.4.1.8741.1.1.2</mevalue>
-            </maskelement>
-            <maskelement>
-                <mename>generic</mename>
-                <mevalue>6</mevalue>
-            </maskelement>
-            <maskelement>
-                <mename>specific</mename>
-                <mevalue>120</mevalue>
-            </maskelement>
-        </mask>
-        <uei>uei.opennms.org/vendor/sonicwall/traps/swFwTrapEnhDhcpr</uei>
-        <event-label>SONICWALL-FIREWALL-TRAP-MIB defined trap event: swFwTrapEnhDhcpr</event-label>
-        <descr>
-            &lt;p>This trap indicates an event from DHCP central and gateway protocol activity.
-            For futher information check your Sonicwall events: https://%ipAddr%&lt;/p>&lt;table>
-            &lt;tr>&lt;td>&lt;b>
-            swTrapInfoTrapType&lt;/b>&lt;/td>&lt;td>
-            %parm[#1]%;&lt;/td>&lt;td>&lt;p>
-            &lt;/p>&lt;/td>&lt;/tr>
-            &lt;tr>&lt;td>&lt;b>
-            swTrapInfoTrapDescription&lt;/b>&lt;/td>&lt;td>
-            %parm[#2]%;&lt;/td>&lt;td>&lt;p>&lt;/p>&lt;/td>&lt;/tr>&lt;/table>
-        </descr>
-        <logmsg dest="logndisplay">&lt;p>
+            swTrapInfoTrapDescription=%parm[#2]%&lt;/p></logmsg>
+      <severity>Indeterminate</severity>
+   </event>
+   <event>
+      <mask>
+         <maskelement>
+            <mename>id</mename>
+            <mevalue>.1.3.6.1.4.1.8741.1.1.2</mevalue>
+         </maskelement>
+         <maskelement>
+            <mename>generic</mename>
+            <mevalue>6</mevalue>
+         </maskelement>
+         <maskelement>
+            <mename>specific</mename>
+            <mevalue>120</mevalue>
+         </maskelement>
+      </mask>
+      <uei>uei.opennms.org/vendor/sonicwall/traps/swFwTrapEnhDhcpr</uei>
+      <event-label>SONICWALL-FIREWALL-TRAP-MIB defined trap event: swFwTrapEnhDhcpr</event-label>
+      <descr>&lt;p>This trap indicates an event from DHCP central and gateway protocol activity.
+            For futher information check your Sonicwall events: https://%ipAddr%&lt;/p>&lt;table>
+            &lt;tr>&lt;td>&lt;b>
+            swTrapInfoTrapType&lt;/b>&lt;/td>&lt;td>
+            %parm[#1]%;&lt;/td>&lt;td>&lt;p>
+            &lt;/p>&lt;/td>&lt;/tr>
+            &lt;tr>&lt;td>&lt;b>
+            swTrapInfoTrapDescription&lt;/b>&lt;/td>&lt;td>
+            %parm[#2]%;&lt;/td>&lt;td>&lt;p>&lt;/p>&lt;/td>&lt;/tr>&lt;/table></descr>
+      <logmsg dest="logndisplay">&lt;p>
             swFwTrapEnhDhcpr trap received
             swTrapInfoTrapType=%parm[#1]%
-            swTrapInfoTrapDescription=%parm[#2]%&lt;/p>
-        </logmsg>
-        <severity>Indeterminate</severity>
-    </event>
-    <event>
-        <mask>
-            <maskelement>
-                <mename>id</mename>
-                <mevalue>.1.3.6.1.4.1.8741.1.1.2</mevalue>
-            </maskelement>
-            <maskelement>
-                <mename>generic</mename>
-                <mevalue>6</mevalue>
-            </maskelement>
-            <maskelement>
-                <mename>specific</mename>
-                <mevalue>121</mevalue>
-            </maskelement>
-        </mask>
-        <uei>uei.opennms.org/vendor/sonicwall/traps/swFwTrapEnhFwEvent</uei>
-        <event-label>SONICWALL-FIREWALL-TRAP-MIB defined trap event: swFwTrapEnhFwEvent</event-label>
-        <descr>
-            &lt;p>This trap indicates an event from internal firewall activity.
-            For futher information check your Sonicwall events: https://%ipAddr%&lt;/p>&lt;table>
-            &lt;tr>&lt;td>&lt;b>
-            swTrapInfoTrapType&lt;/b>&lt;/td>&lt;td>
-            %parm[#1]%;&lt;/td>&lt;td>&lt;p>
-            &lt;/p>&lt;/td>&lt;/tr>
-            &lt;tr>&lt;td>&lt;b>
-            swTrapInfoTrapDescription&lt;/b>&lt;/td>&lt;td>
-            %parm[#2]%;&lt;/td>&lt;td>&lt;p>&lt;/p>&lt;/td>&lt;/tr>&lt;/table>
-        </descr>
-        <logmsg dest="logndisplay">&lt;p>
+            swTrapInfoTrapDescription=%parm[#2]%&lt;/p></logmsg>
+      <severity>Indeterminate</severity>
+   </event>
+   <event>
+      <mask>
+         <maskelement>
+            <mename>id</mename>
+            <mevalue>.1.3.6.1.4.1.8741.1.1.2</mevalue>
+         </maskelement>
+         <maskelement>
+            <mename>generic</mename>
+            <mevalue>6</mevalue>
+         </maskelement>
+         <maskelement>
+            <mename>specific</mename>
+            <mevalue>121</mevalue>
+         </maskelement>
+      </mask>
+      <uei>uei.opennms.org/vendor/sonicwall/traps/swFwTrapEnhFwEvent</uei>
+      <event-label>SONICWALL-FIREWALL-TRAP-MIB defined trap event: swFwTrapEnhFwEvent</event-label>
+      <descr>&lt;p>This trap indicates an event from internal firewall activity.
+            For futher information check your Sonicwall events: https://%ipAddr%&lt;/p>&lt;table>
+            &lt;tr>&lt;td>&lt;b>
+            swTrapInfoTrapType&lt;/b>&lt;/td>&lt;td>
+            %parm[#1]%;&lt;/td>&lt;td>&lt;p>
+            &lt;/p>&lt;/td>&lt;/tr>
+            &lt;tr>&lt;td>&lt;b>
+            swTrapInfoTrapDescription&lt;/b>&lt;/td>&lt;td>
+            %parm[#2]%;&lt;/td>&lt;td>&lt;p>&lt;/p>&lt;/td>&lt;/tr>&lt;/table></descr>
+      <logmsg dest="logndisplay">&lt;p>
             swFwTrapEnhFwEvent trap received
             swTrapInfoTrapType=%parm[#1]%
-            swTrapInfoTrapDescription=%parm[#2]%&lt;/p>
-        </logmsg>
-        <severity>Indeterminate</severity>
-    </event>
-    <event>
-        <mask>
-            <maskelement>
-                <mename>id</mename>
-                <mevalue>.1.3.6.1.4.1.8741.1.1.2</mevalue>
-            </maskelement>
-            <maskelement>
-                <mename>generic</mename>
-                <mevalue>6</mevalue>
-            </maskelement>
-            <maskelement>
-                <mename>specific</mename>
-                <mevalue>122</mevalue>
-            </maskelement>
-        </mask>
-        <uei>uei.opennms.org/vendor/sonicwall/traps/swFwTrapEnhFwHardware</uei>
-        <event-label>SONICWALL-FIREWALL-TRAP-MIB defined trap event: swFwTrapEnhFwHardware</event-label>
-        <descr>
-            &lt;p>This trap indicates an event from firewall hardware error.
-            For futher information check your Sonicwall events: https://%ipAddr%&lt;/p>&lt;table>
-            &lt;tr>&lt;td>&lt;b>
-            swTrapInfoTrapType&lt;/b>&lt;/td>&lt;td>
-            %parm[#1]%;&lt;/td>&lt;td>&lt;p>
-            &lt;/p>&lt;/td>&lt;/tr>
-            &lt;tr>&lt;td>&lt;b>
-            swTrapInfoTrapDescription&lt;/b>&lt;/td>&lt;td>
-            %parm[#2]%;&lt;/td>&lt;td>&lt;p>&lt;/p>&lt;/td>&lt;/tr>&lt;/table>
-        </descr>
-        <logmsg dest="logndisplay">&lt;p>
+            swTrapInfoTrapDescription=%parm[#2]%&lt;/p></logmsg>
+      <severity>Indeterminate</severity>
+   </event>
+   <event>
+      <mask>
+         <maskelement>
+            <mename>id</mename>
+            <mevalue>.1.3.6.1.4.1.8741.1.1.2</mevalue>
+         </maskelement>
+         <maskelement>
+            <mename>generic</mename>
+            <mevalue>6</mevalue>
+         </maskelement>
+         <maskelement>
+            <mename>specific</mename>
+            <mevalue>122</mevalue>
+         </maskelement>
+      </mask>
+      <uei>uei.opennms.org/vendor/sonicwall/traps/swFwTrapEnhFwHardware</uei>
+      <event-label>SONICWALL-FIREWALL-TRAP-MIB defined trap event: swFwTrapEnhFwHardware</event-label>
+      <descr>&lt;p>This trap indicates an event from firewall hardware error.
+            For futher information check your Sonicwall events: https://%ipAddr%&lt;/p>&lt;table>
+            &lt;tr>&lt;td>&lt;b>
+            swTrapInfoTrapType&lt;/b>&lt;/td>&lt;td>
+            %parm[#1]%;&lt;/td>&lt;td>&lt;p>
+            &lt;/p>&lt;/td>&lt;/tr>
+            &lt;tr>&lt;td>&lt;b>
+            swTrapInfoTrapDescription&lt;/b>&lt;/td>&lt;td>
+            %parm[#2]%;&lt;/td>&lt;td>&lt;p>&lt;/p>&lt;/td>&lt;/tr>&lt;/table></descr>
+      <logmsg dest="logndisplay">&lt;p>
             swFwTrapEnhFwHardware trap received
             swTrapInfoTrapType=%parm[#1]%
-            swTrapInfoTrapDescription=%parm[#2]%&lt;/p>
-        </logmsg>
-        <severity>Indeterminate</severity>
-    </event>
-    <event>
-        <mask>
-            <maskelement>
-                <mename>id</mename>
-                <mevalue>.1.3.6.1.4.1.8741.1.1.2</mevalue>
-            </maskelement>
-            <maskelement>
-                <mename>generic</mename>
-                <mevalue>6</mevalue>
-            </maskelement>
-            <maskelement>
-                <mename>specific</mename>
-                <mevalue>123</mevalue>
-            </maskelement>
-        </mask>
-        <uei>uei.opennms.org/vendor/sonicwall/traps/swFwTrapEnhFwLogging</uei>
-        <event-label>SONICWALL-FIREWALL-TRAP-MIB defined trap event: swFwTrapEnhFwLogging</event-label>
-        <descr>
-            &lt;p>This trap indicates a general firewall event or error.
-            For futher information check your Sonicwall events: https://%ipAddr%&lt;/p>&lt;table>
-            &lt;tr>&lt;td>&lt;b>
-            swTrapInfoTrapType&lt;/b>&lt;/td>&lt;td>
-            %parm[#1]%;&lt;/td>&lt;td>&lt;p>
-            &lt;/p>&lt;/td>&lt;/tr>
-            &lt;tr>&lt;td>&lt;b>
-            swTrapInfoTrapDescription&lt;/b>&lt;/td>&lt;td>
-            %parm[#2]%;&lt;/td>&lt;td>&lt;p>&lt;/p>&lt;/td>&lt;/tr>&lt;/table>
-        </descr>
-        <logmsg dest="logndisplay">&lt;p>
+            swTrapInfoTrapDescription=%parm[#2]%&lt;/p></logmsg>
+      <severity>Indeterminate</severity>
+   </event>
+   <event>
+      <mask>
+         <maskelement>
+            <mename>id</mename>
+            <mevalue>.1.3.6.1.4.1.8741.1.1.2</mevalue>
+         </maskelement>
+         <maskelement>
+            <mename>generic</mename>
+            <mevalue>6</mevalue>
+         </maskelement>
+         <maskelement>
+            <mename>specific</mename>
+            <mevalue>123</mevalue>
+         </maskelement>
+      </mask>
+      <uei>uei.opennms.org/vendor/sonicwall/traps/swFwTrapEnhFwLogging</uei>
+      <event-label>SONICWALL-FIREWALL-TRAP-MIB defined trap event: swFwTrapEnhFwLogging</event-label>
+      <descr>&lt;p>This trap indicates a general firewall event or error.
+            For futher information check your Sonicwall events: https://%ipAddr%&lt;/p>&lt;table>
+            &lt;tr>&lt;td>&lt;b>
+            swTrapInfoTrapType&lt;/b>&lt;/td>&lt;td>
+            %parm[#1]%;&lt;/td>&lt;td>&lt;p>
+            &lt;/p>&lt;/td>&lt;/tr>
+            &lt;tr>&lt;td>&lt;b>
+            swTrapInfoTrapDescription&lt;/b>&lt;/td>&lt;td>
+            %parm[#2]%;&lt;/td>&lt;td>&lt;p>&lt;/p>&lt;/td>&lt;/tr>&lt;/table></descr>
+      <logmsg dest="logndisplay">&lt;p>
             swFwTrapEnhFwLogging trap received
             swTrapInfoTrapType=%parm[#1]%
-            swTrapInfoTrapDescription=%parm[#2]%&lt;/p>
-        </logmsg>
-        <severity>Indeterminate</severity>
-    </event>
-    <event>
-        <mask>
-            <maskelement>
-                <mename>id</mename>
-                <mevalue>.1.3.6.1.4.1.8741.1.1.2</mevalue>
-            </maskelement>
-            <maskelement>
-                <mename>generic</mename>
-                <mevalue>6</mevalue>
-            </maskelement>
-            <maskelement>
-                <mename>specific</mename>
-                <mevalue>124</mevalue>
-            </maskelement>
-        </mask>
-        <uei>uei.opennms.org/vendor/sonicwall/traps/swFwTrapEnhFwRule</uei>
-        <event-label>SONICWALL-FIREWALL-TRAP-MIB defined trap event: swFwTrapEnhFwRule</event-label>
-        <descr>
-            &lt;p>This trap indicates an event from a firewall rule modification.
-            For futher information check your Sonicwall events: https://%ipAddr%&lt;/p>&lt;table>
-            &lt;tr>&lt;td>&lt;b>
-            swTrapInfoTrapType&lt;/b>&lt;/td>&lt;td>
-            %parm[#1]%;&lt;/td>&lt;td>&lt;p>
-            &lt;/p>&lt;/td>&lt;/tr>
-            &lt;tr>&lt;td>&lt;b>
-            swTrapInfoTrapDescription&lt;/b>&lt;/td>&lt;td>
-            %parm[#2]%;&lt;/td>&lt;td>&lt;p>&lt;/p>&lt;/td>&lt;/tr>&lt;/table>
-        </descr>
-        <logmsg dest="logndisplay">&lt;p>
+            swTrapInfoTrapDescription=%parm[#2]%&lt;/p></logmsg>
+      <severity>Indeterminate</severity>
+   </event>
+   <event>
+      <mask>
+         <maskelement>
+            <mename>id</mename>
+            <mevalue>.1.3.6.1.4.1.8741.1.1.2</mevalue>
+         </maskelement>
+         <maskelement>
+            <mename>generic</mename>
+            <mevalue>6</mevalue>
+         </maskelement>
+         <maskelement>
+            <mename>specific</mename>
+            <mevalue>124</mevalue>
+         </maskelement>
+      </mask>
+      <uei>uei.opennms.org/vendor/sonicwall/traps/swFwTrapEnhFwRule</uei>
+      <event-label>SONICWALL-FIREWALL-TRAP-MIB defined trap event: swFwTrapEnhFwRule</event-label>
+      <descr>&lt;p>This trap indicates an event from a firewall rule modification.
+            For futher information check your Sonicwall events: https://%ipAddr%&lt;/p>&lt;table>
+            &lt;tr>&lt;td>&lt;b>
+            swTrapInfoTrapType&lt;/b>&lt;/td>&lt;td>
+            %parm[#1]%;&lt;/td>&lt;td>&lt;p>
+            &lt;/p>&lt;/td>&lt;/tr>
+            &lt;tr>&lt;td>&lt;b>
+            swTrapInfoTrapDescription&lt;/b>&lt;/td>&lt;td>
+            %parm[#2]%;&lt;/td>&lt;td>&lt;p>&lt;/p>&lt;/td>&lt;/tr>&lt;/table></descr>
+      <logmsg dest="logndisplay">&lt;p>
             swFwTrapEnhFwRule trap received
             swTrapInfoTrapType=%parm[#1]%
-            swTrapInfoTrapDescription=%parm[#2]%&lt;/p>
-        </logmsg>
-        <severity>Indeterminate</severity>
-    </event>
-    <event>
-        <mask>
-            <maskelement>
-                <mename>id</mename>
-                <mevalue>.1.3.6.1.4.1.8741.1.1.2</mevalue>
-            </maskelement>
-            <maskelement>
-                <mename>generic</mename>
-                <mevalue>6</mevalue>
-            </maskelement>
-            <maskelement>
-                <mename>specific</mename>
-                <mevalue>125</mevalue>
-            </maskelement>
-        </mask>
-        <uei>uei.opennms.org/vendor/sonicwall/traps/swFwTrapEnhGms</uei>
-        <event-label>SONICWALL-FIREWALL-TRAP-MIB defined trap event: swFwTrapEnhGms</event-label>
-        <descr>
-            &lt;p>This trap indicates a GMS status event.
-            For futher information check your Sonicwall events: https://%ipAddr%&lt;/p>&lt;table>
-            &lt;tr>&lt;td>&lt;b>
-            swTrapInfoTrapType&lt;/b>&lt;/td>&lt;td>
-            %parm[#1]%;&lt;/td>&lt;td>&lt;p>
-            &lt;/p>&lt;/td>&lt;/tr>
-            &lt;tr>&lt;td>&lt;b>
-            swTrapInfoTrapDescription&lt;/b>&lt;/td>&lt;td>
-            %parm[#2]%;&lt;/td>&lt;td>&lt;p>&lt;/p>&lt;/td>&lt;/tr>&lt;/table>
-        </descr>
-        <logmsg dest="logndisplay">&lt;p>
+            swTrapInfoTrapDescription=%parm[#2]%&lt;/p></logmsg>
+      <severity>Indeterminate</severity>
+   </event>
+   <event>
+      <mask>
+         <maskelement>
+            <mename>id</mename>
+            <mevalue>.1.3.6.1.4.1.8741.1.1.2</mevalue>
+         </maskelement>
+         <maskelement>
+            <mename>generic</mename>
+            <mevalue>6</mevalue>
+         </maskelement>
+         <maskelement>
+            <mename>specific</mename>
+            <mevalue>125</mevalue>
+         </maskelement>
+      </mask>
+      <uei>uei.opennms.org/vendor/sonicwall/traps/swFwTrapEnhGms</uei>
+      <event-label>SONICWALL-FIREWALL-TRAP-MIB defined trap event: swFwTrapEnhGms</event-label>
+      <descr>&lt;p>This trap indicates a GMS status event.
+            For futher information check your Sonicwall events: https://%ipAddr%&lt;/p>&lt;table>
+            &lt;tr>&lt;td>&lt;b>
+            swTrapInfoTrapType&lt;/b>&lt;/td>&lt;td>
+            %parm[#1]%;&lt;/td>&lt;td>&lt;p>
+            &lt;/p>&lt;/td>&lt;/tr>
+            &lt;tr>&lt;td>&lt;b>
+            swTrapInfoTrapDescription&lt;/b>&lt;/td>&lt;td>
+            %parm[#2]%;&lt;/td>&lt;td>&lt;p>&lt;/p>&lt;/td>&lt;/tr>&lt;/table></descr>
+      <logmsg dest="logndisplay">&lt;p>
             swFwTrapEnhGms trap received
             swTrapInfoTrapType=%parm[#1]%
-            swTrapInfoTrapDescription=%parm[#2]%&lt;/p>
-        </logmsg>
-        <severity>Indeterminate</severity>
-    </event>
-    <event>
-        <mask>
-            <maskelement>
-                <mename>id</mename>
-                <mevalue>.1.3.6.1.4.1.8741.1.1.2</mevalue>
-            </maskelement>
-            <maskelement>
-                <mename>generic</mename>
-                <mevalue>6</mevalue>
-            </maskelement>
-            <maskelement>
-                <mename>specific</mename>
-                <mevalue>126</mevalue>
-            </maskelement>
-        </mask>
-        <uei>uei.opennms.org/vendor/sonicwall/traps/swFwTrapEnhHa</uei>
-        <event-label>SONICWALL-FIREWALL-TRAP-MIB defined trap event: swFwTrapEnhHa</event-label>
-        <descr>
-            &lt;p>This trap indicates an event from a high availability activity.
-            For futher information check your Sonicwall events: https://%ipAddr%&lt;/p>&lt;table>
-            &lt;tr>&lt;td>&lt;b>
-            swTrapInfoTrapType&lt;/b>&lt;/td>&lt;td>
-            %parm[#1]%;&lt;/td>&lt;td>&lt;p>
-            &lt;/p>&lt;/td>&lt;/tr>
-            &lt;tr>&lt;td>&lt;b>
-            swTrapInfoTrapDescription&lt;/b>&lt;/td>&lt;td>
-            %parm[#2]%;&lt;/td>&lt;td>&lt;p>&lt;/p>&lt;/td>&lt;/tr>&lt;/table>
-        </descr>
-        <logmsg dest="logndisplay">&lt;p>
+            swTrapInfoTrapDescription=%parm[#2]%&lt;/p></logmsg>
+      <severity>Indeterminate</severity>
+   </event>
+   <event>
+      <mask>
+         <maskelement>
+            <mename>id</mename>
+            <mevalue>.1.3.6.1.4.1.8741.1.1.2</mevalue>
+         </maskelement>
+         <maskelement>
+            <mename>generic</mename>
+            <mevalue>6</mevalue>
+         </maskelement>
+         <maskelement>
+            <mename>specific</mename>
+            <mevalue>126</mevalue>
+         </maskelement>
+      </mask>
+      <uei>uei.opennms.org/vendor/sonicwall/traps/swFwTrapEnhHa</uei>
+      <event-label>SONICWALL-FIREWALL-TRAP-MIB defined trap event: swFwTrapEnhHa</event-label>
+      <descr>&lt;p>This trap indicates an event from a high availability activity.
+            For futher information check your Sonicwall events: https://%ipAddr%&lt;/p>&lt;table>
+            &lt;tr>&lt;td>&lt;b>
+            swTrapInfoTrapType&lt;/b>&lt;/td>&lt;td>
+            %parm[#1]%;&lt;/td>&lt;td>&lt;p>
+            &lt;/p>&lt;/td>&lt;/tr>
+            &lt;tr>&lt;td>&lt;b>
+            swTrapInfoTrapDescription&lt;/b>&lt;/td>&lt;td>
+            %parm[#2]%;&lt;/td>&lt;td>&lt;p>&lt;/p>&lt;/td>&lt;/tr>&lt;/table></descr>
+      <logmsg dest="logndisplay">&lt;p>
             swFwTrapEnhHa trap received
             swTrapInfoTrapType=%parm[#1]%
-            swTrapInfoTrapDescription=%parm[#2]%&lt;/p>
-        </logmsg>
-        <severity>Indeterminate</severity>
-    </event>
-    <event>
-        <mask>
-            <maskelement>
-                <mename>id</mename>
-                <mevalue>.1.3.6.1.4.1.8741.1.1.2</mevalue>
-            </maskelement>
-            <maskelement>
-                <mename>generic</mename>
-                <mevalue>6</mevalue>
-            </maskelement>
-            <maskelement>
-                <mename>specific</mename>
-                <mevalue>127</mevalue>
-            </maskelement>
-        </mask>
-        <uei>uei.opennms.org/vendor/sonicwall/traps/swFwTrapEnhIntrusionDetection</uei>
-        <event-label>SONICWALL-FIREWALL-TRAP-MIB defined trap event: swFwTrapEnhIntrusionDetection</event-label>
-        <descr>
-            &lt;p>This trap indicates an event from an intrusion prevention activity.
+            swTrapInfoTrapDescription=%parm[#2]%&lt;/p></logmsg>
+      <severity>Indeterminate</severity>
+   </event>
+   <event>
+      <mask>
+         <maskelement>
+            <mename>id</mename>
+            <mevalue>.1.3.6.1.4.1.8741.1.1.2</mevalue>
+         </maskelement>
+         <maskelement>
+            <mename>generic</mename>
+            <mevalue>6</mevalue>
+         </maskelement>
+         <maskelement>
+            <mename>specific</mename>
+            <mevalue>127</mevalue>
+         </maskelement>
+      </mask>
+      <uei>uei.opennms.org/vendor/sonicwall/traps/swFwTrapEnhIntrusionDetection</uei>
+      <event-label>SONICWALL-FIREWALL-TRAP-MIB defined trap event: swFwTrapEnhIntrusionDetection</event-label>
+      <descr>&lt;p>This trap indicates an event from an intrusion prevention activity.
             For futher information check your Sonicwall events: https://%ipAddr%&lt;/p>&lt;table>
             &lt;tr>&lt;td>&lt;b>
             swTrapInfoTrapType&lt;/b>&lt;/td>&lt;td>
@@ -1510,9 +1240,8 @@
             %parm[#10]%;&lt;/td>&lt;td>&lt;p>&lt;/p>&lt;/td>&lt;/tr>
             &lt;tr>&lt;td>&lt;b>
             swTrapInfoClientUserName&lt;/b>&lt;/td>&lt;td>
-            %parm[#11]%;&lt;/td>&lt;td>&lt;p>&lt;/p>&lt;/td>&lt;/tr>&lt;/table>
-        </descr>
-        <logmsg dest="logndisplay">&lt;p>
+            %parm[#11]%;&lt;/td>&lt;td>&lt;p>&lt;/p>&lt;/td>&lt;/tr>&lt;/table></descr>
+      <logmsg dest="logndisplay">&lt;p>
             swFwTrapEnhIntrusionDetection trap received
             swTrapInfoTrapType=%parm[#1]%
             swTrapInfoTrapDescription=%parm[#2]%
@@ -1524,99 +1253,91 @@
             swTrapInfoDstPort=%parm[#8]%
             swTrapInfoDstInterface=%parm[#9]%
             swTrapInfoDstResolvedHostName=%parm[#10]%
-            swTrapInfoClientUserName=%parm[#11]%&lt;/p>
-        </logmsg>
-        <severity>Indeterminate</severity>
-    </event>
-    <event>
-        <mask>
-            <maskelement>
-                <mename>id</mename>
-                <mevalue>.1.3.6.1.4.1.8741.1.1.2</mevalue>
-            </maskelement>
-            <maskelement>
-                <mename>generic</mename>
-                <mevalue>6</mevalue>
-            </maskelement>
-            <maskelement>
-                <mename>specific</mename>
-                <mevalue>128</mevalue>
-            </maskelement>
-        </mask>
-        <uei>uei.opennms.org/vendor/sonicwall/traps/swFwTrapEnhL2tpClient</uei>
-        <event-label>SONICWALL-FIREWALL-TRAP-MIB defined trap event: swFwTrapEnhL2tpClient</event-label>
-        <descr>
-            &lt;p>This trap indicates an event from an L2TP client activity.
-            For futher information check your Sonicwall events: https://%ipAddr%&lt;/p>&lt;table>
-            &lt;tr>&lt;td>&lt;b>
-            swTrapInfoTrapType&lt;/b>&lt;/td>&lt;td>
-            %parm[#1]%;&lt;/td>&lt;td>&lt;p>
-            &lt;/p>&lt;/td>&lt;/tr>
-            &lt;tr>&lt;td>&lt;b>
-            swTrapInfoTrapDescription&lt;/b>&lt;/td>&lt;td>
-            %parm[#2]%;&lt;/td>&lt;td>&lt;p>&lt;/p>&lt;/td>&lt;/tr>&lt;/table>
-        </descr>
-        <logmsg dest="logndisplay">&lt;p>
+            swTrapInfoClientUserName=%parm[#11]%&lt;/p></logmsg>
+      <severity>Indeterminate</severity>
+   </event>
+   <event>
+      <mask>
+         <maskelement>
+            <mename>id</mename>
+            <mevalue>.1.3.6.1.4.1.8741.1.1.2</mevalue>
+         </maskelement>
+         <maskelement>
+            <mename>generic</mename>
+            <mevalue>6</mevalue>
+         </maskelement>
+         <maskelement>
+            <mename>specific</mename>
+            <mevalue>128</mevalue>
+         </maskelement>
+      </mask>
+      <uei>uei.opennms.org/vendor/sonicwall/traps/swFwTrapEnhL2tpClient</uei>
+      <event-label>SONICWALL-FIREWALL-TRAP-MIB defined trap event: swFwTrapEnhL2tpClient</event-label>
+      <descr>&lt;p>This trap indicates an event from an L2TP client activity.
+            For futher information check your Sonicwall events: https://%ipAddr%&lt;/p>&lt;table>
+            &lt;tr>&lt;td>&lt;b>
+            swTrapInfoTrapType&lt;/b>&lt;/td>&lt;td>
+            %parm[#1]%;&lt;/td>&lt;td>&lt;p>
+            &lt;/p>&lt;/td>&lt;/tr>
+            &lt;tr>&lt;td>&lt;b>
+            swTrapInfoTrapDescription&lt;/b>&lt;/td>&lt;td>
+            %parm[#2]%;&lt;/td>&lt;td>&lt;p>&lt;/p>&lt;/td>&lt;/tr>&lt;/table></descr>
+      <logmsg dest="logndisplay">&lt;p>
             swFwTrapEnhL2tpClient trap received
             swTrapInfoTrapType=%parm[#1]%
-            swTrapInfoTrapDescription=%parm[#2]%&lt;/p>
-        </logmsg>
-        <severity>Indeterminate</severity>
-    </event>
-    <event>
-        <mask>
-            <maskelement>
-                <mename>id</mename>
-                <mevalue>.1.3.6.1.4.1.8741.1.1.2</mevalue>
-            </maskelement>
-            <maskelement>
-                <mename>generic</mename>
-                <mevalue>6</mevalue>
-            </maskelement>
-            <maskelement>
-                <mename>specific</mename>
-                <mevalue>129</mevalue>
-            </maskelement>
-        </mask>
-        <uei>uei.opennms.org/vendor/sonicwall/traps/swFwTrapEnhL2tpServer</uei>
-        <event-label>SONICWALL-FIREWALL-TRAP-MIB defined trap event: swFwTrapEnhL2tpServer</event-label>
-        <descr>
-            &lt;p>This trap indicates an event from an L2TP server activity.
-            For futher information check your Sonicwall events: https://%ipAddr%&lt;/p>&lt;table>
-            &lt;tr>&lt;td>&lt;b>
-            swTrapInfoTrapType&lt;/b>&lt;/td>&lt;td>
-            %parm[#1]%;&lt;/td>&lt;td>&lt;p>
-            &lt;/p>&lt;/td>&lt;/tr>
-            &lt;tr>&lt;td>&lt;b>
-            swTrapInfoTrapDescription&lt;/b>&lt;/td>&lt;td>
-            %parm[#2]%;&lt;/td>&lt;td>&lt;p>&lt;/p>&lt;/td>&lt;/tr>&lt;/table>
-        </descr>
-        <logmsg dest="logndisplay">&lt;p>
+            swTrapInfoTrapDescription=%parm[#2]%&lt;/p></logmsg>
+      <severity>Indeterminate</severity>
+   </event>
+   <event>
+      <mask>
+         <maskelement>
+            <mename>id</mename>
+            <mevalue>.1.3.6.1.4.1.8741.1.1.2</mevalue>
+         </maskelement>
+         <maskelement>
+            <mename>generic</mename>
+            <mevalue>6</mevalue>
+         </maskelement>
+         <maskelement>
+            <mename>specific</mename>
+            <mevalue>129</mevalue>
+         </maskelement>
+      </mask>
+      <uei>uei.opennms.org/vendor/sonicwall/traps/swFwTrapEnhL2tpServer</uei>
+      <event-label>SONICWALL-FIREWALL-TRAP-MIB defined trap event: swFwTrapEnhL2tpServer</event-label>
+      <descr>&lt;p>This trap indicates an event from an L2TP server activity.
+            For futher information check your Sonicwall events: https://%ipAddr%&lt;/p>&lt;table>
+            &lt;tr>&lt;td>&lt;b>
+            swTrapInfoTrapType&lt;/b>&lt;/td>&lt;td>
+            %parm[#1]%;&lt;/td>&lt;td>&lt;p>
+            &lt;/p>&lt;/td>&lt;/tr>
+            &lt;tr>&lt;td>&lt;b>
+            swTrapInfoTrapDescription&lt;/b>&lt;/td>&lt;td>
+            %parm[#2]%;&lt;/td>&lt;td>&lt;p>&lt;/p>&lt;/td>&lt;/tr>&lt;/table></descr>
+      <logmsg dest="logndisplay">&lt;p>
             swFwTrapEnhL2tpServer trap received
             swTrapInfoTrapType=%parm[#1]%
-            swTrapInfoTrapDescription=%parm[#2]%&lt;/p>
-        </logmsg>
-        <severity>Indeterminate</severity>
-    </event>
-    <event>
-        <mask>
-            <maskelement>
-                <mename>id</mename>
-                <mevalue>.1.3.6.1.4.1.8741.1.1.2</mevalue>
-            </maskelement>
-            <maskelement>
-                <mename>generic</mename>
-                <mevalue>6</mevalue>
-            </maskelement>
-            <maskelement>
-                <mename>specific</mename>
-                <mevalue>130</mevalue>
-            </maskelement>
-        </mask>
-        <uei>uei.opennms.org/vendor/sonicwall/traps/swFwTrapEnhNetwork</uei>
-        <event-label>SONICWALL-FIREWALL-TRAP-MIB defined trap event: swFwTrapEnhNetwork</event-label>
-        <descr>
-            &lt;p>This trap indicates an event from ARP, fragmentation or MTU activity.
+            swTrapInfoTrapDescription=%parm[#2]%&lt;/p></logmsg>
+      <severity>Indeterminate</severity>
+   </event>
+   <event>
+      <mask>
+         <maskelement>
+            <mename>id</mename>
+            <mevalue>.1.3.6.1.4.1.8741.1.1.2</mevalue>
+         </maskelement>
+         <maskelement>
+            <mename>generic</mename>
+            <mevalue>6</mevalue>
+         </maskelement>
+         <maskelement>
+            <mename>specific</mename>
+            <mevalue>130</mevalue>
+         </maskelement>
+      </mask>
+      <uei>uei.opennms.org/vendor/sonicwall/traps/swFwTrapEnhNetwork</uei>
+      <event-label>SONICWALL-FIREWALL-TRAP-MIB defined trap event: swFwTrapEnhNetwork</event-label>
+      <descr>&lt;p>This trap indicates an event from ARP, fragmentation or MTU activity.
             For futher information check your Sonicwall events: https://%ipAddr%&lt;/p>&lt;table>
             &lt;tr>&lt;td>&lt;b>
             swTrapInfoTrapType&lt;/b>&lt;/td>&lt;td>
@@ -1651,9 +1372,8 @@
             %parm[#10]%;&lt;/td>&lt;td>&lt;p>&lt;/p>&lt;/td>&lt;/tr>
             &lt;tr>&lt;td>&lt;b>
             swTrapInfoClientUserName&lt;/b>&lt;/td>&lt;td>
-            %parm[#11]%;&lt;/td>&lt;td>&lt;p>&lt;/p>&lt;/td>&lt;/tr>&lt;/table>
-        </descr>
-        <logmsg dest="logndisplay">&lt;p>
+            %parm[#11]%;&lt;/td>&lt;td>&lt;p>&lt;/p>&lt;/td>&lt;/tr>&lt;/table></descr>
+      <logmsg dest="logndisplay">&lt;p>
             swFwTrapEnhNetwork trap received
             swTrapInfoTrapType=%parm[#1]%
             swTrapInfoTrapDescription=%parm[#2]%
@@ -1665,29 +1385,27 @@
             swTrapInfoDstPort=%parm[#8]%
             swTrapInfoDstInterface=%parm[#9]%
             swTrapInfoDstResolvedHostName=%parm[#10]%
-            swTrapInfoClientUserName=%parm[#11]%&lt;/p>
-        </logmsg>
-        <severity>Indeterminate</severity>
-    </event>
-    <event>
-        <mask>
-            <maskelement>
-                <mename>id</mename>
-                <mevalue>.1.3.6.1.4.1.8741.1.1.2</mevalue>
-            </maskelement>
-            <maskelement>
-                <mename>generic</mename>
-                <mevalue>6</mevalue>
-            </maskelement>
-            <maskelement>
-                <mename>specific</mename>
-                <mevalue>131</mevalue>
-            </maskelement>
-        </mask>
-        <uei>uei.opennms.org/vendor/sonicwall/traps/swFwTrapEnhNetworkAccess</uei>
-        <event-label>SONICWALL-FIREWALL-TRAP-MIB defined trap event: swFwTrapEnhNetworkAccess</event-label>
-        <descr>
-            &lt;p>This trap indicates an event from network and firewall protocol access activity.
+            swTrapInfoClientUserName=%parm[#11]%&lt;/p></logmsg>
+      <severity>Indeterminate</severity>
+   </event>
+   <event>
+      <mask>
+         <maskelement>
+            <mename>id</mename>
+            <mevalue>.1.3.6.1.4.1.8741.1.1.2</mevalue>
+         </maskelement>
+         <maskelement>
+            <mename>generic</mename>
+            <mevalue>6</mevalue>
+         </maskelement>
+         <maskelement>
+            <mename>specific</mename>
+            <mevalue>131</mevalue>
+         </maskelement>
+      </mask>
+      <uei>uei.opennms.org/vendor/sonicwall/traps/swFwTrapEnhNetworkAccess</uei>
+      <event-label>SONICWALL-FIREWALL-TRAP-MIB defined trap event: swFwTrapEnhNetworkAccess</event-label>
+      <descr>&lt;p>This trap indicates an event from network and firewall protocol access activity.
             For futher information check your Sonicwall events: https://%ipAddr%&lt;/p>&lt;table>
             &lt;tr>&lt;td>&lt;b>
             swTrapInfoTrapType&lt;/b>&lt;/td>&lt;td>
@@ -1722,9 +1440,8 @@
             %parm[#10]%;&lt;/td>&lt;td>&lt;p>&lt;/p>&lt;/td>&lt;/tr>
             &lt;tr>&lt;td>&lt;b>
             swTrapInfoClientUserName&lt;/b>&lt;/td>&lt;td>
-            %parm[#11]%;&lt;/td>&lt;td>&lt;p>&lt;/p>&lt;/td>&lt;/tr>&lt;/table>
-        </descr>
-        <logmsg dest="logndisplay">&lt;p>
+            %parm[#11]%;&lt;/td>&lt;td>&lt;p>&lt;/p>&lt;/td>&lt;/tr>&lt;/table></descr>
+      <logmsg dest="logndisplay">&lt;p>
             swFwTrapEnhNetworkAccess trap received
             swTrapInfoTrapType=%parm[#1]%
             swTrapInfoTrapDescription=%parm[#2]%
@@ -1736,239 +1453,219 @@
             swTrapInfoDstPort=%parm[#8]%
             swTrapInfoDstInterface=%parm[#9]%
             swTrapInfoDstResolvedHostName=%parm[#10]%
-            swTrapInfoClientUserName=%parm[#11]%&lt;/p>
-        </logmsg>
-        <severity>Indeterminate</severity>
-    </event>
-    <event>
-        <mask>
-            <maskelement>
-                <mename>id</mename>
-                <mevalue>.1.3.6.1.4.1.8741.1.1.2</mevalue>
-            </maskelement>
-            <maskelement>
-                <mename>generic</mename>
-                <mevalue>6</mevalue>
-            </maskelement>
-            <maskelement>
-                <mename>specific</mename>
-                <mevalue>132</mevalue>
-            </maskelement>
-        </mask>
-        <uei>uei.opennms.org/vendor/sonicwall/traps/swFwTrapEnhNetworkTraffic</uei>
-        <event-label>SONICWALL-FIREWALL-TRAP-MIB defined trap event: swFwTrapEnhNetworkTraffic</event-label>
-        <descr>
-            &lt;p>This trap indicates a network traffic reporting event.
-            For futher information check your Sonicwall events: https://%ipAddr%&lt;/p>&lt;table>
-            &lt;tr>&lt;td>&lt;b>
-            swTrapInfoTrapType&lt;/b>&lt;/td>&lt;td>
-            %parm[#1]%;&lt;/td>&lt;td>&lt;p>
-            &lt;/p>&lt;/td>&lt;/tr>
-            &lt;tr>&lt;td>&lt;b>
-            swTrapInfoTrapDescription&lt;/b>&lt;/td>&lt;td>
-            %parm[#2]%;&lt;/td>&lt;td>&lt;p>&lt;/p>&lt;/td>&lt;/tr>&lt;/table>
-        </descr>
-        <logmsg dest="logndisplay">&lt;p>
+            swTrapInfoClientUserName=%parm[#11]%&lt;/p></logmsg>
+      <severity>Indeterminate</severity>
+   </event>
+   <event>
+      <mask>
+         <maskelement>
+            <mename>id</mename>
+            <mevalue>.1.3.6.1.4.1.8741.1.1.2</mevalue>
+         </maskelement>
+         <maskelement>
+            <mename>generic</mename>
+            <mevalue>6</mevalue>
+         </maskelement>
+         <maskelement>
+            <mename>specific</mename>
+            <mevalue>132</mevalue>
+         </maskelement>
+      </mask>
+      <uei>uei.opennms.org/vendor/sonicwall/traps/swFwTrapEnhNetworkTraffic</uei>
+      <event-label>SONICWALL-FIREWALL-TRAP-MIB defined trap event: swFwTrapEnhNetworkTraffic</event-label>
+      <descr>&lt;p>This trap indicates a network traffic reporting event.
+            For futher information check your Sonicwall events: https://%ipAddr%&lt;/p>&lt;table>
+            &lt;tr>&lt;td>&lt;b>
+            swTrapInfoTrapType&lt;/b>&lt;/td>&lt;td>
+            %parm[#1]%;&lt;/td>&lt;td>&lt;p>
+            &lt;/p>&lt;/td>&lt;/tr>
+            &lt;tr>&lt;td>&lt;b>
+            swTrapInfoTrapDescription&lt;/b>&lt;/td>&lt;td>
+            %parm[#2]%;&lt;/td>&lt;td>&lt;p>&lt;/p>&lt;/td>&lt;/tr>&lt;/table></descr>
+      <logmsg dest="logndisplay">&lt;p>
             swFwTrapEnhNetworkTraffic trap received
             swTrapInfoTrapType=%parm[#1]%
-            swTrapInfoTrapDescription=%parm[#2]%&lt;/p>
-        </logmsg>
-        <severity>Indeterminate</severity>
-    </event>
-    <event>
-        <mask>
-            <maskelement>
-                <mename>id</mename>
-                <mevalue>.1.3.6.1.4.1.8741.1.1.2</mevalue>
-            </maskelement>
-            <maskelement>
-                <mename>generic</mename>
-                <mevalue>6</mevalue>
-            </maskelement>
-            <maskelement>
-                <mename>specific</mename>
-                <mevalue>133</mevalue>
-            </maskelement>
-        </mask>
-        <uei>uei.opennms.org/vendor/sonicwall/traps/swFwTrapEnhPppDialUp</uei>
-        <event-label>SONICWALL-FIREWALL-TRAP-MIB defined trap event: swFwTrapEnhPppDialUp</event-label>
-        <descr>
-            &lt;p>This trap indicates an event from a PPP dial-up activity.
-            For futher information check your Sonicwall events: https://%ipAddr%&lt;/p>&lt;table>
-            &lt;tr>&lt;td>&lt;b>
-            swTrapInfoTrapType&lt;/b>&lt;/td>&lt;td>
-            %parm[#1]%;&lt;/td>&lt;td>&lt;p>
-            &lt;/p>&lt;/td>&lt;/tr>
-            &lt;tr>&lt;td>&lt;b>
-            swTrapInfoTrapDescription&lt;/b>&lt;/td>&lt;td>
-            %parm[#2]%;&lt;/td>&lt;td>&lt;p>&lt;/p>&lt;/td>&lt;/tr>&lt;/table>
-        </descr>
-        <logmsg dest="logndisplay">&lt;p>
+            swTrapInfoTrapDescription=%parm[#2]%&lt;/p></logmsg>
+      <severity>Indeterminate</severity>
+   </event>
+   <event>
+      <mask>
+         <maskelement>
+            <mename>id</mename>
+            <mevalue>.1.3.6.1.4.1.8741.1.1.2</mevalue>
+         </maskelement>
+         <maskelement>
+            <mename>generic</mename>
+            <mevalue>6</mevalue>
+         </maskelement>
+         <maskelement>
+            <mename>specific</mename>
+            <mevalue>133</mevalue>
+         </maskelement>
+      </mask>
+      <uei>uei.opennms.org/vendor/sonicwall/traps/swFwTrapEnhPppDialUp</uei>
+      <event-label>SONICWALL-FIREWALL-TRAP-MIB defined trap event: swFwTrapEnhPppDialUp</event-label>
+      <descr>&lt;p>This trap indicates an event from a PPP dial-up activity.
+            For futher information check your Sonicwall events: https://%ipAddr%&lt;/p>&lt;table>
+            &lt;tr>&lt;td>&lt;b>
+            swTrapInfoTrapType&lt;/b>&lt;/td>&lt;td>
+            %parm[#1]%;&lt;/td>&lt;td>&lt;p>
+            &lt;/p>&lt;/td>&lt;/tr>
+            &lt;tr>&lt;td>&lt;b>
+            swTrapInfoTrapDescription&lt;/b>&lt;/td>&lt;td>
+            %parm[#2]%;&lt;/td>&lt;td>&lt;p>&lt;/p>&lt;/td>&lt;/tr>&lt;/table></descr>
+      <logmsg dest="logndisplay">&lt;p>
             swFwTrapEnhPppDialUp trap received
             swTrapInfoTrapType=%parm[#1]%
-            swTrapInfoTrapDescription=%parm[#2]%&lt;/p>
-        </logmsg>
-        <severity>Indeterminate</severity>
-    </event>
-    <event>
-        <mask>
-            <maskelement>
-                <mename>id</mename>
-                <mevalue>.1.3.6.1.4.1.8741.1.1.2</mevalue>
-            </maskelement>
-            <maskelement>
-                <mename>generic</mename>
-                <mevalue>6</mevalue>
-            </maskelement>
-            <maskelement>
-                <mename>specific</mename>
-                <mevalue>134</mevalue>
-            </maskelement>
-        </mask>
-        <uei>uei.opennms.org/vendor/sonicwall/traps/swFwTrapEnhPppoe</uei>
-        <event-label>SONICWALL-FIREWALL-TRAP-MIB defined trap event: swFwTrapEnhPppoe</event-label>
-        <descr>
-            &lt;p>This trap indicates an event from a PPPoE activity.
-            For futher information check your Sonicwall events: https://%ipAddr%&lt;/p>&lt;table>
-            &lt;tr>&lt;td>&lt;b>
-            swTrapInfoTrapType&lt;/b>&lt;/td>&lt;td>
-            %parm[#1]%;&lt;/td>&lt;td>&lt;p>
-            &lt;/p>&lt;/td>&lt;/tr>
-            &lt;tr>&lt;td>&lt;b>
-            swTrapInfoTrapDescription&lt;/b>&lt;/td>&lt;td>
-            %parm[#2]%;&lt;/td>&lt;td>&lt;p>&lt;/p>&lt;/td>&lt;/tr>&lt;/table>
-        </descr>
-        <logmsg dest="logndisplay">&lt;p>
+            swTrapInfoTrapDescription=%parm[#2]%&lt;/p></logmsg>
+      <severity>Indeterminate</severity>
+   </event>
+   <event>
+      <mask>
+         <maskelement>
+            <mename>id</mename>
+            <mevalue>.1.3.6.1.4.1.8741.1.1.2</mevalue>
+         </maskelement>
+         <maskelement>
+            <mename>generic</mename>
+            <mevalue>6</mevalue>
+         </maskelement>
+         <maskelement>
+            <mename>specific</mename>
+            <mevalue>134</mevalue>
+         </maskelement>
+      </mask>
+      <uei>uei.opennms.org/vendor/sonicwall/traps/swFwTrapEnhPppoe</uei>
+      <event-label>SONICWALL-FIREWALL-TRAP-MIB defined trap event: swFwTrapEnhPppoe</event-label>
+      <descr>&lt;p>This trap indicates an event from a PPPoE activity.
+            For futher information check your Sonicwall events: https://%ipAddr%&lt;/p>&lt;table>
+            &lt;tr>&lt;td>&lt;b>
+            swTrapInfoTrapType&lt;/b>&lt;/td>&lt;td>
+            %parm[#1]%;&lt;/td>&lt;td>&lt;p>
+            &lt;/p>&lt;/td>&lt;/tr>
+            &lt;tr>&lt;td>&lt;b>
+            swTrapInfoTrapDescription&lt;/b>&lt;/td>&lt;td>
+            %parm[#2]%;&lt;/td>&lt;td>&lt;p>&lt;/p>&lt;/td>&lt;/tr>&lt;/table></descr>
+      <logmsg dest="logndisplay">&lt;p>
             swFwTrapEnhPppoe trap received
             swTrapInfoTrapType=%parm[#1]%
-            swTrapInfoTrapDescription=%parm[#2]%&lt;/p>
-        </logmsg>
-        <severity>Indeterminate</severity>
-    </event>
-    <event>
-        <mask>
-            <maskelement>
-                <mename>id</mename>
-                <mevalue>.1.3.6.1.4.1.8741.1.1.2</mevalue>
-            </maskelement>
-            <maskelement>
-                <mename>generic</mename>
-                <mevalue>6</mevalue>
-            </maskelement>
-            <maskelement>
-                <mename>specific</mename>
-                <mevalue>135</mevalue>
-            </maskelement>
-        </mask>
-        <uei>uei.opennms.org/vendor/sonicwall/traps/swFwTrapEnhPptp</uei>
-        <event-label>SONICWALL-FIREWALL-TRAP-MIB defined trap event: swFwTrapEnhPptp</event-label>
-        <descr>
-            &lt;p>This trap indicates an event from a PPTP activity.
-            For futher information check your Sonicwall events: https://%ipAddr%&lt;/p>&lt;table>
-            &lt;tr>&lt;td>&lt;b>
-            swTrapInfoTrapType&lt;/b>&lt;/td>&lt;td>
-            %parm[#1]%;&lt;/td>&lt;td>&lt;p>
-            &lt;/p>&lt;/td>&lt;/tr>
-            &lt;tr>&lt;td>&lt;b>
-            swTrapInfoTrapDescription&lt;/b>&lt;/td>&lt;td>
-            %parm[#2]%;&lt;/td>&lt;td>&lt;p>&lt;/p>&lt;/td>&lt;/tr>&lt;/table>
-        </descr>
-        <logmsg dest="logndisplay">&lt;p>
+            swTrapInfoTrapDescription=%parm[#2]%&lt;/p></logmsg>
+      <severity>Indeterminate</severity>
+   </event>
+   <event>
+      <mask>
+         <maskelement>
+            <mename>id</mename>
+            <mevalue>.1.3.6.1.4.1.8741.1.1.2</mevalue>
+         </maskelement>
+         <maskelement>
+            <mename>generic</mename>
+            <mevalue>6</mevalue>
+         </maskelement>
+         <maskelement>
+            <mename>specific</mename>
+            <mevalue>135</mevalue>
+         </maskelement>
+      </mask>
+      <uei>uei.opennms.org/vendor/sonicwall/traps/swFwTrapEnhPptp</uei>
+      <event-label>SONICWALL-FIREWALL-TRAP-MIB defined trap event: swFwTrapEnhPptp</event-label>
+      <descr>&lt;p>This trap indicates an event from a PPTP activity.
+            For futher information check your Sonicwall events: https://%ipAddr%&lt;/p>&lt;table>
+            &lt;tr>&lt;td>&lt;b>
+            swTrapInfoTrapType&lt;/b>&lt;/td>&lt;td>
+            %parm[#1]%;&lt;/td>&lt;td>&lt;p>
+            &lt;/p>&lt;/td>&lt;/tr>
+            &lt;tr>&lt;td>&lt;b>
+            swTrapInfoTrapDescription&lt;/b>&lt;/td>&lt;td>
+            %parm[#2]%;&lt;/td>&lt;td>&lt;p>&lt;/p>&lt;/td>&lt;/tr>&lt;/table></descr>
+      <logmsg dest="logndisplay">&lt;p>
             swFwTrapEnhPptp trap received
             swTrapInfoTrapType=%parm[#1]%
-            swTrapInfoTrapDescription=%parm[#2]%&lt;/p>
-        </logmsg>
-        <severity>Indeterminate</severity>
-    </event>
-    <event>
-        <mask>
-            <maskelement>
-                <mename>id</mename>
-                <mevalue>.1.3.6.1.4.1.8741.1.1.2</mevalue>
-            </maskelement>
-            <maskelement>
-                <mename>generic</mename>
-                <mevalue>6</mevalue>
-            </maskelement>
-            <maskelement>
-                <mename>specific</mename>
-                <mevalue>136</mevalue>
-            </maskelement>
-        </mask>
-        <uei>uei.opennms.org/vendor/sonicwall/traps/swFwTrapEnhRadius</uei>
-        <event-label>SONICWALL-FIREWALL-TRAP-MIB defined trap event: swFwTrapEnhRadius</event-label>
-        <descr>
-            &lt;p>This trap indicates an event from a RADIUS or LDAP server activity.
-            For futher information check your Sonicwall events: https://%ipAddr%&lt;/p>&lt;table>
-            &lt;tr>&lt;td>&lt;b>
-            swTrapInfoTrapType&lt;/b>&lt;/td>&lt;td>
-            %parm[#1]%;&lt;/td>&lt;td>&lt;p>
-            &lt;/p>&lt;/td>&lt;/tr>
-            &lt;tr>&lt;td>&lt;b>
-            swTrapInfoTrapDescription&lt;/b>&lt;/td>&lt;td>
-            %parm[#2]%;&lt;/td>&lt;td>&lt;p>&lt;/p>&lt;/td>&lt;/tr>&lt;/table>
-        </descr>
-        <logmsg dest="logndisplay">&lt;p>
+            swTrapInfoTrapDescription=%parm[#2]%&lt;/p></logmsg>
+      <severity>Indeterminate</severity>
+   </event>
+   <event>
+      <mask>
+         <maskelement>
+            <mename>id</mename>
+            <mevalue>.1.3.6.1.4.1.8741.1.1.2</mevalue>
+         </maskelement>
+         <maskelement>
+            <mename>generic</mename>
+            <mevalue>6</mevalue>
+         </maskelement>
+         <maskelement>
+            <mename>specific</mename>
+            <mevalue>136</mevalue>
+         </maskelement>
+      </mask>
+      <uei>uei.opennms.org/vendor/sonicwall/traps/swFwTrapEnhRadius</uei>
+      <event-label>SONICWALL-FIREWALL-TRAP-MIB defined trap event: swFwTrapEnhRadius</event-label>
+      <descr>&lt;p>This trap indicates an event from a RADIUS or LDAP server activity.
+            For futher information check your Sonicwall events: https://%ipAddr%&lt;/p>&lt;table>
+            &lt;tr>&lt;td>&lt;b>
+            swTrapInfoTrapType&lt;/b>&lt;/td>&lt;td>
+            %parm[#1]%;&lt;/td>&lt;td>&lt;p>
+            &lt;/p>&lt;/td>&lt;/tr>
+            &lt;tr>&lt;td>&lt;b>
+            swTrapInfoTrapDescription&lt;/b>&lt;/td>&lt;td>
+            %parm[#2]%;&lt;/td>&lt;td>&lt;p>&lt;/p>&lt;/td>&lt;/tr>&lt;/table></descr>
+      <logmsg dest="logndisplay">&lt;p>
             swFwTrapEnhRadius trap received
             swTrapInfoTrapType=%parm[#1]%
-            swTrapInfoTrapDescription=%parm[#2]%&lt;/p>
-        </logmsg>
-        <severity>Indeterminate</severity>
-    </event>
-    <event>
-        <mask>
-            <maskelement>
-                <mename>id</mename>
-                <mevalue>.1.3.6.1.4.1.8741.1.1.2</mevalue>
-            </maskelement>
-            <maskelement>
-                <mename>generic</mename>
-                <mevalue>6</mevalue>
-            </maskelement>
-            <maskelement>
-                <mename>specific</mename>
-                <mevalue>137</mevalue>
-            </maskelement>
-        </mask>
-        <uei>uei.opennms.org/vendor/sonicwall/traps/swFwTrapEnhRip</uei>
-        <event-label>SONICWALL-FIREWALL-TRAP-MIB defined trap event: swFwTrapEnhRip</event-label>
-        <descr>
-            &lt;p>This trap indicates an event from a RIP activity.
-            For futher information check your Sonicwall events: https://%ipAddr%&lt;/p>&lt;table>
-            &lt;tr>&lt;td>&lt;b>
-            swTrapInfoTrapType&lt;/b>&lt;/td>&lt;td>
-            %parm[#1]%;&lt;/td>&lt;td>&lt;p>
-            &lt;/p>&lt;/td>&lt;/tr>
-            &lt;tr>&lt;td>&lt;b>
-            swTrapInfoTrapDescription&lt;/b>&lt;/td>&lt;td>
-            %parm[#2]%;&lt;/td>&lt;td>&lt;p>&lt;/p>&lt;/td>&lt;/tr>&lt;/table>
-        </descr>
-        <logmsg dest="logndisplay">&lt;p>
+            swTrapInfoTrapDescription=%parm[#2]%&lt;/p></logmsg>
+      <severity>Indeterminate</severity>
+   </event>
+   <event>
+      <mask>
+         <maskelement>
+            <mename>id</mename>
+            <mevalue>.1.3.6.1.4.1.8741.1.1.2</mevalue>
+         </maskelement>
+         <maskelement>
+            <mename>generic</mename>
+            <mevalue>6</mevalue>
+         </maskelement>
+         <maskelement>
+            <mename>specific</mename>
+            <mevalue>137</mevalue>
+         </maskelement>
+      </mask>
+      <uei>uei.opennms.org/vendor/sonicwall/traps/swFwTrapEnhRip</uei>
+      <event-label>SONICWALL-FIREWALL-TRAP-MIB defined trap event: swFwTrapEnhRip</event-label>
+      <descr>&lt;p>This trap indicates an event from a RIP activity.
+            For futher information check your Sonicwall events: https://%ipAddr%&lt;/p>&lt;table>
+            &lt;tr>&lt;td>&lt;b>
+            swTrapInfoTrapType&lt;/b>&lt;/td>&lt;td>
+            %parm[#1]%;&lt;/td>&lt;td>&lt;p>
+            &lt;/p>&lt;/td>&lt;/tr>
+            &lt;tr>&lt;td>&lt;b>
+            swTrapInfoTrapDescription&lt;/b>&lt;/td>&lt;td>
+            %parm[#2]%;&lt;/td>&lt;td>&lt;p>&lt;/p>&lt;/td>&lt;/tr>&lt;/table></descr>
+      <logmsg dest="logndisplay">&lt;p>
             swFwTrapEnhRip trap received
             swTrapInfoTrapType=%parm[#1]%
-            swTrapInfoTrapDescription=%parm[#2]%&lt;/p>
-        </logmsg>
-        <severity>Indeterminate</severity>
-    </event>
-    <event>
-        <mask>
-            <maskelement>
-                <mename>id</mename>
-                <mevalue>.1.3.6.1.4.1.8741.1.1.2</mevalue>
-            </maskelement>
-            <maskelement>
-                <mename>generic</mename>
-                <mevalue>6</mevalue>
-            </maskelement>
-            <maskelement>
-                <mename>specific</mename>
-                <mevalue>138</mevalue>
-            </maskelement>
-        </mask>
-        <uei>uei.opennms.org/vendor/sonicwall/traps/swFwTrapEnhSecurityServices</uei>
-        <event-label>SONICWALL-FIREWALL-TRAP-MIB defined trap event: swFwTrapEnhSecurityServices</event-label>
-        <descr>
-            &lt;p>This trap indicates an event from a security services activity.
+            swTrapInfoTrapDescription=%parm[#2]%&lt;/p></logmsg>
+      <severity>Indeterminate</severity>
+   </event>
+   <event>
+      <mask>
+         <maskelement>
+            <mename>id</mename>
+            <mevalue>.1.3.6.1.4.1.8741.1.1.2</mevalue>
+         </maskelement>
+         <maskelement>
+            <mename>generic</mename>
+            <mevalue>6</mevalue>
+         </maskelement>
+         <maskelement>
+            <mename>specific</mename>
+            <mevalue>138</mevalue>
+         </maskelement>
+      </mask>
+      <uei>uei.opennms.org/vendor/sonicwall/traps/swFwTrapEnhSecurityServices</uei>
+      <event-label>SONICWALL-FIREWALL-TRAP-MIB defined trap event: swFwTrapEnhSecurityServices</event-label>
+      <descr>&lt;p>This trap indicates an event from a security services activity.
             For futher information check your Sonicwall events: https://%ipAddr%&lt;/p>&lt;table>
             &lt;tr>&lt;td>&lt;b>
             swTrapInfoTrapType&lt;/b>&lt;/td>&lt;td>
@@ -2003,9 +1700,8 @@
             %parm[#10]%;&lt;/td>&lt;td>&lt;p>&lt;/p>&lt;/td>&lt;/tr>
             &lt;tr>&lt;td>&lt;b>
             swTrapInfoClientUserName&lt;/b>&lt;/td>&lt;td>
-            %parm[#11]%;&lt;/td>&lt;td>&lt;p>&lt;/p>&lt;/td>&lt;/tr>&lt;/table>
-        </descr>
-        <logmsg dest="logndisplay">&lt;p>
+            %parm[#11]%;&lt;/td>&lt;td>&lt;p>&lt;/p>&lt;/td>&lt;/tr>&lt;/table></descr>
+      <logmsg dest="logndisplay">&lt;p>
             swFwTrapEnhSecurityServices trap received
             swTrapInfoTrapType=%parm[#1]%
             swTrapInfoTrapDescription=%parm[#2]%
@@ -2017,1117 +1713,1019 @@
             swTrapInfoDstPort=%parm[#8]%
             swTrapInfoDstInterface=%parm[#9]%
             swTrapInfoDstResolvedHostName=%parm[#10]%
-            swTrapInfoClientUserName=%parm[#11]%&lt;/p>
-        </logmsg>
-        <severity>Indeterminate</severity>
-    </event>
-    <event>
-        <mask>
-            <maskelement>
-                <mename>id</mename>
-                <mevalue>.1.3.6.1.4.1.8741.1.1.2</mevalue>
-            </maskelement>
-            <maskelement>
-                <mename>generic</mename>
-                <mevalue>6</mevalue>
-            </maskelement>
-            <maskelement>
-                <mename>specific</mename>
-                <mevalue>139</mevalue>
-            </maskelement>
-        </mask>
-        <uei>uei.opennms.org/vendor/sonicwall/traps/swFwTrapEnhVoip</uei>
-        <event-label>SONICWALL-FIREWALL-TRAP-MIB defined trap event: swFwTrapEnhVoip</event-label>
-        <descr>
-            &lt;p>This trap indicates an event from a VoIP H.323/RAS, H.323/H.225, and H.323/H.245 activity.
-            For futher information check your Sonicwall events: https://%ipAddr%&lt;/p>&lt;table>
-            &lt;tr>&lt;td>&lt;b>
-            swTrapInfoTrapType&lt;/b>&lt;/td>&lt;td>
-            %parm[#1]%;&lt;/td>&lt;td>&lt;p>
-            &lt;/p>&lt;/td>&lt;/tr>
-            &lt;tr>&lt;td>&lt;b>
-            swTrapInfoTrapDescription&lt;/b>&lt;/td>&lt;td>
-            %parm[#2]%;&lt;/td>&lt;td>&lt;p>&lt;/p>&lt;/td>&lt;/tr>&lt;/table>
-        </descr>
-        <logmsg dest="logndisplay">&lt;p>
+            swTrapInfoClientUserName=%parm[#11]%&lt;/p></logmsg>
+      <severity>Indeterminate</severity>
+   </event>
+   <event>
+      <mask>
+         <maskelement>
+            <mename>id</mename>
+            <mevalue>.1.3.6.1.4.1.8741.1.1.2</mevalue>
+         </maskelement>
+         <maskelement>
+            <mename>generic</mename>
+            <mevalue>6</mevalue>
+         </maskelement>
+         <maskelement>
+            <mename>specific</mename>
+            <mevalue>139</mevalue>
+         </maskelement>
+      </mask>
+      <uei>uei.opennms.org/vendor/sonicwall/traps/swFwTrapEnhVoip</uei>
+      <event-label>SONICWALL-FIREWALL-TRAP-MIB defined trap event: swFwTrapEnhVoip</event-label>
+      <descr>&lt;p>This trap indicates an event from a VoIP H.323/RAS, H.323/H.225, and H.323/H.245 activity.
+            For futher information check your Sonicwall events: https://%ipAddr%&lt;/p>&lt;table>
+            &lt;tr>&lt;td>&lt;b>
+            swTrapInfoTrapType&lt;/b>&lt;/td>&lt;td>
+            %parm[#1]%;&lt;/td>&lt;td>&lt;p>
+            &lt;/p>&lt;/td>&lt;/tr>
+            &lt;tr>&lt;td>&lt;b>
+            swTrapInfoTrapDescription&lt;/b>&lt;/td>&lt;td>
+            %parm[#2]%;&lt;/td>&lt;td>&lt;p>&lt;/p>&lt;/td>&lt;/tr>&lt;/table></descr>
+      <logmsg dest="logndisplay">&lt;p>
             swFwTrapEnhVoip trap received
             swTrapInfoTrapType=%parm[#1]%
-            swTrapInfoTrapDescription=%parm[#2]%&lt;/p>
-        </logmsg>
-        <severity>Indeterminate</severity>
-    </event>
-    <event>
-        <mask>
-            <maskelement>
-                <mename>id</mename>
-                <mevalue>.1.3.6.1.4.1.8741.1.1.2</mevalue>
-            </maskelement>
-            <maskelement>
-                <mename>generic</mename>
-                <mevalue>6</mevalue>
-            </maskelement>
-            <maskelement>
-                <mename>specific</mename>
-                <mevalue>140</mevalue>
-            </maskelement>
-        </mask>
-        <uei>uei.opennms.org/vendor/sonicwall/traps/swFwTrapEnhVpn</uei>
-        <event-label>SONICWALL-FIREWALL-TRAP-MIB defined trap event: swFwTrapEnhVpn</event-label>
-        <descr>
-            &lt;p>This trap indicates an event from a VPN activity.
-            For futher information check your Sonicwall events: https://%ipAddr%&lt;/p>&lt;table>
-            &lt;tr>&lt;td>&lt;b>
-            swTrapInfoTrapType&lt;/b>&lt;/td>&lt;td>
-            %parm[#1]%;&lt;/td>&lt;td>&lt;p>
-            &lt;/p>&lt;/td>&lt;/tr>
-            &lt;tr>&lt;td>&lt;b>
-            swTrapInfoTrapDescription&lt;/b>&lt;/td>&lt;td>
-            %parm[#2]%;&lt;/td>&lt;td>&lt;p>&lt;/p>&lt;/td>&lt;/tr>&lt;/table>
-        </descr>
-        <logmsg dest="logndisplay">&lt;p>
+            swTrapInfoTrapDescription=%parm[#2]%&lt;/p></logmsg>
+      <severity>Indeterminate</severity>
+   </event>
+   <event>
+      <mask>
+         <maskelement>
+            <mename>id</mename>
+            <mevalue>.1.3.6.1.4.1.8741.1.1.2</mevalue>
+         </maskelement>
+         <maskelement>
+            <mename>generic</mename>
+            <mevalue>6</mevalue>
+         </maskelement>
+         <maskelement>
+            <mename>specific</mename>
+            <mevalue>140</mevalue>
+         </maskelement>
+      </mask>
+      <uei>uei.opennms.org/vendor/sonicwall/traps/swFwTrapEnhVpn</uei>
+      <event-label>SONICWALL-FIREWALL-TRAP-MIB defined trap event: swFwTrapEnhVpn</event-label>
+      <descr>&lt;p>This trap indicates an event from a VPN activity.
+            For futher information check your Sonicwall events: https://%ipAddr%&lt;/p>&lt;table>
+            &lt;tr>&lt;td>&lt;b>
+            swTrapInfoTrapType&lt;/b>&lt;/td>&lt;td>
+            %parm[#1]%;&lt;/td>&lt;td>&lt;p>
+            &lt;/p>&lt;/td>&lt;/tr>
+            &lt;tr>&lt;td>&lt;b>
+            swTrapInfoTrapDescription&lt;/b>&lt;/td>&lt;td>
+            %parm[#2]%;&lt;/td>&lt;td>&lt;p>&lt;/p>&lt;/td>&lt;/tr>&lt;/table></descr>
+      <logmsg dest="logndisplay">&lt;p>
             swFwTrapEnhVpn trap received
             swTrapInfoTrapType=%parm[#1]%
-            swTrapInfoTrapDescription=%parm[#2]%&lt;/p>
-        </logmsg>
-        <severity>Indeterminate</severity>
-    </event>
-    <event>
-        <mask>
-            <maskelement>
-                <mename>id</mename>
-                <mevalue>.1.3.6.1.4.1.8741.1.1.2</mevalue>
-            </maskelement>
-            <maskelement>
-                <mename>generic</mename>
-                <mevalue>6</mevalue>
-            </maskelement>
-            <maskelement>
-                <mename>specific</mename>
-                <mevalue>141</mevalue>
-            </maskelement>
-        </mask>
-        <uei>uei.opennms.org/vendor/sonicwall/traps/swFwTrapEnhVpnClient</uei>
-        <event-label>SONICWALL-FIREWALL-TRAP-MIB defined trap event: swFwTrapEnhVpnClient</event-label>
-        <descr>
-            &lt;p>This trap indicates an event from a VPN client activity.
-            For futher information check your Sonicwall events: https://%ipAddr%&lt;/p>&lt;table>
-            &lt;tr>&lt;td>&lt;b>
-            swTrapInfoTrapType&lt;/b>&lt;/td>&lt;td>
-            %parm[#1]%;&lt;/td>&lt;td>&lt;p>
-            &lt;/p>&lt;/td>&lt;/tr>
-            &lt;tr>&lt;td>&lt;b>
-            swTrapInfoTrapDescription&lt;/b>&lt;/td>&lt;td>
-            %parm[#2]%;&lt;/td>&lt;td>&lt;p>&lt;/p>&lt;/td>&lt;/tr>&lt;/table>
-        </descr>
-        <logmsg dest="logndisplay">&lt;p>
+            swTrapInfoTrapDescription=%parm[#2]%&lt;/p></logmsg>
+      <severity>Indeterminate</severity>
+   </event>
+   <event>
+      <mask>
+         <maskelement>
+            <mename>id</mename>
+            <mevalue>.1.3.6.1.4.1.8741.1.1.2</mevalue>
+         </maskelement>
+         <maskelement>
+            <mename>generic</mename>
+            <mevalue>6</mevalue>
+         </maskelement>
+         <maskelement>
+            <mename>specific</mename>
+            <mevalue>141</mevalue>
+         </maskelement>
+      </mask>
+      <uei>uei.opennms.org/vendor/sonicwall/traps/swFwTrapEnhVpnClient</uei>
+      <event-label>SONICWALL-FIREWALL-TRAP-MIB defined trap event: swFwTrapEnhVpnClient</event-label>
+      <descr>&lt;p>This trap indicates an event from a VPN client activity.
+            For futher information check your Sonicwall events: https://%ipAddr%&lt;/p>&lt;table>
+            &lt;tr>&lt;td>&lt;b>
+            swTrapInfoTrapType&lt;/b>&lt;/td>&lt;td>
+            %parm[#1]%;&lt;/td>&lt;td>&lt;p>
+            &lt;/p>&lt;/td>&lt;/tr>
+            &lt;tr>&lt;td>&lt;b>
+            swTrapInfoTrapDescription&lt;/b>&lt;/td>&lt;td>
+            %parm[#2]%;&lt;/td>&lt;td>&lt;p>&lt;/p>&lt;/td>&lt;/tr>&lt;/table></descr>
+      <logmsg dest="logndisplay">&lt;p>
             swFwTrapEnhVpnClient trap received
             swTrapInfoTrapType=%parm[#1]%
-            swTrapInfoTrapDescription=%parm[#2]%&lt;/p>
-        </logmsg>
-        <severity>Indeterminate</severity>
-    </event>
-    <event>
-        <mask>
-            <maskelement>
-                <mename>id</mename>
-                <mevalue>.1.3.6.1.4.1.8741.1.1.2</mevalue>
-            </maskelement>
-            <maskelement>
-                <mename>generic</mename>
-                <mevalue>6</mevalue>
-            </maskelement>
-            <maskelement>
-                <mename>specific</mename>
-                <mevalue>142</mevalue>
-            </maskelement>
-        </mask>
-        <uei>uei.opennms.org/vendor/sonicwall/traps/swFwTrapEnhVpnIke</uei>
-        <event-label>SONICWALL-FIREWALL-TRAP-MIB defined trap event: swFwTrapEnhVpnIke</event-label>
-        <descr>
-            &lt;p>This trap indicates an event from a VPN IKE activity.
-            For futher information check your Sonicwall events: https://%ipAddr%&lt;/p>&lt;table>
-            &lt;tr>&lt;td>&lt;b>
-            swTrapInfoTrapType&lt;/b>&lt;/td>&lt;td>
-            %parm[#1]%;&lt;/td>&lt;td>&lt;p>
-            &lt;/p>&lt;/td>&lt;/tr>
-            &lt;tr>&lt;td>&lt;b>
-            swTrapInfoTrapDescription&lt;/b>&lt;/td>&lt;td>
-            %parm[#2]%;&lt;/td>&lt;td>&lt;p>&lt;/p>&lt;/td>&lt;/tr>&lt;/table>
-        </descr>
-        <logmsg dest="logndisplay">&lt;p>
+            swTrapInfoTrapDescription=%parm[#2]%&lt;/p></logmsg>
+      <severity>Indeterminate</severity>
+   </event>
+   <event>
+      <mask>
+         <maskelement>
+            <mename>id</mename>
+            <mevalue>.1.3.6.1.4.1.8741.1.1.2</mevalue>
+         </maskelement>
+         <maskelement>
+            <mename>generic</mename>
+            <mevalue>6</mevalue>
+         </maskelement>
+         <maskelement>
+            <mename>specific</mename>
+            <mevalue>142</mevalue>
+         </maskelement>
+      </mask>
+      <uei>uei.opennms.org/vendor/sonicwall/traps/swFwTrapEnhVpnIke</uei>
+      <event-label>SONICWALL-FIREWALL-TRAP-MIB defined trap event: swFwTrapEnhVpnIke</event-label>
+      <descr>&lt;p>This trap indicates an event from a VPN IKE activity.
+            For futher information check your Sonicwall events: https://%ipAddr%&lt;/p>&lt;table>
+            &lt;tr>&lt;td>&lt;b>
+            swTrapInfoTrapType&lt;/b>&lt;/td>&lt;td>
+            %parm[#1]%;&lt;/td>&lt;td>&lt;p>
+            &lt;/p>&lt;/td>&lt;/tr>
+            &lt;tr>&lt;td>&lt;b>
+            swTrapInfoTrapDescription&lt;/b>&lt;/td>&lt;td>
+            %parm[#2]%;&lt;/td>&lt;td>&lt;p>&lt;/p>&lt;/td>&lt;/tr>&lt;/table></descr>
+      <logmsg dest="logndisplay">&lt;p>
             swFwTrapEnhVpnIke trap received
             swTrapInfoTrapType=%parm[#1]%
-            swTrapInfoTrapDescription=%parm[#2]%&lt;/p>
-        </logmsg>
-        <severity>Indeterminate</severity>
-    </event>
-    <event>
-        <mask>
-            <maskelement>
-                <mename>id</mename>
-                <mevalue>.1.3.6.1.4.1.8741.1.1.2</mevalue>
-            </maskelement>
-            <maskelement>
-                <mename>generic</mename>
-                <mevalue>6</mevalue>
-            </maskelement>
-            <maskelement>
-                <mename>specific</mename>
-                <mevalue>143</mevalue>
-            </maskelement>
-        </mask>
-        <uei>uei.opennms.org/vendor/sonicwall/traps/swFwTrapEnhVpnIpsec</uei>
-        <event-label>SONICWALL-FIREWALL-TRAP-MIB defined trap event: swFwTrapEnhVpnIpsec</event-label>
-        <descr>
-            &lt;p>This trap indicates an event from a VPN IPSec ctivity.
-            For futher information check your Sonicwall events: https://%ipAddr%&lt;/p>&lt;table>
-            &lt;tr>&lt;td>&lt;b>
-            swTrapInfoTrapType&lt;/b>&lt;/td>&lt;td>
-            %parm[#1]%;&lt;/td>&lt;td>&lt;p>
-            &lt;/p>&lt;/td>&lt;/tr>
-            &lt;tr>&lt;td>&lt;b>
-            swTrapInfoTrapDescription&lt;/b>&lt;/td>&lt;td>
-            %parm[#2]%;&lt;/td>&lt;td>&lt;p>&lt;/p>&lt;/td>&lt;/tr>&lt;/table>
-        </descr>
-        <logmsg dest="logndisplay">&lt;p>
+            swTrapInfoTrapDescription=%parm[#2]%&lt;/p></logmsg>
+      <severity>Indeterminate</severity>
+   </event>
+   <event>
+      <mask>
+         <maskelement>
+            <mename>id</mename>
+            <mevalue>.1.3.6.1.4.1.8741.1.1.2</mevalue>
+         </maskelement>
+         <maskelement>
+            <mename>generic</mename>
+            <mevalue>6</mevalue>
+         </maskelement>
+         <maskelement>
+            <mename>specific</mename>
+            <mevalue>143</mevalue>
+         </maskelement>
+      </mask>
+      <uei>uei.opennms.org/vendor/sonicwall/traps/swFwTrapEnhVpnIpsec</uei>
+      <event-label>SONICWALL-FIREWALL-TRAP-MIB defined trap event: swFwTrapEnhVpnIpsec</event-label>
+      <descr>&lt;p>This trap indicates an event from a VPN IPSec ctivity.
+            For futher information check your Sonicwall events: https://%ipAddr%&lt;/p>&lt;table>
+            &lt;tr>&lt;td>&lt;b>
+            swTrapInfoTrapType&lt;/b>&lt;/td>&lt;td>
+            %parm[#1]%;&lt;/td>&lt;td>&lt;p>
+            &lt;/p>&lt;/td>&lt;/tr>
+            &lt;tr>&lt;td>&lt;b>
+            swTrapInfoTrapDescription&lt;/b>&lt;/td>&lt;td>
+            %parm[#2]%;&lt;/td>&lt;td>&lt;p>&lt;/p>&lt;/td>&lt;/tr>&lt;/table></descr>
+      <logmsg dest="logndisplay">&lt;p>
             swFwTrapEnhVpnIpsec trap received
             swTrapInfoTrapType=%parm[#1]%
-            swTrapInfoTrapDescription=%parm[#2]%&lt;/p>
-        </logmsg>
-        <severity>Indeterminate</severity>
-    </event>
-    <event>
-        <mask>
-            <maskelement>
-                <mename>id</mename>
-                <mevalue>.1.3.6.1.4.1.8741.1.1.2</mevalue>
-            </maskelement>
-            <maskelement>
-                <mename>generic</mename>
-                <mevalue>6</mevalue>
-            </maskelement>
-            <maskelement>
-                <mename>specific</mename>
-                <mevalue>144</mevalue>
-            </maskelement>
-        </mask>
-        <uei>uei.opennms.org/vendor/sonicwall/traps/swFwTrapEnhVpnPki</uei>
-        <event-label>SONICWALL-FIREWALL-TRAP-MIB defined trap event: swFwTrapEnhVpnPki</event-label>
-        <descr>
-            &lt;p>This trap indicates an event from a VPN PKI activity.
-            For futher information check your Sonicwall events: https://%ipAddr%&lt;/p>&lt;table>
-            &lt;tr>&lt;td>&lt;b>
-            swTrapInfoTrapType&lt;/b>&lt;/td>&lt;td>
-            %parm[#1]%;&lt;/td>&lt;td>&lt;p>
-            &lt;/p>&lt;/td>&lt;/tr>
-            &lt;tr>&lt;td>&lt;b>
-            swTrapInfoTrapDescription&lt;/b>&lt;/td>&lt;td>
-            %parm[#2]%;&lt;/td>&lt;td>&lt;p>&lt;/p>&lt;/td>&lt;/tr>&lt;/table>
-        </descr>
-        <logmsg dest="logndisplay">&lt;p>
+            swTrapInfoTrapDescription=%parm[#2]%&lt;/p></logmsg>
+      <severity>Indeterminate</severity>
+   </event>
+   <event>
+      <mask>
+         <maskelement>
+            <mename>id</mename>
+            <mevalue>.1.3.6.1.4.1.8741.1.1.2</mevalue>
+         </maskelement>
+         <maskelement>
+            <mename>generic</mename>
+            <mevalue>6</mevalue>
+         </maskelement>
+         <maskelement>
+            <mename>specific</mename>
+            <mevalue>144</mevalue>
+         </maskelement>
+      </mask>
+      <uei>uei.opennms.org/vendor/sonicwall/traps/swFwTrapEnhVpnPki</uei>
+      <event-label>SONICWALL-FIREWALL-TRAP-MIB defined trap event: swFwTrapEnhVpnPki</event-label>
+      <descr>&lt;p>This trap indicates an event from a VPN PKI activity.
+            For futher information check your Sonicwall events: https://%ipAddr%&lt;/p>&lt;table>
+            &lt;tr>&lt;td>&lt;b>
+            swTrapInfoTrapType&lt;/b>&lt;/td>&lt;td>
+            %parm[#1]%;&lt;/td>&lt;td>&lt;p>
+            &lt;/p>&lt;/td>&lt;/tr>
+            &lt;tr>&lt;td>&lt;b>
+            swTrapInfoTrapDescription&lt;/b>&lt;/td>&lt;td>
+            %parm[#2]%;&lt;/td>&lt;td>&lt;p>&lt;/p>&lt;/td>&lt;/tr>&lt;/table></descr>
+      <logmsg dest="logndisplay">&lt;p>
             swFwTrapEnhVpnPki trap received
             swTrapInfoTrapType=%parm[#1]%
-            swTrapInfoTrapDescription=%parm[#2]%&lt;/p>
-        </logmsg>
-        <severity>Indeterminate</severity>
-    </event>
-    <event>
-        <mask>
-            <maskelement>
-                <mename>id</mename>
-                <mevalue>.1.3.6.1.4.1.8741.1.1.2</mevalue>
-            </maskelement>
-            <maskelement>
-                <mename>generic</mename>
-                <mevalue>6</mevalue>
-            </maskelement>
-            <maskelement>
-                <mename>specific</mename>
-                <mevalue>145</mevalue>
-            </maskelement>
-        </mask>
-        <uei>uei.opennms.org/vendor/sonicwall/traps/swFwTrapEnhWanFailover</uei>
-        <event-label>SONICWALL-FIREWALL-TRAP-MIB defined trap event: swFwTrapEnhWanFailover</event-label>
-        <descr>
-            &lt;p>This trap indicates an event from a WAN failover activity.
-            For futher information check your Sonicwall events: https://%ipAddr%&lt;/p>&lt;table>
-            &lt;tr>&lt;td>&lt;b>
-            swTrapInfoTrapType&lt;/b>&lt;/td>&lt;td>
-            %parm[#1]%;&lt;/td>&lt;td>&lt;p>
-            &lt;/p>&lt;/td>&lt;/tr>
-            &lt;tr>&lt;td>&lt;b>
-            swTrapInfoTrapDescription&lt;/b>&lt;/td>&lt;td>
-            %parm[#2]%;&lt;/td>&lt;td>&lt;p>&lt;/p>&lt;/td>&lt;/tr>&lt;/table>
-        </descr>
-        <logmsg dest="logndisplay">&lt;p>
+            swTrapInfoTrapDescription=%parm[#2]%&lt;/p></logmsg>
+      <severity>Indeterminate</severity>
+   </event>
+   <event>
+      <mask>
+         <maskelement>
+            <mename>id</mename>
+            <mevalue>.1.3.6.1.4.1.8741.1.1.2</mevalue>
+         </maskelement>
+         <maskelement>
+            <mename>generic</mename>
+            <mevalue>6</mevalue>
+         </maskelement>
+         <maskelement>
+            <mename>specific</mename>
+            <mevalue>145</mevalue>
+         </maskelement>
+      </mask>
+      <uei>uei.opennms.org/vendor/sonicwall/traps/swFwTrapEnhWanFailover</uei>
+      <event-label>SONICWALL-FIREWALL-TRAP-MIB defined trap event: swFwTrapEnhWanFailover</event-label>
+      <descr>&lt;p>This trap indicates an event from a WAN failover activity.
+            For futher information check your Sonicwall events: https://%ipAddr%&lt;/p>&lt;table>
+            &lt;tr>&lt;td>&lt;b>
+            swTrapInfoTrapType&lt;/b>&lt;/td>&lt;td>
+            %parm[#1]%;&lt;/td>&lt;td>&lt;p>
+            &lt;/p>&lt;/td>&lt;/tr>
+            &lt;tr>&lt;td>&lt;b>
+            swTrapInfoTrapDescription&lt;/b>&lt;/td>&lt;td>
+            %parm[#2]%;&lt;/td>&lt;td>&lt;p>&lt;/p>&lt;/td>&lt;/tr>&lt;/table></descr>
+      <logmsg dest="logndisplay">&lt;p>
             swFwTrapEnhWanFailover trap received
             swTrapInfoTrapType=%parm[#1]%
-            swTrapInfoTrapDescription=%parm[#2]%&lt;/p>
-        </logmsg>
-        <severity>Indeterminate</severity>
-    </event>
-    <event>
-        <mask>
-            <maskelement>
-                <mename>id</mename>
-                <mevalue>.1.3.6.1.4.1.8741.1.1.2</mevalue>
-            </maskelement>
-            <maskelement>
-                <mename>generic</mename>
-                <mevalue>6</mevalue>
-            </maskelement>
-            <maskelement>
-                <mename>specific</mename>
-                <mevalue>146</mevalue>
-            </maskelement>
-        </mask>
-        <uei>uei.opennms.org/vendor/sonicwall/traps/swFwTrapEnhWireless</uei>
-        <event-label>SONICWALL-FIREWALL-TRAP-MIB defined trap event: swFwTrapEnhWireless</event-label>
-        <descr>
-            &lt;p>This trap indicates an event from a wireless activity.
-            For futher information check your Sonicwall events: https://%ipAddr%&lt;/p>&lt;table>
-            &lt;tr>&lt;td>&lt;b>
-            swTrapInfoTrapType&lt;/b>&lt;/td>&lt;td>
-            %parm[#1]%;&lt;/td>&lt;td>&lt;p>
-            &lt;/p>&lt;/td>&lt;/tr>
-            &lt;tr>&lt;td>&lt;b>
-            swTrapInfoTrapDescription&lt;/b>&lt;/td>&lt;td>
-            %parm[#2]%;&lt;/td>&lt;td>&lt;p>&lt;/p>&lt;/td>&lt;/tr>&lt;/table>
-        </descr>
-        <logmsg dest="logndisplay">&lt;p>
+            swTrapInfoTrapDescription=%parm[#2]%&lt;/p></logmsg>
+      <severity>Indeterminate</severity>
+   </event>
+   <event>
+      <mask>
+         <maskelement>
+            <mename>id</mename>
+            <mevalue>.1.3.6.1.4.1.8741.1.1.2</mevalue>
+         </maskelement>
+         <maskelement>
+            <mename>generic</mename>
+            <mevalue>6</mevalue>
+         </maskelement>
+         <maskelement>
+            <mename>specific</mename>
+            <mevalue>146</mevalue>
+         </maskelement>
+      </mask>
+      <uei>uei.opennms.org/vendor/sonicwall/traps/swFwTrapEnhWireless</uei>
+      <event-label>SONICWALL-FIREWALL-TRAP-MIB defined trap event: swFwTrapEnhWireless</event-label>
+      <descr>&lt;p>This trap indicates an event from a wireless activity.
+            For futher information check your Sonicwall events: https://%ipAddr%&lt;/p>&lt;table>
+            &lt;tr>&lt;td>&lt;b>
+            swTrapInfoTrapType&lt;/b>&lt;/td>&lt;td>
+            %parm[#1]%;&lt;/td>&lt;td>&lt;p>
+            &lt;/p>&lt;/td>&lt;/tr>
+            &lt;tr>&lt;td>&lt;b>
+            swTrapInfoTrapDescription&lt;/b>&lt;/td>&lt;td>
+            %parm[#2]%;&lt;/td>&lt;td>&lt;p>&lt;/p>&lt;/td>&lt;/tr>&lt;/table></descr>
+      <logmsg dest="logndisplay">&lt;p>
             swFwTrapEnhWireless trap received
             swTrapInfoTrapType=%parm[#1]%
-            swTrapInfoTrapDescription=%parm[#2]%&lt;/p>
-        </logmsg>
-        <severity>Indeterminate</severity>
-    </event>
-    <event>
-        <mask>
-            <maskelement>
-                <mename>id</mename>
-                <mevalue>.1.3.6.1.4.1.8741.1.1.2</mevalue>
-            </maskelement>
-            <maskelement>
-                <mename>generic</mename>
-                <mevalue>6</mevalue>
-            </maskelement>
-            <maskelement>
-                <mename>specific</mename>
-                <mevalue>147</mevalue>
-            </maskelement>
-        </mask>
-        <uei>uei.opennms.org/vendor/sonicwall/traps/swFwTrapEnhSonicPoint</uei>
-        <event-label>SONICWALL-FIREWALL-TRAP-MIB defined trap event: swFwTrapEnhSonicPoint</event-label>
-        <descr>
-            &lt;p>This trap indicates an event from a SonicPoint activity.
-            For futher information check your Sonicwall events: https://%ipAddr%&lt;/p>&lt;table>
-            &lt;tr>&lt;td>&lt;b>
-            swTrapInfoTrapType&lt;/b>&lt;/td>&lt;td>
-            %parm[#1]%;&lt;/td>&lt;td>&lt;p>
-            &lt;/p>&lt;/td>&lt;/tr>
-            &lt;tr>&lt;td>&lt;b>
-            swTrapInfoTrapDescription&lt;/b>&lt;/td>&lt;td>
-            %parm[#2]%;&lt;/td>&lt;td>&lt;p>&lt;/p>&lt;/td>&lt;/tr>&lt;/table>
-        </descr>
-        <logmsg dest="logndisplay">&lt;p>
+            swTrapInfoTrapDescription=%parm[#2]%&lt;/p></logmsg>
+      <severity>Indeterminate</severity>
+   </event>
+   <event>
+      <mask>
+         <maskelement>
+            <mename>id</mename>
+            <mevalue>.1.3.6.1.4.1.8741.1.1.2</mevalue>
+         </maskelement>
+         <maskelement>
+            <mename>generic</mename>
+            <mevalue>6</mevalue>
+         </maskelement>
+         <maskelement>
+            <mename>specific</mename>
+            <mevalue>147</mevalue>
+         </maskelement>
+      </mask>
+      <uei>uei.opennms.org/vendor/sonicwall/traps/swFwTrapEnhSonicPoint</uei>
+      <event-label>SONICWALL-FIREWALL-TRAP-MIB defined trap event: swFwTrapEnhSonicPoint</event-label>
+      <descr>&lt;p>This trap indicates an event from a SonicPoint activity.
+            For futher information check your Sonicwall events: https://%ipAddr%&lt;/p>&lt;table>
+            &lt;tr>&lt;td>&lt;b>
+            swTrapInfoTrapType&lt;/b>&lt;/td>&lt;td>
+            %parm[#1]%;&lt;/td>&lt;td>&lt;p>
+            &lt;/p>&lt;/td>&lt;/tr>
+            &lt;tr>&lt;td>&lt;b>
+            swTrapInfoTrapDescription&lt;/b>&lt;/td>&lt;td>
+            %parm[#2]%;&lt;/td>&lt;td>&lt;p>&lt;/p>&lt;/td>&lt;/tr>&lt;/table></descr>
+      <logmsg dest="logndisplay">&lt;p>
             swFwTrapEnhSonicPoint trap received
             swTrapInfoTrapType=%parm[#1]%
-            swTrapInfoTrapDescription=%parm[#2]%&lt;/p>
-        </logmsg>
-        <severity>Indeterminate</severity>
-    </event>
-    <event>
-        <mask>
-            <maskelement>
-                <mename>id</mename>
-                <mevalue>.1.3.6.1.4.1.8741.1.1.2</mevalue>
-            </maskelement>
-            <maskelement>
-                <mename>generic</mename>
-                <mevalue>6</mevalue>
-            </maskelement>
-            <maskelement>
-                <mename>specific</mename>
-                <mevalue>148</mevalue>
-            </maskelement>
-        </mask>
-        <uei>uei.opennms.org/vendor/sonicwall/traps/swFwTrapEnhMcast</uei>
-        <event-label>SONICWALL-FIREWALL-TRAP-MIB defined trap event: swFwTrapEnhMcast</event-label>
-        <descr>
-            &lt;p>This trap indicates an event from an IGMP activity.
-            For futher information check your Sonicwall events: https://%ipAddr%&lt;/p>&lt;table>
-            &lt;tr>&lt;td>&lt;b>
-            swTrapInfoTrapType&lt;/b>&lt;/td>&lt;td>
-            %parm[#1]%;&lt;/td>&lt;td>&lt;p>
-            &lt;/p>&lt;/td>&lt;/tr>
-            &lt;tr>&lt;td>&lt;b>
-            swTrapInfoTrapDescription&lt;/b>&lt;/td>&lt;td>
-            %parm[#2]%;&lt;/td>&lt;td>&lt;p>&lt;/p>&lt;/td>&lt;/tr>&lt;/table>
-        </descr>
-        <logmsg dest="logndisplay">&lt;p>
+            swTrapInfoTrapDescription=%parm[#2]%&lt;/p></logmsg>
+      <severity>Indeterminate</severity>
+   </event>
+   <event>
+      <mask>
+         <maskelement>
+            <mename>id</mename>
+            <mevalue>.1.3.6.1.4.1.8741.1.1.2</mevalue>
+         </maskelement>
+         <maskelement>
+            <mename>generic</mename>
+            <mevalue>6</mevalue>
+         </maskelement>
+         <maskelement>
+            <mename>specific</mename>
+            <mevalue>148</mevalue>
+         </maskelement>
+      </mask>
+      <uei>uei.opennms.org/vendor/sonicwall/traps/swFwTrapEnhMcast</uei>
+      <event-label>SONICWALL-FIREWALL-TRAP-MIB defined trap event: swFwTrapEnhMcast</event-label>
+      <descr>&lt;p>This trap indicates an event from an IGMP activity.
+            For futher information check your Sonicwall events: https://%ipAddr%&lt;/p>&lt;table>
+            &lt;tr>&lt;td>&lt;b>
+            swTrapInfoTrapType&lt;/b>&lt;/td>&lt;td>
+            %parm[#1]%;&lt;/td>&lt;td>&lt;p>
+            &lt;/p>&lt;/td>&lt;/tr>
+            &lt;tr>&lt;td>&lt;b>
+            swTrapInfoTrapDescription&lt;/b>&lt;/td>&lt;td>
+            %parm[#2]%;&lt;/td>&lt;td>&lt;p>&lt;/p>&lt;/td>&lt;/tr>&lt;/table></descr>
+      <logmsg dest="logndisplay">&lt;p>
             swFwTrapEnhMcast trap received
             swTrapInfoTrapType=%parm[#1]%
-            swTrapInfoTrapDescription=%parm[#2]%&lt;/p>
-        </logmsg>
-        <severity>Indeterminate</severity>
-    </event>
-    <event>
-        <mask>
-            <maskelement>
-                <mename>id</mename>
-                <mevalue>.1.3.6.1.4.1.8741.1.1.2</mevalue>
-            </maskelement>
-            <maskelement>
-                <mename>generic</mename>
-                <mevalue>6</mevalue>
-            </maskelement>
-            <maskelement>
-                <mename>specific</mename>
-                <mevalue>149</mevalue>
-            </maskelement>
-        </mask>
-        <uei>uei.opennms.org/vendor/sonicwall/traps/swFwTrapEnhWlanIds</uei>
-        <event-label>SONICWALL-FIREWALL-TRAP-MIB defined trap event: swFwTrapEnhWlanIds</event-label>
-        <descr>
-            &lt;p>This trap indicates an event from a WLAN IDS activity.
-            For futher information check your Sonicwall events: https://%ipAddr%&lt;/p>&lt;table>
-            &lt;tr>&lt;td>&lt;b>
-            swTrapInfoTrapType&lt;/b>&lt;/td>&lt;td>
-            %parm[#1]%;&lt;/td>&lt;td>&lt;p>
-            &lt;/p>&lt;/td>&lt;/tr>
-            &lt;tr>&lt;td>&lt;b>
-            swTrapInfoTrapDescription&lt;/b>&lt;/td>&lt;td>
-            %parm[#2]%;&lt;/td>&lt;td>&lt;p>&lt;/p>&lt;/td>&lt;/tr>&lt;/table>
-        </descr>
-        <logmsg dest="logndisplay">&lt;p>
+            swTrapInfoTrapDescription=%parm[#2]%&lt;/p></logmsg>
+      <severity>Indeterminate</severity>
+   </event>
+   <event>
+      <mask>
+         <maskelement>
+            <mename>id</mename>
+            <mevalue>.1.3.6.1.4.1.8741.1.1.2</mevalue>
+         </maskelement>
+         <maskelement>
+            <mename>generic</mename>
+            <mevalue>6</mevalue>
+         </maskelement>
+         <maskelement>
+            <mename>specific</mename>
+            <mevalue>149</mevalue>
+         </maskelement>
+      </mask>
+      <uei>uei.opennms.org/vendor/sonicwall/traps/swFwTrapEnhWlanIds</uei>
+      <event-label>SONICWALL-FIREWALL-TRAP-MIB defined trap event: swFwTrapEnhWlanIds</event-label>
+      <descr>&lt;p>This trap indicates an event from a WLAN IDS activity.
+            For futher information check your Sonicwall events: https://%ipAddr%&lt;/p>&lt;table>
+            &lt;tr>&lt;td>&lt;b>
+            swTrapInfoTrapType&lt;/b>&lt;/td>&lt;td>
+            %parm[#1]%;&lt;/td>&lt;td>&lt;p>
+            &lt;/p>&lt;/td>&lt;/tr>
+            &lt;tr>&lt;td>&lt;b>
+            swTrapInfoTrapDescription&lt;/b>&lt;/td>&lt;td>
+            %parm[#2]%;&lt;/td>&lt;td>&lt;p>&lt;/p>&lt;/td>&lt;/tr>&lt;/table></descr>
+      <logmsg dest="logndisplay">&lt;p>
             swFwTrapEnhWlanIds trap received
             swTrapInfoTrapType=%parm[#1]%
-            swTrapInfoTrapDescription=%parm[#2]%&lt;/p>
-        </logmsg>
-        <severity>Indeterminate</severity>
-    </event>
-    <event>
-        <mask>
-            <maskelement>
-                <mename>id</mename>
-                <mevalue>.1.3.6.1.4.1.8741.1.1.2</mevalue>
-            </maskelement>
-            <maskelement>
-                <mename>generic</mename>
-                <mevalue>6</mevalue>
-            </maskelement>
-            <maskelement>
-                <mename>specific</mename>
-                <mevalue>150</mevalue>
-            </maskelement>
-        </mask>
-        <uei>uei.opennms.org/vendor/sonicwall/traps/swFwTrapEnhLegacyModemDebug</uei>
-        <event-label>SONICWALL-FIREWALL-TRAP-MIB defined trap event: swFwTrapEnhLegacyModemDebug</event-label>
-        <descr>
-            &lt;p>This is a legacy trap for modem debug.&lt;/p>&lt;table>
-            &lt;tr>&lt;td>&lt;b>
-            swTrapInfoTrapType&lt;/b>&lt;/td>&lt;td>
-            %parm[#1]%;&lt;/td>&lt;td>&lt;p>
-            &lt;/p>&lt;/td>&lt;/tr>
-            &lt;tr>&lt;td>&lt;b>
-            swTrapInfoTrapDescription&lt;/b>&lt;/td>&lt;td>
-            %parm[#2]%;&lt;/td>&lt;td>&lt;p>&lt;/p>&lt;/td>&lt;/tr>&lt;/table>
-        </descr>
-        <logmsg dest="logndisplay">&lt;p>
+            swTrapInfoTrapDescription=%parm[#2]%&lt;/p></logmsg>
+      <severity>Indeterminate</severity>
+   </event>
+   <event>
+      <mask>
+         <maskelement>
+            <mename>id</mename>
+            <mevalue>.1.3.6.1.4.1.8741.1.1.2</mevalue>
+         </maskelement>
+         <maskelement>
+            <mename>generic</mename>
+            <mevalue>6</mevalue>
+         </maskelement>
+         <maskelement>
+            <mename>specific</mename>
+            <mevalue>150</mevalue>
+         </maskelement>
+      </mask>
+      <uei>uei.opennms.org/vendor/sonicwall/traps/swFwTrapEnhLegacyModemDebug</uei>
+      <event-label>SONICWALL-FIREWALL-TRAP-MIB defined trap event: swFwTrapEnhLegacyModemDebug</event-label>
+      <descr>&lt;p>This is a legacy trap for modem debug.&lt;/p>&lt;table>
+            &lt;tr>&lt;td>&lt;b>
+            swTrapInfoTrapType&lt;/b>&lt;/td>&lt;td>
+            %parm[#1]%;&lt;/td>&lt;td>&lt;p>
+            &lt;/p>&lt;/td>&lt;/tr>
+            &lt;tr>&lt;td>&lt;b>
+            swTrapInfoTrapDescription&lt;/b>&lt;/td>&lt;td>
+            %parm[#2]%;&lt;/td>&lt;td>&lt;p>&lt;/p>&lt;/td>&lt;/tr>&lt;/table></descr>
+      <logmsg dest="logndisplay">&lt;p>
             swFwTrapEnhLegacyModemDebug trap received
             swTrapInfoTrapType=%parm[#1]%
-            swTrapInfoTrapDescription=%parm[#2]%&lt;/p>
-        </logmsg>
-        <severity>Indeterminate</severity>
-    </event>
-    <event>
-        <mask>
-            <maskelement>
-                <mename>id</mename>
-                <mevalue>.1.3.6.1.4.1.8741.1.1.2</mevalue>
-            </maskelement>
-            <maskelement>
-                <mename>generic</mename>
-                <mevalue>6</mevalue>
-            </maskelement>
-            <maskelement>
-                <mename>specific</mename>
-                <mevalue>151</mevalue>
-            </maskelement>
-        </mask>
-        <uei>uei.opennms.org/vendor/sonicwall/traps/swFwTrapEnhModemDebug</uei>
-        <event-label>SONICWALL-FIREWALL-TRAP-MIB defined trap event: swFwTrapEnhModemDebug</event-label>
-        <descr>
-            &lt;p>This trap indicates an event from modem debug.
-            For futher information check your Sonicwall events: https://%ipAddr%&lt;/p>&lt;table>
-            &lt;tr>&lt;td>&lt;b>
-            swTrapInfoTrapType&lt;/b>&lt;/td>&lt;td>
-            %parm[#1]%;&lt;/td>&lt;td>&lt;p>
-            &lt;/p>&lt;/td>&lt;/tr>
-            &lt;tr>&lt;td>&lt;b>
-            swTrapInfoTrapDescription&lt;/b>&lt;/td>&lt;td>
-            %parm[#2]%;&lt;/td>&lt;td>&lt;p>&lt;/p>&lt;/td>&lt;/tr>&lt;/table>
-        </descr>
-        <logmsg dest="logndisplay">&lt;p>
+            swTrapInfoTrapDescription=%parm[#2]%&lt;/p></logmsg>
+      <severity>Indeterminate</severity>
+   </event>
+   <event>
+      <mask>
+         <maskelement>
+            <mename>id</mename>
+            <mevalue>.1.3.6.1.4.1.8741.1.1.2</mevalue>
+         </maskelement>
+         <maskelement>
+            <mename>generic</mename>
+            <mevalue>6</mevalue>
+         </maskelement>
+         <maskelement>
+            <mename>specific</mename>
+            <mevalue>151</mevalue>
+         </maskelement>
+      </mask>
+      <uei>uei.opennms.org/vendor/sonicwall/traps/swFwTrapEnhModemDebug</uei>
+      <event-label>SONICWALL-FIREWALL-TRAP-MIB defined trap event: swFwTrapEnhModemDebug</event-label>
+      <descr>&lt;p>This trap indicates an event from modem debug.
+            For futher information check your Sonicwall events: https://%ipAddr%&lt;/p>&lt;table>
+            &lt;tr>&lt;td>&lt;b>
+            swTrapInfoTrapType&lt;/b>&lt;/td>&lt;td>
+            %parm[#1]%;&lt;/td>&lt;td>&lt;p>
+            &lt;/p>&lt;/td>&lt;/tr>
+            &lt;tr>&lt;td>&lt;b>
+            swTrapInfoTrapDescription&lt;/b>&lt;/td>&lt;td>
+            %parm[#2]%;&lt;/td>&lt;td>&lt;p>&lt;/p>&lt;/td>&lt;/tr>&lt;/table></descr>
+      <logmsg dest="logndisplay">&lt;p>
             swFwTrapEnhModemDebug trap received
             swTrapInfoTrapType=%parm[#1]%
-            swTrapInfoTrapDescription=%parm[#2]%&lt;/p>
-        </logmsg>
-        <severity>Indeterminate</severity>
-    </event>
-    <event>
-        <mask>
-            <maskelement>
-                <mename>id</mename>
-                <mevalue>.1.3.6.1.4.1.8741.1.1.2</mevalue>
-            </maskelement>
-            <maskelement>
-                <mename>generic</mename>
-                <mevalue>6</mevalue>
-            </maskelement>
-            <maskelement>
-                <mename>specific</mename>
-                <mevalue>152</mevalue>
-            </maskelement>
-        </mask>
-        <uei>uei.opennms.org/vendor/sonicwall/traps/swFwTrapEnhPpp</uei>
-        <event-label>SONICWALL-FIREWALL-TRAP-MIB defined trap event: swFwTrapEnhPpp</event-label>
-        <descr>
-            &lt;p>This trap indicates an event from a generic PPP activity.
-            For futher information check your Sonicwall events: https://%ipAddr%&lt;/p>&lt;table>
-            &lt;tr>&lt;td>&lt;b>
-            swTrapInfoTrapType&lt;/b>&lt;/td>&lt;td>
-            %parm[#1]%;&lt;/td>&lt;td>&lt;p>
-            &lt;/p>&lt;/td>&lt;/tr>
-            &lt;tr>&lt;td>&lt;b>
-            swTrapInfoTrapDescription&lt;/b>&lt;/td>&lt;td>
-            %parm[#2]%;&lt;/td>&lt;td>&lt;p>&lt;/p>&lt;/td>&lt;/tr>&lt;/table>
-        </descr>
-        <logmsg dest="logndisplay">&lt;p>
+            swTrapInfoTrapDescription=%parm[#2]%&lt;/p></logmsg>
+      <severity>Indeterminate</severity>
+   </event>
+   <event>
+      <mask>
+         <maskelement>
+            <mename>id</mename>
+            <mevalue>.1.3.6.1.4.1.8741.1.1.2</mevalue>
+         </maskelement>
+         <maskelement>
+            <mename>generic</mename>
+            <mevalue>6</mevalue>
+         </maskelement>
+         <maskelement>
+            <mename>specific</mename>
+            <mevalue>152</mevalue>
+         </maskelement>
+      </mask>
+      <uei>uei.opennms.org/vendor/sonicwall/traps/swFwTrapEnhPpp</uei>
+      <event-label>SONICWALL-FIREWALL-TRAP-MIB defined trap event: swFwTrapEnhPpp</event-label>
+      <descr>&lt;p>This trap indicates an event from a generic PPP activity.
+            For futher information check your Sonicwall events: https://%ipAddr%&lt;/p>&lt;table>
+            &lt;tr>&lt;td>&lt;b>
+            swTrapInfoTrapType&lt;/b>&lt;/td>&lt;td>
+            %parm[#1]%;&lt;/td>&lt;td>&lt;p>
+            &lt;/p>&lt;/td>&lt;/tr>
+            &lt;tr>&lt;td>&lt;b>
+            swTrapInfoTrapDescription&lt;/b>&lt;/td>&lt;td>
+            %parm[#2]%;&lt;/td>&lt;td>&lt;p>&lt;/p>&lt;/td>&lt;/tr>&lt;/table></descr>
+      <logmsg dest="logndisplay">&lt;p>
             swFwTrapEnhPpp trap received
             swTrapInfoTrapType=%parm[#1]%
-            swTrapInfoTrapDescription=%parm[#2]%&lt;/p>
-        </logmsg>
-        <severity>Indeterminate</severity>
-    </event>
-    <event>
-        <mask>
-            <maskelement>
-                <mename>id</mename>
-                <mevalue>.1.3.6.1.4.1.8741.1.1.2</mevalue>
-            </maskelement>
-            <maskelement>
-                <mename>generic</mename>
-                <mevalue>6</mevalue>
-            </maskelement>
-            <maskelement>
-                <mename>specific</mename>
-                <mevalue>153</mevalue>
-            </maskelement>
-        </mask>
-        <uei>uei.opennms.org/vendor/sonicwall/traps/swFwTrapEnhMsAd</uei>
-        <event-label>SONICWALL-FIREWALL-TRAP-MIB defined trap event: swFwTrapEnhMsAd</event-label>
-        <descr>
-            &lt;p>This trap indicates an event from an MsAD activity.
-            For futher information check your Sonicwall events: https://%ipAddr%&lt;/p>&lt;table>
-            &lt;tr>&lt;td>&lt;b>
-            swTrapInfoTrapType&lt;/b>&lt;/td>&lt;td>
-            %parm[#1]%;&lt;/td>&lt;td>&lt;p>
-            &lt;/p>&lt;/td>&lt;/tr>
-            &lt;tr>&lt;td>&lt;b>
-            swTrapInfoTrapDescription&lt;/b>&lt;/td>&lt;td>
-            %parm[#2]%;&lt;/td>&lt;td>&lt;p>&lt;/p>&lt;/td>&lt;/tr>&lt;/table>
-        </descr>
-        <logmsg dest="logndisplay">&lt;p>
+            swTrapInfoTrapDescription=%parm[#2]%&lt;/p></logmsg>
+      <severity>Indeterminate</severity>
+   </event>
+   <event>
+      <mask>
+         <maskelement>
+            <mename>id</mename>
+            <mevalue>.1.3.6.1.4.1.8741.1.1.2</mevalue>
+         </maskelement>
+         <maskelement>
+            <mename>generic</mename>
+            <mevalue>6</mevalue>
+         </maskelement>
+         <maskelement>
+            <mename>specific</mename>
+            <mevalue>153</mevalue>
+         </maskelement>
+      </mask>
+      <uei>uei.opennms.org/vendor/sonicwall/traps/swFwTrapEnhMsAd</uei>
+      <event-label>SONICWALL-FIREWALL-TRAP-MIB defined trap event: swFwTrapEnhMsAd</event-label>
+      <descr>&lt;p>This trap indicates an event from an MsAD activity.
+            For futher information check your Sonicwall events: https://%ipAddr%&lt;/p>&lt;table>
+            &lt;tr>&lt;td>&lt;b>
+            swTrapInfoTrapType&lt;/b>&lt;/td>&lt;td>
+            %parm[#1]%;&lt;/td>&lt;td>&lt;p>
+            &lt;/p>&lt;/td>&lt;/tr>
+            &lt;tr>&lt;td>&lt;b>
+            swTrapInfoTrapDescription&lt;/b>&lt;/td>&lt;td>
+            %parm[#2]%;&lt;/td>&lt;td>&lt;p>&lt;/p>&lt;/td>&lt;/tr>&lt;/table></descr>
+      <logmsg dest="logndisplay">&lt;p>
             swFwTrapEnhMsAd trap received
             swTrapInfoTrapType=%parm[#1]%
-            swTrapInfoTrapDescription=%parm[#2]%&lt;/p>
-        </logmsg>
-        <severity>Indeterminate</severity>
-    </event>
-    <event>
-        <mask>
-            <maskelement>
-                <mename>id</mename>
-                <mevalue>.1.3.6.1.4.1.8741.1.1.2</mevalue>
-            </maskelement>
-            <maskelement>
-                <mename>generic</mename>
-                <mevalue>6</mevalue>
-            </maskelement>
-            <maskelement>
-                <mename>specific</mename>
-                <mevalue>154</mevalue>
-            </maskelement>
-        </mask>
-        <uei>uei.opennms.org/vendor/sonicwall/traps/swFwTrapEnhDdns</uei>
-        <event-label>SONICWALL-FIREWALL-TRAP-MIB defined trap event: swFwTrapEnhDdns</event-label>
-        <descr>
-            &lt;p>This trap indicates an event from Dynamic DNS.
-            For futher information check your Sonicwall events: https://%ipAddr%&lt;/p>&lt;table>
-            &lt;tr>&lt;td>&lt;b>
-            swTrapInfoTrapType&lt;/b>&lt;/td>&lt;td>
-            %parm[#1]%;&lt;/td>&lt;td>&lt;p>
-            &lt;/p>&lt;/td>&lt;/tr>
-            &lt;tr>&lt;td>&lt;b>
-            swTrapInfoTrapDescription&lt;/b>&lt;/td>&lt;td>
-            %parm[#2]%;&lt;/td>&lt;td>&lt;p>&lt;/p>&lt;/td>&lt;/tr>&lt;/table>
-        </descr>
-        <logmsg dest="logndisplay">&lt;p>
+            swTrapInfoTrapDescription=%parm[#2]%&lt;/p></logmsg>
+      <severity>Indeterminate</severity>
+   </event>
+   <event>
+      <mask>
+         <maskelement>
+            <mename>id</mename>
+            <mevalue>.1.3.6.1.4.1.8741.1.1.2</mevalue>
+         </maskelement>
+         <maskelement>
+            <mename>generic</mename>
+            <mevalue>6</mevalue>
+         </maskelement>
+         <maskelement>
+            <mename>specific</mename>
+            <mevalue>154</mevalue>
+         </maskelement>
+      </mask>
+      <uei>uei.opennms.org/vendor/sonicwall/traps/swFwTrapEnhDdns</uei>
+      <event-label>SONICWALL-FIREWALL-TRAP-MIB defined trap event: swFwTrapEnhDdns</event-label>
+      <descr>&lt;p>This trap indicates an event from Dynamic DNS.
+            For futher information check your Sonicwall events: https://%ipAddr%&lt;/p>&lt;table>
+            &lt;tr>&lt;td>&lt;b>
+            swTrapInfoTrapType&lt;/b>&lt;/td>&lt;td>
+            %parm[#1]%;&lt;/td>&lt;td>&lt;p>
+            &lt;/p>&lt;/td>&lt;/tr>
+            &lt;tr>&lt;td>&lt;b>
+            swTrapInfoTrapDescription&lt;/b>&lt;/td>&lt;td>
+            %parm[#2]%;&lt;/td>&lt;td>&lt;p>&lt;/p>&lt;/td>&lt;/tr>&lt;/table></descr>
+      <logmsg dest="logndisplay">&lt;p>
             swFwTrapEnhDdns trap received
             swTrapInfoTrapType=%parm[#1]%
-            swTrapInfoTrapDescription=%parm[#2]%&lt;/p>
-        </logmsg>
-        <severity>Indeterminate</severity>
-    </event>
-    <event>
-        <mask>
-            <maskelement>
-                <mename>id</mename>
-                <mevalue>.1.3.6.1.4.1.8741.1.1.2</mevalue>
-            </maskelement>
-            <maskelement>
-                <mename>generic</mename>
-                <mevalue>6</mevalue>
-            </maskelement>
-            <maskelement>
-                <mename>specific</mename>
-                <mevalue>155</mevalue>
-            </maskelement>
-        </mask>
-        <uei>uei.opennms.org/vendor/sonicwall/traps/swFwTrapEnhRbl</uei>
-        <event-label>SONICWALL-FIREWALL-TRAP-MIB defined trap event: swFwTrapEnhRbl</event-label>
-        <descr>
-            &lt;p>This trap indicates an event from a real-time black list activity.
-            For futher information check your Sonicwall events: https://%ipAddr%&lt;/p>&lt;table>
-            &lt;tr>&lt;td>&lt;b>
-            swTrapInfoTrapType&lt;/b>&lt;/td>&lt;td>
-            %parm[#1]%;&lt;/td>&lt;td>&lt;p>
-            &lt;/p>&lt;/td>&lt;/tr>
-            &lt;tr>&lt;td>&lt;b>
-            swTrapInfoTrapDescription&lt;/b>&lt;/td>&lt;td>
-            %parm[#2]%;&lt;/td>&lt;td>&lt;p>&lt;/p>&lt;/td>&lt;/tr>&lt;/table>
-        </descr>
-        <logmsg dest="logndisplay">&lt;p>
+            swTrapInfoTrapDescription=%parm[#2]%&lt;/p></logmsg>
+      <severity>Indeterminate</severity>
+   </event>
+   <event>
+      <mask>
+         <maskelement>
+            <mename>id</mename>
+            <mevalue>.1.3.6.1.4.1.8741.1.1.2</mevalue>
+         </maskelement>
+         <maskelement>
+            <mename>generic</mename>
+            <mevalue>6</mevalue>
+         </maskelement>
+         <maskelement>
+            <mename>specific</mename>
+            <mevalue>155</mevalue>
+         </maskelement>
+      </mask>
+      <uei>uei.opennms.org/vendor/sonicwall/traps/swFwTrapEnhRbl</uei>
+      <event-label>SONICWALL-FIREWALL-TRAP-MIB defined trap event: swFwTrapEnhRbl</event-label>
+      <descr>&lt;p>This trap indicates an event from a real-time black list activity.
+            For futher information check your Sonicwall events: https://%ipAddr%&lt;/p>&lt;table>
+            &lt;tr>&lt;td>&lt;b>
+            swTrapInfoTrapType&lt;/b>&lt;/td>&lt;td>
+            %parm[#1]%;&lt;/td>&lt;td>&lt;p>
+            &lt;/p>&lt;/td>&lt;/tr>
+            &lt;tr>&lt;td>&lt;b>
+            swTrapInfoTrapDescription&lt;/b>&lt;/td>&lt;td>
+            %parm[#2]%;&lt;/td>&lt;td>&lt;p>&lt;/p>&lt;/td>&lt;/tr>&lt;/table></descr>
+      <logmsg dest="logndisplay">&lt;p>
             swFwTrapEnhRbl trap received
             swTrapInfoTrapType=%parm[#1]%
-            swTrapInfoTrapDescription=%parm[#2]%&lt;/p>
-        </logmsg>
-        <severity>Indeterminate</severity>
-    </event>
-    <event>
-        <mask>
-            <maskelement>
-                <mename>id</mename>
-                <mevalue>.1.3.6.1.4.1.8741.1.1.2</mevalue>
-            </maskelement>
-            <maskelement>
-                <mename>generic</mename>
-                <mevalue>6</mevalue>
-            </maskelement>
-            <maskelement>
-                <mename>specific</mename>
-                <mevalue>156</mevalue>
-            </maskelement>
-        </mask>
-        <uei>uei.opennms.org/vendor/sonicwall/traps/swFwTrapEnhARS</uei>
-        <event-label>SONICWALL-FIREWALL-TRAP-MIB defined trap event: swFwTrapEnhARS</event-label>
-        <descr>
-            &lt;p>This trap may be disabled at this time.&lt;/p>&lt;table>
-            &lt;tr>&lt;td>&lt;b>
-            swTrapInfoTrapType&lt;/b>&lt;/td>&lt;td>
-            %parm[#1]%;&lt;/td>&lt;td>&lt;p>
-            &lt;/p>&lt;/td>&lt;/tr>
-            &lt;tr>&lt;td>&lt;b>
-            swTrapInfoTrapDescription&lt;/b>&lt;/td>&lt;td>
-            %parm[#2]%;&lt;/td>&lt;td>&lt;p>&lt;/p>&lt;/td>&lt;/tr>&lt;/table>
-        </descr>
-        <logmsg dest="logndisplay">&lt;p>
+            swTrapInfoTrapDescription=%parm[#2]%&lt;/p></logmsg>
+      <severity>Indeterminate</severity>
+   </event>
+   <event>
+      <mask>
+         <maskelement>
+            <mename>id</mename>
+            <mevalue>.1.3.6.1.4.1.8741.1.1.2</mevalue>
+         </maskelement>
+         <maskelement>
+            <mename>generic</mename>
+            <mevalue>6</mevalue>
+         </maskelement>
+         <maskelement>
+            <mename>specific</mename>
+            <mevalue>156</mevalue>
+         </maskelement>
+      </mask>
+      <uei>uei.opennms.org/vendor/sonicwall/traps/swFwTrapEnhARS</uei>
+      <event-label>SONICWALL-FIREWALL-TRAP-MIB defined trap event: swFwTrapEnhARS</event-label>
+      <descr>&lt;p>This trap may be disabled at this time.&lt;/p>&lt;table>
+            &lt;tr>&lt;td>&lt;b>
+            swTrapInfoTrapType&lt;/b>&lt;/td>&lt;td>
+            %parm[#1]%;&lt;/td>&lt;td>&lt;p>
+            &lt;/p>&lt;/td>&lt;/tr>
+            &lt;tr>&lt;td>&lt;b>
+            swTrapInfoTrapDescription&lt;/b>&lt;/td>&lt;td>
+            %parm[#2]%;&lt;/td>&lt;td>&lt;p>&lt;/p>&lt;/td>&lt;/tr>&lt;/table></descr>
+      <logmsg dest="logndisplay">&lt;p>
             swFwTrapEnhARS trap received
             swTrapInfoTrapType=%parm[#1]%
-            swTrapInfoTrapDescription=%parm[#2]%&lt;/p>
-        </logmsg>
-        <severity>Indeterminate</severity>
-    </event>
-    <event>
-        <mask>
-            <maskelement>
-                <mename>id</mename>
-                <mevalue>.1.3.6.1.4.1.8741.1.1.2</mevalue>
-            </maskelement>
-            <maskelement>
-                <mename>generic</mename>
-                <mevalue>6</mevalue>
-            </maskelement>
-            <maskelement>
-                <mename>specific</mename>
-                <mevalue>157</mevalue>
-            </maskelement>
-        </mask>
-        <uei>uei.opennms.org/vendor/sonicwall/traps/swFwTrapEnhIpcomp</uei>
-        <event-label>SONICWALL-FIREWALL-TRAP-MIB defined trap event: swFwTrapEnhIpcomp</event-label>
-        <descr>
-            &lt;p>This trap indicates an event from an IP compression activity.
-            For futher information check your Sonicwall events: https://%ipAddr%&lt;/p>&lt;table>
-            &lt;tr>&lt;td>&lt;b>
-            swTrapInfoTrapType&lt;/b>&lt;/td>&lt;td>
-            %parm[#1]%;&lt;/td>&lt;td>&lt;p>
-            &lt;/p>&lt;/td>&lt;/tr>
-            &lt;tr>&lt;td>&lt;b>
-            swTrapInfoTrapDescription&lt;/b>&lt;/td>&lt;td>
-            %parm[#2]%;&lt;/td>&lt;td>&lt;p>&lt;/p>&lt;/td>&lt;/tr>&lt;/table>
-        </descr>
-        <logmsg dest="logndisplay">&lt;p>
+            swTrapInfoTrapDescription=%parm[#2]%&lt;/p></logmsg>
+      <severity>Indeterminate</severity>
+   </event>
+   <event>
+      <mask>
+         <maskelement>
+            <mename>id</mename>
+            <mevalue>.1.3.6.1.4.1.8741.1.1.2</mevalue>
+         </maskelement>
+         <maskelement>
+            <mename>generic</mename>
+            <mevalue>6</mevalue>
+         </maskelement>
+         <maskelement>
+            <mename>specific</mename>
+            <mevalue>157</mevalue>
+         </maskelement>
+      </mask>
+      <uei>uei.opennms.org/vendor/sonicwall/traps/swFwTrapEnhIpcomp</uei>
+      <event-label>SONICWALL-FIREWALL-TRAP-MIB defined trap event: swFwTrapEnhIpcomp</event-label>
+      <descr>&lt;p>This trap indicates an event from an IP compression activity.
+            For futher information check your Sonicwall events: https://%ipAddr%&lt;/p>&lt;table>
+            &lt;tr>&lt;td>&lt;b>
+            swTrapInfoTrapType&lt;/b>&lt;/td>&lt;td>
+            %parm[#1]%;&lt;/td>&lt;td>&lt;p>
+            &lt;/p>&lt;/td>&lt;/tr>
+            &lt;tr>&lt;td>&lt;b>
+            swTrapInfoTrapDescription&lt;/b>&lt;/td>&lt;td>
+            %parm[#2]%;&lt;/td>&lt;td>&lt;p>&lt;/p>&lt;/td>&lt;/tr>&lt;/table></descr>
+      <logmsg dest="logndisplay">&lt;p>
             swFwTrapEnhIpcomp trap received
             swTrapInfoTrapType=%parm[#1]%
-            swTrapInfoTrapDescription=%parm[#2]%&lt;/p>
-        </logmsg>
-        <severity>Indeterminate</severity>
-    </event>
-    <event>
-        <mask>
-            <maskelement>
-                <mename>id</mename>
-                <mevalue>.1.3.6.1.4.1.8741.1.1.2</mevalue>
-            </maskelement>
-            <maskelement>
-                <mename>generic</mename>
-                <mevalue>6</mevalue>
-            </maskelement>
-            <maskelement>
-                <mename>specific</mename>
-                <mevalue>158</mevalue>
-            </maskelement>
-        </mask>
-        <uei>uei.opennms.org/vendor/sonicwall/traps/swFwTrapEnhCia</uei>
-        <event-label>SONICWALL-FIREWALL-TRAP-MIB defined trap event: swFwTrapEnhCia</event-label>
-        <descr>
-            &lt;p>This trap indicates an event from a CIA activity.
-            For futher information check your Sonicwall events: https://%ipAddr%&lt;/p>&lt;table>
-            &lt;tr>&lt;td>&lt;b>
-            swTrapInfoTrapType&lt;/b>&lt;/td>&lt;td>
-            %parm[#1]%;&lt;/td>&lt;td>&lt;p>
-            &lt;/p>&lt;/td>&lt;/tr>
-            &lt;tr>&lt;td>&lt;b>
-            swTrapInfoTrapDescription&lt;/b>&lt;/td>&lt;td>
-            %parm[#2]%;&lt;/td>&lt;td>&lt;p>&lt;/p>&lt;/td>&lt;/tr>&lt;/table>
-        </descr>
-        <logmsg dest="logndisplay">&lt;p>
+            swTrapInfoTrapDescription=%parm[#2]%&lt;/p></logmsg>
+      <severity>Indeterminate</severity>
+   </event>
+   <event>
+      <mask>
+         <maskelement>
+            <mename>id</mename>
+            <mevalue>.1.3.6.1.4.1.8741.1.1.2</mevalue>
+         </maskelement>
+         <maskelement>
+            <mename>generic</mename>
+            <mevalue>6</mevalue>
+         </maskelement>
+         <maskelement>
+            <mename>specific</mename>
+            <mevalue>158</mevalue>
+         </maskelement>
+      </mask>
+      <uei>uei.opennms.org/vendor/sonicwall/traps/swFwTrapEnhCia</uei>
+      <event-label>SONICWALL-FIREWALL-TRAP-MIB defined trap event: swFwTrapEnhCia</event-label>
+      <descr>&lt;p>This trap indicates an event from a CIA activity.
+            For futher information check your Sonicwall events: https://%ipAddr%&lt;/p>&lt;table>
+            &lt;tr>&lt;td>&lt;b>
+            swTrapInfoTrapType&lt;/b>&lt;/td>&lt;td>
+            %parm[#1]%;&lt;/td>&lt;td>&lt;p>
+            &lt;/p>&lt;/td>&lt;/tr>
+            &lt;tr>&lt;td>&lt;b>
+            swTrapInfoTrapDescription&lt;/b>&lt;/td>&lt;td>
+            %parm[#2]%;&lt;/td>&lt;td>&lt;p>&lt;/p>&lt;/td>&lt;/tr>&lt;/table></descr>
+      <logmsg dest="logndisplay">&lt;p>
             swFwTrapEnhCia trap received
             swTrapInfoTrapType=%parm[#1]%
-            swTrapInfoTrapDescription=%parm[#2]%&lt;/p>
-        </logmsg>
-        <severity>Indeterminate</severity>
-    </event>
-    <event>
-        <mask>
-            <maskelement>
-                <mename>id</mename>
-                <mevalue>.1.3.6.1.4.1.8741.1.1.2</mevalue>
-            </maskelement>
-            <maskelement>
-                <mename>generic</mename>
-                <mevalue>6</mevalue>
-            </maskelement>
-            <maskelement>
-                <mename>specific</mename>
-                <mevalue>159</mevalue>
-            </maskelement>
-        </mask>
-        <uei>uei.opennms.org/vendor/sonicwall/traps/swFwTrapEnhRFManagement</uei>
-        <event-label>SONICWALL-FIREWALL-TRAP-MIB defined trap event: swFwTrapEnhRFManagement</event-label>
-        <descr>
-            &lt;p>This trap indicates an event from an RF management activity.
-            For futher information check your Sonicwall events: https://%ipAddr%&lt;/p>&lt;table>
-            &lt;tr>&lt;td>&lt;b>
-            swTrapInfoTrapType&lt;/b>&lt;/td>&lt;td>
-            %parm[#1]%;&lt;/td>&lt;td>&lt;p>
-            &lt;/p>&lt;/td>&lt;/tr>
-            &lt;tr>&lt;td>&lt;b>
-            swTrapInfoTrapDescription&lt;/b>&lt;/td>&lt;td>
-            %parm[#2]%;&lt;/td>&lt;td>&lt;p>&lt;/p>&lt;/td>&lt;/tr>&lt;/table>
-        </descr>
-        <logmsg dest="logndisplay">&lt;p>
+            swTrapInfoTrapDescription=%parm[#2]%&lt;/p></logmsg>
+      <severity>Indeterminate</severity>
+   </event>
+   <event>
+      <mask>
+         <maskelement>
+            <mename>id</mename>
+            <mevalue>.1.3.6.1.4.1.8741.1.1.2</mevalue>
+         </maskelement>
+         <maskelement>
+            <mename>generic</mename>
+            <mevalue>6</mevalue>
+         </maskelement>
+         <maskelement>
+            <mename>specific</mename>
+            <mevalue>159</mevalue>
+         </maskelement>
+      </mask>
+      <uei>uei.opennms.org/vendor/sonicwall/traps/swFwTrapEnhRFManagement</uei>
+      <event-label>SONICWALL-FIREWALL-TRAP-MIB defined trap event: swFwTrapEnhRFManagement</event-label>
+      <descr>&lt;p>This trap indicates an event from an RF management activity.
+            For futher information check your Sonicwall events: https://%ipAddr%&lt;/p>&lt;table>
+            &lt;tr>&lt;td>&lt;b>
+            swTrapInfoTrapType&lt;/b>&lt;/td>&lt;td>
+            %parm[#1]%;&lt;/td>&lt;td>&lt;p>
+            &lt;/p>&lt;/td>&lt;/tr>
+            &lt;tr>&lt;td>&lt;b>
+            swTrapInfoTrapDescription&lt;/b>&lt;/td>&lt;td>
+            %parm[#2]%;&lt;/td>&lt;td>&lt;p>&lt;/p>&lt;/td>&lt;/tr>&lt;/table></descr>
+      <logmsg dest="logndisplay">&lt;p>
             swFwTrapEnhRFManagement trap received
             swTrapInfoTrapType=%parm[#1]%
-            swTrapInfoTrapDescription=%parm[#2]%&lt;/p>
-        </logmsg>
-        <severity>Indeterminate</severity>
-    </event>
-    <event>
-        <mask>
-            <maskelement>
-                <mename>id</mename>
-                <mevalue>.1.3.6.1.4.1.8741.1.1.2</mevalue>
-            </maskelement>
-            <maskelement>
-                <mename>generic</mename>
-                <mevalue>6</mevalue>
-            </maskelement>
-            <maskelement>
-                <mename>specific</mename>
-                <mevalue>160</mevalue>
-            </maskelement>
-        </mask>
-        <uei>uei.opennms.org/vendor/sonicwall/traps/swFwTrapEnhDynAddrObjs</uei>
-        <event-label>SONICWALL-FIREWALL-TRAP-MIB defined trap event: swFwTrapEnhDynAddrObjs</event-label>
-        <descr>
-            &lt;p>This trap indicates an event from a dynamic address object activity.
-            For futher information check your Sonicwall events: https://%ipAddr%&lt;/p>&lt;table>
-            &lt;tr>&lt;td>&lt;b>
-            swTrapInfoTrapType&lt;/b>&lt;/td>&lt;td>
-            %parm[#1]%;&lt;/td>&lt;td>&lt;p>
-            &lt;/p>&lt;/td>&lt;/tr>
-            &lt;tr>&lt;td>&lt;b>
-            swTrapInfoTrapDescription&lt;/b>&lt;/td>&lt;td>
-            %parm[#2]%;&lt;/td>&lt;td>&lt;p>&lt;/p>&lt;/td>&lt;/tr>&lt;/table>
-        </descr>
-        <logmsg dest="logndisplay">&lt;p>
+            swTrapInfoTrapDescription=%parm[#2]%&lt;/p></logmsg>
+      <severity>Indeterminate</severity>
+   </event>
+   <event>
+      <mask>
+         <maskelement>
+            <mename>id</mename>
+            <mevalue>.1.3.6.1.4.1.8741.1.1.2</mevalue>
+         </maskelement>
+         <maskelement>
+            <mename>generic</mename>
+            <mevalue>6</mevalue>
+         </maskelement>
+         <maskelement>
+            <mename>specific</mename>
+            <mevalue>160</mevalue>
+         </maskelement>
+      </mask>
+      <uei>uei.opennms.org/vendor/sonicwall/traps/swFwTrapEnhDynAddrObjs</uei>
+      <event-label>SONICWALL-FIREWALL-TRAP-MIB defined trap event: swFwTrapEnhDynAddrObjs</event-label>
+      <descr>&lt;p>This trap indicates an event from a dynamic address object activity.
+            For futher information check your Sonicwall events: https://%ipAddr%&lt;/p>&lt;table>
+            &lt;tr>&lt;td>&lt;b>
+            swTrapInfoTrapType&lt;/b>&lt;/td>&lt;td>
+            %parm[#1]%;&lt;/td>&lt;td>&lt;p>
+            &lt;/p>&lt;/td>&lt;/tr>
+            &lt;tr>&lt;td>&lt;b>
+            swTrapInfoTrapDescription&lt;/b>&lt;/td>&lt;td>
+            %parm[#2]%;&lt;/td>&lt;td>&lt;p>&lt;/p>&lt;/td>&lt;/tr>&lt;/table></descr>
+      <logmsg dest="logndisplay">&lt;p>
             swFwTrapEnhDynAddrObjs trap received
             swTrapInfoTrapType=%parm[#1]%
-            swTrapInfoTrapDescription=%parm[#2]%&lt;/p>
-        </logmsg>
-        <severity>Indeterminate</severity>
-    </event>
-    <event>
-        <mask>
-            <maskelement>
-                <mename>id</mename>
-                <mevalue>.1.3.6.1.4.1.8741.1.1.2</mevalue>
-            </maskelement>
-            <maskelement>
-                <mename>generic</mename>
-                <mevalue>6</mevalue>
-            </maskelement>
-            <maskelement>
-                <mename>specific</mename>
-                <mevalue>161</mevalue>
-            </maskelement>
-        </mask>
-        <uei>uei.opennms.org/vendor/sonicwall/traps/swFwTrapEnhApplicationFirewall</uei>
-        <event-label>SONICWALL-FIREWALL-TRAP-MIB defined trap event: swFwTrapEnhApplicationFirewall</event-label>
-        <descr>
-            &lt;p>This trap indicates an application firewall event.&lt;/p>&lt;table>
-            &lt;tr>&lt;td>&lt;b>
-            swTrapInfoTrapType&lt;/b>&lt;/td>&lt;td>
-            %parm[#1]%;&lt;/td>&lt;td>&lt;p>
-            &lt;/p>&lt;/td>&lt;/tr>
-            &lt;tr>&lt;td>&lt;b>
-            swTrapInfoTrapDescription&lt;/b>&lt;/td>&lt;td>
-            %parm[#2]%;&lt;/td>&lt;td>&lt;p>&lt;/p>&lt;/td>&lt;/tr>&lt;/table>
-        </descr>
-        <logmsg dest="logndisplay">&lt;p>
+            swTrapInfoTrapDescription=%parm[#2]%&lt;/p></logmsg>
+      <severity>Indeterminate</severity>
+   </event>
+   <event>
+      <mask>
+         <maskelement>
+            <mename>id</mename>
+            <mevalue>.1.3.6.1.4.1.8741.1.1.2</mevalue>
+         </maskelement>
+         <maskelement>
+            <mename>generic</mename>
+            <mevalue>6</mevalue>
+         </maskelement>
+         <maskelement>
+            <mename>specific</mename>
+            <mevalue>161</mevalue>
+         </maskelement>
+      </mask>
+      <uei>uei.opennms.org/vendor/sonicwall/traps/swFwTrapEnhApplicationFirewall</uei>
+      <event-label>SONICWALL-FIREWALL-TRAP-MIB defined trap event: swFwTrapEnhApplicationFirewall</event-label>
+      <descr>&lt;p>This trap indicates an application firewall event.&lt;/p>&lt;table>
+            &lt;tr>&lt;td>&lt;b>
+            swTrapInfoTrapType&lt;/b>&lt;/td>&lt;td>
+            %parm[#1]%;&lt;/td>&lt;td>&lt;p>
+            &lt;/p>&lt;/td>&lt;/tr>
+            &lt;tr>&lt;td>&lt;b>
+            swTrapInfoTrapDescription&lt;/b>&lt;/td>&lt;td>
+            %parm[#2]%;&lt;/td>&lt;td>&lt;p>&lt;/p>&lt;/td>&lt;/tr>&lt;/table></descr>
+      <logmsg dest="logndisplay">&lt;p>
             swFwTrapEnhApplicationFirewall trap received
             swTrapInfoTrapType=%parm[#1]%
-            swTrapInfoTrapDescription=%parm[#2]%&lt;/p>
-        </logmsg>
-        <severity>Indeterminate</severity>
-    </event>
-    <event>
-        <mask>
-            <maskelement>
-                <mename>id</mename>
-                <mevalue>.1.3.6.1.4.1.8741.1.1.2</mevalue>
-            </maskelement>
-            <maskelement>
-                <mename>generic</mename>
-                <mevalue>6</mevalue>
-            </maskelement>
-            <maskelement>
-                <mename>specific</mename>
-                <mevalue>162</mevalue>
-            </maskelement>
-        </mask>
-        <uei>uei.opennms.org/vendor/sonicwall/traps/swFwTrapEnhSslvpn</uei>
-        <event-label>SONICWALL-FIREWALL-TRAP-MIB defined trap event: swFwTrapEnhSslvpn</event-label>
-        <descr>
-            &lt;p>This trap indicates an SSL-VPN event.&lt;/p>&lt;table>
-            &lt;tr>&lt;td>&lt;b>
-            swTrapInfoTrapType&lt;/b>&lt;/td>&lt;td>
-            %parm[#1]%;&lt;/td>&lt;td>&lt;p>
-            &lt;/p>&lt;/td>&lt;/tr>
-            &lt;tr>&lt;td>&lt;b>
-            swTrapInfoTrapDescription&lt;/b>&lt;/td>&lt;td>
-            %parm[#2]%;&lt;/td>&lt;td>&lt;p>&lt;/p>&lt;/td>&lt;/tr>&lt;/table>
-        </descr>
-        <logmsg dest="logndisplay">&lt;p>
+            swTrapInfoTrapDescription=%parm[#2]%&lt;/p></logmsg>
+      <severity>Indeterminate</severity>
+   </event>
+   <event>
+      <mask>
+         <maskelement>
+            <mename>id</mename>
+            <mevalue>.1.3.6.1.4.1.8741.1.1.2</mevalue>
+         </maskelement>
+         <maskelement>
+            <mename>generic</mename>
+            <mevalue>6</mevalue>
+         </maskelement>
+         <maskelement>
+            <mename>specific</mename>
+            <mevalue>162</mevalue>
+         </maskelement>
+      </mask>
+      <uei>uei.opennms.org/vendor/sonicwall/traps/swFwTrapEnhSslvpn</uei>
+      <event-label>SONICWALL-FIREWALL-TRAP-MIB defined trap event: swFwTrapEnhSslvpn</event-label>
+      <descr>&lt;p>This trap indicates an SSL-VPN event.&lt;/p>&lt;table>
+            &lt;tr>&lt;td>&lt;b>
+            swTrapInfoTrapType&lt;/b>&lt;/td>&lt;td>
+            %parm[#1]%;&lt;/td>&lt;td>&lt;p>
+            &lt;/p>&lt;/td>&lt;/tr>
+            &lt;tr>&lt;td>&lt;b>
+            swTrapInfoTrapDescription&lt;/b>&lt;/td>&lt;td>
+            %parm[#2]%;&lt;/td>&lt;td>&lt;p>&lt;/p>&lt;/td>&lt;/tr>&lt;/table></descr>
+      <logmsg dest="logndisplay">&lt;p>
             swFwTrapEnhSslvpn trap received
             swTrapInfoTrapType=%parm[#1]%
-            swTrapInfoTrapDescription=%parm[#2]%&lt;/p>
-        </logmsg>
-        <severity>Indeterminate</severity>
-    </event>
-    <event>
-        <mask>
-            <maskelement>
-                <mename>id</mename>
-                <mevalue>.1.3.6.1.4.1.8741.1.1.2</mevalue>
-            </maskelement>
-            <maskelement>
-                <mename>generic</mename>
-                <mevalue>6</mevalue>
-            </maskelement>
-            <maskelement>
-                <mename>specific</mename>
-                <mevalue>163</mevalue>
-            </maskelement>
-        </mask>
-        <uei>uei.opennms.org/vendor/sonicwall/traps/swFwTrapEnhSonicPointN</uei>
-        <event-label>SONICWALL-FIREWALL-TRAP-MIB defined trap event: swFwTrapEnhSonicPointN</event-label>
-        <descr>
-            &lt;p>This trap indicates a SonicPoint-N event.&lt;/p>&lt;table>
-            &lt;tr>&lt;td>&lt;b>
-            swTrapInfoTrapType&lt;/b>&lt;/td>&lt;td>
-            %parm[#1]%;&lt;/td>&lt;td>&lt;p>
-            &lt;/p>&lt;/td>&lt;/tr>
-            &lt;tr>&lt;td>&lt;b>
-            swTrapInfoTrapDescription&lt;/b>&lt;/td>&lt;td>
-            %parm[#2]%;&lt;/td>&lt;td>&lt;p>&lt;/p>&lt;/td>&lt;/tr>&lt;/table>
-        </descr>
-        <logmsg dest="logndisplay">&lt;p>
+            swTrapInfoTrapDescription=%parm[#2]%&lt;/p></logmsg>
+      <severity>Indeterminate</severity>
+   </event>
+   <event>
+      <mask>
+         <maskelement>
+            <mename>id</mename>
+            <mevalue>.1.3.6.1.4.1.8741.1.1.2</mevalue>
+         </maskelement>
+         <maskelement>
+            <mename>generic</mename>
+            <mevalue>6</mevalue>
+         </maskelement>
+         <maskelement>
+            <mename>specific</mename>
+            <mevalue>163</mevalue>
+         </maskelement>
+      </mask>
+      <uei>uei.opennms.org/vendor/sonicwall/traps/swFwTrapEnhSonicPointN</uei>
+      <event-label>SONICWALL-FIREWALL-TRAP-MIB defined trap event: swFwTrapEnhSonicPointN</event-label>
+      <descr>&lt;p>This trap indicates a SonicPoint-N event.&lt;/p>&lt;table>
+            &lt;tr>&lt;td>&lt;b>
+            swTrapInfoTrapType&lt;/b>&lt;/td>&lt;td>
+            %parm[#1]%;&lt;/td>&lt;td>&lt;p>
+            &lt;/p>&lt;/td>&lt;/tr>
+            &lt;tr>&lt;td>&lt;b>
+            swTrapInfoTrapDescription&lt;/b>&lt;/td>&lt;td>
+            %parm[#2]%;&lt;/td>&lt;td>&lt;p>&lt;/p>&lt;/td>&lt;/tr>&lt;/table></descr>
+      <logmsg dest="logndisplay">&lt;p>
             swFwTrapEnhSonicPointN trap received
             swTrapInfoTrapType=%parm[#1]%
-            swTrapInfoTrapDescription=%parm[#2]%&lt;/p>
-        </logmsg>
-        <severity>Indeterminate</severity>
-    </event>
-    <event>
-        <mask>
-            <maskelement>
-                <mename>id</mename>
-                <mevalue>.1.3.6.1.4.1.8741.1.1.2</mevalue>
-            </maskelement>
-            <maskelement>
-                <mename>generic</mename>
-                <mevalue>6</mevalue>
-            </maskelement>
-            <maskelement>
-                <mename>specific</mename>
-                <mevalue>164</mevalue>
-            </maskelement>
-        </mask>
-        <uei>uei.opennms.org/vendor/sonicwall/traps/swFwTrapEnhAntispam</uei>
-        <event-label>SONICWALL-FIREWALL-TRAP-MIB defined trap event: swFwTrapEnhAntispam</event-label>
-        <descr>
-            &lt;p>This trap indicates an Anti-Spam event.&lt;/p>&lt;table>
-            &lt;tr>&lt;td>&lt;b>
-            swTrapInfoTrapType&lt;/b>&lt;/td>&lt;td>
-            %parm[#1]%;&lt;/td>&lt;td>&lt;p>
-            &lt;/p>&lt;/td>&lt;/tr>
-            &lt;tr>&lt;td>&lt;b>
-            swTrapInfoTrapDescription&lt;/b>&lt;/td>&lt;td>
-            %parm[#2]%;&lt;/td>&lt;td>&lt;p>&lt;/p>&lt;/td>&lt;/tr>&lt;/table>
-        </descr>
-        <logmsg dest="logndisplay">&lt;p>
+            swTrapInfoTrapDescription=%parm[#2]%&lt;/p></logmsg>
+      <severity>Indeterminate</severity>
+   </event>
+   <event>
+      <mask>
+         <maskelement>
+            <mename>id</mename>
+            <mevalue>.1.3.6.1.4.1.8741.1.1.2</mevalue>
+         </maskelement>
+         <maskelement>
+            <mename>generic</mename>
+            <mevalue>6</mevalue>
+         </maskelement>
+         <maskelement>
+            <mename>specific</mename>
+            <mevalue>164</mevalue>
+         </maskelement>
+      </mask>
+      <uei>uei.opennms.org/vendor/sonicwall/traps/swFwTrapEnhAntispam</uei>
+      <event-label>SONICWALL-FIREWALL-TRAP-MIB defined trap event: swFwTrapEnhAntispam</event-label>
+      <descr>&lt;p>This trap indicates an Anti-Spam event.&lt;/p>&lt;table>
+            &lt;tr>&lt;td>&lt;b>
+            swTrapInfoTrapType&lt;/b>&lt;/td>&lt;td>
+            %parm[#1]%;&lt;/td>&lt;td>&lt;p>
+            &lt;/p>&lt;/td>&lt;/tr>
+            &lt;tr>&lt;td>&lt;b>
+            swTrapInfoTrapDescription&lt;/b>&lt;/td>&lt;td>
+            %parm[#2]%;&lt;/td>&lt;td>&lt;p>&lt;/p>&lt;/td>&lt;/tr>&lt;/table></descr>
+      <logmsg dest="logndisplay">&lt;p>
             swFwTrapEnhAntispam trap received
             swTrapInfoTrapType=%parm[#1]%
-            swTrapInfoTrapDescription=%parm[#2]%&lt;/p>
-        </logmsg>
-        <severity>Indeterminate</severity>
-    </event>
-    <event>
-        <mask>
-            <maskelement>
-                <mename>id</mename>
-                <mevalue>.1.3.6.1.4.1.8741.1.1.2</mevalue>
-            </maskelement>
-            <maskelement>
-                <mename>generic</mename>
-                <mevalue>6</mevalue>
-            </maskelement>
-            <maskelement>
-                <mename>specific</mename>
-                <mevalue>165</mevalue>
-            </maskelement>
-        </mask>
-        <uei>uei.opennms.org/vendor/sonicwall/traps/swFwTrapEnhNetworkMonitor</uei>
-        <event-label>SONICWALL-FIREWALL-TRAP-MIB defined trap event: swFwTrapEnhNetworkMonitor</event-label>
-        <descr>
-            &lt;p>This trap indicates a Network Monitor event.&lt;/p>&lt;table>
-            &lt;tr>&lt;td>&lt;b>
-            swTrapInfoTrapType&lt;/b>&lt;/td>&lt;td>
-            %parm[#1]%;&lt;/td>&lt;td>&lt;p>
-            &lt;/p>&lt;/td>&lt;/tr>
-            &lt;tr>&lt;td>&lt;b>
-            swTrapInfoTrapDescription&lt;/b>&lt;/td>&lt;td>
-            %parm[#2]%;&lt;/td>&lt;td>&lt;p>&lt;/p>&lt;/td>&lt;/tr>&lt;/table>
-        </descr>
-        <logmsg dest="logndisplay">&lt;p>
+            swTrapInfoTrapDescription=%parm[#2]%&lt;/p></logmsg>
+      <severity>Indeterminate</severity>
+   </event>
+   <event>
+      <mask>
+         <maskelement>
+            <mename>id</mename>
+            <mevalue>.1.3.6.1.4.1.8741.1.1.2</mevalue>
+         </maskelement>
+         <maskelement>
+            <mename>generic</mename>
+            <mevalue>6</mevalue>
+         </maskelement>
+         <maskelement>
+            <mename>specific</mename>
+            <mevalue>165</mevalue>
+         </maskelement>
+      </mask>
+      <uei>uei.opennms.org/vendor/sonicwall/traps/swFwTrapEnhNetworkMonitor</uei>
+      <event-label>SONICWALL-FIREWALL-TRAP-MIB defined trap event: swFwTrapEnhNetworkMonitor</event-label>
+      <descr>&lt;p>This trap indicates a Network Monitor event.&lt;/p>&lt;table>
+            &lt;tr>&lt;td>&lt;b>
+            swTrapInfoTrapType&lt;/b>&lt;/td>&lt;td>
+            %parm[#1]%;&lt;/td>&lt;td>&lt;p>
+            &lt;/p>&lt;/td>&lt;/tr>
+            &lt;tr>&lt;td>&lt;b>
+            swTrapInfoTrapDescription&lt;/b>&lt;/td>&lt;td>
+            %parm[#2]%;&lt;/td>&lt;td>&lt;p>&lt;/p>&lt;/td>&lt;/tr>&lt;/table></descr>
+      <logmsg dest="logndisplay">&lt;p>
             swFwTrapEnhNetworkMonitor trap received
             swTrapInfoTrapType=%parm[#1]%
-            swTrapInfoTrapDescription=%parm[#2]%&lt;/p>
-        </logmsg>
-        <severity>Indeterminate</severity>
-    </event>
-    <event>
-        <mask>
-            <maskelement>
-                <mename>id</mename>
-                <mevalue>.1.3.6.1.4.1.8741.1.1.2</mevalue>
-            </maskelement>
-            <maskelement>
-                <mename>generic</mename>
-                <mevalue>6</mevalue>
-            </maskelement>
-            <maskelement>
-                <mename>specific</mename>
-                <mevalue>166</mevalue>
-            </maskelement>
-        </mask>
-        <uei>uei.opennms.org/vendor/sonicwall/traps/swFwTrapEnhDhcpServer</uei>
-        <event-label>SONICWALL-FIREWALL-TRAP-MIB defined trap event: swFwTrapEnhDhcpServer</event-label>
-        <descr>
-            &lt;p>This trap indicates a DHCP Server event.&lt;/p>&lt;table>
-            &lt;tr>&lt;td>&lt;b>
-            swTrapInfoTrapType&lt;/b>&lt;/td>&lt;td>
-            %parm[#1]%;&lt;/td>&lt;td>&lt;p>
-            &lt;/p>&lt;/td>&lt;/tr>
-            &lt;tr>&lt;td>&lt;b>
-            swTrapInfoTrapDescription&lt;/b>&lt;/td>&lt;td>
-            %parm[#2]%;&lt;/td>&lt;td>&lt;p>&lt;/p>&lt;/td>&lt;/tr>&lt;/table>
-        </descr>
-        <logmsg dest="logndisplay">&lt;p>
+            swTrapInfoTrapDescription=%parm[#2]%&lt;/p></logmsg>
+      <severity>Indeterminate</severity>
+   </event>
+   <event>
+      <mask>
+         <maskelement>
+            <mename>id</mename>
+            <mevalue>.1.3.6.1.4.1.8741.1.1.2</mevalue>
+         </maskelement>
+         <maskelement>
+            <mename>generic</mename>
+            <mevalue>6</mevalue>
+         </maskelement>
+         <maskelement>
+            <mename>specific</mename>
+            <mevalue>166</mevalue>
+         </maskelement>
+      </mask>
+      <uei>uei.opennms.org/vendor/sonicwall/traps/swFwTrapEnhDhcpServer</uei>
+      <event-label>SONICWALL-FIREWALL-TRAP-MIB defined trap event: swFwTrapEnhDhcpServer</event-label>
+      <descr>&lt;p>This trap indicates a DHCP Server event.&lt;/p>&lt;table>
+            &lt;tr>&lt;td>&lt;b>
+            swTrapInfoTrapType&lt;/b>&lt;/td>&lt;td>
+            %parm[#1]%;&lt;/td>&lt;td>&lt;p>
+            &lt;/p>&lt;/td>&lt;/tr>
+            &lt;tr>&lt;td>&lt;b>
+            swTrapInfoTrapDescription&lt;/b>&lt;/td>&lt;td>
+            %parm[#2]%;&lt;/td>&lt;td>&lt;p>&lt;/p>&lt;/td>&lt;/tr>&lt;/table></descr>
+      <logmsg dest="logndisplay">&lt;p>
             swFwTrapEnhDhcpServer trap received
             swTrapInfoTrapType=%parm[#1]%
-            swTrapInfoTrapDescription=%parm[#2]%&lt;/p>
-        </logmsg>
-        <severity>Indeterminate</severity>
-    </event>
-    <event>
-        <mask>
-            <maskelement>
-                <mename>id</mename>
-                <mevalue>.1.3.6.1.4.1.8741.1.1.2</mevalue>
-            </maskelement>
-            <maskelement>
-                <mename>generic</mename>
-                <mevalue>6</mevalue>
-            </maskelement>
-            <maskelement>
-                <mename>specific</mename>
-                <mevalue>167</mevalue>
-            </maskelement>
-        </mask>
-        <uei>uei.opennms.org/vendor/sonicwall/traps/swFwTrapEnhFtp</uei>
-        <event-label>SONICWALL-FIREWALL-TRAP-MIB defined trap event: swFwTrapEnhFtp</event-label>
-        <descr>
-            &lt;p>This trap indicates a FTP event.&lt;/p>&lt;table>
-            &lt;tr>&lt;td>&lt;b>
-            swTrapInfoTrapType&lt;/b>&lt;/td>&lt;td>
-            %parm[#1]%;&lt;/td>&lt;td>&lt;p>
-            &lt;/p>&lt;/td>&lt;/tr>
-            &lt;tr>&lt;td>&lt;b>
-            swTrapInfoTrapDescription&lt;/b>&lt;/td>&lt;td>
-            %parm[#2]%;&lt;/td>&lt;td>&lt;p>&lt;/p>&lt;/td>&lt;/tr>&lt;/table>
-        </descr>
-        <logmsg dest="logndisplay">&lt;p>
+            swTrapInfoTrapDescription=%parm[#2]%&lt;/p></logmsg>
+      <severity>Indeterminate</severity>
+   </event>
+   <event>
+      <mask>
+         <maskelement>
+            <mename>id</mename>
+            <mevalue>.1.3.6.1.4.1.8741.1.1.2</mevalue>
+         </maskelement>
+         <maskelement>
+            <mename>generic</mename>
+            <mevalue>6</mevalue>
+         </maskelement>
+         <maskelement>
+            <mename>specific</mename>
+            <mevalue>167</mevalue>
+         </maskelement>
+      </mask>
+      <uei>uei.opennms.org/vendor/sonicwall/traps/swFwTrapEnhFtp</uei>
+      <event-label>SONICWALL-FIREWALL-TRAP-MIB defined trap event: swFwTrapEnhFtp</event-label>
+      <descr>&lt;p>This trap indicates a FTP event.&lt;/p>&lt;table>
+            &lt;tr>&lt;td>&lt;b>
+            swTrapInfoTrapType&lt;/b>&lt;/td>&lt;td>
+            %parm[#1]%;&lt;/td>&lt;td>&lt;p>
+            &lt;/p>&lt;/td>&lt;/tr>
+            &lt;tr>&lt;td>&lt;b>
+            swTrapInfoTrapDescription&lt;/b>&lt;/td>&lt;td>
+            %parm[#2]%;&lt;/td>&lt;td>&lt;p>&lt;/p>&lt;/td>&lt;/tr>&lt;/table></descr>
+      <logmsg dest="logndisplay">&lt;p>
             swFwTrapEnhFtp trap received
             swTrapInfoTrapType=%parm[#1]%
-            swTrapInfoTrapDescription=%parm[#2]%&lt;/p>
-        </logmsg>
-        <severity>Indeterminate</severity>
-    </event>
-    <event>
-        <mask>
-            <maskelement>
-                <mename>id</mename>
-                <mevalue>.1.3.6.1.4.1.8741.1.1.2</mevalue>
-            </maskelement>
-            <maskelement>
-                <mename>generic</mename>
-                <mevalue>6</mevalue>
-            </maskelement>
-            <maskelement>
-                <mename>specific</mename>
-                <mevalue>168</mevalue>
-            </maskelement>
-        </mask>
-        <uei>uei.opennms.org/vendor/sonicwall/traps/swFwTrapEnhDPISSL</uei>
-        <event-label>SONICWALL-FIREWALL-TRAP-MIB defined trap event: swFwTrapEnhDPISSL</event-label>
-        <descr>
-            &lt;p>This trap indicates a DPI SSL event.&lt;/p>&lt;table>
-            &lt;tr>&lt;td>&lt;b>
-            swTrapInfoTrapType&lt;/b>&lt;/td>&lt;td>
-            %parm[#1]%;&lt;/td>&lt;td>&lt;p>
-            &lt;/p>&lt;/td>&lt;/tr>
-            &lt;tr>&lt;td>&lt;b>
-            swTrapInfoTrapDescription&lt;/b>&lt;/td>&lt;td>
-            %parm[#2]%;&lt;/td>&lt;td>&lt;p>&lt;/p>&lt;/td>&lt;/tr>&lt;/table>
-        </descr>
-        <logmsg dest="logndisplay">&lt;p>
+            swTrapInfoTrapDescription=%parm[#2]%&lt;/p></logmsg>
+      <severity>Indeterminate</severity>
+   </event>
+   <event>
+      <mask>
+         <maskelement>
+            <mename>id</mename>
+            <mevalue>.1.3.6.1.4.1.8741.1.1.2</mevalue>
+         </maskelement>
+         <maskelement>
+            <mename>generic</mename>
+            <mevalue>6</mevalue>
+         </maskelement>
+         <maskelement>
+            <mename>specific</mename>
+            <mevalue>168</mevalue>
+         </maskelement>
+      </mask>
+      <uei>uei.opennms.org/vendor/sonicwall/traps/swFwTrapEnhDPISSL</uei>
+      <event-label>SONICWALL-FIREWALL-TRAP-MIB defined trap event: swFwTrapEnhDPISSL</event-label>
+      <descr>&lt;p>This trap indicates a DPI SSL event.&lt;/p>&lt;table>
+            &lt;tr>&lt;td>&lt;b>
+            swTrapInfoTrapType&lt;/b>&lt;/td>&lt;td>
+            %parm[#1]%;&lt;/td>&lt;td>&lt;p>
+            &lt;/p>&lt;/td>&lt;/tr>
+            &lt;tr>&lt;td>&lt;b>
+            swTrapInfoTrapDescription&lt;/b>&lt;/td>&lt;td>
+            %parm[#2]%;&lt;/td>&lt;td>&lt;p>&lt;/p>&lt;/td>&lt;/tr>&lt;/table></descr>
+      <logmsg dest="logndisplay">&lt;p>
             swFwTrapEnhDPISSL trap received
             swTrapInfoTrapType=%parm[#1]%
-            swTrapInfoTrapDescription=%parm[#2]%&lt;/p>
-        </logmsg>
-        <severity>Indeterminate</severity>
-    </event>
-    <event>
-        <mask>
-            <maskelement>
-                <mename>id</mename>
-                <mevalue>.1.3.6.1.4.1.8741.1.1.2</mevalue>
-            </maskelement>
-            <maskelement>
-                <mename>generic</mename>
-                <mevalue>6</mevalue>
-            </maskelement>
-            <maskelement>
-                <mename>specific</mename>
-                <mevalue>169</mevalue>
-            </maskelement>
-        </mask>
-        <uei>uei.opennms.org/vendor/sonicwall/traps/swFwTrapEnhApplicationControl</uei>
-        <event-label>SONICWALL-FIREWALL-TRAP-MIB defined trap event: swFwTrapEnhApplicationControl</event-label>
-        <descr>
-            &lt;p>This trap indicates an Application Control event.&lt;/p>&lt;table>
-            &lt;tr>&lt;td>&lt;b>
-            swTrapInfoTrapType&lt;/b>&lt;/td>&lt;td>
-            %parm[#1]%;&lt;/td>&lt;td>&lt;p>
-            &lt;/p>&lt;/td>&lt;/tr>
-            &lt;tr>&lt;td>&lt;b>
-            swTrapInfoTrapDescription&lt;/b>&lt;/td>&lt;td>
-            %parm[#2]%;&lt;/td>&lt;td>&lt;p>&lt;/p>&lt;/td>&lt;/tr>&lt;/table>
-        </descr>
-        <logmsg dest="logndisplay">&lt;p>
+            swTrapInfoTrapDescription=%parm[#2]%&lt;/p></logmsg>
+      <severity>Indeterminate</severity>
+   </event>
+   <event>
+      <mask>
+         <maskelement>
+            <mename>id</mename>
+            <mevalue>.1.3.6.1.4.1.8741.1.1.2</mevalue>
+         </maskelement>
+         <maskelement>
+            <mename>generic</mename>
+            <mevalue>6</mevalue>
+         </maskelement>
+         <maskelement>
+            <mename>specific</mename>
+            <mevalue>169</mevalue>
+         </maskelement>
+      </mask>
+      <uei>uei.opennms.org/vendor/sonicwall/traps/swFwTrapEnhApplicationControl</uei>
+      <event-label>SONICWALL-FIREWALL-TRAP-MIB defined trap event: swFwTrapEnhApplicationControl</event-label>
+      <descr>&lt;p>This trap indicates an Application Control event.&lt;/p>&lt;table>
+            &lt;tr>&lt;td>&lt;b>
+            swTrapInfoTrapType&lt;/b>&lt;/td>&lt;td>
+            %parm[#1]%;&lt;/td>&lt;td>&lt;p>
+            &lt;/p>&lt;/td>&lt;/tr>
+            &lt;tr>&lt;td>&lt;b>
+            swTrapInfoTrapDescription&lt;/b>&lt;/td>&lt;td>
+            %parm[#2]%;&lt;/td>&lt;td>&lt;p>&lt;/p>&lt;/td>&lt;/tr>&lt;/table></descr>
+      <logmsg dest="logndisplay">&lt;p>
             swFwTrapEnhApplicationControl trap received
             swTrapInfoTrapType=%parm[#1]%
-            swTrapInfoTrapDescription=%parm[#2]%&lt;/p>
-        </logmsg>
-        <severity>Indeterminate</severity>
-    </event>
-    <event>
-        <mask>
-            <maskelement>
-                <mename>id</mename>
-                <mevalue>.1.3.6.1.4.1.8741.1.1.2</mevalue>
-            </maskelement>
-            <maskelement>
-                <mename>generic</mename>
-                <mevalue>6</mevalue>
-            </maskelement>
-            <maskelement>
-                <mename>specific</mename>
-                <mevalue>170</mevalue>
-            </maskelement>
-        </mask>
-        <uei>uei.opennms.org/vendor/sonicwall/traps/swFwTrapEnhWanAcceleration</uei>
-        <event-label>SONICWALL-FIREWALL-TRAP-MIB defined trap event: swFwTrapEnhWanAcceleration</event-label>
-        <descr>
-            &lt;p>This trap indicates a WAN Acceleration event.&lt;/p>&lt;table>
-            &lt;tr>&lt;td>&lt;b>
-            swTrapInfoTrapType&lt;/b>&lt;/td>&lt;td>
-            %parm[#1]%;&lt;/td>&lt;td>&lt;p>
-            &lt;/p>&lt;/td>&lt;/tr>
-            &lt;tr>&lt;td>&lt;b>
-            swTrapInfoTrapDescription&lt;/b>&lt;/td>&lt;td>
-            %parm[#2]%;&lt;/td>&lt;td>&lt;p>&lt;/p>&lt;/td>&lt;/tr>&lt;/table>
-        </descr>
-        <logmsg dest="logndisplay">&lt;p>
+            swTrapInfoTrapDescription=%parm[#2]%&lt;/p></logmsg>
+      <severity>Indeterminate</severity>
+   </event>
+   <event>
+      <mask>
+         <maskelement>
+            <mename>id</mename>
+            <mevalue>.1.3.6.1.4.1.8741.1.1.2</mevalue>
+         </maskelement>
+         <maskelement>
+            <mename>generic</mename>
+            <mevalue>6</mevalue>
+         </maskelement>
+         <maskelement>
+            <mename>specific</mename>
+            <mevalue>170</mevalue>
+         </maskelement>
+      </mask>
+      <uei>uei.opennms.org/vendor/sonicwall/traps/swFwTrapEnhWanAcceleration</uei>
+      <event-label>SONICWALL-FIREWALL-TRAP-MIB defined trap event: swFwTrapEnhWanAcceleration</event-label>
+      <descr>&lt;p>This trap indicates a WAN Acceleration event.&lt;/p>&lt;table>
+            &lt;tr>&lt;td>&lt;b>
+            swTrapInfoTrapType&lt;/b>&lt;/td>&lt;td>
+            %parm[#1]%;&lt;/td>&lt;td>&lt;p>
+            &lt;/p>&lt;/td>&lt;/tr>
+            &lt;tr>&lt;td>&lt;b>
+            swTrapInfoTrapDescription&lt;/b>&lt;/td>&lt;td>
+            %parm[#2]%;&lt;/td>&lt;td>&lt;p>&lt;/p>&lt;/td>&lt;/tr>&lt;/table></descr>
+      <logmsg dest="logndisplay">&lt;p>
             swFwTrapEnhWanAcceleration trap received
             swTrapInfoTrapType=%parm[#1]%
-            swTrapInfoTrapDescription=%parm[#2]%&lt;/p>
-        </logmsg>
-        <severity>Indeterminate</severity>
-    </event>
->>>>>>> c77b3c8f
+            swTrapInfoTrapDescription=%parm[#2]%&lt;/p></logmsg>
+      <severity>Indeterminate</severity>
+   </event>
 </events>