--- conflicted
+++ resolved
@@ -1,5 +1,4 @@
 <events xmlns="http://xmlns.opennms.org/xsd/eventconf">
-<<<<<<< HEAD
    <event>
       <uei>uei.opennms.org/syslogd/kernel/Emergency</uei>
       <event-label>OpenNMS-defined node event: syslogdMessage (kernel/Emergency)</event-label>
@@ -91,8 +90,8 @@
       <severity>Normal</severity>
    </event>
    <event>
-      <uei>uei.opennms.org/syslogd/kernel/Info</uei>
-      <event-label>OpenNMS-defined node event: syslogdMessage (kernel/Info)</event-label>
+      <uei>uei.opennms.org/syslogd/kernel/Informational</uei>
+      <event-label>OpenNMS-defined node event: syslogdMessage (kernel/Informational)</event-label>
       <descr>&lt;p>The interface %interface% generated a Syslog Message.&lt;br>
                         Node ID: %nodeid%&lt;br>
                         Host: %nodelabel%&lt;br>
@@ -211,8 +210,8 @@
       <severity>Normal</severity>
    </event>
    <event>
-      <uei>uei.opennms.org/syslogd/user/Info</uei>
-      <event-label>OpenNMS-defined node event: syslogdMessage (user/Info)</event-label>
+      <uei>uei.opennms.org/syslogd/user/Informational</uei>
+      <event-label>OpenNMS-defined node event: syslogdMessage (user/Informational)</event-label>
       <descr>&lt;p>The interface %interface% generated a Syslog Message.&lt;br>
                         Node ID: %nodeid%&lt;br>
                         Host: %nodelabel%&lt;br>
@@ -331,8 +330,8 @@
       <severity>Normal</severity>
    </event>
    <event>
-      <uei>uei.opennms.org/syslogd/mail/Info</uei>
-      <event-label>OpenNMS-defined node event: syslogdMessage (mail/Info)</event-label>
+      <uei>uei.opennms.org/syslogd/mail/Informational</uei>
+      <event-label>OpenNMS-defined node event: syslogdMessage (mail/Informational)</event-label>
       <descr>&lt;p>The interface %interface% generated a Syslog Message.&lt;br>
                         Node ID: %nodeid%&lt;br>
                         Host: %nodelabel%&lt;br>
@@ -451,8 +450,8 @@
       <severity>Normal</severity>
    </event>
    <event>
-      <uei>uei.opennms.org/syslogd/daemon/Info</uei>
-      <event-label>OpenNMS-defined node event: syslogdMessage (daemon/Info)</event-label>
+      <uei>uei.opennms.org/syslogd/daemon/Informational</uei>
+      <event-label>OpenNMS-defined node event: syslogdMessage (daemon/Informational)</event-label>
       <descr>&lt;p>The interface %interface% generated a Syslog Message.&lt;br>
                         Node ID: %nodeid%&lt;br>
                         Host: %nodelabel%&lt;br>
@@ -571,8 +570,8 @@
       <severity>Normal</severity>
    </event>
    <event>
-      <uei>uei.opennms.org/syslogd/auth/Info</uei>
-      <event-label>OpenNMS-defined node event: syslogdMessage (auth/Info)</event-label>
+      <uei>uei.opennms.org/syslogd/auth/Informational</uei>
+      <event-label>OpenNMS-defined node event: syslogdMessage (auth/Informational)</event-label>
       <descr>&lt;p>The interface %interface% generated a Syslog Message.&lt;br>
                         Node ID: %nodeid%&lt;br>
                         Host: %nodelabel%&lt;br>
@@ -691,8 +690,8 @@
       <severity>Normal</severity>
    </event>
    <event>
-      <uei>uei.opennms.org/syslogd/syslog/Info</uei>
-      <event-label>OpenNMS-defined node event: syslogdMessage (syslog/Info)</event-label>
+      <uei>uei.opennms.org/syslogd/syslog/Informational</uei>
+      <event-label>OpenNMS-defined node event: syslogdMessage (syslog/Informational)</event-label>
       <descr>&lt;p>The interface %interface% generated a Syslog Message.&lt;br>
                         Node ID: %nodeid%&lt;br>
                         Host: %nodelabel%&lt;br>
@@ -811,8 +810,8 @@
       <severity>Normal</severity>
    </event>
    <event>
-      <uei>uei.opennms.org/syslogd/lpr/Info</uei>
-      <event-label>OpenNMS-defined node event: syslogdMessage (lpr/Info)</event-label>
+      <uei>uei.opennms.org/syslogd/lpr/Informational</uei>
+      <event-label>OpenNMS-defined node event: syslogdMessage (lpr/Informational)</event-label>
       <descr>&lt;p>The interface %interface% generated a Syslog Message.&lt;br>
                         Node ID: %nodeid%&lt;br>
                         Host: %nodelabel%&lt;br>
@@ -931,8 +930,8 @@
       <severity>Normal</severity>
    </event>
    <event>
-      <uei>uei.opennms.org/syslogd/news/Info</uei>
-      <event-label>OpenNMS-defined node event: syslogdMessage (news/Info)</event-label>
+      <uei>uei.opennms.org/syslogd/news/Informational</uei>
+      <event-label>OpenNMS-defined node event: syslogdMessage (news/Informational)</event-label>
       <descr>&lt;p>The interface %interface% generated a Syslog Message.&lt;br>
                         Node ID: %nodeid%&lt;br>
                         Host: %nodelabel%&lt;br>
@@ -1051,8 +1050,8 @@
       <severity>Normal</severity>
    </event>
    <event>
-      <uei>uei.opennms.org/syslogd/uucp/Info</uei>
-      <event-label>OpenNMS-defined node event: syslogdMessage (uucp/Info)</event-label>
+      <uei>uei.opennms.org/syslogd/uucp/Informational</uei>
+      <event-label>OpenNMS-defined node event: syslogdMessage (uucp/Informational)</event-label>
       <descr>&lt;p>The interface %interface% generated a Syslog Message.&lt;br>
                         Node ID: %nodeid%&lt;br>
                         Host: %nodelabel%&lt;br>
@@ -1171,8 +1170,8 @@
       <severity>Normal</severity>
    </event>
    <event>
-      <uei>uei.opennms.org/syslogd/cron/Info</uei>
-      <event-label>OpenNMS-defined node event: syslogdMessage (cron/Info)</event-label>
+      <uei>uei.opennms.org/syslogd/cron/Informational</uei>
+      <event-label>OpenNMS-defined node event: syslogdMessage (cron/Informational)</event-label>
       <descr>&lt;p>The interface %interface% generated a Syslog Message.&lt;br>
                         Node ID: %nodeid%&lt;br>
                         Host: %nodelabel%&lt;br>
@@ -1291,8 +1290,8 @@
       <severity>Normal</severity>
    </event>
    <event>
-      <uei>uei.opennms.org/syslogd/authpriv/Info</uei>
-      <event-label>OpenNMS-defined node event: syslogdMessage (authpriv/Info)</event-label>
+      <uei>uei.opennms.org/syslogd/authpriv/Informational</uei>
+      <event-label>OpenNMS-defined node event: syslogdMessage (authpriv/Informational)</event-label>
       <descr>&lt;p>The interface %interface% generated a Syslog Message.&lt;br>
                         Node ID: %nodeid%&lt;br>
                         Host: %nodelabel%&lt;br>
@@ -1396,8 +1395,8 @@
       <severity>Normal</severity>
    </event>
    <event>
-      <uei>uei.opennms.org/syslogd/ftp/Info</uei>
-      <event-label>OpenNMS-defined node event: syslogdMessage (ftp/Info)</event-label>
+      <uei>uei.opennms.org/syslogd/ftp/Informational</uei>
+      <event-label>OpenNMS-defined node event: syslogdMessage (ftp/Informational)</event-label>
       <descr>&lt;p>The interface %interface% generated a Syslog Message.&lt;br>
                         Node ID: %nodeid%&lt;br>
                         Host: %nodelabel%&lt;br>
@@ -1501,8 +1500,8 @@
       <severity>Normal</severity>
    </event>
    <event>
-      <uei>uei.opennms.org/syslogd/ntp/Info</uei>
-      <event-label>OpenNMS-defined node event: syslogdMessage (ntp/Info)</event-label>
+      <uei>uei.opennms.org/syslogd/ntp/Informational</uei>
+      <event-label>OpenNMS-defined node event: syslogdMessage (ntp/Informational)</event-label>
       <descr>&lt;p>The interface %interface% generated a Syslog Message.&lt;br>
                         Node ID: %nodeid%&lt;br>
                         Host: %nodelabel%&lt;br>
@@ -1606,8 +1605,8 @@
       <severity>Normal</severity>
    </event>
    <event>
-      <uei>uei.opennms.org/syslogd/audit/Info</uei>
-      <event-label>OpenNMS-defined node event: syslogdMessage (audit/Info)</event-label>
+      <uei>uei.opennms.org/syslogd/audit/Informational</uei>
+      <event-label>OpenNMS-defined node event: syslogdMessage (audit/Informational)</event-label>
       <descr>&lt;p>The interface %interface% generated a Syslog Message.&lt;br>
                         Node ID: %nodeid%&lt;br>
                         Host: %nodelabel%&lt;br>
@@ -1711,8 +1710,8 @@
       <severity>Normal</severity>
    </event>
    <event>
-      <uei>uei.opennms.org/syslogd/alert/Info</uei>
-      <event-label>OpenNMS-defined node event: syslogdMessage (alert/Info)</event-label>
+      <uei>uei.opennms.org/syslogd/alert/Informational</uei>
+      <event-label>OpenNMS-defined node event: syslogdMessage (alert/Informational)</event-label>
       <descr>&lt;p>The interface %interface% generated a Syslog Message.&lt;br>
                         Node ID: %nodeid%&lt;br>
                         Host: %nodelabel%&lt;br>
@@ -1816,8 +1815,8 @@
       <severity>Normal</severity>
    </event>
    <event>
-      <uei>uei.opennms.org/syslogd/clock/Info</uei>
-      <event-label>OpenNMS-defined node event: syslogdMessage (clock/Info)</event-label>
+      <uei>uei.opennms.org/syslogd/clock/Informational</uei>
+      <event-label>OpenNMS-defined node event: syslogdMessage (clock/Informational)</event-label>
       <descr>&lt;p>The interface %interface% generated a Syslog Message.&lt;br>
                         Node ID: %nodeid%&lt;br>
                         Host: %nodelabel%&lt;br>
@@ -1921,8 +1920,8 @@
       <severity>Normal</severity>
    </event>
    <event>
-      <uei>uei.opennms.org/syslogd/local0/Info</uei>
-      <event-label>OpenNMS-defined node event: syslogdMessage (local0/Info)</event-label>
+      <uei>uei.opennms.org/syslogd/local0/Informational</uei>
+      <event-label>OpenNMS-defined node event: syslogdMessage (local0/Informational)</event-label>
       <descr>&lt;p>The interface %interface% generated a Syslog Message.&lt;br>
                         Node ID: %nodeid%&lt;br>
                         Host: %nodelabel%&lt;br>
@@ -2041,8 +2040,8 @@
       <severity>Normal</severity>
    </event>
    <event>
-      <uei>uei.opennms.org/syslogd/local1/Info</uei>
-      <event-label>OpenNMS-defined node event: syslogdMessage (local1/Info)</event-label>
+      <uei>uei.opennms.org/syslogd/local1/Informational</uei>
+      <event-label>OpenNMS-defined node event: syslogdMessage (local1/Informational)</event-label>
       <descr>&lt;p>The interface %interface% generated a Syslog Message.&lt;br>
                         Node ID: %nodeid%&lt;br>
                         Host: %nodelabel%&lt;br>
@@ -2161,8 +2160,8 @@
       <severity>Normal</severity>
    </event>
    <event>
-      <uei>uei.opennms.org/syslogd/local2/Info</uei>
-      <event-label>OpenNMS-defined node event: syslogdMessage (local2/Info)</event-label>
+      <uei>uei.opennms.org/syslogd/local2/Informational</uei>
+      <event-label>OpenNMS-defined node event: syslogdMessage (local2/Informational)</event-label>
       <descr>&lt;p>The interface %interface% generated a Syslog Message.&lt;br>
                         Node ID: %nodeid%&lt;br>
                         Host: %nodelabel%&lt;br>
@@ -2281,8 +2280,8 @@
       <severity>Normal</severity>
    </event>
    <event>
-      <uei>uei.opennms.org/syslogd/local3/Info</uei>
-      <event-label>OpenNMS-defined node event: syslogdMessage (local3/Info)</event-label>
+      <uei>uei.opennms.org/syslogd/local3/Informational</uei>
+      <event-label>OpenNMS-defined node event: syslogdMessage (local3/Informational)</event-label>
       <descr>&lt;p>The interface %interface% generated a Syslog Message.&lt;br>
                         Node ID: %nodeid%&lt;br>
                         Host: %nodelabel%&lt;br>
@@ -2401,8 +2400,8 @@
       <severity>Normal</severity>
    </event>
    <event>
-      <uei>uei.opennms.org/syslogd/local4/Info</uei>
-      <event-label>OpenNMS-defined node event: syslogdMessage (local4/Info)</event-label>
+      <uei>uei.opennms.org/syslogd/local4/Informational</uei>
+      <event-label>OpenNMS-defined node event: syslogdMessage (local4/Informational)</event-label>
       <descr>&lt;p>The interface %interface% generated a Syslog Message.&lt;br>
                         Node ID: %nodeid%&lt;br>
                         Host: %nodelabel%&lt;br>
@@ -2521,8 +2520,8 @@
       <severity>Normal</severity>
    </event>
    <event>
-      <uei>uei.opennms.org/syslogd/local5/Info</uei>
-      <event-label>OpenNMS-defined node event: syslogdMessage (local5/Info)</event-label>
+      <uei>uei.opennms.org/syslogd/local5/Informational</uei>
+      <event-label>OpenNMS-defined node event: syslogdMessage (local5/Informational)</event-label>
       <descr>&lt;p>The interface %interface% generated a Syslog Message.&lt;br>
                         Node ID: %nodeid%&lt;br>
                         Host: %nodelabel%&lt;br>
@@ -2641,8 +2640,8 @@
       <severity>Normal</severity>
    </event>
    <event>
-      <uei>uei.opennms.org/syslogd/local6/Info</uei>
-      <event-label>OpenNMS-defined node event: syslogdMessage (local6/Info)</event-label>
+      <uei>uei.opennms.org/syslogd/local6/Informational</uei>
+      <event-label>OpenNMS-defined node event: syslogdMessage (local6/Informational)</event-label>
       <descr>&lt;p>The interface %interface% generated a Syslog Message.&lt;br>
                         Node ID: %nodeid%&lt;br>
                         Host: %nodelabel%&lt;br>
@@ -2761,8 +2760,8 @@
       <severity>Normal</severity>
    </event>
    <event>
-      <uei>uei.opennms.org/syslogd/local7/Info</uei>
-      <event-label>OpenNMS-defined node event: syslogdMessage (local7/Info)</event-label>
+      <uei>uei.opennms.org/syslogd/local7/Informational</uei>
+      <event-label>OpenNMS-defined node event: syslogdMessage (local7/Informational)</event-label>
       <descr>&lt;p>The interface %interface% generated a Syslog Message.&lt;br>
                         Node ID: %nodeid%&lt;br>
                         Host: %nodelabel%&lt;br>
@@ -2790,3540 +2789,4 @@
                         Message: %parm[syslogmessage]% &lt;br></logmsg>
       <severity>Normal</severity>
    </event>
-=======
-		<event>
-                <uei>uei.opennms.org/syslogd/kernel/Emergency</uei>
-                <event-label>OpenNMS-defined node event: syslogdMessage (kernel/Emergency)</event-label>
-                <descr>
-                        &lt;p&gt;The interface %interface% generated a Syslog Message.&lt;br&gt;
-                        Node ID: %nodeid%&lt;br&gt;
-                        Host: %nodelabel%&lt;br&gt;
-                        Interface: %interface% &lt;br&gt;
-                        Message: %parm[syslogmessage]% &lt;br&gt;
-                        Process: %parm[process]% &lt;br&gt;
-                        PID: %parm[processid]%
-			&lt;/p&gt;
-                </descr>
-                <logmsg dest='logndisplay'>
-                        &lt;p&gt;An OpenNMS Event has been received as a Syslog Message &lt;/p&gt;
-                        Message: %parm[syslogmessage]% &lt;br&gt;
-                 </logmsg>
-<severity>Critical</severity>
-	</event>
-		<event>
-                <uei>uei.opennms.org/syslogd/kernel/Alert</uei>
-                <event-label>OpenNMS-defined node event: syslogdMessage (kernel/Alert)</event-label>
-                <descr>
-                        &lt;p&gt;The interface %interface% generated a Syslog Message.&lt;br&gt;
-                        Node ID: %nodeid%&lt;br&gt;
-                        Host: %nodelabel%&lt;br&gt;
-                        Interface: %interface% &lt;br&gt;
-                        Message: %parm[syslogmessage]% &lt;br&gt;
-                        Process: %parm[process]% &lt;br&gt;
-                        PID: %parm[processid]%
-			&lt;/p&gt;
-                </descr>
-                <logmsg dest='logndisplay'>
-                        &lt;p&gt;An OpenNMS Event has been received as a Syslog Message &lt;/p&gt;
-                        Message: %parm[syslogmessage]% &lt;br&gt;
-                 </logmsg>
-<severity>Major</severity>
-	</event>
-		<event>
-                <uei>uei.opennms.org/syslogd/kernel/Critical</uei>
-                <event-label>OpenNMS-defined node event: syslogdMessage (kernel/Critical)</event-label>
-                <descr>
-                        &lt;p&gt;The interface %interface% generated a Syslog Message.&lt;br&gt;
-                        Node ID: %nodeid%&lt;br&gt;
-                        Host: %nodelabel%&lt;br&gt;
-                        Interface: %interface% &lt;br&gt;
-                        Message: %parm[syslogmessage]% &lt;br&gt;
-                        Process: %parm[process]% &lt;br&gt;
-                        PID: %parm[processid]%
-			&lt;/p&gt;
-                </descr>
-                <logmsg dest='logndisplay'>
-                        &lt;p&gt;An OpenNMS Event has been received as a Syslog Message &lt;/p&gt;
-                        Message: %parm[syslogmessage]% &lt;br&gt;
-                 </logmsg>
-<severity>Critical</severity>
-	</event>
-		<event>
-                <uei>uei.opennms.org/syslogd/kernel/Error</uei>
-                <event-label>OpenNMS-defined node event: syslogdMessage (kernel/Error)</event-label>
-                <descr>
-                        &lt;p&gt;The interface %interface% generated a Syslog Message.&lt;br&gt;
-                        Node ID: %nodeid%&lt;br&gt;
-                        Host: %nodelabel%&lt;br&gt;
-                        Interface: %interface% &lt;br&gt;
-                        Message: %parm[syslogmessage]% &lt;br&gt;
-                        Process: %parm[process]% &lt;br&gt;
-                        PID: %parm[processid]%
-			&lt;/p&gt;
-                </descr>
-                <logmsg dest='logndisplay'>
-                        &lt;p&gt;An OpenNMS Event has been received as a Syslog Message &lt;/p&gt;
-                        Message: %parm[syslogmessage]% &lt;br&gt;
-                 </logmsg>
-<severity>Minor</severity>
-	</event>
-		<event>
-                <uei>uei.opennms.org/syslogd/kernel/Warning</uei>
-                <event-label>OpenNMS-defined node event: syslogdMessage (kernel/Warning)</event-label>
-                <descr>
-                        &lt;p&gt;The interface %interface% generated a Syslog Message.&lt;br&gt;
-                        Node ID: %nodeid%&lt;br&gt;
-                        Host: %nodelabel%&lt;br&gt;
-                        Interface: %interface% &lt;br&gt;
-                        Message: %parm[syslogmessage]% &lt;br&gt;
-                        Process: %parm[process]% &lt;br&gt;
-                        PID: %parm[processid]%
-			&lt;/p&gt;
-                </descr>
-                <logmsg dest='logndisplay'>
-                        &lt;p&gt;An OpenNMS Event has been received as a Syslog Message &lt;/p&gt;
-                        Message: %parm[syslogmessage]% &lt;br&gt;
-                 </logmsg>
-<severity>Warning</severity>
-	</event>
-		<event>
-                <uei>uei.opennms.org/syslogd/kernel/Notice</uei>
-                <event-label>OpenNMS-defined node event: syslogdMessage (kernel/Notice)</event-label>
-                <descr>
-                        &lt;p&gt;The interface %interface% generated a Syslog Message.&lt;br&gt;
-                        Node ID: %nodeid%&lt;br&gt;
-                        Host: %nodelabel%&lt;br&gt;
-                        Interface: %interface% &lt;br&gt;
-                        Message: %parm[syslogmessage]% &lt;br&gt;
-                        Process: %parm[process]% &lt;br&gt;
-                        PID: %parm[processid]%
-			&lt;/p&gt;
-                </descr>
-                <logmsg dest='logndisplay'>
-                        &lt;p&gt;An OpenNMS Event has been received as a Syslog Message &lt;/p&gt;
-                        Message: %parm[syslogmessage]% &lt;br&gt;
-                 </logmsg>
-		<severity>Normal</severity>
-	</event>
-		<event>
-                <uei>uei.opennms.org/syslogd/kernel/Informational</uei>
-                <event-label>OpenNMS-defined node event: syslogdMessage (kernel/Informational)</event-label>
-                <descr>
-                        &lt;p&gt;The interface %interface% generated a Syslog Message.&lt;br&gt;
-                        Node ID: %nodeid%&lt;br&gt;
-                        Host: %nodelabel%&lt;br&gt;
-                        Interface: %interface% &lt;br&gt;
-                        Message: %parm[syslogmessage]% &lt;br&gt;
-                        Process: %parm[process]% &lt;br&gt;
-                        PID: %parm[processid]%
-			&lt;/p&gt;
-                </descr>
-                <logmsg dest='logndisplay'>
-                        &lt;p&gt;An OpenNMS Event has been received as a Syslog Message &lt;/p&gt;
-                        Message: %parm[syslogmessage]% &lt;br&gt;
-                 </logmsg>
-		<severity>Normal</severity>
-	</event>
-		<event>
-                <uei>uei.opennms.org/syslogd/kernel/Debug</uei>
-                <event-label>OpenNMS-defined node event: syslogdMessage (kernel/Debug)</event-label>
-                <descr>
-                        &lt;p&gt;The interface %interface% generated a Syslog Message.&lt;br&gt;
-                        Node ID: %nodeid%&lt;br&gt;
-                        Host: %nodelabel%&lt;br&gt;
-                        Interface: %interface% &lt;br&gt;
-                        Message: %parm[syslogmessage]% &lt;br&gt;
-                        Process: %parm[process]% &lt;br&gt;
-                        PID: %parm[processid]%
-			&lt;/p&gt;
-                </descr>
-                <logmsg dest='logndisplay'>
-                        &lt;p&gt;An OpenNMS Event has been received as a Syslog Message &lt;/p&gt;
-                        Message: %parm[syslogmessage]% &lt;br&gt;
-                 </logmsg>
-		<severity>Normal</severity>
-	</event>
-		<event>
-                <uei>uei.opennms.org/syslogd/user/Emergency</uei>
-                <event-label>OpenNMS-defined node event: syslogdMessage (user/Emergency)</event-label>
-                <descr>
-                        &lt;p&gt;The interface %interface% generated a Syslog Message.&lt;br&gt;
-                        Node ID: %nodeid%&lt;br&gt;
-                        Host: %nodelabel%&lt;br&gt;
-                        Interface: %interface% &lt;br&gt;
-                        Message: %parm[syslogmessage]% &lt;br&gt;
-                        Process: %parm[process]% &lt;br&gt;
-                        PID: %parm[processid]%
-			&lt;/p&gt;
-                </descr>
-                <logmsg dest='logndisplay'>
-                        &lt;p&gt;An OpenNMS Event has been received as a Syslog Message &lt;/p&gt;
-                        Message: %parm[syslogmessage]% &lt;br&gt;
-                 </logmsg>
-<severity>Critical</severity>
-	</event>
-		<event>
-                <uei>uei.opennms.org/syslogd/user/Alert</uei>
-                <event-label>OpenNMS-defined node event: syslogdMessage (user/Alert)</event-label>
-                <descr>
-                        &lt;p&gt;The interface %interface% generated a Syslog Message.&lt;br&gt;
-                        Node ID: %nodeid%&lt;br&gt;
-                        Host: %nodelabel%&lt;br&gt;
-                        Interface: %interface% &lt;br&gt;
-                        Message: %parm[syslogmessage]% &lt;br&gt;
-                        Process: %parm[process]% &lt;br&gt;
-                        PID: %parm[processid]%
-			&lt;/p&gt;
-                </descr>
-                <logmsg dest='logndisplay'>
-                        &lt;p&gt;An OpenNMS Event has been received as a Syslog Message &lt;/p&gt;
-                        Message: %parm[syslogmessage]% &lt;br&gt;
-                 </logmsg>
-<severity>Major</severity>
-	</event>
-		<event>
-                <uei>uei.opennms.org/syslogd/user/Critical</uei>
-                <event-label>OpenNMS-defined node event: syslogdMessage (user/Critical)</event-label>
-                <descr>
-                        &lt;p&gt;The interface %interface% generated a Syslog Message.&lt;br&gt;
-                        Node ID: %nodeid%&lt;br&gt;
-                        Host: %nodelabel%&lt;br&gt;
-                        Interface: %interface% &lt;br&gt;
-                        Message: %parm[syslogmessage]% &lt;br&gt;
-                        Process: %parm[process]% &lt;br&gt;
-                        PID: %parm[processid]%
-			&lt;/p&gt;
-                </descr>
-                <logmsg dest='logndisplay'>
-                        &lt;p&gt;An OpenNMS Event has been received as a Syslog Message &lt;/p&gt;
-                        Message: %parm[syslogmessage]% &lt;br&gt;
-                 </logmsg>
-<severity>Critical</severity>
-	</event>
-		<event>
-                <uei>uei.opennms.org/syslogd/user/Error</uei>
-                <event-label>OpenNMS-defined node event: syslogdMessage (user/Error)</event-label>
-                <descr>
-                        &lt;p&gt;The interface %interface% generated a Syslog Message.&lt;br&gt;
-                        Node ID: %nodeid%&lt;br&gt;
-                        Host: %nodelabel%&lt;br&gt;
-                        Interface: %interface% &lt;br&gt;
-                        Message: %parm[syslogmessage]% &lt;br&gt;
-                        Process: %parm[process]% &lt;br&gt;
-                        PID: %parm[processid]%
-			&lt;/p&gt;
-                </descr>
-                <logmsg dest='logndisplay'>
-                        &lt;p&gt;An OpenNMS Event has been received as a Syslog Message &lt;/p&gt;
-                        Message: %parm[syslogmessage]% &lt;br&gt;
-                 </logmsg>
-<severity>Minor</severity>
-	</event>
-		<event>
-                <uei>uei.opennms.org/syslogd/user/Warning</uei>
-                <event-label>OpenNMS-defined node event: syslogdMessage (user/Warning)</event-label>
-                <descr>
-                        &lt;p&gt;The interface %interface% generated a Syslog Message.&lt;br&gt;
-                        Node ID: %nodeid%&lt;br&gt;
-                        Host: %nodelabel%&lt;br&gt;
-                        Interface: %interface% &lt;br&gt;
-                        Message: %parm[syslogmessage]% &lt;br&gt;
-                        Process: %parm[process]% &lt;br&gt;
-                        PID: %parm[processid]%
-			&lt;/p&gt;
-                </descr>
-                <logmsg dest='logndisplay'>
-                        &lt;p&gt;An OpenNMS Event has been received as a Syslog Message &lt;/p&gt;
-                        Message: %parm[syslogmessage]% &lt;br&gt;
-                 </logmsg>
-<severity>Warning</severity>
-	</event>
-		<event>
-                <uei>uei.opennms.org/syslogd/user/Notice</uei>
-                <event-label>OpenNMS-defined node event: syslogdMessage (user/Notice)</event-label>
-                <descr>
-                        &lt;p&gt;The interface %interface% generated a Syslog Message.&lt;br&gt;
-                        Node ID: %nodeid%&lt;br&gt;
-                        Host: %nodelabel%&lt;br&gt;
-                        Interface: %interface% &lt;br&gt;
-                        Message: %parm[syslogmessage]% &lt;br&gt;
-                        Process: %parm[process]% &lt;br&gt;
-                        PID: %parm[processid]%
-			&lt;/p&gt;
-                </descr>
-                <logmsg dest='logndisplay'>
-                        &lt;p&gt;An OpenNMS Event has been received as a Syslog Message &lt;/p&gt;
-                        Message: %parm[syslogmessage]% &lt;br&gt;
-                 </logmsg>
-		<severity>Normal</severity>
-	</event>
-		<event>
-                <uei>uei.opennms.org/syslogd/user/Informational</uei>
-                <event-label>OpenNMS-defined node event: syslogdMessage (user/Informational)</event-label>
-                <descr>
-                        &lt;p&gt;The interface %interface% generated a Syslog Message.&lt;br&gt;
-                        Node ID: %nodeid%&lt;br&gt;
-                        Host: %nodelabel%&lt;br&gt;
-                        Interface: %interface% &lt;br&gt;
-                        Message: %parm[syslogmessage]% &lt;br&gt;
-                        Process: %parm[process]% &lt;br&gt;
-                        PID: %parm[processid]%
-			&lt;/p&gt;
-                </descr>
-                <logmsg dest='logndisplay'>
-                        &lt;p&gt;An OpenNMS Event has been received as a Syslog Message &lt;/p&gt;
-                        Message: %parm[syslogmessage]% &lt;br&gt;
-                 </logmsg>
-		<severity>Normal</severity>
-	</event>
-		<event>
-                <uei>uei.opennms.org/syslogd/user/Debug</uei>
-                <event-label>OpenNMS-defined node event: syslogdMessage (user/Debug)</event-label>
-                <descr>
-                        &lt;p&gt;The interface %interface% generated a Syslog Message.&lt;br&gt;
-                        Node ID: %nodeid%&lt;br&gt;
-                        Host: %nodelabel%&lt;br&gt;
-                        Interface: %interface% &lt;br&gt;
-                        Message: %parm[syslogmessage]% &lt;br&gt;
-                        Process: %parm[process]% &lt;br&gt;
-                        PID: %parm[processid]%
-			&lt;/p&gt;
-                </descr>
-                <logmsg dest='logndisplay'>
-                        &lt;p&gt;An OpenNMS Event has been received as a Syslog Message &lt;/p&gt;
-                        Message: %parm[syslogmessage]% &lt;br&gt;
-                 </logmsg>
-		<severity>Normal</severity>
-	</event>
-		<event>
-                <uei>uei.opennms.org/syslogd/mail/Emergency</uei>
-                <event-label>OpenNMS-defined node event: syslogdMessage (mail/Emergency)</event-label>
-                <descr>
-                        &lt;p&gt;The interface %interface% generated a Syslog Message.&lt;br&gt;
-                        Node ID: %nodeid%&lt;br&gt;
-                        Host: %nodelabel%&lt;br&gt;
-                        Interface: %interface% &lt;br&gt;
-                        Message: %parm[syslogmessage]% &lt;br&gt;
-                        Process: %parm[process]% &lt;br&gt;
-                        PID: %parm[processid]%
-			&lt;/p&gt;
-                </descr>
-                <logmsg dest='logndisplay'>
-                        &lt;p&gt;An OpenNMS Event has been received as a Syslog Message &lt;/p&gt;
-                        Message: %parm[syslogmessage]% &lt;br&gt;
-                 </logmsg>
-<severity>Critical</severity>
-	</event>
-		<event>
-                <uei>uei.opennms.org/syslogd/mail/Alert</uei>
-                <event-label>OpenNMS-defined node event: syslogdMessage (mail/Alert)</event-label>
-                <descr>
-                        &lt;p&gt;The interface %interface% generated a Syslog Message.&lt;br&gt;
-                        Node ID: %nodeid%&lt;br&gt;
-                        Host: %nodelabel%&lt;br&gt;
-                        Interface: %interface% &lt;br&gt;
-                        Message: %parm[syslogmessage]% &lt;br&gt;
-                        Process: %parm[process]% &lt;br&gt;
-                        PID: %parm[processid]%
-			&lt;/p&gt;
-                </descr>
-                <logmsg dest='logndisplay'>
-                        &lt;p&gt;An OpenNMS Event has been received as a Syslog Message &lt;/p&gt;
-                        Message: %parm[syslogmessage]% &lt;br&gt;
-                 </logmsg>
-<severity>Major</severity>
-	</event>
-		<event>
-                <uei>uei.opennms.org/syslogd/mail/Critical</uei>
-                <event-label>OpenNMS-defined node event: syslogdMessage (mail/Critical)</event-label>
-                <descr>
-                        &lt;p&gt;The interface %interface% generated a Syslog Message.&lt;br&gt;
-                        Node ID: %nodeid%&lt;br&gt;
-                        Host: %nodelabel%&lt;br&gt;
-                        Interface: %interface% &lt;br&gt;
-                        Message: %parm[syslogmessage]% &lt;br&gt;
-                        Process: %parm[process]% &lt;br&gt;
-                        PID: %parm[processid]%
-			&lt;/p&gt;
-                </descr>
-                <logmsg dest='logndisplay'>
-                        &lt;p&gt;An OpenNMS Event has been received as a Syslog Message &lt;/p&gt;
-                        Message: %parm[syslogmessage]% &lt;br&gt;
-                 </logmsg>
-<severity>Critical</severity>
-	</event>
-		<event>
-                <uei>uei.opennms.org/syslogd/mail/Error</uei>
-                <event-label>OpenNMS-defined node event: syslogdMessage (mail/Error)</event-label>
-                <descr>
-                        &lt;p&gt;The interface %interface% generated a Syslog Message.&lt;br&gt;
-                        Node ID: %nodeid%&lt;br&gt;
-                        Host: %nodelabel%&lt;br&gt;
-                        Interface: %interface% &lt;br&gt;
-                        Message: %parm[syslogmessage]% &lt;br&gt;
-                        Process: %parm[process]% &lt;br&gt;
-                        PID: %parm[processid]%
-			&lt;/p&gt;
-                </descr>
-                <logmsg dest='logndisplay'>
-                        &lt;p&gt;An OpenNMS Event has been received as a Syslog Message &lt;/p&gt;
-                        Message: %parm[syslogmessage]% &lt;br&gt;
-                 </logmsg>
-<severity>Minor</severity>
-	</event>
-		<event>
-                <uei>uei.opennms.org/syslogd/mail/Warning</uei>
-                <event-label>OpenNMS-defined node event: syslogdMessage (mail/Warning)</event-label>
-                <descr>
-                        &lt;p&gt;The interface %interface% generated a Syslog Message.&lt;br&gt;
-                        Node ID: %nodeid%&lt;br&gt;
-                        Host: %nodelabel%&lt;br&gt;
-                        Interface: %interface% &lt;br&gt;
-                        Message: %parm[syslogmessage]% &lt;br&gt;
-                        Process: %parm[process]% &lt;br&gt;
-                        PID: %parm[processid]%
-			&lt;/p&gt;
-                </descr>
-                <logmsg dest='logndisplay'>
-                        &lt;p&gt;An OpenNMS Event has been received as a Syslog Message &lt;/p&gt;
-                        Message: %parm[syslogmessage]% &lt;br&gt;
-                 </logmsg>
-<severity>Warning</severity>
-	</event>
-		<event>
-                <uei>uei.opennms.org/syslogd/mail/Notice</uei>
-                <event-label>OpenNMS-defined node event: syslogdMessage (mail/Notice)</event-label>
-                <descr>
-                        &lt;p&gt;The interface %interface% generated a Syslog Message.&lt;br&gt;
-                        Node ID: %nodeid%&lt;br&gt;
-                        Host: %nodelabel%&lt;br&gt;
-                        Interface: %interface% &lt;br&gt;
-                        Message: %parm[syslogmessage]% &lt;br&gt;
-                        Process: %parm[process]% &lt;br&gt;
-                        PID: %parm[processid]%
-			&lt;/p&gt;
-                </descr>
-                <logmsg dest='logndisplay'>
-                        &lt;p&gt;An OpenNMS Event has been received as a Syslog Message &lt;/p&gt;
-                        Message: %parm[syslogmessage]% &lt;br&gt;
-                 </logmsg>
-		<severity>Normal</severity>
-	</event>
-		<event>
-                <uei>uei.opennms.org/syslogd/mail/Informational</uei>
-                <event-label>OpenNMS-defined node event: syslogdMessage (mail/Informational)</event-label>
-                <descr>
-                        &lt;p&gt;The interface %interface% generated a Syslog Message.&lt;br&gt;
-                        Node ID: %nodeid%&lt;br&gt;
-                        Host: %nodelabel%&lt;br&gt;
-                        Interface: %interface% &lt;br&gt;
-                        Message: %parm[syslogmessage]% &lt;br&gt;
-                        Process: %parm[process]% &lt;br&gt;
-                        PID: %parm[processid]%
-			&lt;/p&gt;
-                </descr>
-                <logmsg dest='logndisplay'>
-                        &lt;p&gt;An OpenNMS Event has been received as a Syslog Message &lt;/p&gt;
-                        Message: %parm[syslogmessage]% &lt;br&gt;
-                 </logmsg>
-		<severity>Normal</severity>
-	</event>
-		<event>
-                <uei>uei.opennms.org/syslogd/mail/Debug</uei>
-                <event-label>OpenNMS-defined node event: syslogdMessage (mail/Debug)</event-label>
-                <descr>
-                        &lt;p&gt;The interface %interface% generated a Syslog Message.&lt;br&gt;
-                        Node ID: %nodeid%&lt;br&gt;
-                        Host: %nodelabel%&lt;br&gt;
-                        Interface: %interface% &lt;br&gt;
-                        Message: %parm[syslogmessage]% &lt;br&gt;
-                        Process: %parm[process]% &lt;br&gt;
-                        PID: %parm[processid]%
-			&lt;/p&gt;
-                </descr>
-                <logmsg dest='logndisplay'>
-                        &lt;p&gt;An OpenNMS Event has been received as a Syslog Message &lt;/p&gt;
-                        Message: %parm[syslogmessage]% &lt;br&gt;
-                 </logmsg>
-		<severity>Normal</severity>
-	</event>
-		<event>
-                <uei>uei.opennms.org/syslogd/daemon/Emergency</uei>
-                <event-label>OpenNMS-defined node event: syslogdMessage (daemon/Emergency)</event-label>
-                <descr>
-                        &lt;p&gt;The interface %interface% generated a Syslog Message.&lt;br&gt;
-                        Node ID: %nodeid%&lt;br&gt;
-                        Host: %nodelabel%&lt;br&gt;
-                        Interface: %interface% &lt;br&gt;
-                        Message: %parm[syslogmessage]% &lt;br&gt;
-                        Process: %parm[process]% &lt;br&gt;
-                        PID: %parm[processid]%
-			&lt;/p&gt;
-                </descr>
-                <logmsg dest='logndisplay'>
-                        &lt;p&gt;An OpenNMS Event has been received as a Syslog Message &lt;/p&gt;
-                        Message: %parm[syslogmessage]% &lt;br&gt;
-                 </logmsg>
-<severity>Critical</severity>
-	</event>
-		<event>
-                <uei>uei.opennms.org/syslogd/daemon/Alert</uei>
-                <event-label>OpenNMS-defined node event: syslogdMessage (daemon/Alert)</event-label>
-                <descr>
-                        &lt;p&gt;The interface %interface% generated a Syslog Message.&lt;br&gt;
-                        Node ID: %nodeid%&lt;br&gt;
-                        Host: %nodelabel%&lt;br&gt;
-                        Interface: %interface% &lt;br&gt;
-                        Message: %parm[syslogmessage]% &lt;br&gt;
-                        Process: %parm[process]% &lt;br&gt;
-                        PID: %parm[processid]%
-			&lt;/p&gt;
-                </descr>
-                <logmsg dest='logndisplay'>
-                        &lt;p&gt;An OpenNMS Event has been received as a Syslog Message &lt;/p&gt;
-                        Message: %parm[syslogmessage]% &lt;br&gt;
-                 </logmsg>
-<severity>Major</severity>
-	</event>
-		<event>
-                <uei>uei.opennms.org/syslogd/daemon/Critical</uei>
-                <event-label>OpenNMS-defined node event: syslogdMessage (daemon/Critical)</event-label>
-                <descr>
-                        &lt;p&gt;The interface %interface% generated a Syslog Message.&lt;br&gt;
-                        Node ID: %nodeid%&lt;br&gt;
-                        Host: %nodelabel%&lt;br&gt;
-                        Interface: %interface% &lt;br&gt;
-                        Message: %parm[syslogmessage]% &lt;br&gt;
-                        Process: %parm[process]% &lt;br&gt;
-                        PID: %parm[processid]%
-			&lt;/p&gt;
-                </descr>
-                <logmsg dest='logndisplay'>
-                        &lt;p&gt;An OpenNMS Event has been received as a Syslog Message &lt;/p&gt;
-                        Message: %parm[syslogmessage]% &lt;br&gt;
-                 </logmsg>
-<severity>Critical</severity>
-	</event>
-		<event>
-                <uei>uei.opennms.org/syslogd/daemon/Error</uei>
-                <event-label>OpenNMS-defined node event: syslogdMessage (daemon/Error)</event-label>
-                <descr>
-                        &lt;p&gt;The interface %interface% generated a Syslog Message.&lt;br&gt;
-                        Node ID: %nodeid%&lt;br&gt;
-                        Host: %nodelabel%&lt;br&gt;
-                        Interface: %interface% &lt;br&gt;
-                        Message: %parm[syslogmessage]% &lt;br&gt;
-                        Process: %parm[process]% &lt;br&gt;
-                        PID: %parm[processid]%
-			&lt;/p&gt;
-                </descr>
-                <logmsg dest='logndisplay'>
-                        &lt;p&gt;An OpenNMS Event has been received as a Syslog Message &lt;/p&gt;
-                        Message: %parm[syslogmessage]% &lt;br&gt;
-                 </logmsg>
-<severity>Minor</severity>
-	</event>
-		<event>
-                <uei>uei.opennms.org/syslogd/daemon/Warning</uei>
-                <event-label>OpenNMS-defined node event: syslogdMessage (daemon/Warning)</event-label>
-                <descr>
-                        &lt;p&gt;The interface %interface% generated a Syslog Message.&lt;br&gt;
-                        Node ID: %nodeid%&lt;br&gt;
-                        Host: %nodelabel%&lt;br&gt;
-                        Interface: %interface% &lt;br&gt;
-                        Message: %parm[syslogmessage]% &lt;br&gt;
-                        Process: %parm[process]% &lt;br&gt;
-                        PID: %parm[processid]%
-			&lt;/p&gt;
-                </descr>
-                <logmsg dest='logndisplay'>
-                        &lt;p&gt;An OpenNMS Event has been received as a Syslog Message &lt;/p&gt;
-                        Message: %parm[syslogmessage]% &lt;br&gt;
-                 </logmsg>
-<severity>Warning</severity>
-	</event>
-		<event>
-                <uei>uei.opennms.org/syslogd/daemon/Notice</uei>
-                <event-label>OpenNMS-defined node event: syslogdMessage (daemon/Notice)</event-label>
-                <descr>
-                        &lt;p&gt;The interface %interface% generated a Syslog Message.&lt;br&gt;
-                        Node ID: %nodeid%&lt;br&gt;
-                        Host: %nodelabel%&lt;br&gt;
-                        Interface: %interface% &lt;br&gt;
-                        Message: %parm[syslogmessage]% &lt;br&gt;
-                        Process: %parm[process]% &lt;br&gt;
-                        PID: %parm[processid]%
-			&lt;/p&gt;
-                </descr>
-                <logmsg dest='logndisplay'>
-                        &lt;p&gt;An OpenNMS Event has been received as a Syslog Message &lt;/p&gt;
-                        Message: %parm[syslogmessage]% &lt;br&gt;
-                 </logmsg>
-		<severity>Normal</severity>
-	</event>
-		<event>
-                <uei>uei.opennms.org/syslogd/daemon/Informational</uei>
-                <event-label>OpenNMS-defined node event: syslogdMessage (daemon/Informational)</event-label>
-                <descr>
-                        &lt;p&gt;The interface %interface% generated a Syslog Message.&lt;br&gt;
-                        Node ID: %nodeid%&lt;br&gt;
-                        Host: %nodelabel%&lt;br&gt;
-                        Interface: %interface% &lt;br&gt;
-                        Message: %parm[syslogmessage]% &lt;br&gt;
-                        Process: %parm[process]% &lt;br&gt;
-                        PID: %parm[processid]%
-			&lt;/p&gt;
-                </descr>
-                <logmsg dest='logndisplay'>
-                        &lt;p&gt;An OpenNMS Event has been received as a Syslog Message &lt;/p&gt;
-                        Message: %parm[syslogmessage]% &lt;br&gt;
-                 </logmsg>
-		<severity>Normal</severity>
-	</event>
-		<event>
-                <uei>uei.opennms.org/syslogd/daemon/Debug</uei>
-                <event-label>OpenNMS-defined node event: syslogdMessage (daemon/Debug)</event-label>
-                <descr>
-                        &lt;p&gt;The interface %interface% generated a Syslog Message.&lt;br&gt;
-                        Node ID: %nodeid%&lt;br&gt;
-                        Host: %nodelabel%&lt;br&gt;
-                        Interface: %interface% &lt;br&gt;
-                        Message: %parm[syslogmessage]% &lt;br&gt;
-                        Process: %parm[process]% &lt;br&gt;
-                        PID: %parm[processid]%
-			&lt;/p&gt;
-                </descr>
-                <logmsg dest='logndisplay'>
-                        &lt;p&gt;An OpenNMS Event has been received as a Syslog Message &lt;/p&gt;
-                        Message: %parm[syslogmessage]% &lt;br&gt;
-                 </logmsg>
-		<severity>Normal</severity>
-	</event>
-		<event>
-                <uei>uei.opennms.org/syslogd/auth/Emergency</uei>
-                <event-label>OpenNMS-defined node event: syslogdMessage (auth/Emergency)</event-label>
-                <descr>
-                        &lt;p&gt;The interface %interface% generated a Syslog Message.&lt;br&gt;
-                        Node ID: %nodeid%&lt;br&gt;
-                        Host: %nodelabel%&lt;br&gt;
-                        Interface: %interface% &lt;br&gt;
-                        Message: %parm[syslogmessage]% &lt;br&gt;
-                        Process: %parm[process]% &lt;br&gt;
-                        PID: %parm[processid]%
-			&lt;/p&gt;
-                </descr>
-                <logmsg dest='logndisplay'>
-                        &lt;p&gt;An OpenNMS Event has been received as a Syslog Message &lt;/p&gt;
-                        Message: %parm[syslogmessage]% &lt;br&gt;
-                 </logmsg>
-<severity>Critical</severity>
-	</event>
-		<event>
-                <uei>uei.opennms.org/syslogd/auth/Alert</uei>
-                <event-label>OpenNMS-defined node event: syslogdMessage (auth/Alert)</event-label>
-                <descr>
-                        &lt;p&gt;The interface %interface% generated a Syslog Message.&lt;br&gt;
-                        Node ID: %nodeid%&lt;br&gt;
-                        Host: %nodelabel%&lt;br&gt;
-                        Interface: %interface% &lt;br&gt;
-                        Message: %parm[syslogmessage]% &lt;br&gt;
-                        Process: %parm[process]% &lt;br&gt;
-                        PID: %parm[processid]%
-			&lt;/p&gt;
-                </descr>
-                <logmsg dest='logndisplay'>
-                        &lt;p&gt;An OpenNMS Event has been received as a Syslog Message &lt;/p&gt;
-                        Message: %parm[syslogmessage]% &lt;br&gt;
-                 </logmsg>
-<severity>Major</severity>
-	</event>
-		<event>
-                <uei>uei.opennms.org/syslogd/auth/Critical</uei>
-                <event-label>OpenNMS-defined node event: syslogdMessage (auth/Critical)</event-label>
-                <descr>
-                        &lt;p&gt;The interface %interface% generated a Syslog Message.&lt;br&gt;
-                        Node ID: %nodeid%&lt;br&gt;
-                        Host: %nodelabel%&lt;br&gt;
-                        Interface: %interface% &lt;br&gt;
-                        Message: %parm[syslogmessage]% &lt;br&gt;
-                        Process: %parm[process]% &lt;br&gt;
-                        PID: %parm[processid]%
-			&lt;/p&gt;
-                </descr>
-                <logmsg dest='logndisplay'>
-                        &lt;p&gt;An OpenNMS Event has been received as a Syslog Message &lt;/p&gt;
-                        Message: %parm[syslogmessage]% &lt;br&gt;
-                 </logmsg>
-<severity>Critical</severity>
-	</event>
-		<event>
-                <uei>uei.opennms.org/syslogd/auth/Error</uei>
-                <event-label>OpenNMS-defined node event: syslogdMessage (auth/Error)</event-label>
-                <descr>
-                        &lt;p&gt;The interface %interface% generated a Syslog Message.&lt;br&gt;
-                        Node ID: %nodeid%&lt;br&gt;
-                        Host: %nodelabel%&lt;br&gt;
-                        Interface: %interface% &lt;br&gt;
-                        Message: %parm[syslogmessage]% &lt;br&gt;
-                        Process: %parm[process]% &lt;br&gt;
-                        PID: %parm[processid]%
-			&lt;/p&gt;
-                </descr>
-                <logmsg dest='logndisplay'>
-                        &lt;p&gt;An OpenNMS Event has been received as a Syslog Message &lt;/p&gt;
-                        Message: %parm[syslogmessage]% &lt;br&gt;
-                 </logmsg>
-<severity>Minor</severity>
-	</event>
-		<event>
-                <uei>uei.opennms.org/syslogd/auth/Warning</uei>
-                <event-label>OpenNMS-defined node event: syslogdMessage (auth/Warning)</event-label>
-                <descr>
-                        &lt;p&gt;The interface %interface% generated a Syslog Message.&lt;br&gt;
-                        Node ID: %nodeid%&lt;br&gt;
-                        Host: %nodelabel%&lt;br&gt;
-                        Interface: %interface% &lt;br&gt;
-                        Message: %parm[syslogmessage]% &lt;br&gt;
-                        Process: %parm[process]% &lt;br&gt;
-                        PID: %parm[processid]%
-			&lt;/p&gt;
-                </descr>
-                <logmsg dest='logndisplay'>
-                        &lt;p&gt;An OpenNMS Event has been received as a Syslog Message &lt;/p&gt;
-                        Message: %parm[syslogmessage]% &lt;br&gt;
-                 </logmsg>
-<severity>Warning</severity>
-	</event>
-		<event>
-                <uei>uei.opennms.org/syslogd/auth/Notice</uei>
-                <event-label>OpenNMS-defined node event: syslogdMessage (auth/Notice)</event-label>
-                <descr>
-                        &lt;p&gt;The interface %interface% generated a Syslog Message.&lt;br&gt;
-                        Node ID: %nodeid%&lt;br&gt;
-                        Host: %nodelabel%&lt;br&gt;
-                        Interface: %interface% &lt;br&gt;
-                        Message: %parm[syslogmessage]% &lt;br&gt;
-                        Process: %parm[process]% &lt;br&gt;
-                        PID: %parm[processid]%
-			&lt;/p&gt;
-                </descr>
-                <logmsg dest='logndisplay'>
-                        &lt;p&gt;An OpenNMS Event has been received as a Syslog Message &lt;/p&gt;
-                        Message: %parm[syslogmessage]% &lt;br&gt;
-                 </logmsg>
-		<severity>Normal</severity>
-	</event>
-		<event>
-                <uei>uei.opennms.org/syslogd/auth/Informational</uei>
-                <event-label>OpenNMS-defined node event: syslogdMessage (auth/Informational)</event-label>
-                <descr>
-                        &lt;p&gt;The interface %interface% generated a Syslog Message.&lt;br&gt;
-                        Node ID: %nodeid%&lt;br&gt;
-                        Host: %nodelabel%&lt;br&gt;
-                        Interface: %interface% &lt;br&gt;
-                        Message: %parm[syslogmessage]% &lt;br&gt;
-                        Process: %parm[process]% &lt;br&gt;
-                        PID: %parm[processid]%
-			&lt;/p&gt;
-                </descr>
-                <logmsg dest='logndisplay'>
-                        &lt;p&gt;An OpenNMS Event has been received as a Syslog Message &lt;/p&gt;
-                        Message: %parm[syslogmessage]% &lt;br&gt;
-                 </logmsg>
-		<severity>Normal</severity>
-	</event>
-		<event>
-                <uei>uei.opennms.org/syslogd/auth/Debug</uei>
-                <event-label>OpenNMS-defined node event: syslogdMessage (auth/Debug)</event-label>
-                <descr>
-                        &lt;p&gt;The interface %interface% generated a Syslog Message.&lt;br&gt;
-                        Node ID: %nodeid%&lt;br&gt;
-                        Host: %nodelabel%&lt;br&gt;
-                        Interface: %interface% &lt;br&gt;
-                        Message: %parm[syslogmessage]% &lt;br&gt;
-                        Process: %parm[process]% &lt;br&gt;
-                        PID: %parm[processid]%
-			&lt;/p&gt;
-                </descr>
-                <logmsg dest='logndisplay'>
-                        &lt;p&gt;An OpenNMS Event has been received as a Syslog Message &lt;/p&gt;
-                        Message: %parm[syslogmessage]% &lt;br&gt;
-                 </logmsg>
-		<severity>Normal</severity>
-	</event>
-		<event>
-                <uei>uei.opennms.org/syslogd/syslog/Emergency</uei>
-                <event-label>OpenNMS-defined node event: syslogdMessage (syslog/Emergency)</event-label>
-                <descr>
-                        &lt;p&gt;The interface %interface% generated a Syslog Message.&lt;br&gt;
-                        Node ID: %nodeid%&lt;br&gt;
-                        Host: %nodelabel%&lt;br&gt;
-                        Interface: %interface% &lt;br&gt;
-                        Message: %parm[syslogmessage]% &lt;br&gt;
-                        Process: %parm[process]% &lt;br&gt;
-                        PID: %parm[processid]%
-			&lt;/p&gt;
-                </descr>
-                <logmsg dest='logndisplay'>
-                        &lt;p&gt;An OpenNMS Event has been received as a Syslog Message &lt;/p&gt;
-                        Message: %parm[syslogmessage]% &lt;br&gt;
-                 </logmsg>
-<severity>Critical</severity>
-	</event>
-		<event>
-                <uei>uei.opennms.org/syslogd/syslog/Alert</uei>
-                <event-label>OpenNMS-defined node event: syslogdMessage (syslog/Alert)</event-label>
-                <descr>
-                        &lt;p&gt;The interface %interface% generated a Syslog Message.&lt;br&gt;
-                        Node ID: %nodeid%&lt;br&gt;
-                        Host: %nodelabel%&lt;br&gt;
-                        Interface: %interface% &lt;br&gt;
-                        Message: %parm[syslogmessage]% &lt;br&gt;
-                        Process: %parm[process]% &lt;br&gt;
-                        PID: %parm[processid]%
-			&lt;/p&gt;
-                </descr>
-                <logmsg dest='logndisplay'>
-                        &lt;p&gt;An OpenNMS Event has been received as a Syslog Message &lt;/p&gt;
-                        Message: %parm[syslogmessage]% &lt;br&gt;
-                 </logmsg>
-<severity>Major</severity>
-	</event>
-		<event>
-                <uei>uei.opennms.org/syslogd/syslog/Critical</uei>
-                <event-label>OpenNMS-defined node event: syslogdMessage (syslog/Critical)</event-label>
-                <descr>
-                        &lt;p&gt;The interface %interface% generated a Syslog Message.&lt;br&gt;
-                        Node ID: %nodeid%&lt;br&gt;
-                        Host: %nodelabel%&lt;br&gt;
-                        Interface: %interface% &lt;br&gt;
-                        Message: %parm[syslogmessage]% &lt;br&gt;
-                        Process: %parm[process]% &lt;br&gt;
-                        PID: %parm[processid]%
-			&lt;/p&gt;
-                </descr>
-                <logmsg dest='logndisplay'>
-                        &lt;p&gt;An OpenNMS Event has been received as a Syslog Message &lt;/p&gt;
-                        Message: %parm[syslogmessage]% &lt;br&gt;
-                 </logmsg>
-<severity>Critical</severity>
-	</event>
-		<event>
-                <uei>uei.opennms.org/syslogd/syslog/Error</uei>
-                <event-label>OpenNMS-defined node event: syslogdMessage (syslog/Error)</event-label>
-                <descr>
-                        &lt;p&gt;The interface %interface% generated a Syslog Message.&lt;br&gt;
-                        Node ID: %nodeid%&lt;br&gt;
-                        Host: %nodelabel%&lt;br&gt;
-                        Interface: %interface% &lt;br&gt;
-                        Message: %parm[syslogmessage]% &lt;br&gt;
-                        Process: %parm[process]% &lt;br&gt;
-                        PID: %parm[processid]%
-			&lt;/p&gt;
-                </descr>
-                <logmsg dest='logndisplay'>
-                        &lt;p&gt;An OpenNMS Event has been received as a Syslog Message &lt;/p&gt;
-                        Message: %parm[syslogmessage]% &lt;br&gt;
-                 </logmsg>
-<severity>Minor</severity>
-	</event>
-		<event>
-                <uei>uei.opennms.org/syslogd/syslog/Warning</uei>
-                <event-label>OpenNMS-defined node event: syslogdMessage (syslog/Warning)</event-label>
-                <descr>
-                        &lt;p&gt;The interface %interface% generated a Syslog Message.&lt;br&gt;
-                        Node ID: %nodeid%&lt;br&gt;
-                        Host: %nodelabel%&lt;br&gt;
-                        Interface: %interface% &lt;br&gt;
-                        Message: %parm[syslogmessage]% &lt;br&gt;
-                        Process: %parm[process]% &lt;br&gt;
-                        PID: %parm[processid]%
-			&lt;/p&gt;
-                </descr>
-                <logmsg dest='logndisplay'>
-                        &lt;p&gt;An OpenNMS Event has been received as a Syslog Message &lt;/p&gt;
-                        Message: %parm[syslogmessage]% &lt;br&gt;
-                 </logmsg>
-<severity>Warning</severity>
-	</event>
-		<event>
-                <uei>uei.opennms.org/syslogd/syslog/Notice</uei>
-                <event-label>OpenNMS-defined node event: syslogdMessage (syslog/Notice)</event-label>
-                <descr>
-                        &lt;p&gt;The interface %interface% generated a Syslog Message.&lt;br&gt;
-                        Node ID: %nodeid%&lt;br&gt;
-                        Host: %nodelabel%&lt;br&gt;
-                        Interface: %interface% &lt;br&gt;
-                        Message: %parm[syslogmessage]% &lt;br&gt;
-                        Process: %parm[process]% &lt;br&gt;
-                        PID: %parm[processid]%
-			&lt;/p&gt;
-                </descr>
-                <logmsg dest='logndisplay'>
-                        &lt;p&gt;An OpenNMS Event has been received as a Syslog Message &lt;/p&gt;
-                        Message: %parm[syslogmessage]% &lt;br&gt;
-                 </logmsg>
-		<severity>Normal</severity>
-	</event>
-		<event>
-                <uei>uei.opennms.org/syslogd/syslog/Informational</uei>
-                <event-label>OpenNMS-defined node event: syslogdMessage (syslog/Informational)</event-label>
-                <descr>
-                        &lt;p&gt;The interface %interface% generated a Syslog Message.&lt;br&gt;
-                        Node ID: %nodeid%&lt;br&gt;
-                        Host: %nodelabel%&lt;br&gt;
-                        Interface: %interface% &lt;br&gt;
-                        Message: %parm[syslogmessage]% &lt;br&gt;
-                        Process: %parm[process]% &lt;br&gt;
-                        PID: %parm[processid]%
-			&lt;/p&gt;
-                </descr>
-                <logmsg dest='logndisplay'>
-                        &lt;p&gt;An OpenNMS Event has been received as a Syslog Message &lt;/p&gt;
-                        Message: %parm[syslogmessage]% &lt;br&gt;
-                 </logmsg>
-		<severity>Normal</severity>
-	</event>
-		<event>
-                <uei>uei.opennms.org/syslogd/syslog/Debug</uei>
-                <event-label>OpenNMS-defined node event: syslogdMessage (syslog/Debug)</event-label>
-                <descr>
-                        &lt;p&gt;The interface %interface% generated a Syslog Message.&lt;br&gt;
-                        Node ID: %nodeid%&lt;br&gt;
-                        Host: %nodelabel%&lt;br&gt;
-                        Interface: %interface% &lt;br&gt;
-                        Message: %parm[syslogmessage]% &lt;br&gt;
-                        Process: %parm[process]% &lt;br&gt;
-                        PID: %parm[processid]%
-			&lt;/p&gt;
-                </descr>
-                <logmsg dest='logndisplay'>
-                        &lt;p&gt;An OpenNMS Event has been received as a Syslog Message &lt;/p&gt;
-                        Message: %parm[syslogmessage]% &lt;br&gt;
-                 </logmsg>
-		<severity>Normal</severity>
-	</event>
-		<event>
-                <uei>uei.opennms.org/syslogd/lpr/Emergency</uei>
-                <event-label>OpenNMS-defined node event: syslogdMessage (lpr/Emergency)</event-label>
-                <descr>
-                        &lt;p&gt;The interface %interface% generated a Syslog Message.&lt;br&gt;
-                        Node ID: %nodeid%&lt;br&gt;
-                        Host: %nodelabel%&lt;br&gt;
-                        Interface: %interface% &lt;br&gt;
-                        Message: %parm[syslogmessage]% &lt;br&gt;
-                        Process: %parm[process]% &lt;br&gt;
-                        PID: %parm[processid]%
-			&lt;/p&gt;
-                </descr>
-                <logmsg dest='logndisplay'>
-                        &lt;p&gt;An OpenNMS Event has been received as a Syslog Message &lt;/p&gt;
-                        Message: %parm[syslogmessage]% &lt;br&gt;
-                 </logmsg>
-<severity>Critical</severity>
-	</event>
-		<event>
-                <uei>uei.opennms.org/syslogd/lpr/Alert</uei>
-                <event-label>OpenNMS-defined node event: syslogdMessage (lpr/Alert)</event-label>
-                <descr>
-                        &lt;p&gt;The interface %interface% generated a Syslog Message.&lt;br&gt;
-                        Node ID: %nodeid%&lt;br&gt;
-                        Host: %nodelabel%&lt;br&gt;
-                        Interface: %interface% &lt;br&gt;
-                        Message: %parm[syslogmessage]% &lt;br&gt;
-                        Process: %parm[process]% &lt;br&gt;
-                        PID: %parm[processid]%
-			&lt;/p&gt;
-                </descr>
-                <logmsg dest='logndisplay'>
-                        &lt;p&gt;An OpenNMS Event has been received as a Syslog Message &lt;/p&gt;
-                        Message: %parm[syslogmessage]% &lt;br&gt;
-                 </logmsg>
-<severity>Major</severity>
-	</event>
-		<event>
-                <uei>uei.opennms.org/syslogd/lpr/Critical</uei>
-                <event-label>OpenNMS-defined node event: syslogdMessage (lpr/Critical)</event-label>
-                <descr>
-                        &lt;p&gt;The interface %interface% generated a Syslog Message.&lt;br&gt;
-                        Node ID: %nodeid%&lt;br&gt;
-                        Host: %nodelabel%&lt;br&gt;
-                        Interface: %interface% &lt;br&gt;
-                        Message: %parm[syslogmessage]% &lt;br&gt;
-                        Process: %parm[process]% &lt;br&gt;
-                        PID: %parm[processid]%
-			&lt;/p&gt;
-                </descr>
-                <logmsg dest='logndisplay'>
-                        &lt;p&gt;An OpenNMS Event has been received as a Syslog Message &lt;/p&gt;
-                        Message: %parm[syslogmessage]% &lt;br&gt;
-                 </logmsg>
-<severity>Critical</severity>
-	</event>
-		<event>
-                <uei>uei.opennms.org/syslogd/lpr/Error</uei>
-                <event-label>OpenNMS-defined node event: syslogdMessage (lpr/Error)</event-label>
-                <descr>
-                        &lt;p&gt;The interface %interface% generated a Syslog Message.&lt;br&gt;
-                        Node ID: %nodeid%&lt;br&gt;
-                        Host: %nodelabel%&lt;br&gt;
-                        Interface: %interface% &lt;br&gt;
-                        Message: %parm[syslogmessage]% &lt;br&gt;
-                        Process: %parm[process]% &lt;br&gt;
-                        PID: %parm[processid]%
-			&lt;/p&gt;
-                </descr>
-                <logmsg dest='logndisplay'>
-                        &lt;p&gt;An OpenNMS Event has been received as a Syslog Message &lt;/p&gt;
-                        Message: %parm[syslogmessage]% &lt;br&gt;
-                 </logmsg>
-<severity>Minor</severity>
-	</event>
-		<event>
-                <uei>uei.opennms.org/syslogd/lpr/Warning</uei>
-                <event-label>OpenNMS-defined node event: syslogdMessage (lpr/Warning)</event-label>
-                <descr>
-                        &lt;p&gt;The interface %interface% generated a Syslog Message.&lt;br&gt;
-                        Node ID: %nodeid%&lt;br&gt;
-                        Host: %nodelabel%&lt;br&gt;
-                        Interface: %interface% &lt;br&gt;
-                        Message: %parm[syslogmessage]% &lt;br&gt;
-                        Process: %parm[process]% &lt;br&gt;
-                        PID: %parm[processid]%
-			&lt;/p&gt;
-                </descr>
-                <logmsg dest='logndisplay'>
-                        &lt;p&gt;An OpenNMS Event has been received as a Syslog Message &lt;/p&gt;
-                        Message: %parm[syslogmessage]% &lt;br&gt;
-                 </logmsg>
-<severity>Warning</severity>
-	</event>
-		<event>
-                <uei>uei.opennms.org/syslogd/lpr/Notice</uei>
-                <event-label>OpenNMS-defined node event: syslogdMessage (lpr/Notice)</event-label>
-                <descr>
-                        &lt;p&gt;The interface %interface% generated a Syslog Message.&lt;br&gt;
-                        Node ID: %nodeid%&lt;br&gt;
-                        Host: %nodelabel%&lt;br&gt;
-                        Interface: %interface% &lt;br&gt;
-                        Message: %parm[syslogmessage]% &lt;br&gt;
-                        Process: %parm[process]% &lt;br&gt;
-                        PID: %parm[processid]%
-			&lt;/p&gt;
-                </descr>
-                <logmsg dest='logndisplay'>
-                        &lt;p&gt;An OpenNMS Event has been received as a Syslog Message &lt;/p&gt;
-                        Message: %parm[syslogmessage]% &lt;br&gt;
-                 </logmsg>
-		<severity>Normal</severity>
-	</event>
-		<event>
-                <uei>uei.opennms.org/syslogd/lpr/Informational</uei>
-                <event-label>OpenNMS-defined node event: syslogdMessage (lpr/Informational)</event-label>
-                <descr>
-                        &lt;p&gt;The interface %interface% generated a Syslog Message.&lt;br&gt;
-                        Node ID: %nodeid%&lt;br&gt;
-                        Host: %nodelabel%&lt;br&gt;
-                        Interface: %interface% &lt;br&gt;
-                        Message: %parm[syslogmessage]% &lt;br&gt;
-                        Process: %parm[process]% &lt;br&gt;
-                        PID: %parm[processid]%
-			&lt;/p&gt;
-                </descr>
-                <logmsg dest='logndisplay'>
-                        &lt;p&gt;An OpenNMS Event has been received as a Syslog Message &lt;/p&gt;
-                        Message: %parm[syslogmessage]% &lt;br&gt;
-                 </logmsg>
-		<severity>Normal</severity>
-	</event>
-		<event>
-                <uei>uei.opennms.org/syslogd/lpr/Debug</uei>
-                <event-label>OpenNMS-defined node event: syslogdMessage (lpr/Debug)</event-label>
-                <descr>
-                        &lt;p&gt;The interface %interface% generated a Syslog Message.&lt;br&gt;
-                        Node ID: %nodeid%&lt;br&gt;
-                        Host: %nodelabel%&lt;br&gt;
-                        Interface: %interface% &lt;br&gt;
-                        Message: %parm[syslogmessage]% &lt;br&gt;
-                        Process: %parm[process]% &lt;br&gt;
-                        PID: %parm[processid]%
-			&lt;/p&gt;
-                </descr>
-                <logmsg dest='logndisplay'>
-                        &lt;p&gt;An OpenNMS Event has been received as a Syslog Message &lt;/p&gt;
-                        Message: %parm[syslogmessage]% &lt;br&gt;
-                 </logmsg>
-		<severity>Normal</severity>
-	</event>
-		<event>
-                <uei>uei.opennms.org/syslogd/news/Emergency</uei>
-                <event-label>OpenNMS-defined node event: syslogdMessage (news/Emergency)</event-label>
-                <descr>
-                        &lt;p&gt;The interface %interface% generated a Syslog Message.&lt;br&gt;
-                        Node ID: %nodeid%&lt;br&gt;
-                        Host: %nodelabel%&lt;br&gt;
-                        Interface: %interface% &lt;br&gt;
-                        Message: %parm[syslogmessage]% &lt;br&gt;
-                        Process: %parm[process]% &lt;br&gt;
-                        PID: %parm[processid]%
-			&lt;/p&gt;
-                </descr>
-                <logmsg dest='logndisplay'>
-                        &lt;p&gt;An OpenNMS Event has been received as a Syslog Message &lt;/p&gt;
-                        Message: %parm[syslogmessage]% &lt;br&gt;
-                 </logmsg>
-<severity>Critical</severity>
-	</event>
-		<event>
-                <uei>uei.opennms.org/syslogd/news/Alert</uei>
-                <event-label>OpenNMS-defined node event: syslogdMessage (news/Alert)</event-label>
-                <descr>
-                        &lt;p&gt;The interface %interface% generated a Syslog Message.&lt;br&gt;
-                        Node ID: %nodeid%&lt;br&gt;
-                        Host: %nodelabel%&lt;br&gt;
-                        Interface: %interface% &lt;br&gt;
-                        Message: %parm[syslogmessage]% &lt;br&gt;
-                        Process: %parm[process]% &lt;br&gt;
-                        PID: %parm[processid]%
-			&lt;/p&gt;
-                </descr>
-                <logmsg dest='logndisplay'>
-                        &lt;p&gt;An OpenNMS Event has been received as a Syslog Message &lt;/p&gt;
-                        Message: %parm[syslogmessage]% &lt;br&gt;
-                 </logmsg>
-<severity>Major</severity>
-	</event>
-		<event>
-                <uei>uei.opennms.org/syslogd/news/Critical</uei>
-                <event-label>OpenNMS-defined node event: syslogdMessage (news/Critical)</event-label>
-                <descr>
-                        &lt;p&gt;The interface %interface% generated a Syslog Message.&lt;br&gt;
-                        Node ID: %nodeid%&lt;br&gt;
-                        Host: %nodelabel%&lt;br&gt;
-                        Interface: %interface% &lt;br&gt;
-                        Message: %parm[syslogmessage]% &lt;br&gt;
-                        Process: %parm[process]% &lt;br&gt;
-                        PID: %parm[processid]%
-			&lt;/p&gt;
-                </descr>
-                <logmsg dest='logndisplay'>
-                        &lt;p&gt;An OpenNMS Event has been received as a Syslog Message &lt;/p&gt;
-                        Message: %parm[syslogmessage]% &lt;br&gt;
-                 </logmsg>
-<severity>Critical</severity>
-	</event>
-		<event>
-                <uei>uei.opennms.org/syslogd/news/Error</uei>
-                <event-label>OpenNMS-defined node event: syslogdMessage (news/Error)</event-label>
-                <descr>
-                        &lt;p&gt;The interface %interface% generated a Syslog Message.&lt;br&gt;
-                        Node ID: %nodeid%&lt;br&gt;
-                        Host: %nodelabel%&lt;br&gt;
-                        Interface: %interface% &lt;br&gt;
-                        Message: %parm[syslogmessage]% &lt;br&gt;
-                        Process: %parm[process]% &lt;br&gt;
-                        PID: %parm[processid]%
-			&lt;/p&gt;
-                </descr>
-                <logmsg dest='logndisplay'>
-                        &lt;p&gt;An OpenNMS Event has been received as a Syslog Message &lt;/p&gt;
-                        Message: %parm[syslogmessage]% &lt;br&gt;
-                 </logmsg>
-<severity>Minor</severity>
-	</event>
-		<event>
-                <uei>uei.opennms.org/syslogd/news/Warning</uei>
-                <event-label>OpenNMS-defined node event: syslogdMessage (news/Warning)</event-label>
-                <descr>
-                        &lt;p&gt;The interface %interface% generated a Syslog Message.&lt;br&gt;
-                        Node ID: %nodeid%&lt;br&gt;
-                        Host: %nodelabel%&lt;br&gt;
-                        Interface: %interface% &lt;br&gt;
-                        Message: %parm[syslogmessage]% &lt;br&gt;
-                        Process: %parm[process]% &lt;br&gt;
-                        PID: %parm[processid]%
-			&lt;/p&gt;
-                </descr>
-                <logmsg dest='logndisplay'>
-                        &lt;p&gt;An OpenNMS Event has been received as a Syslog Message &lt;/p&gt;
-                        Message: %parm[syslogmessage]% &lt;br&gt;
-                 </logmsg>
-<severity>Warning</severity>
-	</event>
-		<event>
-                <uei>uei.opennms.org/syslogd/news/Notice</uei>
-                <event-label>OpenNMS-defined node event: syslogdMessage (news/Notice)</event-label>
-                <descr>
-                        &lt;p&gt;The interface %interface% generated a Syslog Message.&lt;br&gt;
-                        Node ID: %nodeid%&lt;br&gt;
-                        Host: %nodelabel%&lt;br&gt;
-                        Interface: %interface% &lt;br&gt;
-                        Message: %parm[syslogmessage]% &lt;br&gt;
-                        Process: %parm[process]% &lt;br&gt;
-                        PID: %parm[processid]%
-			&lt;/p&gt;
-                </descr>
-                <logmsg dest='logndisplay'>
-                        &lt;p&gt;An OpenNMS Event has been received as a Syslog Message &lt;/p&gt;
-                        Message: %parm[syslogmessage]% &lt;br&gt;
-                 </logmsg>
-		<severity>Normal</severity>
-	</event>
-		<event>
-                <uei>uei.opennms.org/syslogd/news/Informational</uei>
-                <event-label>OpenNMS-defined node event: syslogdMessage (news/Informational)</event-label>
-                <descr>
-                        &lt;p&gt;The interface %interface% generated a Syslog Message.&lt;br&gt;
-                        Node ID: %nodeid%&lt;br&gt;
-                        Host: %nodelabel%&lt;br&gt;
-                        Interface: %interface% &lt;br&gt;
-                        Message: %parm[syslogmessage]% &lt;br&gt;
-                        Process: %parm[process]% &lt;br&gt;
-                        PID: %parm[processid]%
-			&lt;/p&gt;
-                </descr>
-                <logmsg dest='logndisplay'>
-                        &lt;p&gt;An OpenNMS Event has been received as a Syslog Message &lt;/p&gt;
-                        Message: %parm[syslogmessage]% &lt;br&gt;
-                 </logmsg>
-		<severity>Normal</severity>
-	</event>
-		<event>
-                <uei>uei.opennms.org/syslogd/news/Debug</uei>
-                <event-label>OpenNMS-defined node event: syslogdMessage (news/Debug)</event-label>
-                <descr>
-                        &lt;p&gt;The interface %interface% generated a Syslog Message.&lt;br&gt;
-                        Node ID: %nodeid%&lt;br&gt;
-                        Host: %nodelabel%&lt;br&gt;
-                        Interface: %interface% &lt;br&gt;
-                        Message: %parm[syslogmessage]% &lt;br&gt;
-                        Process: %parm[process]% &lt;br&gt;
-                        PID: %parm[processid]%
-			&lt;/p&gt;
-                </descr>
-                <logmsg dest='logndisplay'>
-                        &lt;p&gt;An OpenNMS Event has been received as a Syslog Message &lt;/p&gt;
-                        Message: %parm[syslogmessage]% &lt;br&gt;
-                 </logmsg>
-		<severity>Normal</severity>
-	</event>
-		<event>
-                <uei>uei.opennms.org/syslogd/uucp/Emergency</uei>
-                <event-label>OpenNMS-defined node event: syslogdMessage (uucp/Emergency)</event-label>
-                <descr>
-                        &lt;p&gt;The interface %interface% generated a Syslog Message.&lt;br&gt;
-                        Node ID: %nodeid%&lt;br&gt;
-                        Host: %nodelabel%&lt;br&gt;
-                        Interface: %interface% &lt;br&gt;
-                        Message: %parm[syslogmessage]% &lt;br&gt;
-                        Process: %parm[process]% &lt;br&gt;
-                        PID: %parm[processid]%
-			&lt;/p&gt;
-                </descr>
-                <logmsg dest='logndisplay'>
-                        &lt;p&gt;An OpenNMS Event has been received as a Syslog Message &lt;/p&gt;
-                        Message: %parm[syslogmessage]% &lt;br&gt;
-                 </logmsg>
-<severity>Critical</severity>
-	</event>
-		<event>
-                <uei>uei.opennms.org/syslogd/uucp/Alert</uei>
-                <event-label>OpenNMS-defined node event: syslogdMessage (uucp/Alert)</event-label>
-                <descr>
-                        &lt;p&gt;The interface %interface% generated a Syslog Message.&lt;br&gt;
-                        Node ID: %nodeid%&lt;br&gt;
-                        Host: %nodelabel%&lt;br&gt;
-                        Interface: %interface% &lt;br&gt;
-                        Message: %parm[syslogmessage]% &lt;br&gt;
-                        Process: %parm[process]% &lt;br&gt;
-                        PID: %parm[processid]%
-			&lt;/p&gt;
-                </descr>
-                <logmsg dest='logndisplay'>
-                        &lt;p&gt;An OpenNMS Event has been received as a Syslog Message &lt;/p&gt;
-                        Message: %parm[syslogmessage]% &lt;br&gt;
-                 </logmsg>
-<severity>Major</severity>
-	</event>
-		<event>
-                <uei>uei.opennms.org/syslogd/uucp/Critical</uei>
-                <event-label>OpenNMS-defined node event: syslogdMessage (uucp/Critical)</event-label>
-                <descr>
-                        &lt;p&gt;The interface %interface% generated a Syslog Message.&lt;br&gt;
-                        Node ID: %nodeid%&lt;br&gt;
-                        Host: %nodelabel%&lt;br&gt;
-                        Interface: %interface% &lt;br&gt;
-                        Message: %parm[syslogmessage]% &lt;br&gt;
-                        Process: %parm[process]% &lt;br&gt;
-                        PID: %parm[processid]%
-			&lt;/p&gt;
-                </descr>
-                <logmsg dest='logndisplay'>
-                        &lt;p&gt;An OpenNMS Event has been received as a Syslog Message &lt;/p&gt;
-                        Message: %parm[syslogmessage]% &lt;br&gt;
-                 </logmsg>
-<severity>Critical</severity>
-	</event>
-		<event>
-                <uei>uei.opennms.org/syslogd/uucp/Error</uei>
-                <event-label>OpenNMS-defined node event: syslogdMessage (uucp/Error)</event-label>
-                <descr>
-                        &lt;p&gt;The interface %interface% generated a Syslog Message.&lt;br&gt;
-                        Node ID: %nodeid%&lt;br&gt;
-                        Host: %nodelabel%&lt;br&gt;
-                        Interface: %interface% &lt;br&gt;
-                        Message: %parm[syslogmessage]% &lt;br&gt;
-                        Process: %parm[process]% &lt;br&gt;
-                        PID: %parm[processid]%
-			&lt;/p&gt;
-                </descr>
-                <logmsg dest='logndisplay'>
-                        &lt;p&gt;An OpenNMS Event has been received as a Syslog Message &lt;/p&gt;
-                        Message: %parm[syslogmessage]% &lt;br&gt;
-                 </logmsg>
-<severity>Minor</severity>
-	</event>
-		<event>
-                <uei>uei.opennms.org/syslogd/uucp/Warning</uei>
-                <event-label>OpenNMS-defined node event: syslogdMessage (uucp/Warning)</event-label>
-                <descr>
-                        &lt;p&gt;The interface %interface% generated a Syslog Message.&lt;br&gt;
-                        Node ID: %nodeid%&lt;br&gt;
-                        Host: %nodelabel%&lt;br&gt;
-                        Interface: %interface% &lt;br&gt;
-                        Message: %parm[syslogmessage]% &lt;br&gt;
-                        Process: %parm[process]% &lt;br&gt;
-                        PID: %parm[processid]%
-			&lt;/p&gt;
-                </descr>
-                <logmsg dest='logndisplay'>
-                        &lt;p&gt;An OpenNMS Event has been received as a Syslog Message &lt;/p&gt;
-                        Message: %parm[syslogmessage]% &lt;br&gt;
-                 </logmsg>
-<severity>Warning</severity>
-	</event>
-		<event>
-                <uei>uei.opennms.org/syslogd/uucp/Notice</uei>
-                <event-label>OpenNMS-defined node event: syslogdMessage (uucp/Notice)</event-label>
-                <descr>
-                        &lt;p&gt;The interface %interface% generated a Syslog Message.&lt;br&gt;
-                        Node ID: %nodeid%&lt;br&gt;
-                        Host: %nodelabel%&lt;br&gt;
-                        Interface: %interface% &lt;br&gt;
-                        Message: %parm[syslogmessage]% &lt;br&gt;
-                        Process: %parm[process]% &lt;br&gt;
-                        PID: %parm[processid]%
-			&lt;/p&gt;
-                </descr>
-                <logmsg dest='logndisplay'>
-                        &lt;p&gt;An OpenNMS Event has been received as a Syslog Message &lt;/p&gt;
-                        Message: %parm[syslogmessage]% &lt;br&gt;
-                 </logmsg>
-		<severity>Normal</severity>
-	</event>
-		<event>
-                <uei>uei.opennms.org/syslogd/uucp/Informational</uei>
-                <event-label>OpenNMS-defined node event: syslogdMessage (uucp/Informational)</event-label>
-                <descr>
-                        &lt;p&gt;The interface %interface% generated a Syslog Message.&lt;br&gt;
-                        Node ID: %nodeid%&lt;br&gt;
-                        Host: %nodelabel%&lt;br&gt;
-                        Interface: %interface% &lt;br&gt;
-                        Message: %parm[syslogmessage]% &lt;br&gt;
-                        Process: %parm[process]% &lt;br&gt;
-                        PID: %parm[processid]%
-			&lt;/p&gt;
-                </descr>
-                <logmsg dest='logndisplay'>
-                        &lt;p&gt;An OpenNMS Event has been received as a Syslog Message &lt;/p&gt;
-                        Message: %parm[syslogmessage]% &lt;br&gt;
-                 </logmsg>
-		<severity>Normal</severity>
-	</event>
-		<event>
-                <uei>uei.opennms.org/syslogd/uucp/Debug</uei>
-                <event-label>OpenNMS-defined node event: syslogdMessage (uucp/Debug)</event-label>
-                <descr>
-                        &lt;p&gt;The interface %interface% generated a Syslog Message.&lt;br&gt;
-                        Node ID: %nodeid%&lt;br&gt;
-                        Host: %nodelabel%&lt;br&gt;
-                        Interface: %interface% &lt;br&gt;
-                        Message: %parm[syslogmessage]% &lt;br&gt;
-                        Process: %parm[process]% &lt;br&gt;
-                        PID: %parm[processid]%
-			&lt;/p&gt;
-                </descr>
-                <logmsg dest='logndisplay'>
-                        &lt;p&gt;An OpenNMS Event has been received as a Syslog Message &lt;/p&gt;
-                        Message: %parm[syslogmessage]% &lt;br&gt;
-                 </logmsg>
-		<severity>Normal</severity>
-	</event>
-		<event>
-                <uei>uei.opennms.org/syslogd/cron/Emergency</uei>
-                <event-label>OpenNMS-defined node event: syslogdMessage (cron/Emergency)</event-label>
-                <descr>
-                        &lt;p&gt;The interface %interface% generated a Syslog Message.&lt;br&gt;
-                        Node ID: %nodeid%&lt;br&gt;
-                        Host: %nodelabel%&lt;br&gt;
-                        Interface: %interface% &lt;br&gt;
-                        Message: %parm[syslogmessage]% &lt;br&gt;
-                        Process: %parm[process]% &lt;br&gt;
-                        PID: %parm[processid]%
-			&lt;/p&gt;
-                </descr>
-                <logmsg dest='logndisplay'>
-                        &lt;p&gt;An OpenNMS Event has been received as a Syslog Message &lt;/p&gt;
-                        Message: %parm[syslogmessage]% &lt;br&gt;
-                 </logmsg>
-<severity>Critical</severity>
-	</event>
-		<event>
-                <uei>uei.opennms.org/syslogd/cron/Alert</uei>
-                <event-label>OpenNMS-defined node event: syslogdMessage (cron/Alert)</event-label>
-                <descr>
-                        &lt;p&gt;The interface %interface% generated a Syslog Message.&lt;br&gt;
-                        Node ID: %nodeid%&lt;br&gt;
-                        Host: %nodelabel%&lt;br&gt;
-                        Interface: %interface% &lt;br&gt;
-                        Message: %parm[syslogmessage]% &lt;br&gt;
-                        Process: %parm[process]% &lt;br&gt;
-                        PID: %parm[processid]%
-			&lt;/p&gt;
-                </descr>
-                <logmsg dest='logndisplay'>
-                        &lt;p&gt;An OpenNMS Event has been received as a Syslog Message &lt;/p&gt;
-                        Message: %parm[syslogmessage]% &lt;br&gt;
-                 </logmsg>
-<severity>Major</severity>
-	</event>
-		<event>
-                <uei>uei.opennms.org/syslogd/cron/Critical</uei>
-                <event-label>OpenNMS-defined node event: syslogdMessage (cron/Critical)</event-label>
-                <descr>
-                        &lt;p&gt;The interface %interface% generated a Syslog Message.&lt;br&gt;
-                        Node ID: %nodeid%&lt;br&gt;
-                        Host: %nodelabel%&lt;br&gt;
-                        Interface: %interface% &lt;br&gt;
-                        Message: %parm[syslogmessage]% &lt;br&gt;
-                        Process: %parm[process]% &lt;br&gt;
-                        PID: %parm[processid]%
-			&lt;/p&gt;
-                </descr>
-                <logmsg dest='logndisplay'>
-                        &lt;p&gt;An OpenNMS Event has been received as a Syslog Message &lt;/p&gt;
-                        Message: %parm[syslogmessage]% &lt;br&gt;
-                 </logmsg>
-<severity>Critical</severity>
-	</event>
-		<event>
-                <uei>uei.opennms.org/syslogd/cron/Error</uei>
-                <event-label>OpenNMS-defined node event: syslogdMessage (cron/Error)</event-label>
-                <descr>
-                        &lt;p&gt;The interface %interface% generated a Syslog Message.&lt;br&gt;
-                        Node ID: %nodeid%&lt;br&gt;
-                        Host: %nodelabel%&lt;br&gt;
-                        Interface: %interface% &lt;br&gt;
-                        Message: %parm[syslogmessage]% &lt;br&gt;
-                        Process: %parm[process]% &lt;br&gt;
-                        PID: %parm[processid]%
-			&lt;/p&gt;
-                </descr>
-                <logmsg dest='logndisplay'>
-                        &lt;p&gt;An OpenNMS Event has been received as a Syslog Message &lt;/p&gt;
-                        Message: %parm[syslogmessage]% &lt;br&gt;
-                 </logmsg>
-<severity>Minor</severity>
-	</event>
-		<event>
-                <uei>uei.opennms.org/syslogd/cron/Warning</uei>
-                <event-label>OpenNMS-defined node event: syslogdMessage (cron/Warning)</event-label>
-                <descr>
-                        &lt;p&gt;The interface %interface% generated a Syslog Message.&lt;br&gt;
-                        Node ID: %nodeid%&lt;br&gt;
-                        Host: %nodelabel%&lt;br&gt;
-                        Interface: %interface% &lt;br&gt;
-                        Message: %parm[syslogmessage]% &lt;br&gt;
-                        Process: %parm[process]% &lt;br&gt;
-                        PID: %parm[processid]%
-			&lt;/p&gt;
-                </descr>
-                <logmsg dest='logndisplay'>
-                        &lt;p&gt;An OpenNMS Event has been received as a Syslog Message &lt;/p&gt;
-                        Message: %parm[syslogmessage]% &lt;br&gt;
-                 </logmsg>
-<severity>Warning</severity>
-	</event>
-		<event>
-                <uei>uei.opennms.org/syslogd/cron/Notice</uei>
-                <event-label>OpenNMS-defined node event: syslogdMessage (cron/Notice)</event-label>
-                <descr>
-                        &lt;p&gt;The interface %interface% generated a Syslog Message.&lt;br&gt;
-                        Node ID: %nodeid%&lt;br&gt;
-                        Host: %nodelabel%&lt;br&gt;
-                        Interface: %interface% &lt;br&gt;
-                        Message: %parm[syslogmessage]% &lt;br&gt;
-                        Process: %parm[process]% &lt;br&gt;
-                        PID: %parm[processid]%
-			&lt;/p&gt;
-                </descr>
-                <logmsg dest='logndisplay'>
-                        &lt;p&gt;An OpenNMS Event has been received as a Syslog Message &lt;/p&gt;
-                        Message: %parm[syslogmessage]% &lt;br&gt;
-                 </logmsg>
-		<severity>Normal</severity>
-	</event>
-		<event>
-                <uei>uei.opennms.org/syslogd/cron/Informational</uei>
-                <event-label>OpenNMS-defined node event: syslogdMessage (cron/Informational)</event-label>
-                <descr>
-                        &lt;p&gt;The interface %interface% generated a Syslog Message.&lt;br&gt;
-                        Node ID: %nodeid%&lt;br&gt;
-                        Host: %nodelabel%&lt;br&gt;
-                        Interface: %interface% &lt;br&gt;
-                        Message: %parm[syslogmessage]% &lt;br&gt;
-                        Process: %parm[process]% &lt;br&gt;
-                        PID: %parm[processid]%
-			&lt;/p&gt;
-                </descr>
-                <logmsg dest='logndisplay'>
-                        &lt;p&gt;An OpenNMS Event has been received as a Syslog Message &lt;/p&gt;
-                        Message: %parm[syslogmessage]% &lt;br&gt;
-                 </logmsg>
-		<severity>Normal</severity>
-	</event>
-		<event>
-                <uei>uei.opennms.org/syslogd/cron/Debug</uei>
-                <event-label>OpenNMS-defined node event: syslogdMessage (cron/Debug)</event-label>
-                <descr>
-                        &lt;p&gt;The interface %interface% generated a Syslog Message.&lt;br&gt;
-                        Node ID: %nodeid%&lt;br&gt;
-                        Host: %nodelabel%&lt;br&gt;
-                        Interface: %interface% &lt;br&gt;
-                        Message: %parm[syslogmessage]% &lt;br&gt;
-                        Process: %parm[process]% &lt;br&gt;
-                        PID: %parm[processid]%
-			&lt;/p&gt;
-                </descr>
-                <logmsg dest='logndisplay'>
-                        &lt;p&gt;An OpenNMS Event has been received as a Syslog Message &lt;/p&gt;
-                        Message: %parm[syslogmessage]% &lt;br&gt;
-                 </logmsg>
-		<severity>Normal</severity>
-	</event>
-		<event>
-                <uei>uei.opennms.org/syslogd/authpriv/Emergency</uei>
-                <event-label>OpenNMS-defined node event: syslogdMessage (authpriv/Emergency)</event-label>
-                <descr>
-                        &lt;p&gt;The interface %interface% generated a Syslog Message.&lt;br&gt;
-                        Node ID: %nodeid%&lt;br&gt;
-                        Host: %nodelabel%&lt;br&gt;
-                        Interface: %interface% &lt;br&gt;
-                        Message: %parm[syslogmessage]% &lt;br&gt;
-                        Process: %parm[process]% &lt;br&gt;
-                        PID: %parm[processid]%
-			&lt;/p&gt;
-                </descr>
-                <logmsg dest='logndisplay'>
-                        &lt;p&gt;An OpenNMS Event has been received as a Syslog Message &lt;/p&gt;
-                        Message: %parm[syslogmessage]% &lt;br&gt;
-                 </logmsg>
-<severity>Critical</severity>
-	</event>
-		<event>
-                <uei>uei.opennms.org/syslogd/authpriv/Alert</uei>
-                <event-label>OpenNMS-defined node event: syslogdMessage (authpriv/Alert)</event-label>
-                <descr>
-                        &lt;p&gt;The interface %interface% generated a Syslog Message.&lt;br&gt;
-                        Node ID: %nodeid%&lt;br&gt;
-                        Host: %nodelabel%&lt;br&gt;
-                        Interface: %interface% &lt;br&gt;
-                        Message: %parm[syslogmessage]% &lt;br&gt;
-                        Process: %parm[process]% &lt;br&gt;
-                        PID: %parm[processid]%
-			&lt;/p&gt;
-                </descr>
-                <logmsg dest='logndisplay'>
-                        &lt;p&gt;An OpenNMS Event has been received as a Syslog Message &lt;/p&gt;
-                        Message: %parm[syslogmessage]% &lt;br&gt;
-                 </logmsg>
-<severity>Major</severity>
-	</event>
-		<event>
-                <uei>uei.opennms.org/syslogd/authpriv/Critical</uei>
-                <event-label>OpenNMS-defined node event: syslogdMessage (authpriv/Critical)</event-label>
-                <descr>
-                        &lt;p&gt;The interface %interface% generated a Syslog Message.&lt;br&gt;
-                        Node ID: %nodeid%&lt;br&gt;
-                        Host: %nodelabel%&lt;br&gt;
-                        Interface: %interface% &lt;br&gt;
-                        Message: %parm[syslogmessage]% &lt;br&gt;
-                        Process: %parm[process]% &lt;br&gt;
-                        PID: %parm[processid]%
-			&lt;/p&gt;
-                </descr>
-                <logmsg dest='logndisplay'>
-                        &lt;p&gt;An OpenNMS Event has been received as a Syslog Message &lt;/p&gt;
-                        Message: %parm[syslogmessage]% &lt;br&gt;
-                 </logmsg>
-<severity>Critical</severity>
-	</event>
-		<event>
-                <uei>uei.opennms.org/syslogd/authpriv/Error</uei>
-                <event-label>OpenNMS-defined node event: syslogdMessage (authpriv/Error)</event-label>
-                <descr>
-                        &lt;p&gt;The interface %interface% generated a Syslog Message.&lt;br&gt;
-                        Node ID: %nodeid%&lt;br&gt;
-                        Host: %nodelabel%&lt;br&gt;
-                        Interface: %interface% &lt;br&gt;
-                        Message: %parm[syslogmessage]% &lt;br&gt;
-                        Process: %parm[process]% &lt;br&gt;
-                        PID: %parm[processid]%
-			&lt;/p&gt;
-                </descr>
-                <logmsg dest='logndisplay'>
-                        &lt;p&gt;An OpenNMS Event has been received as a Syslog Message &lt;/p&gt;
-                        Message: %parm[syslogmessage]% &lt;br&gt;
-                 </logmsg>
-<severity>Minor</severity>
-	</event>
-		<event>
-                <uei>uei.opennms.org/syslogd/authpriv/Warning</uei>
-                <event-label>OpenNMS-defined node event: syslogdMessage (authpriv/Warning)</event-label>
-                <descr>
-                        &lt;p&gt;The interface %interface% generated a Syslog Message.&lt;br&gt;
-                        Node ID: %nodeid%&lt;br&gt;
-                        Host: %nodelabel%&lt;br&gt;
-                        Interface: %interface% &lt;br&gt;
-                        Message: %parm[syslogmessage]% &lt;br&gt;
-                        Process: %parm[process]% &lt;br&gt;
-                        PID: %parm[processid]%
-			&lt;/p&gt;
-                </descr>
-                <logmsg dest='logndisplay'>
-                        &lt;p&gt;An OpenNMS Event has been received as a Syslog Message &lt;/p&gt;
-                        Message: %parm[syslogmessage]% &lt;br&gt;
-                 </logmsg>
-<severity>Warning</severity>
-	</event>
-		<event>
-                <uei>uei.opennms.org/syslogd/authpriv/Notice</uei>
-                <event-label>OpenNMS-defined node event: syslogdMessage (authpriv/Notice)</event-label>
-                <descr>
-                        &lt;p&gt;The interface %interface% generated a Syslog Message.&lt;br&gt;
-                        Node ID: %nodeid%&lt;br&gt;
-                        Host: %nodelabel%&lt;br&gt;
-                        Interface: %interface% &lt;br&gt;
-                        Message: %parm[syslogmessage]% &lt;br&gt;
-                        Process: %parm[process]% &lt;br&gt;
-                        PID: %parm[processid]%
-			&lt;/p&gt;
-                </descr>
-                <logmsg dest='logndisplay'>
-                        &lt;p&gt;An OpenNMS Event has been received as a Syslog Message &lt;/p&gt;
-                        Message: %parm[syslogmessage]% &lt;br&gt;
-                 </logmsg>
-		<severity>Normal</severity>
-	</event>
-		<event>
-                <uei>uei.opennms.org/syslogd/authpriv/Informational</uei>
-                <event-label>OpenNMS-defined node event: syslogdMessage (authpriv/Informational)</event-label>
-                <descr>
-                        &lt;p&gt;The interface %interface% generated a Syslog Message.&lt;br&gt;
-                        Node ID: %nodeid%&lt;br&gt;
-                        Host: %nodelabel%&lt;br&gt;
-                        Interface: %interface% &lt;br&gt;
-                        Message: %parm[syslogmessage]% &lt;br&gt;
-                        Process: %parm[process]% &lt;br&gt;
-                        PID: %parm[processid]%
-			&lt;/p&gt;
-                </descr>
-                <logmsg dest='logndisplay'>
-                        &lt;p&gt;An OpenNMS Event has been received as a Syslog Message &lt;/p&gt;
-                        Message: %parm[syslogmessage]% &lt;br&gt;
-                 </logmsg>
-		<severity>Normal</severity>
-	</event>
-		<event>
-                <uei>uei.opennms.org/syslogd/ftp/Emergency</uei>
-                <event-label>OpenNMS-defined node event: syslogdMessage (ftp/Emergency)</event-label>
-                <descr>
-                        &lt;p&gt;The interface %interface% generated a Syslog Message.&lt;br&gt;
-                        Node ID: %nodeid%&lt;br&gt;
-                        Host: %nodelabel%&lt;br&gt;
-                        Interface: %interface% &lt;br&gt;
-                        Message: %parm[syslogmessage]% &lt;br&gt;
-                        Process: %parm[process]% &lt;br&gt;
-                        PID: %parm[processid]%
-			&lt;/p&gt;
-                </descr>
-                <logmsg dest='logndisplay'>
-                        &lt;p&gt;An OpenNMS Event has been received as a Syslog Message &lt;/p&gt;
-                        Message: %parm[syslogmessage]% &lt;br&gt;
-                 </logmsg>
-<severity>Critical</severity>
-	</event>
-		<event>
-                <uei>uei.opennms.org/syslogd/ftp/Alert</uei>
-                <event-label>OpenNMS-defined node event: syslogdMessage (ftp/Alert)</event-label>
-                <descr>
-                        &lt;p&gt;The interface %interface% generated a Syslog Message.&lt;br&gt;
-                        Node ID: %nodeid%&lt;br&gt;
-                        Host: %nodelabel%&lt;br&gt;
-                        Interface: %interface% &lt;br&gt;
-                        Message: %parm[syslogmessage]% &lt;br&gt;
-                        Process: %parm[process]% &lt;br&gt;
-                        PID: %parm[processid]%
-			&lt;/p&gt;
-                </descr>
-                <logmsg dest='logndisplay'>
-                        &lt;p&gt;An OpenNMS Event has been received as a Syslog Message &lt;/p&gt;
-                        Message: %parm[syslogmessage]% &lt;br&gt;
-                 </logmsg>
-<severity>Major</severity>
-	</event>
-		<event>
-                <uei>uei.opennms.org/syslogd/ftp/Critical</uei>
-                <event-label>OpenNMS-defined node event: syslogdMessage (ftp/Critical)</event-label>
-                <descr>
-                        &lt;p&gt;The interface %interface% generated a Syslog Message.&lt;br&gt;
-                        Node ID: %nodeid%&lt;br&gt;
-                        Host: %nodelabel%&lt;br&gt;
-                        Interface: %interface% &lt;br&gt;
-                        Message: %parm[syslogmessage]% &lt;br&gt;
-                        Process: %parm[process]% &lt;br&gt;
-                        PID: %parm[processid]%
-			&lt;/p&gt;
-                </descr>
-                <logmsg dest='logndisplay'>
-                        &lt;p&gt;An OpenNMS Event has been received as a Syslog Message &lt;/p&gt;
-                        Message: %parm[syslogmessage]% &lt;br&gt;
-                 </logmsg>
-<severity>Critical</severity>
-	</event>
-		<event>
-                <uei>uei.opennms.org/syslogd/ftp/Error</uei>
-                <event-label>OpenNMS-defined node event: syslogdMessage (ftp/Error)</event-label>
-                <descr>
-                        &lt;p&gt;The interface %interface% generated a Syslog Message.&lt;br&gt;
-                        Node ID: %nodeid%&lt;br&gt;
-                        Host: %nodelabel%&lt;br&gt;
-                        Interface: %interface% &lt;br&gt;
-                        Message: %parm[syslogmessage]% &lt;br&gt;
-                        Process: %parm[process]% &lt;br&gt;
-                        PID: %parm[processid]%
-			&lt;/p&gt;
-                </descr>
-                <logmsg dest='logndisplay'>
-                        &lt;p&gt;An OpenNMS Event has been received as a Syslog Message &lt;/p&gt;
-                        Message: %parm[syslogmessage]% &lt;br&gt;
-                 </logmsg>
-<severity>Minor</severity>
-	</event>
-		<event>
-                <uei>uei.opennms.org/syslogd/ftp/Warning</uei>
-                <event-label>OpenNMS-defined node event: syslogdMessage (ftp/Warning)</event-label>
-                <descr>
-                        &lt;p&gt;The interface %interface% generated a Syslog Message.&lt;br&gt;
-                        Node ID: %nodeid%&lt;br&gt;
-                        Host: %nodelabel%&lt;br&gt;
-                        Interface: %interface% &lt;br&gt;
-                        Message: %parm[syslogmessage]% &lt;br&gt;
-                        Process: %parm[process]% &lt;br&gt;
-                        PID: %parm[processid]%
-			&lt;/p&gt;
-                </descr>
-                <logmsg dest='logndisplay'>
-                        &lt;p&gt;An OpenNMS Event has been received as a Syslog Message &lt;/p&gt;
-                        Message: %parm[syslogmessage]% &lt;br&gt;
-                 </logmsg>
-<severity>Warning</severity>
-	</event>
-		<event>
-                <uei>uei.opennms.org/syslogd/ftp/Notice</uei>
-                <event-label>OpenNMS-defined node event: syslogdMessage (ftp/Notice)</event-label>
-                <descr>
-                        &lt;p&gt;The interface %interface% generated a Syslog Message.&lt;br&gt;
-                        Node ID: %nodeid%&lt;br&gt;
-                        Host: %nodelabel%&lt;br&gt;
-                        Interface: %interface% &lt;br&gt;
-                        Message: %parm[syslogmessage]% &lt;br&gt;
-                        Process: %parm[process]% &lt;br&gt;
-                        PID: %parm[processid]%
-			&lt;/p&gt;
-                </descr>
-                <logmsg dest='logndisplay'>
-                        &lt;p&gt;An OpenNMS Event has been received as a Syslog Message &lt;/p&gt;
-                        Message: %parm[syslogmessage]% &lt;br&gt;
-                 </logmsg>
-		<severity>Normal</severity>
-	</event>
-		<event>
-                <uei>uei.opennms.org/syslogd/ftp/Informational</uei>
-                <event-label>OpenNMS-defined node event: syslogdMessage (ftp/Informational)</event-label>
-                <descr>
-                        &lt;p&gt;The interface %interface% generated a Syslog Message.&lt;br&gt;
-                        Node ID: %nodeid%&lt;br&gt;
-                        Host: %nodelabel%&lt;br&gt;
-                        Interface: %interface% &lt;br&gt;
-                        Message: %parm[syslogmessage]% &lt;br&gt;
-                        Process: %parm[process]% &lt;br&gt;
-                        PID: %parm[processid]%
-			&lt;/p&gt;
-                </descr>
-                <logmsg dest='logndisplay'>
-                        &lt;p&gt;An OpenNMS Event has been received as a Syslog Message &lt;/p&gt;
-                        Message: %parm[syslogmessage]% &lt;br&gt;
-                 </logmsg>
-		<severity>Normal</severity>
-	</event>
-		<event>
-                <uei>uei.opennms.org/syslogd/ntp/Emergency</uei>
-                <event-label>OpenNMS-defined node event: syslogdMessage (ntp/Emergency)</event-label>
-                <descr>
-                        &lt;p&gt;The interface %interface% generated a Syslog Message.&lt;br&gt;
-                        Node ID: %nodeid%&lt;br&gt;
-                        Host: %nodelabel%&lt;br&gt;
-                        Interface: %interface% &lt;br&gt;
-                        Message: %parm[syslogmessage]% &lt;br&gt;
-                        Process: %parm[process]% &lt;br&gt;
-                        PID: %parm[processid]%
-			&lt;/p&gt;
-                </descr>
-                <logmsg dest='logndisplay'>
-                        &lt;p&gt;An OpenNMS Event has been received as a Syslog Message &lt;/p&gt;
-                        Message: %parm[syslogmessage]% &lt;br&gt;
-                 </logmsg>
-<severity>Critical</severity>
-	</event>
-		<event>
-                <uei>uei.opennms.org/syslogd/ntp/Alert</uei>
-                <event-label>OpenNMS-defined node event: syslogdMessage (ntp/Alert)</event-label>
-                <descr>
-                        &lt;p&gt;The interface %interface% generated a Syslog Message.&lt;br&gt;
-                        Node ID: %nodeid%&lt;br&gt;
-                        Host: %nodelabel%&lt;br&gt;
-                        Interface: %interface% &lt;br&gt;
-                        Message: %parm[syslogmessage]% &lt;br&gt;
-                        Process: %parm[process]% &lt;br&gt;
-                        PID: %parm[processid]%
-			&lt;/p&gt;
-                </descr>
-                <logmsg dest='logndisplay'>
-                        &lt;p&gt;An OpenNMS Event has been received as a Syslog Message &lt;/p&gt;
-                        Message: %parm[syslogmessage]% &lt;br&gt;
-                 </logmsg>
-<severity>Major</severity>
-	</event>
-		<event>
-                <uei>uei.opennms.org/syslogd/ntp/Critical</uei>
-                <event-label>OpenNMS-defined node event: syslogdMessage (ntp/Critical)</event-label>
-                <descr>
-                        &lt;p&gt;The interface %interface% generated a Syslog Message.&lt;br&gt;
-                        Node ID: %nodeid%&lt;br&gt;
-                        Host: %nodelabel%&lt;br&gt;
-                        Interface: %interface% &lt;br&gt;
-                        Message: %parm[syslogmessage]% &lt;br&gt;
-                        Process: %parm[process]% &lt;br&gt;
-                        PID: %parm[processid]%
-			&lt;/p&gt;
-                </descr>
-                <logmsg dest='logndisplay'>
-                        &lt;p&gt;An OpenNMS Event has been received as a Syslog Message &lt;/p&gt;
-                        Message: %parm[syslogmessage]% &lt;br&gt;
-                 </logmsg>
-<severity>Critical</severity>
-	</event>
-		<event>
-                <uei>uei.opennms.org/syslogd/ntp/Error</uei>
-                <event-label>OpenNMS-defined node event: syslogdMessage (ntp/Error)</event-label>
-                <descr>
-                        &lt;p&gt;The interface %interface% generated a Syslog Message.&lt;br&gt;
-                        Node ID: %nodeid%&lt;br&gt;
-                        Host: %nodelabel%&lt;br&gt;
-                        Interface: %interface% &lt;br&gt;
-                        Message: %parm[syslogmessage]% &lt;br&gt;
-                        Process: %parm[process]% &lt;br&gt;
-                        PID: %parm[processid]%
-			&lt;/p&gt;
-                </descr>
-                <logmsg dest='logndisplay'>
-                        &lt;p&gt;An OpenNMS Event has been received as a Syslog Message &lt;/p&gt;
-                        Message: %parm[syslogmessage]% &lt;br&gt;
-                 </logmsg>
-<severity>Minor</severity>
-	</event>
-		<event>
-                <uei>uei.opennms.org/syslogd/ntp/Warning</uei>
-                <event-label>OpenNMS-defined node event: syslogdMessage (ntp/Warning)</event-label>
-                <descr>
-                        &lt;p&gt;The interface %interface% generated a Syslog Message.&lt;br&gt;
-                        Node ID: %nodeid%&lt;br&gt;
-                        Host: %nodelabel%&lt;br&gt;
-                        Interface: %interface% &lt;br&gt;
-                        Message: %parm[syslogmessage]% &lt;br&gt;
-                        Process: %parm[process]% &lt;br&gt;
-                        PID: %parm[processid]%
-			&lt;/p&gt;
-                </descr>
-                <logmsg dest='logndisplay'>
-                        &lt;p&gt;An OpenNMS Event has been received as a Syslog Message &lt;/p&gt;
-                        Message: %parm[syslogmessage]% &lt;br&gt;
-                 </logmsg>
-<severity>Warning</severity>
-	</event>
-		<event>
-                <uei>uei.opennms.org/syslogd/ntp/Notice</uei>
-                <event-label>OpenNMS-defined node event: syslogdMessage (ntp/Notice)</event-label>
-                <descr>
-                        &lt;p&gt;The interface %interface% generated a Syslog Message.&lt;br&gt;
-                        Node ID: %nodeid%&lt;br&gt;
-                        Host: %nodelabel%&lt;br&gt;
-                        Interface: %interface% &lt;br&gt;
-                        Message: %parm[syslogmessage]% &lt;br&gt;
-                        Process: %parm[process]% &lt;br&gt;
-                        PID: %parm[processid]%
-			&lt;/p&gt;
-                </descr>
-                <logmsg dest='logndisplay'>
-                        &lt;p&gt;An OpenNMS Event has been received as a Syslog Message &lt;/p&gt;
-                        Message: %parm[syslogmessage]% &lt;br&gt;
-                 </logmsg>
-		<severity>Normal</severity>
-	</event>
-		<event>
-                <uei>uei.opennms.org/syslogd/ntp/Informational</uei>
-                <event-label>OpenNMS-defined node event: syslogdMessage (ntp/Informational)</event-label>
-                <descr>
-                        &lt;p&gt;The interface %interface% generated a Syslog Message.&lt;br&gt;
-                        Node ID: %nodeid%&lt;br&gt;
-                        Host: %nodelabel%&lt;br&gt;
-                        Interface: %interface% &lt;br&gt;
-                        Message: %parm[syslogmessage]% &lt;br&gt;
-                        Process: %parm[process]% &lt;br&gt;
-                        PID: %parm[processid]%
-			&lt;/p&gt;
-                </descr>
-                <logmsg dest='logndisplay'>
-                        &lt;p&gt;An OpenNMS Event has been received as a Syslog Message &lt;/p&gt;
-                        Message: %parm[syslogmessage]% &lt;br&gt;
-                 </logmsg>
-		<severity>Normal</severity>
-	</event>
-		<event>
-                <uei>uei.opennms.org/syslogd/audit/Emergency</uei>
-                <event-label>OpenNMS-defined node event: syslogdMessage (audit/Emergency)</event-label>
-                <descr>
-                        &lt;p&gt;The interface %interface% generated a Syslog Message.&lt;br&gt;
-                        Node ID: %nodeid%&lt;br&gt;
-                        Host: %nodelabel%&lt;br&gt;
-                        Interface: %interface% &lt;br&gt;
-                        Message: %parm[syslogmessage]% &lt;br&gt;
-                        Process: %parm[process]% &lt;br&gt;
-                        PID: %parm[processid]%
-			&lt;/p&gt;
-                </descr>
-                <logmsg dest='logndisplay'>
-                        &lt;p&gt;An OpenNMS Event has been received as a Syslog Message &lt;/p&gt;
-                        Message: %parm[syslogmessage]% &lt;br&gt;
-                 </logmsg>
-<severity>Critical</severity>
-	</event>
-		<event>
-                <uei>uei.opennms.org/syslogd/audit/Alert</uei>
-                <event-label>OpenNMS-defined node event: syslogdMessage (audit/Alert)</event-label>
-                <descr>
-                        &lt;p&gt;The interface %interface% generated a Syslog Message.&lt;br&gt;
-                        Node ID: %nodeid%&lt;br&gt;
-                        Host: %nodelabel%&lt;br&gt;
-                        Interface: %interface% &lt;br&gt;
-                        Message: %parm[syslogmessage]% &lt;br&gt;
-                        Process: %parm[process]% &lt;br&gt;
-                        PID: %parm[processid]%
-			&lt;/p&gt;
-                </descr>
-                <logmsg dest='logndisplay'>
-                        &lt;p&gt;An OpenNMS Event has been received as a Syslog Message &lt;/p&gt;
-                        Message: %parm[syslogmessage]% &lt;br&gt;
-                 </logmsg>
-<severity>Major</severity>
-	</event>
-		<event>
-                <uei>uei.opennms.org/syslogd/audit/Critical</uei>
-                <event-label>OpenNMS-defined node event: syslogdMessage (audit/Critical)</event-label>
-                <descr>
-                        &lt;p&gt;The interface %interface% generated a Syslog Message.&lt;br&gt;
-                        Node ID: %nodeid%&lt;br&gt;
-                        Host: %nodelabel%&lt;br&gt;
-                        Interface: %interface% &lt;br&gt;
-                        Message: %parm[syslogmessage]% &lt;br&gt;
-                        Process: %parm[process]% &lt;br&gt;
-                        PID: %parm[processid]%
-			&lt;/p&gt;
-                </descr>
-                <logmsg dest='logndisplay'>
-                        &lt;p&gt;An OpenNMS Event has been received as a Syslog Message &lt;/p&gt;
-                        Message: %parm[syslogmessage]% &lt;br&gt;
-                 </logmsg>
-<severity>Critical</severity>
-	</event>
-		<event>
-                <uei>uei.opennms.org/syslogd/audit/Error</uei>
-                <event-label>OpenNMS-defined node event: syslogdMessage (audit/Error)</event-label>
-                <descr>
-                        &lt;p&gt;The interface %interface% generated a Syslog Message.&lt;br&gt;
-                        Node ID: %nodeid%&lt;br&gt;
-                        Host: %nodelabel%&lt;br&gt;
-                        Interface: %interface% &lt;br&gt;
-                        Message: %parm[syslogmessage]% &lt;br&gt;
-                        Process: %parm[process]% &lt;br&gt;
-                        PID: %parm[processid]%
-			&lt;/p&gt;
-                </descr>
-                <logmsg dest='logndisplay'>
-                        &lt;p&gt;An OpenNMS Event has been received as a Syslog Message &lt;/p&gt;
-                        Message: %parm[syslogmessage]% &lt;br&gt;
-                 </logmsg>
-<severity>Minor</severity>
-	</event>
-		<event>
-                <uei>uei.opennms.org/syslogd/audit/Warning</uei>
-                <event-label>OpenNMS-defined node event: syslogdMessage (audit/Warning)</event-label>
-                <descr>
-                        &lt;p&gt;The interface %interface% generated a Syslog Message.&lt;br&gt;
-                        Node ID: %nodeid%&lt;br&gt;
-                        Host: %nodelabel%&lt;br&gt;
-                        Interface: %interface% &lt;br&gt;
-                        Message: %parm[syslogmessage]% &lt;br&gt;
-                        Process: %parm[process]% &lt;br&gt;
-                        PID: %parm[processid]%
-			&lt;/p&gt;
-                </descr>
-                <logmsg dest='logndisplay'>
-                        &lt;p&gt;An OpenNMS Event has been received as a Syslog Message &lt;/p&gt;
-                        Message: %parm[syslogmessage]% &lt;br&gt;
-                 </logmsg>
-<severity>Warning</severity>
-	</event>
-		<event>
-                <uei>uei.opennms.org/syslogd/audit/Notice</uei>
-                <event-label>OpenNMS-defined node event: syslogdMessage (audit/Notice)</event-label>
-                <descr>
-                        &lt;p&gt;The interface %interface% generated a Syslog Message.&lt;br&gt;
-                        Node ID: %nodeid%&lt;br&gt;
-                        Host: %nodelabel%&lt;br&gt;
-                        Interface: %interface% &lt;br&gt;
-                        Message: %parm[syslogmessage]% &lt;br&gt;
-                        Process: %parm[process]% &lt;br&gt;
-                        PID: %parm[processid]%
-			&lt;/p&gt;
-                </descr>
-                <logmsg dest='logndisplay'>
-                        &lt;p&gt;An OpenNMS Event has been received as a Syslog Message &lt;/p&gt;
-                        Message: %parm[syslogmessage]% &lt;br&gt;
-                 </logmsg>
-		<severity>Normal</severity>
-	</event>
-		<event>
-                <uei>uei.opennms.org/syslogd/audit/Informational</uei>
-                <event-label>OpenNMS-defined node event: syslogdMessage (audit/Informational)</event-label>
-                <descr>
-                        &lt;p&gt;The interface %interface% generated a Syslog Message.&lt;br&gt;
-                        Node ID: %nodeid%&lt;br&gt;
-                        Host: %nodelabel%&lt;br&gt;
-                        Interface: %interface% &lt;br&gt;
-                        Message: %parm[syslogmessage]% &lt;br&gt;
-                        Process: %parm[process]% &lt;br&gt;
-                        PID: %parm[processid]%
-			&lt;/p&gt;
-                </descr>
-                <logmsg dest='logndisplay'>
-                        &lt;p&gt;An OpenNMS Event has been received as a Syslog Message &lt;/p&gt;
-                        Message: %parm[syslogmessage]% &lt;br&gt;
-                 </logmsg>
-		<severity>Normal</severity>
-	</event>
-		<event>
-                <uei>uei.opennms.org/syslogd/alert/Emergency</uei>
-                <event-label>OpenNMS-defined node event: syslogdMessage (alert/Emergency)</event-label>
-                <descr>
-                        &lt;p&gt;The interface %interface% generated a Syslog Message.&lt;br&gt;
-                        Node ID: %nodeid%&lt;br&gt;
-                        Host: %nodelabel%&lt;br&gt;
-                        Interface: %interface% &lt;br&gt;
-                        Message: %parm[syslogmessage]% &lt;br&gt;
-                        Process: %parm[process]% &lt;br&gt;
-                        PID: %parm[processid]%
-			&lt;/p&gt;
-                </descr>
-                <logmsg dest='logndisplay'>
-                        &lt;p&gt;An OpenNMS Event has been received as a Syslog Message &lt;/p&gt;
-                        Message: %parm[syslogmessage]% &lt;br&gt;
-                 </logmsg>
-<severity>Critical</severity>
-	</event>
-		<event>
-                <uei>uei.opennms.org/syslogd/alert/Alert</uei>
-                <event-label>OpenNMS-defined node event: syslogdMessage (alert/Alert)</event-label>
-                <descr>
-                        &lt;p&gt;The interface %interface% generated a Syslog Message.&lt;br&gt;
-                        Node ID: %nodeid%&lt;br&gt;
-                        Host: %nodelabel%&lt;br&gt;
-                        Interface: %interface% &lt;br&gt;
-                        Message: %parm[syslogmessage]% &lt;br&gt;
-                        Process: %parm[process]% &lt;br&gt;
-                        PID: %parm[processid]%
-			&lt;/p&gt;
-                </descr>
-                <logmsg dest='logndisplay'>
-                        &lt;p&gt;An OpenNMS Event has been received as a Syslog Message &lt;/p&gt;
-                        Message: %parm[syslogmessage]% &lt;br&gt;
-                 </logmsg>
-<severity>Major</severity>
-	</event>
-		<event>
-                <uei>uei.opennms.org/syslogd/alert/Critical</uei>
-                <event-label>OpenNMS-defined node event: syslogdMessage (alert/Critical)</event-label>
-                <descr>
-                        &lt;p&gt;The interface %interface% generated a Syslog Message.&lt;br&gt;
-                        Node ID: %nodeid%&lt;br&gt;
-                        Host: %nodelabel%&lt;br&gt;
-                        Interface: %interface% &lt;br&gt;
-                        Message: %parm[syslogmessage]% &lt;br&gt;
-                        Process: %parm[process]% &lt;br&gt;
-                        PID: %parm[processid]%
-			&lt;/p&gt;
-                </descr>
-                <logmsg dest='logndisplay'>
-                        &lt;p&gt;An OpenNMS Event has been received as a Syslog Message &lt;/p&gt;
-                        Message: %parm[syslogmessage]% &lt;br&gt;
-                 </logmsg>
-<severity>Critical</severity>
-	</event>
-		<event>
-                <uei>uei.opennms.org/syslogd/alert/Error</uei>
-                <event-label>OpenNMS-defined node event: syslogdMessage (alert/Error)</event-label>
-                <descr>
-                        &lt;p&gt;The interface %interface% generated a Syslog Message.&lt;br&gt;
-                        Node ID: %nodeid%&lt;br&gt;
-                        Host: %nodelabel%&lt;br&gt;
-                        Interface: %interface% &lt;br&gt;
-                        Message: %parm[syslogmessage]% &lt;br&gt;
-                        Process: %parm[process]% &lt;br&gt;
-                        PID: %parm[processid]%
-			&lt;/p&gt;
-                </descr>
-                <logmsg dest='logndisplay'>
-                        &lt;p&gt;An OpenNMS Event has been received as a Syslog Message &lt;/p&gt;
-                        Message: %parm[syslogmessage]% &lt;br&gt;
-                 </logmsg>
-<severity>Minor</severity>
-	</event>
-		<event>
-                <uei>uei.opennms.org/syslogd/alert/Warning</uei>
-                <event-label>OpenNMS-defined node event: syslogdMessage (alert/Warning)</event-label>
-                <descr>
-                        &lt;p&gt;The interface %interface% generated a Syslog Message.&lt;br&gt;
-                        Node ID: %nodeid%&lt;br&gt;
-                        Host: %nodelabel%&lt;br&gt;
-                        Interface: %interface% &lt;br&gt;
-                        Message: %parm[syslogmessage]% &lt;br&gt;
-                        Process: %parm[process]% &lt;br&gt;
-                        PID: %parm[processid]%
-			&lt;/p&gt;
-                </descr>
-                <logmsg dest='logndisplay'>
-                        &lt;p&gt;An OpenNMS Event has been received as a Syslog Message &lt;/p&gt;
-                        Message: %parm[syslogmessage]% &lt;br&gt;
-                 </logmsg>
-<severity>Warning</severity>
-	</event>
-		<event>
-                <uei>uei.opennms.org/syslogd/alert/Notice</uei>
-                <event-label>OpenNMS-defined node event: syslogdMessage (alert/Notice)</event-label>
-                <descr>
-                        &lt;p&gt;The interface %interface% generated a Syslog Message.&lt;br&gt;
-                        Node ID: %nodeid%&lt;br&gt;
-                        Host: %nodelabel%&lt;br&gt;
-                        Interface: %interface% &lt;br&gt;
-                        Message: %parm[syslogmessage]% &lt;br&gt;
-                        Process: %parm[process]% &lt;br&gt;
-                        PID: %parm[processid]%
-			&lt;/p&gt;
-                </descr>
-                <logmsg dest='logndisplay'>
-                        &lt;p&gt;An OpenNMS Event has been received as a Syslog Message &lt;/p&gt;
-                        Message: %parm[syslogmessage]% &lt;br&gt;
-                 </logmsg>
-		<severity>Normal</severity>
-	</event>
-		<event>
-                <uei>uei.opennms.org/syslogd/alert/Informational</uei>
-                <event-label>OpenNMS-defined node event: syslogdMessage (alert/Informational)</event-label>
-                <descr>
-                        &lt;p&gt;The interface %interface% generated a Syslog Message.&lt;br&gt;
-                        Node ID: %nodeid%&lt;br&gt;
-                        Host: %nodelabel%&lt;br&gt;
-                        Interface: %interface% &lt;br&gt;
-                        Message: %parm[syslogmessage]% &lt;br&gt;
-                        Process: %parm[process]% &lt;br&gt;
-                        PID: %parm[processid]%
-			&lt;/p&gt;
-                </descr>
-                <logmsg dest='logndisplay'>
-                        &lt;p&gt;An OpenNMS Event has been received as a Syslog Message &lt;/p&gt;
-                        Message: %parm[syslogmessage]% &lt;br&gt;
-                 </logmsg>
-		<severity>Normal</severity>
-	</event>
-		<event>
-                <uei>uei.opennms.org/syslogd/clock/Emergency</uei>
-                <event-label>OpenNMS-defined node event: syslogdMessage (clock/Emergency)</event-label>
-                <descr>
-                        &lt;p&gt;The interface %interface% generated a Syslog Message.&lt;br&gt;
-                        Node ID: %nodeid%&lt;br&gt;
-                        Host: %nodelabel%&lt;br&gt;
-                        Interface: %interface% &lt;br&gt;
-                        Message: %parm[syslogmessage]% &lt;br&gt;
-                        Process: %parm[process]% &lt;br&gt;
-                        PID: %parm[processid]%
-			&lt;/p&gt;
-                </descr>
-                <logmsg dest='logndisplay'>
-                        &lt;p&gt;An OpenNMS Event has been received as a Syslog Message &lt;/p&gt;
-                        Message: %parm[syslogmessage]% &lt;br&gt;
-                 </logmsg>
-<severity>Critical</severity>
-	</event>
-		<event>
-                <uei>uei.opennms.org/syslogd/clock/Alert</uei>
-                <event-label>OpenNMS-defined node event: syslogdMessage (clock/Alert)</event-label>
-                <descr>
-                        &lt;p&gt;The interface %interface% generated a Syslog Message.&lt;br&gt;
-                        Node ID: %nodeid%&lt;br&gt;
-                        Host: %nodelabel%&lt;br&gt;
-                        Interface: %interface% &lt;br&gt;
-                        Message: %parm[syslogmessage]% &lt;br&gt;
-                        Process: %parm[process]% &lt;br&gt;
-                        PID: %parm[processid]%
-			&lt;/p&gt;
-                </descr>
-                <logmsg dest='logndisplay'>
-                        &lt;p&gt;An OpenNMS Event has been received as a Syslog Message &lt;/p&gt;
-                        Message: %parm[syslogmessage]% &lt;br&gt;
-                 </logmsg>
-<severity>Major</severity>
-	</event>
-		<event>
-                <uei>uei.opennms.org/syslogd/clock/Critical</uei>
-                <event-label>OpenNMS-defined node event: syslogdMessage (clock/Critical)</event-label>
-                <descr>
-                        &lt;p&gt;The interface %interface% generated a Syslog Message.&lt;br&gt;
-                        Node ID: %nodeid%&lt;br&gt;
-                        Host: %nodelabel%&lt;br&gt;
-                        Interface: %interface% &lt;br&gt;
-                        Message: %parm[syslogmessage]% &lt;br&gt;
-                        Process: %parm[process]% &lt;br&gt;
-                        PID: %parm[processid]%
-			&lt;/p&gt;
-                </descr>
-                <logmsg dest='logndisplay'>
-                        &lt;p&gt;An OpenNMS Event has been received as a Syslog Message &lt;/p&gt;
-                        Message: %parm[syslogmessage]% &lt;br&gt;
-                 </logmsg>
-<severity>Critical</severity>
-	</event>
-		<event>
-                <uei>uei.opennms.org/syslogd/clock/Error</uei>
-                <event-label>OpenNMS-defined node event: syslogdMessage (clock/Error)</event-label>
-                <descr>
-                        &lt;p&gt;The interface %interface% generated a Syslog Message.&lt;br&gt;
-                        Node ID: %nodeid%&lt;br&gt;
-                        Host: %nodelabel%&lt;br&gt;
-                        Interface: %interface% &lt;br&gt;
-                        Message: %parm[syslogmessage]% &lt;br&gt;
-                        Process: %parm[process]% &lt;br&gt;
-                        PID: %parm[processid]%
-			&lt;/p&gt;
-                </descr>
-                <logmsg dest='logndisplay'>
-                        &lt;p&gt;An OpenNMS Event has been received as a Syslog Message &lt;/p&gt;
-                        Message: %parm[syslogmessage]% &lt;br&gt;
-                 </logmsg>
-<severity>Minor</severity>
-	</event>
-		<event>
-                <uei>uei.opennms.org/syslogd/clock/Warning</uei>
-                <event-label>OpenNMS-defined node event: syslogdMessage (clock/Warning)</event-label>
-                <descr>
-                        &lt;p&gt;The interface %interface% generated a Syslog Message.&lt;br&gt;
-                        Node ID: %nodeid%&lt;br&gt;
-                        Host: %nodelabel%&lt;br&gt;
-                        Interface: %interface% &lt;br&gt;
-                        Message: %parm[syslogmessage]% &lt;br&gt;
-                        Process: %parm[process]% &lt;br&gt;
-                        PID: %parm[processid]%
-			&lt;/p&gt;
-                </descr>
-                <logmsg dest='logndisplay'>
-                        &lt;p&gt;An OpenNMS Event has been received as a Syslog Message &lt;/p&gt;
-                        Message: %parm[syslogmessage]% &lt;br&gt;
-                 </logmsg>
-<severity>Warning</severity>
-	</event>
-		<event>
-                <uei>uei.opennms.org/syslogd/clock/Notice</uei>
-                <event-label>OpenNMS-defined node event: syslogdMessage (clock/Notice)</event-label>
-                <descr>
-                        &lt;p&gt;The interface %interface% generated a Syslog Message.&lt;br&gt;
-                        Node ID: %nodeid%&lt;br&gt;
-                        Host: %nodelabel%&lt;br&gt;
-                        Interface: %interface% &lt;br&gt;
-                        Message: %parm[syslogmessage]% &lt;br&gt;
-                        Process: %parm[process]% &lt;br&gt;
-                        PID: %parm[processid]%
-			&lt;/p&gt;
-                </descr>
-                <logmsg dest='logndisplay'>
-                        &lt;p&gt;An OpenNMS Event has been received as a Syslog Message &lt;/p&gt;
-                        Message: %parm[syslogmessage]% &lt;br&gt;
-                 </logmsg>
-		<severity>Normal</severity>
-	</event>
-		<event>
-                <uei>uei.opennms.org/syslogd/clock/Informational</uei>
-                <event-label>OpenNMS-defined node event: syslogdMessage (clock/Informational)</event-label>
-                <descr>
-                        &lt;p&gt;The interface %interface% generated a Syslog Message.&lt;br&gt;
-                        Node ID: %nodeid%&lt;br&gt;
-                        Host: %nodelabel%&lt;br&gt;
-                        Interface: %interface% &lt;br&gt;
-                        Message: %parm[syslogmessage]% &lt;br&gt;
-                        Process: %parm[process]% &lt;br&gt;
-                        PID: %parm[processid]%
-			&lt;/p&gt;
-                </descr>
-                <logmsg dest='logndisplay'>
-                        &lt;p&gt;An OpenNMS Event has been received as a Syslog Message &lt;/p&gt;
-                        Message: %parm[syslogmessage]% &lt;br&gt;
-                 </logmsg>
-		<severity>Normal</severity>
-	</event>
-		<event>
-                <uei>uei.opennms.org/syslogd/local0/Emergency</uei>
-                <event-label>OpenNMS-defined node event: syslogdMessage (local0/Emergency)</event-label>
-                <descr>
-                        &lt;p&gt;The interface %interface% generated a Syslog Message.&lt;br&gt;
-                        Node ID: %nodeid%&lt;br&gt;
-                        Host: %nodelabel%&lt;br&gt;
-                        Interface: %interface% &lt;br&gt;
-                        Message: %parm[syslogmessage]% &lt;br&gt;
-                        Process: %parm[process]% &lt;br&gt;
-                        PID: %parm[processid]%
-			&lt;/p&gt;
-                </descr>
-                <logmsg dest='logndisplay'>
-                        &lt;p&gt;An OpenNMS Event has been received as a Syslog Message &lt;/p&gt;
-                        Message: %parm[syslogmessage]% &lt;br&gt;
-                 </logmsg>
-<severity>Critical</severity>
-	</event>
-		<event>
-                <uei>uei.opennms.org/syslogd/local0/Alert</uei>
-                <event-label>OpenNMS-defined node event: syslogdMessage (local0/Alert)</event-label>
-                <descr>
-                        &lt;p&gt;The interface %interface% generated a Syslog Message.&lt;br&gt;
-                        Node ID: %nodeid%&lt;br&gt;
-                        Host: %nodelabel%&lt;br&gt;
-                        Interface: %interface% &lt;br&gt;
-                        Message: %parm[syslogmessage]% &lt;br&gt;
-                        Process: %parm[process]% &lt;br&gt;
-                        PID: %parm[processid]%
-			&lt;/p&gt;
-                </descr>
-                <logmsg dest='logndisplay'>
-                        &lt;p&gt;An OpenNMS Event has been received as a Syslog Message &lt;/p&gt;
-                        Message: %parm[syslogmessage]% &lt;br&gt;
-                 </logmsg>
-<severity>Major</severity>
-	</event>
-		<event>
-                <uei>uei.opennms.org/syslogd/local0/Critical</uei>
-                <event-label>OpenNMS-defined node event: syslogdMessage (local0/Critical)</event-label>
-                <descr>
-                        &lt;p&gt;The interface %interface% generated a Syslog Message.&lt;br&gt;
-                        Node ID: %nodeid%&lt;br&gt;
-                        Host: %nodelabel%&lt;br&gt;
-                        Interface: %interface% &lt;br&gt;
-                        Message: %parm[syslogmessage]% &lt;br&gt;
-                        Process: %parm[process]% &lt;br&gt;
-                        PID: %parm[processid]%
-			&lt;/p&gt;
-                </descr>
-                <logmsg dest='logndisplay'>
-                        &lt;p&gt;An OpenNMS Event has been received as a Syslog Message &lt;/p&gt;
-                        Message: %parm[syslogmessage]% &lt;br&gt;
-                 </logmsg>
-<severity>Critical</severity>
-	</event>
-		<event>
-                <uei>uei.opennms.org/syslogd/local0/Error</uei>
-                <event-label>OpenNMS-defined node event: syslogdMessage (local0/Error)</event-label>
-                <descr>
-                        &lt;p&gt;The interface %interface% generated a Syslog Message.&lt;br&gt;
-                        Node ID: %nodeid%&lt;br&gt;
-                        Host: %nodelabel%&lt;br&gt;
-                        Interface: %interface% &lt;br&gt;
-                        Message: %parm[syslogmessage]% &lt;br&gt;
-                        Process: %parm[process]% &lt;br&gt;
-                        PID: %parm[processid]%
-			&lt;/p&gt;
-                </descr>
-                <logmsg dest='logndisplay'>
-                        &lt;p&gt;An OpenNMS Event has been received as a Syslog Message &lt;/p&gt;
-                        Message: %parm[syslogmessage]% &lt;br&gt;
-                 </logmsg>
-<severity>Minor</severity>
-	</event>
-		<event>
-                <uei>uei.opennms.org/syslogd/local0/Warning</uei>
-                <event-label>OpenNMS-defined node event: syslogdMessage (local0/Warning)</event-label>
-                <descr>
-                        &lt;p&gt;The interface %interface% generated a Syslog Message.&lt;br&gt;
-                        Node ID: %nodeid%&lt;br&gt;
-                        Host: %nodelabel%&lt;br&gt;
-                        Interface: %interface% &lt;br&gt;
-                        Message: %parm[syslogmessage]% &lt;br&gt;
-                        Process: %parm[process]% &lt;br&gt;
-                        PID: %parm[processid]%
-			&lt;/p&gt;
-                </descr>
-                <logmsg dest='logndisplay'>
-                        &lt;p&gt;An OpenNMS Event has been received as a Syslog Message &lt;/p&gt;
-                        Message: %parm[syslogmessage]% &lt;br&gt;
-                 </logmsg>
-<severity>Warning</severity>
-	</event>
-		<event>
-                <uei>uei.opennms.org/syslogd/local0/Notice</uei>
-                <event-label>OpenNMS-defined node event: syslogdMessage (local0/Notice)</event-label>
-                <descr>
-                        &lt;p&gt;The interface %interface% generated a Syslog Message.&lt;br&gt;
-                        Node ID: %nodeid%&lt;br&gt;
-                        Host: %nodelabel%&lt;br&gt;
-                        Interface: %interface% &lt;br&gt;
-                        Message: %parm[syslogmessage]% &lt;br&gt;
-                        Process: %parm[process]% &lt;br&gt;
-                        PID: %parm[processid]%
-			&lt;/p&gt;
-                </descr>
-                <logmsg dest='logndisplay'>
-                        &lt;p&gt;An OpenNMS Event has been received as a Syslog Message &lt;/p&gt;
-                        Message: %parm[syslogmessage]% &lt;br&gt;
-                 </logmsg>
-		<severity>Normal</severity>
-	</event>
-		<event>
-                <uei>uei.opennms.org/syslogd/local0/Informational</uei>
-                <event-label>OpenNMS-defined node event: syslogdMessage (local0/Informational)</event-label>
-                <descr>
-                        &lt;p&gt;The interface %interface% generated a Syslog Message.&lt;br&gt;
-                        Node ID: %nodeid%&lt;br&gt;
-                        Host: %nodelabel%&lt;br&gt;
-                        Interface: %interface% &lt;br&gt;
-                        Message: %parm[syslogmessage]% &lt;br&gt;
-                        Process: %parm[process]% &lt;br&gt;
-                        PID: %parm[processid]%
-			&lt;/p&gt;
-                </descr>
-                <logmsg dest='logndisplay'>
-                        &lt;p&gt;An OpenNMS Event has been received as a Syslog Message &lt;/p&gt;
-                        Message: %parm[syslogmessage]% &lt;br&gt;
-                 </logmsg>
-		<severity>Normal</severity>
-	</event>
-		<event>
-                <uei>uei.opennms.org/syslogd/local0/Debug</uei>
-                <event-label>OpenNMS-defined node event: syslogdMessage (local0/Debug)</event-label>
-                <descr>
-                        &lt;p&gt;The interface %interface% generated a Syslog Message.&lt;br&gt;
-                        Node ID: %nodeid%&lt;br&gt;
-                        Host: %nodelabel%&lt;br&gt;
-                        Interface: %interface% &lt;br&gt;
-                        Message: %parm[syslogmessage]% &lt;br&gt;
-                        Process: %parm[process]% &lt;br&gt;
-                        PID: %parm[processid]%
-			&lt;/p&gt;
-                </descr>
-                <logmsg dest='logndisplay'>
-                        &lt;p&gt;An OpenNMS Event has been received as a Syslog Message &lt;/p&gt;
-                        Message: %parm[syslogmessage]% &lt;br&gt;
-                 </logmsg>
-		<severity>Normal</severity>
-	</event>
-		<event>
-                <uei>uei.opennms.org/syslogd/local1/Emergency</uei>
-                <event-label>OpenNMS-defined node event: syslogdMessage (local1/Emergency)</event-label>
-                <descr>
-                        &lt;p&gt;The interface %interface% generated a Syslog Message.&lt;br&gt;
-                        Node ID: %nodeid%&lt;br&gt;
-                        Host: %nodelabel%&lt;br&gt;
-                        Interface: %interface% &lt;br&gt;
-                        Message: %parm[syslogmessage]% &lt;br&gt;
-                        Process: %parm[process]% &lt;br&gt;
-                        PID: %parm[processid]%
-			&lt;/p&gt;
-                </descr>
-                <logmsg dest='logndisplay'>
-                        &lt;p&gt;An OpenNMS Event has been received as a Syslog Message &lt;/p&gt;
-                        Message: %parm[syslogmessage]% &lt;br&gt;
-                 </logmsg>
-<severity>Critical</severity>
-	</event>
-		<event>
-                <uei>uei.opennms.org/syslogd/local1/Alert</uei>
-                <event-label>OpenNMS-defined node event: syslogdMessage (local1/Alert)</event-label>
-                <descr>
-                        &lt;p&gt;The interface %interface% generated a Syslog Message.&lt;br&gt;
-                        Node ID: %nodeid%&lt;br&gt;
-                        Host: %nodelabel%&lt;br&gt;
-                        Interface: %interface% &lt;br&gt;
-                        Message: %parm[syslogmessage]% &lt;br&gt;
-                        Process: %parm[process]% &lt;br&gt;
-                        PID: %parm[processid]%
-			&lt;/p&gt;
-                </descr>
-                <logmsg dest='logndisplay'>
-                        &lt;p&gt;An OpenNMS Event has been received as a Syslog Message &lt;/p&gt;
-                        Message: %parm[syslogmessage]% &lt;br&gt;
-                 </logmsg>
-<severity>Major</severity>
-	</event>
-		<event>
-                <uei>uei.opennms.org/syslogd/local1/Critical</uei>
-                <event-label>OpenNMS-defined node event: syslogdMessage (local1/Critical)</event-label>
-                <descr>
-                        &lt;p&gt;The interface %interface% generated a Syslog Message.&lt;br&gt;
-                        Node ID: %nodeid%&lt;br&gt;
-                        Host: %nodelabel%&lt;br&gt;
-                        Interface: %interface% &lt;br&gt;
-                        Message: %parm[syslogmessage]% &lt;br&gt;
-                        Process: %parm[process]% &lt;br&gt;
-                        PID: %parm[processid]%
-			&lt;/p&gt;
-                </descr>
-                <logmsg dest='logndisplay'>
-                        &lt;p&gt;An OpenNMS Event has been received as a Syslog Message &lt;/p&gt;
-                        Message: %parm[syslogmessage]% &lt;br&gt;
-                 </logmsg>
-<severity>Critical</severity>
-	</event>
-		<event>
-                <uei>uei.opennms.org/syslogd/local1/Error</uei>
-                <event-label>OpenNMS-defined node event: syslogdMessage (local1/Error)</event-label>
-                <descr>
-                        &lt;p&gt;The interface %interface% generated a Syslog Message.&lt;br&gt;
-                        Node ID: %nodeid%&lt;br&gt;
-                        Host: %nodelabel%&lt;br&gt;
-                        Interface: %interface% &lt;br&gt;
-                        Message: %parm[syslogmessage]% &lt;br&gt;
-                        Process: %parm[process]% &lt;br&gt;
-                        PID: %parm[processid]%
-			&lt;/p&gt;
-                </descr>
-                <logmsg dest='logndisplay'>
-                        &lt;p&gt;An OpenNMS Event has been received as a Syslog Message &lt;/p&gt;
-                        Message: %parm[syslogmessage]% &lt;br&gt;
-                 </logmsg>
-<severity>Minor</severity>
-	</event>
-		<event>
-                <uei>uei.opennms.org/syslogd/local1/Warning</uei>
-                <event-label>OpenNMS-defined node event: syslogdMessage (local1/Warning)</event-label>
-                <descr>
-                        &lt;p&gt;The interface %interface% generated a Syslog Message.&lt;br&gt;
-                        Node ID: %nodeid%&lt;br&gt;
-                        Host: %nodelabel%&lt;br&gt;
-                        Interface: %interface% &lt;br&gt;
-                        Message: %parm[syslogmessage]% &lt;br&gt;
-                        Process: %parm[process]% &lt;br&gt;
-                        PID: %parm[processid]%
-			&lt;/p&gt;
-                </descr>
-                <logmsg dest='logndisplay'>
-                        &lt;p&gt;An OpenNMS Event has been received as a Syslog Message &lt;/p&gt;
-                        Message: %parm[syslogmessage]% &lt;br&gt;
-                 </logmsg>
-<severity>Warning</severity>
-	</event>
-		<event>
-                <uei>uei.opennms.org/syslogd/local1/Notice</uei>
-                <event-label>OpenNMS-defined node event: syslogdMessage (local1/Notice)</event-label>
-                <descr>
-                        &lt;p&gt;The interface %interface% generated a Syslog Message.&lt;br&gt;
-                        Node ID: %nodeid%&lt;br&gt;
-                        Host: %nodelabel%&lt;br&gt;
-                        Interface: %interface% &lt;br&gt;
-                        Message: %parm[syslogmessage]% &lt;br&gt;
-                        Process: %parm[process]% &lt;br&gt;
-                        PID: %parm[processid]%
-			&lt;/p&gt;
-                </descr>
-                <logmsg dest='logndisplay'>
-                        &lt;p&gt;An OpenNMS Event has been received as a Syslog Message &lt;/p&gt;
-                        Message: %parm[syslogmessage]% &lt;br&gt;
-                 </logmsg>
-		<severity>Normal</severity>
-	</event>
-		<event>
-                <uei>uei.opennms.org/syslogd/local1/Informational</uei>
-                <event-label>OpenNMS-defined node event: syslogdMessage (local1/Informational)</event-label>
-                <descr>
-                        &lt;p&gt;The interface %interface% generated a Syslog Message.&lt;br&gt;
-                        Node ID: %nodeid%&lt;br&gt;
-                        Host: %nodelabel%&lt;br&gt;
-                        Interface: %interface% &lt;br&gt;
-                        Message: %parm[syslogmessage]% &lt;br&gt;
-                        Process: %parm[process]% &lt;br&gt;
-                        PID: %parm[processid]%
-			&lt;/p&gt;
-                </descr>
-                <logmsg dest='logndisplay'>
-                        &lt;p&gt;An OpenNMS Event has been received as a Syslog Message &lt;/p&gt;
-                        Message: %parm[syslogmessage]% &lt;br&gt;
-                 </logmsg>
-		<severity>Normal</severity>
-	</event>
-		<event>
-                <uei>uei.opennms.org/syslogd/local1/Debug</uei>
-                <event-label>OpenNMS-defined node event: syslogdMessage (local1/Debug)</event-label>
-                <descr>
-                        &lt;p&gt;The interface %interface% generated a Syslog Message.&lt;br&gt;
-                        Node ID: %nodeid%&lt;br&gt;
-                        Host: %nodelabel%&lt;br&gt;
-                        Interface: %interface% &lt;br&gt;
-                        Message: %parm[syslogmessage]% &lt;br&gt;
-                        Process: %parm[process]% &lt;br&gt;
-                        PID: %parm[processid]%
-			&lt;/p&gt;
-                </descr>
-                <logmsg dest='logndisplay'>
-                        &lt;p&gt;An OpenNMS Event has been received as a Syslog Message &lt;/p&gt;
-                        Message: %parm[syslogmessage]% &lt;br&gt;
-                 </logmsg>
-		<severity>Normal</severity>
-	</event>
-		<event>
-                <uei>uei.opennms.org/syslogd/local2/Emergency</uei>
-                <event-label>OpenNMS-defined node event: syslogdMessage (local2/Emergency)</event-label>
-                <descr>
-                        &lt;p&gt;The interface %interface% generated a Syslog Message.&lt;br&gt;
-                        Node ID: %nodeid%&lt;br&gt;
-                        Host: %nodelabel%&lt;br&gt;
-                        Interface: %interface% &lt;br&gt;
-                        Message: %parm[syslogmessage]% &lt;br&gt;
-                        Process: %parm[process]% &lt;br&gt;
-                        PID: %parm[processid]%
-			&lt;/p&gt;
-                </descr>
-                <logmsg dest='logndisplay'>
-                        &lt;p&gt;An OpenNMS Event has been received as a Syslog Message &lt;/p&gt;
-                        Message: %parm[syslogmessage]% &lt;br&gt;
-                 </logmsg>
-<severity>Critical</severity>
-	</event>
-		<event>
-                <uei>uei.opennms.org/syslogd/local2/Alert</uei>
-                <event-label>OpenNMS-defined node event: syslogdMessage (local2/Alert)</event-label>
-                <descr>
-                        &lt;p&gt;The interface %interface% generated a Syslog Message.&lt;br&gt;
-                        Node ID: %nodeid%&lt;br&gt;
-                        Host: %nodelabel%&lt;br&gt;
-                        Interface: %interface% &lt;br&gt;
-                        Message: %parm[syslogmessage]% &lt;br&gt;
-                        Process: %parm[process]% &lt;br&gt;
-                        PID: %parm[processid]%
-			&lt;/p&gt;
-                </descr>
-                <logmsg dest='logndisplay'>
-                        &lt;p&gt;An OpenNMS Event has been received as a Syslog Message &lt;/p&gt;
-                        Message: %parm[syslogmessage]% &lt;br&gt;
-                 </logmsg>
-<severity>Major</severity>
-	</event>
-		<event>
-                <uei>uei.opennms.org/syslogd/local2/Critical</uei>
-                <event-label>OpenNMS-defined node event: syslogdMessage (local2/Critical)</event-label>
-                <descr>
-                        &lt;p&gt;The interface %interface% generated a Syslog Message.&lt;br&gt;
-                        Node ID: %nodeid%&lt;br&gt;
-                        Host: %nodelabel%&lt;br&gt;
-                        Interface: %interface% &lt;br&gt;
-                        Message: %parm[syslogmessage]% &lt;br&gt;
-                        Process: %parm[process]% &lt;br&gt;
-                        PID: %parm[processid]%
-			&lt;/p&gt;
-                </descr>
-                <logmsg dest='logndisplay'>
-                        &lt;p&gt;An OpenNMS Event has been received as a Syslog Message &lt;/p&gt;
-                        Message: %parm[syslogmessage]% &lt;br&gt;
-                 </logmsg>
-<severity>Critical</severity>
-	</event>
-		<event>
-                <uei>uei.opennms.org/syslogd/local2/Error</uei>
-                <event-label>OpenNMS-defined node event: syslogdMessage (local2/Error)</event-label>
-                <descr>
-                        &lt;p&gt;The interface %interface% generated a Syslog Message.&lt;br&gt;
-                        Node ID: %nodeid%&lt;br&gt;
-                        Host: %nodelabel%&lt;br&gt;
-                        Interface: %interface% &lt;br&gt;
-                        Message: %parm[syslogmessage]% &lt;br&gt;
-                        Process: %parm[process]% &lt;br&gt;
-                        PID: %parm[processid]%
-			&lt;/p&gt;
-                </descr>
-                <logmsg dest='logndisplay'>
-                        &lt;p&gt;An OpenNMS Event has been received as a Syslog Message &lt;/p&gt;
-                        Message: %parm[syslogmessage]% &lt;br&gt;
-                 </logmsg>
-<severity>Minor</severity>
-	</event>
-		<event>
-                <uei>uei.opennms.org/syslogd/local2/Warning</uei>
-                <event-label>OpenNMS-defined node event: syslogdMessage (local2/Warning)</event-label>
-                <descr>
-                        &lt;p&gt;The interface %interface% generated a Syslog Message.&lt;br&gt;
-                        Node ID: %nodeid%&lt;br&gt;
-                        Host: %nodelabel%&lt;br&gt;
-                        Interface: %interface% &lt;br&gt;
-                        Message: %parm[syslogmessage]% &lt;br&gt;
-                        Process: %parm[process]% &lt;br&gt;
-                        PID: %parm[processid]%
-			&lt;/p&gt;
-                </descr>
-                <logmsg dest='logndisplay'>
-                        &lt;p&gt;An OpenNMS Event has been received as a Syslog Message &lt;/p&gt;
-                        Message: %parm[syslogmessage]% &lt;br&gt;
-                 </logmsg>
-<severity>Warning</severity>
-	</event>
-		<event>
-                <uei>uei.opennms.org/syslogd/local2/Notice</uei>
-                <event-label>OpenNMS-defined node event: syslogdMessage (local2/Notice)</event-label>
-                <descr>
-                        &lt;p&gt;The interface %interface% generated a Syslog Message.&lt;br&gt;
-                        Node ID: %nodeid%&lt;br&gt;
-                        Host: %nodelabel%&lt;br&gt;
-                        Interface: %interface% &lt;br&gt;
-                        Message: %parm[syslogmessage]% &lt;br&gt;
-                        Process: %parm[process]% &lt;br&gt;
-                        PID: %parm[processid]%
-			&lt;/p&gt;
-                </descr>
-                <logmsg dest='logndisplay'>
-                        &lt;p&gt;An OpenNMS Event has been received as a Syslog Message &lt;/p&gt;
-                        Message: %parm[syslogmessage]% &lt;br&gt;
-                 </logmsg>
-		<severity>Normal</severity>
-	</event>
-		<event>
-                <uei>uei.opennms.org/syslogd/local2/Informational</uei>
-                <event-label>OpenNMS-defined node event: syslogdMessage (local2/Informational)</event-label>
-                <descr>
-                        &lt;p&gt;The interface %interface% generated a Syslog Message.&lt;br&gt;
-                        Node ID: %nodeid%&lt;br&gt;
-                        Host: %nodelabel%&lt;br&gt;
-                        Interface: %interface% &lt;br&gt;
-                        Message: %parm[syslogmessage]% &lt;br&gt;
-                        Process: %parm[process]% &lt;br&gt;
-                        PID: %parm[processid]%
-			&lt;/p&gt;
-                </descr>
-                <logmsg dest='logndisplay'>
-                        &lt;p&gt;An OpenNMS Event has been received as a Syslog Message &lt;/p&gt;
-                        Message: %parm[syslogmessage]% &lt;br&gt;
-                 </logmsg>
-		<severity>Normal</severity>
-	</event>
-		<event>
-                <uei>uei.opennms.org/syslogd/local2/Debug</uei>
-                <event-label>OpenNMS-defined node event: syslogdMessage (local2/Debug)</event-label>
-                <descr>
-                        &lt;p&gt;The interface %interface% generated a Syslog Message.&lt;br&gt;
-                        Node ID: %nodeid%&lt;br&gt;
-                        Host: %nodelabel%&lt;br&gt;
-                        Interface: %interface% &lt;br&gt;
-                        Message: %parm[syslogmessage]% &lt;br&gt;
-                        Process: %parm[process]% &lt;br&gt;
-                        PID: %parm[processid]%
-			&lt;/p&gt;
-                </descr>
-                <logmsg dest='logndisplay'>
-                        &lt;p&gt;An OpenNMS Event has been received as a Syslog Message &lt;/p&gt;
-                        Message: %parm[syslogmessage]% &lt;br&gt;
-                 </logmsg>
-		<severity>Normal</severity>
-	</event>
-		<event>
-                <uei>uei.opennms.org/syslogd/local3/Emergency</uei>
-                <event-label>OpenNMS-defined node event: syslogdMessage (local3/Emergency)</event-label>
-                <descr>
-                        &lt;p&gt;The interface %interface% generated a Syslog Message.&lt;br&gt;
-                        Node ID: %nodeid%&lt;br&gt;
-                        Host: %nodelabel%&lt;br&gt;
-                        Interface: %interface% &lt;br&gt;
-                        Message: %parm[syslogmessage]% &lt;br&gt;
-                        Process: %parm[process]% &lt;br&gt;
-                        PID: %parm[processid]%
-			&lt;/p&gt;
-                </descr>
-                <logmsg dest='logndisplay'>
-                        &lt;p&gt;An OpenNMS Event has been received as a Syslog Message &lt;/p&gt;
-                        Message: %parm[syslogmessage]% &lt;br&gt;
-                 </logmsg>
-<severity>Critical</severity>
-	</event>
-		<event>
-                <uei>uei.opennms.org/syslogd/local3/Alert</uei>
-                <event-label>OpenNMS-defined node event: syslogdMessage (local3/Alert)</event-label>
-                <descr>
-                        &lt;p&gt;The interface %interface% generated a Syslog Message.&lt;br&gt;
-                        Node ID: %nodeid%&lt;br&gt;
-                        Host: %nodelabel%&lt;br&gt;
-                        Interface: %interface% &lt;br&gt;
-                        Message: %parm[syslogmessage]% &lt;br&gt;
-                        Process: %parm[process]% &lt;br&gt;
-                        PID: %parm[processid]%
-			&lt;/p&gt;
-                </descr>
-                <logmsg dest='logndisplay'>
-                        &lt;p&gt;An OpenNMS Event has been received as a Syslog Message &lt;/p&gt;
-                        Message: %parm[syslogmessage]% &lt;br&gt;
-                 </logmsg>
-<severity>Major</severity>
-	</event>
-		<event>
-                <uei>uei.opennms.org/syslogd/local3/Critical</uei>
-                <event-label>OpenNMS-defined node event: syslogdMessage (local3/Critical)</event-label>
-                <descr>
-                        &lt;p&gt;The interface %interface% generated a Syslog Message.&lt;br&gt;
-                        Node ID: %nodeid%&lt;br&gt;
-                        Host: %nodelabel%&lt;br&gt;
-                        Interface: %interface% &lt;br&gt;
-                        Message: %parm[syslogmessage]% &lt;br&gt;
-                        Process: %parm[process]% &lt;br&gt;
-                        PID: %parm[processid]%
-			&lt;/p&gt;
-                </descr>
-                <logmsg dest='logndisplay'>
-                        &lt;p&gt;An OpenNMS Event has been received as a Syslog Message &lt;/p&gt;
-                        Message: %parm[syslogmessage]% &lt;br&gt;
-                 </logmsg>
-<severity>Critical</severity>
-	</event>
-		<event>
-                <uei>uei.opennms.org/syslogd/local3/Error</uei>
-                <event-label>OpenNMS-defined node event: syslogdMessage (local3/Error)</event-label>
-                <descr>
-                        &lt;p&gt;The interface %interface% generated a Syslog Message.&lt;br&gt;
-                        Node ID: %nodeid%&lt;br&gt;
-                        Host: %nodelabel%&lt;br&gt;
-                        Interface: %interface% &lt;br&gt;
-                        Message: %parm[syslogmessage]% &lt;br&gt;
-                        Process: %parm[process]% &lt;br&gt;
-                        PID: %parm[processid]%
-			&lt;/p&gt;
-                </descr>
-                <logmsg dest='logndisplay'>
-                        &lt;p&gt;An OpenNMS Event has been received as a Syslog Message &lt;/p&gt;
-                        Message: %parm[syslogmessage]% &lt;br&gt;
-                 </logmsg>
-<severity>Minor</severity>
-	</event>
-		<event>
-                <uei>uei.opennms.org/syslogd/local3/Warning</uei>
-                <event-label>OpenNMS-defined node event: syslogdMessage (local3/Warning)</event-label>
-                <descr>
-                        &lt;p&gt;The interface %interface% generated a Syslog Message.&lt;br&gt;
-                        Node ID: %nodeid%&lt;br&gt;
-                        Host: %nodelabel%&lt;br&gt;
-                        Interface: %interface% &lt;br&gt;
-                        Message: %parm[syslogmessage]% &lt;br&gt;
-                        Process: %parm[process]% &lt;br&gt;
-                        PID: %parm[processid]%
-			&lt;/p&gt;
-                </descr>
-                <logmsg dest='logndisplay'>
-                        &lt;p&gt;An OpenNMS Event has been received as a Syslog Message &lt;/p&gt;
-                        Message: %parm[syslogmessage]% &lt;br&gt;
-                 </logmsg>
-<severity>Warning</severity>
-	</event>
-		<event>
-                <uei>uei.opennms.org/syslogd/local3/Notice</uei>
-                <event-label>OpenNMS-defined node event: syslogdMessage (local3/Notice)</event-label>
-                <descr>
-                        &lt;p&gt;The interface %interface% generated a Syslog Message.&lt;br&gt;
-                        Node ID: %nodeid%&lt;br&gt;
-                        Host: %nodelabel%&lt;br&gt;
-                        Interface: %interface% &lt;br&gt;
-                        Message: %parm[syslogmessage]% &lt;br&gt;
-                        Process: %parm[process]% &lt;br&gt;
-                        PID: %parm[processid]%
-			&lt;/p&gt;
-                </descr>
-                <logmsg dest='logndisplay'>
-                        &lt;p&gt;An OpenNMS Event has been received as a Syslog Message &lt;/p&gt;
-                        Message: %parm[syslogmessage]% &lt;br&gt;
-                 </logmsg>
-		<severity>Normal</severity>
-	</event>
-		<event>
-                <uei>uei.opennms.org/syslogd/local3/Informational</uei>
-                <event-label>OpenNMS-defined node event: syslogdMessage (local3/Informational)</event-label>
-                <descr>
-                        &lt;p&gt;The interface %interface% generated a Syslog Message.&lt;br&gt;
-                        Node ID: %nodeid%&lt;br&gt;
-                        Host: %nodelabel%&lt;br&gt;
-                        Interface: %interface% &lt;br&gt;
-                        Message: %parm[syslogmessage]% &lt;br&gt;
-                        Process: %parm[process]% &lt;br&gt;
-                        PID: %parm[processid]%
-			&lt;/p&gt;
-                </descr>
-                <logmsg dest='logndisplay'>
-                        &lt;p&gt;An OpenNMS Event has been received as a Syslog Message &lt;/p&gt;
-                        Message: %parm[syslogmessage]% &lt;br&gt;
-                 </logmsg>
-		<severity>Normal</severity>
-	</event>
-		<event>
-                <uei>uei.opennms.org/syslogd/local3/Debug</uei>
-                <event-label>OpenNMS-defined node event: syslogdMessage (local3/Debug)</event-label>
-                <descr>
-                        &lt;p&gt;The interface %interface% generated a Syslog Message.&lt;br&gt;
-                        Node ID: %nodeid%&lt;br&gt;
-                        Host: %nodelabel%&lt;br&gt;
-                        Interface: %interface% &lt;br&gt;
-                        Message: %parm[syslogmessage]% &lt;br&gt;
-                        Process: %parm[process]% &lt;br&gt;
-                        PID: %parm[processid]%
-			&lt;/p&gt;
-                </descr>
-                <logmsg dest='logndisplay'>
-                        &lt;p&gt;An OpenNMS Event has been received as a Syslog Message &lt;/p&gt;
-                        Message: %parm[syslogmessage]% &lt;br&gt;
-                 </logmsg>
-		<severity>Normal</severity>
-	</event>
-		<event>
-                <uei>uei.opennms.org/syslogd/local4/Emergency</uei>
-                <event-label>OpenNMS-defined node event: syslogdMessage (local4/Emergency)</event-label>
-                <descr>
-                        &lt;p&gt;The interface %interface% generated a Syslog Message.&lt;br&gt;
-                        Node ID: %nodeid%&lt;br&gt;
-                        Host: %nodelabel%&lt;br&gt;
-                        Interface: %interface% &lt;br&gt;
-                        Message: %parm[syslogmessage]% &lt;br&gt;
-                        Process: %parm[process]% &lt;br&gt;
-                        PID: %parm[processid]%
-			&lt;/p&gt;
-                </descr>
-                <logmsg dest='logndisplay'>
-                        &lt;p&gt;An OpenNMS Event has been received as a Syslog Message &lt;/p&gt;
-                        Message: %parm[syslogmessage]% &lt;br&gt;
-                 </logmsg>
-<severity>Critical</severity>
-	</event>
-		<event>
-                <uei>uei.opennms.org/syslogd/local4/Alert</uei>
-                <event-label>OpenNMS-defined node event: syslogdMessage (local4/Alert)</event-label>
-                <descr>
-                        &lt;p&gt;The interface %interface% generated a Syslog Message.&lt;br&gt;
-                        Node ID: %nodeid%&lt;br&gt;
-                        Host: %nodelabel%&lt;br&gt;
-                        Interface: %interface% &lt;br&gt;
-                        Message: %parm[syslogmessage]% &lt;br&gt;
-                        Process: %parm[process]% &lt;br&gt;
-                        PID: %parm[processid]%
-			&lt;/p&gt;
-                </descr>
-                <logmsg dest='logndisplay'>
-                        &lt;p&gt;An OpenNMS Event has been received as a Syslog Message &lt;/p&gt;
-                        Message: %parm[syslogmessage]% &lt;br&gt;
-                 </logmsg>
-<severity>Major</severity>
-	</event>
-		<event>
-                <uei>uei.opennms.org/syslogd/local4/Critical</uei>
-                <event-label>OpenNMS-defined node event: syslogdMessage (local4/Critical)</event-label>
-                <descr>
-                        &lt;p&gt;The interface %interface% generated a Syslog Message.&lt;br&gt;
-                        Node ID: %nodeid%&lt;br&gt;
-                        Host: %nodelabel%&lt;br&gt;
-                        Interface: %interface% &lt;br&gt;
-                        Message: %parm[syslogmessage]% &lt;br&gt;
-                        Process: %parm[process]% &lt;br&gt;
-                        PID: %parm[processid]%
-			&lt;/p&gt;
-                </descr>
-                <logmsg dest='logndisplay'>
-                        &lt;p&gt;An OpenNMS Event has been received as a Syslog Message &lt;/p&gt;
-                        Message: %parm[syslogmessage]% &lt;br&gt;
-                 </logmsg>
-<severity>Critical</severity>
-	</event>
-		<event>
-                <uei>uei.opennms.org/syslogd/local4/Error</uei>
-                <event-label>OpenNMS-defined node event: syslogdMessage (local4/Error)</event-label>
-                <descr>
-                        &lt;p&gt;The interface %interface% generated a Syslog Message.&lt;br&gt;
-                        Node ID: %nodeid%&lt;br&gt;
-                        Host: %nodelabel%&lt;br&gt;
-                        Interface: %interface% &lt;br&gt;
-                        Message: %parm[syslogmessage]% &lt;br&gt;
-                        Process: %parm[process]% &lt;br&gt;
-                        PID: %parm[processid]%
-			&lt;/p&gt;
-                </descr>
-                <logmsg dest='logndisplay'>
-                        &lt;p&gt;An OpenNMS Event has been received as a Syslog Message &lt;/p&gt;
-                        Message: %parm[syslogmessage]% &lt;br&gt;
-                 </logmsg>
-<severity>Minor</severity>
-	</event>
-		<event>
-                <uei>uei.opennms.org/syslogd/local4/Warning</uei>
-                <event-label>OpenNMS-defined node event: syslogdMessage (local4/Warning)</event-label>
-                <descr>
-                        &lt;p&gt;The interface %interface% generated a Syslog Message.&lt;br&gt;
-                        Node ID: %nodeid%&lt;br&gt;
-                        Host: %nodelabel%&lt;br&gt;
-                        Interface: %interface% &lt;br&gt;
-                        Message: %parm[syslogmessage]% &lt;br&gt;
-                        Process: %parm[process]% &lt;br&gt;
-                        PID: %parm[processid]%
-			&lt;/p&gt;
-                </descr>
-                <logmsg dest='logndisplay'>
-                        &lt;p&gt;An OpenNMS Event has been received as a Syslog Message &lt;/p&gt;
-                        Message: %parm[syslogmessage]% &lt;br&gt;
-                 </logmsg>
-<severity>Warning</severity>
-	</event>
-		<event>
-                <uei>uei.opennms.org/syslogd/local4/Notice</uei>
-                <event-label>OpenNMS-defined node event: syslogdMessage (local4/Notice)</event-label>
-                <descr>
-                        &lt;p&gt;The interface %interface% generated a Syslog Message.&lt;br&gt;
-                        Node ID: %nodeid%&lt;br&gt;
-                        Host: %nodelabel%&lt;br&gt;
-                        Interface: %interface% &lt;br&gt;
-                        Message: %parm[syslogmessage]% &lt;br&gt;
-                        Process: %parm[process]% &lt;br&gt;
-                        PID: %parm[processid]%
-			&lt;/p&gt;
-                </descr>
-                <logmsg dest='logndisplay'>
-                        &lt;p&gt;An OpenNMS Event has been received as a Syslog Message &lt;/p&gt;
-                        Message: %parm[syslogmessage]% &lt;br&gt;
-                 </logmsg>
-		<severity>Normal</severity>
-	</event>
-		<event>
-                <uei>uei.opennms.org/syslogd/local4/Informational</uei>
-                <event-label>OpenNMS-defined node event: syslogdMessage (local4/Informational)</event-label>
-                <descr>
-                        &lt;p&gt;The interface %interface% generated a Syslog Message.&lt;br&gt;
-                        Node ID: %nodeid%&lt;br&gt;
-                        Host: %nodelabel%&lt;br&gt;
-                        Interface: %interface% &lt;br&gt;
-                        Message: %parm[syslogmessage]% &lt;br&gt;
-                        Process: %parm[process]% &lt;br&gt;
-                        PID: %parm[processid]%
-			&lt;/p&gt;
-                </descr>
-                <logmsg dest='logndisplay'>
-                        &lt;p&gt;An OpenNMS Event has been received as a Syslog Message &lt;/p&gt;
-                        Message: %parm[syslogmessage]% &lt;br&gt;
-                 </logmsg>
-		<severity>Normal</severity>
-	</event>
-		<event>
-                <uei>uei.opennms.org/syslogd/local4/Debug</uei>
-                <event-label>OpenNMS-defined node event: syslogdMessage (local4/Debug)</event-label>
-                <descr>
-                        &lt;p&gt;The interface %interface% generated a Syslog Message.&lt;br&gt;
-                        Node ID: %nodeid%&lt;br&gt;
-                        Host: %nodelabel%&lt;br&gt;
-                        Interface: %interface% &lt;br&gt;
-                        Message: %parm[syslogmessage]% &lt;br&gt;
-                        Process: %parm[process]% &lt;br&gt;
-                        PID: %parm[processid]%
-			&lt;/p&gt;
-                </descr>
-                <logmsg dest='logndisplay'>
-                        &lt;p&gt;An OpenNMS Event has been received as a Syslog Message &lt;/p&gt;
-                        Message: %parm[syslogmessage]% &lt;br&gt;
-                 </logmsg>
-		<severity>Normal</severity>
-	</event>
-		<event>
-                <uei>uei.opennms.org/syslogd/local5/Emergency</uei>
-                <event-label>OpenNMS-defined node event: syslogdMessage (local5/Emergency)</event-label>
-                <descr>
-                        &lt;p&gt;The interface %interface% generated a Syslog Message.&lt;br&gt;
-                        Node ID: %nodeid%&lt;br&gt;
-                        Host: %nodelabel%&lt;br&gt;
-                        Interface: %interface% &lt;br&gt;
-                        Message: %parm[syslogmessage]% &lt;br&gt;
-                        Process: %parm[process]% &lt;br&gt;
-                        PID: %parm[processid]%
-			&lt;/p&gt;
-                </descr>
-                <logmsg dest='logndisplay'>
-                        &lt;p&gt;An OpenNMS Event has been received as a Syslog Message &lt;/p&gt;
-                        Message: %parm[syslogmessage]% &lt;br&gt;
-                 </logmsg>
-<severity>Critical</severity>
-	</event>
-		<event>
-                <uei>uei.opennms.org/syslogd/local5/Alert</uei>
-                <event-label>OpenNMS-defined node event: syslogdMessage (local5/Alert)</event-label>
-                <descr>
-                        &lt;p&gt;The interface %interface% generated a Syslog Message.&lt;br&gt;
-                        Node ID: %nodeid%&lt;br&gt;
-                        Host: %nodelabel%&lt;br&gt;
-                        Interface: %interface% &lt;br&gt;
-                        Message: %parm[syslogmessage]% &lt;br&gt;
-                        Process: %parm[process]% &lt;br&gt;
-                        PID: %parm[processid]%
-			&lt;/p&gt;
-                </descr>
-                <logmsg dest='logndisplay'>
-                        &lt;p&gt;An OpenNMS Event has been received as a Syslog Message &lt;/p&gt;
-                        Message: %parm[syslogmessage]% &lt;br&gt;
-                 </logmsg>
-<severity>Major</severity>
-	</event>
-		<event>
-                <uei>uei.opennms.org/syslogd/local5/Critical</uei>
-                <event-label>OpenNMS-defined node event: syslogdMessage (local5/Critical)</event-label>
-                <descr>
-                        &lt;p&gt;The interface %interface% generated a Syslog Message.&lt;br&gt;
-                        Node ID: %nodeid%&lt;br&gt;
-                        Host: %nodelabel%&lt;br&gt;
-                        Interface: %interface% &lt;br&gt;
-                        Message: %parm[syslogmessage]% &lt;br&gt;
-                        Process: %parm[process]% &lt;br&gt;
-                        PID: %parm[processid]%
-			&lt;/p&gt;
-                </descr>
-                <logmsg dest='logndisplay'>
-                        &lt;p&gt;An OpenNMS Event has been received as a Syslog Message &lt;/p&gt;
-                        Message: %parm[syslogmessage]% &lt;br&gt;
-                 </logmsg>
-<severity>Critical</severity>
-	</event>
-		<event>
-                <uei>uei.opennms.org/syslogd/local5/Error</uei>
-                <event-label>OpenNMS-defined node event: syslogdMessage (local5/Error)</event-label>
-                <descr>
-                        &lt;p&gt;The interface %interface% generated a Syslog Message.&lt;br&gt;
-                        Node ID: %nodeid%&lt;br&gt;
-                        Host: %nodelabel%&lt;br&gt;
-                        Interface: %interface% &lt;br&gt;
-                        Message: %parm[syslogmessage]% &lt;br&gt;
-                        Process: %parm[process]% &lt;br&gt;
-                        PID: %parm[processid]%
-			&lt;/p&gt;
-                </descr>
-                <logmsg dest='logndisplay'>
-                        &lt;p&gt;An OpenNMS Event has been received as a Syslog Message &lt;/p&gt;
-                        Message: %parm[syslogmessage]% &lt;br&gt;
-                 </logmsg>
-<severity>Minor</severity>
-	</event>
-		<event>
-                <uei>uei.opennms.org/syslogd/local5/Warning</uei>
-                <event-label>OpenNMS-defined node event: syslogdMessage (local5/Warning)</event-label>
-                <descr>
-                        &lt;p&gt;The interface %interface% generated a Syslog Message.&lt;br&gt;
-                        Node ID: %nodeid%&lt;br&gt;
-                        Host: %nodelabel%&lt;br&gt;
-                        Interface: %interface% &lt;br&gt;
-                        Message: %parm[syslogmessage]% &lt;br&gt;
-                        Process: %parm[process]% &lt;br&gt;
-                        PID: %parm[processid]%
-			&lt;/p&gt;
-                </descr>
-                <logmsg dest='logndisplay'>
-                        &lt;p&gt;An OpenNMS Event has been received as a Syslog Message &lt;/p&gt;
-                        Message: %parm[syslogmessage]% &lt;br&gt;
-                 </logmsg>
-<severity>Warning</severity>
-	</event>
-		<event>
-                <uei>uei.opennms.org/syslogd/local5/Notice</uei>
-                <event-label>OpenNMS-defined node event: syslogdMessage (local5/Notice)</event-label>
-                <descr>
-                        &lt;p&gt;The interface %interface% generated a Syslog Message.&lt;br&gt;
-                        Node ID: %nodeid%&lt;br&gt;
-                        Host: %nodelabel%&lt;br&gt;
-                        Interface: %interface% &lt;br&gt;
-                        Message: %parm[syslogmessage]% &lt;br&gt;
-                        Process: %parm[process]% &lt;br&gt;
-                        PID: %parm[processid]%
-			&lt;/p&gt;
-                </descr>
-                <logmsg dest='logndisplay'>
-                        &lt;p&gt;An OpenNMS Event has been received as a Syslog Message &lt;/p&gt;
-                        Message: %parm[syslogmessage]% &lt;br&gt;
-                 </logmsg>
-		<severity>Normal</severity>
-	</event>
-		<event>
-                <uei>uei.opennms.org/syslogd/local5/Informational</uei>
-                <event-label>OpenNMS-defined node event: syslogdMessage (local5/Informational)</event-label>
-                <descr>
-                        &lt;p&gt;The interface %interface% generated a Syslog Message.&lt;br&gt;
-                        Node ID: %nodeid%&lt;br&gt;
-                        Host: %nodelabel%&lt;br&gt;
-                        Interface: %interface% &lt;br&gt;
-                        Message: %parm[syslogmessage]% &lt;br&gt;
-                        Process: %parm[process]% &lt;br&gt;
-                        PID: %parm[processid]%
-			&lt;/p&gt;
-                </descr>
-                <logmsg dest='logndisplay'>
-                        &lt;p&gt;An OpenNMS Event has been received as a Syslog Message &lt;/p&gt;
-                        Message: %parm[syslogmessage]% &lt;br&gt;
-                 </logmsg>
-		<severity>Normal</severity>
-	</event>
-		<event>
-                <uei>uei.opennms.org/syslogd/local5/Debug</uei>
-                <event-label>OpenNMS-defined node event: syslogdMessage (local5/Debug)</event-label>
-                <descr>
-                        &lt;p&gt;The interface %interface% generated a Syslog Message.&lt;br&gt;
-                        Node ID: %nodeid%&lt;br&gt;
-                        Host: %nodelabel%&lt;br&gt;
-                        Interface: %interface% &lt;br&gt;
-                        Message: %parm[syslogmessage]% &lt;br&gt;
-                        Process: %parm[process]% &lt;br&gt;
-                        PID: %parm[processid]%
-			&lt;/p&gt;
-                </descr>
-                <logmsg dest='logndisplay'>
-                        &lt;p&gt;An OpenNMS Event has been received as a Syslog Message &lt;/p&gt;
-                        Message: %parm[syslogmessage]% &lt;br&gt;
-                 </logmsg>
-		<severity>Normal</severity>
-	</event>
-		<event>
-                <uei>uei.opennms.org/syslogd/local6/Emergency</uei>
-                <event-label>OpenNMS-defined node event: syslogdMessage (local6/Emergency)</event-label>
-                <descr>
-                        &lt;p&gt;The interface %interface% generated a Syslog Message.&lt;br&gt;
-                        Node ID: %nodeid%&lt;br&gt;
-                        Host: %nodelabel%&lt;br&gt;
-                        Interface: %interface% &lt;br&gt;
-                        Message: %parm[syslogmessage]% &lt;br&gt;
-                        Process: %parm[process]% &lt;br&gt;
-                        PID: %parm[processid]%
-			&lt;/p&gt;
-                </descr>
-                <logmsg dest='logndisplay'>
-                        &lt;p&gt;An OpenNMS Event has been received as a Syslog Message &lt;/p&gt;
-                        Message: %parm[syslogmessage]% &lt;br&gt;
-                 </logmsg>
-<severity>Critical</severity>
-	</event>
-		<event>
-                <uei>uei.opennms.org/syslogd/local6/Alert</uei>
-                <event-label>OpenNMS-defined node event: syslogdMessage (local6/Alert)</event-label>
-                <descr>
-                        &lt;p&gt;The interface %interface% generated a Syslog Message.&lt;br&gt;
-                        Node ID: %nodeid%&lt;br&gt;
-                        Host: %nodelabel%&lt;br&gt;
-                        Interface: %interface% &lt;br&gt;
-                        Message: %parm[syslogmessage]% &lt;br&gt;
-                        Process: %parm[process]% &lt;br&gt;
-                        PID: %parm[processid]%
-			&lt;/p&gt;
-                </descr>
-                <logmsg dest='logndisplay'>
-                        &lt;p&gt;An OpenNMS Event has been received as a Syslog Message &lt;/p&gt;
-                        Message: %parm[syslogmessage]% &lt;br&gt;
-                 </logmsg>
-<severity>Major</severity>
-	</event>
-		<event>
-                <uei>uei.opennms.org/syslogd/local6/Critical</uei>
-                <event-label>OpenNMS-defined node event: syslogdMessage (local6/Critical)</event-label>
-                <descr>
-                        &lt;p&gt;The interface %interface% generated a Syslog Message.&lt;br&gt;
-                        Node ID: %nodeid%&lt;br&gt;
-                        Host: %nodelabel%&lt;br&gt;
-                        Interface: %interface% &lt;br&gt;
-                        Message: %parm[syslogmessage]% &lt;br&gt;
-                        Process: %parm[process]% &lt;br&gt;
-                        PID: %parm[processid]%
-			&lt;/p&gt;
-                </descr>
-                <logmsg dest='logndisplay'>
-                        &lt;p&gt;An OpenNMS Event has been received as a Syslog Message &lt;/p&gt;
-                        Message: %parm[syslogmessage]% &lt;br&gt;
-                 </logmsg>
-<severity>Critical</severity>
-	</event>
-		<event>
-                <uei>uei.opennms.org/syslogd/local6/Error</uei>
-                <event-label>OpenNMS-defined node event: syslogdMessage (local6/Error)</event-label>
-                <descr>
-                        &lt;p&gt;The interface %interface% generated a Syslog Message.&lt;br&gt;
-                        Node ID: %nodeid%&lt;br&gt;
-                        Host: %nodelabel%&lt;br&gt;
-                        Interface: %interface% &lt;br&gt;
-                        Message: %parm[syslogmessage]% &lt;br&gt;
-                        Process: %parm[process]% &lt;br&gt;
-                        PID: %parm[processid]%
-			&lt;/p&gt;
-                </descr>
-                <logmsg dest='logndisplay'>
-                        &lt;p&gt;An OpenNMS Event has been received as a Syslog Message &lt;/p&gt;
-                        Message: %parm[syslogmessage]% &lt;br&gt;
-                 </logmsg>
-<severity>Minor</severity>
-	</event>
-		<event>
-                <uei>uei.opennms.org/syslogd/local6/Warning</uei>
-                <event-label>OpenNMS-defined node event: syslogdMessage (local6/Warning)</event-label>
-                <descr>
-                        &lt;p&gt;The interface %interface% generated a Syslog Message.&lt;br&gt;
-                        Node ID: %nodeid%&lt;br&gt;
-                        Host: %nodelabel%&lt;br&gt;
-                        Interface: %interface% &lt;br&gt;
-                        Message: %parm[syslogmessage]% &lt;br&gt;
-                        Process: %parm[process]% &lt;br&gt;
-                        PID: %parm[processid]%
-			&lt;/p&gt;
-                </descr>
-                <logmsg dest='logndisplay'>
-                        &lt;p&gt;An OpenNMS Event has been received as a Syslog Message &lt;/p&gt;
-                        Message: %parm[syslogmessage]% &lt;br&gt;
-                 </logmsg>
-<severity>Warning</severity>
-	</event>
-		<event>
-                <uei>uei.opennms.org/syslogd/local6/Notice</uei>
-                <event-label>OpenNMS-defined node event: syslogdMessage (local6/Notice)</event-label>
-                <descr>
-                        &lt;p&gt;The interface %interface% generated a Syslog Message.&lt;br&gt;
-                        Node ID: %nodeid%&lt;br&gt;
-                        Host: %nodelabel%&lt;br&gt;
-                        Interface: %interface% &lt;br&gt;
-                        Message: %parm[syslogmessage]% &lt;br&gt;
-                        Process: %parm[process]% &lt;br&gt;
-                        PID: %parm[processid]%
-			&lt;/p&gt;
-                </descr>
-                <logmsg dest='logndisplay'>
-                        &lt;p&gt;An OpenNMS Event has been received as a Syslog Message &lt;/p&gt;
-                        Message: %parm[syslogmessage]% &lt;br&gt;
-                 </logmsg>
-		<severity>Normal</severity>
-	</event>
-		<event>
-                <uei>uei.opennms.org/syslogd/local6/Informational</uei>
-                <event-label>OpenNMS-defined node event: syslogdMessage (local6/Informational)</event-label>
-                <descr>
-                        &lt;p&gt;The interface %interface% generated a Syslog Message.&lt;br&gt;
-                        Node ID: %nodeid%&lt;br&gt;
-                        Host: %nodelabel%&lt;br&gt;
-                        Interface: %interface% &lt;br&gt;
-                        Message: %parm[syslogmessage]% &lt;br&gt;
-                        Process: %parm[process]% &lt;br&gt;
-                        PID: %parm[processid]%
-			&lt;/p&gt;
-                </descr>
-                <logmsg dest='logndisplay'>
-                        &lt;p&gt;An OpenNMS Event has been received as a Syslog Message &lt;/p&gt;
-                        Message: %parm[syslogmessage]% &lt;br&gt;
-                 </logmsg>
-		<severity>Normal</severity>
-	</event>
-		<event>
-                <uei>uei.opennms.org/syslogd/local6/Debug</uei>
-                <event-label>OpenNMS-defined node event: syslogdMessage (local6/Debug)</event-label>
-                <descr>
-                        &lt;p&gt;The interface %interface% generated a Syslog Message.&lt;br&gt;
-                        Node ID: %nodeid%&lt;br&gt;
-                        Host: %nodelabel%&lt;br&gt;
-                        Interface: %interface% &lt;br&gt;
-                        Message: %parm[syslogmessage]% &lt;br&gt;
-                        Process: %parm[process]% &lt;br&gt;
-                        PID: %parm[processid]%
-			&lt;/p&gt;
-                </descr>
-                <logmsg dest='logndisplay'>
-                        &lt;p&gt;An OpenNMS Event has been received as a Syslog Message &lt;/p&gt;
-                        Message: %parm[syslogmessage]% &lt;br&gt;
-                 </logmsg>
-		<severity>Normal</severity>
-	</event>
-		<event>
-                <uei>uei.opennms.org/syslogd/local7/Emergency</uei>
-                <event-label>OpenNMS-defined node event: syslogdMessage (local7/Emergency)</event-label>
-                <descr>
-                        &lt;p&gt;The interface %interface% generated a Syslog Message.&lt;br&gt;
-                        Node ID: %nodeid%&lt;br&gt;
-                        Host: %nodelabel%&lt;br&gt;
-                        Interface: %interface% &lt;br&gt;
-                        Message: %parm[syslogmessage]% &lt;br&gt;
-                        Process: %parm[process]% &lt;br&gt;
-                        PID: %parm[processid]%
-			&lt;/p&gt;
-                </descr>
-                <logmsg dest='logndisplay'>
-                        &lt;p&gt;An OpenNMS Event has been received as a Syslog Message &lt;/p&gt;
-                        Message: %parm[syslogmessage]% &lt;br&gt;
-                 </logmsg>
-<severity>Critical</severity>
-	</event>
-		<event>
-                <uei>uei.opennms.org/syslogd/local7/Alert</uei>
-                <event-label>OpenNMS-defined node event: syslogdMessage (local7/Alert)</event-label>
-                <descr>
-                        &lt;p&gt;The interface %interface% generated a Syslog Message.&lt;br&gt;
-                        Node ID: %nodeid%&lt;br&gt;
-                        Host: %nodelabel%&lt;br&gt;
-                        Interface: %interface% &lt;br&gt;
-                        Message: %parm[syslogmessage]% &lt;br&gt;
-                        Process: %parm[process]% &lt;br&gt;
-                        PID: %parm[processid]%
-			&lt;/p&gt;
-                </descr>
-                <logmsg dest='logndisplay'>
-                        &lt;p&gt;An OpenNMS Event has been received as a Syslog Message &lt;/p&gt;
-                        Message: %parm[syslogmessage]% &lt;br&gt;
-                 </logmsg>
-<severity>Major</severity>
-	</event>
-		<event>
-                <uei>uei.opennms.org/syslogd/local7/Critical</uei>
-                <event-label>OpenNMS-defined node event: syslogdMessage (local7/Critical)</event-label>
-                <descr>
-                        &lt;p&gt;The interface %interface% generated a Syslog Message.&lt;br&gt;
-                        Node ID: %nodeid%&lt;br&gt;
-                        Host: %nodelabel%&lt;br&gt;
-                        Interface: %interface% &lt;br&gt;
-                        Message: %parm[syslogmessage]% &lt;br&gt;
-                        Process: %parm[process]% &lt;br&gt;
-                        PID: %parm[processid]%
-			&lt;/p&gt;
-                </descr>
-                <logmsg dest='logndisplay'>
-                        &lt;p&gt;An OpenNMS Event has been received as a Syslog Message &lt;/p&gt;
-                        Message: %parm[syslogmessage]% &lt;br&gt;
-                 </logmsg>
-<severity>Critical</severity>
-	</event>
-		<event>
-                <uei>uei.opennms.org/syslogd/local7/Error</uei>
-                <event-label>OpenNMS-defined node event: syslogdMessage (local7/Error)</event-label>
-                <descr>
-                        &lt;p&gt;The interface %interface% generated a Syslog Message.&lt;br&gt;
-                        Node ID: %nodeid%&lt;br&gt;
-                        Host: %nodelabel%&lt;br&gt;
-                        Interface: %interface% &lt;br&gt;
-                        Message: %parm[syslogmessage]% &lt;br&gt;
-                        Process: %parm[process]% &lt;br&gt;
-                        PID: %parm[processid]%
-			&lt;/p&gt;
-                </descr>
-                <logmsg dest='logndisplay'>
-                        &lt;p&gt;An OpenNMS Event has been received as a Syslog Message &lt;/p&gt;
-                        Message: %parm[syslogmessage]% &lt;br&gt;
-                 </logmsg>
-<severity>Minor</severity>
-	</event>
-		<event>
-                <uei>uei.opennms.org/syslogd/local7/Warning</uei>
-                <event-label>OpenNMS-defined node event: syslogdMessage (local7/Warning)</event-label>
-                <descr>
-                        &lt;p&gt;The interface %interface% generated a Syslog Message.&lt;br&gt;
-                        Node ID: %nodeid%&lt;br&gt;
-                        Host: %nodelabel%&lt;br&gt;
-                        Interface: %interface% &lt;br&gt;
-                        Message: %parm[syslogmessage]% &lt;br&gt;
-                        Process: %parm[process]% &lt;br&gt;
-                        PID: %parm[processid]%
-			&lt;/p&gt;
-                </descr>
-                <logmsg dest='logndisplay'>
-                        &lt;p&gt;An OpenNMS Event has been received as a Syslog Message &lt;/p&gt;
-                        Message: %parm[syslogmessage]% &lt;br&gt;
-                 </logmsg>
-<severity>Warning</severity>
-	</event>
-		<event>
-                <uei>uei.opennms.org/syslogd/local7/Notice</uei>
-                <event-label>OpenNMS-defined node event: syslogdMessage (local7/Notice)</event-label>
-                <descr>
-                        &lt;p&gt;The interface %interface% generated a Syslog Message.&lt;br&gt;
-                        Node ID: %nodeid%&lt;br&gt;
-                        Host: %nodelabel%&lt;br&gt;
-                        Interface: %interface% &lt;br&gt;
-                        Message: %parm[syslogmessage]% &lt;br&gt;
-                        Process: %parm[process]% &lt;br&gt;
-                        PID: %parm[processid]%
-			&lt;/p&gt;
-                </descr>
-                <logmsg dest='logndisplay'>
-                        &lt;p&gt;An OpenNMS Event has been received as a Syslog Message &lt;/p&gt;
-                        Message: %parm[syslogmessage]% &lt;br&gt;
-                 </logmsg>
-		<severity>Normal</severity>
-	</event>
-		<event>
-                <uei>uei.opennms.org/syslogd/local7/Informational</uei>
-                <event-label>OpenNMS-defined node event: syslogdMessage (local7/Informational)</event-label>
-                <descr>
-                        &lt;p&gt;The interface %interface% generated a Syslog Message.&lt;br&gt;
-                        Node ID: %nodeid%&lt;br&gt;
-                        Host: %nodelabel%&lt;br&gt;
-                        Interface: %interface% &lt;br&gt;
-                        Message: %parm[syslogmessage]% &lt;br&gt;
-                        Process: %parm[process]% &lt;br&gt;
-                        PID: %parm[processid]%
-			&lt;/p&gt;
-                </descr>
-                <logmsg dest='logndisplay'>
-                        &lt;p&gt;An OpenNMS Event has been received as a Syslog Message &lt;/p&gt;
-                        Message: %parm[syslogmessage]% &lt;br&gt;
-                 </logmsg>
-		<severity>Normal</severity>
-	</event>
-		<event>
-                <uei>uei.opennms.org/syslogd/local7/Debug</uei>
-                <event-label>OpenNMS-defined node event: syslogdMessage (local7/Debug)</event-label>
-                <descr>
-                        &lt;p&gt;The interface %interface% generated a Syslog Message.&lt;br&gt;
-                        Node ID: %nodeid%&lt;br&gt;
-                        Host: %nodelabel%&lt;br&gt;
-                        Interface: %interface% &lt;br&gt;
-                        Message: %parm[syslogmessage]% &lt;br&gt;
-                        Process: %parm[process]% &lt;br&gt;
-                        PID: %parm[processid]%
-			&lt;/p&gt;
-                </descr>
-                <logmsg dest='logndisplay'>
-                        &lt;p&gt;An OpenNMS Event has been received as a Syslog Message &lt;/p&gt;
-                        Message: %parm[syslogmessage]% &lt;br&gt;
-                 </logmsg>
-		<severity>Normal</severity>
-	</event>
->>>>>>> 2583b360
 </events>