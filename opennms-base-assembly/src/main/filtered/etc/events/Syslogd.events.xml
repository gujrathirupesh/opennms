<events xmlns="http://xmlns.opennms.org/xsd/eventconf">
   <event>
      <uei>uei.opennms.org/syslogd/kernel/Emergency</uei>
      <event-label>OpenNMS-defined node event: syslogdMessage (kernel/Emergency)</event-label>
      <descr>&lt;p>The interface %interface% generated a Syslog Message.&lt;br>
                        Node ID: %nodeid%&lt;br>
                        Host: %nodelabel%&lt;br>
                        Interface: %interface% &lt;br>
                        Message: %parm[syslogmessage]% &lt;br>
                        Process: %parm[process]% &lt;br>
                        PID: %parm[processid]%
			&lt;/p></descr>
      <logmsg dest="logndisplay">&lt;p>An OpenNMS Event has been received as a Syslog Message &lt;/p>
                        Message: %parm[syslogmessage]% &lt;br></logmsg>
      <severity>Critical</severity>
   </event>
   <event>
      <uei>uei.opennms.org/syslogd/kernel/Alert</uei>
      <event-label>OpenNMS-defined node event: syslogdMessage (kernel/Alert)</event-label>
      <descr>&lt;p>The interface %interface% generated a Syslog Message.&lt;br>
                        Node ID: %nodeid%&lt;br>
                        Host: %nodelabel%&lt;br>
                        Interface: %interface% &lt;br>
                        Message: %parm[syslogmessage]% &lt;br>
                        Process: %parm[process]% &lt;br>
                        PID: %parm[processid]%
			&lt;/p></descr>
      <logmsg dest="logndisplay">&lt;p>An OpenNMS Event has been received as a Syslog Message &lt;/p>
                        Message: %parm[syslogmessage]% &lt;br></logmsg>
      <severity>Major</severity>
   </event>
   <event>
      <uei>uei.opennms.org/syslogd/kernel/Critical</uei>
      <event-label>OpenNMS-defined node event: syslogdMessage (kernel/Critical)</event-label>
      <descr>&lt;p>The interface %interface% generated a Syslog Message.&lt;br>
                        Node ID: %nodeid%&lt;br>
                        Host: %nodelabel%&lt;br>
                        Interface: %interface% &lt;br>
                        Message: %parm[syslogmessage]% &lt;br>
                        Process: %parm[process]% &lt;br>
                        PID: %parm[processid]%
			&lt;/p></descr>
      <logmsg dest="logndisplay">&lt;p>An OpenNMS Event has been received as a Syslog Message &lt;/p>
                        Message: %parm[syslogmessage]% &lt;br></logmsg>
      <severity>Critical</severity>
   </event>
   <event>
      <uei>uei.opennms.org/syslogd/kernel/Error</uei>
      <event-label>OpenNMS-defined node event: syslogdMessage (kernel/Error)</event-label>
      <descr>&lt;p>The interface %interface% generated a Syslog Message.&lt;br>
                        Node ID: %nodeid%&lt;br>
                        Host: %nodelabel%&lt;br>
                        Interface: %interface% &lt;br>
                        Message: %parm[syslogmessage]% &lt;br>
                        Process: %parm[process]% &lt;br>
                        PID: %parm[processid]%
			&lt;/p></descr>
      <logmsg dest="logndisplay">&lt;p>An OpenNMS Event has been received as a Syslog Message &lt;/p>
                        Message: %parm[syslogmessage]% &lt;br></logmsg>
      <severity>Minor</severity>
   </event>
   <event>
      <uei>uei.opennms.org/syslogd/kernel/Warning</uei>
      <event-label>OpenNMS-defined node event: syslogdMessage (kernel/Warning)</event-label>
      <descr>&lt;p>The interface %interface% generated a Syslog Message.&lt;br>
                        Node ID: %nodeid%&lt;br>
                        Host: %nodelabel%&lt;br>
                        Interface: %interface% &lt;br>
                        Message: %parm[syslogmessage]% &lt;br>
                        Process: %parm[process]% &lt;br>
                        PID: %parm[processid]%
			&lt;/p></descr>
      <logmsg dest="logndisplay">&lt;p>An OpenNMS Event has been received as a Syslog Message &lt;/p>
                        Message: %parm[syslogmessage]% &lt;br></logmsg>
      <severity>Warning</severity>
   </event>
   <event>
      <uei>uei.opennms.org/syslogd/kernel/Notice</uei>
      <event-label>OpenNMS-defined node event: syslogdMessage (kernel/Notice)</event-label>
      <descr>&lt;p>The interface %interface% generated a Syslog Message.&lt;br>
                        Node ID: %nodeid%&lt;br>
                        Host: %nodelabel%&lt;br>
                        Interface: %interface% &lt;br>
                        Message: %parm[syslogmessage]% &lt;br>
                        Process: %parm[process]% &lt;br>
                        PID: %parm[processid]%
			&lt;/p></descr>
      <logmsg dest="logndisplay">&lt;p>An OpenNMS Event has been received as a Syslog Message &lt;/p>
                        Message: %parm[syslogmessage]% &lt;br></logmsg>
      <severity>Normal</severity>
   </event>
   <event>
<<<<<<< HEAD
      <uei>uei.opennms.org/syslogd/kernel/Info</uei>
      <event-label>OpenNMS-defined node event: syslogdMessage (kernel/Info)</event-label>
=======
      <uei>uei.opennms.org/syslogd/kernel/Informational</uei>
      <event-label>OpenNMS-defined node event: syslogdMessage (kernel/Informational)</event-label>
>>>>>>> 673e377b
      <descr>&lt;p>The interface %interface% generated a Syslog Message.&lt;br>
                        Node ID: %nodeid%&lt;br>
                        Host: %nodelabel%&lt;br>
                        Interface: %interface% &lt;br>
                        Message: %parm[syslogmessage]% &lt;br>
                        Process: %parm[process]% &lt;br>
                        PID: %parm[processid]%
			&lt;/p></descr>
      <logmsg dest="logndisplay">&lt;p>An OpenNMS Event has been received as a Syslog Message &lt;/p>
                        Message: %parm[syslogmessage]% &lt;br></logmsg>
      <severity>Normal</severity>
   </event>
   <event>
      <uei>uei.opennms.org/syslogd/kernel/Debug</uei>
      <event-label>OpenNMS-defined node event: syslogdMessage (kernel/Debug)</event-label>
      <descr>&lt;p>The interface %interface% generated a Syslog Message.&lt;br>
                        Node ID: %nodeid%&lt;br>
                        Host: %nodelabel%&lt;br>
                        Interface: %interface% &lt;br>
                        Message: %parm[syslogmessage]% &lt;br>
                        Process: %parm[process]% &lt;br>
                        PID: %parm[processid]%
			&lt;/p></descr>
      <logmsg dest="logndisplay">&lt;p>An OpenNMS Event has been received as a Syslog Message &lt;/p>
                        Message: %parm[syslogmessage]% &lt;br></logmsg>
      <severity>Normal</severity>
   </event>
   <event>
      <uei>uei.opennms.org/syslogd/user/Emergency</uei>
      <event-label>OpenNMS-defined node event: syslogdMessage (user/Emergency)</event-label>
      <descr>&lt;p>The interface %interface% generated a Syslog Message.&lt;br>
                        Node ID: %nodeid%&lt;br>
                        Host: %nodelabel%&lt;br>
                        Interface: %interface% &lt;br>
                        Message: %parm[syslogmessage]% &lt;br>
                        Process: %parm[process]% &lt;br>
                        PID: %parm[processid]%
			&lt;/p></descr>
      <logmsg dest="logndisplay">&lt;p>An OpenNMS Event has been received as a Syslog Message &lt;/p>
                        Message: %parm[syslogmessage]% &lt;br></logmsg>
      <severity>Critical</severity>
   </event>
   <event>
      <uei>uei.opennms.org/syslogd/user/Alert</uei>
      <event-label>OpenNMS-defined node event: syslogdMessage (user/Alert)</event-label>
      <descr>&lt;p>The interface %interface% generated a Syslog Message.&lt;br>
                        Node ID: %nodeid%&lt;br>
                        Host: %nodelabel%&lt;br>
                        Interface: %interface% &lt;br>
                        Message: %parm[syslogmessage]% &lt;br>
                        Process: %parm[process]% &lt;br>
                        PID: %parm[processid]%
			&lt;/p></descr>
      <logmsg dest="logndisplay">&lt;p>An OpenNMS Event has been received as a Syslog Message &lt;/p>
                        Message: %parm[syslogmessage]% &lt;br></logmsg>
      <severity>Major</severity>
   </event>
   <event>
      <uei>uei.opennms.org/syslogd/user/Critical</uei>
      <event-label>OpenNMS-defined node event: syslogdMessage (user/Critical)</event-label>
      <descr>&lt;p>The interface %interface% generated a Syslog Message.&lt;br>
                        Node ID: %nodeid%&lt;br>
                        Host: %nodelabel%&lt;br>
                        Interface: %interface% &lt;br>
                        Message: %parm[syslogmessage]% &lt;br>
                        Process: %parm[process]% &lt;br>
                        PID: %parm[processid]%
			&lt;/p></descr>
      <logmsg dest="logndisplay">&lt;p>An OpenNMS Event has been received as a Syslog Message &lt;/p>
                        Message: %parm[syslogmessage]% &lt;br></logmsg>
      <severity>Critical</severity>
   </event>
   <event>
      <uei>uei.opennms.org/syslogd/user/Error</uei>
      <event-label>OpenNMS-defined node event: syslogdMessage (user/Error)</event-label>
      <descr>&lt;p>The interface %interface% generated a Syslog Message.&lt;br>
                        Node ID: %nodeid%&lt;br>
                        Host: %nodelabel%&lt;br>
                        Interface: %interface% &lt;br>
                        Message: %parm[syslogmessage]% &lt;br>
                        Process: %parm[process]% &lt;br>
                        PID: %parm[processid]%
			&lt;/p></descr>
      <logmsg dest="logndisplay">&lt;p>An OpenNMS Event has been received as a Syslog Message &lt;/p>
                        Message: %parm[syslogmessage]% &lt;br></logmsg>
      <severity>Minor</severity>
   </event>
   <event>
      <uei>uei.opennms.org/syslogd/user/Warning</uei>
      <event-label>OpenNMS-defined node event: syslogdMessage (user/Warning)</event-label>
      <descr>&lt;p>The interface %interface% generated a Syslog Message.&lt;br>
                        Node ID: %nodeid%&lt;br>
                        Host: %nodelabel%&lt;br>
                        Interface: %interface% &lt;br>
                        Message: %parm[syslogmessage]% &lt;br>
                        Process: %parm[process]% &lt;br>
                        PID: %parm[processid]%
			&lt;/p></descr>
      <logmsg dest="logndisplay">&lt;p>An OpenNMS Event has been received as a Syslog Message &lt;/p>
                        Message: %parm[syslogmessage]% &lt;br></logmsg>
      <severity>Warning</severity>
   </event>
   <event>
      <uei>uei.opennms.org/syslogd/user/Notice</uei>
      <event-label>OpenNMS-defined node event: syslogdMessage (user/Notice)</event-label>
      <descr>&lt;p>The interface %interface% generated a Syslog Message.&lt;br>
                        Node ID: %nodeid%&lt;br>
                        Host: %nodelabel%&lt;br>
                        Interface: %interface% &lt;br>
                        Message: %parm[syslogmessage]% &lt;br>
                        Process: %parm[process]% &lt;br>
                        PID: %parm[processid]%
			&lt;/p></descr>
      <logmsg dest="logndisplay">&lt;p>An OpenNMS Event has been received as a Syslog Message &lt;/p>
                        Message: %parm[syslogmessage]% &lt;br></logmsg>
      <severity>Normal</severity>
   </event>
   <event>
<<<<<<< HEAD
      <uei>uei.opennms.org/syslogd/user/Info</uei>
      <event-label>OpenNMS-defined node event: syslogdMessage (user/Info)</event-label>
=======
      <uei>uei.opennms.org/syslogd/user/Informational</uei>
      <event-label>OpenNMS-defined node event: syslogdMessage (user/Informational)</event-label>
>>>>>>> 673e377b
      <descr>&lt;p>The interface %interface% generated a Syslog Message.&lt;br>
                        Node ID: %nodeid%&lt;br>
                        Host: %nodelabel%&lt;br>
                        Interface: %interface% &lt;br>
                        Message: %parm[syslogmessage]% &lt;br>
                        Process: %parm[process]% &lt;br>
                        PID: %parm[processid]%
			&lt;/p></descr>
      <logmsg dest="logndisplay">&lt;p>An OpenNMS Event has been received as a Syslog Message &lt;/p>
                        Message: %parm[syslogmessage]% &lt;br></logmsg>
      <severity>Normal</severity>
   </event>
   <event>
      <uei>uei.opennms.org/syslogd/user/Debug</uei>
      <event-label>OpenNMS-defined node event: syslogdMessage (user/Debug)</event-label>
      <descr>&lt;p>The interface %interface% generated a Syslog Message.&lt;br>
                        Node ID: %nodeid%&lt;br>
                        Host: %nodelabel%&lt;br>
                        Interface: %interface% &lt;br>
                        Message: %parm[syslogmessage]% &lt;br>
                        Process: %parm[process]% &lt;br>
                        PID: %parm[processid]%
			&lt;/p></descr>
      <logmsg dest="logndisplay">&lt;p>An OpenNMS Event has been received as a Syslog Message &lt;/p>
                        Message: %parm[syslogmessage]% &lt;br></logmsg>
      <severity>Normal</severity>
   </event>
   <event>
      <uei>uei.opennms.org/syslogd/mail/Emergency</uei>
      <event-label>OpenNMS-defined node event: syslogdMessage (mail/Emergency)</event-label>
      <descr>&lt;p>The interface %interface% generated a Syslog Message.&lt;br>
                        Node ID: %nodeid%&lt;br>
                        Host: %nodelabel%&lt;br>
                        Interface: %interface% &lt;br>
                        Message: %parm[syslogmessage]% &lt;br>
                        Process: %parm[process]% &lt;br>
                        PID: %parm[processid]%
			&lt;/p></descr>
      <logmsg dest="logndisplay">&lt;p>An OpenNMS Event has been received as a Syslog Message &lt;/p>
                        Message: %parm[syslogmessage]% &lt;br></logmsg>
      <severity>Critical</severity>
   </event>
   <event>
      <uei>uei.opennms.org/syslogd/mail/Alert</uei>
      <event-label>OpenNMS-defined node event: syslogdMessage (mail/Alert)</event-label>
      <descr>&lt;p>The interface %interface% generated a Syslog Message.&lt;br>
                        Node ID: %nodeid%&lt;br>
                        Host: %nodelabel%&lt;br>
                        Interface: %interface% &lt;br>
                        Message: %parm[syslogmessage]% &lt;br>
                        Process: %parm[process]% &lt;br>
                        PID: %parm[processid]%
			&lt;/p></descr>
      <logmsg dest="logndisplay">&lt;p>An OpenNMS Event has been received as a Syslog Message &lt;/p>
                        Message: %parm[syslogmessage]% &lt;br></logmsg>
      <severity>Major</severity>
   </event>
   <event>
      <uei>uei.opennms.org/syslogd/mail/Critical</uei>
      <event-label>OpenNMS-defined node event: syslogdMessage (mail/Critical)</event-label>
      <descr>&lt;p>The interface %interface% generated a Syslog Message.&lt;br>
                        Node ID: %nodeid%&lt;br>
                        Host: %nodelabel%&lt;br>
                        Interface: %interface% &lt;br>
                        Message: %parm[syslogmessage]% &lt;br>
                        Process: %parm[process]% &lt;br>
                        PID: %parm[processid]%
			&lt;/p></descr>
      <logmsg dest="logndisplay">&lt;p>An OpenNMS Event has been received as a Syslog Message &lt;/p>
                        Message: %parm[syslogmessage]% &lt;br></logmsg>
      <severity>Critical</severity>
   </event>
   <event>
      <uei>uei.opennms.org/syslogd/mail/Error</uei>
      <event-label>OpenNMS-defined node event: syslogdMessage (mail/Error)</event-label>
      <descr>&lt;p>The interface %interface% generated a Syslog Message.&lt;br>
                        Node ID: %nodeid%&lt;br>
                        Host: %nodelabel%&lt;br>
                        Interface: %interface% &lt;br>
                        Message: %parm[syslogmessage]% &lt;br>
                        Process: %parm[process]% &lt;br>
                        PID: %parm[processid]%
			&lt;/p></descr>
      <logmsg dest="logndisplay">&lt;p>An OpenNMS Event has been received as a Syslog Message &lt;/p>
                        Message: %parm[syslogmessage]% &lt;br></logmsg>
      <severity>Minor</severity>
   </event>
   <event>
      <uei>uei.opennms.org/syslogd/mail/Warning</uei>
      <event-label>OpenNMS-defined node event: syslogdMessage (mail/Warning)</event-label>
      <descr>&lt;p>The interface %interface% generated a Syslog Message.&lt;br>
                        Node ID: %nodeid%&lt;br>
                        Host: %nodelabel%&lt;br>
                        Interface: %interface% &lt;br>
                        Message: %parm[syslogmessage]% &lt;br>
                        Process: %parm[process]% &lt;br>
                        PID: %parm[processid]%
			&lt;/p></descr>
      <logmsg dest="logndisplay">&lt;p>An OpenNMS Event has been received as a Syslog Message &lt;/p>
                        Message: %parm[syslogmessage]% &lt;br></logmsg>
      <severity>Warning</severity>
   </event>
   <event>
      <uei>uei.opennms.org/syslogd/mail/Notice</uei>
      <event-label>OpenNMS-defined node event: syslogdMessage (mail/Notice)</event-label>
      <descr>&lt;p>The interface %interface% generated a Syslog Message.&lt;br>
                        Node ID: %nodeid%&lt;br>
                        Host: %nodelabel%&lt;br>
                        Interface: %interface% &lt;br>
                        Message: %parm[syslogmessage]% &lt;br>
                        Process: %parm[process]% &lt;br>
                        PID: %parm[processid]%
			&lt;/p></descr>
      <logmsg dest="logndisplay">&lt;p>An OpenNMS Event has been received as a Syslog Message &lt;/p>
                        Message: %parm[syslogmessage]% &lt;br></logmsg>
      <severity>Normal</severity>
   </event>
   <event>
<<<<<<< HEAD
      <uei>uei.opennms.org/syslogd/mail/Info</uei>
      <event-label>OpenNMS-defined node event: syslogdMessage (mail/Info)</event-label>
=======
      <uei>uei.opennms.org/syslogd/mail/Informational</uei>
      <event-label>OpenNMS-defined node event: syslogdMessage (mail/Informational)</event-label>
>>>>>>> 673e377b
      <descr>&lt;p>The interface %interface% generated a Syslog Message.&lt;br>
                        Node ID: %nodeid%&lt;br>
                        Host: %nodelabel%&lt;br>
                        Interface: %interface% &lt;br>
                        Message: %parm[syslogmessage]% &lt;br>
                        Process: %parm[process]% &lt;br>
                        PID: %parm[processid]%
			&lt;/p></descr>
      <logmsg dest="logndisplay">&lt;p>An OpenNMS Event has been received as a Syslog Message &lt;/p>
                        Message: %parm[syslogmessage]% &lt;br></logmsg>
      <severity>Normal</severity>
   </event>
   <event>
      <uei>uei.opennms.org/syslogd/mail/Debug</uei>
      <event-label>OpenNMS-defined node event: syslogdMessage (mail/Debug)</event-label>
      <descr>&lt;p>The interface %interface% generated a Syslog Message.&lt;br>
                        Node ID: %nodeid%&lt;br>
                        Host: %nodelabel%&lt;br>
                        Interface: %interface% &lt;br>
                        Message: %parm[syslogmessage]% &lt;br>
                        Process: %parm[process]% &lt;br>
                        PID: %parm[processid]%
			&lt;/p></descr>
      <logmsg dest="logndisplay">&lt;p>An OpenNMS Event has been received as a Syslog Message &lt;/p>
                        Message: %parm[syslogmessage]% &lt;br></logmsg>
      <severity>Normal</severity>
   </event>
   <event>
      <uei>uei.opennms.org/syslogd/daemon/Emergency</uei>
      <event-label>OpenNMS-defined node event: syslogdMessage (daemon/Emergency)</event-label>
      <descr>&lt;p>The interface %interface% generated a Syslog Message.&lt;br>
                        Node ID: %nodeid%&lt;br>
                        Host: %nodelabel%&lt;br>
                        Interface: %interface% &lt;br>
                        Message: %parm[syslogmessage]% &lt;br>
                        Process: %parm[process]% &lt;br>
                        PID: %parm[processid]%
			&lt;/p></descr>
      <logmsg dest="logndisplay">&lt;p>An OpenNMS Event has been received as a Syslog Message &lt;/p>
                        Message: %parm[syslogmessage]% &lt;br></logmsg>
      <severity>Critical</severity>
   </event>
   <event>
      <uei>uei.opennms.org/syslogd/daemon/Alert</uei>
      <event-label>OpenNMS-defined node event: syslogdMessage (daemon/Alert)</event-label>
      <descr>&lt;p>The interface %interface% generated a Syslog Message.&lt;br>
                        Node ID: %nodeid%&lt;br>
                        Host: %nodelabel%&lt;br>
                        Interface: %interface% &lt;br>
                        Message: %parm[syslogmessage]% &lt;br>
                        Process: %parm[process]% &lt;br>
                        PID: %parm[processid]%
			&lt;/p></descr>
      <logmsg dest="logndisplay">&lt;p>An OpenNMS Event has been received as a Syslog Message &lt;/p>
                        Message: %parm[syslogmessage]% &lt;br></logmsg>
      <severity>Major</severity>
   </event>
   <event>
      <uei>uei.opennms.org/syslogd/daemon/Critical</uei>
      <event-label>OpenNMS-defined node event: syslogdMessage (daemon/Critical)</event-label>
      <descr>&lt;p>The interface %interface% generated a Syslog Message.&lt;br>
                        Node ID: %nodeid%&lt;br>
                        Host: %nodelabel%&lt;br>
                        Interface: %interface% &lt;br>
                        Message: %parm[syslogmessage]% &lt;br>
                        Process: %parm[process]% &lt;br>
                        PID: %parm[processid]%
			&lt;/p></descr>
      <logmsg dest="logndisplay">&lt;p>An OpenNMS Event has been received as a Syslog Message &lt;/p>
                        Message: %parm[syslogmessage]% &lt;br></logmsg>
      <severity>Critical</severity>
   </event>
   <event>
      <uei>uei.opennms.org/syslogd/daemon/Error</uei>
      <event-label>OpenNMS-defined node event: syslogdMessage (daemon/Error)</event-label>
      <descr>&lt;p>The interface %interface% generated a Syslog Message.&lt;br>
                        Node ID: %nodeid%&lt;br>
                        Host: %nodelabel%&lt;br>
                        Interface: %interface% &lt;br>
                        Message: %parm[syslogmessage]% &lt;br>
                        Process: %parm[process]% &lt;br>
                        PID: %parm[processid]%
			&lt;/p></descr>
      <logmsg dest="logndisplay">&lt;p>An OpenNMS Event has been received as a Syslog Message &lt;/p>
                        Message: %parm[syslogmessage]% &lt;br></logmsg>
      <severity>Minor</severity>
   </event>
   <event>
      <uei>uei.opennms.org/syslogd/daemon/Warning</uei>
      <event-label>OpenNMS-defined node event: syslogdMessage (daemon/Warning)</event-label>
      <descr>&lt;p>The interface %interface% generated a Syslog Message.&lt;br>
                        Node ID: %nodeid%&lt;br>
                        Host: %nodelabel%&lt;br>
                        Interface: %interface% &lt;br>
                        Message: %parm[syslogmessage]% &lt;br>
                        Process: %parm[process]% &lt;br>
                        PID: %parm[processid]%
			&lt;/p></descr>
      <logmsg dest="logndisplay">&lt;p>An OpenNMS Event has been received as a Syslog Message &lt;/p>
                        Message: %parm[syslogmessage]% &lt;br></logmsg>
      <severity>Warning</severity>
   </event>
   <event>
      <uei>uei.opennms.org/syslogd/daemon/Notice</uei>
      <event-label>OpenNMS-defined node event: syslogdMessage (daemon/Notice)</event-label>
      <descr>&lt;p>The interface %interface% generated a Syslog Message.&lt;br>
                        Node ID: %nodeid%&lt;br>
                        Host: %nodelabel%&lt;br>
                        Interface: %interface% &lt;br>
                        Message: %parm[syslogmessage]% &lt;br>
                        Process: %parm[process]% &lt;br>
                        PID: %parm[processid]%
			&lt;/p></descr>
      <logmsg dest="logndisplay">&lt;p>An OpenNMS Event has been received as a Syslog Message &lt;/p>
                        Message: %parm[syslogmessage]% &lt;br></logmsg>
      <severity>Normal</severity>
   </event>
   <event>
<<<<<<< HEAD
      <uei>uei.opennms.org/syslogd/daemon/Info</uei>
      <event-label>OpenNMS-defined node event: syslogdMessage (daemon/Info)</event-label>
=======
      <uei>uei.opennms.org/syslogd/daemon/Informational</uei>
      <event-label>OpenNMS-defined node event: syslogdMessage (daemon/Informational)</event-label>
>>>>>>> 673e377b
      <descr>&lt;p>The interface %interface% generated a Syslog Message.&lt;br>
                        Node ID: %nodeid%&lt;br>
                        Host: %nodelabel%&lt;br>
                        Interface: %interface% &lt;br>
                        Message: %parm[syslogmessage]% &lt;br>
                        Process: %parm[process]% &lt;br>
                        PID: %parm[processid]%
			&lt;/p></descr>
      <logmsg dest="logndisplay">&lt;p>An OpenNMS Event has been received as a Syslog Message &lt;/p>
                        Message: %parm[syslogmessage]% &lt;br></logmsg>
      <severity>Normal</severity>
   </event>
   <event>
      <uei>uei.opennms.org/syslogd/daemon/Debug</uei>
      <event-label>OpenNMS-defined node event: syslogdMessage (daemon/Debug)</event-label>
      <descr>&lt;p>The interface %interface% generated a Syslog Message.&lt;br>
                        Node ID: %nodeid%&lt;br>
                        Host: %nodelabel%&lt;br>
                        Interface: %interface% &lt;br>
                        Message: %parm[syslogmessage]% &lt;br>
                        Process: %parm[process]% &lt;br>
                        PID: %parm[processid]%
			&lt;/p></descr>
      <logmsg dest="logndisplay">&lt;p>An OpenNMS Event has been received as a Syslog Message &lt;/p>
                        Message: %parm[syslogmessage]% &lt;br></logmsg>
      <severity>Normal</severity>
   </event>
   <event>
      <uei>uei.opennms.org/syslogd/auth/Emergency</uei>
      <event-label>OpenNMS-defined node event: syslogdMessage (auth/Emergency)</event-label>
      <descr>&lt;p>The interface %interface% generated a Syslog Message.&lt;br>
                        Node ID: %nodeid%&lt;br>
                        Host: %nodelabel%&lt;br>
                        Interface: %interface% &lt;br>
                        Message: %parm[syslogmessage]% &lt;br>
                        Process: %parm[process]% &lt;br>
                        PID: %parm[processid]%
			&lt;/p></descr>
      <logmsg dest="logndisplay">&lt;p>An OpenNMS Event has been received as a Syslog Message &lt;/p>
                        Message: %parm[syslogmessage]% &lt;br></logmsg>
      <severity>Critical</severity>
   </event>
   <event>
      <uei>uei.opennms.org/syslogd/auth/Alert</uei>
      <event-label>OpenNMS-defined node event: syslogdMessage (auth/Alert)</event-label>
      <descr>&lt;p>The interface %interface% generated a Syslog Message.&lt;br>
                        Node ID: %nodeid%&lt;br>
                        Host: %nodelabel%&lt;br>
                        Interface: %interface% &lt;br>
                        Message: %parm[syslogmessage]% &lt;br>
                        Process: %parm[process]% &lt;br>
                        PID: %parm[processid]%
			&lt;/p></descr>
      <logmsg dest="logndisplay">&lt;p>An OpenNMS Event has been received as a Syslog Message &lt;/p>
                        Message: %parm[syslogmessage]% &lt;br></logmsg>
      <severity>Major</severity>
   </event>
   <event>
      <uei>uei.opennms.org/syslogd/auth/Critical</uei>
      <event-label>OpenNMS-defined node event: syslogdMessage (auth/Critical)</event-label>
      <descr>&lt;p>The interface %interface% generated a Syslog Message.&lt;br>
                        Node ID: %nodeid%&lt;br>
                        Host: %nodelabel%&lt;br>
                        Interface: %interface% &lt;br>
                        Message: %parm[syslogmessage]% &lt;br>
                        Process: %parm[process]% &lt;br>
                        PID: %parm[processid]%
			&lt;/p></descr>
      <logmsg dest="logndisplay">&lt;p>An OpenNMS Event has been received as a Syslog Message &lt;/p>
                        Message: %parm[syslogmessage]% &lt;br></logmsg>
      <severity>Critical</severity>
   </event>
   <event>
      <uei>uei.opennms.org/syslogd/auth/Error</uei>
      <event-label>OpenNMS-defined node event: syslogdMessage (auth/Error)</event-label>
      <descr>&lt;p>The interface %interface% generated a Syslog Message.&lt;br>
                        Node ID: %nodeid%&lt;br>
                        Host: %nodelabel%&lt;br>
                        Interface: %interface% &lt;br>
                        Message: %parm[syslogmessage]% &lt;br>
                        Process: %parm[process]% &lt;br>
                        PID: %parm[processid]%
			&lt;/p></descr>
      <logmsg dest="logndisplay">&lt;p>An OpenNMS Event has been received as a Syslog Message &lt;/p>
                        Message: %parm[syslogmessage]% &lt;br></logmsg>
      <severity>Minor</severity>
   </event>
   <event>
      <uei>uei.opennms.org/syslogd/auth/Warning</uei>
      <event-label>OpenNMS-defined node event: syslogdMessage (auth/Warning)</event-label>
      <descr>&lt;p>The interface %interface% generated a Syslog Message.&lt;br>
                        Node ID: %nodeid%&lt;br>
                        Host: %nodelabel%&lt;br>
                        Interface: %interface% &lt;br>
                        Message: %parm[syslogmessage]% &lt;br>
                        Process: %parm[process]% &lt;br>
                        PID: %parm[processid]%
			&lt;/p></descr>
      <logmsg dest="logndisplay">&lt;p>An OpenNMS Event has been received as a Syslog Message &lt;/p>
                        Message: %parm[syslogmessage]% &lt;br></logmsg>
      <severity>Warning</severity>
   </event>
   <event>
      <uei>uei.opennms.org/syslogd/auth/Notice</uei>
      <event-label>OpenNMS-defined node event: syslogdMessage (auth/Notice)</event-label>
      <descr>&lt;p>The interface %interface% generated a Syslog Message.&lt;br>
                        Node ID: %nodeid%&lt;br>
                        Host: %nodelabel%&lt;br>
                        Interface: %interface% &lt;br>
                        Message: %parm[syslogmessage]% &lt;br>
                        Process: %parm[process]% &lt;br>
                        PID: %parm[processid]%
			&lt;/p></descr>
      <logmsg dest="logndisplay">&lt;p>An OpenNMS Event has been received as a Syslog Message &lt;/p>
                        Message: %parm[syslogmessage]% &lt;br></logmsg>
      <severity>Normal</severity>
   </event>
   <event>
<<<<<<< HEAD
      <uei>uei.opennms.org/syslogd/auth/Info</uei>
      <event-label>OpenNMS-defined node event: syslogdMessage (auth/Info)</event-label>
=======
      <uei>uei.opennms.org/syslogd/auth/Informational</uei>
      <event-label>OpenNMS-defined node event: syslogdMessage (auth/Informational)</event-label>
>>>>>>> 673e377b
      <descr>&lt;p>The interface %interface% generated a Syslog Message.&lt;br>
                        Node ID: %nodeid%&lt;br>
                        Host: %nodelabel%&lt;br>
                        Interface: %interface% &lt;br>
                        Message: %parm[syslogmessage]% &lt;br>
                        Process: %parm[process]% &lt;br>
                        PID: %parm[processid]%
			&lt;/p></descr>
      <logmsg dest="logndisplay">&lt;p>An OpenNMS Event has been received as a Syslog Message &lt;/p>
                        Message: %parm[syslogmessage]% &lt;br></logmsg>
      <severity>Normal</severity>
   </event>
   <event>
      <uei>uei.opennms.org/syslogd/auth/Debug</uei>
      <event-label>OpenNMS-defined node event: syslogdMessage (auth/Debug)</event-label>
      <descr>&lt;p>The interface %interface% generated a Syslog Message.&lt;br>
                        Node ID: %nodeid%&lt;br>
                        Host: %nodelabel%&lt;br>
                        Interface: %interface% &lt;br>
                        Message: %parm[syslogmessage]% &lt;br>
                        Process: %parm[process]% &lt;br>
                        PID: %parm[processid]%
			&lt;/p></descr>
      <logmsg dest="logndisplay">&lt;p>An OpenNMS Event has been received as a Syslog Message &lt;/p>
                        Message: %parm[syslogmessage]% &lt;br></logmsg>
      <severity>Normal</severity>
   </event>
   <event>
      <uei>uei.opennms.org/syslogd/syslog/Emergency</uei>
      <event-label>OpenNMS-defined node event: syslogdMessage (syslog/Emergency)</event-label>
      <descr>&lt;p>The interface %interface% generated a Syslog Message.&lt;br>
                        Node ID: %nodeid%&lt;br>
                        Host: %nodelabel%&lt;br>
                        Interface: %interface% &lt;br>
                        Message: %parm[syslogmessage]% &lt;br>
                        Process: %parm[process]% &lt;br>
                        PID: %parm[processid]%
			&lt;/p></descr>
      <logmsg dest="logndisplay">&lt;p>An OpenNMS Event has been received as a Syslog Message &lt;/p>
                        Message: %parm[syslogmessage]% &lt;br></logmsg>
      <severity>Critical</severity>
   </event>
   <event>
      <uei>uei.opennms.org/syslogd/syslog/Alert</uei>
      <event-label>OpenNMS-defined node event: syslogdMessage (syslog/Alert)</event-label>
      <descr>&lt;p>The interface %interface% generated a Syslog Message.&lt;br>
                        Node ID: %nodeid%&lt;br>
                        Host: %nodelabel%&lt;br>
                        Interface: %interface% &lt;br>
                        Message: %parm[syslogmessage]% &lt;br>
                        Process: %parm[process]% &lt;br>
                        PID: %parm[processid]%
			&lt;/p></descr>
      <logmsg dest="logndisplay">&lt;p>An OpenNMS Event has been received as a Syslog Message &lt;/p>
                        Message: %parm[syslogmessage]% &lt;br></logmsg>
      <severity>Major</severity>
   </event>
   <event>
      <uei>uei.opennms.org/syslogd/syslog/Critical</uei>
      <event-label>OpenNMS-defined node event: syslogdMessage (syslog/Critical)</event-label>
      <descr>&lt;p>The interface %interface% generated a Syslog Message.&lt;br>
                        Node ID: %nodeid%&lt;br>
                        Host: %nodelabel%&lt;br>
                        Interface: %interface% &lt;br>
                        Message: %parm[syslogmessage]% &lt;br>
                        Process: %parm[process]% &lt;br>
                        PID: %parm[processid]%
			&lt;/p></descr>
      <logmsg dest="logndisplay">&lt;p>An OpenNMS Event has been received as a Syslog Message &lt;/p>
                        Message: %parm[syslogmessage]% &lt;br></logmsg>
      <severity>Critical</severity>
   </event>
   <event>
      <uei>uei.opennms.org/syslogd/syslog/Error</uei>
      <event-label>OpenNMS-defined node event: syslogdMessage (syslog/Error)</event-label>
      <descr>&lt;p>The interface %interface% generated a Syslog Message.&lt;br>
                        Node ID: %nodeid%&lt;br>
                        Host: %nodelabel%&lt;br>
                        Interface: %interface% &lt;br>
                        Message: %parm[syslogmessage]% &lt;br>
                        Process: %parm[process]% &lt;br>
                        PID: %parm[processid]%
			&lt;/p></descr>
      <logmsg dest="logndisplay">&lt;p>An OpenNMS Event has been received as a Syslog Message &lt;/p>
                        Message: %parm[syslogmessage]% &lt;br></logmsg>
      <severity>Minor</severity>
   </event>
   <event>
      <uei>uei.opennms.org/syslogd/syslog/Warning</uei>
      <event-label>OpenNMS-defined node event: syslogdMessage (syslog/Warning)</event-label>
      <descr>&lt;p>The interface %interface% generated a Syslog Message.&lt;br>
                        Node ID: %nodeid%&lt;br>
                        Host: %nodelabel%&lt;br>
                        Interface: %interface% &lt;br>
                        Message: %parm[syslogmessage]% &lt;br>
                        Process: %parm[process]% &lt;br>
                        PID: %parm[processid]%
			&lt;/p></descr>
      <logmsg dest="logndisplay">&lt;p>An OpenNMS Event has been received as a Syslog Message &lt;/p>
                        Message: %parm[syslogmessage]% &lt;br></logmsg>
      <severity>Warning</severity>
   </event>
   <event>
      <uei>uei.opennms.org/syslogd/syslog/Notice</uei>
      <event-label>OpenNMS-defined node event: syslogdMessage (syslog/Notice)</event-label>
      <descr>&lt;p>The interface %interface% generated a Syslog Message.&lt;br>
                        Node ID: %nodeid%&lt;br>
                        Host: %nodelabel%&lt;br>
                        Interface: %interface% &lt;br>
                        Message: %parm[syslogmessage]% &lt;br>
                        Process: %parm[process]% &lt;br>
                        PID: %parm[processid]%
			&lt;/p></descr>
      <logmsg dest="logndisplay">&lt;p>An OpenNMS Event has been received as a Syslog Message &lt;/p>
                        Message: %parm[syslogmessage]% &lt;br></logmsg>
      <severity>Normal</severity>
   </event>
   <event>
<<<<<<< HEAD
      <uei>uei.opennms.org/syslogd/syslog/Info</uei>
      <event-label>OpenNMS-defined node event: syslogdMessage (syslog/Info)</event-label>
=======
      <uei>uei.opennms.org/syslogd/syslog/Informational</uei>
      <event-label>OpenNMS-defined node event: syslogdMessage (syslog/Informational)</event-label>
>>>>>>> 673e377b
      <descr>&lt;p>The interface %interface% generated a Syslog Message.&lt;br>
                        Node ID: %nodeid%&lt;br>
                        Host: %nodelabel%&lt;br>
                        Interface: %interface% &lt;br>
                        Message: %parm[syslogmessage]% &lt;br>
                        Process: %parm[process]% &lt;br>
                        PID: %parm[processid]%
			&lt;/p></descr>
      <logmsg dest="logndisplay">&lt;p>An OpenNMS Event has been received as a Syslog Message &lt;/p>
                        Message: %parm[syslogmessage]% &lt;br></logmsg>
      <severity>Normal</severity>
   </event>
   <event>
      <uei>uei.opennms.org/syslogd/syslog/Debug</uei>
      <event-label>OpenNMS-defined node event: syslogdMessage (syslog/Debug)</event-label>
      <descr>&lt;p>The interface %interface% generated a Syslog Message.&lt;br>
                        Node ID: %nodeid%&lt;br>
                        Host: %nodelabel%&lt;br>
                        Interface: %interface% &lt;br>
                        Message: %parm[syslogmessage]% &lt;br>
                        Process: %parm[process]% &lt;br>
                        PID: %parm[processid]%
			&lt;/p></descr>
      <logmsg dest="logndisplay">&lt;p>An OpenNMS Event has been received as a Syslog Message &lt;/p>
                        Message: %parm[syslogmessage]% &lt;br></logmsg>
      <severity>Normal</severity>
   </event>
   <event>
      <uei>uei.opennms.org/syslogd/lpr/Emergency</uei>
      <event-label>OpenNMS-defined node event: syslogdMessage (lpr/Emergency)</event-label>
      <descr>&lt;p>The interface %interface% generated a Syslog Message.&lt;br>
                        Node ID: %nodeid%&lt;br>
                        Host: %nodelabel%&lt;br>
                        Interface: %interface% &lt;br>
                        Message: %parm[syslogmessage]% &lt;br>
                        Process: %parm[process]% &lt;br>
                        PID: %parm[processid]%
			&lt;/p></descr>
      <logmsg dest="logndisplay">&lt;p>An OpenNMS Event has been received as a Syslog Message &lt;/p>
                        Message: %parm[syslogmessage]% &lt;br></logmsg>
      <severity>Critical</severity>
   </event>
   <event>
      <uei>uei.opennms.org/syslogd/lpr/Alert</uei>
      <event-label>OpenNMS-defined node event: syslogdMessage (lpr/Alert)</event-label>
      <descr>&lt;p>The interface %interface% generated a Syslog Message.&lt;br>
                        Node ID: %nodeid%&lt;br>
                        Host: %nodelabel%&lt;br>
                        Interface: %interface% &lt;br>
                        Message: %parm[syslogmessage]% &lt;br>
                        Process: %parm[process]% &lt;br>
                        PID: %parm[processid]%
			&lt;/p></descr>
      <logmsg dest="logndisplay">&lt;p>An OpenNMS Event has been received as a Syslog Message &lt;/p>
                        Message: %parm[syslogmessage]% &lt;br></logmsg>
      <severity>Major</severity>
   </event>
   <event>
      <uei>uei.opennms.org/syslogd/lpr/Critical</uei>
      <event-label>OpenNMS-defined node event: syslogdMessage (lpr/Critical)</event-label>
      <descr>&lt;p>The interface %interface% generated a Syslog Message.&lt;br>
                        Node ID: %nodeid%&lt;br>
                        Host: %nodelabel%&lt;br>
                        Interface: %interface% &lt;br>
                        Message: %parm[syslogmessage]% &lt;br>
                        Process: %parm[process]% &lt;br>
                        PID: %parm[processid]%
			&lt;/p></descr>
      <logmsg dest="logndisplay">&lt;p>An OpenNMS Event has been received as a Syslog Message &lt;/p>
                        Message: %parm[syslogmessage]% &lt;br></logmsg>
      <severity>Critical</severity>
   </event>
   <event>
      <uei>uei.opennms.org/syslogd/lpr/Error</uei>
      <event-label>OpenNMS-defined node event: syslogdMessage (lpr/Error)</event-label>
      <descr>&lt;p>The interface %interface% generated a Syslog Message.&lt;br>
                        Node ID: %nodeid%&lt;br>
                        Host: %nodelabel%&lt;br>
                        Interface: %interface% &lt;br>
                        Message: %parm[syslogmessage]% &lt;br>
                        Process: %parm[process]% &lt;br>
                        PID: %parm[processid]%
			&lt;/p></descr>
      <logmsg dest="logndisplay">&lt;p>An OpenNMS Event has been received as a Syslog Message &lt;/p>
                        Message: %parm[syslogmessage]% &lt;br></logmsg>
      <severity>Minor</severity>
   </event>
   <event>
      <uei>uei.opennms.org/syslogd/lpr/Warning</uei>
      <event-label>OpenNMS-defined node event: syslogdMessage (lpr/Warning)</event-label>
      <descr>&lt;p>The interface %interface% generated a Syslog Message.&lt;br>
                        Node ID: %nodeid%&lt;br>
                        Host: %nodelabel%&lt;br>
                        Interface: %interface% &lt;br>
                        Message: %parm[syslogmessage]% &lt;br>
                        Process: %parm[process]% &lt;br>
                        PID: %parm[processid]%
			&lt;/p></descr>
      <logmsg dest="logndisplay">&lt;p>An OpenNMS Event has been received as a Syslog Message &lt;/p>
                        Message: %parm[syslogmessage]% &lt;br></logmsg>
      <severity>Warning</severity>
   </event>
   <event>
      <uei>uei.opennms.org/syslogd/lpr/Notice</uei>
      <event-label>OpenNMS-defined node event: syslogdMessage (lpr/Notice)</event-label>
      <descr>&lt;p>The interface %interface% generated a Syslog Message.&lt;br>
                        Node ID: %nodeid%&lt;br>
                        Host: %nodelabel%&lt;br>
                        Interface: %interface% &lt;br>
                        Message: %parm[syslogmessage]% &lt;br>
                        Process: %parm[process]% &lt;br>
                        PID: %parm[processid]%
			&lt;/p></descr>
      <logmsg dest="logndisplay">&lt;p>An OpenNMS Event has been received as a Syslog Message &lt;/p>
                        Message: %parm[syslogmessage]% &lt;br></logmsg>
      <severity>Normal</severity>
   </event>
   <event>
<<<<<<< HEAD
      <uei>uei.opennms.org/syslogd/lpr/Info</uei>
      <event-label>OpenNMS-defined node event: syslogdMessage (lpr/Info)</event-label>
=======
      <uei>uei.opennms.org/syslogd/lpr/Informational</uei>
      <event-label>OpenNMS-defined node event: syslogdMessage (lpr/Informational)</event-label>
>>>>>>> 673e377b
      <descr>&lt;p>The interface %interface% generated a Syslog Message.&lt;br>
                        Node ID: %nodeid%&lt;br>
                        Host: %nodelabel%&lt;br>
                        Interface: %interface% &lt;br>
                        Message: %parm[syslogmessage]% &lt;br>
                        Process: %parm[process]% &lt;br>
                        PID: %parm[processid]%
			&lt;/p></descr>
      <logmsg dest="logndisplay">&lt;p>An OpenNMS Event has been received as a Syslog Message &lt;/p>
                        Message: %parm[syslogmessage]% &lt;br></logmsg>
      <severity>Normal</severity>
   </event>
   <event>
      <uei>uei.opennms.org/syslogd/lpr/Debug</uei>
      <event-label>OpenNMS-defined node event: syslogdMessage (lpr/Debug)</event-label>
      <descr>&lt;p>The interface %interface% generated a Syslog Message.&lt;br>
                        Node ID: %nodeid%&lt;br>
                        Host: %nodelabel%&lt;br>
                        Interface: %interface% &lt;br>
                        Message: %parm[syslogmessage]% &lt;br>
                        Process: %parm[process]% &lt;br>
                        PID: %parm[processid]%
			&lt;/p></descr>
      <logmsg dest="logndisplay">&lt;p>An OpenNMS Event has been received as a Syslog Message &lt;/p>
                        Message: %parm[syslogmessage]% &lt;br></logmsg>
      <severity>Normal</severity>
   </event>
   <event>
      <uei>uei.opennms.org/syslogd/news/Emergency</uei>
      <event-label>OpenNMS-defined node event: syslogdMessage (news/Emergency)</event-label>
      <descr>&lt;p>The interface %interface% generated a Syslog Message.&lt;br>
                        Node ID: %nodeid%&lt;br>
                        Host: %nodelabel%&lt;br>
                        Interface: %interface% &lt;br>
                        Message: %parm[syslogmessage]% &lt;br>
                        Process: %parm[process]% &lt;br>
                        PID: %parm[processid]%
			&lt;/p></descr>
      <logmsg dest="logndisplay">&lt;p>An OpenNMS Event has been received as a Syslog Message &lt;/p>
                        Message: %parm[syslogmessage]% &lt;br></logmsg>
      <severity>Critical</severity>
   </event>
   <event>
      <uei>uei.opennms.org/syslogd/news/Alert</uei>
      <event-label>OpenNMS-defined node event: syslogdMessage (news/Alert)</event-label>
      <descr>&lt;p>The interface %interface% generated a Syslog Message.&lt;br>
                        Node ID: %nodeid%&lt;br>
                        Host: %nodelabel%&lt;br>
                        Interface: %interface% &lt;br>
                        Message: %parm[syslogmessage]% &lt;br>
                        Process: %parm[process]% &lt;br>
                        PID: %parm[processid]%
			&lt;/p></descr>
      <logmsg dest="logndisplay">&lt;p>An OpenNMS Event has been received as a Syslog Message &lt;/p>
                        Message: %parm[syslogmessage]% &lt;br></logmsg>
      <severity>Major</severity>
   </event>
   <event>
      <uei>uei.opennms.org/syslogd/news/Critical</uei>
      <event-label>OpenNMS-defined node event: syslogdMessage (news/Critical)</event-label>
      <descr>&lt;p>The interface %interface% generated a Syslog Message.&lt;br>
                        Node ID: %nodeid%&lt;br>
                        Host: %nodelabel%&lt;br>
                        Interface: %interface% &lt;br>
                        Message: %parm[syslogmessage]% &lt;br>
                        Process: %parm[process]% &lt;br>
                        PID: %parm[processid]%
			&lt;/p></descr>
      <logmsg dest="logndisplay">&lt;p>An OpenNMS Event has been received as a Syslog Message &lt;/p>
                        Message: %parm[syslogmessage]% &lt;br></logmsg>
      <severity>Critical</severity>
   </event>
   <event>
      <uei>uei.opennms.org/syslogd/news/Error</uei>
      <event-label>OpenNMS-defined node event: syslogdMessage (news/Error)</event-label>
      <descr>&lt;p>The interface %interface% generated a Syslog Message.&lt;br>
                        Node ID: %nodeid%&lt;br>
                        Host: %nodelabel%&lt;br>
                        Interface: %interface% &lt;br>
                        Message: %parm[syslogmessage]% &lt;br>
                        Process: %parm[process]% &lt;br>
                        PID: %parm[processid]%
			&lt;/p></descr>
      <logmsg dest="logndisplay">&lt;p>An OpenNMS Event has been received as a Syslog Message &lt;/p>
                        Message: %parm[syslogmessage]% &lt;br></logmsg>
      <severity>Minor</severity>
   </event>
   <event>
      <uei>uei.opennms.org/syslogd/news/Warning</uei>
      <event-label>OpenNMS-defined node event: syslogdMessage (news/Warning)</event-label>
      <descr>&lt;p>The interface %interface% generated a Syslog Message.&lt;br>
                        Node ID: %nodeid%&lt;br>
                        Host: %nodelabel%&lt;br>
                        Interface: %interface% &lt;br>
                        Message: %parm[syslogmessage]% &lt;br>
                        Process: %parm[process]% &lt;br>
                        PID: %parm[processid]%
			&lt;/p></descr>
      <logmsg dest="logndisplay">&lt;p>An OpenNMS Event has been received as a Syslog Message &lt;/p>
                        Message: %parm[syslogmessage]% &lt;br></logmsg>
      <severity>Warning</severity>
   </event>
   <event>
      <uei>uei.opennms.org/syslogd/news/Notice</uei>
      <event-label>OpenNMS-defined node event: syslogdMessage (news/Notice)</event-label>
      <descr>&lt;p>The interface %interface% generated a Syslog Message.&lt;br>
                        Node ID: %nodeid%&lt;br>
                        Host: %nodelabel%&lt;br>
                        Interface: %interface% &lt;br>
                        Message: %parm[syslogmessage]% &lt;br>
                        Process: %parm[process]% &lt;br>
                        PID: %parm[processid]%
			&lt;/p></descr>
      <logmsg dest="logndisplay">&lt;p>An OpenNMS Event has been received as a Syslog Message &lt;/p>
                        Message: %parm[syslogmessage]% &lt;br></logmsg>
      <severity>Normal</severity>
   </event>
   <event>
<<<<<<< HEAD
      <uei>uei.opennms.org/syslogd/news/Info</uei>
      <event-label>OpenNMS-defined node event: syslogdMessage (news/Info)</event-label>
=======
      <uei>uei.opennms.org/syslogd/news/Informational</uei>
      <event-label>OpenNMS-defined node event: syslogdMessage (news/Informational)</event-label>
>>>>>>> 673e377b
      <descr>&lt;p>The interface %interface% generated a Syslog Message.&lt;br>
                        Node ID: %nodeid%&lt;br>
                        Host: %nodelabel%&lt;br>
                        Interface: %interface% &lt;br>
                        Message: %parm[syslogmessage]% &lt;br>
                        Process: %parm[process]% &lt;br>
                        PID: %parm[processid]%
			&lt;/p></descr>
      <logmsg dest="logndisplay">&lt;p>An OpenNMS Event has been received as a Syslog Message &lt;/p>
                        Message: %parm[syslogmessage]% &lt;br></logmsg>
      <severity>Normal</severity>
   </event>
   <event>
      <uei>uei.opennms.org/syslogd/news/Debug</uei>
      <event-label>OpenNMS-defined node event: syslogdMessage (news/Debug)</event-label>
      <descr>&lt;p>The interface %interface% generated a Syslog Message.&lt;br>
                        Node ID: %nodeid%&lt;br>
                        Host: %nodelabel%&lt;br>
                        Interface: %interface% &lt;br>
                        Message: %parm[syslogmessage]% &lt;br>
                        Process: %parm[process]% &lt;br>
                        PID: %parm[processid]%
			&lt;/p></descr>
      <logmsg dest="logndisplay">&lt;p>An OpenNMS Event has been received as a Syslog Message &lt;/p>
                        Message: %parm[syslogmessage]% &lt;br></logmsg>
      <severity>Normal</severity>
   </event>
   <event>
      <uei>uei.opennms.org/syslogd/uucp/Emergency</uei>
      <event-label>OpenNMS-defined node event: syslogdMessage (uucp/Emergency)</event-label>
      <descr>&lt;p>The interface %interface% generated a Syslog Message.&lt;br>
                        Node ID: %nodeid%&lt;br>
                        Host: %nodelabel%&lt;br>
                        Interface: %interface% &lt;br>
                        Message: %parm[syslogmessage]% &lt;br>
                        Process: %parm[process]% &lt;br>
                        PID: %parm[processid]%
			&lt;/p></descr>
      <logmsg dest="logndisplay">&lt;p>An OpenNMS Event has been received as a Syslog Message &lt;/p>
                        Message: %parm[syslogmessage]% &lt;br></logmsg>
      <severity>Critical</severity>
   </event>
   <event>
      <uei>uei.opennms.org/syslogd/uucp/Alert</uei>
      <event-label>OpenNMS-defined node event: syslogdMessage (uucp/Alert)</event-label>
      <descr>&lt;p>The interface %interface% generated a Syslog Message.&lt;br>
                        Node ID: %nodeid%&lt;br>
                        Host: %nodelabel%&lt;br>
                        Interface: %interface% &lt;br>
                        Message: %parm[syslogmessage]% &lt;br>
                        Process: %parm[process]% &lt;br>
                        PID: %parm[processid]%
			&lt;/p></descr>
      <logmsg dest="logndisplay">&lt;p>An OpenNMS Event has been received as a Syslog Message &lt;/p>
                        Message: %parm[syslogmessage]% &lt;br></logmsg>
      <severity>Major</severity>
   </event>
   <event>
      <uei>uei.opennms.org/syslogd/uucp/Critical</uei>
      <event-label>OpenNMS-defined node event: syslogdMessage (uucp/Critical)</event-label>
      <descr>&lt;p>The interface %interface% generated a Syslog Message.&lt;br>
                        Node ID: %nodeid%&lt;br>
                        Host: %nodelabel%&lt;br>
                        Interface: %interface% &lt;br>
                        Message: %parm[syslogmessage]% &lt;br>
                        Process: %parm[process]% &lt;br>
                        PID: %parm[processid]%
			&lt;/p></descr>
      <logmsg dest="logndisplay">&lt;p>An OpenNMS Event has been received as a Syslog Message &lt;/p>
                        Message: %parm[syslogmessage]% &lt;br></logmsg>
      <severity>Critical</severity>
   </event>
   <event>
      <uei>uei.opennms.org/syslogd/uucp/Error</uei>
      <event-label>OpenNMS-defined node event: syslogdMessage (uucp/Error)</event-label>
      <descr>&lt;p>The interface %interface% generated a Syslog Message.&lt;br>
                        Node ID: %nodeid%&lt;br>
                        Host: %nodelabel%&lt;br>
                        Interface: %interface% &lt;br>
                        Message: %parm[syslogmessage]% &lt;br>
                        Process: %parm[process]% &lt;br>
                        PID: %parm[processid]%
			&lt;/p></descr>
      <logmsg dest="logndisplay">&lt;p>An OpenNMS Event has been received as a Syslog Message &lt;/p>
                        Message: %parm[syslogmessage]% &lt;br></logmsg>
      <severity>Minor</severity>
   </event>
   <event>
      <uei>uei.opennms.org/syslogd/uucp/Warning</uei>
      <event-label>OpenNMS-defined node event: syslogdMessage (uucp/Warning)</event-label>
      <descr>&lt;p>The interface %interface% generated a Syslog Message.&lt;br>
                        Node ID: %nodeid%&lt;br>
                        Host: %nodelabel%&lt;br>
                        Interface: %interface% &lt;br>
                        Message: %parm[syslogmessage]% &lt;br>
                        Process: %parm[process]% &lt;br>
                        PID: %parm[processid]%
			&lt;/p></descr>
      <logmsg dest="logndisplay">&lt;p>An OpenNMS Event has been received as a Syslog Message &lt;/p>
                        Message: %parm[syslogmessage]% &lt;br></logmsg>
      <severity>Warning</severity>
   </event>
   <event>
      <uei>uei.opennms.org/syslogd/uucp/Notice</uei>
      <event-label>OpenNMS-defined node event: syslogdMessage (uucp/Notice)</event-label>
      <descr>&lt;p>The interface %interface% generated a Syslog Message.&lt;br>
                        Node ID: %nodeid%&lt;br>
                        Host: %nodelabel%&lt;br>
                        Interface: %interface% &lt;br>
                        Message: %parm[syslogmessage]% &lt;br>
                        Process: %parm[process]% &lt;br>
                        PID: %parm[processid]%
			&lt;/p></descr>
      <logmsg dest="logndisplay">&lt;p>An OpenNMS Event has been received as a Syslog Message &lt;/p>
                        Message: %parm[syslogmessage]% &lt;br></logmsg>
      <severity>Normal</severity>
   </event>
   <event>
<<<<<<< HEAD
      <uei>uei.opennms.org/syslogd/uucp/Info</uei>
      <event-label>OpenNMS-defined node event: syslogdMessage (uucp/Info)</event-label>
=======
      <uei>uei.opennms.org/syslogd/uucp/Informational</uei>
      <event-label>OpenNMS-defined node event: syslogdMessage (uucp/Informational)</event-label>
>>>>>>> 673e377b
      <descr>&lt;p>The interface %interface% generated a Syslog Message.&lt;br>
                        Node ID: %nodeid%&lt;br>
                        Host: %nodelabel%&lt;br>
                        Interface: %interface% &lt;br>
                        Message: %parm[syslogmessage]% &lt;br>
                        Process: %parm[process]% &lt;br>
                        PID: %parm[processid]%
			&lt;/p></descr>
      <logmsg dest="logndisplay">&lt;p>An OpenNMS Event has been received as a Syslog Message &lt;/p>
                        Message: %parm[syslogmessage]% &lt;br></logmsg>
      <severity>Normal</severity>
   </event>
   <event>
      <uei>uei.opennms.org/syslogd/uucp/Debug</uei>
      <event-label>OpenNMS-defined node event: syslogdMessage (uucp/Debug)</event-label>
      <descr>&lt;p>The interface %interface% generated a Syslog Message.&lt;br>
                        Node ID: %nodeid%&lt;br>
                        Host: %nodelabel%&lt;br>
                        Interface: %interface% &lt;br>
                        Message: %parm[syslogmessage]% &lt;br>
                        Process: %parm[process]% &lt;br>
                        PID: %parm[processid]%
			&lt;/p></descr>
      <logmsg dest="logndisplay">&lt;p>An OpenNMS Event has been received as a Syslog Message &lt;/p>
                        Message: %parm[syslogmessage]% &lt;br></logmsg>
      <severity>Normal</severity>
   </event>
   <event>
      <uei>uei.opennms.org/syslogd/cron/Emergency</uei>
      <event-label>OpenNMS-defined node event: syslogdMessage (cron/Emergency)</event-label>
      <descr>&lt;p>The interface %interface% generated a Syslog Message.&lt;br>
                        Node ID: %nodeid%&lt;br>
                        Host: %nodelabel%&lt;br>
                        Interface: %interface% &lt;br>
                        Message: %parm[syslogmessage]% &lt;br>
                        Process: %parm[process]% &lt;br>
                        PID: %parm[processid]%
			&lt;/p></descr>
      <logmsg dest="logndisplay">&lt;p>An OpenNMS Event has been received as a Syslog Message &lt;/p>
                        Message: %parm[syslogmessage]% &lt;br></logmsg>
      <severity>Critical</severity>
   </event>
   <event>
      <uei>uei.opennms.org/syslogd/cron/Alert</uei>
      <event-label>OpenNMS-defined node event: syslogdMessage (cron/Alert)</event-label>
      <descr>&lt;p>The interface %interface% generated a Syslog Message.&lt;br>
                        Node ID: %nodeid%&lt;br>
                        Host: %nodelabel%&lt;br>
                        Interface: %interface% &lt;br>
                        Message: %parm[syslogmessage]% &lt;br>
                        Process: %parm[process]% &lt;br>
                        PID: %parm[processid]%
			&lt;/p></descr>
      <logmsg dest="logndisplay">&lt;p>An OpenNMS Event has been received as a Syslog Message &lt;/p>
                        Message: %parm[syslogmessage]% &lt;br></logmsg>
      <severity>Major</severity>
   </event>
   <event>
      <uei>uei.opennms.org/syslogd/cron/Critical</uei>
      <event-label>OpenNMS-defined node event: syslogdMessage (cron/Critical)</event-label>
      <descr>&lt;p>The interface %interface% generated a Syslog Message.&lt;br>
                        Node ID: %nodeid%&lt;br>
                        Host: %nodelabel%&lt;br>
                        Interface: %interface% &lt;br>
                        Message: %parm[syslogmessage]% &lt;br>
                        Process: %parm[process]% &lt;br>
                        PID: %parm[processid]%
			&lt;/p></descr>
      <logmsg dest="logndisplay">&lt;p>An OpenNMS Event has been received as a Syslog Message &lt;/p>
                        Message: %parm[syslogmessage]% &lt;br></logmsg>
      <severity>Critical</severity>
   </event>
   <event>
      <uei>uei.opennms.org/syslogd/cron/Error</uei>
      <event-label>OpenNMS-defined node event: syslogdMessage (cron/Error)</event-label>
      <descr>&lt;p>The interface %interface% generated a Syslog Message.&lt;br>
                        Node ID: %nodeid%&lt;br>
                        Host: %nodelabel%&lt;br>
                        Interface: %interface% &lt;br>
                        Message: %parm[syslogmessage]% &lt;br>
                        Process: %parm[process]% &lt;br>
                        PID: %parm[processid]%
			&lt;/p></descr>
      <logmsg dest="logndisplay">&lt;p>An OpenNMS Event has been received as a Syslog Message &lt;/p>
                        Message: %parm[syslogmessage]% &lt;br></logmsg>
      <severity>Minor</severity>
   </event>
   <event>
      <uei>uei.opennms.org/syslogd/cron/Warning</uei>
      <event-label>OpenNMS-defined node event: syslogdMessage (cron/Warning)</event-label>
      <descr>&lt;p>The interface %interface% generated a Syslog Message.&lt;br>
                        Node ID: %nodeid%&lt;br>
                        Host: %nodelabel%&lt;br>
                        Interface: %interface% &lt;br>
                        Message: %parm[syslogmessage]% &lt;br>
                        Process: %parm[process]% &lt;br>
                        PID: %parm[processid]%
			&lt;/p></descr>
      <logmsg dest="logndisplay">&lt;p>An OpenNMS Event has been received as a Syslog Message &lt;/p>
                        Message: %parm[syslogmessage]% &lt;br></logmsg>
      <severity>Warning</severity>
   </event>
   <event>
      <uei>uei.opennms.org/syslogd/cron/Notice</uei>
      <event-label>OpenNMS-defined node event: syslogdMessage (cron/Notice)</event-label>
      <descr>&lt;p>The interface %interface% generated a Syslog Message.&lt;br>
                        Node ID: %nodeid%&lt;br>
                        Host: %nodelabel%&lt;br>
                        Interface: %interface% &lt;br>
                        Message: %parm[syslogmessage]% &lt;br>
                        Process: %parm[process]% &lt;br>
                        PID: %parm[processid]%
			&lt;/p></descr>
      <logmsg dest="logndisplay">&lt;p>An OpenNMS Event has been received as a Syslog Message &lt;/p>
                        Message: %parm[syslogmessage]% &lt;br></logmsg>
      <severity>Normal</severity>
   </event>
   <event>
<<<<<<< HEAD
      <uei>uei.opennms.org/syslogd/cron/Info</uei>
      <event-label>OpenNMS-defined node event: syslogdMessage (cron/Info)</event-label>
=======
      <uei>uei.opennms.org/syslogd/cron/Informational</uei>
      <event-label>OpenNMS-defined node event: syslogdMessage (cron/Informational)</event-label>
>>>>>>> 673e377b
      <descr>&lt;p>The interface %interface% generated a Syslog Message.&lt;br>
                        Node ID: %nodeid%&lt;br>
                        Host: %nodelabel%&lt;br>
                        Interface: %interface% &lt;br>
                        Message: %parm[syslogmessage]% &lt;br>
                        Process: %parm[process]% &lt;br>
                        PID: %parm[processid]%
			&lt;/p></descr>
      <logmsg dest="logndisplay">&lt;p>An OpenNMS Event has been received as a Syslog Message &lt;/p>
                        Message: %parm[syslogmessage]% &lt;br></logmsg>
      <severity>Normal</severity>
   </event>
   <event>
      <uei>uei.opennms.org/syslogd/cron/Debug</uei>
      <event-label>OpenNMS-defined node event: syslogdMessage (cron/Debug)</event-label>
      <descr>&lt;p>The interface %interface% generated a Syslog Message.&lt;br>
                        Node ID: %nodeid%&lt;br>
                        Host: %nodelabel%&lt;br>
                        Interface: %interface% &lt;br>
                        Message: %parm[syslogmessage]% &lt;br>
                        Process: %parm[process]% &lt;br>
                        PID: %parm[processid]%
			&lt;/p></descr>
      <logmsg dest="logndisplay">&lt;p>An OpenNMS Event has been received as a Syslog Message &lt;/p>
                        Message: %parm[syslogmessage]% &lt;br></logmsg>
      <severity>Normal</severity>
   </event>
   <event>
      <uei>uei.opennms.org/syslogd/authpriv/Emergency</uei>
      <event-label>OpenNMS-defined node event: syslogdMessage (authpriv/Emergency)</event-label>
      <descr>&lt;p>The interface %interface% generated a Syslog Message.&lt;br>
                        Node ID: %nodeid%&lt;br>
                        Host: %nodelabel%&lt;br>
                        Interface: %interface% &lt;br>
                        Message: %parm[syslogmessage]% &lt;br>
                        Process: %parm[process]% &lt;br>
                        PID: %parm[processid]%
			&lt;/p></descr>
      <logmsg dest="logndisplay">&lt;p>An OpenNMS Event has been received as a Syslog Message &lt;/p>
                        Message: %parm[syslogmessage]% &lt;br></logmsg>
      <severity>Critical</severity>
   </event>
   <event>
      <uei>uei.opennms.org/syslogd/authpriv/Alert</uei>
      <event-label>OpenNMS-defined node event: syslogdMessage (authpriv/Alert)</event-label>
      <descr>&lt;p>The interface %interface% generated a Syslog Message.&lt;br>
                        Node ID: %nodeid%&lt;br>
                        Host: %nodelabel%&lt;br>
                        Interface: %interface% &lt;br>
                        Message: %parm[syslogmessage]% &lt;br>
                        Process: %parm[process]% &lt;br>
                        PID: %parm[processid]%
			&lt;/p></descr>
      <logmsg dest="logndisplay">&lt;p>An OpenNMS Event has been received as a Syslog Message &lt;/p>
                        Message: %parm[syslogmessage]% &lt;br></logmsg>
      <severity>Major</severity>
   </event>
   <event>
      <uei>uei.opennms.org/syslogd/authpriv/Critical</uei>
      <event-label>OpenNMS-defined node event: syslogdMessage (authpriv/Critical)</event-label>
      <descr>&lt;p>The interface %interface% generated a Syslog Message.&lt;br>
                        Node ID: %nodeid%&lt;br>
                        Host: %nodelabel%&lt;br>
                        Interface: %interface% &lt;br>
                        Message: %parm[syslogmessage]% &lt;br>
                        Process: %parm[process]% &lt;br>
                        PID: %parm[processid]%
			&lt;/p></descr>
      <logmsg dest="logndisplay">&lt;p>An OpenNMS Event has been received as a Syslog Message &lt;/p>
                        Message: %parm[syslogmessage]% &lt;br></logmsg>
      <severity>Critical</severity>
   </event>
   <event>
      <uei>uei.opennms.org/syslogd/authpriv/Error</uei>
      <event-label>OpenNMS-defined node event: syslogdMessage (authpriv/Error)</event-label>
      <descr>&lt;p>The interface %interface% generated a Syslog Message.&lt;br>
                        Node ID: %nodeid%&lt;br>
                        Host: %nodelabel%&lt;br>
                        Interface: %interface% &lt;br>
                        Message: %parm[syslogmessage]% &lt;br>
                        Process: %parm[process]% &lt;br>
                        PID: %parm[processid]%
			&lt;/p></descr>
      <logmsg dest="logndisplay">&lt;p>An OpenNMS Event has been received as a Syslog Message &lt;/p>
                        Message: %parm[syslogmessage]% &lt;br></logmsg>
      <severity>Minor</severity>
   </event>
   <event>
      <uei>uei.opennms.org/syslogd/authpriv/Warning</uei>
      <event-label>OpenNMS-defined node event: syslogdMessage (authpriv/Warning)</event-label>
      <descr>&lt;p>The interface %interface% generated a Syslog Message.&lt;br>
                        Node ID: %nodeid%&lt;br>
                        Host: %nodelabel%&lt;br>
                        Interface: %interface% &lt;br>
                        Message: %parm[syslogmessage]% &lt;br>
                        Process: %parm[process]% &lt;br>
                        PID: %parm[processid]%
			&lt;/p></descr>
      <logmsg dest="logndisplay">&lt;p>An OpenNMS Event has been received as a Syslog Message &lt;/p>
                        Message: %parm[syslogmessage]% &lt;br></logmsg>
      <severity>Warning</severity>
   </event>
   <event>
      <uei>uei.opennms.org/syslogd/authpriv/Notice</uei>
      <event-label>OpenNMS-defined node event: syslogdMessage (authpriv/Notice)</event-label>
      <descr>&lt;p>The interface %interface% generated a Syslog Message.&lt;br>
                        Node ID: %nodeid%&lt;br>
                        Host: %nodelabel%&lt;br>
                        Interface: %interface% &lt;br>
                        Message: %parm[syslogmessage]% &lt;br>
                        Process: %parm[process]% &lt;br>
                        PID: %parm[processid]%
			&lt;/p></descr>
      <logmsg dest="logndisplay">&lt;p>An OpenNMS Event has been received as a Syslog Message &lt;/p>
                        Message: %parm[syslogmessage]% &lt;br></logmsg>
      <severity>Normal</severity>
   </event>
   <event>
<<<<<<< HEAD
      <uei>uei.opennms.org/syslogd/authpriv/Info</uei>
      <event-label>OpenNMS-defined node event: syslogdMessage (authpriv/Info)</event-label>
=======
      <uei>uei.opennms.org/syslogd/authpriv/Informational</uei>
      <event-label>OpenNMS-defined node event: syslogdMessage (authpriv/Informational)</event-label>
>>>>>>> 673e377b
      <descr>&lt;p>The interface %interface% generated a Syslog Message.&lt;br>
                        Node ID: %nodeid%&lt;br>
                        Host: %nodelabel%&lt;br>
                        Interface: %interface% &lt;br>
                        Message: %parm[syslogmessage]% &lt;br>
                        Process: %parm[process]% &lt;br>
                        PID: %parm[processid]%
			&lt;/p></descr>
      <logmsg dest="logndisplay">&lt;p>An OpenNMS Event has been received as a Syslog Message &lt;/p>
                        Message: %parm[syslogmessage]% &lt;br></logmsg>
      <severity>Normal</severity>
   </event>
   <event>
      <uei>uei.opennms.org/syslogd/ftp/Emergency</uei>
      <event-label>OpenNMS-defined node event: syslogdMessage (ftp/Emergency)</event-label>
      <descr>&lt;p>The interface %interface% generated a Syslog Message.&lt;br>
                        Node ID: %nodeid%&lt;br>
                        Host: %nodelabel%&lt;br>
                        Interface: %interface% &lt;br>
                        Message: %parm[syslogmessage]% &lt;br>
                        Process: %parm[process]% &lt;br>
                        PID: %parm[processid]%
			&lt;/p></descr>
      <logmsg dest="logndisplay">&lt;p>An OpenNMS Event has been received as a Syslog Message &lt;/p>
                        Message: %parm[syslogmessage]% &lt;br></logmsg>
      <severity>Critical</severity>
   </event>
   <event>
      <uei>uei.opennms.org/syslogd/ftp/Alert</uei>
      <event-label>OpenNMS-defined node event: syslogdMessage (ftp/Alert)</event-label>
      <descr>&lt;p>The interface %interface% generated a Syslog Message.&lt;br>
                        Node ID: %nodeid%&lt;br>
                        Host: %nodelabel%&lt;br>
                        Interface: %interface% &lt;br>
                        Message: %parm[syslogmessage]% &lt;br>
                        Process: %parm[process]% &lt;br>
                        PID: %parm[processid]%
			&lt;/p></descr>
      <logmsg dest="logndisplay">&lt;p>An OpenNMS Event has been received as a Syslog Message &lt;/p>
                        Message: %parm[syslogmessage]% &lt;br></logmsg>
      <severity>Major</severity>
   </event>
   <event>
      <uei>uei.opennms.org/syslogd/ftp/Critical</uei>
      <event-label>OpenNMS-defined node event: syslogdMessage (ftp/Critical)</event-label>
      <descr>&lt;p>The interface %interface% generated a Syslog Message.&lt;br>
                        Node ID: %nodeid%&lt;br>
                        Host: %nodelabel%&lt;br>
                        Interface: %interface% &lt;br>
                        Message: %parm[syslogmessage]% &lt;br>
                        Process: %parm[process]% &lt;br>
                        PID: %parm[processid]%
			&lt;/p></descr>
      <logmsg dest="logndisplay">&lt;p>An OpenNMS Event has been received as a Syslog Message &lt;/p>
                        Message: %parm[syslogmessage]% &lt;br></logmsg>
      <severity>Critical</severity>
   </event>
   <event>
      <uei>uei.opennms.org/syslogd/ftp/Error</uei>
      <event-label>OpenNMS-defined node event: syslogdMessage (ftp/Error)</event-label>
      <descr>&lt;p>The interface %interface% generated a Syslog Message.&lt;br>
                        Node ID: %nodeid%&lt;br>
                        Host: %nodelabel%&lt;br>
                        Interface: %interface% &lt;br>
                        Message: %parm[syslogmessage]% &lt;br>
                        Process: %parm[process]% &lt;br>
                        PID: %parm[processid]%
			&lt;/p></descr>
      <logmsg dest="logndisplay">&lt;p>An OpenNMS Event has been received as a Syslog Message &lt;/p>
                        Message: %parm[syslogmessage]% &lt;br></logmsg>
      <severity>Minor</severity>
   </event>
   <event>
      <uei>uei.opennms.org/syslogd/ftp/Warning</uei>
      <event-label>OpenNMS-defined node event: syslogdMessage (ftp/Warning)</event-label>
      <descr>&lt;p>The interface %interface% generated a Syslog Message.&lt;br>
                        Node ID: %nodeid%&lt;br>
                        Host: %nodelabel%&lt;br>
                        Interface: %interface% &lt;br>
                        Message: %parm[syslogmessage]% &lt;br>
                        Process: %parm[process]% &lt;br>
                        PID: %parm[processid]%
			&lt;/p></descr>
      <logmsg dest="logndisplay">&lt;p>An OpenNMS Event has been received as a Syslog Message &lt;/p>
                        Message: %parm[syslogmessage]% &lt;br></logmsg>
      <severity>Warning</severity>
   </event>
   <event>
      <uei>uei.opennms.org/syslogd/ftp/Notice</uei>
      <event-label>OpenNMS-defined node event: syslogdMessage (ftp/Notice)</event-label>
      <descr>&lt;p>The interface %interface% generated a Syslog Message.&lt;br>
                        Node ID: %nodeid%&lt;br>
                        Host: %nodelabel%&lt;br>
                        Interface: %interface% &lt;br>
                        Message: %parm[syslogmessage]% &lt;br>
                        Process: %parm[process]% &lt;br>
                        PID: %parm[processid]%
			&lt;/p></descr>
      <logmsg dest="logndisplay">&lt;p>An OpenNMS Event has been received as a Syslog Message &lt;/p>
                        Message: %parm[syslogmessage]% &lt;br></logmsg>
      <severity>Normal</severity>
   </event>
   <event>
<<<<<<< HEAD
      <uei>uei.opennms.org/syslogd/ftp/Info</uei>
      <event-label>OpenNMS-defined node event: syslogdMessage (ftp/Info)</event-label>
=======
      <uei>uei.opennms.org/syslogd/ftp/Informational</uei>
      <event-label>OpenNMS-defined node event: syslogdMessage (ftp/Informational)</event-label>
>>>>>>> 673e377b
      <descr>&lt;p>The interface %interface% generated a Syslog Message.&lt;br>
                        Node ID: %nodeid%&lt;br>
                        Host: %nodelabel%&lt;br>
                        Interface: %interface% &lt;br>
                        Message: %parm[syslogmessage]% &lt;br>
                        Process: %parm[process]% &lt;br>
                        PID: %parm[processid]%
			&lt;/p></descr>
      <logmsg dest="logndisplay">&lt;p>An OpenNMS Event has been received as a Syslog Message &lt;/p>
                        Message: %parm[syslogmessage]% &lt;br></logmsg>
      <severity>Normal</severity>
   </event>
   <event>
      <uei>uei.opennms.org/syslogd/ntp/Emergency</uei>
      <event-label>OpenNMS-defined node event: syslogdMessage (ntp/Emergency)</event-label>
      <descr>&lt;p>The interface %interface% generated a Syslog Message.&lt;br>
                        Node ID: %nodeid%&lt;br>
                        Host: %nodelabel%&lt;br>
                        Interface: %interface% &lt;br>
                        Message: %parm[syslogmessage]% &lt;br>
                        Process: %parm[process]% &lt;br>
                        PID: %parm[processid]%
			&lt;/p></descr>
      <logmsg dest="logndisplay">&lt;p>An OpenNMS Event has been received as a Syslog Message &lt;/p>
                        Message: %parm[syslogmessage]% &lt;br></logmsg>
      <severity>Critical</severity>
   </event>
   <event>
      <uei>uei.opennms.org/syslogd/ntp/Alert</uei>
      <event-label>OpenNMS-defined node event: syslogdMessage (ntp/Alert)</event-label>
      <descr>&lt;p>The interface %interface% generated a Syslog Message.&lt;br>
                        Node ID: %nodeid%&lt;br>
                        Host: %nodelabel%&lt;br>
                        Interface: %interface% &lt;br>
                        Message: %parm[syslogmessage]% &lt;br>
                        Process: %parm[process]% &lt;br>
                        PID: %parm[processid]%
			&lt;/p></descr>
      <logmsg dest="logndisplay">&lt;p>An OpenNMS Event has been received as a Syslog Message &lt;/p>
                        Message: %parm[syslogmessage]% &lt;br></logmsg>
      <severity>Major</severity>
   </event>
   <event>
      <uei>uei.opennms.org/syslogd/ntp/Critical</uei>
      <event-label>OpenNMS-defined node event: syslogdMessage (ntp/Critical)</event-label>
      <descr>&lt;p>The interface %interface% generated a Syslog Message.&lt;br>
                        Node ID: %nodeid%&lt;br>
                        Host: %nodelabel%&lt;br>
                        Interface: %interface% &lt;br>
                        Message: %parm[syslogmessage]% &lt;br>
                        Process: %parm[process]% &lt;br>
                        PID: %parm[processid]%
			&lt;/p></descr>
      <logmsg dest="logndisplay">&lt;p>An OpenNMS Event has been received as a Syslog Message &lt;/p>
                        Message: %parm[syslogmessage]% &lt;br></logmsg>
      <severity>Critical</severity>
   </event>
   <event>
      <uei>uei.opennms.org/syslogd/ntp/Error</uei>
      <event-label>OpenNMS-defined node event: syslogdMessage (ntp/Error)</event-label>
      <descr>&lt;p>The interface %interface% generated a Syslog Message.&lt;br>
                        Node ID: %nodeid%&lt;br>
                        Host: %nodelabel%&lt;br>
                        Interface: %interface% &lt;br>
                        Message: %parm[syslogmessage]% &lt;br>
                        Process: %parm[process]% &lt;br>
                        PID: %parm[processid]%
			&lt;/p></descr>
      <logmsg dest="logndisplay">&lt;p>An OpenNMS Event has been received as a Syslog Message &lt;/p>
                        Message: %parm[syslogmessage]% &lt;br></logmsg>
      <severity>Minor</severity>
   </event>
   <event>
      <uei>uei.opennms.org/syslogd/ntp/Warning</uei>
      <event-label>OpenNMS-defined node event: syslogdMessage (ntp/Warning)</event-label>
      <descr>&lt;p>The interface %interface% generated a Syslog Message.&lt;br>
                        Node ID: %nodeid%&lt;br>
                        Host: %nodelabel%&lt;br>
                        Interface: %interface% &lt;br>
                        Message: %parm[syslogmessage]% &lt;br>
                        Process: %parm[process]% &lt;br>
                        PID: %parm[processid]%
			&lt;/p></descr>
      <logmsg dest="logndisplay">&lt;p>An OpenNMS Event has been received as a Syslog Message &lt;/p>
                        Message: %parm[syslogmessage]% &lt;br></logmsg>
      <severity>Warning</severity>
   </event>
   <event>
      <uei>uei.opennms.org/syslogd/ntp/Notice</uei>
      <event-label>OpenNMS-defined node event: syslogdMessage (ntp/Notice)</event-label>
      <descr>&lt;p>The interface %interface% generated a Syslog Message.&lt;br>
                        Node ID: %nodeid%&lt;br>
                        Host: %nodelabel%&lt;br>
                        Interface: %interface% &lt;br>
                        Message: %parm[syslogmessage]% &lt;br>
                        Process: %parm[process]% &lt;br>
                        PID: %parm[processid]%
			&lt;/p></descr>
      <logmsg dest="logndisplay">&lt;p>An OpenNMS Event has been received as a Syslog Message &lt;/p>
                        Message: %parm[syslogmessage]% &lt;br></logmsg>
      <severity>Normal</severity>
   </event>
   <event>
<<<<<<< HEAD
      <uei>uei.opennms.org/syslogd/ntp/Info</uei>
      <event-label>OpenNMS-defined node event: syslogdMessage (ntp/Info)</event-label>
=======
      <uei>uei.opennms.org/syslogd/ntp/Informational</uei>
      <event-label>OpenNMS-defined node event: syslogdMessage (ntp/Informational)</event-label>
>>>>>>> 673e377b
      <descr>&lt;p>The interface %interface% generated a Syslog Message.&lt;br>
                        Node ID: %nodeid%&lt;br>
                        Host: %nodelabel%&lt;br>
                        Interface: %interface% &lt;br>
                        Message: %parm[syslogmessage]% &lt;br>
                        Process: %parm[process]% &lt;br>
                        PID: %parm[processid]%
			&lt;/p></descr>
      <logmsg dest="logndisplay">&lt;p>An OpenNMS Event has been received as a Syslog Message &lt;/p>
                        Message: %parm[syslogmessage]% &lt;br></logmsg>
      <severity>Normal</severity>
   </event>
   <event>
      <uei>uei.opennms.org/syslogd/audit/Emergency</uei>
      <event-label>OpenNMS-defined node event: syslogdMessage (audit/Emergency)</event-label>
      <descr>&lt;p>The interface %interface% generated a Syslog Message.&lt;br>
                        Node ID: %nodeid%&lt;br>
                        Host: %nodelabel%&lt;br>
                        Interface: %interface% &lt;br>
                        Message: %parm[syslogmessage]% &lt;br>
                        Process: %parm[process]% &lt;br>
                        PID: %parm[processid]%
			&lt;/p></descr>
      <logmsg dest="logndisplay">&lt;p>An OpenNMS Event has been received as a Syslog Message &lt;/p>
                        Message: %parm[syslogmessage]% &lt;br></logmsg>
      <severity>Critical</severity>
   </event>
   <event>
      <uei>uei.opennms.org/syslogd/audit/Alert</uei>
      <event-label>OpenNMS-defined node event: syslogdMessage (audit/Alert)</event-label>
      <descr>&lt;p>The interface %interface% generated a Syslog Message.&lt;br>
                        Node ID: %nodeid%&lt;br>
                        Host: %nodelabel%&lt;br>
                        Interface: %interface% &lt;br>
                        Message: %parm[syslogmessage]% &lt;br>
                        Process: %parm[process]% &lt;br>
                        PID: %parm[processid]%
			&lt;/p></descr>
      <logmsg dest="logndisplay">&lt;p>An OpenNMS Event has been received as a Syslog Message &lt;/p>
                        Message: %parm[syslogmessage]% &lt;br></logmsg>
      <severity>Major</severity>
   </event>
   <event>
      <uei>uei.opennms.org/syslogd/audit/Critical</uei>
      <event-label>OpenNMS-defined node event: syslogdMessage (audit/Critical)</event-label>
      <descr>&lt;p>The interface %interface% generated a Syslog Message.&lt;br>
                        Node ID: %nodeid%&lt;br>
                        Host: %nodelabel%&lt;br>
                        Interface: %interface% &lt;br>
                        Message: %parm[syslogmessage]% &lt;br>
                        Process: %parm[process]% &lt;br>
                        PID: %parm[processid]%
			&lt;/p></descr>
      <logmsg dest="logndisplay">&lt;p>An OpenNMS Event has been received as a Syslog Message &lt;/p>
                        Message: %parm[syslogmessage]% &lt;br></logmsg>
      <severity>Critical</severity>
   </event>
   <event>
      <uei>uei.opennms.org/syslogd/audit/Error</uei>
      <event-label>OpenNMS-defined node event: syslogdMessage (audit/Error)</event-label>
      <descr>&lt;p>The interface %interface% generated a Syslog Message.&lt;br>
                        Node ID: %nodeid%&lt;br>
                        Host: %nodelabel%&lt;br>
                        Interface: %interface% &lt;br>
                        Message: %parm[syslogmessage]% &lt;br>
                        Process: %parm[process]% &lt;br>
                        PID: %parm[processid]%
			&lt;/p></descr>
      <logmsg dest="logndisplay">&lt;p>An OpenNMS Event has been received as a Syslog Message &lt;/p>
                        Message: %parm[syslogmessage]% &lt;br></logmsg>
      <severity>Minor</severity>
   </event>
   <event>
      <uei>uei.opennms.org/syslogd/audit/Warning</uei>
      <event-label>OpenNMS-defined node event: syslogdMessage (audit/Warning)</event-label>
      <descr>&lt;p>The interface %interface% generated a Syslog Message.&lt;br>
                        Node ID: %nodeid%&lt;br>
                        Host: %nodelabel%&lt;br>
                        Interface: %interface% &lt;br>
                        Message: %parm[syslogmessage]% &lt;br>
                        Process: %parm[process]% &lt;br>
                        PID: %parm[processid]%
			&lt;/p></descr>
      <logmsg dest="logndisplay">&lt;p>An OpenNMS Event has been received as a Syslog Message &lt;/p>
                        Message: %parm[syslogmessage]% &lt;br></logmsg>
      <severity>Warning</severity>
   </event>
   <event>
      <uei>uei.opennms.org/syslogd/audit/Notice</uei>
      <event-label>OpenNMS-defined node event: syslogdMessage (audit/Notice)</event-label>
      <descr>&lt;p>The interface %interface% generated a Syslog Message.&lt;br>
                        Node ID: %nodeid%&lt;br>
                        Host: %nodelabel%&lt;br>
                        Interface: %interface% &lt;br>
                        Message: %parm[syslogmessage]% &lt;br>
                        Process: %parm[process]% &lt;br>
                        PID: %parm[processid]%
			&lt;/p></descr>
      <logmsg dest="logndisplay">&lt;p>An OpenNMS Event has been received as a Syslog Message &lt;/p>
                        Message: %parm[syslogmessage]% &lt;br></logmsg>
      <severity>Normal</severity>
   </event>
   <event>
<<<<<<< HEAD
      <uei>uei.opennms.org/syslogd/audit/Info</uei>
      <event-label>OpenNMS-defined node event: syslogdMessage (audit/Info)</event-label>
=======
      <uei>uei.opennms.org/syslogd/audit/Informational</uei>
      <event-label>OpenNMS-defined node event: syslogdMessage (audit/Informational)</event-label>
>>>>>>> 673e377b
      <descr>&lt;p>The interface %interface% generated a Syslog Message.&lt;br>
                        Node ID: %nodeid%&lt;br>
                        Host: %nodelabel%&lt;br>
                        Interface: %interface% &lt;br>
                        Message: %parm[syslogmessage]% &lt;br>
                        Process: %parm[process]% &lt;br>
                        PID: %parm[processid]%
			&lt;/p></descr>
      <logmsg dest="logndisplay">&lt;p>An OpenNMS Event has been received as a Syslog Message &lt;/p>
                        Message: %parm[syslogmessage]% &lt;br></logmsg>
      <severity>Normal</severity>
   </event>
   <event>
      <uei>uei.opennms.org/syslogd/alert/Emergency</uei>
      <event-label>OpenNMS-defined node event: syslogdMessage (alert/Emergency)</event-label>
      <descr>&lt;p>The interface %interface% generated a Syslog Message.&lt;br>
                        Node ID: %nodeid%&lt;br>
                        Host: %nodelabel%&lt;br>
                        Interface: %interface% &lt;br>
                        Message: %parm[syslogmessage]% &lt;br>
                        Process: %parm[process]% &lt;br>
                        PID: %parm[processid]%
			&lt;/p></descr>
      <logmsg dest="logndisplay">&lt;p>An OpenNMS Event has been received as a Syslog Message &lt;/p>
                        Message: %parm[syslogmessage]% &lt;br></logmsg>
      <severity>Critical</severity>
   </event>
   <event>
      <uei>uei.opennms.org/syslogd/alert/Alert</uei>
      <event-label>OpenNMS-defined node event: syslogdMessage (alert/Alert)</event-label>
      <descr>&lt;p>The interface %interface% generated a Syslog Message.&lt;br>
                        Node ID: %nodeid%&lt;br>
                        Host: %nodelabel%&lt;br>
                        Interface: %interface% &lt;br>
                        Message: %parm[syslogmessage]% &lt;br>
                        Process: %parm[process]% &lt;br>
                        PID: %parm[processid]%
			&lt;/p></descr>
      <logmsg dest="logndisplay">&lt;p>An OpenNMS Event has been received as a Syslog Message &lt;/p>
                        Message: %parm[syslogmessage]% &lt;br></logmsg>
      <severity>Major</severity>
   </event>
   <event>
      <uei>uei.opennms.org/syslogd/alert/Critical</uei>
      <event-label>OpenNMS-defined node event: syslogdMessage (alert/Critical)</event-label>
      <descr>&lt;p>The interface %interface% generated a Syslog Message.&lt;br>
                        Node ID: %nodeid%&lt;br>
                        Host: %nodelabel%&lt;br>
                        Interface: %interface% &lt;br>
                        Message: %parm[syslogmessage]% &lt;br>
                        Process: %parm[process]% &lt;br>
                        PID: %parm[processid]%
			&lt;/p></descr>
      <logmsg dest="logndisplay">&lt;p>An OpenNMS Event has been received as a Syslog Message &lt;/p>
                        Message: %parm[syslogmessage]% &lt;br></logmsg>
      <severity>Critical</severity>
   </event>
   <event>
      <uei>uei.opennms.org/syslogd/alert/Error</uei>
      <event-label>OpenNMS-defined node event: syslogdMessage (alert/Error)</event-label>
      <descr>&lt;p>The interface %interface% generated a Syslog Message.&lt;br>
                        Node ID: %nodeid%&lt;br>
                        Host: %nodelabel%&lt;br>
                        Interface: %interface% &lt;br>
                        Message: %parm[syslogmessage]% &lt;br>
                        Process: %parm[process]% &lt;br>
                        PID: %parm[processid]%
			&lt;/p></descr>
      <logmsg dest="logndisplay">&lt;p>An OpenNMS Event has been received as a Syslog Message &lt;/p>
                        Message: %parm[syslogmessage]% &lt;br></logmsg>
      <severity>Minor</severity>
   </event>
   <event>
      <uei>uei.opennms.org/syslogd/alert/Warning</uei>
      <event-label>OpenNMS-defined node event: syslogdMessage (alert/Warning)</event-label>
      <descr>&lt;p>The interface %interface% generated a Syslog Message.&lt;br>
                        Node ID: %nodeid%&lt;br>
                        Host: %nodelabel%&lt;br>
                        Interface: %interface% &lt;br>
                        Message: %parm[syslogmessage]% &lt;br>
                        Process: %parm[process]% &lt;br>
                        PID: %parm[processid]%
			&lt;/p></descr>
      <logmsg dest="logndisplay">&lt;p>An OpenNMS Event has been received as a Syslog Message &lt;/p>
                        Message: %parm[syslogmessage]% &lt;br></logmsg>
      <severity>Warning</severity>
   </event>
   <event>
      <uei>uei.opennms.org/syslogd/alert/Notice</uei>
      <event-label>OpenNMS-defined node event: syslogdMessage (alert/Notice)</event-label>
      <descr>&lt;p>The interface %interface% generated a Syslog Message.&lt;br>
                        Node ID: %nodeid%&lt;br>
                        Host: %nodelabel%&lt;br>
                        Interface: %interface% &lt;br>
                        Message: %parm[syslogmessage]% &lt;br>
                        Process: %parm[process]% &lt;br>
                        PID: %parm[processid]%
			&lt;/p></descr>
      <logmsg dest="logndisplay">&lt;p>An OpenNMS Event has been received as a Syslog Message &lt;/p>
                        Message: %parm[syslogmessage]% &lt;br></logmsg>
      <severity>Normal</severity>
   </event>
   <event>
<<<<<<< HEAD
      <uei>uei.opennms.org/syslogd/alert/Info</uei>
      <event-label>OpenNMS-defined node event: syslogdMessage (alert/Info)</event-label>
=======
      <uei>uei.opennms.org/syslogd/alert/Informational</uei>
      <event-label>OpenNMS-defined node event: syslogdMessage (alert/Informational)</event-label>
>>>>>>> 673e377b
      <descr>&lt;p>The interface %interface% generated a Syslog Message.&lt;br>
                        Node ID: %nodeid%&lt;br>
                        Host: %nodelabel%&lt;br>
                        Interface: %interface% &lt;br>
                        Message: %parm[syslogmessage]% &lt;br>
                        Process: %parm[process]% &lt;br>
                        PID: %parm[processid]%
			&lt;/p></descr>
      <logmsg dest="logndisplay">&lt;p>An OpenNMS Event has been received as a Syslog Message &lt;/p>
                        Message: %parm[syslogmessage]% &lt;br></logmsg>
      <severity>Normal</severity>
   </event>
   <event>
      <uei>uei.opennms.org/syslogd/clock/Emergency</uei>
      <event-label>OpenNMS-defined node event: syslogdMessage (clock/Emergency)</event-label>
      <descr>&lt;p>The interface %interface% generated a Syslog Message.&lt;br>
                        Node ID: %nodeid%&lt;br>
                        Host: %nodelabel%&lt;br>
                        Interface: %interface% &lt;br>
                        Message: %parm[syslogmessage]% &lt;br>
                        Process: %parm[process]% &lt;br>
                        PID: %parm[processid]%
			&lt;/p></descr>
      <logmsg dest="logndisplay">&lt;p>An OpenNMS Event has been received as a Syslog Message &lt;/p>
                        Message: %parm[syslogmessage]% &lt;br></logmsg>
      <severity>Critical</severity>
   </event>
   <event>
      <uei>uei.opennms.org/syslogd/clock/Alert</uei>
      <event-label>OpenNMS-defined node event: syslogdMessage (clock/Alert)</event-label>
      <descr>&lt;p>The interface %interface% generated a Syslog Message.&lt;br>
                        Node ID: %nodeid%&lt;br>
                        Host: %nodelabel%&lt;br>
                        Interface: %interface% &lt;br>
                        Message: %parm[syslogmessage]% &lt;br>
                        Process: %parm[process]% &lt;br>
                        PID: %parm[processid]%
			&lt;/p></descr>
      <logmsg dest="logndisplay">&lt;p>An OpenNMS Event has been received as a Syslog Message &lt;/p>
                        Message: %parm[syslogmessage]% &lt;br></logmsg>
      <severity>Major</severity>
   </event>
   <event>
      <uei>uei.opennms.org/syslogd/clock/Critical</uei>
      <event-label>OpenNMS-defined node event: syslogdMessage (clock/Critical)</event-label>
      <descr>&lt;p>The interface %interface% generated a Syslog Message.&lt;br>
                        Node ID: %nodeid%&lt;br>
                        Host: %nodelabel%&lt;br>
                        Interface: %interface% &lt;br>
                        Message: %parm[syslogmessage]% &lt;br>
                        Process: %parm[process]% &lt;br>
                        PID: %parm[processid]%
			&lt;/p></descr>
      <logmsg dest="logndisplay">&lt;p>An OpenNMS Event has been received as a Syslog Message &lt;/p>
                        Message: %parm[syslogmessage]% &lt;br></logmsg>
      <severity>Critical</severity>
   </event>
   <event>
      <uei>uei.opennms.org/syslogd/clock/Error</uei>
      <event-label>OpenNMS-defined node event: syslogdMessage (clock/Error)</event-label>
      <descr>&lt;p>The interface %interface% generated a Syslog Message.&lt;br>
                        Node ID: %nodeid%&lt;br>
                        Host: %nodelabel%&lt;br>
                        Interface: %interface% &lt;br>
                        Message: %parm[syslogmessage]% &lt;br>
                        Process: %parm[process]% &lt;br>
                        PID: %parm[processid]%
			&lt;/p></descr>
      <logmsg dest="logndisplay">&lt;p>An OpenNMS Event has been received as a Syslog Message &lt;/p>
                        Message: %parm[syslogmessage]% &lt;br></logmsg>
      <severity>Minor</severity>
   </event>
   <event>
      <uei>uei.opennms.org/syslogd/clock/Warning</uei>
      <event-label>OpenNMS-defined node event: syslogdMessage (clock/Warning)</event-label>
      <descr>&lt;p>The interface %interface% generated a Syslog Message.&lt;br>
                        Node ID: %nodeid%&lt;br>
                        Host: %nodelabel%&lt;br>
                        Interface: %interface% &lt;br>
                        Message: %parm[syslogmessage]% &lt;br>
                        Process: %parm[process]% &lt;br>
                        PID: %parm[processid]%
			&lt;/p></descr>
      <logmsg dest="logndisplay">&lt;p>An OpenNMS Event has been received as a Syslog Message &lt;/p>
                        Message: %parm[syslogmessage]% &lt;br></logmsg>
      <severity>Warning</severity>
   </event>
   <event>
      <uei>uei.opennms.org/syslogd/clock/Notice</uei>
      <event-label>OpenNMS-defined node event: syslogdMessage (clock/Notice)</event-label>
      <descr>&lt;p>The interface %interface% generated a Syslog Message.&lt;br>
                        Node ID: %nodeid%&lt;br>
                        Host: %nodelabel%&lt;br>
                        Interface: %interface% &lt;br>
                        Message: %parm[syslogmessage]% &lt;br>
                        Process: %parm[process]% &lt;br>
                        PID: %parm[processid]%
			&lt;/p></descr>
      <logmsg dest="logndisplay">&lt;p>An OpenNMS Event has been received as a Syslog Message &lt;/p>
                        Message: %parm[syslogmessage]% &lt;br></logmsg>
      <severity>Normal</severity>
   </event>
   <event>
<<<<<<< HEAD
      <uei>uei.opennms.org/syslogd/clock/Info</uei>
      <event-label>OpenNMS-defined node event: syslogdMessage (clock/Info)</event-label>
=======
      <uei>uei.opennms.org/syslogd/clock/Informational</uei>
      <event-label>OpenNMS-defined node event: syslogdMessage (clock/Informational)</event-label>
>>>>>>> 673e377b
      <descr>&lt;p>The interface %interface% generated a Syslog Message.&lt;br>
                        Node ID: %nodeid%&lt;br>
                        Host: %nodelabel%&lt;br>
                        Interface: %interface% &lt;br>
                        Message: %parm[syslogmessage]% &lt;br>
                        Process: %parm[process]% &lt;br>
                        PID: %parm[processid]%
			&lt;/p></descr>
      <logmsg dest="logndisplay">&lt;p>An OpenNMS Event has been received as a Syslog Message &lt;/p>
                        Message: %parm[syslogmessage]% &lt;br></logmsg>
      <severity>Normal</severity>
   </event>
   <event>
      <uei>uei.opennms.org/syslogd/local0/Emergency</uei>
      <event-label>OpenNMS-defined node event: syslogdMessage (local0/Emergency)</event-label>
      <descr>&lt;p>The interface %interface% generated a Syslog Message.&lt;br>
                        Node ID: %nodeid%&lt;br>
                        Host: %nodelabel%&lt;br>
                        Interface: %interface% &lt;br>
                        Message: %parm[syslogmessage]% &lt;br>
                        Process: %parm[process]% &lt;br>
                        PID: %parm[processid]%
			&lt;/p></descr>
      <logmsg dest="logndisplay">&lt;p>An OpenNMS Event has been received as a Syslog Message &lt;/p>
                        Message: %parm[syslogmessage]% &lt;br></logmsg>
      <severity>Critical</severity>
   </event>
   <event>
      <uei>uei.opennms.org/syslogd/local0/Alert</uei>
      <event-label>OpenNMS-defined node event: syslogdMessage (local0/Alert)</event-label>
      <descr>&lt;p>The interface %interface% generated a Syslog Message.&lt;br>
                        Node ID: %nodeid%&lt;br>
                        Host: %nodelabel%&lt;br>
                        Interface: %interface% &lt;br>
                        Message: %parm[syslogmessage]% &lt;br>
                        Process: %parm[process]% &lt;br>
                        PID: %parm[processid]%
			&lt;/p></descr>
      <logmsg dest="logndisplay">&lt;p>An OpenNMS Event has been received as a Syslog Message &lt;/p>
                        Message: %parm[syslogmessage]% &lt;br></logmsg>
      <severity>Major</severity>
   </event>
   <event>
      <uei>uei.opennms.org/syslogd/local0/Critical</uei>
      <event-label>OpenNMS-defined node event: syslogdMessage (local0/Critical)</event-label>
      <descr>&lt;p>The interface %interface% generated a Syslog Message.&lt;br>
                        Node ID: %nodeid%&lt;br>
                        Host: %nodelabel%&lt;br>
                        Interface: %interface% &lt;br>
                        Message: %parm[syslogmessage]% &lt;br>
                        Process: %parm[process]% &lt;br>
                        PID: %parm[processid]%
			&lt;/p></descr>
      <logmsg dest="logndisplay">&lt;p>An OpenNMS Event has been received as a Syslog Message &lt;/p>
                        Message: %parm[syslogmessage]% &lt;br></logmsg>
      <severity>Critical</severity>
   </event>
   <event>
      <uei>uei.opennms.org/syslogd/local0/Error</uei>
      <event-label>OpenNMS-defined node event: syslogdMessage (local0/Error)</event-label>
      <descr>&lt;p>The interface %interface% generated a Syslog Message.&lt;br>
                        Node ID: %nodeid%&lt;br>
                        Host: %nodelabel%&lt;br>
                        Interface: %interface% &lt;br>
                        Message: %parm[syslogmessage]% &lt;br>
                        Process: %parm[process]% &lt;br>
                        PID: %parm[processid]%
			&lt;/p></descr>
      <logmsg dest="logndisplay">&lt;p>An OpenNMS Event has been received as a Syslog Message &lt;/p>
                        Message: %parm[syslogmessage]% &lt;br></logmsg>
      <severity>Minor</severity>
   </event>
   <event>
      <uei>uei.opennms.org/syslogd/local0/Warning</uei>
      <event-label>OpenNMS-defined node event: syslogdMessage (local0/Warning)</event-label>
      <descr>&lt;p>The interface %interface% generated a Syslog Message.&lt;br>
                        Node ID: %nodeid%&lt;br>
                        Host: %nodelabel%&lt;br>
                        Interface: %interface% &lt;br>
                        Message: %parm[syslogmessage]% &lt;br>
                        Process: %parm[process]% &lt;br>
                        PID: %parm[processid]%
			&lt;/p></descr>
      <logmsg dest="logndisplay">&lt;p>An OpenNMS Event has been received as a Syslog Message &lt;/p>
                        Message: %parm[syslogmessage]% &lt;br></logmsg>
      <severity>Warning</severity>
   </event>
   <event>
      <uei>uei.opennms.org/syslogd/local0/Notice</uei>
      <event-label>OpenNMS-defined node event: syslogdMessage (local0/Notice)</event-label>
      <descr>&lt;p>The interface %interface% generated a Syslog Message.&lt;br>
                        Node ID: %nodeid%&lt;br>
                        Host: %nodelabel%&lt;br>
                        Interface: %interface% &lt;br>
                        Message: %parm[syslogmessage]% &lt;br>
                        Process: %parm[process]% &lt;br>
                        PID: %parm[processid]%
			&lt;/p></descr>
      <logmsg dest="logndisplay">&lt;p>An OpenNMS Event has been received as a Syslog Message &lt;/p>
                        Message: %parm[syslogmessage]% &lt;br></logmsg>
      <severity>Normal</severity>
   </event>
   <event>
<<<<<<< HEAD
      <uei>uei.opennms.org/syslogd/local0/Info</uei>
      <event-label>OpenNMS-defined node event: syslogdMessage (local0/Info)</event-label>
=======
      <uei>uei.opennms.org/syslogd/local0/Informational</uei>
      <event-label>OpenNMS-defined node event: syslogdMessage (local0/Informational)</event-label>
>>>>>>> 673e377b
      <descr>&lt;p>The interface %interface% generated a Syslog Message.&lt;br>
                        Node ID: %nodeid%&lt;br>
                        Host: %nodelabel%&lt;br>
                        Interface: %interface% &lt;br>
                        Message: %parm[syslogmessage]% &lt;br>
                        Process: %parm[process]% &lt;br>
                        PID: %parm[processid]%
			&lt;/p></descr>
      <logmsg dest="logndisplay">&lt;p>An OpenNMS Event has been received as a Syslog Message &lt;/p>
                        Message: %parm[syslogmessage]% &lt;br></logmsg>
      <severity>Normal</severity>
   </event>
   <event>
      <uei>uei.opennms.org/syslogd/local0/Debug</uei>
      <event-label>OpenNMS-defined node event: syslogdMessage (local0/Debug)</event-label>
      <descr>&lt;p>The interface %interface% generated a Syslog Message.&lt;br>
                        Node ID: %nodeid%&lt;br>
                        Host: %nodelabel%&lt;br>
                        Interface: %interface% &lt;br>
                        Message: %parm[syslogmessage]% &lt;br>
                        Process: %parm[process]% &lt;br>
                        PID: %parm[processid]%
			&lt;/p></descr>
      <logmsg dest="logndisplay">&lt;p>An OpenNMS Event has been received as a Syslog Message &lt;/p>
                        Message: %parm[syslogmessage]% &lt;br></logmsg>
      <severity>Normal</severity>
   </event>
   <event>
      <uei>uei.opennms.org/syslogd/local1/Emergency</uei>
      <event-label>OpenNMS-defined node event: syslogdMessage (local1/Emergency)</event-label>
      <descr>&lt;p>The interface %interface% generated a Syslog Message.&lt;br>
                        Node ID: %nodeid%&lt;br>
                        Host: %nodelabel%&lt;br>
                        Interface: %interface% &lt;br>
                        Message: %parm[syslogmessage]% &lt;br>
                        Process: %parm[process]% &lt;br>
                        PID: %parm[processid]%
			&lt;/p></descr>
      <logmsg dest="logndisplay">&lt;p>An OpenNMS Event has been received as a Syslog Message &lt;/p>
                        Message: %parm[syslogmessage]% &lt;br></logmsg>
      <severity>Critical</severity>
   </event>
   <event>
      <uei>uei.opennms.org/syslogd/local1/Alert</uei>
      <event-label>OpenNMS-defined node event: syslogdMessage (local1/Alert)</event-label>
      <descr>&lt;p>The interface %interface% generated a Syslog Message.&lt;br>
                        Node ID: %nodeid%&lt;br>
                        Host: %nodelabel%&lt;br>
                        Interface: %interface% &lt;br>
                        Message: %parm[syslogmessage]% &lt;br>
                        Process: %parm[process]% &lt;br>
                        PID: %parm[processid]%
			&lt;/p></descr>
      <logmsg dest="logndisplay">&lt;p>An OpenNMS Event has been received as a Syslog Message &lt;/p>
                        Message: %parm[syslogmessage]% &lt;br></logmsg>
      <severity>Major</severity>
   </event>
   <event>
      <uei>uei.opennms.org/syslogd/local1/Critical</uei>
      <event-label>OpenNMS-defined node event: syslogdMessage (local1/Critical)</event-label>
      <descr>&lt;p>The interface %interface% generated a Syslog Message.&lt;br>
                        Node ID: %nodeid%&lt;br>
                        Host: %nodelabel%&lt;br>
                        Interface: %interface% &lt;br>
                        Message: %parm[syslogmessage]% &lt;br>
                        Process: %parm[process]% &lt;br>
                        PID: %parm[processid]%
			&lt;/p></descr>
      <logmsg dest="logndisplay">&lt;p>An OpenNMS Event has been received as a Syslog Message &lt;/p>
                        Message: %parm[syslogmessage]% &lt;br></logmsg>
      <severity>Critical</severity>
   </event>
   <event>
      <uei>uei.opennms.org/syslogd/local1/Error</uei>
      <event-label>OpenNMS-defined node event: syslogdMessage (local1/Error)</event-label>
      <descr>&lt;p>The interface %interface% generated a Syslog Message.&lt;br>
                        Node ID: %nodeid%&lt;br>
                        Host: %nodelabel%&lt;br>
                        Interface: %interface% &lt;br>
                        Message: %parm[syslogmessage]% &lt;br>
                        Process: %parm[process]% &lt;br>
                        PID: %parm[processid]%
			&lt;/p></descr>
      <logmsg dest="logndisplay">&lt;p>An OpenNMS Event has been received as a Syslog Message &lt;/p>
                        Message: %parm[syslogmessage]% &lt;br></logmsg>
      <severity>Minor</severity>
   </event>
   <event>
      <uei>uei.opennms.org/syslogd/local1/Warning</uei>
      <event-label>OpenNMS-defined node event: syslogdMessage (local1/Warning)</event-label>
      <descr>&lt;p>The interface %interface% generated a Syslog Message.&lt;br>
                        Node ID: %nodeid%&lt;br>
                        Host: %nodelabel%&lt;br>
                        Interface: %interface% &lt;br>
                        Message: %parm[syslogmessage]% &lt;br>
                        Process: %parm[process]% &lt;br>
                        PID: %parm[processid]%
			&lt;/p></descr>
      <logmsg dest="logndisplay">&lt;p>An OpenNMS Event has been received as a Syslog Message &lt;/p>
                        Message: %parm[syslogmessage]% &lt;br></logmsg>
      <severity>Warning</severity>
   </event>
   <event>
      <uei>uei.opennms.org/syslogd/local1/Notice</uei>
      <event-label>OpenNMS-defined node event: syslogdMessage (local1/Notice)</event-label>
      <descr>&lt;p>The interface %interface% generated a Syslog Message.&lt;br>
                        Node ID: %nodeid%&lt;br>
                        Host: %nodelabel%&lt;br>
                        Interface: %interface% &lt;br>
                        Message: %parm[syslogmessage]% &lt;br>
                        Process: %parm[process]% &lt;br>
                        PID: %parm[processid]%
			&lt;/p></descr>
      <logmsg dest="logndisplay">&lt;p>An OpenNMS Event has been received as a Syslog Message &lt;/p>
                        Message: %parm[syslogmessage]% &lt;br></logmsg>
      <severity>Normal</severity>
   </event>
   <event>
<<<<<<< HEAD
      <uei>uei.opennms.org/syslogd/local1/Info</uei>
      <event-label>OpenNMS-defined node event: syslogdMessage (local1/Info)</event-label>
=======
      <uei>uei.opennms.org/syslogd/local1/Informational</uei>
      <event-label>OpenNMS-defined node event: syslogdMessage (local1/Informational)</event-label>
>>>>>>> 673e377b
      <descr>&lt;p>The interface %interface% generated a Syslog Message.&lt;br>
                        Node ID: %nodeid%&lt;br>
                        Host: %nodelabel%&lt;br>
                        Interface: %interface% &lt;br>
                        Message: %parm[syslogmessage]% &lt;br>
                        Process: %parm[process]% &lt;br>
                        PID: %parm[processid]%
			&lt;/p></descr>
      <logmsg dest="logndisplay">&lt;p>An OpenNMS Event has been received as a Syslog Message &lt;/p>
                        Message: %parm[syslogmessage]% &lt;br></logmsg>
      <severity>Normal</severity>
   </event>
   <event>
      <uei>uei.opennms.org/syslogd/local1/Debug</uei>
      <event-label>OpenNMS-defined node event: syslogdMessage (local1/Debug)</event-label>
      <descr>&lt;p>The interface %interface% generated a Syslog Message.&lt;br>
                        Node ID: %nodeid%&lt;br>
                        Host: %nodelabel%&lt;br>
                        Interface: %interface% &lt;br>
                        Message: %parm[syslogmessage]% &lt;br>
                        Process: %parm[process]% &lt;br>
                        PID: %parm[processid]%
			&lt;/p></descr>
      <logmsg dest="logndisplay">&lt;p>An OpenNMS Event has been received as a Syslog Message &lt;/p>
                        Message: %parm[syslogmessage]% &lt;br></logmsg>
      <severity>Normal</severity>
   </event>
   <event>
      <uei>uei.opennms.org/syslogd/local2/Emergency</uei>
      <event-label>OpenNMS-defined node event: syslogdMessage (local2/Emergency)</event-label>
      <descr>&lt;p>The interface %interface% generated a Syslog Message.&lt;br>
                        Node ID: %nodeid%&lt;br>
                        Host: %nodelabel%&lt;br>
                        Interface: %interface% &lt;br>
                        Message: %parm[syslogmessage]% &lt;br>
                        Process: %parm[process]% &lt;br>
                        PID: %parm[processid]%
			&lt;/p></descr>
      <logmsg dest="logndisplay">&lt;p>An OpenNMS Event has been received as a Syslog Message &lt;/p>
                        Message: %parm[syslogmessage]% &lt;br></logmsg>
      <severity>Critical</severity>
   </event>
   <event>
      <uei>uei.opennms.org/syslogd/local2/Alert</uei>
      <event-label>OpenNMS-defined node event: syslogdMessage (local2/Alert)</event-label>
      <descr>&lt;p>The interface %interface% generated a Syslog Message.&lt;br>
                        Node ID: %nodeid%&lt;br>
                        Host: %nodelabel%&lt;br>
                        Interface: %interface% &lt;br>
                        Message: %parm[syslogmessage]% &lt;br>
                        Process: %parm[process]% &lt;br>
                        PID: %parm[processid]%
			&lt;/p></descr>
      <logmsg dest="logndisplay">&lt;p>An OpenNMS Event has been received as a Syslog Message &lt;/p>
                        Message: %parm[syslogmessage]% &lt;br></logmsg>
      <severity>Major</severity>
   </event>
   <event>
      <uei>uei.opennms.org/syslogd/local2/Critical</uei>
      <event-label>OpenNMS-defined node event: syslogdMessage (local2/Critical)</event-label>
      <descr>&lt;p>The interface %interface% generated a Syslog Message.&lt;br>
                        Node ID: %nodeid%&lt;br>
                        Host: %nodelabel%&lt;br>
                        Interface: %interface% &lt;br>
                        Message: %parm[syslogmessage]% &lt;br>
                        Process: %parm[process]% &lt;br>
                        PID: %parm[processid]%
			&lt;/p></descr>
      <logmsg dest="logndisplay">&lt;p>An OpenNMS Event has been received as a Syslog Message &lt;/p>
                        Message: %parm[syslogmessage]% &lt;br></logmsg>
      <severity>Critical</severity>
   </event>
   <event>
      <uei>uei.opennms.org/syslogd/local2/Error</uei>
      <event-label>OpenNMS-defined node event: syslogdMessage (local2/Error)</event-label>
      <descr>&lt;p>The interface %interface% generated a Syslog Message.&lt;br>
                        Node ID: %nodeid%&lt;br>
                        Host: %nodelabel%&lt;br>
                        Interface: %interface% &lt;br>
                        Message: %parm[syslogmessage]% &lt;br>
                        Process: %parm[process]% &lt;br>
                        PID: %parm[processid]%
			&lt;/p></descr>
      <logmsg dest="logndisplay">&lt;p>An OpenNMS Event has been received as a Syslog Message &lt;/p>
                        Message: %parm[syslogmessage]% &lt;br></logmsg>
      <severity>Minor</severity>
   </event>
   <event>
      <uei>uei.opennms.org/syslogd/local2/Warning</uei>
      <event-label>OpenNMS-defined node event: syslogdMessage (local2/Warning)</event-label>
      <descr>&lt;p>The interface %interface% generated a Syslog Message.&lt;br>
                        Node ID: %nodeid%&lt;br>
                        Host: %nodelabel%&lt;br>
                        Interface: %interface% &lt;br>
                        Message: %parm[syslogmessage]% &lt;br>
                        Process: %parm[process]% &lt;br>
                        PID: %parm[processid]%
			&lt;/p></descr>
      <logmsg dest="logndisplay">&lt;p>An OpenNMS Event has been received as a Syslog Message &lt;/p>
                        Message: %parm[syslogmessage]% &lt;br></logmsg>
      <severity>Warning</severity>
   </event>
   <event>
      <uei>uei.opennms.org/syslogd/local2/Notice</uei>
      <event-label>OpenNMS-defined node event: syslogdMessage (local2/Notice)</event-label>
      <descr>&lt;p>The interface %interface% generated a Syslog Message.&lt;br>
                        Node ID: %nodeid%&lt;br>
                        Host: %nodelabel%&lt;br>
                        Interface: %interface% &lt;br>
                        Message: %parm[syslogmessage]% &lt;br>
                        Process: %parm[process]% &lt;br>
                        PID: %parm[processid]%
			&lt;/p></descr>
      <logmsg dest="logndisplay">&lt;p>An OpenNMS Event has been received as a Syslog Message &lt;/p>
                        Message: %parm[syslogmessage]% &lt;br></logmsg>
      <severity>Normal</severity>
   </event>
   <event>
<<<<<<< HEAD
      <uei>uei.opennms.org/syslogd/local2/Info</uei>
      <event-label>OpenNMS-defined node event: syslogdMessage (local2/Info)</event-label>
=======
      <uei>uei.opennms.org/syslogd/local2/Informational</uei>
      <event-label>OpenNMS-defined node event: syslogdMessage (local2/Informational)</event-label>
>>>>>>> 673e377b
      <descr>&lt;p>The interface %interface% generated a Syslog Message.&lt;br>
                        Node ID: %nodeid%&lt;br>
                        Host: %nodelabel%&lt;br>
                        Interface: %interface% &lt;br>
                        Message: %parm[syslogmessage]% &lt;br>
                        Process: %parm[process]% &lt;br>
                        PID: %parm[processid]%
			&lt;/p></descr>
      <logmsg dest="logndisplay">&lt;p>An OpenNMS Event has been received as a Syslog Message &lt;/p>
                        Message: %parm[syslogmessage]% &lt;br></logmsg>
      <severity>Normal</severity>
   </event>
   <event>
      <uei>uei.opennms.org/syslogd/local2/Debug</uei>
      <event-label>OpenNMS-defined node event: syslogdMessage (local2/Debug)</event-label>
      <descr>&lt;p>The interface %interface% generated a Syslog Message.&lt;br>
                        Node ID: %nodeid%&lt;br>
                        Host: %nodelabel%&lt;br>
                        Interface: %interface% &lt;br>
                        Message: %parm[syslogmessage]% &lt;br>
                        Process: %parm[process]% &lt;br>
                        PID: %parm[processid]%
			&lt;/p></descr>
      <logmsg dest="logndisplay">&lt;p>An OpenNMS Event has been received as a Syslog Message &lt;/p>
                        Message: %parm[syslogmessage]% &lt;br></logmsg>
      <severity>Normal</severity>
   </event>
   <event>
      <uei>uei.opennms.org/syslogd/local3/Emergency</uei>
      <event-label>OpenNMS-defined node event: syslogdMessage (local3/Emergency)</event-label>
      <descr>&lt;p>The interface %interface% generated a Syslog Message.&lt;br>
                        Node ID: %nodeid%&lt;br>
                        Host: %nodelabel%&lt;br>
                        Interface: %interface% &lt;br>
                        Message: %parm[syslogmessage]% &lt;br>
                        Process: %parm[process]% &lt;br>
                        PID: %parm[processid]%
			&lt;/p></descr>
      <logmsg dest="logndisplay">&lt;p>An OpenNMS Event has been received as a Syslog Message &lt;/p>
                        Message: %parm[syslogmessage]% &lt;br></logmsg>
      <severity>Critical</severity>
   </event>
   <event>
      <uei>uei.opennms.org/syslogd/local3/Alert</uei>
      <event-label>OpenNMS-defined node event: syslogdMessage (local3/Alert)</event-label>
      <descr>&lt;p>The interface %interface% generated a Syslog Message.&lt;br>
                        Node ID: %nodeid%&lt;br>
                        Host: %nodelabel%&lt;br>
                        Interface: %interface% &lt;br>
                        Message: %parm[syslogmessage]% &lt;br>
                        Process: %parm[process]% &lt;br>
                        PID: %parm[processid]%
			&lt;/p></descr>
      <logmsg dest="logndisplay">&lt;p>An OpenNMS Event has been received as a Syslog Message &lt;/p>
                        Message: %parm[syslogmessage]% &lt;br></logmsg>
      <severity>Major</severity>
   </event>
   <event>
      <uei>uei.opennms.org/syslogd/local3/Critical</uei>
      <event-label>OpenNMS-defined node event: syslogdMessage (local3/Critical)</event-label>
      <descr>&lt;p>The interface %interface% generated a Syslog Message.&lt;br>
                        Node ID: %nodeid%&lt;br>
                        Host: %nodelabel%&lt;br>
                        Interface: %interface% &lt;br>
                        Message: %parm[syslogmessage]% &lt;br>
                        Process: %parm[process]% &lt;br>
                        PID: %parm[processid]%
			&lt;/p></descr>
      <logmsg dest="logndisplay">&lt;p>An OpenNMS Event has been received as a Syslog Message &lt;/p>
                        Message: %parm[syslogmessage]% &lt;br></logmsg>
      <severity>Critical</severity>
   </event>
   <event>
      <uei>uei.opennms.org/syslogd/local3/Error</uei>
      <event-label>OpenNMS-defined node event: syslogdMessage (local3/Error)</event-label>
      <descr>&lt;p>The interface %interface% generated a Syslog Message.&lt;br>
                        Node ID: %nodeid%&lt;br>
                        Host: %nodelabel%&lt;br>
                        Interface: %interface% &lt;br>
                        Message: %parm[syslogmessage]% &lt;br>
                        Process: %parm[process]% &lt;br>
                        PID: %parm[processid]%
			&lt;/p></descr>
      <logmsg dest="logndisplay">&lt;p>An OpenNMS Event has been received as a Syslog Message &lt;/p>
                        Message: %parm[syslogmessage]% &lt;br></logmsg>
      <severity>Minor</severity>
   </event>
   <event>
      <uei>uei.opennms.org/syslogd/local3/Warning</uei>
      <event-label>OpenNMS-defined node event: syslogdMessage (local3/Warning)</event-label>
      <descr>&lt;p>The interface %interface% generated a Syslog Message.&lt;br>
                        Node ID: %nodeid%&lt;br>
                        Host: %nodelabel%&lt;br>
                        Interface: %interface% &lt;br>
                        Message: %parm[syslogmessage]% &lt;br>
                        Process: %parm[process]% &lt;br>
                        PID: %parm[processid]%
			&lt;/p></descr>
      <logmsg dest="logndisplay">&lt;p>An OpenNMS Event has been received as a Syslog Message &lt;/p>
                        Message: %parm[syslogmessage]% &lt;br></logmsg>
      <severity>Warning</severity>
   </event>
   <event>
      <uei>uei.opennms.org/syslogd/local3/Notice</uei>
      <event-label>OpenNMS-defined node event: syslogdMessage (local3/Notice)</event-label>
      <descr>&lt;p>The interface %interface% generated a Syslog Message.&lt;br>
                        Node ID: %nodeid%&lt;br>
                        Host: %nodelabel%&lt;br>
                        Interface: %interface% &lt;br>
                        Message: %parm[syslogmessage]% &lt;br>
                        Process: %parm[process]% &lt;br>
                        PID: %parm[processid]%
			&lt;/p></descr>
      <logmsg dest="logndisplay">&lt;p>An OpenNMS Event has been received as a Syslog Message &lt;/p>
                        Message: %parm[syslogmessage]% &lt;br></logmsg>
      <severity>Normal</severity>
   </event>
   <event>
<<<<<<< HEAD
      <uei>uei.opennms.org/syslogd/local3/Info</uei>
      <event-label>OpenNMS-defined node event: syslogdMessage (local3/Info)</event-label>
=======
      <uei>uei.opennms.org/syslogd/local3/Informational</uei>
      <event-label>OpenNMS-defined node event: syslogdMessage (local3/Informational)</event-label>
>>>>>>> 673e377b
      <descr>&lt;p>The interface %interface% generated a Syslog Message.&lt;br>
                        Node ID: %nodeid%&lt;br>
                        Host: %nodelabel%&lt;br>
                        Interface: %interface% &lt;br>
                        Message: %parm[syslogmessage]% &lt;br>
                        Process: %parm[process]% &lt;br>
                        PID: %parm[processid]%
			&lt;/p></descr>
      <logmsg dest="logndisplay">&lt;p>An OpenNMS Event has been received as a Syslog Message &lt;/p>
                        Message: %parm[syslogmessage]% &lt;br></logmsg>
      <severity>Normal</severity>
   </event>
   <event>
      <uei>uei.opennms.org/syslogd/local3/Debug</uei>
      <event-label>OpenNMS-defined node event: syslogdMessage (local3/Debug)</event-label>
      <descr>&lt;p>The interface %interface% generated a Syslog Message.&lt;br>
                        Node ID: %nodeid%&lt;br>
                        Host: %nodelabel%&lt;br>
                        Interface: %interface% &lt;br>
                        Message: %parm[syslogmessage]% &lt;br>
                        Process: %parm[process]% &lt;br>
                        PID: %parm[processid]%
			&lt;/p></descr>
      <logmsg dest="logndisplay">&lt;p>An OpenNMS Event has been received as a Syslog Message &lt;/p>
                        Message: %parm[syslogmessage]% &lt;br></logmsg>
      <severity>Normal</severity>
   </event>
   <event>
      <uei>uei.opennms.org/syslogd/local4/Emergency</uei>
      <event-label>OpenNMS-defined node event: syslogdMessage (local4/Emergency)</event-label>
      <descr>&lt;p>The interface %interface% generated a Syslog Message.&lt;br>
                        Node ID: %nodeid%&lt;br>
                        Host: %nodelabel%&lt;br>
                        Interface: %interface% &lt;br>
                        Message: %parm[syslogmessage]% &lt;br>
                        Process: %parm[process]% &lt;br>
                        PID: %parm[processid]%
			&lt;/p></descr>
      <logmsg dest="logndisplay">&lt;p>An OpenNMS Event has been received as a Syslog Message &lt;/p>
                        Message: %parm[syslogmessage]% &lt;br></logmsg>
      <severity>Critical</severity>
   </event>
   <event>
      <uei>uei.opennms.org/syslogd/local4/Alert</uei>
      <event-label>OpenNMS-defined node event: syslogdMessage (local4/Alert)</event-label>
      <descr>&lt;p>The interface %interface% generated a Syslog Message.&lt;br>
                        Node ID: %nodeid%&lt;br>
                        Host: %nodelabel%&lt;br>
                        Interface: %interface% &lt;br>
                        Message: %parm[syslogmessage]% &lt;br>
                        Process: %parm[process]% &lt;br>
                        PID: %parm[processid]%
			&lt;/p></descr>
      <logmsg dest="logndisplay">&lt;p>An OpenNMS Event has been received as a Syslog Message &lt;/p>
                        Message: %parm[syslogmessage]% &lt;br></logmsg>
      <severity>Major</severity>
   </event>
   <event>
      <uei>uei.opennms.org/syslogd/local4/Critical</uei>
      <event-label>OpenNMS-defined node event: syslogdMessage (local4/Critical)</event-label>
      <descr>&lt;p>The interface %interface% generated a Syslog Message.&lt;br>
                        Node ID: %nodeid%&lt;br>
                        Host: %nodelabel%&lt;br>
                        Interface: %interface% &lt;br>
                        Message: %parm[syslogmessage]% &lt;br>
                        Process: %parm[process]% &lt;br>
                        PID: %parm[processid]%
			&lt;/p></descr>
      <logmsg dest="logndisplay">&lt;p>An OpenNMS Event has been received as a Syslog Message &lt;/p>
                        Message: %parm[syslogmessage]% &lt;br></logmsg>
      <severity>Critical</severity>
   </event>
   <event>
      <uei>uei.opennms.org/syslogd/local4/Error</uei>
      <event-label>OpenNMS-defined node event: syslogdMessage (local4/Error)</event-label>
      <descr>&lt;p>The interface %interface% generated a Syslog Message.&lt;br>
                        Node ID: %nodeid%&lt;br>
                        Host: %nodelabel%&lt;br>
                        Interface: %interface% &lt;br>
                        Message: %parm[syslogmessage]% &lt;br>
                        Process: %parm[process]% &lt;br>
                        PID: %parm[processid]%
			&lt;/p></descr>
      <logmsg dest="logndisplay">&lt;p>An OpenNMS Event has been received as a Syslog Message &lt;/p>
                        Message: %parm[syslogmessage]% &lt;br></logmsg>
      <severity>Minor</severity>
   </event>
   <event>
      <uei>uei.opennms.org/syslogd/local4/Warning</uei>
      <event-label>OpenNMS-defined node event: syslogdMessage (local4/Warning)</event-label>
      <descr>&lt;p>The interface %interface% generated a Syslog Message.&lt;br>
                        Node ID: %nodeid%&lt;br>
                        Host: %nodelabel%&lt;br>
                        Interface: %interface% &lt;br>
                        Message: %parm[syslogmessage]% &lt;br>
                        Process: %parm[process]% &lt;br>
                        PID: %parm[processid]%
			&lt;/p></descr>
      <logmsg dest="logndisplay">&lt;p>An OpenNMS Event has been received as a Syslog Message &lt;/p>
                        Message: %parm[syslogmessage]% &lt;br></logmsg>
      <severity>Warning</severity>
   </event>
   <event>
      <uei>uei.opennms.org/syslogd/local4/Notice</uei>
      <event-label>OpenNMS-defined node event: syslogdMessage (local4/Notice)</event-label>
      <descr>&lt;p>The interface %interface% generated a Syslog Message.&lt;br>
                        Node ID: %nodeid%&lt;br>
                        Host: %nodelabel%&lt;br>
                        Interface: %interface% &lt;br>
                        Message: %parm[syslogmessage]% &lt;br>
                        Process: %parm[process]% &lt;br>
                        PID: %parm[processid]%
			&lt;/p></descr>
      <logmsg dest="logndisplay">&lt;p>An OpenNMS Event has been received as a Syslog Message &lt;/p>
                        Message: %parm[syslogmessage]% &lt;br></logmsg>
      <severity>Normal</severity>
   </event>
   <event>
<<<<<<< HEAD
      <uei>uei.opennms.org/syslogd/local4/Info</uei>
      <event-label>OpenNMS-defined node event: syslogdMessage (local4/Info)</event-label>
=======
      <uei>uei.opennms.org/syslogd/local4/Informational</uei>
      <event-label>OpenNMS-defined node event: syslogdMessage (local4/Informational)</event-label>
>>>>>>> 673e377b
      <descr>&lt;p>The interface %interface% generated a Syslog Message.&lt;br>
                        Node ID: %nodeid%&lt;br>
                        Host: %nodelabel%&lt;br>
                        Interface: %interface% &lt;br>
                        Message: %parm[syslogmessage]% &lt;br>
                        Process: %parm[process]% &lt;br>
                        PID: %parm[processid]%
			&lt;/p></descr>
      <logmsg dest="logndisplay">&lt;p>An OpenNMS Event has been received as a Syslog Message &lt;/p>
                        Message: %parm[syslogmessage]% &lt;br></logmsg>
      <severity>Normal</severity>
   </event>
   <event>
      <uei>uei.opennms.org/syslogd/local4/Debug</uei>
      <event-label>OpenNMS-defined node event: syslogdMessage (local4/Debug)</event-label>
      <descr>&lt;p>The interface %interface% generated a Syslog Message.&lt;br>
                        Node ID: %nodeid%&lt;br>
                        Host: %nodelabel%&lt;br>
                        Interface: %interface% &lt;br>
                        Message: %parm[syslogmessage]% &lt;br>
                        Process: %parm[process]% &lt;br>
                        PID: %parm[processid]%
			&lt;/p></descr>
      <logmsg dest="logndisplay">&lt;p>An OpenNMS Event has been received as a Syslog Message &lt;/p>
                        Message: %parm[syslogmessage]% &lt;br></logmsg>
      <severity>Normal</severity>
   </event>
   <event>
      <uei>uei.opennms.org/syslogd/local5/Emergency</uei>
      <event-label>OpenNMS-defined node event: syslogdMessage (local5/Emergency)</event-label>
      <descr>&lt;p>The interface %interface% generated a Syslog Message.&lt;br>
                        Node ID: %nodeid%&lt;br>
                        Host: %nodelabel%&lt;br>
                        Interface: %interface% &lt;br>
                        Message: %parm[syslogmessage]% &lt;br>
                        Process: %parm[process]% &lt;br>
                        PID: %parm[processid]%
			&lt;/p></descr>
      <logmsg dest="logndisplay">&lt;p>An OpenNMS Event has been received as a Syslog Message &lt;/p>
                        Message: %parm[syslogmessage]% &lt;br></logmsg>
      <severity>Critical</severity>
   </event>
   <event>
      <uei>uei.opennms.org/syslogd/local5/Alert</uei>
      <event-label>OpenNMS-defined node event: syslogdMessage (local5/Alert)</event-label>
      <descr>&lt;p>The interface %interface% generated a Syslog Message.&lt;br>
                        Node ID: %nodeid%&lt;br>
                        Host: %nodelabel%&lt;br>
                        Interface: %interface% &lt;br>
                        Message: %parm[syslogmessage]% &lt;br>
                        Process: %parm[process]% &lt;br>
                        PID: %parm[processid]%
			&lt;/p></descr>
      <logmsg dest="logndisplay">&lt;p>An OpenNMS Event has been received as a Syslog Message &lt;/p>
                        Message: %parm[syslogmessage]% &lt;br></logmsg>
      <severity>Major</severity>
   </event>
   <event>
      <uei>uei.opennms.org/syslogd/local5/Critical</uei>
      <event-label>OpenNMS-defined node event: syslogdMessage (local5/Critical)</event-label>
      <descr>&lt;p>The interface %interface% generated a Syslog Message.&lt;br>
                        Node ID: %nodeid%&lt;br>
                        Host: %nodelabel%&lt;br>
                        Interface: %interface% &lt;br>
                        Message: %parm[syslogmessage]% &lt;br>
                        Process: %parm[process]% &lt;br>
                        PID: %parm[processid]%
			&lt;/p></descr>
      <logmsg dest="logndisplay">&lt;p>An OpenNMS Event has been received as a Syslog Message &lt;/p>
                        Message: %parm[syslogmessage]% &lt;br></logmsg>
      <severity>Critical</severity>
   </event>
   <event>
      <uei>uei.opennms.org/syslogd/local5/Error</uei>
      <event-label>OpenNMS-defined node event: syslogdMessage (local5/Error)</event-label>
      <descr>&lt;p>The interface %interface% generated a Syslog Message.&lt;br>
                        Node ID: %nodeid%&lt;br>
                        Host: %nodelabel%&lt;br>
                        Interface: %interface% &lt;br>
                        Message: %parm[syslogmessage]% &lt;br>
                        Process: %parm[process]% &lt;br>
                        PID: %parm[processid]%
			&lt;/p></descr>
      <logmsg dest="logndisplay">&lt;p>An OpenNMS Event has been received as a Syslog Message &lt;/p>
                        Message: %parm[syslogmessage]% &lt;br></logmsg>
      <severity>Minor</severity>
   </event>
   <event>
      <uei>uei.opennms.org/syslogd/local5/Warning</uei>
      <event-label>OpenNMS-defined node event: syslogdMessage (local5/Warning)</event-label>
      <descr>&lt;p>The interface %interface% generated a Syslog Message.&lt;br>
                        Node ID: %nodeid%&lt;br>
                        Host: %nodelabel%&lt;br>
                        Interface: %interface% &lt;br>
                        Message: %parm[syslogmessage]% &lt;br>
                        Process: %parm[process]% &lt;br>
                        PID: %parm[processid]%
			&lt;/p></descr>
      <logmsg dest="logndisplay">&lt;p>An OpenNMS Event has been received as a Syslog Message &lt;/p>
                        Message: %parm[syslogmessage]% &lt;br></logmsg>
      <severity>Warning</severity>
   </event>
   <event>
      <uei>uei.opennms.org/syslogd/local5/Notice</uei>
      <event-label>OpenNMS-defined node event: syslogdMessage (local5/Notice)</event-label>
      <descr>&lt;p>The interface %interface% generated a Syslog Message.&lt;br>
                        Node ID: %nodeid%&lt;br>
                        Host: %nodelabel%&lt;br>
                        Interface: %interface% &lt;br>
                        Message: %parm[syslogmessage]% &lt;br>
                        Process: %parm[process]% &lt;br>
                        PID: %parm[processid]%
			&lt;/p></descr>
      <logmsg dest="logndisplay">&lt;p>An OpenNMS Event has been received as a Syslog Message &lt;/p>
                        Message: %parm[syslogmessage]% &lt;br></logmsg>
      <severity>Normal</severity>
   </event>
   <event>
<<<<<<< HEAD
      <uei>uei.opennms.org/syslogd/local5/Info</uei>
      <event-label>OpenNMS-defined node event: syslogdMessage (local5/Info)</event-label>
=======
      <uei>uei.opennms.org/syslogd/local5/Informational</uei>
      <event-label>OpenNMS-defined node event: syslogdMessage (local5/Informational)</event-label>
>>>>>>> 673e377b
      <descr>&lt;p>The interface %interface% generated a Syslog Message.&lt;br>
                        Node ID: %nodeid%&lt;br>
                        Host: %nodelabel%&lt;br>
                        Interface: %interface% &lt;br>
                        Message: %parm[syslogmessage]% &lt;br>
                        Process: %parm[process]% &lt;br>
                        PID: %parm[processid]%
			&lt;/p></descr>
      <logmsg dest="logndisplay">&lt;p>An OpenNMS Event has been received as a Syslog Message &lt;/p>
                        Message: %parm[syslogmessage]% &lt;br></logmsg>
      <severity>Normal</severity>
   </event>
   <event>
      <uei>uei.opennms.org/syslogd/local5/Debug</uei>
      <event-label>OpenNMS-defined node event: syslogdMessage (local5/Debug)</event-label>
      <descr>&lt;p>The interface %interface% generated a Syslog Message.&lt;br>
                        Node ID: %nodeid%&lt;br>
                        Host: %nodelabel%&lt;br>
                        Interface: %interface% &lt;br>
                        Message: %parm[syslogmessage]% &lt;br>
                        Process: %parm[process]% &lt;br>
                        PID: %parm[processid]%
			&lt;/p></descr>
      <logmsg dest="logndisplay">&lt;p>An OpenNMS Event has been received as a Syslog Message &lt;/p>
                        Message: %parm[syslogmessage]% &lt;br></logmsg>
      <severity>Normal</severity>
   </event>
   <event>
      <uei>uei.opennms.org/syslogd/local6/Emergency</uei>
      <event-label>OpenNMS-defined node event: syslogdMessage (local6/Emergency)</event-label>
      <descr>&lt;p>The interface %interface% generated a Syslog Message.&lt;br>
                        Node ID: %nodeid%&lt;br>
                        Host: %nodelabel%&lt;br>
                        Interface: %interface% &lt;br>
                        Message: %parm[syslogmessage]% &lt;br>
                        Process: %parm[process]% &lt;br>
                        PID: %parm[processid]%
			&lt;/p></descr>
      <logmsg dest="logndisplay">&lt;p>An OpenNMS Event has been received as a Syslog Message &lt;/p>
                        Message: %parm[syslogmessage]% &lt;br></logmsg>
      <severity>Critical</severity>
   </event>
   <event>
      <uei>uei.opennms.org/syslogd/local6/Alert</uei>
      <event-label>OpenNMS-defined node event: syslogdMessage (local6/Alert)</event-label>
      <descr>&lt;p>The interface %interface% generated a Syslog Message.&lt;br>
                        Node ID: %nodeid%&lt;br>
                        Host: %nodelabel%&lt;br>
                        Interface: %interface% &lt;br>
                        Message: %parm[syslogmessage]% &lt;br>
                        Process: %parm[process]% &lt;br>
                        PID: %parm[processid]%
			&lt;/p></descr>
      <logmsg dest="logndisplay">&lt;p>An OpenNMS Event has been received as a Syslog Message &lt;/p>
                        Message: %parm[syslogmessage]% &lt;br></logmsg>
      <severity>Major</severity>
   </event>
   <event>
      <uei>uei.opennms.org/syslogd/local6/Critical</uei>
      <event-label>OpenNMS-defined node event: syslogdMessage (local6/Critical)</event-label>
      <descr>&lt;p>The interface %interface% generated a Syslog Message.&lt;br>
                        Node ID: %nodeid%&lt;br>
                        Host: %nodelabel%&lt;br>
                        Interface: %interface% &lt;br>
                        Message: %parm[syslogmessage]% &lt;br>
                        Process: %parm[process]% &lt;br>
                        PID: %parm[processid]%
			&lt;/p></descr>
      <logmsg dest="logndisplay">&lt;p>An OpenNMS Event has been received as a Syslog Message &lt;/p>
                        Message: %parm[syslogmessage]% &lt;br></logmsg>
      <severity>Critical</severity>
   </event>
   <event>
      <uei>uei.opennms.org/syslogd/local6/Error</uei>
      <event-label>OpenNMS-defined node event: syslogdMessage (local6/Error)</event-label>
      <descr>&lt;p>The interface %interface% generated a Syslog Message.&lt;br>
                        Node ID: %nodeid%&lt;br>
                        Host: %nodelabel%&lt;br>
                        Interface: %interface% &lt;br>
                        Message: %parm[syslogmessage]% &lt;br>
                        Process: %parm[process]% &lt;br>
                        PID: %parm[processid]%
			&lt;/p></descr>
      <logmsg dest="logndisplay">&lt;p>An OpenNMS Event has been received as a Syslog Message &lt;/p>
                        Message: %parm[syslogmessage]% &lt;br></logmsg>
      <severity>Minor</severity>
   </event>
   <event>
      <uei>uei.opennms.org/syslogd/local6/Warning</uei>
      <event-label>OpenNMS-defined node event: syslogdMessage (local6/Warning)</event-label>
      <descr>&lt;p>The interface %interface% generated a Syslog Message.&lt;br>
                        Node ID: %nodeid%&lt;br>
                        Host: %nodelabel%&lt;br>
                        Interface: %interface% &lt;br>
                        Message: %parm[syslogmessage]% &lt;br>
                        Process: %parm[process]% &lt;br>
                        PID: %parm[processid]%
			&lt;/p></descr>
      <logmsg dest="logndisplay">&lt;p>An OpenNMS Event has been received as a Syslog Message &lt;/p>
                        Message: %parm[syslogmessage]% &lt;br></logmsg>
      <severity>Warning</severity>
   </event>
   <event>
      <uei>uei.opennms.org/syslogd/local6/Notice</uei>
      <event-label>OpenNMS-defined node event: syslogdMessage (local6/Notice)</event-label>
      <descr>&lt;p>The interface %interface% generated a Syslog Message.&lt;br>
                        Node ID: %nodeid%&lt;br>
                        Host: %nodelabel%&lt;br>
                        Interface: %interface% &lt;br>
                        Message: %parm[syslogmessage]% &lt;br>
                        Process: %parm[process]% &lt;br>
                        PID: %parm[processid]%
			&lt;/p></descr>
      <logmsg dest="logndisplay">&lt;p>An OpenNMS Event has been received as a Syslog Message &lt;/p>
                        Message: %parm[syslogmessage]% &lt;br></logmsg>
      <severity>Normal</severity>
   </event>
   <event>
<<<<<<< HEAD
      <uei>uei.opennms.org/syslogd/local6/Info</uei>
      <event-label>OpenNMS-defined node event: syslogdMessage (local6/Info)</event-label>
=======
      <uei>uei.opennms.org/syslogd/local6/Informational</uei>
      <event-label>OpenNMS-defined node event: syslogdMessage (local6/Informational)</event-label>
>>>>>>> 673e377b
      <descr>&lt;p>The interface %interface% generated a Syslog Message.&lt;br>
                        Node ID: %nodeid%&lt;br>
                        Host: %nodelabel%&lt;br>
                        Interface: %interface% &lt;br>
                        Message: %parm[syslogmessage]% &lt;br>
                        Process: %parm[process]% &lt;br>
                        PID: %parm[processid]%
			&lt;/p></descr>
      <logmsg dest="logndisplay">&lt;p>An OpenNMS Event has been received as a Syslog Message &lt;/p>
                        Message: %parm[syslogmessage]% &lt;br></logmsg>
      <severity>Normal</severity>
   </event>
   <event>
      <uei>uei.opennms.org/syslogd/local6/Debug</uei>
      <event-label>OpenNMS-defined node event: syslogdMessage (local6/Debug)</event-label>
      <descr>&lt;p>The interface %interface% generated a Syslog Message.&lt;br>
                        Node ID: %nodeid%&lt;br>
                        Host: %nodelabel%&lt;br>
                        Interface: %interface% &lt;br>
                        Message: %parm[syslogmessage]% &lt;br>
                        Process: %parm[process]% &lt;br>
                        PID: %parm[processid]%
			&lt;/p></descr>
      <logmsg dest="logndisplay">&lt;p>An OpenNMS Event has been received as a Syslog Message &lt;/p>
                        Message: %parm[syslogmessage]% &lt;br></logmsg>
      <severity>Normal</severity>
   </event>
   <event>
      <uei>uei.opennms.org/syslogd/local7/Emergency</uei>
      <event-label>OpenNMS-defined node event: syslogdMessage (local7/Emergency)</event-label>
      <descr>&lt;p>The interface %interface% generated a Syslog Message.&lt;br>
                        Node ID: %nodeid%&lt;br>
                        Host: %nodelabel%&lt;br>
                        Interface: %interface% &lt;br>
                        Message: %parm[syslogmessage]% &lt;br>
                        Process: %parm[process]% &lt;br>
                        PID: %parm[processid]%
			&lt;/p></descr>
      <logmsg dest="logndisplay">&lt;p>An OpenNMS Event has been received as a Syslog Message &lt;/p>
                        Message: %parm[syslogmessage]% &lt;br></logmsg>
      <severity>Critical</severity>
   </event>
   <event>
      <uei>uei.opennms.org/syslogd/local7/Alert</uei>
      <event-label>OpenNMS-defined node event: syslogdMessage (local7/Alert)</event-label>
      <descr>&lt;p>The interface %interface% generated a Syslog Message.&lt;br>
                        Node ID: %nodeid%&lt;br>
                        Host: %nodelabel%&lt;br>
                        Interface: %interface% &lt;br>
                        Message: %parm[syslogmessage]% &lt;br>
                        Process: %parm[process]% &lt;br>
                        PID: %parm[processid]%
			&lt;/p></descr>
      <logmsg dest="logndisplay">&lt;p>An OpenNMS Event has been received as a Syslog Message &lt;/p>
                        Message: %parm[syslogmessage]% &lt;br></logmsg>
      <severity>Major</severity>
   </event>
   <event>
      <uei>uei.opennms.org/syslogd/local7/Critical</uei>
      <event-label>OpenNMS-defined node event: syslogdMessage (local7/Critical)</event-label>
      <descr>&lt;p>The interface %interface% generated a Syslog Message.&lt;br>
                        Node ID: %nodeid%&lt;br>
                        Host: %nodelabel%&lt;br>
                        Interface: %interface% &lt;br>
                        Message: %parm[syslogmessage]% &lt;br>
                        Process: %parm[process]% &lt;br>
                        PID: %parm[processid]%
			&lt;/p></descr>
      <logmsg dest="logndisplay">&lt;p>An OpenNMS Event has been received as a Syslog Message &lt;/p>
                        Message: %parm[syslogmessage]% &lt;br></logmsg>
      <severity>Critical</severity>
   </event>
   <event>
      <uei>uei.opennms.org/syslogd/local7/Error</uei>
      <event-label>OpenNMS-defined node event: syslogdMessage (local7/Error)</event-label>
      <descr>&lt;p>The interface %interface% generated a Syslog Message.&lt;br>
                        Node ID: %nodeid%&lt;br>
                        Host: %nodelabel%&lt;br>
                        Interface: %interface% &lt;br>
                        Message: %parm[syslogmessage]% &lt;br>
                        Process: %parm[process]% &lt;br>
                        PID: %parm[processid]%
			&lt;/p></descr>
      <logmsg dest="logndisplay">&lt;p>An OpenNMS Event has been received as a Syslog Message &lt;/p>
                        Message: %parm[syslogmessage]% &lt;br></logmsg>
      <severity>Minor</severity>
   </event>
   <event>
      <uei>uei.opennms.org/syslogd/local7/Warning</uei>
      <event-label>OpenNMS-defined node event: syslogdMessage (local7/Warning)</event-label>
      <descr>&lt;p>The interface %interface% generated a Syslog Message.&lt;br>
                        Node ID: %nodeid%&lt;br>
                        Host: %nodelabel%&lt;br>
                        Interface: %interface% &lt;br>
                        Message: %parm[syslogmessage]% &lt;br>
                        Process: %parm[process]% &lt;br>
                        PID: %parm[processid]%
			&lt;/p></descr>
      <logmsg dest="logndisplay">&lt;p>An OpenNMS Event has been received as a Syslog Message &lt;/p>
                        Message: %parm[syslogmessage]% &lt;br></logmsg>
      <severity>Warning</severity>
   </event>
   <event>
      <uei>uei.opennms.org/syslogd/local7/Notice</uei>
      <event-label>OpenNMS-defined node event: syslogdMessage (local7/Notice)</event-label>
      <descr>&lt;p>The interface %interface% generated a Syslog Message.&lt;br>
                        Node ID: %nodeid%&lt;br>
                        Host: %nodelabel%&lt;br>
                        Interface: %interface% &lt;br>
                        Message: %parm[syslogmessage]% &lt;br>
                        Process: %parm[process]% &lt;br>
                        PID: %parm[processid]%
			&lt;/p></descr>
      <logmsg dest="logndisplay">&lt;p>An OpenNMS Event has been received as a Syslog Message &lt;/p>
                        Message: %parm[syslogmessage]% &lt;br></logmsg>
      <severity>Normal</severity>
   </event>
   <event>
<<<<<<< HEAD
      <uei>uei.opennms.org/syslogd/local7/Info</uei>
      <event-label>OpenNMS-defined node event: syslogdMessage (local7/Info)</event-label>
=======
      <uei>uei.opennms.org/syslogd/local7/Informational</uei>
      <event-label>OpenNMS-defined node event: syslogdMessage (local7/Informational)</event-label>
>>>>>>> 673e377b
      <descr>&lt;p>The interface %interface% generated a Syslog Message.&lt;br>
                        Node ID: %nodeid%&lt;br>
                        Host: %nodelabel%&lt;br>
                        Interface: %interface% &lt;br>
                        Message: %parm[syslogmessage]% &lt;br>
                        Process: %parm[process]% &lt;br>
                        PID: %parm[processid]%
			&lt;/p></descr>
      <logmsg dest="logndisplay">&lt;p>An OpenNMS Event has been received as a Syslog Message &lt;/p>
                        Message: %parm[syslogmessage]% &lt;br></logmsg>
      <severity>Normal</severity>
   </event>
   <event>
      <uei>uei.opennms.org/syslogd/local7/Debug</uei>
      <event-label>OpenNMS-defined node event: syslogdMessage (local7/Debug)</event-label>
      <descr>&lt;p>The interface %interface% generated a Syslog Message.&lt;br>
                        Node ID: %nodeid%&lt;br>
                        Host: %nodelabel%&lt;br>
                        Interface: %interface% &lt;br>
                        Message: %parm[syslogmessage]% &lt;br>
                        Process: %parm[process]% &lt;br>
                        PID: %parm[processid]%
			&lt;/p></descr>
      <logmsg dest="logndisplay">&lt;p>An OpenNMS Event has been received as a Syslog Message &lt;/p>
                        Message: %parm[syslogmessage]% &lt;br></logmsg>
      <severity>Normal</severity>
   </event>
</events><|MERGE_RESOLUTION|>--- conflicted
+++ resolved
@@ -90,13 +90,8 @@
       <severity>Normal</severity>
    </event>
    <event>
-<<<<<<< HEAD
-      <uei>uei.opennms.org/syslogd/kernel/Info</uei>
-      <event-label>OpenNMS-defined node event: syslogdMessage (kernel/Info)</event-label>
-=======
       <uei>uei.opennms.org/syslogd/kernel/Informational</uei>
       <event-label>OpenNMS-defined node event: syslogdMessage (kernel/Informational)</event-label>
->>>>>>> 673e377b
       <descr>&lt;p>The interface %interface% generated a Syslog Message.&lt;br>
                         Node ID: %nodeid%&lt;br>
                         Host: %nodelabel%&lt;br>
@@ -215,13 +210,8 @@
       <severity>Normal</severity>
    </event>
    <event>
-<<<<<<< HEAD
-      <uei>uei.opennms.org/syslogd/user/Info</uei>
-      <event-label>OpenNMS-defined node event: syslogdMessage (user/Info)</event-label>
-=======
       <uei>uei.opennms.org/syslogd/user/Informational</uei>
       <event-label>OpenNMS-defined node event: syslogdMessage (user/Informational)</event-label>
->>>>>>> 673e377b
       <descr>&lt;p>The interface %interface% generated a Syslog Message.&lt;br>
                         Node ID: %nodeid%&lt;br>
                         Host: %nodelabel%&lt;br>
@@ -340,13 +330,8 @@
       <severity>Normal</severity>
    </event>
    <event>
-<<<<<<< HEAD
-      <uei>uei.opennms.org/syslogd/mail/Info</uei>
-      <event-label>OpenNMS-defined node event: syslogdMessage (mail/Info)</event-label>
-=======
       <uei>uei.opennms.org/syslogd/mail/Informational</uei>
       <event-label>OpenNMS-defined node event: syslogdMessage (mail/Informational)</event-label>
->>>>>>> 673e377b
       <descr>&lt;p>The interface %interface% generated a Syslog Message.&lt;br>
                         Node ID: %nodeid%&lt;br>
                         Host: %nodelabel%&lt;br>
@@ -465,13 +450,8 @@
       <severity>Normal</severity>
    </event>
    <event>
-<<<<<<< HEAD
-      <uei>uei.opennms.org/syslogd/daemon/Info</uei>
-      <event-label>OpenNMS-defined node event: syslogdMessage (daemon/Info)</event-label>
-=======
       <uei>uei.opennms.org/syslogd/daemon/Informational</uei>
       <event-label>OpenNMS-defined node event: syslogdMessage (daemon/Informational)</event-label>
->>>>>>> 673e377b
       <descr>&lt;p>The interface %interface% generated a Syslog Message.&lt;br>
                         Node ID: %nodeid%&lt;br>
                         Host: %nodelabel%&lt;br>
@@ -590,13 +570,8 @@
       <severity>Normal</severity>
    </event>
    <event>
-<<<<<<< HEAD
-      <uei>uei.opennms.org/syslogd/auth/Info</uei>
-      <event-label>OpenNMS-defined node event: syslogdMessage (auth/Info)</event-label>
-=======
       <uei>uei.opennms.org/syslogd/auth/Informational</uei>
       <event-label>OpenNMS-defined node event: syslogdMessage (auth/Informational)</event-label>
->>>>>>> 673e377b
       <descr>&lt;p>The interface %interface% generated a Syslog Message.&lt;br>
                         Node ID: %nodeid%&lt;br>
                         Host: %nodelabel%&lt;br>
@@ -715,13 +690,8 @@
       <severity>Normal</severity>
    </event>
    <event>
-<<<<<<< HEAD
-      <uei>uei.opennms.org/syslogd/syslog/Info</uei>
-      <event-label>OpenNMS-defined node event: syslogdMessage (syslog/Info)</event-label>
-=======
       <uei>uei.opennms.org/syslogd/syslog/Informational</uei>
       <event-label>OpenNMS-defined node event: syslogdMessage (syslog/Informational)</event-label>
->>>>>>> 673e377b
       <descr>&lt;p>The interface %interface% generated a Syslog Message.&lt;br>
                         Node ID: %nodeid%&lt;br>
                         Host: %nodelabel%&lt;br>
@@ -840,13 +810,8 @@
       <severity>Normal</severity>
    </event>
    <event>
-<<<<<<< HEAD
-      <uei>uei.opennms.org/syslogd/lpr/Info</uei>
-      <event-label>OpenNMS-defined node event: syslogdMessage (lpr/Info)</event-label>
-=======
       <uei>uei.opennms.org/syslogd/lpr/Informational</uei>
       <event-label>OpenNMS-defined node event: syslogdMessage (lpr/Informational)</event-label>
->>>>>>> 673e377b
       <descr>&lt;p>The interface %interface% generated a Syslog Message.&lt;br>
                         Node ID: %nodeid%&lt;br>
                         Host: %nodelabel%&lt;br>
@@ -965,13 +930,8 @@
       <severity>Normal</severity>
    </event>
    <event>
-<<<<<<< HEAD
-      <uei>uei.opennms.org/syslogd/news/Info</uei>
-      <event-label>OpenNMS-defined node event: syslogdMessage (news/Info)</event-label>
-=======
       <uei>uei.opennms.org/syslogd/news/Informational</uei>
       <event-label>OpenNMS-defined node event: syslogdMessage (news/Informational)</event-label>
->>>>>>> 673e377b
       <descr>&lt;p>The interface %interface% generated a Syslog Message.&lt;br>
                         Node ID: %nodeid%&lt;br>
                         Host: %nodelabel%&lt;br>
@@ -1090,13 +1050,8 @@
       <severity>Normal</severity>
    </event>
    <event>
-<<<<<<< HEAD
-      <uei>uei.opennms.org/syslogd/uucp/Info</uei>
-      <event-label>OpenNMS-defined node event: syslogdMessage (uucp/Info)</event-label>
-=======
       <uei>uei.opennms.org/syslogd/uucp/Informational</uei>
       <event-label>OpenNMS-defined node event: syslogdMessage (uucp/Informational)</event-label>
->>>>>>> 673e377b
       <descr>&lt;p>The interface %interface% generated a Syslog Message.&lt;br>
                         Node ID: %nodeid%&lt;br>
                         Host: %nodelabel%&lt;br>
@@ -1215,13 +1170,8 @@
       <severity>Normal</severity>
    </event>
    <event>
-<<<<<<< HEAD
-      <uei>uei.opennms.org/syslogd/cron/Info</uei>
-      <event-label>OpenNMS-defined node event: syslogdMessage (cron/Info)</event-label>
-=======
       <uei>uei.opennms.org/syslogd/cron/Informational</uei>
       <event-label>OpenNMS-defined node event: syslogdMessage (cron/Informational)</event-label>
->>>>>>> 673e377b
       <descr>&lt;p>The interface %interface% generated a Syslog Message.&lt;br>
                         Node ID: %nodeid%&lt;br>
                         Host: %nodelabel%&lt;br>
@@ -1340,13 +1290,8 @@
       <severity>Normal</severity>
    </event>
    <event>
-<<<<<<< HEAD
-      <uei>uei.opennms.org/syslogd/authpriv/Info</uei>
-      <event-label>OpenNMS-defined node event: syslogdMessage (authpriv/Info)</event-label>
-=======
       <uei>uei.opennms.org/syslogd/authpriv/Informational</uei>
       <event-label>OpenNMS-defined node event: syslogdMessage (authpriv/Informational)</event-label>
->>>>>>> 673e377b
       <descr>&lt;p>The interface %interface% generated a Syslog Message.&lt;br>
                         Node ID: %nodeid%&lt;br>
                         Host: %nodelabel%&lt;br>
@@ -1450,13 +1395,8 @@
       <severity>Normal</severity>
    </event>
    <event>
-<<<<<<< HEAD
-      <uei>uei.opennms.org/syslogd/ftp/Info</uei>
-      <event-label>OpenNMS-defined node event: syslogdMessage (ftp/Info)</event-label>
-=======
       <uei>uei.opennms.org/syslogd/ftp/Informational</uei>
       <event-label>OpenNMS-defined node event: syslogdMessage (ftp/Informational)</event-label>
->>>>>>> 673e377b
       <descr>&lt;p>The interface %interface% generated a Syslog Message.&lt;br>
                         Node ID: %nodeid%&lt;br>
                         Host: %nodelabel%&lt;br>
@@ -1560,13 +1500,8 @@
       <severity>Normal</severity>
    </event>
    <event>
-<<<<<<< HEAD
-      <uei>uei.opennms.org/syslogd/ntp/Info</uei>
-      <event-label>OpenNMS-defined node event: syslogdMessage (ntp/Info)</event-label>
-=======
       <uei>uei.opennms.org/syslogd/ntp/Informational</uei>
       <event-label>OpenNMS-defined node event: syslogdMessage (ntp/Informational)</event-label>
->>>>>>> 673e377b
       <descr>&lt;p>The interface %interface% generated a Syslog Message.&lt;br>
                         Node ID: %nodeid%&lt;br>
                         Host: %nodelabel%&lt;br>
@@ -1670,13 +1605,8 @@
       <severity>Normal</severity>
    </event>
    <event>
-<<<<<<< HEAD
-      <uei>uei.opennms.org/syslogd/audit/Info</uei>
-      <event-label>OpenNMS-defined node event: syslogdMessage (audit/Info)</event-label>
-=======
       <uei>uei.opennms.org/syslogd/audit/Informational</uei>
       <event-label>OpenNMS-defined node event: syslogdMessage (audit/Informational)</event-label>
->>>>>>> 673e377b
       <descr>&lt;p>The interface %interface% generated a Syslog Message.&lt;br>
                         Node ID: %nodeid%&lt;br>
                         Host: %nodelabel%&lt;br>
@@ -1780,13 +1710,8 @@
       <severity>Normal</severity>
    </event>
    <event>
-<<<<<<< HEAD
-      <uei>uei.opennms.org/syslogd/alert/Info</uei>
-      <event-label>OpenNMS-defined node event: syslogdMessage (alert/Info)</event-label>
-=======
       <uei>uei.opennms.org/syslogd/alert/Informational</uei>
       <event-label>OpenNMS-defined node event: syslogdMessage (alert/Informational)</event-label>
->>>>>>> 673e377b
       <descr>&lt;p>The interface %interface% generated a Syslog Message.&lt;br>
                         Node ID: %nodeid%&lt;br>
                         Host: %nodelabel%&lt;br>
@@ -1890,13 +1815,8 @@
       <severity>Normal</severity>
    </event>
    <event>
-<<<<<<< HEAD
-      <uei>uei.opennms.org/syslogd/clock/Info</uei>
-      <event-label>OpenNMS-defined node event: syslogdMessage (clock/Info)</event-label>
-=======
       <uei>uei.opennms.org/syslogd/clock/Informational</uei>
       <event-label>OpenNMS-defined node event: syslogdMessage (clock/Informational)</event-label>
->>>>>>> 673e377b
       <descr>&lt;p>The interface %interface% generated a Syslog Message.&lt;br>
                         Node ID: %nodeid%&lt;br>
                         Host: %nodelabel%&lt;br>
@@ -2000,13 +1920,8 @@
       <severity>Normal</severity>
    </event>
    <event>
-<<<<<<< HEAD
-      <uei>uei.opennms.org/syslogd/local0/Info</uei>
-      <event-label>OpenNMS-defined node event: syslogdMessage (local0/Info)</event-label>
-=======
       <uei>uei.opennms.org/syslogd/local0/Informational</uei>
       <event-label>OpenNMS-defined node event: syslogdMessage (local0/Informational)</event-label>
->>>>>>> 673e377b
       <descr>&lt;p>The interface %interface% generated a Syslog Message.&lt;br>
                         Node ID: %nodeid%&lt;br>
                         Host: %nodelabel%&lt;br>
@@ -2125,13 +2040,8 @@
       <severity>Normal</severity>
    </event>
    <event>
-<<<<<<< HEAD
-      <uei>uei.opennms.org/syslogd/local1/Info</uei>
-      <event-label>OpenNMS-defined node event: syslogdMessage (local1/Info)</event-label>
-=======
       <uei>uei.opennms.org/syslogd/local1/Informational</uei>
       <event-label>OpenNMS-defined node event: syslogdMessage (local1/Informational)</event-label>
->>>>>>> 673e377b
       <descr>&lt;p>The interface %interface% generated a Syslog Message.&lt;br>
                         Node ID: %nodeid%&lt;br>
                         Host: %nodelabel%&lt;br>
@@ -2250,13 +2160,8 @@
       <severity>Normal</severity>
    </event>
    <event>
-<<<<<<< HEAD
-      <uei>uei.opennms.org/syslogd/local2/Info</uei>
-      <event-label>OpenNMS-defined node event: syslogdMessage (local2/Info)</event-label>
-=======
       <uei>uei.opennms.org/syslogd/local2/Informational</uei>
       <event-label>OpenNMS-defined node event: syslogdMessage (local2/Informational)</event-label>
->>>>>>> 673e377b
       <descr>&lt;p>The interface %interface% generated a Syslog Message.&lt;br>
                         Node ID: %nodeid%&lt;br>
                         Host: %nodelabel%&lt;br>
@@ -2375,13 +2280,8 @@
       <severity>Normal</severity>
    </event>
    <event>
-<<<<<<< HEAD
-      <uei>uei.opennms.org/syslogd/local3/Info</uei>
-      <event-label>OpenNMS-defined node event: syslogdMessage (local3/Info)</event-label>
-=======
       <uei>uei.opennms.org/syslogd/local3/Informational</uei>
       <event-label>OpenNMS-defined node event: syslogdMessage (local3/Informational)</event-label>
->>>>>>> 673e377b
       <descr>&lt;p>The interface %interface% generated a Syslog Message.&lt;br>
                         Node ID: %nodeid%&lt;br>
                         Host: %nodelabel%&lt;br>
@@ -2500,13 +2400,8 @@
       <severity>Normal</severity>
    </event>
    <event>
-<<<<<<< HEAD
-      <uei>uei.opennms.org/syslogd/local4/Info</uei>
-      <event-label>OpenNMS-defined node event: syslogdMessage (local4/Info)</event-label>
-=======
       <uei>uei.opennms.org/syslogd/local4/Informational</uei>
       <event-label>OpenNMS-defined node event: syslogdMessage (local4/Informational)</event-label>
->>>>>>> 673e377b
       <descr>&lt;p>The interface %interface% generated a Syslog Message.&lt;br>
                         Node ID: %nodeid%&lt;br>
                         Host: %nodelabel%&lt;br>
@@ -2625,13 +2520,8 @@
       <severity>Normal</severity>
    </event>
    <event>
-<<<<<<< HEAD
-      <uei>uei.opennms.org/syslogd/local5/Info</uei>
-      <event-label>OpenNMS-defined node event: syslogdMessage (local5/Info)</event-label>
-=======
       <uei>uei.opennms.org/syslogd/local5/Informational</uei>
       <event-label>OpenNMS-defined node event: syslogdMessage (local5/Informational)</event-label>
->>>>>>> 673e377b
       <descr>&lt;p>The interface %interface% generated a Syslog Message.&lt;br>
                         Node ID: %nodeid%&lt;br>
                         Host: %nodelabel%&lt;br>
@@ -2750,13 +2640,8 @@
       <severity>Normal</severity>
    </event>
    <event>
-<<<<<<< HEAD
-      <uei>uei.opennms.org/syslogd/local6/Info</uei>
-      <event-label>OpenNMS-defined node event: syslogdMessage (local6/Info)</event-label>
-=======
       <uei>uei.opennms.org/syslogd/local6/Informational</uei>
       <event-label>OpenNMS-defined node event: syslogdMessage (local6/Informational)</event-label>
->>>>>>> 673e377b
       <descr>&lt;p>The interface %interface% generated a Syslog Message.&lt;br>
                         Node ID: %nodeid%&lt;br>
                         Host: %nodelabel%&lt;br>
@@ -2875,13 +2760,8 @@
       <severity>Normal</severity>
    </event>
    <event>
-<<<<<<< HEAD
-      <uei>uei.opennms.org/syslogd/local7/Info</uei>
-      <event-label>OpenNMS-defined node event: syslogdMessage (local7/Info)</event-label>
-=======
       <uei>uei.opennms.org/syslogd/local7/Informational</uei>
       <event-label>OpenNMS-defined node event: syslogdMessage (local7/Informational)</event-label>
->>>>>>> 673e377b
       <descr>&lt;p>The interface %interface% generated a Syslog Message.&lt;br>
                         Node ID: %nodeid%&lt;br>
                         Host: %nodelabel%&lt;br>
