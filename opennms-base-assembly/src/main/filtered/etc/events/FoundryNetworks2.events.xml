<events xmlns="http://xmlns.opennms.org/xsd/eventconf">
   <event>
      <mask>
         <maskelement>
            <mename>id</mename>
            <mevalue>.1.3.6.1.4.1.1991</mevalue>
         </maskelement>
         <maskelement>
            <mename>generic</mename>
            <mevalue>6</mevalue>
         </maskelement>
         <maskelement>
            <mename>specific</mename>
            <mevalue>155</mevalue>
         </maskelement>
      </mask>
      <uei>uei.opennms.org/vendor/foundry/traps/snTrapLACPLinkStateChange</uei>
      <event-label>FOUNDRY-SN-NOTIFICATION-MIB defined trap event: snTrapLACPLinkStateChange</event-label>
      <descr>&lt;p>The SNMP trap that is generated when LACP port changes its state.&lt;/p>&lt;table>
	&lt;tr>&lt;td>&lt;b>

	ifIndex&lt;/b>&lt;/td>&lt;td>
	%parm[#1]%;&lt;/td>&lt;td>&lt;p>&lt;/p>&lt;/td>&lt;/tr>
	&lt;tr>&lt;td>&lt;b>

	snAgGblTrapMessage&lt;/b>&lt;/td>&lt;td>
	%parm[#2]%;&lt;/td>&lt;td>&lt;p>&lt;/p>&lt;/td>&lt;/tr>&lt;/table></descr>
      <logmsg dest="logndisplay">&lt;p>
	snTrapLACPLinkStateChange trap received
	ifIndex=%parm[#1]%
	snAgGblTrapMessage=%parm[#2]%&lt;/p></logmsg>
      <severity>Warning</severity>
      <alarm-data reduction-key="%uei%:%dpname%:%nodeid%" alarm-type="3" auto-clean="false"/>
   </event>
   <event>
      <mask>
         <maskelement>
            <mename>id</mename>
            <mevalue>.1.3.6.1.4.1.1991</mevalue>
         </maskelement>
         <maskelement>
            <mename>generic</mename>
            <mevalue>6</mevalue>
         </maskelement>
         <maskelement>
            <mename>specific</mename>
            <mevalue>156</mevalue>
         </maskelement>
      </mask>
      <uei>uei.opennms.org/vendor/foundry/traps/snTrapOpticalMonitoringNotFoundryOptics</uei>
      <event-label>FOUNDRY-SN-NOTIFICATION-MIB defined trap event: snTrapOpticalMonitoringNotFoundryOptics</event-label>
      <descr>&lt;p>The SNMP trap that is generated if optical monitoring is enabled but optics vendor is not Foundry Networks.&lt;/p>&lt;table>
	&lt;tr>&lt;td>&lt;b>

	snAgGblTrapMessage&lt;/b>&lt;/td>&lt;td>
	%parm[#1]%;&lt;/td>&lt;td>&lt;p>&lt;/p>&lt;/td>&lt;/tr>&lt;/table></descr>
      <logmsg dest="logndisplay">&lt;p>
	snTrapOpticalMonitoringNotFoundryOptics trap received
	snAgGblTrapMessage=%parm[#1]%&lt;/p></logmsg>
      <severity>Warning</severity>
      <alarm-data reduction-key="%uei%:%dpname%:%nodeid%" alarm-type="3" auto-clean="false"/>
   </event>
   <event>
      <mask>
         <maskelement>
            <mename>id</mename>
            <mevalue>.1.3.6.1.4.1.1991</mevalue>
         </maskelement>
         <maskelement>
            <mename>generic</mename>
            <mevalue>6</mevalue>
         </maskelement>
         <maskelement>
            <mename>specific</mename>
            <mevalue>157</mevalue>
         </maskelement>
      </mask>
      <uei>uei.opennms.org/vendor/foundry/traps/snTrapOpticalMonitoringFoundryOpticsNotCapable</uei>
      <event-label>FOUNDRY-SN-NOTIFICATION-MIB defined trap event: snTrapOpticalMonitoringFoundryOpticsNotCapable</event-label>
      <descr>&lt;p>The SNMP trap that is generated if optical monitoring is enabled but the Foundry optic is not capable.&lt;/p>&lt;table>
	&lt;tr>&lt;td>&lt;b>

	snAgGblTrapMessage&lt;/b>&lt;/td>&lt;td>
	%parm[#1]%;&lt;/td>&lt;td>&lt;p>&lt;/p>&lt;/td>&lt;/tr>&lt;/table></descr>
      <logmsg dest="logndisplay">&lt;p>
	snTrapOpticalMonitoringFoundryOpticsNotCapable trap received
	snAgGblTrapMessage=%parm[#1]%&lt;/p></logmsg>
      <severity>Warning</severity>
      <alarm-data reduction-key="%uei%:%dpname%:%nodeid%" alarm-type="3" auto-clean="false"/>
   </event>
   <event>
      <mask>
         <maskelement>
            <mename>id</mename>
            <mevalue>.1.3.6.1.4.1.1991</mevalue>
         </maskelement>
         <maskelement>
            <mename>generic</mename>
            <mevalue>6</mevalue>
         </maskelement>
         <maskelement>
            <mename>specific</mename>
            <mevalue>158</mevalue>
         </maskelement>
      </mask>
      <uei>uei.opennms.org/vendor/foundry/traps/snTrapStaticMulticastMacConfigAdd</uei>
      <event-label>FOUNDRY-SN-NOTIFICATION-MIB defined trap event: snTrapStaticMulticastMacConfigAdd</event-label>
      <descr>&lt;p>The SNMP trap that is generated if a new entry is added to static multicast mac configuration table.
Format 1: Static Mac entry with Mac Address &lt;xxxx:xxxx:xxxx> is added to portnumber &lt;port> on VLAN &lt;id>
Format 2: Static Mac entry with Mac Address &lt;xxxx:xxxx:xxxx> is added to portmask &lt;0xXXXXXXXX-XXXXXXXX> on VLAN &lt;id>&lt;/p>&lt;table>
	&lt;tr>&lt;td>&lt;b>

	snAgGblTrapMessage&lt;/b>&lt;/td>&lt;td>
	%parm[#1]%;&lt;/td>&lt;td>&lt;p>&lt;/p>&lt;/td>&lt;/tr>&lt;/table></descr>
      <logmsg dest="logndisplay">&lt;p>
	snTrapStaticMulticastMacConfigAdd trap received
	snAgGblTrapMessage=%parm[#1]%&lt;/p></logmsg>
      <severity>Warning</severity>
      <alarm-data reduction-key="%uei%:%dpname%:%nodeid%" alarm-type="3" auto-clean="false"/>
   </event>
   <event>
      <mask>
         <maskelement>
            <mename>id</mename>
            <mevalue>.1.3.6.1.4.1.1991</mevalue>
         </maskelement>
         <maskelement>
            <mename>generic</mename>
            <mevalue>6</mevalue>
         </maskelement>
         <maskelement>
            <mename>specific</mename>
            <mevalue>159</mevalue>
         </maskelement>
      </mask>
      <uei>uei.opennms.org/vendor/foundry/traps/snTrapStaticMulticastMacConfigRemove</uei>
      <event-label>FOUNDRY-SN-NOTIFICATION-MIB defined trap event: snTrapStaticMulticastMacConfigRemove</event-label>
      <descr>&lt;p>The SNMP trap that is generated if an entry is removed from static multicast mac configuration table .
Format 1: Static Mac entry with Mac Address &lt;xxxx:xxxx:xxxx> is deleted from portnumber &lt;port> on VLAN &lt;id>
Format 2: Static Mac entry with Mac Address &lt;xxxx:xxxx:xxxx> is deleted from portmask &lt;0xXXXXXXXX-XXXXXXXX> on VLAN &lt;id>&lt;/p>&lt;table>
	&lt;tr>&lt;td>&lt;b>

	snAgGblTrapMessage&lt;/b>&lt;/td>&lt;td>
	%parm[#1]%;&lt;/td>&lt;td>&lt;p>&lt;/p>&lt;/td>&lt;/tr>&lt;/table></descr>
      <logmsg dest="logndisplay">&lt;p>
	snTrapStaticMulticastMacConfigRemove trap received
	snAgGblTrapMessage=%parm[#1]%&lt;/p></logmsg>
      <severity>Warning</severity>
      <alarm-data reduction-key="%uei%:%dpname%:%nodeid%" alarm-type="3" auto-clean="false"/>
   </event>
   <event>
      <mask>
         <maskelement>
            <mename>id</mename>
            <mevalue>.1.3.6.1.4.1.1991</mevalue>
         </maskelement>
         <maskelement>
            <mename>generic</mename>
            <mevalue>6</mevalue>
         </maskelement>
         <maskelement>
            <mename>specific</mename>
            <mevalue>160</mevalue>
         </maskelement>
      </mask>
      <uei>uei.opennms.org/vendor/foundry/traps/snTrapSTPBPDUGuardExpire</uei>
      <event-label>FOUNDRY-SN-NOTIFICATION-MIB defined trap event: snTrapSTPBPDUGuardExpire</event-label>
      <descr>&lt;p>The SNMP notification that is generated when a port is re-enabled after being disabled due to BPDU Guard Violation.
Format: STP: BPDU Guard re-enabled on VLAN &lt;id> port &lt;slot>/&lt;port>&lt;/p>&lt;table>
	&lt;tr>&lt;td>&lt;b>

	ifIndex&lt;/b>&lt;/td>&lt;td>
	%parm[#1]%;&lt;/td>&lt;td>&lt;p>&lt;/p>&lt;/td>&lt;/tr>
	&lt;tr>&lt;td>&lt;b>

	snVLanByPortCfgVLanId&lt;/b>&lt;/td>&lt;td>
	%parm[#2]%;&lt;/td>&lt;td>&lt;p>&lt;/p>&lt;/td>&lt;/tr>
	&lt;tr>&lt;td>&lt;b>

	snAgGblTrapMessage&lt;/b>&lt;/td>&lt;td>
	%parm[#3]%;&lt;/td>&lt;td>&lt;p>&lt;/p>&lt;/td>&lt;/tr>&lt;/table></descr>
      <logmsg dest="logndisplay">&lt;p>
	snTrapSTPBPDUGuardExpire trap received
	ifIndex=%parm[#1]%
	snVLanByPortCfgVLanId=%parm[#2]%
	snAgGblTrapMessage=%parm[#3]%&lt;/p></logmsg>
      <severity>Normal</severity>
      <alarm-data reduction-key="%uei%:%dpname%:%nodeid%:%parm[#1]%:%parm[#2]%" alarm-type="3" auto-clean="false"/>
   </event>
   <event>
      <mask>
         <maskelement>
            <mename>id</mename>
            <mevalue>.1.3.6.1.4.1.1991</mevalue>
         </maskelement>
         <maskelement>
            <mename>generic</mename>
            <mevalue>6</mevalue>
         </maskelement>
         <maskelement>
            <mename>specific</mename>
            <mevalue>161</mevalue>
         </maskelement>
      </mask>
      <uei>uei.opennms.org/vendor/foundry/traps/snTrapPortLoopDetection</uei>
      <event-label>FOUNDRY-SN-NOTIFICATION-MIB defined trap event: snTrapPortLoopDetection</event-label>
      <descr>&lt;p>The SNMP notification is generated when a port loop is detected.
Format: LOOP DETECTION: VLAN &lt;id>,  port &lt;slot>/&lt;port> detect, putting into err-disable state&lt;/p>&lt;table>
	&lt;tr>&lt;td>&lt;b>

	ifIndex&lt;/b>&lt;/td>&lt;td>
	%parm[#1]%;&lt;/td>&lt;td>&lt;p>&lt;/p>&lt;/td>&lt;/tr>
	&lt;tr>&lt;td>&lt;b>

	snVLanByPortCfgVLanId&lt;/b>&lt;/td>&lt;td>
	%parm[#2]%;&lt;/td>&lt;td>&lt;p>&lt;/p>&lt;/td>&lt;/tr>
	&lt;tr>&lt;td>&lt;b>

	snAgGblTrapMessage&lt;/b>&lt;/td>&lt;td>
	%parm[#3]%;&lt;/td>&lt;td>&lt;p>&lt;/p>&lt;/td>&lt;/tr>&lt;/table></descr>
      <logmsg dest="logndisplay">&lt;p>
	snTrapPortLoopDetection trap received
	ifIndex=%parm[#1]%
	snVLanByPortCfgVLanId=%parm[#2]%
	snAgGblTrapMessage=%parm[#3]%&lt;/p></logmsg>
      <severity>Minor</severity>
      <alarm-data reduction-key="%uei%:%dpname%:%nodeid%:%parm[#1]%:%parm[#2]%" alarm-type="3" auto-clean="false"/>
   </event>
   <event>
      <mask>
         <maskelement>
            <mename>id</mename>
            <mevalue>.1.3.6.1.4.1.1991</mevalue>
         </maskelement>
         <maskelement>
            <mename>generic</mename>
            <mevalue>6</mevalue>
         </maskelement>
         <maskelement>
            <mename>specific</mename>
            <mevalue>162</mevalue>
         </maskelement>
      </mask>
      <uei>uei.opennms.org/vendor/foundry/traps/snTrapNoFreeTcamEntry</uei>
      <event-label>FOUNDRY-SN-NOTIFICATION-MIB defined trap event: snTrapNoFreeTcamEntry</event-label>
      <descr>&lt;p>The SNMP trap that is generated when system is running out of TCAM spaces allocated for routing entries.&lt;/p>&lt;table>
	&lt;tr>&lt;td>&lt;b>

	snAgGblTrapMessage&lt;/b>&lt;/td>&lt;td>
	%parm[#1]%;&lt;/td>&lt;td>&lt;p>&lt;/p>&lt;/td>&lt;/tr>&lt;/table></descr>
      <logmsg dest="logndisplay">&lt;p>
	snTrapNoFreeTcamEntry trap received
	snAgGblTrapMessage=%parm[#1]%&lt;/p></logmsg>
      <severity>Minor</severity>
      <alarm-data reduction-key="%uei%:%dpname%:%nodeid%" alarm-type="3" auto-clean="false"/>
   </event>
   <event>
      <mask>
         <maskelement>
            <mename>id</mename>
            <mevalue>.1.3.6.1.4.1.1991</mevalue>
         </maskelement>
         <maskelement>
            <mename>generic</mename>
            <mevalue>6</mevalue>
         </maskelement>
         <maskelement>
            <mename>specific</mename>
            <mevalue>163</mevalue>
         </maskelement>
      </mask>
      <uei>uei.opennms.org/vendor/foundry/traps/snTrapStackingMasterElected</uei>
      <event-label>FOUNDRY-SN-NOTIFICATION-MIB defined trap event: snTrapStackingMasterElected</event-label>
      <descr>&lt;p>The SNMP trap that is generated when a unit is elected as Master unit for the stacking system.&lt;/p>&lt;table>
	&lt;tr>&lt;td>&lt;b>

	snChasUnitIndex&lt;/b>&lt;/td>&lt;td>
	%parm[#1]%;&lt;/td>&lt;td>&lt;p>&lt;/p>&lt;/td>&lt;/tr>
	&lt;tr>&lt;td>&lt;b>

	snAgGblTrapMessage&lt;/b>&lt;/td>&lt;td>
	%parm[#2]%;&lt;/td>&lt;td>&lt;p>&lt;/p>&lt;/td>&lt;/tr>&lt;/table></descr>
      <logmsg dest="logndisplay">&lt;p>
	snTrapStackingMasterElected trap received
	snChasUnitIndex=%parm[#1]%
	snAgGblTrapMessage=%parm[#2]%&lt;/p></logmsg>
      <severity>Warning</severity>
      <alarm-data reduction-key="%uei%:%dpname%:%nodeid%:%parm[#1]%" alarm-type="3" auto-clean="false"/>
   </event>
   <event>
      <mask>
         <maskelement>
            <mename>id</mename>
            <mevalue>.1.3.6.1.4.1.1991</mevalue>
         </maskelement>
         <maskelement>
            <mename>generic</mename>
            <mevalue>6</mevalue>
         </maskelement>
         <maskelement>
            <mename>specific</mename>
            <mevalue>164</mevalue>
         </maskelement>
      </mask>
      <uei>uei.opennms.org/vendor/foundry/traps/snTrapStackingUnitAdded</uei>
      <event-label>FOUNDRY-SN-NOTIFICATION-MIB defined trap event: snTrapStackingUnitAdded</event-label>
      <descr>&lt;p>The SNMP trap that is generated when a unit has been added to the stacking system.&lt;/p>&lt;table>
	&lt;tr>&lt;td>&lt;b>

	snChasUnitIndex&lt;/b>&lt;/td>&lt;td>
	%parm[#1]%;&lt;/td>&lt;td>&lt;p>&lt;/p>&lt;/td>&lt;/tr>
	&lt;tr>&lt;td>&lt;b>

	snAgGblTrapMessage&lt;/b>&lt;/td>&lt;td>
	%parm[#2]%;&lt;/td>&lt;td>&lt;p>&lt;/p>&lt;/td>&lt;/tr>&lt;/table></descr>
      <logmsg dest="logndisplay">&lt;p>
	snTrapStackingUnitAdded trap received
	snChasUnitIndex=%parm[#1]%
	snAgGblTrapMessage=%parm[#2]%&lt;/p></logmsg>
      <severity>Warning</severity>
      <alarm-data reduction-key="%uei%:%dpname%:%nodeid%:%parm[#1]%" alarm-type="3" auto-clean="false"/>
   </event>
   <event>
      <mask>
         <maskelement>
            <mename>id</mename>
            <mevalue>.1.3.6.1.4.1.1991</mevalue>
         </maskelement>
         <maskelement>
            <mename>generic</mename>
            <mevalue>6</mevalue>
         </maskelement>
         <maskelement>
            <mename>specific</mename>
            <mevalue>165</mevalue>
         </maskelement>
      </mask>
      <uei>uei.opennms.org/vendor/foundry/traps/snTrapStackingUnitDeleted</uei>
      <event-label>FOUNDRY-SN-NOTIFICATION-MIB defined trap event: snTrapStackingUnitDeleted</event-label>
      <descr>&lt;p>The SNMP trap that is generated when a unit has been deleted from the stacking system.&lt;/p>&lt;table>
	&lt;tr>&lt;td>&lt;b>

	snChasUnitIndex&lt;/b>&lt;/td>&lt;td>
	%parm[#1]%;&lt;/td>&lt;td>&lt;p>&lt;/p>&lt;/td>&lt;/tr>
	&lt;tr>&lt;td>&lt;b>

	snAgGblTrapMessage&lt;/b>&lt;/td>&lt;td>
	%parm[#2]%;&lt;/td>&lt;td>&lt;p>&lt;/p>&lt;/td>&lt;/tr>&lt;/table></descr>
      <logmsg dest="logndisplay">&lt;p>
	snTrapStackingUnitDeleted trap received
	snChasUnitIndex=%parm[#1]%
	snAgGblTrapMessage=%parm[#2]%&lt;/p></logmsg>
      <severity>Warning</severity>
      <alarm-data reduction-key="%uei%:%dpname%:%nodeid%:%parm[#1]%" alarm-type="3" auto-clean="false"/>
   </event>
   <event>
      <mask>
         <maskelement>
            <mename>id</mename>
            <mevalue>.1.3.6.1.4.1.1991</mevalue>
         </maskelement>
         <maskelement>
            <mename>generic</mename>
            <mevalue>6</mevalue>
         </maskelement>
         <maskelement>
            <mename>specific</mename>
            <mevalue>166</mevalue>
         </maskelement>
      </mask>
      <uei>uei.opennms.org/vendor/foundry/traps/snTrapStackingChasPwrSupplyOK</uei>
      <event-label>FOUNDRY-SN-NOTIFICATION-MIB defined trap event: snTrapStackingChasPwrSupplyOK</event-label>
      <descr>&lt;p>The SNMP trap that is generated when a power supply operational
status changed from failure to normal for a stacking system.&lt;/p>&lt;table>
	&lt;tr>&lt;td>&lt;b>

	snChasUnitIndex&lt;/b>&lt;/td>&lt;td>
	%parm[#1]%;&lt;/td>&lt;td>&lt;p>&lt;/p>&lt;/td>&lt;/tr>
	&lt;tr>&lt;td>&lt;b>

	snChasPwrSupplyIndex&lt;/b>&lt;/td>&lt;td>
	%parm[#2]%;&lt;/td>&lt;td>&lt;p>&lt;/p>&lt;/td>&lt;/tr>
	&lt;tr>&lt;td>&lt;b>

	snAgGblTrapMessage&lt;/b>&lt;/td>&lt;td>
	%parm[#3]%;&lt;/td>&lt;td>&lt;p>&lt;/p>&lt;/td>&lt;/tr>&lt;/table></descr>
      <logmsg dest="logndisplay">&lt;p>
	snTrapStackingChasPwrSupplyOK trap received
	snChasUnitIndex=%parm[#1]%
	snChasPwrSupplyIndex=%parm[#2]%
	snAgGblTrapMessage=%parm[#3]%&lt;/p></logmsg>
      <severity>Normal</severity>
      <alarm-data reduction-key="%uei%:%dpname%:%nodeid%:%parm[#1]%:%parm[#2]%" alarm-type="2" clear-key="uei.opennms.org/vendor/foundry/traps/snTrapStackingChasPwrSupplyFailed:%dpname%:%nodeid%:%parm[#1]%:%parm[#2]%" auto-clean="false"/>
   </event>
   <event>
      <mask>
         <maskelement>
            <mename>id</mename>
            <mevalue>.1.3.6.1.4.1.1991</mevalue>
         </maskelement>
         <maskelement>
            <mename>generic</mename>
            <mevalue>6</mevalue>
         </maskelement>
         <maskelement>
            <mename>specific</mename>
            <mevalue>167</mevalue>
         </maskelement>
      </mask>
      <uei>uei.opennms.org/vendor/foundry/traps/snTrapStackingChasPwrSupplyFailed</uei>
      <event-label>FOUNDRY-SN-NOTIFICATION-MIB defined trap event: snTrapStackingChasPwrSupplyFailed</event-label>
      <descr>&lt;p>The SNMP trap that is generated when a power supply operational
status changed from normal to failure for a stacking system.&lt;/p>&lt;table>
	&lt;tr>&lt;td>&lt;b>

	snChasUnitIndex&lt;/b>&lt;/td>&lt;td>
	%parm[#1]%;&lt;/td>&lt;td>&lt;p>&lt;/p>&lt;/td>&lt;/tr>
	&lt;tr>&lt;td>&lt;b>

	snChasPwrSupplyIndex&lt;/b>&lt;/td>&lt;td>
	%parm[#2]%;&lt;/td>&lt;td>&lt;p>&lt;/p>&lt;/td>&lt;/tr>
	&lt;tr>&lt;td>&lt;b>

	snAgGblTrapMessage&lt;/b>&lt;/td>&lt;td>
	%parm[#3]%;&lt;/td>&lt;td>&lt;p>&lt;/p>&lt;/td>&lt;/tr>&lt;/table></descr>
      <logmsg dest="logndisplay">&lt;p>
	snTrapStackingChasPwrSupplyFailed trap received
	snChasUnitIndex=%parm[#1]%
	snChasPwrSupplyIndex=%parm[#2]%
	snAgGblTrapMessage=%parm[#3]%&lt;/p></logmsg>
      <severity>Major</severity>
      <alarm-data reduction-key="%uei%:%dpname%:%nodeid%:%parm[#1]%:%parm[#2]%" alarm-type="1" auto-clean="false"/>
   </event>
   <event>
      <mask>
         <maskelement>
            <mename>id</mename>
            <mevalue>.1.3.6.1.4.1.1991</mevalue>
         </maskelement>
         <maskelement>
            <mename>generic</mename>
            <mevalue>6</mevalue>
         </maskelement>
         <maskelement>
            <mename>specific</mename>
            <mevalue>168</mevalue>
         </maskelement>
      </mask>
      <uei>uei.opennms.org/vendor/foundry/traps/snTrapStackingChasFanNormal</uei>
      <event-label>FOUNDRY-SN-NOTIFICATION-MIB defined trap event: snTrapStackingChasFanNormal</event-label>
      <descr>&lt;p>The SNMP trap that is generated when a fan operational status
changed from failure to normal for a stacking system&lt;/p>&lt;table>
	&lt;tr>&lt;td>&lt;b>

	snChasUnitIndex&lt;/b>&lt;/td>&lt;td>
	%parm[#1]%;&lt;/td>&lt;td>&lt;p>&lt;/p>&lt;/td>&lt;/tr>
	&lt;tr>&lt;td>&lt;b>

	snChasFanIndex&lt;/b>&lt;/td>&lt;td>
	%parm[#2]%;&lt;/td>&lt;td>&lt;p>&lt;/p>&lt;/td>&lt;/tr>
	&lt;tr>&lt;td>&lt;b>

	snChasFanDescription&lt;/b>&lt;/td>&lt;td>
	%parm[#3]%;&lt;/td>&lt;td>&lt;p>&lt;/p>&lt;/td>&lt;/tr>&lt;/table></descr>
      <logmsg dest="logndisplay">&lt;p>
	snTrapStackingChasFanNormal trap received
	snChasUnitIndex=%parm[#1]%
	snChasFanIndex=%parm[#2]%
	snChasFanDescription=%parm[#3]%&lt;/p></logmsg>
      <severity>Normal</severity>
      <alarm-data reduction-key="%uei%:%dpname%:%nodeid%:%parm[#1]%:%parm[#2]%" alarm-type="2" clear-key="uei.opennms.org/vendor/foundry/traps/snTrapStackingChasFanFailed:%dpname%:%nodeid%:%parm[#1]%:%parm[#2]%" auto-clean="false"/>
   </event>
   <event>
      <mask>
         <maskelement>
            <mename>id</mename>
            <mevalue>.1.3.6.1.4.1.1991</mevalue>
         </maskelement>
         <maskelement>
            <mename>generic</mename>
            <mevalue>6</mevalue>
         </maskelement>
         <maskelement>
            <mename>specific</mename>
            <mevalue>169</mevalue>
         </maskelement>
      </mask>
      <uei>uei.opennms.org/vendor/foundry/traps/snTrapStackingChasFanFailed</uei>
      <event-label>FOUNDRY-SN-NOTIFICATION-MIB defined trap event: snTrapStackingChasFanFailed</event-label>
      <descr>&lt;p>The SNMP trap that is generated when a fan fails
to operate normally for a stacking system.&lt;/p>&lt;table>
	&lt;tr>&lt;td>&lt;b>

	snChasUnitIndex&lt;/b>&lt;/td>&lt;td>
	%parm[#1]%;&lt;/td>&lt;td>&lt;p>&lt;/p>&lt;/td>&lt;/tr>
	&lt;tr>&lt;td>&lt;b>

	snChasFanIndex&lt;/b>&lt;/td>&lt;td>
	%parm[#2]%;&lt;/td>&lt;td>&lt;p>&lt;/p>&lt;/td>&lt;/tr>
	&lt;tr>&lt;td>&lt;b>

	snChasFanDescription&lt;/b>&lt;/td>&lt;td>
	%parm[#3]%;&lt;/td>&lt;td>&lt;p>&lt;/p>&lt;/td>&lt;/tr>&lt;/table></descr>
      <logmsg dest="logndisplay">&lt;p>
	snTrapStackingChasFanFailed trap received
	snChasUnitIndex=%parm[#1]%
	snChasFanIndex=%parm[#2]%
	snChasFanDescription=%parm[#3]%&lt;/p></logmsg>
      <severity>Major</severity>
      <alarm-data reduction-key="%uei%:%dpname%:%nodeid%:%parm[#1]%:%parm[#2]%" alarm-type="1" auto-clean="false"/>
   </event>
   <event>
      <mask>
         <maskelement>
            <mename>id</mename>
            <mevalue>.1.3.6.1.4.1.1991</mevalue>
         </maskelement>
         <maskelement>
            <mename>generic</mename>
            <mevalue>6</mevalue>
         </maskelement>
         <maskelement>
            <mename>specific</mename>
            <mevalue>170</mevalue>
         </maskelement>
      </mask>
      <uei>uei.opennms.org/vendor/foundry/traps/snTrapStackingManagementMACChanged</uei>
      <event-label>FOUNDRY-SN-NOTIFICATION-MIB defined trap event: snTrapStackingManagementMACChanged</event-label>
      <descr>&lt;p>The SNMP trap that is generated when the managemnet MAC
address of a stacking system has been changed.&lt;/p>&lt;table>
	&lt;tr>&lt;td>&lt;b>

	snAgGblTrapMessage&lt;/b>&lt;/td>&lt;td>
	%parm[#1]%;&lt;/td>&lt;td>&lt;p>&lt;/p>&lt;/td>&lt;/tr>&lt;/table></descr>
      <logmsg dest="logndisplay">&lt;p>
	snTrapStackingManagementMACChanged trap received
	snAgGblTrapMessage=%parm[#1]%&lt;/p></logmsg>
      <severity>Warning</severity>
      <alarm-data reduction-key="%uei%:%dpname%:%nodeid%" alarm-type="3" auto-clean="false"/>
   </event>
   <event>
      <mask>
         <maskelement>
            <mename>id</mename>
            <mevalue>.1.3.6.1.4.1.1991</mevalue>
         </maskelement>
         <maskelement>
            <mename>generic</mename>
            <mevalue>6</mevalue>
         </maskelement>
         <maskelement>
            <mename>specific</mename>
            <mevalue>171</mevalue>
         </maskelement>
      </mask>
      <uei>uei.opennms.org/vendor/foundry/traps/snTrapStackingTemperatureWarning</uei>
      <event-label>FOUNDRY-SN-NOTIFICATION-MIB defined trap event: snTrapStackingTemperatureWarning</event-label>
      <descr>&lt;p>The SNMP trap that is generated when the actual temperature
reading is above the warning temperature threshold for a stack
sytem.&lt;/p>&lt;table>
	&lt;tr>&lt;td>&lt;b>

	snChasUnitIndex&lt;/b>&lt;/td>&lt;td>
	%parm[#1]%;&lt;/td>&lt;td>&lt;p>&lt;/p>&lt;/td>&lt;/tr>
	&lt;tr>&lt;td>&lt;b>

	snAgGblTrapMessage&lt;/b>&lt;/td>&lt;td>
	%parm[#2]%;&lt;/td>&lt;td>&lt;p>&lt;/p>&lt;/td>&lt;/tr>&lt;/table></descr>
      <logmsg dest="logndisplay">&lt;p>
	snTrapStackingTemperatureWarning trap received
	snChasUnitIndex=%parm[#1]%
	snAgGblTrapMessage=%parm[#2]%&lt;/p></logmsg>
      <severity>Major</severity>
      <alarm-data reduction-key="%uei%:%dpname%:%nodeid%:%parm[#1]%" alarm-type="3" auto-clean="false"/>
   </event>
   <event>
      <mask>
         <maskelement>
            <mename>id</mename>
            <mevalue>.1.3.6.1.4.1.1991</mevalue>
         </maskelement>
         <maskelement>
            <mename>generic</mename>
            <mevalue>6</mevalue>
         </maskelement>
         <maskelement>
            <mename>specific</mename>
            <mevalue>172</mevalue>
         </maskelement>
      </mask>
      <uei>uei.opennms.org/vendor/foundry/traps/snTrapIfIndexAssignmentChanged</uei>
      <event-label>FOUNDRY-SN-NOTIFICATION-MIB defined trap event: snTrapIfIndexAssignmentChanged</event-label>
      <descr>&lt;p>The SNMP trap that is generated when the Interface Index (IfIndex)
assignment for the physical interfaces was changed.&lt;/p>&lt;table>
	&lt;tr>&lt;td>&lt;b>

	snAgGblTrapMessage&lt;/b>&lt;/td>&lt;td>
	%parm[#1]%;&lt;/td>&lt;td>&lt;p>&lt;/p>&lt;/td>&lt;/tr>&lt;/table></descr>
      <logmsg dest="logndisplay">&lt;p>
	snTrapIfIndexAssignmentChanged trap received
	snAgGblTrapMessage=%parm[#1]%&lt;/p></logmsg>
      <severity>Warning</severity>
      <alarm-data reduction-key="%uei%:%dpname%:%nodeid%" alarm-type="3" auto-clean="false"/>
   </event>
   <event>
      <mask>
         <maskelement>
            <mename>id</mename>
            <mevalue>.1.3.6.1.4.1.1991</mevalue>
         </maskelement>
         <maskelement>
            <mename>generic</mename>
            <mevalue>6</mevalue>
         </maskelement>
         <maskelement>
            <mename>specific</mename>
            <mevalue>173</mevalue>
         </maskelement>
      </mask>
      <uei>uei.opennms.org/vendor/foundry/traps/snTrapPBRConfigChanged</uei>
      <event-label>FOUNDRY-SN-NOTIFICATION-MIB defined trap event: snTrapPBRConfigChanged</event-label>
      <descr>&lt;p>The SNMP trap that is generated when a Policy Based Routing (PBR) routemap
is bound or unbound either globally or to an interface.&lt;/p>&lt;table>
	&lt;tr>&lt;td>&lt;b>

	snAgGblTrapMessage&lt;/b>&lt;/td>&lt;td>
	%parm[#1]%;&lt;/td>&lt;td>&lt;p>&lt;/p>&lt;/td>&lt;/tr>&lt;/table></descr>
      <logmsg dest="logndisplay">&lt;p>
	snTrapPBRConfigChanged trap received
	snAgGblTrapMessage=%parm[#1]%&lt;/p></logmsg>
      <severity>Warning</severity>
      <alarm-data reduction-key="%uei%:%dpname%:%nodeid%" alarm-type="3" auto-clean="false"/>
   </event>
   <event>
      <mask>
         <maskelement>
            <mename>id</mename>
            <mevalue>.1.3.6.1.4.1.1991</mevalue>
         </maskelement>
         <maskelement>
            <mename>generic</mename>
            <mevalue>6</mevalue>
         </maskelement>
         <maskelement>
            <mename>specific</mename>
            <mevalue>174</mevalue>
         </maskelement>
      </mask>
      <uei>uei.opennms.org/vendor/foundry/traps/snTrapChasPwrSupplyRPSAdd</uei>
      <event-label>FOUNDRY-SN-NOTIFICATION-MIB defined trap event: snTrapChasPwrSupplyRPSAdd</event-label>
      <descr>&lt;p>The SNMP trap that is generated when an External Redundant
Power Supply (RPS2-EIF) is added to the system.&lt;/p>&lt;table>
	&lt;tr>&lt;td>&lt;b>

	snChasPwrSupplyIndex&lt;/b>&lt;/td>&lt;td>
	%parm[#1]%;&lt;/td>&lt;td>&lt;p>&lt;/p>&lt;/td>&lt;/tr>
	&lt;tr>&lt;td>&lt;b>

	snChasPwrSupplyDescription&lt;/b>&lt;/td>&lt;td>
	%parm[#2]%;&lt;/td>&lt;td>&lt;p>&lt;/p>&lt;/td>&lt;/tr>&lt;/table></descr>
      <logmsg dest="logndisplay">&lt;p>
	snTrapChasPwrSupplyRPSAdd trap received
	snChasPwrSupplyIndex=%parm[#1]%
	snChasPwrSupplyDescription=%parm[#2]%&lt;/p></logmsg>
      <severity>Warning</severity>
      <alarm-data reduction-key="%uei%:%dpname%:%nodeid%" alarm-type="3" auto-clean="false"/>
   </event>
   <event>
      <mask>
         <maskelement>
            <mename>id</mename>
            <mevalue>.1.3.6.1.4.1.1991</mevalue>
         </maskelement>
         <maskelement>
            <mename>generic</mename>
            <mevalue>6</mevalue>
         </maskelement>
         <maskelement>
            <mename>specific</mename>
            <mevalue>175</mevalue>
         </maskelement>
      </mask>
      <uei>uei.opennms.org/vendor/foundry/traps/snTrapChasPwrSupplyRPSRemove</uei>
      <event-label>FOUNDRY-SN-NOTIFICATION-MIB defined trap event: snTrapChasPwrSupplyRPSRemove</event-label>
      <descr>&lt;p>The SNMP trap that is generated when an External Redundant
Power Supply (RPS2-EIF) is removed from the system.&lt;/p>&lt;table>
	&lt;tr>&lt;td>&lt;b>

	snChasPwrSupplyIndex&lt;/b>&lt;/td>&lt;td>
	%parm[#1]%;&lt;/td>&lt;td>&lt;p>&lt;/p>&lt;/td>&lt;/tr>
	&lt;tr>&lt;td>&lt;b>

	snChasPwrSupplyDescription&lt;/b>&lt;/td>&lt;td>
	%parm[#2]%;&lt;/td>&lt;td>&lt;p>&lt;/p>&lt;/td>&lt;/tr>&lt;/table></descr>
      <logmsg dest="logndisplay">&lt;p>
	snTrapChasPwrSupplyRPSRemove trap received
	snChasPwrSupplyIndex=%parm[#1]%
	snChasPwrSupplyDescription=%parm[#2]%&lt;/p></logmsg>
      <severity>Warning</severity>
      <alarm-data reduction-key="%uei%:%dpname%:%nodeid%" alarm-type="3" auto-clean="false"/>
   </event>
   <event>
      <mask>
         <maskelement>
            <mename>id</mename>
            <mevalue>.1.3.6.1.4.1.1991</mevalue>
         </maskelement>
         <maskelement>
            <mename>generic</mename>
            <mevalue>6</mevalue>
         </maskelement>
         <maskelement>
            <mename>specific</mename>
            <mevalue>176</mevalue>
         </maskelement>
         <varbind>
            <vbnumber>3</vbnumber>
            <vbvalue>2</vbvalue>
         </varbind>
      </mask>
      <uei>uei.opennms.org/vendor/foundry/traps/snTrapModuleStatusChanged/goingDown</uei>
      <event-label>FOUNDRY-SN-NOTIFICATION-MIB defined trap event: snTrapModuleStatusChange</event-label>
      <descr>&lt;p>The SNMP notification that is generated when a module's operational state changes.
The management entity receiving the notification can identify the
module and the event by referencing snChasUnitIndex, snAgentBrdIndex, snAgentBrdModuleStatus.
In case of a module-down event, the varbind snAgGblTrapMessage is a text string
that describes the cause. In case of module-up event, snAgGblTrapMessage is a null
string. &lt;/p>&lt;table>
	&lt;tr>&lt;td>&lt;b>

	snChasUnitIndex&lt;/b>&lt;/td>&lt;td>
	%parm[#1]%;&lt;/td>&lt;td>&lt;p>&lt;/p>&lt;/td>&lt;/tr>
	&lt;tr>&lt;td>&lt;b>

	snAgentBrdIndex&lt;/b>&lt;/td>&lt;td>
	%parm[#2]%;&lt;/td>&lt;td>&lt;p>&lt;/p>&lt;/td>&lt;/tr>
	&lt;tr>&lt;td>&lt;b>

	snAgentBrdModuleStatus&lt;/b>&lt;/td>&lt;td>
	%parm[#3]%;&lt;/td>&lt;td>&lt;p>
		moduleEmpty(0)
		moduleGoingDown(2)
		moduleRejected(3)
		moduleBad(4)
		moduleConfigured(8)
		moduleComingUp(9)
		moduleRunning(10)
		moduleBlocked(11)
	&lt;/p>&lt;/td>&lt;/tr>
	&lt;tr>&lt;td>&lt;b>

	snAgGblTrapMessage&lt;/b>&lt;/td>&lt;td>
	%parm[#4]%;&lt;/td>&lt;td>&lt;p>&lt;/p>&lt;/td>&lt;/tr>&lt;/table></descr>
      <logmsg dest="logndisplay">&lt;p>
	snTrapModuleStatusChange trap received
	snChasUnitIndex=%parm[#1]%
	snAgentBrdIndex=%parm[#2]%
	snAgentBrdModuleStatus=%parm[#3]%
	snAgGblTrapMessage=%parm[#4]%&lt;/p></logmsg>
      <severity>Minor</severity>
      <varbindsdecode>
         <parmid>parm[#3]</parmid>
         <decode varbindvalue="0" varbinddecodedstring="moduleEmpty"/>
         <decode varbindvalue="2" varbinddecodedstring="moduleGoingDown"/>
         <decode varbindvalue="3" varbinddecodedstring="moduleRejected"/>
         <decode varbindvalue="4" varbinddecodedstring="moduleBad"/>
         <decode varbindvalue="8" varbinddecodedstring="moduleConfigured"/>
         <decode varbindvalue="9" varbinddecodedstring="moduleComingUp"/>
         <decode varbindvalue="10" varbinddecodedstring="moduleRunning"/>
         <decode varbindvalue="11" varbinddecodedstring="moduleBlocked"/>
      </varbindsdecode>
      <alarm-data reduction-key="%uei%:%dpname%:%nodeid%:%parm[#1]%:%parm[#2]%" alarm-type="1" auto-clean="false"/>
   </event>
   <event>
      <mask>
         <maskelement>
            <mename>id</mename>
            <mevalue>.1.3.6.1.4.1.1991</mevalue>
         </maskelement>
         <maskelement>
            <mename>generic</mename>
            <mevalue>6</mevalue>
         </maskelement>
         <maskelement>
            <mename>specific</mename>
            <mevalue>176</mevalue>
         </maskelement>
         <varbind>
            <vbnumber>3</vbnumber>
            <vbvalue>9</vbvalue>
         </varbind>
      </mask>
      <uei>uei.opennms.org/vendor/foundry/traps/snTrapModuleStatusChanged/comingUp</uei>
      <event-label>FOUNDRY-SN-NOTIFICATION-MIB defined trap event: snTrapModuleStatusChange</event-label>
      <descr>&lt;p>The SNMP notification that is generated when a module's operational state changes.
The management entity receiving the notification can identify the
module and the event by referencing snChasUnitIndex, snAgentBrdIndex, snAgentBrdModuleStatus.
In case of a module-down event, the varbind snAgGblTrapMessage is a text string
that describes the cause. In case of module-up event, snAgGblTrapMessage is a null
string. &lt;/p>&lt;table>
	&lt;tr>&lt;td>&lt;b>

	snChasUnitIndex&lt;/b>&lt;/td>&lt;td>
	%parm[#1]%;&lt;/td>&lt;td>&lt;p>&lt;/p>&lt;/td>&lt;/tr>
	&lt;tr>&lt;td>&lt;b>

	snAgentBrdIndex&lt;/b>&lt;/td>&lt;td>
	%parm[#2]%;&lt;/td>&lt;td>&lt;p>&lt;/p>&lt;/td>&lt;/tr>
	&lt;tr>&lt;td>&lt;b>

	snAgentBrdModuleStatus&lt;/b>&lt;/td>&lt;td>
	%parm[#3]%;&lt;/td>&lt;td>&lt;p>
		moduleEmpty(0)
		moduleGoingDown(2)
		moduleRejected(3)
		moduleBad(4)
		moduleConfigured(8)
		moduleComingUp(9)
		moduleRunning(10)
		moduleBlocked(11)
	&lt;/p>&lt;/td>&lt;/tr>
	&lt;tr>&lt;td>&lt;b>

	snAgGblTrapMessage&lt;/b>&lt;/td>&lt;td>
	%parm[#4]%;&lt;/td>&lt;td>&lt;p>&lt;/p>&lt;/td>&lt;/tr>&lt;/table></descr>
      <logmsg dest="logndisplay">&lt;p>
	snTrapModuleStatusChange trap received
	snChasUnitIndex=%parm[#1]%
	snAgentBrdIndex=%parm[#2]%
	snAgentBrdModuleStatus=%parm[#3]%
	snAgGblTrapMessage=%parm[#4]%&lt;/p></logmsg>
      <severity>Minor</severity>
      <varbindsdecode>
         <parmid>parm[#3]</parmid>
         <decode varbindvalue="0" varbinddecodedstring="moduleEmpty"/>
         <decode varbindvalue="2" varbinddecodedstring="moduleGoingDown"/>
         <decode varbindvalue="3" varbinddecodedstring="moduleRejected"/>
         <decode varbindvalue="4" varbinddecodedstring="moduleBad"/>
         <decode varbindvalue="8" varbinddecodedstring="moduleConfigured"/>
         <decode varbindvalue="9" varbinddecodedstring="moduleComingUp"/>
         <decode varbindvalue="10" varbinddecodedstring="moduleRunning"/>
         <decode varbindvalue="11" varbinddecodedstring="moduleBlocked"/>
      </varbindsdecode>
      <alarm-data reduction-key="%uei%:%dpname%:%nodeid%:%parm[#1]%:%parm[#2]%" alarm-type="2" clear-key="uei.opennms.org/vendor/foundry/traps/snTrapModuleStatusChanged/goingDown:%dpname%:%nodeid%:%parm[#1]%:%parm[#2]%" auto-clean="false"/>
   </event>
   <event>
      <mask>
         <maskelement>
            <mename>id</mename>
            <mevalue>.1.3.6.1.4.1.1991</mevalue>
         </maskelement>
         <maskelement>
            <mename>generic</mename>
            <mevalue>6</mevalue>
         </maskelement>
         <maskelement>
            <mename>specific</mename>
            <mevalue>176</mevalue>
         </maskelement>
         <varbind>
            <vbnumber>3</vbnumber>
            <vbvalue>3</vbvalue>
         </varbind>
      </mask>
      <uei>uei.opennms.org/vendor/foundry/traps/snTrapModuleStatusChanged/rejected</uei>
      <event-label>FOUNDRY-SN-NOTIFICATION-MIB defined trap event: snTrapModuleStatusChange</event-label>
      <descr>&lt;p>The SNMP notification that is generated when a module's operational state changes.
The management entity receiving the notification can identify the
module and the event by referencing snChasUnitIndex, snAgentBrdIndex, snAgentBrdModuleStatus.
In case of a module-down event, the varbind snAgGblTrapMessage is a text string
that describes the cause. In case of module-up event, snAgGblTrapMessage is a null
string. &lt;/p>&lt;table>
	&lt;tr>&lt;td>&lt;b>

	snChasUnitIndex&lt;/b>&lt;/td>&lt;td>
	%parm[#1]%;&lt;/td>&lt;td>&lt;p>&lt;/p>&lt;/td>&lt;/tr>
	&lt;tr>&lt;td>&lt;b>

	snAgentBrdIndex&lt;/b>&lt;/td>&lt;td>
	%parm[#2]%;&lt;/td>&lt;td>&lt;p>&lt;/p>&lt;/td>&lt;/tr>
	&lt;tr>&lt;td>&lt;b>

	snAgentBrdModuleStatus&lt;/b>&lt;/td>&lt;td>
	%parm[#3]%;&lt;/td>&lt;td>&lt;p>
		moduleEmpty(0)
		moduleGoingDown(2)
		moduleRejected(3)
		moduleBad(4)
		moduleConfigured(8)
		moduleComingUp(9)
		moduleRunning(10)
		moduleBlocked(11)
	&lt;/p>&lt;/td>&lt;/tr>
	&lt;tr>&lt;td>&lt;b>

	snAgGblTrapMessage&lt;/b>&lt;/td>&lt;td>
	%parm[#4]%;&lt;/td>&lt;td>&lt;p>&lt;/p>&lt;/td>&lt;/tr>&lt;/table></descr>
      <logmsg dest="logndisplay">&lt;p>
	snTrapModuleStatusChange trap received
	snChasUnitIndex=%parm[#1]%
	snAgentBrdIndex=%parm[#2]%
	snAgentBrdModuleStatus=%parm[#3]%
	snAgGblTrapMessage=%parm[#4]%&lt;/p></logmsg>
      <severity>Minor</severity>
      <varbindsdecode>
         <parmid>parm[#3]</parmid>
         <decode varbindvalue="0" varbinddecodedstring="moduleEmpty"/>
         <decode varbindvalue="2" varbinddecodedstring="moduleGoingDown"/>
         <decode varbindvalue="3" varbinddecodedstring="moduleRejected"/>
         <decode varbindvalue="4" varbinddecodedstring="moduleBad"/>
         <decode varbindvalue="8" varbinddecodedstring="moduleConfigured"/>
         <decode varbindvalue="9" varbinddecodedstring="moduleComingUp"/>
         <decode varbindvalue="10" varbinddecodedstring="moduleRunning"/>
         <decode varbindvalue="11" varbinddecodedstring="moduleBlocked"/>
      </varbindsdecode>
      <alarm-data reduction-key="%uei%:%dpname%:%nodeid%:%parm[#1]%:%parm[#2]%" alarm-type="3" auto-clean="false"/>
   </event>
   <event>
      <mask>
         <maskelement>
            <mename>id</mename>
            <mevalue>.1.3.6.1.4.1.1991</mevalue>
         </maskelement>
         <maskelement>
            <mename>generic</mename>
            <mevalue>6</mevalue>
         </maskelement>
         <maskelement>
            <mename>specific</mename>
            <mevalue>176</mevalue>
         </maskelement>
         <varbind>
            <vbnumber>3</vbnumber>
            <vbvalue>4</vbvalue>
         </varbind>
      </mask>
      <uei>uei.opennms.org/vendor/foundry/traps/snTrapModuleStatusChanged/bad</uei>
      <event-label>FOUNDRY-SN-NOTIFICATION-MIB defined trap event: snTrapModuleStatusChange</event-label>
      <descr>&lt;p>The SNMP notification that is generated when a module's operational state changes.
The management entity receiving the notification can identify the
module and the event by referencing snChasUnitIndex, snAgentBrdIndex, snAgentBrdModuleStatus.
In case of a module-down event, the varbind snAgGblTrapMessage is a text string
that describes the cause. In case of module-up event, snAgGblTrapMessage is a null
string. &lt;/p>&lt;table>
	&lt;tr>&lt;td>&lt;b>

	snChasUnitIndex&lt;/b>&lt;/td>&lt;td>
	%parm[#1]%;&lt;/td>&lt;td>&lt;p>&lt;/p>&lt;/td>&lt;/tr>
	&lt;tr>&lt;td>&lt;b>

	snAgentBrdIndex&lt;/b>&lt;/td>&lt;td>
	%parm[#2]%;&lt;/td>&lt;td>&lt;p>&lt;/p>&lt;/td>&lt;/tr>
	&lt;tr>&lt;td>&lt;b>

	snAgentBrdModuleStatus&lt;/b>&lt;/td>&lt;td>
	%parm[#3]%;&lt;/td>&lt;td>&lt;p>
		moduleEmpty(0)
		moduleGoingDown(2)
		moduleRejected(3)
		moduleBad(4)
		moduleConfigured(8)
		moduleComingUp(9)
		moduleRunning(10)
		moduleBlocked(11)
	&lt;/p>&lt;/td>&lt;/tr>
	&lt;tr>&lt;td>&lt;b>

	snAgGblTrapMessage&lt;/b>&lt;/td>&lt;td>
	%parm[#4]%;&lt;/td>&lt;td>&lt;p>&lt;/p>&lt;/td>&lt;/tr>&lt;/table></descr>
      <logmsg dest="logndisplay">&lt;p>
	snTrapModuleStatusChange trap received
	snChasUnitIndex=%parm[#1]%
	snAgentBrdIndex=%parm[#2]%
	snAgentBrdModuleStatus=%parm[#3]%
	snAgGblTrapMessage=%parm[#4]%&lt;/p></logmsg>
      <severity>Minor</severity>
      <varbindsdecode>
         <parmid>parm[#3]</parmid>
         <decode varbindvalue="0" varbinddecodedstring="moduleEmpty"/>
         <decode varbindvalue="2" varbinddecodedstring="moduleGoingDown"/>
         <decode varbindvalue="3" varbinddecodedstring="moduleRejected"/>
         <decode varbindvalue="4" varbinddecodedstring="moduleBad"/>
         <decode varbindvalue="8" varbinddecodedstring="moduleConfigured"/>
         <decode varbindvalue="9" varbinddecodedstring="moduleComingUp"/>
         <decode varbindvalue="10" varbinddecodedstring="moduleRunning"/>
         <decode varbindvalue="11" varbinddecodedstring="moduleBlocked"/>
      </varbindsdecode>
      <alarm-data reduction-key="%uei%:%dpname%:%nodeid%:%parm[#1]%:%parm[#2]%" alarm-type="3" auto-clean="false"/>
   </event>
   <event>
      <mask>
         <maskelement>
            <mename>id</mename>
            <mevalue>.1.3.6.1.4.1.1991</mevalue>
         </maskelement>
         <maskelement>
            <mename>generic</mename>
            <mevalue>6</mevalue>
         </maskelement>
         <maskelement>
            <mename>specific</mename>
            <mevalue>176</mevalue>
         </maskelement>
         <varbind>
            <vbnumber>3</vbnumber>
            <vbvalue>8</vbvalue>
         </varbind>
      </mask>
      <uei>uei.opennms.org/vendor/foundry/traps/snTrapModuleStatusChanged/configured</uei>
      <event-label>FOUNDRY-SN-NOTIFICATION-MIB defined trap event: snTrapModuleStatusChange</event-label>
      <descr>&lt;p>The SNMP notification that is generated when a module's operational state changes.
The management entity receiving the notification can identify the
module and the event by referencing snChasUnitIndex, snAgentBrdIndex, snAgentBrdModuleStatus.
In case of a module-down event, the varbind snAgGblTrapMessage is a text string
that describes the cause. In case of module-up event, snAgGblTrapMessage is a null
string. &lt;/p>&lt;table>
	&lt;tr>&lt;td>&lt;b>

	snChasUnitIndex&lt;/b>&lt;/td>&lt;td>
	%parm[#1]%;&lt;/td>&lt;td>&lt;p>&lt;/p>&lt;/td>&lt;/tr>
	&lt;tr>&lt;td>&lt;b>

	snAgentBrdIndex&lt;/b>&lt;/td>&lt;td>
	%parm[#2]%;&lt;/td>&lt;td>&lt;p>&lt;/p>&lt;/td>&lt;/tr>
	&lt;tr>&lt;td>&lt;b>

	snAgentBrdModuleStatus&lt;/b>&lt;/td>&lt;td>
	%parm[#3]%;&lt;/td>&lt;td>&lt;p>
		moduleEmpty(0)
		moduleGoingDown(2)
		moduleRejected(3)
		moduleBad(4)
		moduleConfigured(8)
		moduleComingUp(9)
		moduleRunning(10)
		moduleBlocked(11)
	&lt;/p>&lt;/td>&lt;/tr>
	&lt;tr>&lt;td>&lt;b>

	snAgGblTrapMessage&lt;/b>&lt;/td>&lt;td>
	%parm[#4]%;&lt;/td>&lt;td>&lt;p>&lt;/p>&lt;/td>&lt;/tr>&lt;/table></descr>
      <logmsg dest="logndisplay">&lt;p>
	snTrapModuleStatusChange trap received
	snChasUnitIndex=%parm[#1]%
	snAgentBrdIndex=%parm[#2]%
	snAgentBrdModuleStatus=%parm[#3]%
	snAgGblTrapMessage=%parm[#4]%&lt;/p></logmsg>
      <severity>Warning</severity>
      <varbindsdecode>
         <parmid>parm[#3]</parmid>
         <decode varbindvalue="0" varbinddecodedstring="moduleEmpty"/>
         <decode varbindvalue="2" varbinddecodedstring="moduleGoingDown"/>
         <decode varbindvalue="3" varbinddecodedstring="moduleRejected"/>
         <decode varbindvalue="4" varbinddecodedstring="moduleBad"/>
         <decode varbindvalue="8" varbinddecodedstring="moduleConfigured"/>
         <decode varbindvalue="9" varbinddecodedstring="moduleComingUp"/>
         <decode varbindvalue="10" varbinddecodedstring="moduleRunning"/>
         <decode varbindvalue="11" varbinddecodedstring="moduleBlocked"/>
      </varbindsdecode>
      <alarm-data reduction-key="%uei%:%dpname%:%nodeid%:%parm[#1]%:%parm[#2]%" alarm-type="3" auto-clean="false"/>
   </event>
   <event>
      <mask>
         <maskelement>
            <mename>id</mename>
            <mevalue>.1.3.6.1.4.1.1991</mevalue>
         </maskelement>
         <maskelement>
            <mename>generic</mename>
            <mevalue>6</mevalue>
         </maskelement>
         <maskelement>
            <mename>specific</mename>
            <mevalue>176</mevalue>
         </maskelement>
         <varbind>
            <vbnumber>3</vbnumber>
            <vbvalue>10</vbvalue>
         </varbind>
      </mask>
      <uei>uei.opennms.org/vendor/foundry/traps/snTrapModuleStatusChanged/running</uei>
      <event-label>FOUNDRY-SN-NOTIFICATION-MIB defined trap event: snTrapModuleStatusChange</event-label>
      <descr>&lt;p>The SNMP notification that is generated when a module's operational state changes.
The management entity receiving the notification can identify the
module and the event by referencing snChasUnitIndex, snAgentBrdIndex, snAgentBrdModuleStatus.
In case of a module-down event, the varbind snAgGblTrapMessage is a text string
that describes the cause. In case of module-up event, snAgGblTrapMessage is a null
string. &lt;/p>&lt;table>
	&lt;tr>&lt;td>&lt;b>

	snChasUnitIndex&lt;/b>&lt;/td>&lt;td>
	%parm[#1]%;&lt;/td>&lt;td>&lt;p>&lt;/p>&lt;/td>&lt;/tr>
	&lt;tr>&lt;td>&lt;b>

	snAgentBrdIndex&lt;/b>&lt;/td>&lt;td>
	%parm[#2]%;&lt;/td>&lt;td>&lt;p>&lt;/p>&lt;/td>&lt;/tr>
	&lt;tr>&lt;td>&lt;b>

	snAgentBrdModuleStatus&lt;/b>&lt;/td>&lt;td>
	%parm[#3]%;&lt;/td>&lt;td>&lt;p>
		moduleEmpty(0)
		moduleGoingDown(2)
		moduleRejected(3)
		moduleBad(4)
		moduleConfigured(8)
		moduleComingUp(9)
		moduleRunning(10)
		moduleBlocked(11)
	&lt;/p>&lt;/td>&lt;/tr>
	&lt;tr>&lt;td>&lt;b>

	snAgGblTrapMessage&lt;/b>&lt;/td>&lt;td>
	%parm[#4]%;&lt;/td>&lt;td>&lt;p>&lt;/p>&lt;/td>&lt;/tr>&lt;/table></descr>
      <logmsg dest="logndisplay">&lt;p>
	snTrapModuleStatusChange trap received
	snChasUnitIndex=%parm[#1]%
	snAgentBrdIndex=%parm[#2]%
	snAgentBrdModuleStatus=%parm[#3]%
	snAgGblTrapMessage=%parm[#4]%&lt;/p></logmsg>
      <severity>Normal</severity>
      <varbindsdecode>
         <parmid>parm[#3]</parmid>
         <decode varbindvalue="0" varbinddecodedstring="moduleEmpty"/>
         <decode varbindvalue="2" varbinddecodedstring="moduleGoingDown"/>
         <decode varbindvalue="3" varbinddecodedstring="moduleRejected"/>
         <decode varbindvalue="4" varbinddecodedstring="moduleBad"/>
         <decode varbindvalue="8" varbinddecodedstring="moduleConfigured"/>
         <decode varbindvalue="9" varbinddecodedstring="moduleComingUp"/>
         <decode varbindvalue="10" varbinddecodedstring="moduleRunning"/>
         <decode varbindvalue="11" varbinddecodedstring="moduleBlocked"/>
      </varbindsdecode>
      <alarm-data reduction-key="%uei%:%dpname%:%nodeid%:%parm[#1]%:%parm[#2]%" alarm-type="3" auto-clean="false"/>
   </event>
   <event>
      <mask>
         <maskelement>
            <mename>id</mename>
            <mevalue>.1.3.6.1.4.1.1991</mevalue>
         </maskelement>
         <maskelement>
            <mename>generic</mename>
            <mevalue>6</mevalue>
         </maskelement>
         <maskelement>
            <mename>specific</mename>
            <mevalue>176</mevalue>
         </maskelement>
         <varbind>
            <vbnumber>3</vbnumber>
            <vbvalue>11</vbvalue>
         </varbind>
      </mask>
      <uei>uei.opennms.org/vendor/foundry/traps/snTrapModuleStatusChanged/blocked</uei>
      <event-label>FOUNDRY-SN-NOTIFICATION-MIB defined trap event: snTrapModuleStatusChange</event-label>
      <descr>&lt;p>The SNMP notification that is generated when a module's operational state changes.
The management entity receiving the notification can identify the
module and the event by referencing snChasUnitIndex, snAgentBrdIndex, snAgentBrdModuleStatus.
In case of a module-down event, the varbind snAgGblTrapMessage is a text string
that describes the cause. In case of module-up event, snAgGblTrapMessage is a null
string. &lt;/p>&lt;table>
	&lt;tr>&lt;td>&lt;b>

	snChasUnitIndex&lt;/b>&lt;/td>&lt;td>
	%parm[#1]%;&lt;/td>&lt;td>&lt;p>&lt;/p>&lt;/td>&lt;/tr>
	&lt;tr>&lt;td>&lt;b>

	snAgentBrdIndex&lt;/b>&lt;/td>&lt;td>
	%parm[#2]%;&lt;/td>&lt;td>&lt;p>&lt;/p>&lt;/td>&lt;/tr>
	&lt;tr>&lt;td>&lt;b>

	snAgentBrdModuleStatus&lt;/b>&lt;/td>&lt;td>
	%parm[#3]%;&lt;/td>&lt;td>&lt;p>
		moduleEmpty(0)
		moduleGoingDown(2)
		moduleRejected(3)
		moduleBad(4)
		moduleConfigured(8)
		moduleComingUp(9)
		moduleRunning(10)
		moduleBlocked(11)
	&lt;/p>&lt;/td>&lt;/tr>
	&lt;tr>&lt;td>&lt;b>

	snAgGblTrapMessage&lt;/b>&lt;/td>&lt;td>
	%parm[#4]%;&lt;/td>&lt;td>&lt;p>&lt;/p>&lt;/td>&lt;/tr>&lt;/table></descr>
      <logmsg dest="logndisplay">&lt;p>
	snTrapModuleStatusChange trap received
	snChasUnitIndex=%parm[#1]%
	snAgentBrdIndex=%parm[#2]%
	snAgentBrdModuleStatus=%parm[#3]%
	snAgGblTrapMessage=%parm[#4]%&lt;/p></logmsg>
      <severity>Minor</severity>
      <varbindsdecode>
         <parmid>parm[#3]</parmid>
         <decode varbindvalue="0" varbinddecodedstring="moduleEmpty"/>
         <decode varbindvalue="2" varbinddecodedstring="moduleGoingDown"/>
         <decode varbindvalue="3" varbinddecodedstring="moduleRejected"/>
         <decode varbindvalue="4" varbinddecodedstring="moduleBad"/>
         <decode varbindvalue="8" varbinddecodedstring="moduleConfigured"/>
         <decode varbindvalue="9" varbinddecodedstring="moduleComingUp"/>
         <decode varbindvalue="10" varbinddecodedstring="moduleRunning"/>
         <decode varbindvalue="11" varbinddecodedstring="moduleBlocked"/>
      </varbindsdecode>
      <alarm-data reduction-key="%uei%:%dpname%:%nodeid%:%parm[#1]%:%parm[#2]%" alarm-type="3" auto-clean="false"/>
   </event>
   <event>
      <mask>
         <maskelement>
            <mename>id</mename>
            <mevalue>.1.3.6.1.4.1.1991</mevalue>
         </maskelement>
         <maskelement>
            <mename>generic</mename>
            <mevalue>6</mevalue>
         </maskelement>
         <maskelement>
            <mename>specific</mename>
            <mevalue>177</mevalue>
         </maskelement>
      </mask>
      <uei>uei.opennms.org/vendor/foundry/traps/snTrapChasHighSpeedFansNeeded</uei>
      <event-label>FOUNDRY-SN-NOTIFICATION-MIB defined trap event: snTrapChasHighSpeedFansNeeded</event-label>
      <descr>&lt;p>The SNMP trap that is generated when chassis doesn't have high speed fans for specific modules&lt;/p>&lt;table>
	&lt;tr>&lt;td>&lt;b>

	snAgGblTrapMessage&lt;/b>&lt;/td>&lt;td>
	%parm[#1]%;&lt;/td>&lt;td>&lt;p>&lt;/p>&lt;/td>&lt;/tr>&lt;/table></descr>
      <logmsg dest="logndisplay">&lt;p>
	snTrapChasHighSpeedFansNeeded trap received
	snAgGblTrapMessage=%parm[#1]%&lt;/p></logmsg>
      <severity>Major</severity>
      <alarm-data reduction-key="%uei%:%dpname%:%nodeid%" alarm-type="3" auto-clean="false"/>
   </event>
   <event>
      <mask>
         <maskelement>
            <mename>id</mename>
            <mevalue>.1.3.6.1.4.1.1991</mevalue>
         </maskelement>
         <maskelement>
            <mename>generic</mename>
            <mevalue>6</mevalue>
         </maskelement>
         <maskelement>
            <mename>specific</mename>
            <mevalue>178</mevalue>
         </maskelement>
      </mask>
      <uei>uei.opennms.org/vendor/foundry/traps/snTrapSysmaxReverted</uei>
      <event-label>FOUNDRY-SN-NOTIFICATION-MIB defined trap event: snTrapSysmaxReverted</event-label>
      <descr>&lt;p>The SNMP trap that is generated when the revertible
sysmax elements are reverted during the card bringup
<<<<<<< HEAD
if they can not be accomodated in the available memory.&lt;/p>&lt;table>
	&lt;tr>&lt;td>&lt;b>
=======
if they can not be accommodated in the available memory.&lt;/p&gt;&lt;table&gt;
	&lt;tr&gt;&lt;td&gt;&lt;b&gt;
>>>>>>> a7734f59

	snAgGblTrapMessage&lt;/b>&lt;/td>&lt;td>
	%parm[#1]%;&lt;/td>&lt;td>&lt;p>&lt;/p>&lt;/td>&lt;/tr>&lt;/table></descr>
      <logmsg dest="logndisplay">&lt;p>
	snTrapSysmaxReverted trap received
	snAgGblTrapMessage=%parm[#1]%&lt;/p></logmsg>
      <severity>Minor</severity>
      <alarm-data reduction-key="%uei%:%dpname%:%nodeid%" alarm-type="3" auto-clean="false"/>
   </event>
   <event>
      <mask>
         <maskelement>
            <mename>id</mename>
            <mevalue>.1.3.6.1.4.1.1991</mevalue>
         </maskelement>
         <maskelement>
            <mename>generic</mename>
            <mevalue>6</mevalue>
         </maskelement>
         <maskelement>
            <mename>specific</mename>
            <mevalue>179</mevalue>
         </maskelement>
      </mask>
      <uei>uei.opennms.org/vendor/foundry/traps/snTrapSysmaxLeftLowMem</uei>
      <event-label>FOUNDRY-SN-NOTIFICATION-MIB defined trap event: snTrapSysmaxLeftLowMem</event-label>
      <descr>&lt;p>The SNMP trap that is generated when its found during bootup that
the configured sysmax set shall leave less than 10% available memory free.&lt;/p>&lt;table>
	&lt;tr>&lt;td>&lt;b>

	snAgGblTrapMessage&lt;/b>&lt;/td>&lt;td>
	%parm[#1]%;&lt;/td>&lt;td>&lt;p>&lt;/p>&lt;/td>&lt;/tr>&lt;/table></descr>
      <logmsg dest="logndisplay">&lt;p>
	snTrapSysmaxLeftLowMem trap received
	snAgGblTrapMessage=%parm[#1]%&lt;/p></logmsg>
      <severity>Warning</severity>
      <alarm-data reduction-key="%uei%:%dpname%:%nodeid%" alarm-type="3" auto-clean="false"/>
   </event>
   <event>
      <mask>
         <maskelement>
            <mename>id</mename>
            <mevalue>.1.3.6.1.4.1.1991</mevalue>
         </maskelement>
         <maskelement>
            <mename>generic</mename>
            <mevalue>6</mevalue>
         </maskelement>
         <maskelement>
            <mename>specific</mename>
            <mevalue>180</mevalue>
         </maskelement>
      </mask>
      <uei>uei.opennms.org/vendor/foundry/traps/snTrapSysMemoryLowThreshold</uei>
      <event-label>FOUNDRY-SN-NOTIFICATION-MIB defined trap event: snTrapSysMemoryLowThreshold</event-label>
      <descr>&lt;p>The SNMP trap that is generated when the available dynamic memory
in a card is below 5% of the installed physical memory.&lt;/p>&lt;table>
	&lt;tr>&lt;td>&lt;b>

	snAgGblTrapMessage&lt;/b>&lt;/td>&lt;td>
	%parm[#1]%;&lt;/td>&lt;td>&lt;p>&lt;/p>&lt;/td>&lt;/tr>&lt;/table></descr>
      <logmsg dest="logndisplay">&lt;p>
	snTrapSysMemoryLowThreshold trap received
	snAgGblTrapMessage=%parm[#1]%&lt;/p></logmsg>
      <severity>Minor</severity>
      <alarm-data reduction-key="%uei%:%dpname%:%nodeid%" alarm-type="1" auto-clean="false"/>
   </event>
   <event>
      <mask>
         <maskelement>
            <mename>id</mename>
            <mevalue>.1.3.6.1.4.1.1991</mevalue>
         </maskelement>
         <maskelement>
            <mename>generic</mename>
            <mevalue>6</mevalue>
         </maskelement>
         <maskelement>
            <mename>specific</mename>
            <mevalue>181</mevalue>
         </maskelement>
      </mask>
      <uei>uei.opennms.org/vendor/foundry/traps/snTrapSysMemoryOutThreshold</uei>
      <event-label>FOUNDRY-SN-NOTIFICATION-MIB defined trap event: snTrapSysMemoryOutThreshold</event-label>
      <descr>&lt;p>The SNMP trap that is generated when the dynamic memory
fails to be allocated in a system.&lt;/p>&lt;table>
	&lt;tr>&lt;td>&lt;b>

	snAgGblTrapMessage&lt;/b>&lt;/td>&lt;td>
	%parm[#1]%;&lt;/td>&lt;td>&lt;p>&lt;/p>&lt;/td>&lt;/tr>&lt;/table></descr>
      <logmsg dest="logndisplay">&lt;p>
	snTrapSysMemoryOutThreshold trap received
	snAgGblTrapMessage=%parm[#1]%&lt;/p></logmsg>
      <severity>Major</severity>
      <alarm-data reduction-key="%uei%:%dpname%:%nodeid%" alarm-type="3" auto-clean="false"/>
   </event>
   <event>
      <mask>
         <maskelement>
            <mename>id</mename>
            <mevalue>.1.3.6.1.4.1.1991</mevalue>
         </maskelement>
         <maskelement>
            <mename>generic</mename>
            <mevalue>6</mevalue>
         </maskelement>
         <maskelement>
            <mename>specific</mename>
            <mevalue>182</mevalue>
         </maskelement>
      </mask>
      <uei>uei.opennms.org/vendor/foundry/traps/snTrapLinkOAMLinkDown</uei>
      <event-label>FOUNDRY-SN-NOTIFICATION-MIB defined trap event: snTrapLinkOAMLinkDown</event-label>
      <descr>&lt;p>The SNMP trap that is generated when Link-OAM port link status
has changed to down.&lt;/p>&lt;table>
	&lt;tr>&lt;td>&lt;b>

	ifIndex&lt;/b>&lt;/td>&lt;td>
	%parm[#1]%;&lt;/td>&lt;td>&lt;p>&lt;/p>&lt;/td>&lt;/tr>
	&lt;tr>&lt;td>&lt;b>

	snAgGblTrapMessage&lt;/b>&lt;/td>&lt;td>
	%parm[#2]%;&lt;/td>&lt;td>&lt;p>&lt;/p>&lt;/td>&lt;/tr>&lt;/table></descr>
      <logmsg dest="logndisplay">&lt;p>
	snTrapLinkOAMLinkDown trap received
	ifIndex=%parm[#1]%
	snAgGblTrapMessage=%parm[#2]%&lt;/p></logmsg>
      <severity>Minor</severity>
      <alarm-data reduction-key="%uei%:%dpname%:%nodeid%:%parm[#1]%" alarm-type="1" auto-clean="false"/>
   </event>
   <event>
      <mask>
         <maskelement>
            <mename>id</mename>
            <mevalue>.1.3.6.1.4.1.1991</mevalue>
         </maskelement>
         <maskelement>
            <mename>generic</mename>
            <mevalue>6</mevalue>
         </maskelement>
         <maskelement>
            <mename>specific</mename>
            <mevalue>183</mevalue>
         </maskelement>
      </mask>
      <uei>uei.opennms.org/vendor/foundry/traps/snTrapLinkOAMLinkUp</uei>
      <event-label>FOUNDRY-SN-NOTIFICATION-MIB defined trap event: snTrapLinkOAMLinkUp</event-label>
      <descr>&lt;p>The SNMP trap that is generated when Link-OAM port link status
has changed to up.&lt;/p>&lt;table>
	&lt;tr>&lt;td>&lt;b>

	ifIndex&lt;/b>&lt;/td>&lt;td>
	%parm[#1]%;&lt;/td>&lt;td>&lt;p>&lt;/p>&lt;/td>&lt;/tr>
	&lt;tr>&lt;td>&lt;b>

	snAgGblTrapMessage&lt;/b>&lt;/td>&lt;td>
	%parm[#2]%;&lt;/td>&lt;td>&lt;p>&lt;/p>&lt;/td>&lt;/tr>&lt;/table></descr>
      <logmsg dest="logndisplay">&lt;p>
	snTrapLinkOAMLinkUp trap received
	ifIndex=%parm[#1]%
	snAgGblTrapMessage=%parm[#2]%&lt;/p></logmsg>
      <severity>Normal</severity>
      <alarm-data reduction-key="%uei%:%dpname%:%nodeid%:%parm[#1]%" alarm-type="2" clear-key="uei.opennms.org/vendor/foundry/traps/snTrapLinkOAMLinkDown:%dpname%:%nodeid%:%parm[#1]%" auto-clean="false"/>
   </event>
   <event>
      <mask>
         <maskelement>
            <mename>id</mename>
            <mevalue>.1.3.6.1.4.1.1991</mevalue>
         </maskelement>
         <maskelement>
            <mename>generic</mename>
            <mevalue>6</mevalue>
         </maskelement>
         <maskelement>
            <mename>specific</mename>
            <mevalue>184</mevalue>
         </maskelement>
      </mask>
      <uei>uei.opennms.org/vendor/foundry/traps/snTrapI2CAccessLog</uei>
      <event-label>FOUNDRY-SN-NOTIFICATION-MIB defined trap event: snTrapI2CAccessLog</event-label>
      <descr>&lt;p>The SNMP trap that is generated to provide information about state of the management module's  I2C accesses.&lt;/p>&lt;table>
	&lt;tr>&lt;td>&lt;b>

	snAgGblTrapMessage&lt;/b>&lt;/td>&lt;td>
	%parm[#1]%;&lt;/td>&lt;td>&lt;p>&lt;/p>&lt;/td>&lt;/tr>&lt;/table></descr>
      <logmsg dest="logndisplay">&lt;p>
	snTrapI2CAccessLog trap received
	snAgGblTrapMessage=%parm[#1]%&lt;/p></logmsg>
      <severity>Warning</severity>
      <alarm-data reduction-key="%uei%:%dpname%:%nodeid%" alarm-type="3" auto-clean="false"/>
   </event>
   <event>
      <mask>
         <maskelement>
            <mename>id</mename>
            <mevalue>.1.3.6.1.4.1.1991</mevalue>
         </maskelement>
         <maskelement>
            <mename>generic</mename>
            <mevalue>6</mevalue>
         </maskelement>
         <maskelement>
            <mename>specific</mename>
            <mevalue>185</mevalue>
         </maskelement>
      </mask>
      <uei>uei.opennms.org/vendor/foundry/traps/snTrapLinkOAMLoopbackEntered</uei>
      <event-label>FOUNDRY-SN-NOTIFICATION-MIB defined trap event: snTrapLinkOAMLoopbackEntered</event-label>
      <descr>&lt;p>The SNMP trap that is generated when Link-OAM port has entered
loopback mode. The link is not useful for data transfer any more.&lt;/p>&lt;table>
	&lt;tr>&lt;td>&lt;b>

	ifIndex&lt;/b>&lt;/td>&lt;td>
	%parm[#1]%;&lt;/td>&lt;td>&lt;p>&lt;/p>&lt;/td>&lt;/tr>
	&lt;tr>&lt;td>&lt;b>

	dot3OamLoopbackStatus&lt;/b>&lt;/td>&lt;td>
	%parm[#2]%;&lt;/td>&lt;td>&lt;p>
		noLoopback(1)
		initiatingLoopback(2)
		remoteLoopback(3)
		terminatingLoopback(4)
		localLoopback(5)
		unknown(6)
	&lt;/p>&lt;/td>&lt;/tr>
	&lt;tr>&lt;td>&lt;b>

	snAgGblTrapMessage&lt;/b>&lt;/td>&lt;td>
	%parm[#3]%;&lt;/td>&lt;td>&lt;p>&lt;/p>&lt;/td>&lt;/tr>&lt;/table></descr>
      <logmsg dest="logndisplay">&lt;p>
	snTrapLinkOAMLoopbackEntered trap received
	ifIndex=%parm[#1]%
	dot3OamLoopbackStatus=%parm[#2]%
	snAgGblTrapMessage=%parm[#3]%&lt;/p></logmsg>
      <severity>Warning</severity>
      <varbindsdecode>
         <parmid>parm[#2]</parmid>
         <decode varbindvalue="1" varbinddecodedstring="noLoopback"/>
         <decode varbindvalue="2" varbinddecodedstring="initiatingLoopback"/>
         <decode varbindvalue="3" varbinddecodedstring="remoteLoopback"/>
         <decode varbindvalue="4" varbinddecodedstring="terminatingLoopback"/>
         <decode varbindvalue="5" varbinddecodedstring="localLoopback"/>
         <decode varbindvalue="6" varbinddecodedstring="unknown"/>
      </varbindsdecode>
      <alarm-data reduction-key="%uei%:%dpname%:%nodeid%:%parm[#1]%" alarm-type="1" auto-clean="false"/>
   </event>
   <event>
      <mask>
         <maskelement>
            <mename>id</mename>
            <mevalue>.1.3.6.1.4.1.1991</mevalue>
         </maskelement>
         <maskelement>
            <mename>generic</mename>
            <mevalue>6</mevalue>
         </maskelement>
         <maskelement>
            <mename>specific</mename>
            <mevalue>186</mevalue>
         </maskelement>
      </mask>
      <uei>uei.opennms.org/vendor/foundry/traps/snTrapLinkOAMLoopbackCleared</uei>
      <event-label>FOUNDRY-SN-NOTIFICATION-MIB defined trap event: snTrapLinkOAMLoopbackCleared</event-label>
      <descr>&lt;p>The SNMP trap that is generated when Link-OAM port has entered
loopback mode. The link is not useful for data transfer any more.&lt;/p>&lt;table>
	&lt;tr>&lt;td>&lt;b>

	ifIndex&lt;/b>&lt;/td>&lt;td>
	%parm[#1]%;&lt;/td>&lt;td>&lt;p>&lt;/p>&lt;/td>&lt;/tr>
	&lt;tr>&lt;td>&lt;b>

	dot3OamLoopbackStatus&lt;/b>&lt;/td>&lt;td>
	%parm[#2]%;&lt;/td>&lt;td>&lt;p>
		noLoopback(1)
		initiatingLoopback(2)
		remoteLoopback(3)
		terminatingLoopback(4)
		localLoopback(5)
		unknown(6)
	&lt;/p>&lt;/td>&lt;/tr>
	&lt;tr>&lt;td>&lt;b>

	snAgGblTrapMessage&lt;/b>&lt;/td>&lt;td>
	%parm[#3]%;&lt;/td>&lt;td>&lt;p>&lt;/p>&lt;/td>&lt;/tr>&lt;/table></descr>
      <logmsg dest="logndisplay">&lt;p>
	snTrapLinkOAMLoopbackCleared trap received
	ifIndex=%parm[#1]%
	dot3OamLoopbackStatus=%parm[#2]%
	snAgGblTrapMessage=%parm[#3]%&lt;/p></logmsg>
      <severity>Normal</severity>
      <varbindsdecode>
         <parmid>parm[#2]</parmid>
         <decode varbindvalue="1" varbinddecodedstring="noLoopback"/>
         <decode varbindvalue="2" varbinddecodedstring="initiatingLoopback"/>
         <decode varbindvalue="3" varbinddecodedstring="remoteLoopback"/>
         <decode varbindvalue="4" varbinddecodedstring="terminatingLoopback"/>
         <decode varbindvalue="5" varbinddecodedstring="localLoopback"/>
         <decode varbindvalue="6" varbinddecodedstring="unknown"/>
      </varbindsdecode>
      <alarm-data reduction-key="%uei%:%dpname%:%nodeid%:%parm[#1]%" alarm-type="2" clear-key="uei.opennms.org/vendor/foundry/traps/snTrapLinkOAMLoopbackEntered:%dpname%:%nodeid%:%parm[#1]%" auto-clean="false"/>
   </event>
   <event>
      <mask>
         <maskelement>
            <mename>id</mename>
            <mevalue>.1.3.6.1.4.1.1991</mevalue>
         </maskelement>
         <maskelement>
            <mename>generic</mename>
            <mevalue>6</mevalue>
         </maskelement>
         <maskelement>
            <mename>specific</mename>
            <mevalue>187</mevalue>
         </maskelement>
      </mask>
      <uei>uei.opennms.org/vendor/foundry/traps/snTrapLicenseAdded</uei>
      <event-label>FOUNDRY-SN-NOTIFICATION-MIB defined trap event: snTrapLicenseAdded</event-label>
      <descr>&lt;p>The SNMP trap that is generated when a new license is added to the system.&lt;/p>&lt;table>
	&lt;tr>&lt;td>&lt;b>

	fdryLicenseType&lt;/b>&lt;/td>&lt;td>
	%parm[#1]%;&lt;/td>&lt;td>&lt;p>
		normal(1)
		trial(2)
	&lt;/p>&lt;/td>&lt;/tr>
	&lt;tr>&lt;td>&lt;b>

	snAgGblTrapMessage&lt;/b>&lt;/td>&lt;td>
	%parm[#2]%;&lt;/td>&lt;td>&lt;p>&lt;/p>&lt;/td>&lt;/tr>&lt;/table></descr>
      <logmsg dest="logndisplay">&lt;p>
	snTrapLicenseAdded trap received
	fdryLicenseType=%parm[#1]%
	snAgGblTrapMessage=%parm[#2]%&lt;/p></logmsg>
      <severity>Warning</severity>
      <varbindsdecode>
         <parmid>parm[#1]</parmid>
         <decode varbindvalue="1" varbinddecodedstring="normal"/>
         <decode varbindvalue="2" varbinddecodedstring="trial"/>
      </varbindsdecode>
      <alarm-data reduction-key="%uei%:%dpname%:%nodeid%" alarm-type="3" auto-clean="false"/>
   </event>
   <event>
      <mask>
         <maskelement>
            <mename>id</mename>
            <mevalue>.1.3.6.1.4.1.1991</mevalue>
         </maskelement>
         <maskelement>
            <mename>generic</mename>
            <mevalue>6</mevalue>
         </maskelement>
         <maskelement>
            <mename>specific</mename>
            <mevalue>188</mevalue>
         </maskelement>
      </mask>
      <uei>uei.opennms.org/vendor/foundry/traps/snTrapLicenseRemoved</uei>
      <event-label>FOUNDRY-SN-NOTIFICATION-MIB defined trap event: snTrapLicenseRemoved</event-label>
      <descr>&lt;p>The SNMP trap that is generated when an existing license is removed from the system.&lt;/p>&lt;table>
	&lt;tr>&lt;td>&lt;b>

	fdryLicenseType&lt;/b>&lt;/td>&lt;td>
	%parm[#1]%;&lt;/td>&lt;td>&lt;p>
		normal(1)
		trial(2)
	&lt;/p>&lt;/td>&lt;/tr>
	&lt;tr>&lt;td>&lt;b>

	snAgGblTrapMessage&lt;/b>&lt;/td>&lt;td>
	%parm[#2]%;&lt;/td>&lt;td>&lt;p>&lt;/p>&lt;/td>&lt;/tr>&lt;/table></descr>
      <logmsg dest="logndisplay">&lt;p>
	snTrapLicenseRemoved trap received
	fdryLicenseType=%parm[#1]%
	snAgGblTrapMessage=%parm[#2]%&lt;/p></logmsg>
      <severity>Minor</severity>
      <varbindsdecode>
         <parmid>parm[#1]</parmid>
         <decode varbindvalue="1" varbinddecodedstring="normal"/>
         <decode varbindvalue="2" varbinddecodedstring="trial"/>
      </varbindsdecode>
      <alarm-data reduction-key="%uei%:%dpname%:%nodeid%" alarm-type="3" auto-clean="false"/>
   </event>
   <event>
      <mask>
         <maskelement>
            <mename>id</mename>
            <mevalue>.1.3.6.1.4.1.1991</mevalue>
         </maskelement>
         <maskelement>
            <mename>generic</mename>
            <mevalue>6</mevalue>
         </maskelement>
         <maskelement>
            <mename>specific</mename>
            <mevalue>189</mevalue>
         </maskelement>
      </mask>
      <uei>uei.opennms.org/vendor/foundry/traps/snTrapLicenseExpires</uei>
      <event-label>FOUNDRY-SN-NOTIFICATION-MIB defined trap event: snTrapLicenseExpires</event-label>
      <descr>&lt;p>The SNMP trap that is generated when a trial license is about to expire. This trap is generated
daily for last 3 days and every 2 hours on the last day of expire.&lt;/p>&lt;table>
	&lt;tr>&lt;td>&lt;b>

	fdryLicenseType&lt;/b>&lt;/td>&lt;td>
	%parm[#1]%;&lt;/td>&lt;td>&lt;p>
		normal(1)
		trial(2)
	&lt;/p>&lt;/td>&lt;/tr>
	&lt;tr>&lt;td>&lt;b>

	snAgGblTrapMessage&lt;/b>&lt;/td>&lt;td>
	%parm[#2]%;&lt;/td>&lt;td>&lt;p>&lt;/p>&lt;/td>&lt;/tr>&lt;/table></descr>
      <logmsg dest="logndisplay">&lt;p>
	snTrapLicenseExpires trap received
	fdryLicenseType=%parm[#1]%
	snAgGblTrapMessage=%parm[#2]%&lt;/p></logmsg>
      <severity>Minor</severity>
      <varbindsdecode>
         <parmid>parm[#1]</parmid>
         <decode varbindvalue="1" varbinddecodedstring="normal"/>
         <decode varbindvalue="2" varbinddecodedstring="trial"/>
      </varbindsdecode>
      <alarm-data reduction-key="%uei%:%dpname%:%nodeid%" alarm-type="3" auto-clean="false"/>
   </event>
   <event>
      <mask>
         <maskelement>
            <mename>id</mename>
            <mevalue>.1.3.6.1.4.1.1991</mevalue>
         </maskelement>
         <maskelement>
            <mename>generic</mename>
            <mevalue>6</mevalue>
         </maskelement>
         <maskelement>
            <mename>specific</mename>
            <mevalue>190</mevalue>
         </maskelement>
      </mask>
      <uei>uei.opennms.org/vendor/foundry/traps/snTrapLicenseExpired</uei>
      <event-label>FOUNDRY-SN-NOTIFICATION-MIB defined trap event: snTrapLicenseExpired</event-label>
      <descr>&lt;p>The SNMP trap that is generated when a trial license has expired.&lt;/p>&lt;table>
	&lt;tr>&lt;td>&lt;b>

	fdryLicenseType&lt;/b>&lt;/td>&lt;td>
	%parm[#1]%;&lt;/td>&lt;td>&lt;p>
		normal(1)
		trial(2)
	&lt;/p>&lt;/td>&lt;/tr>
	&lt;tr>&lt;td>&lt;b>

	snAgGblTrapMessage&lt;/b>&lt;/td>&lt;td>
	%parm[#2]%;&lt;/td>&lt;td>&lt;p>&lt;/p>&lt;/td>&lt;/tr>&lt;/table></descr>
      <logmsg dest="logndisplay">&lt;p>
	snTrapLicenseExpired trap received
	fdryLicenseType=%parm[#1]%
	snAgGblTrapMessage=%parm[#2]%&lt;/p></logmsg>
      <severity>Major</severity>
      <varbindsdecode>
         <parmid>parm[#1]</parmid>
         <decode varbindvalue="1" varbinddecodedstring="normal"/>
         <decode varbindvalue="2" varbinddecodedstring="trial"/>
      </varbindsdecode>
      <alarm-data reduction-key="%uei%:%dpname%:%nodeid%" alarm-type="3" auto-clean="false"/>
   </event>
   <event>
      <mask>
         <maskelement>
            <mename>id</mename>
            <mevalue>.1.3.6.1.4.1.1991</mevalue>
         </maskelement>
         <maskelement>
            <mename>generic</mename>
            <mevalue>6</mevalue>
         </maskelement>
         <maskelement>
            <mename>specific</mename>
            <mevalue>191</mevalue>
         </maskelement>
      </mask>
      <uei>uei.opennms.org/vendor/foundry/traps/snTrapUDLDCrcFailureDetected</uei>
      <event-label>FOUNDRY-SN-NOTIFICATION-MIB defined trap event: snTrapUDLDCrcFailureDetected</event-label>
      <descr>&lt;p>The SNMP trap that is generated when UDLD detects CRC failures on PDUs received on a port&lt;/p>&lt;table>
	&lt;tr>&lt;td>&lt;b>

	ifIndex&lt;/b>&lt;/td>&lt;td>
	%parm[#1]%;&lt;/td>&lt;td>&lt;p>&lt;/p>&lt;/td>&lt;/tr>
	&lt;tr>&lt;td>&lt;b>

	snAgGblTrapMessage&lt;/b>&lt;/td>&lt;td>
	%parm[#2]%;&lt;/td>&lt;td>&lt;p>&lt;/p>&lt;/td>&lt;/tr>&lt;/table></descr>
      <logmsg dest="logndisplay">&lt;p>
	snTrapUDLDCrcFailureDetected trap received
	ifIndex=%parm[#1]%
	snAgGblTrapMessage=%parm[#2]%&lt;/p></logmsg>
      <severity>Minor</severity>
      <alarm-data reduction-key="%uei%:%dpname%:%nodeid%:%parm[1]%" alarm-type="3" auto-clean="false"/>
   </event>
   <event>
      <mask>
         <maskelement>
            <mename>id</mename>
            <mevalue>.1.3.6.1.4.1.1991</mevalue>
         </maskelement>
         <maskelement>
            <mename>generic</mename>
            <mevalue>6</mevalue>
         </maskelement>
         <maskelement>
            <mename>specific</mename>
            <mevalue>192</mevalue>
         </maskelement>
      </mask>
      <uei>uei.opennms.org/vendor/foundry/traps/snTrapDot1agCfmRemoteMEPAgeOut</uei>
      <event-label>FOUNDRY-SN-NOTIFICATION-MIB defined trap event: snTrapDot1agCfmRemoteMEPAgeOut</event-label>
      <descr>&lt;p>The SNMP trap that is generated when 802.1ag Remote MEP ages out.&lt;/p>&lt;table>
	&lt;tr>&lt;td>&lt;b>

	dot1agCfmMdName&lt;/b>&lt;/td>&lt;td>
	%parm[#1]%;&lt;/td>&lt;td>&lt;p>&lt;/p>&lt;/td>&lt;/tr>
	&lt;tr>&lt;td>&lt;b>

	dot1agCfmMaNetName&lt;/b>&lt;/td>&lt;td>
	%parm[#2]%;&lt;/td>&lt;td>&lt;p>&lt;/p>&lt;/td>&lt;/tr>
	&lt;tr>&lt;td>&lt;b>

	dot1agCfmMepDbRMepState&lt;/b>&lt;/td>&lt;td>
	%parm[#3]%;&lt;/td>&lt;td>&lt;p>
		rMepIdle(1)
		rMepStart(2)
		rMepFailed(3)
		rMepOk(4)
	&lt;/p>&lt;/td>&lt;/tr>
	&lt;tr>&lt;td>&lt;b>

	snAgGblTrapMessage&lt;/b>&lt;/td>&lt;td>
	%parm[#4]%;&lt;/td>&lt;td>&lt;p>&lt;/p>&lt;/td>&lt;/tr>&lt;/table></descr>
      <logmsg dest="logndisplay">&lt;p>
	snTrapDot1agCfmRemoteMEPAgeOut trap received
	dot1agCfmMdName=%parm[#1]%
	dot1agCfmMaNetName=%parm[#2]%
	dot1agCfmMepDbRMepState=%parm[#3]%
	snAgGblTrapMessage=%parm[#4]%&lt;/p></logmsg>
      <severity>Warning</severity>
      <varbindsdecode>
         <parmid>parm[#3]</parmid>
         <decode varbindvalue="1" varbinddecodedstring="rMepIdle"/>
         <decode varbindvalue="2" varbinddecodedstring="rMepStart"/>
         <decode varbindvalue="3" varbinddecodedstring="rMepFailed"/>
         <decode varbindvalue="4" varbinddecodedstring="rMepOk"/>
      </varbindsdecode>
      <alarm-data reduction-key="%uei%:%dpname%:%nodeid%:%parm[#1]%" alarm-type="3" auto-clean="false"/>
   </event>
   <event>
      <mask>
         <maskelement>
            <mename>id</mename>
            <mevalue>.1.3.6.1.4.1.1991</mevalue>
         </maskelement>
         <maskelement>
            <mename>generic</mename>
            <mevalue>6</mevalue>
         </maskelement>
         <maskelement>
            <mename>specific</mename>
            <mevalue>193</mevalue>
         </maskelement>
      </mask>
      <uei>uei.opennms.org/vendor/foundry/traps/snTrapDot1agCfmRemoteMEPUp</uei>
      <event-label>FOUNDRY-SN-NOTIFICATION-MIB defined trap event: snTrapDot1agCfmRemoteMEPUp</event-label>
      <descr>&lt;p>The SNMP trap that is generated when 802.1ag Remote MEP is up.&lt;/p>&lt;table>
	&lt;tr>&lt;td>&lt;b>

	dot1agCfmMdName&lt;/b>&lt;/td>&lt;td>
	%parm[#1]%;&lt;/td>&lt;td>&lt;p>&lt;/p>&lt;/td>&lt;/tr>
	&lt;tr>&lt;td>&lt;b>

	dot1agCfmMaNetName&lt;/b>&lt;/td>&lt;td>
	%parm[#2]%;&lt;/td>&lt;td>&lt;p>&lt;/p>&lt;/td>&lt;/tr>
	&lt;tr>&lt;td>&lt;b>

	dot1agCfmMepDbRMepState&lt;/b>&lt;/td>&lt;td>
	%parm[#3]%;&lt;/td>&lt;td>&lt;p>
		rMepIdle(1)
		rMepStart(2)
		rMepFailed(3)
		rMepOk(4)
	&lt;/p>&lt;/td>&lt;/tr>
	&lt;tr>&lt;td>&lt;b>

	snAgGblTrapMessage&lt;/b>&lt;/td>&lt;td>
	%parm[#4]%;&lt;/td>&lt;td>&lt;p>&lt;/p>&lt;/td>&lt;/tr>&lt;/table></descr>
      <logmsg dest="logndisplay">&lt;p>
	snTrapDot1agCfmRemoteMEPUp trap received
	dot1agCfmMdName=%parm[#1]%
	dot1agCfmMaNetName=%parm[#2]%
	dot1agCfmMepDbRMepState=%parm[#3]%
	snAgGblTrapMessage=%parm[#4]%&lt;/p></logmsg>
      <severity>Normal</severity>
      <varbindsdecode>
         <parmid>parm[#3]</parmid>
         <decode varbindvalue="1" varbinddecodedstring="rMepIdle"/>
         <decode varbindvalue="2" varbinddecodedstring="rMepStart"/>
         <decode varbindvalue="3" varbinddecodedstring="rMepFailed"/>
         <decode varbindvalue="4" varbinddecodedstring="rMepOk"/>
      </varbindsdecode>
   </event>
   <event>
      <mask>
         <maskelement>
            <mename>id</mename>
            <mevalue>.1.3.6.1.4.1.1991</mevalue>
         </maskelement>
         <maskelement>
            <mename>generic</mename>
            <mevalue>6</mevalue>
         </maskelement>
         <maskelement>
            <mename>specific</mename>
            <mevalue>194</mevalue>
         </maskelement>
      </mask>
      <uei>uei.opennms.org/vendor/foundry/traps/snTrapDot1agCfmDomainCrossConnection</uei>
      <event-label>FOUNDRY-SN-NOTIFICATION-MIB defined trap event: snTrapDot1agCfmDomainCrossConnection</event-label>
      <descr>&lt;p>The SNMP trap that is generated when 802.1ag domain gets cross-connected.&lt;/p>&lt;table>
	&lt;tr>&lt;td>&lt;b>

	dot1agCfmMdName&lt;/b>&lt;/td>&lt;td>
	%parm[#1]%;&lt;/td>&lt;td>&lt;p>&lt;/p>&lt;/td>&lt;/tr>
	&lt;tr>&lt;td>&lt;b>

	dot1agCfmMaNetName&lt;/b>&lt;/td>&lt;td>
	%parm[#2]%;&lt;/td>&lt;td>&lt;p>&lt;/p>&lt;/td>&lt;/tr>
	&lt;tr>&lt;td>&lt;b>

	snAgGblTrapMessage&lt;/b>&lt;/td>&lt;td>
	%parm[#3]%;&lt;/td>&lt;td>&lt;p>&lt;/p>&lt;/td>&lt;/tr>&lt;/table></descr>
      <logmsg dest="logndisplay">&lt;p>
	snTrapDot1agCfmDomainCrossConnection trap received
	dot1agCfmMdName=%parm[#1]%
	dot1agCfmMaNetName=%parm[#2]%
	snAgGblTrapMessage=%parm[#3]%&lt;/p></logmsg>
      <severity>Major</severity>
      <alarm-data reduction-key="%uei%:%dpname%:%nodeid%" alarm-type="3" auto-clean="false"/>
   </event>
   <event>
      <mask>
         <maskelement>
            <mename>id</mename>
            <mevalue>.1.3.6.1.4.1.1991</mevalue>
         </maskelement>
         <maskelement>
            <mename>generic</mename>
            <mevalue>6</mevalue>
         </maskelement>
         <maskelement>
            <mename>specific</mename>
            <mevalue>195</mevalue>
         </maskelement>
      </mask>
      <uei>uei.opennms.org/vendor/foundry/traps/snTrapDot1agCfmDuplicateMEPId</uei>
      <event-label>FOUNDRY-SN-NOTIFICATION-MIB defined trap event: snTrapDot1agCfmDuplicateMEPId</event-label>
      <descr>&lt;p>The SNMP trap that is generated when 802.1ag Remote MEP reports a duplicate MEP Id
that conflicts with local MEP Id.&lt;/p>&lt;table>
	&lt;tr>&lt;td>&lt;b>

	dot1agCfmMdName&lt;/b>&lt;/td>&lt;td>
	%parm[#1]%;&lt;/td>&lt;td>&lt;p>&lt;/p>&lt;/td>&lt;/tr>
	&lt;tr>&lt;td>&lt;b>

	dot1agCfmMaNetName&lt;/b>&lt;/td>&lt;td>
	%parm[#2]%;&lt;/td>&lt;td>&lt;p>&lt;/p>&lt;/td>&lt;/tr>
	&lt;tr>&lt;td>&lt;b>

	dot1agCfmMepDbRMepState&lt;/b>&lt;/td>&lt;td>
	%parm[#3]%;&lt;/td>&lt;td>&lt;p>
		rMepIdle(1)
		rMepStart(2)
		rMepFailed(3)
		rMepOk(4)
	&lt;/p>&lt;/td>&lt;/tr>
	&lt;tr>&lt;td>&lt;b>

	snAgGblTrapMessage&lt;/b>&lt;/td>&lt;td>
	%parm[#4]%;&lt;/td>&lt;td>&lt;p>&lt;/p>&lt;/td>&lt;/tr>&lt;/table></descr>
      <logmsg dest="logndisplay">&lt;p>
	snTrapDot1agCfmDuplicateMEPId trap received
	dot1agCfmMdName=%parm[#1]%
	dot1agCfmMaNetName=%parm[#2]%
	dot1agCfmMepDbRMepState=%parm[#3]%
	snAgGblTrapMessage=%parm[#4]%&lt;/p></logmsg>
      <severity>Minor</severity>
      <varbindsdecode>
         <parmid>parm[#3]</parmid>
         <decode varbindvalue="1" varbinddecodedstring="rMepIdle"/>
         <decode varbindvalue="2" varbinddecodedstring="rMepStart"/>
         <decode varbindvalue="3" varbinddecodedstring="rMepFailed"/>
         <decode varbindvalue="4" varbinddecodedstring="rMepOk"/>
      </varbindsdecode>
      <alarm-data reduction-key="%uei%:%dpname%:%nodeid%" alarm-type="3" auto-clean="false"/>
   </event>
   <event>
      <mask>
         <maskelement>
            <mename>id</mename>
            <mevalue>.1.3.6.1.4.1.1991</mevalue>
         </maskelement>
         <maskelement>
            <mename>generic</mename>
            <mevalue>6</mevalue>
         </maskelement>
         <maskelement>
            <mename>specific</mename>
            <mevalue>196</mevalue>
         </maskelement>
      </mask>
      <uei>uei.opennms.org/vendor/foundry/traps/snTrapStackingStandbyElected</uei>
      <event-label>FOUNDRY-SN-NOTIFICATION-MIB defined trap event: snTrapStackingStandbyElected</event-label>
      <descr>&lt;p>The SNMP trap that is generated when a unit is elected as Standby unit for the stacking system.&lt;/p>&lt;table>
	&lt;tr>&lt;td>&lt;b>

	snChasUnitIndex&lt;/b>&lt;/td>&lt;td>
	%parm[#1]%;&lt;/td>&lt;td>&lt;p>&lt;/p>&lt;/td>&lt;/tr>
	&lt;tr>&lt;td>&lt;b>

	snAgGblTrapMessage&lt;/b>&lt;/td>&lt;td>
	%parm[#2]%;&lt;/td>&lt;td>&lt;p>&lt;/p>&lt;/td>&lt;/tr>&lt;/table></descr>
      <logmsg dest="logndisplay">&lt;p>
	snTrapStackingStandbyElected trap received
	snChasUnitIndex=%parm[#1]%
	snAgGblTrapMessage=%parm[#2]%&lt;/p></logmsg>
      <severity>Warning</severity>
      <alarm-data reduction-key="%uei%:%dpname%:%nodeid%:%parm[#1]%" alarm-type="3" auto-clean="false"/>
   </event>
   <event>
      <mask>
         <maskelement>
            <mename>id</mename>
            <mevalue>.1.3.6.1.4.1.1991</mevalue>
         </maskelement>
         <maskelement>
            <mename>generic</mename>
            <mevalue>6</mevalue>
         </maskelement>
         <maskelement>
            <mename>specific</mename>
            <mevalue>197</mevalue>
         </maskelement>
      </mask>
      <uei>uei.opennms.org/vendor/foundry/traps/snTrapMacMoveThresholdRate</uei>
      <event-label>FOUNDRY-SN-NOTIFICATION-MIB defined trap event: snTrapMacMoveThresholdRate</event-label>
      <descr>&lt;p>The SNMP notification is generated when MAC movement exceeding the certain threshold for a sampling interval is detected.
Format: Mac-Move threshold-rate: MAC address &lt;mac> moved from interface &lt;port-id> to interface &lt;port-id> for vlan &lt;vlan-id>, 
&lt;move-count> times exceeding the threshold rate &lt;threshold-rate> for a sampling interval &lt;interval> seconds&lt;/p>&lt;table>
	&lt;tr>&lt;td>&lt;b>

	snAgGblTrapMessage&lt;/b>&lt;/td>&lt;td>
	%parm[#1]%;&lt;/td>&lt;td>&lt;p>&lt;/p>&lt;/td>&lt;/tr>&lt;/table></descr>
      <logmsg dest="logndisplay">&lt;p>
	snTrapMacMoveThresholdRate trap received
	snAgGblTrapMessage=%parm[#1]%&lt;/p></logmsg>
      <severity>Minor</severity>
      <alarm-data reduction-key="%uei%:%dpname%:%nodeid%" alarm-type="3" auto-clean="false"/>
   </event>
   <event>
      <mask>
         <maskelement>
            <mename>id</mename>
            <mevalue>.1.3.6.1.4.1.1991</mevalue>
         </maskelement>
         <maskelement>
            <mename>generic</mename>
            <mevalue>6</mevalue>
         </maskelement>
         <maskelement>
            <mename>specific</mename>
            <mevalue>198</mevalue>
         </maskelement>
      </mask>
      <uei>uei.opennms.org/vendor/foundry/traps/snTrapMacMoveIntervalHistory</uei>
      <event-label>FOUNDRY-SN-NOTIFICATION-MIB defined trap event: snTrapMacMoveIntervalHistory</event-label>
      <descr>&lt;p>The SNMP notification is generated every user configured interval, summarizing the moves in the interval .
Format: Mac-Move Interval-History: &lt;#macs> macs moved in last &lt;interval> seconds. Total number of mac moves in the interval is &lt;#moves>&lt;/p>&lt;table>
	&lt;tr>&lt;td>&lt;b>

	snAgGblTrapMessage&lt;/b>&lt;/td>&lt;td>
	%parm[#1]%;&lt;/td>&lt;td>&lt;p>&lt;/p>&lt;/td>&lt;/tr>&lt;/table></descr>
      <logmsg dest="logndisplay">&lt;p>
	snTrapMacMoveIntervalHistory trap received
	snAgGblTrapMessage=%parm[#1]%&lt;/p></logmsg>
      <severity>Normal</severity>
   </event>
   <event>
      <mask>
         <maskelement>
            <mename>id</mename>
            <mevalue>.1.3.6.1.4.1.1991</mevalue>
         </maskelement>
         <maskelement>
            <mename>generic</mename>
            <mevalue>6</mevalue>
         </maskelement>
         <maskelement>
            <mename>specific</mename>
            <mevalue>1000</mevalue>
         </maskelement>
      </mask>
      <uei>uei.opennms.org/vendor/foundry/traps/snTrapChasFanOK</uei>
      <event-label>FOUNDRY-SN-NOTIFICATION-MIB defined trap event: snTrapChasFanOK</event-label>
      <descr>&lt;p>The SNMP trap that is generated when a fan operational status changed from failure to normal or change in the fan speed due to
temperature variations downwards.&lt;/p>&lt;table>
	&lt;tr>&lt;td>&lt;b>

	snChasFanIndex&lt;/b>&lt;/td>&lt;td>
	%parm[#1]%;&lt;/td>&lt;td>&lt;p>&lt;/p>&lt;/td>&lt;/tr>
	&lt;tr>&lt;td>&lt;b>

	snChasFanDescription&lt;/b>&lt;/td>&lt;td>
	%parm[#2]%;&lt;/td>&lt;td>&lt;p>&lt;/p>&lt;/td>&lt;/tr>&lt;/table></descr>
      <logmsg dest="logndisplay">&lt;p>
	snTrapChasFanOK trap received
	snChasFanIndex=%parm[#1]%
	snChasFanDescription=%parm[#2]%&lt;/p></logmsg>
      <severity>Normal</severity>
      <alarm-data reduction-key="%uei%:%dpname%:%nodeid%:%parm[#1]%" alarm-type="3" auto-clean="false"/>
   </event>
   <event>
      <mask>
         <maskelement>
            <mename>id</mename>
            <mevalue>.1.3.6.1.4.1.1991</mevalue>
         </maskelement>
         <maskelement>
            <mename>generic</mename>
            <mevalue>6</mevalue>
         </maskelement>
         <maskelement>
            <mename>specific</mename>
            <mevalue>1001</mevalue>
         </maskelement>
      </mask>
      <uei>uei.opennms.org/vendor/foundry/traps/snTrapTemperatureOK</uei>
      <event-label>FOUNDRY-SN-NOTIFICATION-MIB defined trap event: snTrapTemperatureOK</event-label>
      <descr>&lt;p>The SNMP trap that is generated when the actual temperature
reading is below the warning temperature threshold.&lt;/p>&lt;table>
	&lt;tr>&lt;td>&lt;b>

	snAgGblTrapMessage&lt;/b>&lt;/td>&lt;td>
	%parm[#1]%;&lt;/td>&lt;td>&lt;p>&lt;/p>&lt;/td>&lt;/tr>&lt;/table></descr>
      <logmsg dest="logndisplay">&lt;p>
	snTrapTemperatureOK trap received
	snAgGblTrapMessage=%parm[#1]%&lt;/p></logmsg>
      <severity>Normal</severity>
      <alarm-data reduction-key="%uei%:%dpname%:%nodeid%:%parm[#1]%" alarm-type="3" auto-clean="false"/>
   </event>
   <event>
      <mask>
         <maskelement>
            <mename>id</mename>
            <mevalue>.1.3.6.1.4.1.1991</mevalue>
         </maskelement>
         <maskelement>
            <mename>generic</mename>
            <mevalue>6</mevalue>
         </maskelement>
         <maskelement>
            <mename>specific</mename>
            <mevalue>1002</mevalue>
         </maskelement>
      </mask>
      <uei>uei.opennms.org/vendor/foundry/traps/snTrapCAMOverflow</uei>
      <event-label>FOUNDRY-SN-NOTIFICATION-MIB defined trap event: snTrapCAMOverflow</event-label>
      <descr>&lt;p>The SNMP trap that is generated when any CAM partition
becomes full.&lt;/p>&lt;table>
	&lt;tr>&lt;td>&lt;b>

	snAgGblTrapMessage&lt;/b>&lt;/td>&lt;td>
	%parm[#1]%;&lt;/td>&lt;td>&lt;p>&lt;/p>&lt;/td>&lt;/tr>&lt;/table></descr>
      <logmsg dest="logndisplay">&lt;p>
	snTrapCAMOverflow trap received
	snAgGblTrapMessage=%parm[#1]%&lt;/p></logmsg>
      <severity>Minor</severity>
      <alarm-data reduction-key="%uei%:%dpname%:%nodeid%:%parm[#1]%" alarm-type="3" auto-clean="false"/>
   </event>
   <event>
      <mask>
         <maskelement>
            <mename>id</mename>
            <mevalue>.1.3.6.1.4.1.1991</mevalue>
         </maskelement>
         <maskelement>
            <mename>generic</mename>
            <mevalue>6</mevalue>
         </maskelement>
         <maskelement>
            <mename>specific</mename>
            <mevalue>1003</mevalue>
         </maskelement>
      </mask>
      <uei>uei.opennms.org/vendor/foundry/traps/snTrapOpticalMonitoringWarning</uei>
      <event-label>FOUNDRY-SN-NOTIFICATION-MIB defined trap event: snTrapOpticalMonitoringWarning</event-label>
      <descr>&lt;p>The SNMP trap that is generated if there is a warning during optical
monitoring.
The first varbind, snAgGblTrapMessage, will have a detailed message on
the cause of event. The second optional varbind, ifIndex, points to the affected interface
originating this event. If an event does not have associated port, or has multiple
associated ports, then ifIndex will have maximum value 0x7ffffff.&lt;/p>&lt;table>
	&lt;tr>&lt;td>&lt;b>

	snAgGblTrapMessage&lt;/b>&lt;/td>&lt;td>
	%parm[#1]%;&lt;/td>&lt;td>&lt;p>&lt;/p>&lt;/td>&lt;/tr>&lt;/table></descr>
      <logmsg dest="logndisplay">&lt;p>
	snTrapOpticalMonitoringWarning trap received
	snAgGblTrapMessage=%parm[#1]%&lt;/p></logmsg>
      <severity>Warning</severity>
      <alarm-data reduction-key="%uei%:%dpname%:%nodeid%:%parm[#2]%" alarm-type="3" auto-clean="false"/>
   </event>
   <event>
      <mask>
         <maskelement>
            <mename>id</mename>
            <mevalue>.1.3.6.1.4.1.1991</mevalue>
         </maskelement>
         <maskelement>
            <mename>generic</mename>
            <mevalue>6</mevalue>
         </maskelement>
         <maskelement>
            <mename>specific</mename>
            <mevalue>1004</mevalue>
         </maskelement>
      </mask>
      <uei>uei.opennms.org/vendor/foundry/traps/snTrapOpticalMonitoringAlarm</uei>
      <event-label>FOUNDRY-SN-NOTIFICATION-MIB defined trap event: snTrapOpticalMonitoringAlarm</event-label>
      <descr>&lt;p>The SNMP trap that is generated if there is an alarm during optical
monitoring.
The first varbind, snAgGblTrapMessage, will have a detailed message on
the cause of event. The second optional varbind, ifIndex, points to the affected interface
originating this event. If an event does not have associated port, or has multiple
associated ports, then ifIndex will have maximum value 0x7ffffff.&lt;/p>&lt;table>
	&lt;tr>&lt;td>&lt;b>

	snAgGblTrapMessage&lt;/b>&lt;/td>&lt;td>
	%parm[#1]%;&lt;/td>&lt;td>&lt;p>&lt;/p>&lt;/td>&lt;/tr>&lt;/table></descr>
      <logmsg dest="logndisplay">&lt;p>
	snTrapOpticalMonitoringAlarm trap received
	snAgGblTrapMessage=%parm[#1]%&lt;/p></logmsg>
      <severity>Minor</severity>
      <alarm-data reduction-key="%uei%:%dpname%:%nodeid%:%parm[#2]%" alarm-type="3" auto-clean="false"/>
   </event>
   <event>
      <mask>
         <maskelement>
            <mename>id</mename>
            <mevalue>.1.3.6.1.4.1.1991</mevalue>
         </maskelement>
         <maskelement>
            <mename>generic</mename>
            <mevalue>6</mevalue>
         </maskelement>
         <maskelement>
            <mename>specific</mename>
            <mevalue>1005</mevalue>
         </maskelement>
      </mask>
      <uei>uei.opennms.org/vendor/foundry/traps/snTrapOpticalMonitoringError</uei>
      <event-label>FOUNDRY-SN-NOTIFICATION-MIB defined trap event: snTrapOpticalMonitoringError</event-label>
      <descr>&lt;p>The SNMP trap that is generated if there is an error during optical
monitoring.
The first varbind, snAgGblTrapMessage, will have a detailed message on
the cause of event. The second optional varbind, ifIndex, points to the affected interface
originating this event. If an event does not have associated port, or has multiple
associated ports, then ifIndex will have maximum value 0x7ffffff.&lt;/p>&lt;table>
	&lt;tr>&lt;td>&lt;b>

	snAgGblTrapMessage&lt;/b>&lt;/td>&lt;td>
	%parm[#1]%;&lt;/td>&lt;td>&lt;p>&lt;/p>&lt;/td>&lt;/tr>&lt;/table></descr>
      <logmsg dest="logndisplay">&lt;p>
	snTrapOpticalMonitoringError trap received
	snAgGblTrapMessage=%parm[#1]%&lt;/p></logmsg>
      <severity>Major</severity>
      <alarm-data reduction-key="%uei%:%dpname%:%nodeid%:%parm[#2]%" alarm-type="1" auto-clean="false"/>
   </event>
   <event>
      <mask>
         <maskelement>
            <mename>id</mename>
            <mevalue>.1.3.6.1.4.1.1991</mevalue>
         </maskelement>
         <maskelement>
            <mename>generic</mename>
            <mevalue>6</mevalue>
         </maskelement>
         <maskelement>
            <mename>specific</mename>
            <mevalue>1006</mevalue>
         </maskelement>
      </mask>
      <uei>uei.opennms.org/vendor/foundry/traps/snTrapPosMonitoringWarning</uei>
      <event-label>FOUNDRY-SN-NOTIFICATION-MIB defined trap event: snTrapPosMonitoringWarning</event-label>
      <descr>&lt;p>The SNMP trap that is generated if there is a warning during POS
alarm monitoring.
 The first varbind, snAgGblTrapMessage, will have a detailed message on
 the cause of event. The second optional varbind, ifIndex, points to the affected interface
 originating this event. If an event does not have associated port, or has multiple
 associated ports, then ifIndex will have maximum value 0x7ffffff.&lt;/p>&lt;table>
	&lt;tr>&lt;td>&lt;b>

	snAgGblTrapMessage&lt;/b>&lt;/td>&lt;td>
	%parm[#1]%;&lt;/td>&lt;td>&lt;p>&lt;/p>&lt;/td>&lt;/tr>&lt;/table></descr>
      <logmsg dest="logndisplay">&lt;p>
	snTrapPosMonitoringWarning trap received
	snAgGblTrapMessage=%parm[#1]%&lt;/p></logmsg>
      <severity>Warning</severity>
      <alarm-data reduction-key="%uei%:%dpname%:%nodeid%:%parm[#2]%" alarm-type="3" auto-clean="false"/>
   </event>
   <event>
      <mask>
         <maskelement>
            <mename>id</mename>
            <mevalue>.1.3.6.1.4.1.1991</mevalue>
         </maskelement>
         <maskelement>
            <mename>generic</mename>
            <mevalue>6</mevalue>
         </maskelement>
         <maskelement>
            <mename>specific</mename>
            <mevalue>1007</mevalue>
         </maskelement>
      </mask>
      <uei>uei.opennms.org/vendor/foundry/traps/snTrapPosMonitoringAlarm</uei>
      <event-label>FOUNDRY-SN-NOTIFICATION-MIB defined trap event: snTrapPosMonitoringAlarm</event-label>
      <descr>&lt;p>The SNMP trap that is generated if there is an alarm up/down
during POS alarm monitoring.
 The first varbind, snAgGblTrapMessage, will have a detailed message on
 the cause of event. The second optional varbind, ifIndex, points to the affected interface
 originating this event. If an event does not have associated port, or has multiple
 associated ports, then ifIndex will have maximum value 0x7ffffff.&lt;/p>&lt;table>
	&lt;tr>&lt;td>&lt;b>

	snAgGblTrapMessage&lt;/b>&lt;/td>&lt;td>
	%parm[#1]%;&lt;/td>&lt;td>&lt;p>&lt;/p>&lt;/td>&lt;/tr>&lt;/table></descr>
      <logmsg dest="logndisplay">&lt;p>
	snTrapPosMonitoringAlarm trap received
	snAgGblTrapMessage=%parm[#1]%&lt;/p></logmsg>
      <severity>Minor</severity>
      <alarm-data reduction-key="%uei%:%dpname%:%nodeid%:%parm[#2]%" alarm-type="3" auto-clean="false"/>
   </event>
   <event>
      <mask>
         <maskelement>
            <mename>id</mename>
            <mevalue>.1.3.6.1.4.1.1991</mevalue>
         </maskelement>
         <maskelement>
            <mename>generic</mename>
            <mevalue>6</mevalue>
         </maskelement>
         <maskelement>
            <mename>specific</mename>
            <mevalue>1008</mevalue>
         </maskelement>
      </mask>
      <uei>uei.opennms.org/vendor/foundry/traps/snTrapPosMonitoringError</uei>
      <event-label>FOUNDRY-SN-NOTIFICATION-MIB defined trap event: snTrapPosMonitoringError</event-label>
      <descr>&lt;p>The SNMP trap that is generated if there is an error during POS
alarm monitoring.
The first varbind, snAgGblTrapMessage, will have a detailed message on
the cause of event. The second optional varbind, ifIndex, points to the affected interface
originating this event. If an event does not have associated port, or has multiple
associated ports, then ifIndex will have maximum value 0x7ffffff.&lt;/p>&lt;table>
	&lt;tr>&lt;td>&lt;b>

	snAgGblTrapMessage&lt;/b>&lt;/td>&lt;td>
	%parm[#1]%;&lt;/td>&lt;td>&lt;p>&lt;/p>&lt;/td>&lt;/tr>&lt;/table></descr>
      <logmsg dest="logndisplay">&lt;p>
	snTrapPosMonitoringError trap received
	snAgGblTrapMessage=%parm[#1]%&lt;/p></logmsg>
      <severity>Major</severity>
      <alarm-data reduction-key="%uei%:%dpname%:%nodeid%:%parm[#2]%" alarm-type="3" auto-clean="false"/>
   </event>
   <event>
      <mask>
         <maskelement>
            <mename>id</mename>
            <mevalue>.1.3.6.1.4.1.1991</mevalue>
         </maskelement>
         <maskelement>
            <mename>generic</mename>
            <mevalue>6</mevalue>
         </maskelement>
         <maskelement>
            <mename>specific</mename>
            <mevalue>1009</mevalue>
         </maskelement>
      </mask>
      <uei>uei.opennms.org/vendor/foundry/traps/snTrapXfpSfpIncompatibleOptics</uei>
      <event-label>FOUNDRY-SN-NOTIFICATION-MIB defined trap event: snTrapXfpSfpIncompatibleOptics</event-label>
      <descr>&lt;p>The SNMP trap that is generated if optics is incompatible with port configuration.&lt;/p>&lt;table>
	&lt;tr>&lt;td>&lt;b>

	snAgGblTrapMessage&lt;/b>&lt;/td>&lt;td>
	%parm[#1]%;&lt;/td>&lt;td>&lt;p>&lt;/p>&lt;/td>&lt;/tr>&lt;/table></descr>
      <logmsg dest="logndisplay">&lt;p>
	snTrapXfpSfpIncompatibleOptics trap received
	snAgGblTrapMessage=%parm[#1]%&lt;/p></logmsg>
      <severity>Warning</severity>
      <alarm-data reduction-key="%uei%:%dpname%:%nodeid%" alarm-type="3" auto-clean="false"/>
   </event>
   <event>
      <mask>
         <maskelement>
            <mename>id</mename>
            <mevalue>.1.3.6.1.4.1.1991</mevalue>
         </maskelement>
         <maskelement>
            <mename>generic</mename>
            <mevalue>6</mevalue>
         </maskelement>
         <maskelement>
            <mename>specific</mename>
            <mevalue>1015</mevalue>
         </maskelement>
      </mask>
      <uei>uei.opennms.org/vendor/foundry/traps/snTrapTMLoggingStart</uei>
      <event-label>FOUNDRY-SN-NOTIFICATION-MIB defined trap event: snTrapTMLoggingStart</event-label>
      <descr>&lt;p>The SNMP trap that is generated if TM logging is started by an event trigger.&lt;/p>&lt;table>
	&lt;tr>&lt;td>&lt;b>

	snAgGblTrapMessage&lt;/b>&lt;/td>&lt;td>
	%parm[#1]%;&lt;/td>&lt;td>&lt;p>&lt;/p>&lt;/td>&lt;/tr>&lt;/table></descr>
      <logmsg dest="logndisplay">&lt;p>
	snTrapTMLoggingStart trap received
	snAgGblTrapMessage=%parm[#1]%&lt;/p></logmsg>
      <severity>Normal</severity>
   </event>
   <event>
      <mask>
         <maskelement>
            <mename>id</mename>
            <mevalue>.1.3.6.1.4.1.1991</mevalue>
         </maskelement>
         <maskelement>
            <mename>generic</mename>
            <mevalue>6</mevalue>
         </maskelement>
         <maskelement>
            <mename>specific</mename>
            <mevalue>1016</mevalue>
         </maskelement>
      </mask>
      <uei>uei.opennms.org/vendor/foundry/traps/snTrapTMLoggingStop</uei>
      <event-label>FOUNDRY-SN-NOTIFICATION-MIB defined trap event: snTrapTMLoggingStop</event-label>
      <descr>&lt;p>The SNMP trap that is generated if TM logging stopped due to storage full.&lt;/p>&lt;table>
	&lt;tr>&lt;td>&lt;b>

	snAgGblTrapMessage&lt;/b>&lt;/td>&lt;td>
	%parm[#1]%;&lt;/td>&lt;td>&lt;p>&lt;/p>&lt;/td>&lt;/tr>&lt;/table></descr>
      <logmsg dest="logndisplay">&lt;p>
	snTrapTMLoggingStop trap received
	snAgGblTrapMessage=%parm[#1]%&lt;/p></logmsg>
      <severity>Normal</severity>
   </event>
   <event>
      <mask>
         <maskelement>
            <mename>id</mename>
            <mevalue>.1.3.6.1.4.1.1991</mevalue>
         </maskelement>
         <maskelement>
            <mename>generic</mename>
            <mevalue>6</mevalue>
         </maskelement>
         <maskelement>
            <mename>specific</mename>
            <mevalue>1017</mevalue>
         </maskelement>
      </mask>
      <uei>uei.opennms.org/vendor/foundry/traps/snTrapTMLoggingRestart</uei>
      <event-label>FOUNDRY-SN-NOTIFICATION-MIB defined trap event: snTrapTMLoggingRestart</event-label>
      <descr>&lt;p>The SNMP trap that is generated if TM logging restarted after user clearing the log.&lt;/p>&lt;table>
	&lt;tr>&lt;td>&lt;b>

	snAgGblTrapMessage&lt;/b>&lt;/td>&lt;td>
	%parm[#1]%;&lt;/td>&lt;td>&lt;p>&lt;/p>&lt;/td>&lt;/tr>&lt;/table></descr>
      <logmsg dest="logndisplay">&lt;p>
	snTrapTMLoggingRestart trap received
	snAgGblTrapMessage=%parm[#1]%&lt;/p></logmsg>
      <severity>Normal</severity>
   </event>
   <event>
      <mask>
         <maskelement>
            <mename>id</mename>
            <mevalue>.1.3.6.1.4.1.1991</mevalue>
         </maskelement>
         <maskelement>
            <mename>generic</mename>
            <mevalue>6</mevalue>
         </maskelement>
         <maskelement>
            <mename>specific</mename>
            <mevalue>1018</mevalue>
         </maskelement>
      </mask>
      <uei>uei.opennms.org/vendor/foundry/traps/snTrapXfpSfpNotFoundryOptics</uei>
      <event-label>FOUNDRY-SN-NOTIFICATION-MIB defined trap event: snTrapXfpSfpNotFoundryOptics</event-label>
      <descr>&lt;p>The SNMP trap that is generated if optics vendor is not Foundry Networks.&lt;/p>&lt;table>
	&lt;tr>&lt;td>&lt;b>

	snAgGblTrapMessage&lt;/b>&lt;/td>&lt;td>
	%parm[#1]%;&lt;/td>&lt;td>&lt;p>&lt;/p>&lt;/td>&lt;/tr>&lt;/table></descr>
      <logmsg dest="logndisplay">&lt;p>
	snTrapXfpSfpNotFoundryOptics trap received
	snAgGblTrapMessage=%parm[#1]%&lt;/p></logmsg>
      <severity>Warning</severity>
   </event>
   <event>
      <mask>
         <maskelement>
            <mename>id</mename>
            <mevalue>.1.3.6.1.4.1.1991</mevalue>
         </maskelement>
         <maskelement>
            <mename>generic</mename>
            <mevalue>6</mevalue>
         </maskelement>
         <maskelement>
            <mename>specific</mename>
            <mevalue>1019</mevalue>
         </maskelement>
      </mask>
      <uei>uei.opennms.org/vendor/foundry/traps/snTrapTMRecoverySlotReset</uei>
      <event-label>FOUNDRY-SN-NOTIFICATION-MIB defined trap event: snTrapTMRecoverySlotReset</event-label>
      <descr>&lt;p>The SNMP trap that is generated when TM recovery slot reset is triggered.&lt;/p>&lt;table>
	&lt;tr>&lt;td>&lt;b>

	snAgGblTrapMessage&lt;/b>&lt;/td>&lt;td>
	%parm[#1]%;&lt;/td>&lt;td>&lt;p>&lt;/p>&lt;/td>&lt;/tr>&lt;/table></descr>
      <logmsg dest="logndisplay">&lt;p>
	snTrapTMRecoverySlotReset trap received
	snAgGblTrapMessage=%parm[#1]%&lt;/p></logmsg>
      <severity>Warning</severity>
      <alarm-data reduction-key="%uei%:%dpname%:%nodeid%" alarm-type="3" auto-clean="false"/>
   </event>
   <event>
      <mask>
         <maskelement>
            <mename>id</mename>
            <mevalue>.1.3.6.1.4.1.1991</mevalue>
         </maskelement>
         <maskelement>
            <mename>generic</mename>
            <mevalue>6</mevalue>
         </maskelement>
         <maskelement>
            <mename>specific</mename>
            <mevalue>1020</mevalue>
         </maskelement>
      </mask>
      <uei>uei.opennms.org/vendor/foundry/traps/snTrapTMEgressDataError</uei>
      <event-label>FOUNDRY-SN-NOTIFICATION-MIB defined trap event: snTrapTMEgressDataError</event-label>
      <descr>&lt;p>The SNMP trap that is generated when system detects egress data errors on Traffic Manager.
For e.g.  Fabric Monitoring : TM Egress data errors detected on LP &lt;num>/TM &lt;num>&lt;/p>&lt;table>
	&lt;tr>&lt;td>&lt;b>

	snAgGblTrapMessage&lt;/b>&lt;/td>&lt;td>
	%parm[#1]%;&lt;/td>&lt;td>&lt;p>&lt;/p>&lt;/td>&lt;/tr>&lt;/table></descr>
      <logmsg dest="logndisplay">&lt;p>
	snTrapTMEgressDataError trap received
	snAgGblTrapMessage=%parm[#1]%&lt;/p></logmsg>
      <severity>Warning</severity>
      <alarm-data reduction-key="%uei%:%dpname%:%nodeid%" alarm-type="3" auto-clean="false"/>
   </event>
   <event>
      <mask>
         <maskelement>
            <mename>id</mename>
            <mevalue>.1.3.6.1.4.1.1991</mevalue>
         </maskelement>
         <maskelement>
            <mename>generic</mename>
            <mevalue>6</mevalue>
         </maskelement>
         <maskelement>
            <mename>specific</mename>
            <mevalue>1100</mevalue>
         </maskelement>
      </mask>
      <uei>uei.opennms.org/vendor/foundry/traps/snTrapSFMLinkDown</uei>
      <event-label>FOUNDRY-SN-NOTIFICATION-MIB defined trap event: snTrapSFMLinkDown</event-label>
      <descr>&lt;p>The SNMP trap that is generated when a link from LP Traffic Manager to
SFM Fabric Element is down.
For eg.  Fabric Monitoring Link Down : SFM &lt;num>/FE &lt;num>/Link &lt;num>, LP &lt;num>/TM &lt;num>&lt;/p>&lt;table>
	&lt;tr>&lt;td>&lt;b>

	snAgGblTrapMessage&lt;/b>&lt;/td>&lt;td>
	%parm[#1]%;&lt;/td>&lt;td>&lt;p>&lt;/p>&lt;/td>&lt;/tr>&lt;/table></descr>
      <logmsg dest="logndisplay">&lt;p>
	snTrapSFMLinkDown trap received
	snAgGblTrapMessage=%parm[#1]%&lt;/p></logmsg>
      <severity>Minor</severity>
      <alarm-data reduction-key="%uei%:%dpname%:%nodeid%:%parm[#1]%" alarm-type="1" auto-clean="false"/>
   </event>
   <event>
      <mask>
         <maskelement>
            <mename>id</mename>
            <mevalue>.1.3.6.1.4.1.1991</mevalue>
         </maskelement>
         <maskelement>
            <mename>generic</mename>
            <mevalue>6</mevalue>
         </maskelement>
         <maskelement>
            <mename>specific</mename>
            <mevalue>1101</mevalue>
         </maskelement>
      </mask>
      <uei>uei.opennms.org/vendor/foundry/traps/snTrapSFMLinkUp</uei>
      <event-label>FOUNDRY-SN-NOTIFICATION-MIB defined trap event: snTrapSFMLinkUp</event-label>
      <descr>&lt;p>The SNMP trap that is generated when a link from LP Traffic Manager to
SFM Fabric Element is up.
For eg.  Fabric Monitoring Link Up : SFM &lt;num>/FE &lt;num>/Link &lt;num>, LP &lt;num>/TM &lt;num>&lt;/p>&lt;table>
	&lt;tr>&lt;td>&lt;b>

	snAgGblTrapMessage&lt;/b>&lt;/td>&lt;td>
	%parm[#1]%;&lt;/td>&lt;td>&lt;p>&lt;/p>&lt;/td>&lt;/tr>&lt;/table></descr>
      <logmsg dest="logndisplay">&lt;p>
	snTrapSFMLinkUp trap received
	snAgGblTrapMessage=%parm[#1]%&lt;/p></logmsg>
      <severity>Normal</severity>
      <alarm-data reduction-key="%uei%:%dpname%:%nodeid%:%parm[#1]%" alarm-type="2" clear-key="uei.opennms.org/vendor/foundry/traps/snTrapSFMLinkDown:%dpname%:%nodeid%:%parm[#1]%" auto-clean="false"/>
   </event>
   <event>
      <mask>
         <maskelement>
            <mename>id</mename>
            <mevalue>.1.3.6.1.4.1.1991</mevalue>
         </maskelement>
         <maskelement>
            <mename>generic</mename>
            <mevalue>6</mevalue>
         </maskelement>
         <maskelement>
            <mename>specific</mename>
            <mevalue>1102</mevalue>
         </maskelement>
      </mask>
      <uei>uei.opennms.org/vendor/foundry/traps/snTrapSFMAccessError</uei>
      <event-label>FOUNDRY-SN-NOTIFICATION-MIB defined trap event: snTrapSFMAccessError</event-label>
      <descr>&lt;p>The SNMP trap that is generated when system fails to access a  SFM Fabric Element.
For e.g.  Fabric Monitoring : Device access failure in SFM &lt;num>/FE &lt;num>&lt;/p>&lt;table>
	&lt;tr>&lt;td>&lt;b>

	snAgGblTrapMessage&lt;/b>&lt;/td>&lt;td>
	%parm[#1]%;&lt;/td>&lt;td>&lt;p>&lt;/p>&lt;/td>&lt;/tr>&lt;/table></descr>
      <logmsg dest="logndisplay">&lt;p>
	snTrapSFMAccessError trap received
	snAgGblTrapMessage=%parm[#1]%&lt;/p></logmsg>
      <severity>Minor</severity>
      <alarm-data reduction-key="%uei%:%dpname%:%nodeid%" alarm-type="1" auto-clean="false"/>
   </event>
   <event>
      <mask>
         <maskelement>
            <mename>id</mename>
            <mevalue>.1.3.6.1.4.1.1991</mevalue>
         </maskelement>
         <maskelement>
            <mename>generic</mename>
            <mevalue>6</mevalue>
         </maskelement>
         <maskelement>
            <mename>specific</mename>
            <mevalue>1103</mevalue>
         </maskelement>
         <varbind>
            <vbnumber>2</vbnumber>
            <vbvalue>2</vbvalue>
         </varbind>
      </mask>
      <uei>uei.opennms.org/vendor/foundry/traps/snTrapSFMStatusChange/goingDown</uei>
      <event-label>FOUNDRY-SN-NOTIFICATION-MIB defined trap event: snTrapSFMStatusChange</event-label>
      <descr>&lt;p>The SNMP notification that is generated when there is a change in the operational state
of the Switch Fabric Module (SFM). For example,
    System: Health Monitoring: SFM &lt;num> powered off due to failure detection&lt;/p>&lt;table>
	&lt;tr>&lt;td>&lt;b>

	snAgentBrdIndex&lt;/b>&lt;/td>&lt;td>
	%parm[#1]%;&lt;/td>&lt;td>&lt;p>&lt;/p>&lt;/td>&lt;/tr>
	&lt;tr>&lt;td>&lt;b>

	snAgentBrdModuleStatus&lt;/b>&lt;/td>&lt;td>
	%parm[#2]%;&lt;/td>&lt;td>&lt;p>
		moduleEmpty(0)
		moduleGoingDown(2)
		moduleRejected(3)
		moduleBad(4)
		moduleConfigured(8)
		moduleComingUp(9)
		moduleRunning(10)
		moduleBlocked(11)
	&lt;/p>&lt;/td>&lt;/tr>
	&lt;tr>&lt;td>&lt;b>

	snAgGblTrapMessage&lt;/b>&lt;/td>&lt;td>
	%parm[#3]%;&lt;/td>&lt;td>&lt;p>&lt;/p>&lt;/td>&lt;/tr>&lt;/table></descr>
      <logmsg dest="logndisplay">&lt;p>
	snTrapSFMStatusChange trap received
	snAgentBrdIndex=%parm[#1]%
	snAgentBrdModuleStatus=%parm[#2]%
	snAgGblTrapMessage=%parm[#3]%&lt;/p></logmsg>
      <severity>Minor</severity>
      <varbindsdecode>
         <parmid>parm[#2]</parmid>
         <decode varbindvalue="0" varbinddecodedstring="moduleEmpty"/>
         <decode varbindvalue="2" varbinddecodedstring="moduleGoingDown"/>
         <decode varbindvalue="3" varbinddecodedstring="moduleRejected"/>
         <decode varbindvalue="4" varbinddecodedstring="moduleBad"/>
         <decode varbindvalue="8" varbinddecodedstring="moduleConfigured"/>
         <decode varbindvalue="9" varbinddecodedstring="moduleComingUp"/>
         <decode varbindvalue="10" varbinddecodedstring="moduleRunning"/>
         <decode varbindvalue="11" varbinddecodedstring="moduleBlocked"/>
      </varbindsdecode>
      <alarm-data reduction-key="%uei%:%dpname%:%nodeid%:%parm[#1]%" alarm-type="1" auto-clean="false"/>
   </event>
   <event>
      <mask>
         <maskelement>
            <mename>id</mename>
            <mevalue>.1.3.6.1.4.1.1991</mevalue>
         </maskelement>
         <maskelement>
            <mename>generic</mename>
            <mevalue>6</mevalue>
         </maskelement>
         <maskelement>
            <mename>specific</mename>
            <mevalue>1103</mevalue>
         </maskelement>
         <varbind>
            <vbnumber>2</vbnumber>
            <vbvalue>9</vbvalue>
         </varbind>
      </mask>
      <uei>uei.opennms.org/vendor/foundry/traps/snTrapSFMStatusChange/comingUp</uei>
      <event-label>FOUNDRY-SN-NOTIFICATION-MIB defined trap event: snTrapSFMStatusChange</event-label>
      <descr>&lt;p>The SNMP notification that is generated when there is a change in the operational state
of the Switch Fabric Module (SFM). For example,
    System: Health Monitoring: SFM &lt;num> powered off due to failure detection&lt;/p>&lt;table>
	&lt;tr>&lt;td>&lt;b>

	snAgentBrdIndex&lt;/b>&lt;/td>&lt;td>
	%parm[#1]%;&lt;/td>&lt;td>&lt;p>&lt;/p>&lt;/td>&lt;/tr>
	&lt;tr>&lt;td>&lt;b>

	snAgentBrdModuleStatus&lt;/b>&lt;/td>&lt;td>
	%parm[#2]%;&lt;/td>&lt;td>&lt;p>
		moduleEmpty(0)
		moduleGoingDown(2)
		moduleRejected(3)
		moduleBad(4)
		moduleConfigured(8)
		moduleComingUp(9)
		moduleRunning(10)
		moduleBlocked(11)
	&lt;/p>&lt;/td>&lt;/tr>
	&lt;tr>&lt;td>&lt;b>

	snAgGblTrapMessage&lt;/b>&lt;/td>&lt;td>
	%parm[#3]%;&lt;/td>&lt;td>&lt;p>&lt;/p>&lt;/td>&lt;/tr>&lt;/table></descr>
      <logmsg dest="logndisplay">&lt;p>
	snTrapSFMStatusChange trap received
	snAgentBrdIndex=%parm[#1]%
	snAgentBrdModuleStatus=%parm[#2]%
	snAgGblTrapMessage=%parm[#3]%&lt;/p></logmsg>
      <severity>Minor</severity>
      <varbindsdecode>
         <parmid>parm[#2]</parmid>
         <decode varbindvalue="0" varbinddecodedstring="moduleEmpty"/>
         <decode varbindvalue="2" varbinddecodedstring="moduleGoingDown"/>
         <decode varbindvalue="3" varbinddecodedstring="moduleRejected"/>
         <decode varbindvalue="4" varbinddecodedstring="moduleBad"/>
         <decode varbindvalue="8" varbinddecodedstring="moduleConfigured"/>
         <decode varbindvalue="9" varbinddecodedstring="moduleComingUp"/>
         <decode varbindvalue="10" varbinddecodedstring="moduleRunning"/>
         <decode varbindvalue="11" varbinddecodedstring="moduleBlocked"/>
      </varbindsdecode>
      <alarm-data reduction-key="%uei%:%dpname%:%nodeid%:%parm[#1]%" alarm-type="2" clear-key="uei.opennms.org/vendor/foundry/traps/snTrapSFMStatusChange/goingDown:%dpname%:%nodeid%:%parm[#1]%" auto-clean="false"/>
   </event>
   <event>
      <mask>
         <maskelement>
            <mename>id</mename>
            <mevalue>.1.3.6.1.4.1.1991</mevalue>
         </maskelement>
         <maskelement>
            <mename>generic</mename>
            <mevalue>6</mevalue>
         </maskelement>
         <maskelement>
            <mename>specific</mename>
            <mevalue>1103</mevalue>
         </maskelement>
         <varbind>
            <vbnumber>2</vbnumber>
            <vbvalue>3</vbvalue>
         </varbind>
      </mask>
      <uei>uei.opennms.org/vendor/foundry/traps/snTrapSFMStatusChange/rejected</uei>
      <event-label>FOUNDRY-SN-NOTIFICATION-MIB defined trap event: snTrapSFMStatusChange</event-label>
      <descr>&lt;p>The SNMP notification that is generated when there is a change in the operational state
of the Switch Fabric Module (SFM). For example,
    System: Health Monitoring: SFM &lt;num> powered off due to failure detection&lt;/p>&lt;table>
	&lt;tr>&lt;td>&lt;b>

	snAgentBrdIndex&lt;/b>&lt;/td>&lt;td>
	%parm[#1]%;&lt;/td>&lt;td>&lt;p>&lt;/p>&lt;/td>&lt;/tr>
	&lt;tr>&lt;td>&lt;b>

	snAgentBrdModuleStatus&lt;/b>&lt;/td>&lt;td>
	%parm[#2]%;&lt;/td>&lt;td>&lt;p>
		moduleEmpty(0)
		moduleGoingDown(2)
		moduleRejected(3)
		moduleBad(4)
		moduleConfigured(8)
		moduleComingUp(9)
		moduleRunning(10)
		moduleBlocked(11)
	&lt;/p>&lt;/td>&lt;/tr>
	&lt;tr>&lt;td>&lt;b>

	snAgGblTrapMessage&lt;/b>&lt;/td>&lt;td>
	%parm[#3]%;&lt;/td>&lt;td>&lt;p>&lt;/p>&lt;/td>&lt;/tr>&lt;/table></descr>
      <logmsg dest="logndisplay">&lt;p>
	snTrapSFMStatusChange trap received
	snAgentBrdIndex=%parm[#1]%
	snAgentBrdModuleStatus=%parm[#2]%
	snAgGblTrapMessage=%parm[#3]%&lt;/p></logmsg>
      <severity>Warning</severity>
      <varbindsdecode>
         <parmid>parm[#2]</parmid>
         <decode varbindvalue="0" varbinddecodedstring="moduleEmpty"/>
         <decode varbindvalue="2" varbinddecodedstring="moduleGoingDown"/>
         <decode varbindvalue="3" varbinddecodedstring="moduleRejected"/>
         <decode varbindvalue="4" varbinddecodedstring="moduleBad"/>
         <decode varbindvalue="8" varbinddecodedstring="moduleConfigured"/>
         <decode varbindvalue="9" varbinddecodedstring="moduleComingUp"/>
         <decode varbindvalue="10" varbinddecodedstring="moduleRunning"/>
         <decode varbindvalue="11" varbinddecodedstring="moduleBlocked"/>
      </varbindsdecode>
      <alarm-data reduction-key="%uei%:%dpname%:%nodeid%:%parm[#1]%" alarm-type="3" auto-clean="false"/>
   </event>
   <event>
      <mask>
         <maskelement>
            <mename>id</mename>
            <mevalue>.1.3.6.1.4.1.1991</mevalue>
         </maskelement>
         <maskelement>
            <mename>generic</mename>
            <mevalue>6</mevalue>
         </maskelement>
         <maskelement>
            <mename>specific</mename>
            <mevalue>1103</mevalue>
         </maskelement>
         <varbind>
            <vbnumber>2</vbnumber>
            <vbvalue>4</vbvalue>
         </varbind>
      </mask>
      <uei>uei.opennms.org/vendor/foundry/traps/snTrapSFMStatusChange/bad</uei>
      <event-label>FOUNDRY-SN-NOTIFICATION-MIB defined trap event: snTrapSFMStatusChange</event-label>
      <descr>&lt;p>The SNMP notification that is generated when there is a change in the operational state
of the Switch Fabric Module (SFM). For example,
    System: Health Monitoring: SFM &lt;num> powered off due to failure detection&lt;/p>&lt;table>
	&lt;tr>&lt;td>&lt;b>

	snAgentBrdIndex&lt;/b>&lt;/td>&lt;td>
	%parm[#1]%;&lt;/td>&lt;td>&lt;p>&lt;/p>&lt;/td>&lt;/tr>
	&lt;tr>&lt;td>&lt;b>

	snAgentBrdModuleStatus&lt;/b>&lt;/td>&lt;td>
	%parm[#2]%;&lt;/td>&lt;td>&lt;p>
		moduleEmpty(0)
		moduleGoingDown(2)
		moduleRejected(3)
		moduleBad(4)
		moduleConfigured(8)
		moduleComingUp(9)
		moduleRunning(10)
		moduleBlocked(11)
	&lt;/p>&lt;/td>&lt;/tr>
	&lt;tr>&lt;td>&lt;b>

	snAgGblTrapMessage&lt;/b>&lt;/td>&lt;td>
	%parm[#3]%;&lt;/td>&lt;td>&lt;p>&lt;/p>&lt;/td>&lt;/tr>&lt;/table></descr>
      <logmsg dest="logndisplay">&lt;p>
	snTrapSFMStatusChange trap received
	snAgentBrdIndex=%parm[#1]%
	snAgentBrdModuleStatus=%parm[#2]%
	snAgGblTrapMessage=%parm[#3]%&lt;/p></logmsg>
      <severity>Major</severity>
      <varbindsdecode>
         <parmid>parm[#2]</parmid>
         <decode varbindvalue="0" varbinddecodedstring="moduleEmpty"/>
         <decode varbindvalue="2" varbinddecodedstring="moduleGoingDown"/>
         <decode varbindvalue="3" varbinddecodedstring="moduleRejected"/>
         <decode varbindvalue="4" varbinddecodedstring="moduleBad"/>
         <decode varbindvalue="8" varbinddecodedstring="moduleConfigured"/>
         <decode varbindvalue="9" varbinddecodedstring="moduleComingUp"/>
         <decode varbindvalue="10" varbinddecodedstring="moduleRunning"/>
         <decode varbindvalue="11" varbinddecodedstring="moduleBlocked"/>
      </varbindsdecode>
      <alarm-data reduction-key="%uei%:%dpname%:%nodeid%:%parm[#1]%" alarm-type="3" auto-clean="false"/>
   </event>
   <event>
      <mask>
         <maskelement>
            <mename>id</mename>
            <mevalue>.1.3.6.1.4.1.1991</mevalue>
         </maskelement>
         <maskelement>
            <mename>generic</mename>
            <mevalue>6</mevalue>
         </maskelement>
         <maskelement>
            <mename>specific</mename>
            <mevalue>1103</mevalue>
         </maskelement>
         <varbind>
            <vbnumber>2</vbnumber>
            <vbvalue>8</vbvalue>
         </varbind>
      </mask>
      <uei>uei.opennms.org/vendor/foundry/traps/snTrapSFMStatusChange/configured</uei>
      <event-label>FOUNDRY-SN-NOTIFICATION-MIB defined trap event: snTrapSFMStatusChange</event-label>
      <descr>&lt;p>The SNMP notification that is generated when there is a change in the operational state
of the Switch Fabric Module (SFM). For example,
    System: Health Monitoring: SFM &lt;num> powered off due to failure detection&lt;/p>&lt;table>
	&lt;tr>&lt;td>&lt;b>

	snAgentBrdIndex&lt;/b>&lt;/td>&lt;td>
	%parm[#1]%;&lt;/td>&lt;td>&lt;p>&lt;/p>&lt;/td>&lt;/tr>
	&lt;tr>&lt;td>&lt;b>

	snAgentBrdModuleStatus&lt;/b>&lt;/td>&lt;td>
	%parm[#2]%;&lt;/td>&lt;td>&lt;p>
		moduleEmpty(0)
		moduleGoingDown(2)
		moduleRejected(3)
		moduleBad(4)
		moduleConfigured(8)
		moduleComingUp(9)
		moduleRunning(10)
		moduleBlocked(11)
	&lt;/p>&lt;/td>&lt;/tr>
	&lt;tr>&lt;td>&lt;b>

	snAgGblTrapMessage&lt;/b>&lt;/td>&lt;td>
	%parm[#3]%;&lt;/td>&lt;td>&lt;p>&lt;/p>&lt;/td>&lt;/tr>&lt;/table></descr>
      <logmsg dest="logndisplay">&lt;p>
	snTrapSFMStatusChange trap received
	snAgentBrdIndex=%parm[#1]%
	snAgentBrdModuleStatus=%parm[#2]%
	snAgGblTrapMessage=%parm[#3]%&lt;/p></logmsg>
      <severity>Normal</severity>
      <varbindsdecode>
         <parmid>parm[#2]</parmid>
         <decode varbindvalue="0" varbinddecodedstring="moduleEmpty"/>
         <decode varbindvalue="2" varbinddecodedstring="moduleGoingDown"/>
         <decode varbindvalue="3" varbinddecodedstring="moduleRejected"/>
         <decode varbindvalue="4" varbinddecodedstring="moduleBad"/>
         <decode varbindvalue="8" varbinddecodedstring="moduleConfigured"/>
         <decode varbindvalue="9" varbinddecodedstring="moduleComingUp"/>
         <decode varbindvalue="10" varbinddecodedstring="moduleRunning"/>
         <decode varbindvalue="11" varbinddecodedstring="moduleBlocked"/>
      </varbindsdecode>
   </event>
   <event>
      <mask>
         <maskelement>
            <mename>id</mename>
            <mevalue>.1.3.6.1.4.1.1991</mevalue>
         </maskelement>
         <maskelement>
            <mename>generic</mename>
            <mevalue>6</mevalue>
         </maskelement>
         <maskelement>
            <mename>specific</mename>
            <mevalue>1103</mevalue>
         </maskelement>
         <varbind>
            <vbnumber>2</vbnumber>
            <vbvalue>11</vbvalue>
         </varbind>
      </mask>
      <uei>uei.opennms.org/vendor/foundry/traps/snTrapSFMStatusChange/blocked</uei>
      <event-label>FOUNDRY-SN-NOTIFICATION-MIB defined trap event: snTrapSFMStatusChange</event-label>
      <descr>&lt;p>The SNMP notification that is generated when there is a change in the operational state
of the Switch Fabric Module (SFM). For example,
    System: Health Monitoring: SFM &lt;num> powered off due to failure detection&lt;/p>&lt;table>
	&lt;tr>&lt;td>&lt;b>

	snAgentBrdIndex&lt;/b>&lt;/td>&lt;td>
	%parm[#1]%;&lt;/td>&lt;td>&lt;p>&lt;/p>&lt;/td>&lt;/tr>
	&lt;tr>&lt;td>&lt;b>

	snAgentBrdModuleStatus&lt;/b>&lt;/td>&lt;td>
	%parm[#2]%;&lt;/td>&lt;td>&lt;p>
		moduleEmpty(0)
		moduleGoingDown(2)
		moduleRejected(3)
		moduleBad(4)
		moduleConfigured(8)
		moduleComingUp(9)
		moduleRunning(10)
		moduleBlocked(11)
	&lt;/p>&lt;/td>&lt;/tr>
	&lt;tr>&lt;td>&lt;b>

	snAgGblTrapMessage&lt;/b>&lt;/td>&lt;td>
	%parm[#3]%;&lt;/td>&lt;td>&lt;p>&lt;/p>&lt;/td>&lt;/tr>&lt;/table></descr>
      <logmsg dest="logndisplay">&lt;p>
	snTrapSFMStatusChange trap received
	snAgentBrdIndex=%parm[#1]%
	snAgentBrdModuleStatus=%parm[#2]%
	snAgGblTrapMessage=%parm[#3]%&lt;/p></logmsg>
      <severity>Warning</severity>
      <varbindsdecode>
         <parmid>parm[#2]</parmid>
         <decode varbindvalue="0" varbinddecodedstring="moduleEmpty"/>
         <decode varbindvalue="2" varbinddecodedstring="moduleGoingDown"/>
         <decode varbindvalue="3" varbinddecodedstring="moduleRejected"/>
         <decode varbindvalue="4" varbinddecodedstring="moduleBad"/>
         <decode varbindvalue="8" varbinddecodedstring="moduleConfigured"/>
         <decode varbindvalue="9" varbinddecodedstring="moduleComingUp"/>
         <decode varbindvalue="10" varbinddecodedstring="moduleRunning"/>
         <decode varbindvalue="11" varbinddecodedstring="moduleBlocked"/>
      </varbindsdecode>
      <alarm-data reduction-key="%uei%:%dpname%:%nodeid%:%parm[#1]%" alarm-type="3" auto-clean="false"/>
   </event>
   <event>
      <mask>
         <maskelement>
            <mename>id</mename>
            <mevalue>.1.3.6.1.4.1.1991</mevalue>
         </maskelement>
         <maskelement>
            <mename>generic</mename>
            <mevalue>6</mevalue>
         </maskelement>
         <maskelement>
            <mename>specific</mename>
            <mevalue>1103</mevalue>
         </maskelement>
         <varbind>
            <vbnumber>2</vbnumber>
            <vbvalue>0</vbvalue>
         </varbind>
      </mask>
      <uei>uei.opennms.org/vendor/foundry/traps/snTrapSFMStatusChange/empty</uei>
      <event-label>FOUNDRY-SN-NOTIFICATION-MIB defined trap event: snTrapSFMStatusChange</event-label>
      <descr>&lt;p>The SNMP notification that is generated when there is a change in the operational state
of the Switch Fabric Module (SFM). For example,
    System: Health Monitoring: SFM &lt;num> powered off due to failure detection&lt;/p>&lt;table>
	&lt;tr>&lt;td>&lt;b>

	snAgentBrdIndex&lt;/b>&lt;/td>&lt;td>
	%parm[#1]%;&lt;/td>&lt;td>&lt;p>&lt;/p>&lt;/td>&lt;/tr>
	&lt;tr>&lt;td>&lt;b>

	snAgentBrdModuleStatus&lt;/b>&lt;/td>&lt;td>
	%parm[#2]%;&lt;/td>&lt;td>&lt;p>
		moduleEmpty(0)
		moduleGoingDown(2)
		moduleRejected(3)
		moduleBad(4)
		moduleConfigured(8)
		moduleComingUp(9)
		moduleRunning(10)
		moduleBlocked(11)
	&lt;/p>&lt;/td>&lt;/tr>
	&lt;tr>&lt;td>&lt;b>

	snAgGblTrapMessage&lt;/b>&lt;/td>&lt;td>
	%parm[#3]%;&lt;/td>&lt;td>&lt;p>&lt;/p>&lt;/td>&lt;/tr>&lt;/table></descr>
      <logmsg dest="logndisplay">&lt;p>
	snTrapSFMStatusChange trap received
	snAgentBrdIndex=%parm[#1]%
	snAgentBrdModuleStatus=%parm[#2]%
	snAgGblTrapMessage=%parm[#3]%&lt;/p></logmsg>
      <severity>Warning</severity>
      <varbindsdecode>
         <parmid>parm[#2]</parmid>
         <decode varbindvalue="0" varbinddecodedstring="moduleEmpty"/>
         <decode varbindvalue="2" varbinddecodedstring="moduleGoingDown"/>
         <decode varbindvalue="3" varbinddecodedstring="moduleRejected"/>
         <decode varbindvalue="4" varbinddecodedstring="moduleBad"/>
         <decode varbindvalue="8" varbinddecodedstring="moduleConfigured"/>
         <decode varbindvalue="9" varbinddecodedstring="moduleComingUp"/>
         <decode varbindvalue="10" varbinddecodedstring="moduleRunning"/>
         <decode varbindvalue="11" varbinddecodedstring="moduleBlocked"/>
      </varbindsdecode>
      <alarm-data reduction-key="%uei%:%dpname%:%nodeid%:%parm[#1]%" alarm-type="3" auto-clean="false"/>
   </event>
   <event>
      <mask>
         <maskelement>
            <mename>id</mename>
            <mevalue>.1.3.6.1.4.1.1991</mevalue>
         </maskelement>
         <maskelement>
            <mename>generic</mename>
            <mevalue>6</mevalue>
         </maskelement>
         <maskelement>
            <mename>specific</mename>
            <mevalue>1103</mevalue>
         </maskelement>
      </mask>
      <uei>uei.opennms.org/vendor/foundry/traps/snTrapSFMStatusChange</uei>
      <event-label>FOUNDRY-SN-NOTIFICATION-MIB defined trap event: snTrapSFMStatusChange</event-label>
      <descr>&lt;p>The SNMP notification that is generated when there is a change in the operational state
of the Switch Fabric Module (SFM). For example,
    System: Health Monitoring: SFM &lt;num> powered off due to failure detection&lt;/p>&lt;table>
	&lt;tr>&lt;td>&lt;b>

	snAgentBrdIndex&lt;/b>&lt;/td>&lt;td>
	%parm[#1]%;&lt;/td>&lt;td>&lt;p>&lt;/p>&lt;/td>&lt;/tr>
	&lt;tr>&lt;td>&lt;b>

	snAgentBrdModuleStatus&lt;/b>&lt;/td>&lt;td>
	%parm[#2]%;&lt;/td>&lt;td>&lt;p>
		moduleEmpty(0)
		moduleGoingDown(2)
		moduleRejected(3)
		moduleBad(4)
		moduleConfigured(8)
		moduleComingUp(9)
		moduleRunning(10)
		moduleBlocked(11)
	&lt;/p>&lt;/td>&lt;/tr>
	&lt;tr>&lt;td>&lt;b>

	snAgGblTrapMessage&lt;/b>&lt;/td>&lt;td>
	%parm[#3]%;&lt;/td>&lt;td>&lt;p>&lt;/p>&lt;/td>&lt;/tr>&lt;/table></descr>
      <logmsg dest="logndisplay">&lt;p>
	snTrapSFMStatusChange trap received
	snAgentBrdIndex=%parm[#1]%
	snAgentBrdModuleStatus=%parm[#2]%
	snAgGblTrapMessage=%parm[#3]%&lt;/p></logmsg>
      <severity>Warning</severity>
      <varbindsdecode>
         <parmid>parm[#2]</parmid>
         <decode varbindvalue="0" varbinddecodedstring="moduleEmpty"/>
         <decode varbindvalue="2" varbinddecodedstring="moduleGoingDown"/>
         <decode varbindvalue="3" varbinddecodedstring="moduleRejected"/>
         <decode varbindvalue="4" varbinddecodedstring="moduleBad"/>
         <decode varbindvalue="8" varbinddecodedstring="moduleConfigured"/>
         <decode varbindvalue="9" varbinddecodedstring="moduleComingUp"/>
         <decode varbindvalue="10" varbinddecodedstring="moduleRunning"/>
         <decode varbindvalue="11" varbinddecodedstring="moduleBlocked"/>
      </varbindsdecode>
      <alarm-data reduction-key="%uei%:%dpname%:%nodeid%:%parm[#1]%" alarm-type="3" auto-clean="false"/>
   </event>
   <event>
      <mask>
         <maskelement>
            <mename>id</mename>
            <mevalue>.1.3.6.1.4.1.1991</mevalue>
         </maskelement>
         <maskelement>
            <mename>generic</mename>
            <mevalue>6</mevalue>
         </maskelement>
         <maskelement>
            <mename>specific</mename>
            <mevalue>1104</mevalue>
         </maskelement>
         <varbind>
            <vbnumber>1</vbnumber>
            <vbvalue>2</vbvalue>
         </varbind>
      </mask>
      <uei>uei.opennms.org/vendor/foundry/traps/snTrapLPFabricStatusChange/goingDown</uei>
      <event-label>FOUNDRY-SN-NOTIFICATION-MIB defined trap event: snTrapLPFabricStatusChange</event-label>
      <descr>&lt;p>Health Monitoring:  LP Fabric status change.&lt;/p>&lt;table>
	&lt;tr>&lt;td>&lt;b>

	snAgentBrdIndex&lt;/b>&lt;/td>&lt;td>
	%parm[#1]%;&lt;/td>&lt;td>&lt;p>&lt;/p>&lt;/td>&lt;/tr>
	&lt;tr>&lt;td>&lt;b>

	snAgentBrdModuleStatus&lt;/b>&lt;/td>&lt;td>
	%parm[#2]%;&lt;/td>&lt;td>&lt;p>
		moduleEmpty(0)
		moduleGoingDown(2)
		moduleRejected(3)
		moduleBad(4)
		moduleConfigured(8)
		moduleComingUp(9)
		moduleRunning(10)
		moduleBlocked(11)
	&lt;/p>&lt;/td>&lt;/tr>
	&lt;tr>&lt;td>&lt;b>

	snAgGblTrapMessage&lt;/b>&lt;/td>&lt;td>
	%parm[#3]%;&lt;/td>&lt;td>&lt;p>&lt;/p>&lt;/td>&lt;/tr>&lt;/table></descr>
      <logmsg dest="logndisplay">&lt;p>
	snTrapLPFabricStatusChange trap received
	snAgentBrdIndex=%parm[#1]%
	snAgentBrdModuleStatus=%parm[#2]%
	snAgGblTrapMessage=%parm[#3]%&lt;/p></logmsg>
      <severity>Minor</severity>
      <varbindsdecode>
         <parmid>parm[#2]</parmid>
         <decode varbindvalue="0" varbinddecodedstring="moduleEmpty"/>
         <decode varbindvalue="2" varbinddecodedstring="moduleGoingDown"/>
         <decode varbindvalue="3" varbinddecodedstring="moduleRejected"/>
         <decode varbindvalue="4" varbinddecodedstring="moduleBad"/>
         <decode varbindvalue="8" varbinddecodedstring="moduleConfigured"/>
         <decode varbindvalue="9" varbinddecodedstring="moduleComingUp"/>
         <decode varbindvalue="10" varbinddecodedstring="moduleRunning"/>
         <decode varbindvalue="11" varbinddecodedstring="moduleBlocked"/>
      </varbindsdecode>
      <alarm-data reduction-key="%uei%:%dpname%:%nodeid%:%parm[#1]%" alarm-type="1" auto-clean="false"/>
   </event>
   <event>
      <mask>
         <maskelement>
            <mename>id</mename>
            <mevalue>.1.3.6.1.4.1.1991</mevalue>
         </maskelement>
         <maskelement>
            <mename>generic</mename>
            <mevalue>6</mevalue>
         </maskelement>
         <maskelement>
            <mename>specific</mename>
            <mevalue>1104</mevalue>
         </maskelement>
         <varbind>
            <vbnumber>1</vbnumber>
            <vbvalue>9</vbvalue>
         </varbind>
      </mask>
      <uei>uei.opennms.org/vendor/foundry/traps/snTrapLPFabricStatusChange/comingUp</uei>
      <event-label>FOUNDRY-SN-NOTIFICATION-MIB defined trap event: snTrapLPFabricStatusChange</event-label>
      <descr>&lt;p>Health Monitoring:  LP Fabric status change.&lt;/p>&lt;table>
	&lt;tr>&lt;td>&lt;b>

	snAgentBrdIndex&lt;/b>&lt;/td>&lt;td>
	%parm[#1]%;&lt;/td>&lt;td>&lt;p>&lt;/p>&lt;/td>&lt;/tr>
	&lt;tr>&lt;td>&lt;b>

	snAgentBrdModuleStatus&lt;/b>&lt;/td>&lt;td>
	%parm[#2]%;&lt;/td>&lt;td>&lt;p>
		moduleEmpty(0)
		moduleGoingDown(2)
		moduleRejected(3)
		moduleBad(4)
		moduleConfigured(8)
		moduleComingUp(9)
		moduleRunning(10)
		moduleBlocked(11)
	&lt;/p>&lt;/td>&lt;/tr>
	&lt;tr>&lt;td>&lt;b>

	snAgGblTrapMessage&lt;/b>&lt;/td>&lt;td>
	%parm[#3]%;&lt;/td>&lt;td>&lt;p>&lt;/p>&lt;/td>&lt;/tr>&lt;/table></descr>
      <logmsg dest="logndisplay">&lt;p>
	snTrapLPFabricStatusChange trap received
	snAgentBrdIndex=%parm[#1]%
	snAgentBrdModuleStatus=%parm[#2]%
	snAgGblTrapMessage=%parm[#3]%&lt;/p></logmsg>
      <severity>Minor</severity>
      <varbindsdecode>
         <parmid>parm[#2]</parmid>
         <decode varbindvalue="0" varbinddecodedstring="moduleEmpty"/>
         <decode varbindvalue="2" varbinddecodedstring="moduleGoingDown"/>
         <decode varbindvalue="3" varbinddecodedstring="moduleRejected"/>
         <decode varbindvalue="4" varbinddecodedstring="moduleBad"/>
         <decode varbindvalue="8" varbinddecodedstring="moduleConfigured"/>
         <decode varbindvalue="9" varbinddecodedstring="moduleComingUp"/>
         <decode varbindvalue="10" varbinddecodedstring="moduleRunning"/>
         <decode varbindvalue="11" varbinddecodedstring="moduleBlocked"/>
      </varbindsdecode>
      <alarm-data reduction-key="%uei%:%dpname%:%nodeid%:%parm[#1]%" alarm-type="2" clear-key="uei.opennms.org/vendor/foundry/traps/snTrapLPFabricStatusChange/goingDown:%dpname%:%nodeid%:%parm[#1]%" auto-clean="false"/>
   </event>
   <event>
      <mask>
         <maskelement>
            <mename>id</mename>
            <mevalue>.1.3.6.1.4.1.1991</mevalue>
         </maskelement>
         <maskelement>
            <mename>generic</mename>
            <mevalue>6</mevalue>
         </maskelement>
         <maskelement>
            <mename>specific</mename>
            <mevalue>1104</mevalue>
         </maskelement>
         <varbind>
            <vbnumber>1</vbnumber>
            <vbvalue>0</vbvalue>
         </varbind>
      </mask>
      <uei>uei.opennms.org/vendor/foundry/traps/snTrapLPFabricStatusChange/empty</uei>
      <event-label>FOUNDRY-SN-NOTIFICATION-MIB defined trap event: snTrapLPFabricStatusChange</event-label>
      <descr>&lt;p>Health Monitoring:  LP Fabric status change.&lt;/p>&lt;table>
	&lt;tr>&lt;td>&lt;b>

	snAgentBrdIndex&lt;/b>&lt;/td>&lt;td>
	%parm[#1]%;&lt;/td>&lt;td>&lt;p>&lt;/p>&lt;/td>&lt;/tr>
	&lt;tr>&lt;td>&lt;b>

	snAgentBrdModuleStatus&lt;/b>&lt;/td>&lt;td>
	%parm[#2]%;&lt;/td>&lt;td>&lt;p>
		moduleEmpty(0)
		moduleGoingDown(2)
		moduleRejected(3)
		moduleBad(4)
		moduleConfigured(8)
		moduleComingUp(9)
		moduleRunning(10)
		moduleBlocked(11)
	&lt;/p>&lt;/td>&lt;/tr>
	&lt;tr>&lt;td>&lt;b>

	snAgGblTrapMessage&lt;/b>&lt;/td>&lt;td>
	%parm[#3]%;&lt;/td>&lt;td>&lt;p>&lt;/p>&lt;/td>&lt;/tr>&lt;/table></descr>
      <logmsg dest="logndisplay">&lt;p>
	snTrapLPFabricStatusChange trap received
	snAgentBrdIndex=%parm[#1]%
	snAgentBrdModuleStatus=%parm[#2]%
	snAgGblTrapMessage=%parm[#3]%&lt;/p></logmsg>
      <severity>Warning</severity>
      <varbindsdecode>
         <parmid>parm[#2]</parmid>
         <decode varbindvalue="0" varbinddecodedstring="moduleEmpty"/>
         <decode varbindvalue="2" varbinddecodedstring="moduleGoingDown"/>
         <decode varbindvalue="3" varbinddecodedstring="moduleRejected"/>
         <decode varbindvalue="4" varbinddecodedstring="moduleBad"/>
         <decode varbindvalue="8" varbinddecodedstring="moduleConfigured"/>
         <decode varbindvalue="9" varbinddecodedstring="moduleComingUp"/>
         <decode varbindvalue="10" varbinddecodedstring="moduleRunning"/>
         <decode varbindvalue="11" varbinddecodedstring="moduleBlocked"/>
      </varbindsdecode>
      <alarm-data reduction-key="%uei%:%dpname%:%nodeid%:%parm[#1]%" alarm-type="3" auto-clean="false"/>
   </event>
   <event>
      <mask>
         <maskelement>
            <mename>id</mename>
            <mevalue>.1.3.6.1.4.1.1991</mevalue>
         </maskelement>
         <maskelement>
            <mename>generic</mename>
            <mevalue>6</mevalue>
         </maskelement>
         <maskelement>
            <mename>specific</mename>
            <mevalue>1104</mevalue>
         </maskelement>
         <varbind>
            <vbnumber>1</vbnumber>
            <vbvalue>3</vbvalue>
         </varbind>
      </mask>
      <uei>uei.opennms.org/vendor/foundry/traps/snTrapLPFabricStatusChange/rejected</uei>
      <event-label>FOUNDRY-SN-NOTIFICATION-MIB defined trap event: snTrapLPFabricStatusChange</event-label>
      <descr>&lt;p>Health Monitoring:  LP Fabric status change.&lt;/p>&lt;table>
	&lt;tr>&lt;td>&lt;b>

	snAgentBrdIndex&lt;/b>&lt;/td>&lt;td>
	%parm[#1]%;&lt;/td>&lt;td>&lt;p>&lt;/p>&lt;/td>&lt;/tr>
	&lt;tr>&lt;td>&lt;b>

	snAgentBrdModuleStatus&lt;/b>&lt;/td>&lt;td>
	%parm[#2]%;&lt;/td>&lt;td>&lt;p>
		moduleEmpty(0)
		moduleGoingDown(2)
		moduleRejected(3)
		moduleBad(4)
		moduleConfigured(8)
		moduleComingUp(9)
		moduleRunning(10)
		moduleBlocked(11)
	&lt;/p>&lt;/td>&lt;/tr>
	&lt;tr>&lt;td>&lt;b>

	snAgGblTrapMessage&lt;/b>&lt;/td>&lt;td>
	%parm[#3]%;&lt;/td>&lt;td>&lt;p>&lt;/p>&lt;/td>&lt;/tr>&lt;/table></descr>
      <logmsg dest="logndisplay">&lt;p>
	snTrapLPFabricStatusChange trap received
	snAgentBrdIndex=%parm[#1]%
	snAgentBrdModuleStatus=%parm[#2]%
	snAgGblTrapMessage=%parm[#3]%&lt;/p></logmsg>
      <severity>Warning</severity>
      <varbindsdecode>
         <parmid>parm[#2]</parmid>
         <decode varbindvalue="0" varbinddecodedstring="moduleEmpty"/>
         <decode varbindvalue="2" varbinddecodedstring="moduleGoingDown"/>
         <decode varbindvalue="3" varbinddecodedstring="moduleRejected"/>
         <decode varbindvalue="4" varbinddecodedstring="moduleBad"/>
         <decode varbindvalue="8" varbinddecodedstring="moduleConfigured"/>
         <decode varbindvalue="9" varbinddecodedstring="moduleComingUp"/>
         <decode varbindvalue="10" varbinddecodedstring="moduleRunning"/>
         <decode varbindvalue="11" varbinddecodedstring="moduleBlocked"/>
      </varbindsdecode>
      <alarm-data reduction-key="%uei%:%dpname%:%nodeid%:%parm[#1]%" alarm-type="3" auto-clean="false"/>
   </event>
   <event>
      <mask>
         <maskelement>
            <mename>id</mename>
            <mevalue>.1.3.6.1.4.1.1991</mevalue>
         </maskelement>
         <maskelement>
            <mename>generic</mename>
            <mevalue>6</mevalue>
         </maskelement>
         <maskelement>
            <mename>specific</mename>
            <mevalue>1104</mevalue>
         </maskelement>
         <varbind>
            <vbnumber>1</vbnumber>
            <vbvalue>4</vbvalue>
         </varbind>
      </mask>
      <uei>uei.opennms.org/vendor/foundry/traps/snTrapLPFabricStatusChange/bad</uei>
      <event-label>FOUNDRY-SN-NOTIFICATION-MIB defined trap event: snTrapLPFabricStatusChange</event-label>
      <descr>&lt;p>Health Monitoring:  LP Fabric status change.&lt;/p>&lt;table>
	&lt;tr>&lt;td>&lt;b>

	snAgentBrdIndex&lt;/b>&lt;/td>&lt;td>
	%parm[#1]%;&lt;/td>&lt;td>&lt;p>&lt;/p>&lt;/td>&lt;/tr>
	&lt;tr>&lt;td>&lt;b>

	snAgentBrdModuleStatus&lt;/b>&lt;/td>&lt;td>
	%parm[#2]%;&lt;/td>&lt;td>&lt;p>
		moduleEmpty(0)
		moduleGoingDown(2)
		moduleRejected(3)
		moduleBad(4)
		moduleConfigured(8)
		moduleComingUp(9)
		moduleRunning(10)
		moduleBlocked(11)
	&lt;/p>&lt;/td>&lt;/tr>
	&lt;tr>&lt;td>&lt;b>

	snAgGblTrapMessage&lt;/b>&lt;/td>&lt;td>
	%parm[#3]%;&lt;/td>&lt;td>&lt;p>&lt;/p>&lt;/td>&lt;/tr>&lt;/table></descr>
      <logmsg dest="logndisplay">&lt;p>
	snTrapLPFabricStatusChange trap received
	snAgentBrdIndex=%parm[#1]%
	snAgentBrdModuleStatus=%parm[#2]%
	snAgGblTrapMessage=%parm[#3]%&lt;/p></logmsg>
      <severity>Major</severity>
      <varbindsdecode>
         <parmid>parm[#2]</parmid>
         <decode varbindvalue="0" varbinddecodedstring="moduleEmpty"/>
         <decode varbindvalue="2" varbinddecodedstring="moduleGoingDown"/>
         <decode varbindvalue="3" varbinddecodedstring="moduleRejected"/>
         <decode varbindvalue="4" varbinddecodedstring="moduleBad"/>
         <decode varbindvalue="8" varbinddecodedstring="moduleConfigured"/>
         <decode varbindvalue="9" varbinddecodedstring="moduleComingUp"/>
         <decode varbindvalue="10" varbinddecodedstring="moduleRunning"/>
         <decode varbindvalue="11" varbinddecodedstring="moduleBlocked"/>
      </varbindsdecode>
      <alarm-data reduction-key="%uei%:%dpname%:%nodeid%:%parm[#1]%" alarm-type="3" auto-clean="false"/>
   </event>
   <event>
      <mask>
         <maskelement>
            <mename>id</mename>
            <mevalue>.1.3.6.1.4.1.1991</mevalue>
         </maskelement>
         <maskelement>
            <mename>generic</mename>
            <mevalue>6</mevalue>
         </maskelement>
         <maskelement>
            <mename>specific</mename>
            <mevalue>1104</mevalue>
         </maskelement>
         <varbind>
            <vbnumber>1</vbnumber>
            <vbvalue>8</vbvalue>
         </varbind>
      </mask>
      <uei>uei.opennms.org/vendor/foundry/traps/snTrapLPFabricStatusChange/configured</uei>
      <event-label>FOUNDRY-SN-NOTIFICATION-MIB defined trap event: snTrapLPFabricStatusChange</event-label>
      <descr>&lt;p>Health Monitoring:  LP Fabric status change.&lt;/p>&lt;table>
	&lt;tr>&lt;td>&lt;b>

	snAgentBrdIndex&lt;/b>&lt;/td>&lt;td>
	%parm[#1]%;&lt;/td>&lt;td>&lt;p>&lt;/p>&lt;/td>&lt;/tr>
	&lt;tr>&lt;td>&lt;b>

	snAgentBrdModuleStatus&lt;/b>&lt;/td>&lt;td>
	%parm[#2]%;&lt;/td>&lt;td>&lt;p>
		moduleEmpty(0)
		moduleGoingDown(2)
		moduleRejected(3)
		moduleBad(4)
		moduleConfigured(8)
		moduleComingUp(9)
		moduleRunning(10)
		moduleBlocked(11)
	&lt;/p>&lt;/td>&lt;/tr>
	&lt;tr>&lt;td>&lt;b>

	snAgGblTrapMessage&lt;/b>&lt;/td>&lt;td>
	%parm[#3]%;&lt;/td>&lt;td>&lt;p>&lt;/p>&lt;/td>&lt;/tr>&lt;/table></descr>
      <logmsg dest="logndisplay">&lt;p>
	snTrapLPFabricStatusChange trap received
	snAgentBrdIndex=%parm[#1]%
	snAgentBrdModuleStatus=%parm[#2]%
	snAgGblTrapMessage=%parm[#3]%&lt;/p></logmsg>
      <severity>Normal</severity>
      <varbindsdecode>
         <parmid>parm[#2]</parmid>
         <decode varbindvalue="0" varbinddecodedstring="moduleEmpty"/>
         <decode varbindvalue="2" varbinddecodedstring="moduleGoingDown"/>
         <decode varbindvalue="3" varbinddecodedstring="moduleRejected"/>
         <decode varbindvalue="4" varbinddecodedstring="moduleBad"/>
         <decode varbindvalue="8" varbinddecodedstring="moduleConfigured"/>
         <decode varbindvalue="9" varbinddecodedstring="moduleComingUp"/>
         <decode varbindvalue="10" varbinddecodedstring="moduleRunning"/>
         <decode varbindvalue="11" varbinddecodedstring="moduleBlocked"/>
      </varbindsdecode>
   </event>
   <event>
      <mask>
         <maskelement>
            <mename>id</mename>
            <mevalue>.1.3.6.1.4.1.1991</mevalue>
         </maskelement>
         <maskelement>
            <mename>generic</mename>
            <mevalue>6</mevalue>
         </maskelement>
         <maskelement>
            <mename>specific</mename>
            <mevalue>1104</mevalue>
         </maskelement>
         <varbind>
            <vbnumber>1</vbnumber>
            <vbvalue>10</vbvalue>
         </varbind>
      </mask>
      <uei>uei.opennms.org/vendor/foundry/traps/snTrapLPFabricStatusChange/running</uei>
      <event-label>FOUNDRY-SN-NOTIFICATION-MIB defined trap event: snTrapLPFabricStatusChange</event-label>
      <descr>&lt;p>Health Monitoring:  LP Fabric status change.&lt;/p>&lt;table>
	&lt;tr>&lt;td>&lt;b>

	snAgentBrdIndex&lt;/b>&lt;/td>&lt;td>
	%parm[#1]%;&lt;/td>&lt;td>&lt;p>&lt;/p>&lt;/td>&lt;/tr>
	&lt;tr>&lt;td>&lt;b>

	snAgentBrdModuleStatus&lt;/b>&lt;/td>&lt;td>
	%parm[#2]%;&lt;/td>&lt;td>&lt;p>
		moduleEmpty(0)
		moduleGoingDown(2)
		moduleRejected(3)
		moduleBad(4)
		moduleConfigured(8)
		moduleComingUp(9)
		moduleRunning(10)
		moduleBlocked(11)
	&lt;/p>&lt;/td>&lt;/tr>
	&lt;tr>&lt;td>&lt;b>

	snAgGblTrapMessage&lt;/b>&lt;/td>&lt;td>
	%parm[#3]%;&lt;/td>&lt;td>&lt;p>&lt;/p>&lt;/td>&lt;/tr>&lt;/table></descr>
      <logmsg dest="logndisplay">&lt;p>
	snTrapLPFabricStatusChange trap received
	snAgentBrdIndex=%parm[#1]%
	snAgentBrdModuleStatus=%parm[#2]%
	snAgGblTrapMessage=%parm[#3]%&lt;/p></logmsg>
      <severity>Normal</severity>
      <varbindsdecode>
         <parmid>parm[#2]</parmid>
         <decode varbindvalue="0" varbinddecodedstring="moduleEmpty"/>
         <decode varbindvalue="2" varbinddecodedstring="moduleGoingDown"/>
         <decode varbindvalue="3" varbinddecodedstring="moduleRejected"/>
         <decode varbindvalue="4" varbinddecodedstring="moduleBad"/>
         <decode varbindvalue="8" varbinddecodedstring="moduleConfigured"/>
         <decode varbindvalue="9" varbinddecodedstring="moduleComingUp"/>
         <decode varbindvalue="10" varbinddecodedstring="moduleRunning"/>
         <decode varbindvalue="11" varbinddecodedstring="moduleBlocked"/>
      </varbindsdecode>
   </event>
   <event>
      <mask>
         <maskelement>
            <mename>id</mename>
            <mevalue>.1.3.6.1.4.1.1991</mevalue>
         </maskelement>
         <maskelement>
            <mename>generic</mename>
            <mevalue>6</mevalue>
         </maskelement>
         <maskelement>
            <mename>specific</mename>
            <mevalue>1104</mevalue>
         </maskelement>
         <varbind>
            <vbnumber>1</vbnumber>
            <vbvalue>11</vbvalue>
         </varbind>
      </mask>
      <uei>uei.opennms.org/vendor/foundry/traps/snTrapLPFabricStatusChange/blocked</uei>
      <event-label>FOUNDRY-SN-NOTIFICATION-MIB defined trap event: snTrapLPFabricStatusChange</event-label>
      <descr>&lt;p>Health Monitoring:  LP Fabric status change.&lt;/p>&lt;table>
	&lt;tr>&lt;td>&lt;b>

	snAgentBrdIndex&lt;/b>&lt;/td>&lt;td>
	%parm[#1]%;&lt;/td>&lt;td>&lt;p>&lt;/p>&lt;/td>&lt;/tr>
	&lt;tr>&lt;td>&lt;b>

	snAgentBrdModuleStatus&lt;/b>&lt;/td>&lt;td>
	%parm[#2]%;&lt;/td>&lt;td>&lt;p>
		moduleEmpty(0)
		moduleGoingDown(2)
		moduleRejected(3)
		moduleBad(4)
		moduleConfigured(8)
		moduleComingUp(9)
		moduleRunning(10)
		moduleBlocked(11)
	&lt;/p>&lt;/td>&lt;/tr>
	&lt;tr>&lt;td>&lt;b>

	snAgGblTrapMessage&lt;/b>&lt;/td>&lt;td>
	%parm[#3]%;&lt;/td>&lt;td>&lt;p>&lt;/p>&lt;/td>&lt;/tr>&lt;/table></descr>
      <logmsg dest="logndisplay">&lt;p>
	snTrapLPFabricStatusChange trap received
	snAgentBrdIndex=%parm[#1]%
	snAgentBrdModuleStatus=%parm[#2]%
	snAgGblTrapMessage=%parm[#3]%&lt;/p></logmsg>
      <severity>Minor</severity>
      <varbindsdecode>
         <parmid>parm[#2]</parmid>
         <decode varbindvalue="0" varbinddecodedstring="moduleEmpty"/>
         <decode varbindvalue="2" varbinddecodedstring="moduleGoingDown"/>
         <decode varbindvalue="3" varbinddecodedstring="moduleRejected"/>
         <decode varbindvalue="4" varbinddecodedstring="moduleBad"/>
         <decode varbindvalue="8" varbinddecodedstring="moduleConfigured"/>
         <decode varbindvalue="9" varbinddecodedstring="moduleComingUp"/>
         <decode varbindvalue="10" varbinddecodedstring="moduleRunning"/>
         <decode varbindvalue="11" varbinddecodedstring="moduleBlocked"/>
      </varbindsdecode>
      <alarm-data reduction-key="%uei%:%dpname%:%nodeid%:%parm[#1]%" alarm-type="3" auto-clean="false"/>
   </event>
   <event>
      <mask>
         <maskelement>
            <mename>id</mename>
            <mevalue>.1.3.6.1.4.1.1991</mevalue>
         </maskelement>
         <maskelement>
            <mename>generic</mename>
            <mevalue>6</mevalue>
         </maskelement>
         <maskelement>
            <mename>specific</mename>
            <mevalue>1104</mevalue>
         </maskelement>
      </mask>
      <uei>uei.opennms.org/vendor/foundry/traps/snTrapLPFabricStatusChange</uei>
      <event-label>FOUNDRY-SN-NOTIFICATION-MIB defined trap event: snTrapLPFabricStatusChange</event-label>
      <descr>&lt;p>Health Monitoring:  LP Fabric status change.&lt;/p>&lt;table>
	&lt;tr>&lt;td>&lt;b>

	snAgentBrdIndex&lt;/b>&lt;/td>&lt;td>
	%parm[#1]%;&lt;/td>&lt;td>&lt;p>&lt;/p>&lt;/td>&lt;/tr>
	&lt;tr>&lt;td>&lt;b>

	snAgentBrdModuleStatus&lt;/b>&lt;/td>&lt;td>
	%parm[#2]%;&lt;/td>&lt;td>&lt;p>
		moduleEmpty(0)
		moduleGoingDown(2)
		moduleRejected(3)
		moduleBad(4)
		moduleConfigured(8)
		moduleComingUp(9)
		moduleRunning(10)
		moduleBlocked(11)
	&lt;/p>&lt;/td>&lt;/tr>
	&lt;tr>&lt;td>&lt;b>

	snAgGblTrapMessage&lt;/b>&lt;/td>&lt;td>
	%parm[#3]%;&lt;/td>&lt;td>&lt;p>&lt;/p>&lt;/td>&lt;/tr>&lt;/table></descr>
      <logmsg dest="logndisplay">&lt;p>
	snTrapLPFabricStatusChange trap received
	snAgentBrdIndex=%parm[#1]%
	snAgentBrdModuleStatus=%parm[#2]%
	snAgGblTrapMessage=%parm[#3]%&lt;/p></logmsg>
      <severity>Indeterminate</severity>
      <varbindsdecode>
         <parmid>parm[#2]</parmid>
         <decode varbindvalue="0" varbinddecodedstring="moduleEmpty"/>
         <decode varbindvalue="2" varbinddecodedstring="moduleGoingDown"/>
         <decode varbindvalue="3" varbinddecodedstring="moduleRejected"/>
         <decode varbindvalue="4" varbinddecodedstring="moduleBad"/>
         <decode varbindvalue="8" varbinddecodedstring="moduleConfigured"/>
         <decode varbindvalue="9" varbinddecodedstring="moduleComingUp"/>
         <decode varbindvalue="10" varbinddecodedstring="moduleRunning"/>
         <decode varbindvalue="11" varbinddecodedstring="moduleBlocked"/>
      </varbindsdecode>
   </event>
   <event>
      <mask>
         <maskelement>
            <mename>id</mename>
            <mevalue>.1.3.6.1.4.1.1991</mevalue>
         </maskelement>
         <maskelement>
            <mename>generic</mename>
            <mevalue>6</mevalue>
         </maskelement>
         <maskelement>
            <mename>specific</mename>
            <mevalue>1200</mevalue>
         </maskelement>
      </mask>
      <uei>uei.opennms.org/vendor/foundry/traps/snTrapChassisFanSpeedLow</uei>
      <event-label>FOUNDRY-SN-NOTIFICATION-MIB defined trap event: snTrapChassisFanSpeedLow</event-label>
      <descr>&lt;p>The SNMP trap that is generated when all chassis fans change to low speed.&lt;/p>&lt;table>
	&lt;tr>&lt;td>&lt;b>

	snAgGblTrapMessage&lt;/b>&lt;/td>&lt;td>
	%parm[#1]%;&lt;/td>&lt;td>&lt;p>&lt;/p>&lt;/td>&lt;/tr>&lt;/table></descr>
      <logmsg dest="logndisplay">&lt;p>
	snTrapChassisFanSpeedLow trap received
	snAgGblTrapMessage=%parm[#1]%&lt;/p></logmsg>
      <severity>Indeterminate</severity>
   </event>
   <event>
      <mask>
         <maskelement>
            <mename>id</mename>
            <mevalue>.1.3.6.1.4.1.1991</mevalue>
         </maskelement>
         <maskelement>
            <mename>generic</mename>
            <mevalue>6</mevalue>
         </maskelement>
         <maskelement>
            <mename>specific</mename>
            <mevalue>1201</mevalue>
         </maskelement>
      </mask>
      <uei>uei.opennms.org/vendor/foundry/traps/snTrapChassisFanSpeedMedium</uei>
      <event-label>FOUNDRY-SN-NOTIFICATION-MIB defined trap event: snTrapChassisFanSpeedMedium</event-label>
      <descr>&lt;p>The SNMP trap that is generated when all chassis fans change to medium speed.&lt;/p>&lt;table>
	&lt;tr>&lt;td>&lt;b>

	snAgGblTrapMessage&lt;/b>&lt;/td>&lt;td>
	%parm[#1]%;&lt;/td>&lt;td>&lt;p>&lt;/p>&lt;/td>&lt;/tr>&lt;/table></descr>
      <logmsg dest="logndisplay">&lt;p>
	snTrapChassisFanSpeedMedium trap received
	snAgGblTrapMessage=%parm[#1]%&lt;/p></logmsg>
      <severity>Warning</severity>
      <alarm-data reduction-key="%uei%:%dpname%:%nodeid%" alarm-type="3" auto-clean="false"/>
   </event>
   <event>
      <mask>
         <maskelement>
            <mename>id</mename>
            <mevalue>.1.3.6.1.4.1.1991</mevalue>
         </maskelement>
         <maskelement>
            <mename>generic</mename>
            <mevalue>6</mevalue>
         </maskelement>
         <maskelement>
            <mename>specific</mename>
            <mevalue>1202</mevalue>
         </maskelement>
      </mask>
      <uei>uei.opennms.org/vendor/foundry/traps/snTrapChassisFanSpeedMedHigh</uei>
      <event-label>FOUNDRY-SN-NOTIFICATION-MIB defined trap event: snTrapChassisFanSpeedMedHigh</event-label>
      <descr>&lt;p>The SNMP trap that is generated when all chassis fans change to medium high speed.&lt;/p>&lt;table>
	&lt;tr>&lt;td>&lt;b>

	snAgGblTrapMessage&lt;/b>&lt;/td>&lt;td>
	%parm[#1]%;&lt;/td>&lt;td>&lt;p>&lt;/p>&lt;/td>&lt;/tr>&lt;/table></descr>
      <logmsg dest="logndisplay">&lt;p>
	snTrapChassisFanSpeedMedHigh trap received
	snAgGblTrapMessage=%parm[#1]%&lt;/p></logmsg>
      <severity>Minor</severity>
      <alarm-data reduction-key="%uei%:%dpname%:%nodeid%" alarm-type="3" auto-clean="false"/>
   </event>
   <event>
      <mask>
         <maskelement>
            <mename>id</mename>
            <mevalue>.1.3.6.1.4.1.1991</mevalue>
         </maskelement>
         <maskelement>
            <mename>generic</mename>
            <mevalue>6</mevalue>
         </maskelement>
         <maskelement>
            <mename>specific</mename>
            <mevalue>1203</mevalue>
         </maskelement>
      </mask>
      <uei>uei.opennms.org/vendor/foundry/traps/snTrapChassisFanSpeedHigh</uei>
      <event-label>FOUNDRY-SN-NOTIFICATION-MIB defined trap event: snTrapChassisFanSpeedHigh</event-label>
      <descr>&lt;p>The SNMP trap that is generated when all chassis fans change to high speed.&lt;/p>&lt;table>
	&lt;tr>&lt;td>&lt;b>

	snAgGblTrapMessage&lt;/b>&lt;/td>&lt;td>
	%parm[#1]%;&lt;/td>&lt;td>&lt;p>&lt;/p>&lt;/td>&lt;/tr>&lt;/table></descr>
      <logmsg dest="logndisplay">&lt;p>
	snTrapChassisFanSpeedHigh trap received
	snAgGblTrapMessage=%parm[#1]%&lt;/p></logmsg>
      <severity>Major</severity>
      <alarm-data reduction-key="%uei%:%dpname%:%nodeid%" alarm-type="3" auto-clean="false"/>
   </event>
   <event>
      <mask>
         <maskelement>
            <mename>id</mename>
            <mevalue>.1.3.6.1.4.1.1991</mevalue>
         </maskelement>
         <maskelement>
            <mename>generic</mename>
            <mevalue>6</mevalue>
         </maskelement>
         <maskelement>
            <mename>specific</mename>
            <mevalue>1207</mevalue>
         </maskelement>
      </mask>
      <uei>uei.opennms.org/vendor/foundry/traps/snTrapFIPSModeEnable</uei>
      <event-label>FOUNDRY-SN-NOTIFICATION-MIB defined trap event: snTrapFIPSModeEnable</event-label>
      <descr>&lt;p>The SNMP trap that is generated when FIPS mode is enabled.&lt;/p>&lt;table>
	&lt;tr>&lt;td>&lt;b>

	snAgGblTrapMessage&lt;/b>&lt;/td>&lt;td>
	%parm[#1]%;&lt;/td>&lt;td>&lt;p>&lt;/p>&lt;/td>&lt;/tr>&lt;/table></descr>
      <logmsg dest="logndisplay">&lt;p>
	snTrapFIPSModeEnable trap received
	snAgGblTrapMessage=%parm[#1]%&lt;/p></logmsg>
      <severity>Indeterminate</severity>
   </event>
   <event>
      <mask>
         <maskelement>
            <mename>id</mename>
            <mevalue>.1.3.6.1.4.1.1991</mevalue>
         </maskelement>
         <maskelement>
            <mename>generic</mename>
            <mevalue>6</mevalue>
         </maskelement>
         <maskelement>
            <mename>specific</mename>
            <mevalue>1208</mevalue>
         </maskelement>
      </mask>
      <uei>uei.opennms.org/vendor/foundry/traps/snTrapFIPSModeDisable</uei>
      <event-label>FOUNDRY-SN-NOTIFICATION-MIB defined trap event: snTrapFIPSModeDisable</event-label>
      <descr>&lt;p>The SNMP trap that is generated when FIPS mode is disabled.&lt;/p>&lt;table>
	&lt;tr>&lt;td>&lt;b>

	snAgGblTrapMessage&lt;/b>&lt;/td>&lt;td>
	%parm[#1]%;&lt;/td>&lt;td>&lt;p>&lt;/p>&lt;/td>&lt;/tr>&lt;/table></descr>
      <logmsg dest="logndisplay">&lt;p>
	snTrapFIPSModeDisable trap received
	snAgGblTrapMessage=%parm[#1]%&lt;/p></logmsg>
      <severity>Normal</severity>
   </event>
   <event>
      <mask>
         <maskelement>
            <mename>id</mename>
            <mevalue>.1.3.6.1.4.1.1991</mevalue>
         </maskelement>
         <maskelement>
            <mename>generic</mename>
            <mevalue>6</mevalue>
         </maskelement>
         <maskelement>
            <mename>specific</mename>
            <mevalue>1209</mevalue>
         </maskelement>
      </mask>
      <uei>uei.opennms.org/vendor/foundry/traps/snTrapFIPSHostZeroized</uei>
      <event-label>FOUNDRY-SN-NOTIFICATION-MIB defined trap event: snTrapFIPSHostZeroized</event-label>
      <descr>&lt;p>The SNMP trap that is generated when host keys are zeroized in FIPS mode&lt;/p>&lt;table>
	&lt;tr>&lt;td>&lt;b>

	snAgGblTrapMessage&lt;/b>&lt;/td>&lt;td>
	%parm[#1]%;&lt;/td>&lt;td>&lt;p>&lt;/p>&lt;/td>&lt;/tr>&lt;/table></descr>
      <logmsg dest="logndisplay">&lt;p>
	snTrapFIPSHostZeroized trap received
	snAgGblTrapMessage=%parm[#1]%&lt;/p></logmsg>
      <severity>Warning</severity>
      <alarm-data reduction-key="%uei%:%dpname%:%nodeid%" alarm-type="3" auto-clean="false"/>
   </event>
   <event>
      <mask>
         <maskelement>
            <mename>id</mename>
            <mevalue>.1.3.6.1.4.1.1991</mevalue>
         </maskelement>
         <maskelement>
            <mename>generic</mename>
            <mevalue>6</mevalue>
         </maskelement>
         <maskelement>
            <mename>specific</mename>
            <mevalue>1210</mevalue>
         </maskelement>
      </mask>
      <uei>uei.opennms.org/vendor/foundry/traps/snTrapFIPSSharedSecretZeroized</uei>
      <event-label>FOUNDRY-SN-NOTIFICATION-MIB defined trap event: snTrapFIPSSharedSecretZeroized</event-label>
      <descr>&lt;p>The SNMP trap that is generated when shared secret are zeroized in FIPS mode&lt;/p>&lt;table>
	&lt;tr>&lt;td>&lt;b>

	snAgGblTrapMessage&lt;/b>&lt;/td>&lt;td>
	%parm[#1]%;&lt;/td>&lt;td>&lt;p>&lt;/p>&lt;/td>&lt;/tr>&lt;/table></descr>
      <logmsg dest="logndisplay">&lt;p>
	snTrapFIPSSharedSecretZeroized trap received
	snAgGblTrapMessage=%parm[#1]%&lt;/p></logmsg>
      <severity>Warning</severity>
      <alarm-data reduction-key="%uei%:%dpname%:%nodeid%" alarm-type="3" auto-clean="false"/>
   </event>
   <event>
      <mask>
         <maskelement>
            <mename>id</mename>
            <mevalue>.1.3.6.1.4.1.1991</mevalue>
         </maskelement>
         <maskelement>
            <mename>generic</mename>
            <mevalue>6</mevalue>
         </maskelement>
         <maskelement>
            <mename>specific</mename>
            <mevalue>1211</mevalue>
         </maskelement>
      </mask>
      <uei>uei.opennms.org/vendor/foundry/traps/snTrapFIPSPOSTStatus</uei>
      <event-label>FOUNDRY-SN-NOTIFICATION-MIB defined trap event: snTrapFIPSPOSTStatus</event-label>
      <descr>&lt;p>The SNMP trap that is generated after POST.&lt;/p>&lt;table>
	&lt;tr>&lt;td>&lt;b>

	snAgGblTrapMessage&lt;/b>&lt;/td>&lt;td>
	%parm[#1]%;&lt;/td>&lt;td>&lt;p>&lt;/p>&lt;/td>&lt;/tr>&lt;/table></descr>
      <logmsg dest="logndisplay">&lt;p>
	snTrapFIPSPOSTStatus trap received
	snAgGblTrapMessage=%parm[#1]%&lt;/p></logmsg>
      <severity>Normal</severity>
   </event>
   <event>
      <mask>
         <maskelement>
            <mename>id</mename>
            <mevalue>.1.3.6.1.4.1.1991</mevalue>
         </maskelement>
         <maskelement>
            <mename>generic</mename>
            <mevalue>6</mevalue>
         </maskelement>
         <maskelement>
            <mename>specific</mename>
            <mevalue>1212</mevalue>
         </maskelement>
      </mask>
      <uei>uei.opennms.org/vendor/foundry/traps/snTrapFIPSCryptoModuleFailure</uei>
      <event-label>FOUNDRY-SN-NOTIFICATION-MIB defined trap event: snTrapFIPSCryptoModuleFailure</event-label>
      <descr>&lt;p>The SNMP trap that is generated on cryptographic  module failure.&lt;/p>&lt;table>
	&lt;tr>&lt;td>&lt;b>

	snAgGblTrapMessage&lt;/b>&lt;/td>&lt;td>
	%parm[#1]%;&lt;/td>&lt;td>&lt;p>&lt;/p>&lt;/td>&lt;/tr>&lt;/table></descr>
      <logmsg dest="logndisplay">&lt;p>
	snTrapFIPSCryptoModuleFailure trap received
	snAgGblTrapMessage=%parm[#1]%&lt;/p></logmsg>
      <severity>Major</severity>
      <alarm-data reduction-key="%uei%:%dpname%:%nodeid%" alarm-type="3" auto-clean="false"/>
   </event>
   <event>
      <mask>
         <maskelement>
            <mename>id</mename>
            <mevalue>.1.3.6.1.4.1.1991</mevalue>
         </maskelement>
         <maskelement>
            <mename>generic</mename>
            <mevalue>6</mevalue>
         </maskelement>
         <maskelement>
            <mename>specific</mename>
            <mevalue>1213</mevalue>
         </maskelement>
      </mask>
      <uei>uei.opennms.org/vendor/foundry/traps/snTrapLicense2PortNotSupported</uei>
      <event-label>FOUNDRY-SN-NOTIFICATION-MIB defined trap event: snTrapLicense2PortNotSupported</event-label>
      <descr>&lt;p>The SNMP trap that is generated when a 2 port license cannot be applied due to hardware limitation.&lt;/p>&lt;table>
	&lt;tr>&lt;td>&lt;b>

	snAgGblTrapMessage&lt;/b>&lt;/td>&lt;td>
	%parm[#1]%;&lt;/td>&lt;td>&lt;p>&lt;/p>&lt;/td>&lt;/tr>&lt;/table></descr>
      <logmsg dest="logndisplay">&lt;p>
	snTrapLicense2PortNotSupported trap received
	snAgGblTrapMessage=%parm[#1]%&lt;/p></logmsg>
      <severity>Warning</severity>
      <alarm-data reduction-key="%uei%:%dpname%:%nodeid%" alarm-type="3" auto-clean="false"/>
   </event>
   <event>
      <mask>
         <maskelement>
            <mename>id</mename>
            <mevalue>.1.3.6.1.4.1.1991</mevalue>
         </maskelement>
         <maskelement>
            <mename>generic</mename>
            <mevalue>6</mevalue>
         </maskelement>
         <maskelement>
            <mename>specific</mename>
            <mevalue>1214</mevalue>
         </maskelement>
      </mask>
      <uei>uei.opennms.org/vendor/foundry/traps/snTrapOpticalMonitoringOK</uei>
      <event-label>FOUNDRY-SN-NOTIFICATION-MIB defined trap event: snTrapOpticalMonitoringOK</event-label>
      <descr>&lt;p>The SNMP trap that is generated when an interface transitions from an error to normal state because
the alarms/warnings are below the threshold. snTrapOpticalMonitoringError would have been earlier generated
when the interface transitioned to the error state. The first varbind, snAgGblTrapMessage, will have a detailed message on
the cause of event. The second varbind, ifIndex, points to the affected interface
originating this event. If an event does not have associated port, or has multiple
associated ports, then ifIndex will have maximum value 0x7ffffff.&lt;/p>&lt;table>
	&lt;tr>&lt;td>&lt;b>

	snAgGblTrapMessage&lt;/b>&lt;/td>&lt;td>
	%parm[#1]%;&lt;/td>&lt;td>&lt;p>&lt;/p>&lt;/td>&lt;/tr>
	&lt;tr>&lt;td>&lt;b>

	ifIndex&lt;/b>&lt;/td>&lt;td>
	%parm[#2]%;&lt;/td>&lt;td>&lt;p>&lt;/p>&lt;/td>&lt;/tr>&lt;/table></descr>
      <logmsg dest="logndisplay">&lt;p>
	snTrapOpticalMonitoringOK trap received
	snAgGblTrapMessage=%parm[#1]%
	ifIndex=%parm[#2]%&lt;/p></logmsg>
      <severity>Normal</severity>
      <alarm-data reduction-key="%uei%:%dpname%:%nodeid%:%parm[#2]%" alarm-type="2" clear-key="uei.opennms.org/vendor/foundry/traps/snTrapOpticalMonitoringError:%dpname%:%nodeid%:%parm[#2]%" auto-clean="false"/>
   </event>
   <event>
      <mask>
         <maskelement>
            <mename>id</mename>
            <mevalue>.1.3.6.1.4.1.1991</mevalue>
         </maskelement>
         <maskelement>
            <mename>generic</mename>
            <mevalue>6</mevalue>
         </maskelement>
         <maskelement>
            <mename>specific</mename>
            <mevalue>1215</mevalue>
         </maskelement>
      </mask>
      <uei>uei.opennms.org/vendor/foundry/traps/snTrapSFMAccessOK</uei>
      <event-label>FOUNDRY-SN-NOTIFICATION-MIB defined trap event: snTrapSFMAccessOK</event-label>
      <descr>&lt;p>The SNMP trap that is generated when system can successfully access an SFM Fabric Element.
snTrapSFMAccessError would have been generated when the system failed to access the FE.
For e.g.  Fabric Monitoring : Device SFM &lt;num>/FE &lt;num> is OK to access.&lt;/p>&lt;table>
	&lt;tr>&lt;td>&lt;b>

	snAgGblTrapMessage&lt;/b>&lt;/td>&lt;td>
	%parm[#1]%;&lt;/td>&lt;td>&lt;p>&lt;/p>&lt;/td>&lt;/tr>&lt;/table></descr>
      <logmsg dest="logndisplay">&lt;p>
	snTrapSFMAccessOK trap received
	snAgGblTrapMessage=%parm[#1]%&lt;/p></logmsg>
      <severity>Normal</severity>
      <alarm-data reduction-key="%uei%:%dpname%:%nodeid%" alarm-type="2" clear-key="uei.opennms.org/vendor/foundry/traps/snTrapSFMAccessError:%dpname%:%nodeid%" auto-clean="false"/>
   </event>
   <event>
      <mask>
         <maskelement>
            <mename>id</mename>
            <mevalue>.1.3.6.1.4.1.1991</mevalue>
         </maskelement>
         <maskelement>
            <mename>generic</mename>
            <mevalue>6</mevalue>
         </maskelement>
         <maskelement>
            <mename>specific</mename>
            <mevalue>1216</mevalue>
         </maskelement>
      </mask>
      <uei>uei.opennms.org/vendor/foundry/traps/snTrapUpgradeSingleCmdStart</uei>
      <event-label>FOUNDRY-SN-NOTIFICATION-MIB defined trap event: snTrapUpgradeSingleCmdStart</event-label>
      <descr>&lt;p>The SNMP trap that is generated when the single-command package
upgrade has started. This happens after a successful download
and validation of manifest file and before the first image download
takes place.&lt;/p>&lt;table>&lt;/table></descr>
      <logmsg dest="logndisplay">&lt;p>
	snTrapUpgradeSingleCmdStart trap received&lt;/p></logmsg>
      <severity>Normal</severity>
   </event>
   <event>
      <mask>
         <maskelement>
            <mename>id</mename>
            <mevalue>.1.3.6.1.4.1.1991</mevalue>
         </maskelement>
         <maskelement>
            <mename>generic</mename>
            <mevalue>6</mevalue>
         </maskelement>
         <maskelement>
            <mename>specific</mename>
            <mevalue>1217</mevalue>
         </maskelement>
      </mask>
      <uei>uei.opennms.org/vendor/foundry/traps/snTrapUpgradeSingleCmdDone</uei>
      <event-label>FOUNDRY-SN-NOTIFICATION-MIB defined trap event: snTrapUpgradeSingleCmdDone</event-label>
      <descr>&lt;p>The SNMP trap that is generated when the single-command package
upgrade completed, or partially completed. The table
brcdSwPackageLoadResultTable lists the result of the upgrade.&lt;/p>&lt;table>
	&lt;tr>&lt;td>&lt;b>

	snAgGblTrapMessage&lt;/b>&lt;/td>&lt;td>
	%parm[#1]%;&lt;/td>&lt;td>&lt;p>&lt;/p>&lt;/td>&lt;/tr>&lt;/table></descr>
      <logmsg dest="logndisplay">&lt;p>
	snTrapUpgradeSingleCmdDone trap received
	snAgGblTrapMessage=%parm[#1]%&lt;/p></logmsg>
      <severity>Normal</severity>
   </event>
   <event>
      <mask>
         <maskelement>
            <mename>id</mename>
            <mevalue>.1.3.6.1.4.1.1991</mevalue>
         </maskelement>
         <maskelement>
            <mename>generic</mename>
            <mevalue>6</mevalue>
         </maskelement>
         <maskelement>
            <mename>specific</mename>
            <mevalue>1218</mevalue>
         </maskelement>
      </mask>
      <uei>uei.opennms.org/vendor/foundry/traps/snTrapAutoUpgradeStart</uei>
      <event-label>FOUNDRY-SN-NOTIFICATION-MIB defined trap event: snTrapAutoUpgradeStart</event-label>
      <descr>&lt;p>The SNMP trap that is generated when an auto-upgrade on a line card
has started.&lt;/p>&lt;table>
	&lt;tr>&lt;td>&lt;b>

	snAgentBrdIndex&lt;/b>&lt;/td>&lt;td>
	%parm[#1]%;&lt;/td>&lt;td>&lt;p>&lt;/p>&lt;/td>&lt;/tr>&lt;/table></descr>
      <logmsg dest="logndisplay">&lt;p>
	snTrapAutoUpgradeStart trap received
	snAgentBrdIndex=%parm[#1]%&lt;/p></logmsg>
      <severity>Warning</severity>
      <alarm-data reduction-key="%uei%:%dpname%:%nodeid%:%parm[#1]%" alarm-type="1" auto-clean="false"/>
   </event>
   <event>
      <mask>
         <maskelement>
            <mename>id</mename>
            <mevalue>.1.3.6.1.4.1.1991</mevalue>
         </maskelement>
         <maskelement>
            <mename>generic</mename>
            <mevalue>6</mevalue>
         </maskelement>
         <maskelement>
            <mename>specific</mename>
            <mevalue>1219</mevalue>
         </maskelement>
      </mask>
      <uei>uei.opennms.org/vendor/foundry/traps/snTrapAutoUpgradeDone</uei>
      <event-label>FOUNDRY-SN-NOTIFICATION-MIB defined trap event: snTrapAutoUpgradeDone</event-label>
      <descr>&lt;p>The SNMP trap that is generated when the auto-upgrade of interface
module completed.&lt;/p>&lt;table>
	&lt;tr>&lt;td>&lt;b>

	snAgentBrdIndex&lt;/b>&lt;/td>&lt;td>
	%parm[#1]%;&lt;/td>&lt;td>&lt;p>&lt;/p>&lt;/td>&lt;/tr>
	&lt;tr>&lt;td>&lt;b>

	snAgGblTrapMessage&lt;/b>&lt;/td>&lt;td>
	%parm[#2]%;&lt;/td>&lt;td>&lt;p>&lt;/p>&lt;/td>&lt;/tr>&lt;/table></descr>
      <logmsg dest="logndisplay">&lt;p>
	snTrapAutoUpgradeDone trap received
	snAgentBrdIndex=%parm[#1]%
	snAgGblTrapMessage=%parm[#2]%&lt;/p></logmsg>
      <severity>Normal</severity>
      <alarm-data reduction-key="%uei%:%dpname%:%nodeid%:%parm[#1]%" alarm-type="2" clear-key="uei.opennms.org/vendor/foundry/traps/snTrapAutoUpgradeStart:%dpname%:%nodeid%:%parm[#1]%" auto-clean="false"/>
   </event>
</events><|MERGE_RESOLUTION|>--- conflicted
+++ resolved
@@ -1250,13 +1250,8 @@
       <event-label>FOUNDRY-SN-NOTIFICATION-MIB defined trap event: snTrapSysmaxReverted</event-label>
       <descr>&lt;p>The SNMP trap that is generated when the revertible
 sysmax elements are reverted during the card bringup
-<<<<<<< HEAD
-if they can not be accomodated in the available memory.&lt;/p>&lt;table>
-	&lt;tr>&lt;td>&lt;b>
-=======
-if they can not be accommodated in the available memory.&lt;/p&gt;&lt;table&gt;
-	&lt;tr&gt;&lt;td&gt;&lt;b&gt;
->>>>>>> a7734f59
+if they can not be accommodated in the available memory.&lt;/p>&lt;table>
+	&lt;tr>&lt;td>&lt;b>
 
 	snAgGblTrapMessage&lt;/b>&lt;/td>&lt;td>
 	%parm[#1]%;&lt;/td>&lt;td>&lt;p>&lt;/p>&lt;/td>&lt;/tr>&lt;/table></descr>
