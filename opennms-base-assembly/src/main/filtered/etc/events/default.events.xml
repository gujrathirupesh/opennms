<events xmlns="http://xmlns.opennms.org/xsd/eventconf">
   <event>
      <mask>
         <maskelement>
            <mename>generic</mename>
            <mevalue>0</mevalue>
         </maskelement>
      </mask>
      <uei>uei.opennms.org/generic/traps/SNMP_Cold_Start</uei>
<<<<<<< HEAD
      <event-label>OpenNMS-defined SNMP trap event: SNMP_Cold_Start</event-label>
      <descr>&lt;p>A coldStart trap signifies that the sending protocol entity is reinitializing itself such that the agent's configuration or the protocol
          entity implementation may be altered.&lt;/p>
          &lt;p>Agent Up with Possible Changes (coldStart Trap) enterprise:%id% (%id%) args(%parm[##]%):%parm[all]%&lt;/p></descr>
      <logmsg dest="logndisplay">Agent Up with Possible Changes (coldStart Trap).</logmsg>
=======
      <event-label>OpenNMS-defined trap event: SNMP_Cold_Start</event-label>
      <descr>&lt;p>A coldStart trap signifies that the sending protocol entity is reinitializing itself such that the agent's configuration or the protocol
            entity implementation may be altered.&lt;/p></descr>
      <logmsg dest="logndisplay">Agent Up with Possible Changes (coldStart Trap) enterprise:%id% (%id%) args(%parm[##]%):%parm[all]%</logmsg>
>>>>>>> 65da858e
      <severity>Normal</severity>
   </event>
   <event>
      <mask>
         <maskelement>
            <mename>generic</mename>
            <mevalue>1</mevalue>
         </maskelement>
      </mask>
      <uei>uei.opennms.org/generic/traps/SNMP_Warm_Start</uei>
<<<<<<< HEAD
      <event-label>OpenNMS-defined SNMP trap event: SNMP_Warm_Start</event-label>
      <descr>&lt;p>A warmStart trap signifies that the sending protocol entity is reinitializing itself such that neither the agent configuration nor the
          protocol entity implementation is altered.&lt;/p>
          &lt;p>Agent Up with No Changes (warmStart Trap) enterprise:%id% (%id%) args(%parm[##]%):%parm[all]%&lt;/p></descr>
      <logmsg dest="logndisplay">Agent Up with No Changes (warmStart Trap).</logmsg>
=======
      <event-label>OpenNMS-defined trap event: SNMP_Warm_Start</event-label>
      <descr>&lt;p>A warmStart trap signifies that the sending protocol entity is reinitializing itself such that neither the agent configuration nor the
            protocol entity implementation is altered.&lt;/p></descr>
      <logmsg dest="logndisplay">Agent Up with No Changes (warmStart Trap) enterprise:%id% (%id%) args(%parm[##]%):%parm[all]%</logmsg>
>>>>>>> 65da858e
      <severity>Normal</severity>
   </event>
   <event>
      <mask>
         <maskelement>
            <mename>generic</mename>
            <mevalue>2</mevalue>
         </maskelement>
      </mask>
      <uei>uei.opennms.org/generic/traps/SNMP_Link_Down</uei>
<<<<<<< HEAD
      <event-label>OpenNMS-defined SNMP trap event: SNMP_Link_Down</event-label>
      <descr>&lt;p>A linkDown trap signifies that the sending protocol entity recognizes a failure in one of the communication link represented in the agent's
          configuration. The data passed with the event are 1) The name and value of the ifIndex instance for the affected interface. The name of the
          interface can be retrieved via an snmpget of .1.3.6.1.2.1.2.2.1.2.INST, where INST is the instance returned with the trap.&lt;/p></descr>
=======
      <event-label>OpenNMS-defined trap event: SNMP_Link_Down</event-label>
      <descr>&lt;p>A linkDown trap signifies that the sending protocol entity recognizes a failure in one of the communication link represented in the agent's
            configuration. The data passed with the event are 1) The name and value of the ifIndex instance for the affected interface. The name of the
            interface can be retrieved via an snmpget of .1.3.6.1.2.1.2.2.1.2.INST, where INST is the instance returned with the trap.&lt;/p></descr>
>>>>>>> 65da858e
      <logmsg dest="donotpersist">Agent Interface Down (linkDown Trap) enterprise:%id% (%id%) on interface %parm[#1]%</logmsg>
      <severity>Minor</severity>
   </event>
   <event>
      <mask>
         <maskelement>
            <mename>generic</mename>
            <mevalue>3</mevalue>
         </maskelement>
      </mask>
      <uei>uei.opennms.org/generic/traps/SNMP_Link_Up</uei>
<<<<<<< HEAD
      <event-label>OpenNMS-defined SNMP trap event: SNMP_Link_Up</event-label>
      <descr>&lt;p>A linkUp trap signifies that the sending protocol entity recognizes that one of the communication links represented in the agent's
          configuration has come up. The data passed with the event are 1) The name and value of the ifIndex instance for the affected interface. The name of
          the interface can be retrieved via an snmpget of .1.3.6.1.2.1.2.2.1.2.INST, where INST is the instance returned with the trap.&lt;/p></descr>
=======
      <event-label>OpenNMS-defined trap event: SNMP_Link_Up</event-label>
      <descr>&lt;p>A linkUp trap signifies that the sending protocol entity recognizes that one of the communication links represented in the agent's
            configuration has come up. The data passed with the event are 1) The name and value of the ifIndex instance for the affected interface. The name of
            the interface can be retrieved via an snmpget of .1.3.6.1.2.1.2.2.1.2.INST, where INST is the instance returned with the trap.&lt;/p></descr>
>>>>>>> 65da858e
      <logmsg dest="donotpersist">Agent Interface Up (linkUp Trap) enterprise:%id% (%id%) on interface %parm[#1]%</logmsg>
      <severity>Normal</severity>
   </event>
   <event>
      <mask>
         <maskelement>
            <mename>generic</mename>
            <mevalue>4</mevalue>
         </maskelement>
      </mask>
      <uei>uei.opennms.org/generic/traps/SNMP_Authen_Failure</uei>
<<<<<<< HEAD
      <event-label>OpenNMS-defined SNMP trap event: SNMP_Authen_Failure</event-label>
      <descr>&lt;p>An authentication failure trap signifies that the sending protocol entity is the addressee of a protocol message that is not properly
          authenticated.&lt;/p>
          &lt;p>Incorrect Community Name (authenticationFailure Trap) enterprise:%id% (%id%) args(%parm[##]%):%parm[all]%&lt;/p></descr>
      <logmsg dest="logndisplay">Incorrect Community Name (authenticationFailure Trap)</logmsg>
=======
      <event-label>OpenNMS-defined trap event: SNMP_Authen_Failure</event-label>
      <descr>&lt;p>An authentication failure trap signifies that the sending protocol entity is the addressee of a protocol message that is not properly
            authenticated.&lt;/p></descr>
      <logmsg dest="logndisplay">Incorrect Community Name (authenticationFailure Trap) enterprise:%id% (%id%) args(%parm[##]%):%parm[all]%</logmsg>
>>>>>>> 65da858e
      <severity>Warning</severity>
      <alarm-data reduction-key="%uei%:%dpname%:%nodeid%" alarm-type="3" auto-clean="true"/>
   </event>
   <event>
      <mask>
         <maskelement>
            <mename>generic</mename>
            <mevalue>5</mevalue>
         </maskelement>
      </mask>
      <uei>uei.opennms.org/generic/traps/SNMP_EGP_Down</uei>
<<<<<<< HEAD
      <event-label>OpenNMS-defined SNMP trap event: SNMP_EGP_Down</event-label>
      <descr>&lt;p>An egpNeighborLoss trap signifies that an EGP neighbor for whom the sending protocol entity was an EGP peer has been marked down and the
          peer relationship no longer obtains. The data passed with the event are The name and value of the ifIndex egpNeighAddr for the affected
          neighbor.&lt;/p></descr>
=======
      <event-label>OpenNMS-defined trap event: SNMP_EGP_Down</event-label>
      <descr>&lt;p>An egpNeighborLoss trap signifies that an EGP neighbor for whom the sending protocol entity was an EGP peer has been marked down and the
            peer relationship no longer obtains. The data passed with the event are The name and value of the ifIndex egpNeighAddr for the affected
            neighbor.&lt;/p></descr>
>>>>>>> 65da858e
      <logmsg dest="logndisplay">EGP Neighbor Down (egpNeighborLoss Trap) enterprise:%id% (%id%) neighbor %parm[#1]%</logmsg>
      <severity>Warning</severity>
   </event>
   <event>
      <mask>
         <maskelement>
            <mename>generic</mename>
            <mevalue>6</mevalue>
         </maskelement>
      </mask>
      <uei>uei.opennms.org/generic/traps/EnterpriseDefault</uei>
<<<<<<< HEAD
      <event-label>OpenNMS-defined SNMP trap event: EnterpriseDefault</event-label>
      <descr>&lt;p>This is the default event format used when an enterprise specific event (trap) is received for which no format has been configured
          (i.e. no event definition exists).&lt;/p> &lt;p>The total number of arguments received with the trap: %parm[##]%.&lt;/p>
          &lt;p>They were:&lt;p> &lt;p>%parm[all]%&lt;p>
          &lt;p>Here is a &quot;mask&quot; element definition that matches this
          event, for use in event configuration files:&lt;br/>
          &lt;blockquote>
          &amp;lt;mask&amp;gt;&lt;br/>
          &amp;nbsp;&amp;nbsp;&amp;lt;maskelement&amp;gt;&lt;br/>
          &amp;nbsp;&amp;nbsp;&amp;nbsp;&amp;nbsp;&amp;lt;mename&amp;gt;id&amp;lt;/mename&amp;gt;&lt;br/>
          &amp;nbsp;&amp;nbsp;&amp;nbsp;&amp;nbsp;&amp;lt;mevalue&amp;gt;%id%&amp;lt;/mevalue&amp;gt;&lt;br/>
          &amp;nbsp;&amp;nbsp;&amp;lt;/maskelement&amp;gt;&lt;br/>
          &amp;nbsp;&amp;nbsp;&amp;lt;maskelement&amp;gt;&lt;br/>
          &amp;nbsp;&amp;nbsp;&amp;nbsp;&amp;nbsp;&amp;lt;mename&amp;gt;generic&amp;lt;/mename&amp;gt;&lt;br/>
          &amp;nbsp;&amp;nbsp;&amp;nbsp;&amp;nbsp;&amp;lt;mevalue&amp;gt;%generic%&amp;lt;/mevalue&amp;gt;&lt;br/>
          &amp;nbsp;&amp;nbsp;&amp;lt;/maskelement&amp;gt;&lt;br/>
          &amp;nbsp;&amp;nbsp;&amp;lt;maskelement&amp;gt;&lt;br/>
          &amp;nbsp;&amp;nbsp;&amp;nbsp;&amp;nbsp;&amp;lt;mename&amp;gt;specific&amp;lt;/mename&amp;gt;&lt;br/>
          &amp;nbsp;&amp;nbsp;&amp;nbsp;&amp;nbsp;&amp;lt;mevalue&amp;gt;%specific%&amp;lt;/mevalue&amp;gt;&lt;br/>
          &amp;nbsp;&amp;nbsp;&amp;lt;/maskelement&amp;gt;&lt;br/>
          &amp;lt;/mask&amp;gt;
          &lt;/blockquote>
          &lt;p></descr>
      <logmsg dest="logndisplay">Received unformatted enterprise event (enterprise:%id% generic:%generic% specific:%specific%).</logmsg>
=======
      <event-label>OpenNMS-defined trap event: EnterpriseDefault</event-label>
      <descr>&lt;p>This is the default event format used when an enterprise specific event (trap) is received for which no format has been configured
            (i.e. no event definition exists).&lt;/p> &lt;p>The total number of arguments received with the trap: %parm[##]%.&lt;/p>
            &lt;p>They were:&lt;p> &lt;p>%parm[all]%&lt;p>
            &lt;p>Here is a &quot;mask&quot; element definition that matches this
            event, for use in event configuration files:&lt;br/>
            &lt;blockquote>
            &amp;lt;mask&amp;gt;&lt;br/>
            &amp;nbsp;&amp;nbsp;&amp;lt;maskelement&amp;gt;&lt;br/>
            &amp;nbsp;&amp;nbsp;&amp;nbsp;&amp;nbsp;&amp;lt;mename&amp;gt;id&amp;lt;/mename&amp;gt;&lt;br/>
            &amp;nbsp;&amp;nbsp;&amp;nbsp;&amp;nbsp;&amp;lt;mevalue&amp;gt;%id%&amp;lt;/mevalue&amp;gt;&lt;br/>
            &amp;nbsp;&amp;nbsp;&amp;lt;/maskelement&amp;gt;&lt;br/>
            &amp;nbsp;&amp;nbsp;&amp;lt;maskelement&amp;gt;&lt;br/>
            &amp;nbsp;&amp;nbsp;&amp;nbsp;&amp;nbsp;&amp;lt;mename&amp;gt;generic&amp;lt;/mename&amp;gt;&lt;br/>
            &amp;nbsp;&amp;nbsp;&amp;nbsp;&amp;nbsp;&amp;lt;mevalue&amp;gt;%generic%&amp;lt;/mevalue&amp;gt;&lt;br/>
            &amp;nbsp;&amp;nbsp;&amp;lt;/maskelement&amp;gt;&lt;br/>
            &amp;nbsp;&amp;nbsp;&amp;lt;maskelement&amp;gt;&lt;br/>
            &amp;nbsp;&amp;nbsp;&amp;nbsp;&amp;nbsp;&amp;lt;mename&amp;gt;specific&amp;lt;/mename&amp;gt;&lt;br/>
            &amp;nbsp;&amp;nbsp;&amp;nbsp;&amp;nbsp;&amp;lt;mevalue&amp;gt;%specific%&amp;lt;/mevalue&amp;gt;&lt;br/>
            &amp;nbsp;&amp;nbsp;&amp;lt;/maskelement&amp;gt;&lt;br/>
            &amp;lt;/mask&amp;gt;
            &lt;/blockquote>
            &lt;p></descr>
      <logmsg dest="logndisplay">Received unformatted enterprise event (enterprise:%id% generic:%generic% specific:%specific%). %parm[##]% args: %parm[all]%</logmsg>
>>>>>>> 65da858e
      <severity>Normal</severity>
      <alarm-data reduction-key="%source%:%snmphost%:%id%:%generic%:%specific%" alarm-type="3" auto-clean="true"/>
   </event>
   <event>
      <uei>uei.opennms.org/default/trap</uei>
      <event-label>OpenNMS-defined default event: trap</event-label>
      <descr>&lt;p>An SNMP Trap (%snmp%) with no matching configuration was received from interface %interface%.&lt;/p> &lt;p>The trap included the
<<<<<<< HEAD
          following variable bindings:&lt;/p> &lt;p>%parm[all]%&lt;/p></descr>
=======
            following variable bindings:&lt;/p> &lt;p>%parm[all]%&lt;/p></descr>
>>>>>>> 65da858e
      <logmsg dest="logndisplay">An SNMP Trap with no matching configuration was received from interface %interface%.</logmsg>
      <severity>Indeterminate</severity>
      <alarm-data reduction-key="%uei%:%dpname%:%nodeid%:%interface%:%id%:%generic%:%specific%" alarm-type="3"/>
   </event>
   <event>
      <uei>uei.opennms.org/default/event</uei>
      <event-label>OpenNMS-defined default event: event</event-label>
      <descr>&lt;p>An event with no matching configuration was received from interface %interface%. This event included the following parameters:
<<<<<<< HEAD
          %parm[all]%&lt;/p></descr>
=======
            %parm[all]%&lt;/p></descr>
>>>>>>> 65da858e
      <logmsg dest="logndisplay">An event with no matching configuration was received from interface %interface%.</logmsg>
      <severity>Indeterminate</severity>
      <alarm-data reduction-key="%uei%:%dpname%:%nodeid%:%interface%" alarm-type="3"/>
   </event>
</events><|MERGE_RESOLUTION|>--- conflicted
+++ resolved
@@ -7,18 +7,10 @@
          </maskelement>
       </mask>
       <uei>uei.opennms.org/generic/traps/SNMP_Cold_Start</uei>
-<<<<<<< HEAD
-      <event-label>OpenNMS-defined SNMP trap event: SNMP_Cold_Start</event-label>
-      <descr>&lt;p>A coldStart trap signifies that the sending protocol entity is reinitializing itself such that the agent's configuration or the protocol
-          entity implementation may be altered.&lt;/p>
-          &lt;p>Agent Up with Possible Changes (coldStart Trap) enterprise:%id% (%id%) args(%parm[##]%):%parm[all]%&lt;/p></descr>
-      <logmsg dest="logndisplay">Agent Up with Possible Changes (coldStart Trap).</logmsg>
-=======
       <event-label>OpenNMS-defined trap event: SNMP_Cold_Start</event-label>
       <descr>&lt;p>A coldStart trap signifies that the sending protocol entity is reinitializing itself such that the agent's configuration or the protocol
             entity implementation may be altered.&lt;/p></descr>
       <logmsg dest="logndisplay">Agent Up with Possible Changes (coldStart Trap) enterprise:%id% (%id%) args(%parm[##]%):%parm[all]%</logmsg>
->>>>>>> 65da858e
       <severity>Normal</severity>
    </event>
    <event>
@@ -29,18 +21,10 @@
          </maskelement>
       </mask>
       <uei>uei.opennms.org/generic/traps/SNMP_Warm_Start</uei>
-<<<<<<< HEAD
-      <event-label>OpenNMS-defined SNMP trap event: SNMP_Warm_Start</event-label>
-      <descr>&lt;p>A warmStart trap signifies that the sending protocol entity is reinitializing itself such that neither the agent configuration nor the
-          protocol entity implementation is altered.&lt;/p>
-          &lt;p>Agent Up with No Changes (warmStart Trap) enterprise:%id% (%id%) args(%parm[##]%):%parm[all]%&lt;/p></descr>
-      <logmsg dest="logndisplay">Agent Up with No Changes (warmStart Trap).</logmsg>
-=======
       <event-label>OpenNMS-defined trap event: SNMP_Warm_Start</event-label>
       <descr>&lt;p>A warmStart trap signifies that the sending protocol entity is reinitializing itself such that neither the agent configuration nor the
             protocol entity implementation is altered.&lt;/p></descr>
       <logmsg dest="logndisplay">Agent Up with No Changes (warmStart Trap) enterprise:%id% (%id%) args(%parm[##]%):%parm[all]%</logmsg>
->>>>>>> 65da858e
       <severity>Normal</severity>
    </event>
    <event>
@@ -51,17 +35,10 @@
          </maskelement>
       </mask>
       <uei>uei.opennms.org/generic/traps/SNMP_Link_Down</uei>
-<<<<<<< HEAD
-      <event-label>OpenNMS-defined SNMP trap event: SNMP_Link_Down</event-label>
-      <descr>&lt;p>A linkDown trap signifies that the sending protocol entity recognizes a failure in one of the communication link represented in the agent's
-          configuration. The data passed with the event are 1) The name and value of the ifIndex instance for the affected interface. The name of the
-          interface can be retrieved via an snmpget of .1.3.6.1.2.1.2.2.1.2.INST, where INST is the instance returned with the trap.&lt;/p></descr>
-=======
       <event-label>OpenNMS-defined trap event: SNMP_Link_Down</event-label>
       <descr>&lt;p>A linkDown trap signifies that the sending protocol entity recognizes a failure in one of the communication link represented in the agent's
             configuration. The data passed with the event are 1) The name and value of the ifIndex instance for the affected interface. The name of the
             interface can be retrieved via an snmpget of .1.3.6.1.2.1.2.2.1.2.INST, where INST is the instance returned with the trap.&lt;/p></descr>
->>>>>>> 65da858e
       <logmsg dest="donotpersist">Agent Interface Down (linkDown Trap) enterprise:%id% (%id%) on interface %parm[#1]%</logmsg>
       <severity>Minor</severity>
    </event>
@@ -73,17 +50,10 @@
          </maskelement>
       </mask>
       <uei>uei.opennms.org/generic/traps/SNMP_Link_Up</uei>
-<<<<<<< HEAD
-      <event-label>OpenNMS-defined SNMP trap event: SNMP_Link_Up</event-label>
-      <descr>&lt;p>A linkUp trap signifies that the sending protocol entity recognizes that one of the communication links represented in the agent's
-          configuration has come up. The data passed with the event are 1) The name and value of the ifIndex instance for the affected interface. The name of
-          the interface can be retrieved via an snmpget of .1.3.6.1.2.1.2.2.1.2.INST, where INST is the instance returned with the trap.&lt;/p></descr>
-=======
       <event-label>OpenNMS-defined trap event: SNMP_Link_Up</event-label>
       <descr>&lt;p>A linkUp trap signifies that the sending protocol entity recognizes that one of the communication links represented in the agent's
             configuration has come up. The data passed with the event are 1) The name and value of the ifIndex instance for the affected interface. The name of
             the interface can be retrieved via an snmpget of .1.3.6.1.2.1.2.2.1.2.INST, where INST is the instance returned with the trap.&lt;/p></descr>
->>>>>>> 65da858e
       <logmsg dest="donotpersist">Agent Interface Up (linkUp Trap) enterprise:%id% (%id%) on interface %parm[#1]%</logmsg>
       <severity>Normal</severity>
    </event>
@@ -95,18 +65,10 @@
          </maskelement>
       </mask>
       <uei>uei.opennms.org/generic/traps/SNMP_Authen_Failure</uei>
-<<<<<<< HEAD
-      <event-label>OpenNMS-defined SNMP trap event: SNMP_Authen_Failure</event-label>
-      <descr>&lt;p>An authentication failure trap signifies that the sending protocol entity is the addressee of a protocol message that is not properly
-          authenticated.&lt;/p>
-          &lt;p>Incorrect Community Name (authenticationFailure Trap) enterprise:%id% (%id%) args(%parm[##]%):%parm[all]%&lt;/p></descr>
-      <logmsg dest="logndisplay">Incorrect Community Name (authenticationFailure Trap)</logmsg>
-=======
       <event-label>OpenNMS-defined trap event: SNMP_Authen_Failure</event-label>
       <descr>&lt;p>An authentication failure trap signifies that the sending protocol entity is the addressee of a protocol message that is not properly
             authenticated.&lt;/p></descr>
       <logmsg dest="logndisplay">Incorrect Community Name (authenticationFailure Trap) enterprise:%id% (%id%) args(%parm[##]%):%parm[all]%</logmsg>
->>>>>>> 65da858e
       <severity>Warning</severity>
       <alarm-data reduction-key="%uei%:%dpname%:%nodeid%" alarm-type="3" auto-clean="true"/>
    </event>
@@ -118,17 +80,10 @@
          </maskelement>
       </mask>
       <uei>uei.opennms.org/generic/traps/SNMP_EGP_Down</uei>
-<<<<<<< HEAD
-      <event-label>OpenNMS-defined SNMP trap event: SNMP_EGP_Down</event-label>
-      <descr>&lt;p>An egpNeighborLoss trap signifies that an EGP neighbor for whom the sending protocol entity was an EGP peer has been marked down and the
-          peer relationship no longer obtains. The data passed with the event are The name and value of the ifIndex egpNeighAddr for the affected
-          neighbor.&lt;/p></descr>
-=======
       <event-label>OpenNMS-defined trap event: SNMP_EGP_Down</event-label>
       <descr>&lt;p>An egpNeighborLoss trap signifies that an EGP neighbor for whom the sending protocol entity was an EGP peer has been marked down and the
             peer relationship no longer obtains. The data passed with the event are The name and value of the ifIndex egpNeighAddr for the affected
             neighbor.&lt;/p></descr>
->>>>>>> 65da858e
       <logmsg dest="logndisplay">EGP Neighbor Down (egpNeighborLoss Trap) enterprise:%id% (%id%) neighbor %parm[#1]%</logmsg>
       <severity>Warning</severity>
    </event>
@@ -140,32 +95,6 @@
          </maskelement>
       </mask>
       <uei>uei.opennms.org/generic/traps/EnterpriseDefault</uei>
-<<<<<<< HEAD
-      <event-label>OpenNMS-defined SNMP trap event: EnterpriseDefault</event-label>
-      <descr>&lt;p>This is the default event format used when an enterprise specific event (trap) is received for which no format has been configured
-          (i.e. no event definition exists).&lt;/p> &lt;p>The total number of arguments received with the trap: %parm[##]%.&lt;/p>
-          &lt;p>They were:&lt;p> &lt;p>%parm[all]%&lt;p>
-          &lt;p>Here is a &quot;mask&quot; element definition that matches this
-          event, for use in event configuration files:&lt;br/>
-          &lt;blockquote>
-          &amp;lt;mask&amp;gt;&lt;br/>
-          &amp;nbsp;&amp;nbsp;&amp;lt;maskelement&amp;gt;&lt;br/>
-          &amp;nbsp;&amp;nbsp;&amp;nbsp;&amp;nbsp;&amp;lt;mename&amp;gt;id&amp;lt;/mename&amp;gt;&lt;br/>
-          &amp;nbsp;&amp;nbsp;&amp;nbsp;&amp;nbsp;&amp;lt;mevalue&amp;gt;%id%&amp;lt;/mevalue&amp;gt;&lt;br/>
-          &amp;nbsp;&amp;nbsp;&amp;lt;/maskelement&amp;gt;&lt;br/>
-          &amp;nbsp;&amp;nbsp;&amp;lt;maskelement&amp;gt;&lt;br/>
-          &amp;nbsp;&amp;nbsp;&amp;nbsp;&amp;nbsp;&amp;lt;mename&amp;gt;generic&amp;lt;/mename&amp;gt;&lt;br/>
-          &amp;nbsp;&amp;nbsp;&amp;nbsp;&amp;nbsp;&amp;lt;mevalue&amp;gt;%generic%&amp;lt;/mevalue&amp;gt;&lt;br/>
-          &amp;nbsp;&amp;nbsp;&amp;lt;/maskelement&amp;gt;&lt;br/>
-          &amp;nbsp;&amp;nbsp;&amp;lt;maskelement&amp;gt;&lt;br/>
-          &amp;nbsp;&amp;nbsp;&amp;nbsp;&amp;nbsp;&amp;lt;mename&amp;gt;specific&amp;lt;/mename&amp;gt;&lt;br/>
-          &amp;nbsp;&amp;nbsp;&amp;nbsp;&amp;nbsp;&amp;lt;mevalue&amp;gt;%specific%&amp;lt;/mevalue&amp;gt;&lt;br/>
-          &amp;nbsp;&amp;nbsp;&amp;lt;/maskelement&amp;gt;&lt;br/>
-          &amp;lt;/mask&amp;gt;
-          &lt;/blockquote>
-          &lt;p></descr>
-      <logmsg dest="logndisplay">Received unformatted enterprise event (enterprise:%id% generic:%generic% specific:%specific%).</logmsg>
-=======
       <event-label>OpenNMS-defined trap event: EnterpriseDefault</event-label>
       <descr>&lt;p>This is the default event format used when an enterprise specific event (trap) is received for which no format has been configured
             (i.e. no event definition exists).&lt;/p> &lt;p>The total number of arguments received with the trap: %parm[##]%.&lt;/p>
@@ -190,7 +119,6 @@
             &lt;/blockquote>
             &lt;p></descr>
       <logmsg dest="logndisplay">Received unformatted enterprise event (enterprise:%id% generic:%generic% specific:%specific%). %parm[##]% args: %parm[all]%</logmsg>
->>>>>>> 65da858e
       <severity>Normal</severity>
       <alarm-data reduction-key="%source%:%snmphost%:%id%:%generic%:%specific%" alarm-type="3" auto-clean="true"/>
    </event>
@@ -198,11 +126,7 @@
       <uei>uei.opennms.org/default/trap</uei>
       <event-label>OpenNMS-defined default event: trap</event-label>
       <descr>&lt;p>An SNMP Trap (%snmp%) with no matching configuration was received from interface %interface%.&lt;/p> &lt;p>The trap included the
-<<<<<<< HEAD
-          following variable bindings:&lt;/p> &lt;p>%parm[all]%&lt;/p></descr>
-=======
             following variable bindings:&lt;/p> &lt;p>%parm[all]%&lt;/p></descr>
->>>>>>> 65da858e
       <logmsg dest="logndisplay">An SNMP Trap with no matching configuration was received from interface %interface%.</logmsg>
       <severity>Indeterminate</severity>
       <alarm-data reduction-key="%uei%:%dpname%:%nodeid%:%interface%:%id%:%generic%:%specific%" alarm-type="3"/>
@@ -211,11 +135,7 @@
       <uei>uei.opennms.org/default/event</uei>
       <event-label>OpenNMS-defined default event: event</event-label>
       <descr>&lt;p>An event with no matching configuration was received from interface %interface%. This event included the following parameters:
-<<<<<<< HEAD
-          %parm[all]%&lt;/p></descr>
-=======
             %parm[all]%&lt;/p></descr>
->>>>>>> 65da858e
       <logmsg dest="logndisplay">An event with no matching configuration was received from interface %interface%.</logmsg>
       <severity>Indeterminate</severity>
       <alarm-data reduction-key="%uei%:%dpname%:%nodeid%:%interface%" alarm-type="3"/>
