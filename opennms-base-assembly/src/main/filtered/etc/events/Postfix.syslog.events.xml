--- conflicted
+++ resolved
@@ -8,37 +8,21 @@
             Message: %parm[syslogmessage]% &lt;br>
             Process: %parm[process]% &lt;br>
             PID: %parm[processid]%
-<<<<<<< HEAD
             &lt;/p></descr>
       <logmsg dest="logndisplay">&lt;p>Postfix: Obsolete database file %parm[databaseName]% on node %nodelabel%&lt;/p></logmsg>
-      <severity>Minor</severity>
+      <severity>Warning</severity>
       <alarm-data reduction-key="%uei%:%dpname%:%nodeid%:%parm[databaseName]%" alarm-type="3" auto-clean="false"/>
    </event>
-=======
-            &lt;/p&gt;
-        </descr>
-        <logmsg dest="logndisplay">
-            &lt;p&gt;Postfix: Obsolete database file %parm[databaseName]% on node %nodelabel%&lt;/p&gt;
-        </logmsg>
-        <severity>Warning</severity>
-        <alarm-data reduction-key="%uei%:%dpname%:%nodeid%:%parm[databaseName]%" alarm-type="3" auto-clean="false"/>
-    </event>
-    <event>
-        <uei>uei.opennms.org/vendor/postfix/syslog/postfix/TLSDisabled</uei>
-        <event-label>Postfix-defined event: TLS support disabled</event-label>
-        <descr>
-            &lt;p&gt;TLS support has been disabled in postfix on node %nodelabel%. Most probably because of a configuration error.&lt;br&gt;
-            Message: %parm[syslogmessage]% &lt;br&gt;
-            Process: %parm[process]% &lt;br&gt;
+   <event>
+      <uei>uei.opennms.org/vendor/postfix/syslog/postfix/TLSDisabled</uei>
+      <event-label>Postfix-defined event: TLS support disabled</event-label>
+      <descr>&lt;p>TLS support has been disabled in postfix on node %nodelabel%. Most probably because of a configuration error.&lt;br>
+            Message: %parm[syslogmessage]% &lt;br>
+            Process: %parm[process]% &lt;br>
             PID: %parm[processid]%
-            &lt;/p&gt;
-        </descr>
-        <logmsg dest="logndisplay">
-            &lt;p&gt;Postfix: TLS support disabled on node %nodelabel%&lt;/p&gt;
-        </logmsg>
-        <severity>Warning</severity>
-        <alarm-data reduction-key="%uei%:%dpname%:%nodeid%" alarm-type="3" auto-clean="false"/>
-    </event>
-    <!-- End syslog event definitions for Postfix  -->
->>>>>>> 0e2c2473
+            &lt;/p></descr>
+      <logmsg dest="logndisplay">&lt;p>Postfix: TLS support disabled on node %nodelabel%&lt;/p></logmsg>
+      <severity>Warning</severity>
+      <alarm-data reduction-key="%uei%:%dpname%:%nodeid%" alarm-type="3" auto-clean="false"/>
+   </event>
 </events>