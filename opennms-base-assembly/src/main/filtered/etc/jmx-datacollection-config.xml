--- conflicted
+++ resolved
@@ -1,5 +1,74 @@
 <?xml version="1.0"?>
 <jmx-datacollection-config rrdRepository="${install.share.dir}/rrd/snmp/">
+    <jmx-collection name="jboss">
+        <rrd step="300">
+            <rra>RRA:AVERAGE:0.5:1:2016</rra>
+            <rra>RRA:AVERAGE:0.5:12:1488</rra>
+            <rra>RRA:AVERAGE:0.5:288:366</rra>
+            <rra>RRA:MAX:0.5:288:366</rra>
+            <rra>RRA:MIN:0.5:288:366</rra>
+        </rrd>
+        <mbeans>
+            <mbean name="SystemInfo" objectname="jboss.system:type=ServerInfo">
+                <attrib name="FreeMemory" alias="FreeMemory" type="gauge"/>
+                <attrib name="TotalMemory" alias="TotalMemory" type="gauge"/>
+            </mbean>
+            <mbean name="DefaultDSManagedConnectionPool"
+                   objectname="jboss.jca:service=ManagedConnectionPool,name=DefaultDS">
+                <attrib name="AvailableConnectionCount" alias="DefDS_AvailConns" type="gauge"/>
+                <attrib name="ConnectionCount" alias="DefDS_Conns" type="gauge"/>
+                <attrib name="InUseConnectionCount" alias="DefDS_InUseConns" type="gauge"/>
+                <attrib name="ConnectionCreatedCount" alias="DefDS_CreatedConns" type="counter"/>
+                <attrib name="ConnectionDestroyedCount" alias="DefDS_DestroyConns" type="counter"/>
+            </mbean>
+            <!-- JmsXA Connector Pool
+                <mbean name="JmsXAManagedConnectionPool" objectname="jboss.jca:service=ManagedConnectionPool,name=JmsXA">
+                    <attrib name="AvailableConnectionCount"   alias="JmsXA_AvailConns"    type="gauge"/>
+                    <attrib name="ConnectionCount"            alias="JmsXA_Conns"         type="gauge"/>
+                    <attrib name="InUseConnectionCount"       alias="JmsXA_InUseConns"    type="gauge"/>
+                    <attrib name="ConnectionCreatedCount"     alias="JmsXA_CreatedConns"  type="gauge"/>
+                    <attrib name="ConnectionDestroyedCount"   alias="JmsXA_DestroyConns"  type="gauge"/>
+                </mbean-->
+            <!-- Destination Manager
+                <mbean name="MQ_DestinationManager" objectname="jboss.mq:service=DestinationManager">
+                    <attrib name="ClientCount"   alias="MQ_ClientCount"    type="gauge"/>
+                </mbean-->
+            <!-- an example of a Queue
+                <mbean name="MQ_DestinationQueueA" objectname="jboss.mq.destination:service=Queue,name=A">
+                    <attrib name="QueueDepth"       alias="A_QueueDepth"       type="gauge"/>
+                    <attrib name="ReceiversCount"   alias="A_QueueRecv"        type="gauge"/>
+                    <attrib name="MaxDepth"         alias="A_QueueMaxDepth"    type="gauge"/>
+                </mbean-->
+            <!-- an example of a Topic
+                <mbean name="SecuredTopic" objectname="jboss.mq.destination:service=Topic,name=securedTopic">
+                    <attrib name="DurableMessageCount"         alias="ST_DurMsg"      type="gauge"/>
+                    <attrib name="NonDurableMessageCount"      alias="ST_NonDurMsg"   type="gauge"/>
+                    <attrib name="NonDurableSubscriptionCount" alias="ST_NonDurSub"   type="gauge"/>
+                    <attrib name="DurableSubscriptionCount"    alias="ST_DurSub"      type="gauge"/>
+                    <attrib name="AllMessageCount"             alias="ST_AllMsg"      type="gauge"/>
+                    <attrib name="MaxDepth"                    alias="ST_MaxDepth"    type="gauge"/>
+                    <attrib name="AllSubscriptionsCount"       alias="ST_AllSub"      type="gauge"/>
+                </mbean-->
+            <!-- Global Request Processor -->
+            <mbean name="GlobalRequestProcessor"
+                   objectname="jboss.web:type=GlobalRequestProcessor,name=http-0.0.0.0-8080">
+                <attrib name="requestCount" alias="GRP_requests" type="counter"/>
+                <attrib name="maxTime" alias="GRP_maxTime" type="gauge"/>
+                <attrib name="bytesSent" alias="GRP_bytesSent" type="counter"/>
+                <attrib name="bytesReceived" alias="GRP_bytesRec" type="counter"/>
+                <attrib name="processingTime" alias="GRP_procTime" type="counter"/>
+                <attrib name="errorCount" alias="GRP_errors" type="counter"/>
+            </mbean>
+            <!-- Thread Pool -->
+            <mbean name="ThreadPool" objectname="jboss.web:type=ThreadPool,name=http-0.0.0.0-8080">
+                <attrib name="currentThreadsBusy" alias="BusyThreads" type="gauge"/>
+                <attrib name="currentThreadCount" alias="Threads" type="gauge"/>
+                <attrib name="minSpareThreads" alias="MinSpareThreads" type="gauge"/>
+                <attrib name="maxSpareThreads" alias="MaxSpareThreads" type="gauge"/>
+                <attrib name="maxThreads" alias="MaxThreads" type="gauge"/>
+            </mbean>
+        </mbeans>
+    </jmx-collection>
     <jmx-collection name="jsr160">
         <rrd step="300">
             <rra>RRA:AVERAGE:0.5:1:2016</rra>
@@ -238,8 +307,6 @@
             </mbean>
         </mbeans>
     </jmx-collection>
-<<<<<<< HEAD
-=======
 
     <jmx-collection name="cassandra30x">
         <rrd step="300">
@@ -609,5 +676,4 @@
         </mbeans>
     </jmx-collection>
 
->>>>>>> 9d4d163e
 </jmx-datacollection-config>