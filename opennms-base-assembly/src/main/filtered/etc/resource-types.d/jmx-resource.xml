--- conflicted
+++ resolved
@@ -28,7 +28,6 @@
         </storageStrategy>
     </resourceType>
 
-<<<<<<< HEAD
   <!-- Sink Producer Metrics -->
     <resourceType name="sinkProducerMetrics" label="Sink Producer Metrics"
                 resourceLabel="${index}">
@@ -47,8 +46,9 @@
             <parameter key="sibling-column-name" value="name" />
             <parameter key="replace-all" value="s/.([^.]+)$//"/>
         </storageStrategy>
-=======
-    <!-- RPC-->
+    </resourceType>
+     
+    <!-- RPC Metrics -->
     <resourceType name="rpcMetrics" label="RPC Metrics" resourceLabel="${index}">
       <persistenceSelectorStrategy class="org.opennms.netmgt.collection.support.PersistAllSelectorStrategy"/>
       <storageStrategy class="org.opennms.netmgt.dao.support.SiblingColumnStorageStrategy">
@@ -56,7 +56,6 @@
         <!-- Replace .resourceName in 'module.location.resourceName' with empty string -->
         <parameter key="replace-all" value="s/.([^.]+)$//"/>
       </storageStrategy>
->>>>>>> 7eff51f7
     </resourceType>
 
 </resource-types>