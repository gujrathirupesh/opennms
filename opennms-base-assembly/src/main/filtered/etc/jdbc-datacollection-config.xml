--- conflicted
+++ resolved
@@ -11,21 +11,12 @@
          <query name="opennmsQuery" recheckInterval="0" ifType="ignore">
             <statement>
                <queryString>
-<<<<<<< HEAD
-                    SELECT COUNT(eventid) as EventCount
-                    FROM events
-                    WHERE eventtime
-                    BETWEEN (CURRENT_TIMESTAMP - INTERVAL '1 day')
-                    AND CURRENT_TIMESTAMP
-               </queryString>
-=======
                    SELECT COUNT(eventid) as EventCount
                    FROM events
                    WHERE eventtime
                    BETWEEN (CURRENT_TIMESTAMP - INTERVAL '1 day')
                    AND CURRENT_TIMESTAMP;
                 </queryString>
->>>>>>> 673e377b
             </statement>
             <columns>
                <column name="eventCount" data-source-name="EventCount" type="GAUGE" alias="OnmsEventCount"/>
@@ -33,11 +24,7 @@
          </query>
          <query name="opennmsNodeQuery" recheckInterval="0" ifType="ignore">
             <statement>
-<<<<<<< HEAD
-               <queryString>SELECT COUNT(*) as NodeCount FROM node WHERE nodetype != 'D'</queryString>
-=======
                <queryString>SELECT COUNT(*) as NodeCount FROM node WHERE nodetype != 'D';</queryString>
->>>>>>> 673e377b
             </statement>
             <columns>
                <column name="nodeCount" data-source-name="NodeCount" type="GAUGE" alias="OnmsNodeCount"/>
