<<<<<<< HEAD
<datacollection-config xmlns="http://xmlns.opennms.org/xsd/config/datacollection" rrdRepository="${install.share.dir}/rrd/snmp/">
   <snmp-collection name="default" snmpStorageFlag="select">
      <rrd step="300">
         <rra>RRA:AVERAGE:0.5:1:2016</rra>
         <rra>RRA:AVERAGE:0.5:12:1488</rra>
         <rra>RRA:AVERAGE:0.5:288:366</rra>
         <rra>RRA:MAX:0.5:288:366</rra>
         <rra>RRA:MIN:0.5:288:366</rra>
      </rrd>
      <include-collection dataCollectionGroup="MIB2"/>
      <include-collection dataCollectionGroup="3Com"/>
      <include-collection dataCollectionGroup="Acme Packet"/>
      <include-collection dataCollectionGroup="AKCP sensorProbe"/>
      <include-collection dataCollectionGroup="Alvarion"/>
      <include-collection dataCollectionGroup="APC"/>
      <include-collection dataCollectionGroup="Ascend"/>
      <include-collection dataCollectionGroup="Asterisk"/>
      <include-collection dataCollectionGroup="Bluecat"/>
      <include-collection dataCollectionGroup="Bluecoat"/>
      <include-collection dataCollectionGroup="Bridgewave"/>
      <include-collection dataCollectionGroup="Brocade"/>
      <include-collection dataCollectionGroup="Checkpoint"/>
      <include-collection dataCollectionGroup="Ceragon"/>
      <include-collection dataCollectionGroup="Cisco"/>
      <include-collection dataCollectionGroup="Cisco Nexus"/>
      <include-collection dataCollectionGroup="CLAVISTER"/>
      <include-collection dataCollectionGroup="Colubris"/>
      <include-collection dataCollectionGroup="Concord"/>
      <include-collection dataCollectionGroup="Cyclades"/>
      <include-collection dataCollectionGroup="Dell"/>
      <include-collection dataCollectionGroup="Ericsson"/>
      <include-collection dataCollectionGroup="Equallogic"/>
      <include-collection dataCollectionGroup="Extreme Networks"/>
      <include-collection dataCollectionGroup="F5"/>
      <include-collection dataCollectionGroup="Fortinet-Fortigate-Application-v5.2"/>
      <include-collection dataCollectionGroup="Fortinet-Fortigate-ExplicitProxy-v5.2"/>
      <include-collection dataCollectionGroup="Fortinet-Fortigate-HA-v5.2"/>
      <include-collection dataCollectionGroup="Fortinet-Fortigate-System-v5.2"/>
      <include-collection dataCollectionGroup="Fortinet-Fortigate-Security-v5.2"/>
      <include-collection dataCollectionGroup="Force10"/>
      <include-collection dataCollectionGroup="Foundry Networks"/>
      <include-collection dataCollectionGroup="HP"/>
      <include-collection dataCollectionGroup="HWg"/>
      <include-collection dataCollectionGroup="IBM"/>
      <include-collection dataCollectionGroup="IP Unity"/>
      <include-collection dataCollectionGroup="Juniper"/>
      <include-collection dataCollectionGroup="Konica"/>
      <include-collection dataCollectionGroup="Kyocera"/>
      <include-collection dataCollectionGroup="Lexmark"/>
      <include-collection dataCollectionGroup="Liebert"/>
      <include-collection dataCollectionGroup="Makelsan"/>
      <include-collection dataCollectionGroup="MGE"/>
      <include-collection dataCollectionGroup="Microsoft"/>
      <include-collection dataCollectionGroup="Mikrotik"/>
      <include-collection dataCollectionGroup="Network Appliance"/>
      <include-collection dataCollectionGroup="Netbotz"/>
      <include-collection dataCollectionGroup="NetEnforcer"/>
      <include-collection dataCollectionGroup="Netscaler"/>
      <include-collection dataCollectionGroup="Net-SNMP"/>
      <include-collection dataCollectionGroup="Nortel"/>
      <include-collection dataCollectionGroup="Novell"/>
      <include-collection dataCollectionGroup="pfSense"/>
      <include-collection dataCollectionGroup="Powerware"/>
      <include-collection dataCollectionGroup="PostgreSQL-JDBC"/>
      <include-collection dataCollectionGroup="Printers"/>
      <include-collection dataCollectionGroup="Riverbed"/>
      <include-collection dataCollectionGroup="Routers"/>
      <include-collection dataCollectionGroup="Savin or Ricoh Printers"/>
      <include-collection dataCollectionGroup="ServerTech"/>
      <include-collection dataCollectionGroup="SNMP-Informant"/>
      <include-collection dataCollectionGroup="SofaWare"/>
      <include-collection dataCollectionGroup="Sonicwall"/>
      <include-collection dataCollectionGroup="SUN Microsystems"/>
      <include-collection dataCollectionGroup="Trango"/>
      <include-collection dataCollectionGroup="WMI"/>
      <include-collection dataCollectionGroup="XMP"/>
      <include-collection dataCollectionGroup="Zertico"/>
      <include-collection dataCollectionGroup="Zeus"/>
      <include-collection dataCollectionGroup="VMware3"/>
      <include-collection dataCollectionGroup="VMware4"/>
      <include-collection dataCollectionGroup="VMware5"/>
      <include-collection dataCollectionGroup="VMware-Cim"/>
   </snmp-collection>
   <snmp-collection name="ejn" snmpStorageFlag="select">
      <rrd step="180">
         <rra>RRA:AVERAGE:0.5:1:3360</rra>
         <rra>RRA:AVERAGE:0.5:20:1488</rra>
         <rra>RRA:AVERAGE:0.5:480:366</rra>
         <rra>RRA:MAX:0.5:480:366</rra>
         <rra>RRA:MIN:0.5:480:366</rra>
      </rrd>
      <include-collection dataCollectionGroup="ejn"/>
   </snmp-collection>
=======
<?xml version="1.0"?>
<datacollection-config rrdRepository="${install.share.dir}/rrd/snmp/">
    <snmp-collection name="default" snmpStorageFlag="select">
        <rrd step="300">
            <rra>RRA:AVERAGE:0.5:1:2016</rra>
            <rra>RRA:AVERAGE:0.5:12:1488</rra>
            <rra>RRA:AVERAGE:0.5:288:366</rra>
            <rra>RRA:MAX:0.5:288:366</rra>
            <rra>RRA:MIN:0.5:288:366</rra>
        </rrd>

        <include-collection dataCollectionGroup="MIB2"/>
        <include-collection dataCollectionGroup="3Com"/>
        <include-collection dataCollectionGroup="Acme Packet"/>
        <include-collection dataCollectionGroup="AKCP sensorProbe"/>
        <include-collection dataCollectionGroup="Alvarion"/>
        <include-collection dataCollectionGroup="APC"/>
        <include-collection dataCollectionGroup="Ascend"/>
        <include-collection dataCollectionGroup="Asterisk"/>
        <include-collection dataCollectionGroup="Bluecat"/>
        <include-collection dataCollectionGroup="Bluecoat"/>
        <include-collection dataCollectionGroup="Bridgewave"/>
        <include-collection dataCollectionGroup="Brocade"/>
        <include-collection dataCollectionGroup="Checkpoint"/>
        <include-collection dataCollectionGroup="Ceragon"/>
        <include-collection dataCollectionGroup="Cisco"/>
        <include-collection dataCollectionGroup="Cisco Nexus"/>
        <include-collection dataCollectionGroup="CLAVISTER"/>
        <include-collection dataCollectionGroup="Colubris"/>
        <include-collection dataCollectionGroup="Concord"/>
        <include-collection dataCollectionGroup="Cyclades"/>
        <include-collection dataCollectionGroup="Dell"/>
        <include-collection dataCollectionGroup="Ericsson"/>
        <include-collection dataCollectionGroup="Equallogic"/>
        <include-collection dataCollectionGroup="Extreme Networks"/>
        <include-collection dataCollectionGroup="F5"/>
        <include-collection dataCollectionGroup="Fortinet-Fortigate-Application-v5.2"/>
        <include-collection dataCollectionGroup="Fortinet-Fortigate-ExplicitProxy-v5.2"/>
        <include-collection dataCollectionGroup="Fortinet-Fortigate-HA-v5.2"/>
        <include-collection dataCollectionGroup="Fortinet-Fortigate-System-v5.2"/>
        <include-collection dataCollectionGroup="Fortinet-Fortigate-Security-v5.2"/>
        <include-collection dataCollectionGroup="Force10"/>
        <include-collection dataCollectionGroup="Foundry Networks"/>
        <include-collection dataCollectionGroup="HP"/>
        <include-collection dataCollectionGroup="HWg"/>
        <include-collection dataCollectionGroup="IBM"/>
        <include-collection dataCollectionGroup="IP Unity"/>
        <include-collection dataCollectionGroup="Juniper"/>
        <include-collection dataCollectionGroup="Konica"/>
        <include-collection dataCollectionGroup="Kyocera"/>
        <include-collection dataCollectionGroup="Lexmark"/>
        <include-collection dataCollectionGroup="Liebert"/>
        <include-collection dataCollectionGroup="Makelsan"/>
        <include-collection dataCollectionGroup="MGE"/>
        <include-collection dataCollectionGroup="Microsoft"/>
        <include-collection dataCollectionGroup="Mikrotik"/>
        <include-collection dataCollectionGroup="Network Appliance"/>
        <include-collection dataCollectionGroup="Netbotz"/>
        <include-collection dataCollectionGroup="NetEnforcer"/>
        <include-collection dataCollectionGroup="Netscaler"/>
        <include-collection dataCollectionGroup="Net-SNMP"/>
        <include-collection dataCollectionGroup="Nortel"/>
        <include-collection dataCollectionGroup="Novell"/>
        <include-collection dataCollectionGroup="PaloAlto"/>
        <include-collection dataCollectionGroup="pfSense"/>
        <include-collection dataCollectionGroup="Powerware"/>
        <include-collection dataCollectionGroup="PostgreSQL-JDBC"/>
        <include-collection dataCollectionGroup="Printers"/>
        <include-collection dataCollectionGroup="Riverbed"/>
        <include-collection dataCollectionGroup="Routers"/>
        <include-collection dataCollectionGroup="Savin or Ricoh Printers"/>
        <include-collection dataCollectionGroup="ServerTech"/>
        <include-collection dataCollectionGroup="SNMP-Informant"/>
        <include-collection dataCollectionGroup="SofaWare"/>
        <include-collection dataCollectionGroup="Sonicwall"/>
        <include-collection dataCollectionGroup="SUN Microsystems"/>
        <include-collection dataCollectionGroup="Trango"/>
        <include-collection dataCollectionGroup="WMI"/>
        <include-collection dataCollectionGroup="XMP"/>
        <include-collection dataCollectionGroup="Zertico"/>
        <include-collection dataCollectionGroup="Zeus"/>
        <include-collection dataCollectionGroup="VMware3"/>
        <include-collection dataCollectionGroup="VMware4"/>
        <include-collection dataCollectionGroup="VMware5"/>
        <include-collection dataCollectionGroup="VMware-Cim"/>
    </snmp-collection>

    <!-- We need a dedicated collection with a different RRD setup for EJN equipment because
  the data in the EJN SNMP MIB is only updated once every 15 min by default or alternatively
  once every 3 min with the hidden "set services epg pgw snmp update-every-three-minutes"
  config option -->
    <snmp-collection name="ejn" snmpStorageFlag="select">
        <rrd step="180">
            <rra>RRA:AVERAGE:0.5:1:3360</rra>
            <rra>RRA:AVERAGE:0.5:20:1488</rra>
            <rra>RRA:AVERAGE:0.5:480:366</rra>
            <rra>RRA:MAX:0.5:480:366</rra>
            <rra>RRA:MIN:0.5:480:366</rra>
        </rrd>

        <include-collection dataCollectionGroup="ejn"/>
    </snmp-collection>
>>>>>>> 88ad4d0a
</datacollection-config><|MERGE_RESOLUTION|>--- conflicted
+++ resolved
@@ -1,4 +1,3 @@
-<<<<<<< HEAD
 <datacollection-config xmlns="http://xmlns.opennms.org/xsd/config/datacollection" rrdRepository="${install.share.dir}/rrd/snmp/">
    <snmp-collection name="default" snmpStorageFlag="select">
       <rrd step="300">
@@ -60,6 +59,7 @@
       <include-collection dataCollectionGroup="Net-SNMP"/>
       <include-collection dataCollectionGroup="Nortel"/>
       <include-collection dataCollectionGroup="Novell"/>
+      <include-collection dataCollectionGroup="PaloAlto"/>
       <include-collection dataCollectionGroup="pfSense"/>
       <include-collection dataCollectionGroup="Powerware"/>
       <include-collection dataCollectionGroup="PostgreSQL-JDBC"/>
@@ -92,108 +92,4 @@
       </rrd>
       <include-collection dataCollectionGroup="ejn"/>
    </snmp-collection>
-=======
-<?xml version="1.0"?>
-<datacollection-config rrdRepository="${install.share.dir}/rrd/snmp/">
-    <snmp-collection name="default" snmpStorageFlag="select">
-        <rrd step="300">
-            <rra>RRA:AVERAGE:0.5:1:2016</rra>
-            <rra>RRA:AVERAGE:0.5:12:1488</rra>
-            <rra>RRA:AVERAGE:0.5:288:366</rra>
-            <rra>RRA:MAX:0.5:288:366</rra>
-            <rra>RRA:MIN:0.5:288:366</rra>
-        </rrd>
-
-        <include-collection dataCollectionGroup="MIB2"/>
-        <include-collection dataCollectionGroup="3Com"/>
-        <include-collection dataCollectionGroup="Acme Packet"/>
-        <include-collection dataCollectionGroup="AKCP sensorProbe"/>
-        <include-collection dataCollectionGroup="Alvarion"/>
-        <include-collection dataCollectionGroup="APC"/>
-        <include-collection dataCollectionGroup="Ascend"/>
-        <include-collection dataCollectionGroup="Asterisk"/>
-        <include-collection dataCollectionGroup="Bluecat"/>
-        <include-collection dataCollectionGroup="Bluecoat"/>
-        <include-collection dataCollectionGroup="Bridgewave"/>
-        <include-collection dataCollectionGroup="Brocade"/>
-        <include-collection dataCollectionGroup="Checkpoint"/>
-        <include-collection dataCollectionGroup="Ceragon"/>
-        <include-collection dataCollectionGroup="Cisco"/>
-        <include-collection dataCollectionGroup="Cisco Nexus"/>
-        <include-collection dataCollectionGroup="CLAVISTER"/>
-        <include-collection dataCollectionGroup="Colubris"/>
-        <include-collection dataCollectionGroup="Concord"/>
-        <include-collection dataCollectionGroup="Cyclades"/>
-        <include-collection dataCollectionGroup="Dell"/>
-        <include-collection dataCollectionGroup="Ericsson"/>
-        <include-collection dataCollectionGroup="Equallogic"/>
-        <include-collection dataCollectionGroup="Extreme Networks"/>
-        <include-collection dataCollectionGroup="F5"/>
-        <include-collection dataCollectionGroup="Fortinet-Fortigate-Application-v5.2"/>
-        <include-collection dataCollectionGroup="Fortinet-Fortigate-ExplicitProxy-v5.2"/>
-        <include-collection dataCollectionGroup="Fortinet-Fortigate-HA-v5.2"/>
-        <include-collection dataCollectionGroup="Fortinet-Fortigate-System-v5.2"/>
-        <include-collection dataCollectionGroup="Fortinet-Fortigate-Security-v5.2"/>
-        <include-collection dataCollectionGroup="Force10"/>
-        <include-collection dataCollectionGroup="Foundry Networks"/>
-        <include-collection dataCollectionGroup="HP"/>
-        <include-collection dataCollectionGroup="HWg"/>
-        <include-collection dataCollectionGroup="IBM"/>
-        <include-collection dataCollectionGroup="IP Unity"/>
-        <include-collection dataCollectionGroup="Juniper"/>
-        <include-collection dataCollectionGroup="Konica"/>
-        <include-collection dataCollectionGroup="Kyocera"/>
-        <include-collection dataCollectionGroup="Lexmark"/>
-        <include-collection dataCollectionGroup="Liebert"/>
-        <include-collection dataCollectionGroup="Makelsan"/>
-        <include-collection dataCollectionGroup="MGE"/>
-        <include-collection dataCollectionGroup="Microsoft"/>
-        <include-collection dataCollectionGroup="Mikrotik"/>
-        <include-collection dataCollectionGroup="Network Appliance"/>
-        <include-collection dataCollectionGroup="Netbotz"/>
-        <include-collection dataCollectionGroup="NetEnforcer"/>
-        <include-collection dataCollectionGroup="Netscaler"/>
-        <include-collection dataCollectionGroup="Net-SNMP"/>
-        <include-collection dataCollectionGroup="Nortel"/>
-        <include-collection dataCollectionGroup="Novell"/>
-        <include-collection dataCollectionGroup="PaloAlto"/>
-        <include-collection dataCollectionGroup="pfSense"/>
-        <include-collection dataCollectionGroup="Powerware"/>
-        <include-collection dataCollectionGroup="PostgreSQL-JDBC"/>
-        <include-collection dataCollectionGroup="Printers"/>
-        <include-collection dataCollectionGroup="Riverbed"/>
-        <include-collection dataCollectionGroup="Routers"/>
-        <include-collection dataCollectionGroup="Savin or Ricoh Printers"/>
-        <include-collection dataCollectionGroup="ServerTech"/>
-        <include-collection dataCollectionGroup="SNMP-Informant"/>
-        <include-collection dataCollectionGroup="SofaWare"/>
-        <include-collection dataCollectionGroup="Sonicwall"/>
-        <include-collection dataCollectionGroup="SUN Microsystems"/>
-        <include-collection dataCollectionGroup="Trango"/>
-        <include-collection dataCollectionGroup="WMI"/>
-        <include-collection dataCollectionGroup="XMP"/>
-        <include-collection dataCollectionGroup="Zertico"/>
-        <include-collection dataCollectionGroup="Zeus"/>
-        <include-collection dataCollectionGroup="VMware3"/>
-        <include-collection dataCollectionGroup="VMware4"/>
-        <include-collection dataCollectionGroup="VMware5"/>
-        <include-collection dataCollectionGroup="VMware-Cim"/>
-    </snmp-collection>
-
-    <!-- We need a dedicated collection with a different RRD setup for EJN equipment because
-  the data in the EJN SNMP MIB is only updated once every 15 min by default or alternatively
-  once every 3 min with the hidden "set services epg pgw snmp update-every-three-minutes"
-  config option -->
-    <snmp-collection name="ejn" snmpStorageFlag="select">
-        <rrd step="180">
-            <rra>RRA:AVERAGE:0.5:1:3360</rra>
-            <rra>RRA:AVERAGE:0.5:20:1488</rra>
-            <rra>RRA:AVERAGE:0.5:480:366</rra>
-            <rra>RRA:MAX:0.5:480:366</rra>
-            <rra>RRA:MIN:0.5:480:366</rra>
-        </rrd>
-
-        <include-collection dataCollectionGroup="ejn"/>
-    </snmp-collection>
->>>>>>> 88ad4d0a
 </datacollection-config>