--- conflicted
+++ resolved
@@ -17,15 +17,10 @@
       <include-collection dataCollectionGroup="Asterisk"/>
       <include-collection dataCollectionGroup="Bluecat"/>
       <include-collection dataCollectionGroup="Bluecoat"/>
-<<<<<<< HEAD
-      <include-collection dataCollectionGroup="Brocade"/>
-      <include-collection dataCollectionGroup="Checkpoint"/>
-=======
       <include-collection dataCollectionGroup="Bridgewave"/>
       <include-collection dataCollectionGroup="Brocade"/>
       <include-collection dataCollectionGroup="Checkpoint"/>
       <include-collection dataCollectionGroup="Ceragon"/>
->>>>>>> 673e377b
       <include-collection dataCollectionGroup="Cisco"/>
       <include-collection dataCollectionGroup="Cisco Nexus"/>
       <include-collection dataCollectionGroup="CLAVISTER"/>
@@ -37,15 +32,11 @@
       <include-collection dataCollectionGroup="Equallogic"/>
       <include-collection dataCollectionGroup="Extreme Networks"/>
       <include-collection dataCollectionGroup="F5"/>
-<<<<<<< HEAD
-      <include-collection dataCollectionGroup="Fortinet"/>
-=======
       <include-collection dataCollectionGroup="Fortinet-Fortigate-Application-v5.2"/>
       <include-collection dataCollectionGroup="Fortinet-Fortigate-ExplicitProxy-v5.2"/>
       <include-collection dataCollectionGroup="Fortinet-Fortigate-HA-v5.2"/>
       <include-collection dataCollectionGroup="Fortinet-Fortigate-System-v5.2"/>
       <include-collection dataCollectionGroup="Fortinet-Fortigate-Security-v5.2"/>
->>>>>>> 673e377b
       <include-collection dataCollectionGroup="Force10"/>
       <include-collection dataCollectionGroup="Foundry Networks"/>
       <include-collection dataCollectionGroup="HP"/>
@@ -68,15 +59,6 @@
       <include-collection dataCollectionGroup="Net-SNMP"/>
       <include-collection dataCollectionGroup="Nortel"/>
       <include-collection dataCollectionGroup="Novell"/>
-<<<<<<< HEAD
-      <include-collection dataCollectionGroup="pfSense"/>
-      <include-collection dataCollectionGroup="Powerware"/>
-      <include-collection dataCollectionGroup="PostgreSQL-JDBC"/>
-      <include-collection dataCollectionGroup="Riverbed"/>
-      <include-collection dataCollectionGroup="Savin or Ricoh Printers"/>
-      <include-collection dataCollectionGroup="ServerTech"/>
-      <include-collection dataCollectionGroup="SofaWare"/>
-=======
       <include-collection dataCollectionGroup="PaloAlto"/>
       <include-collection dataCollectionGroup="pfSense"/>
       <include-collection dataCollectionGroup="Powerware"/>
@@ -89,23 +71,17 @@
       <include-collection dataCollectionGroup="SNMP-Informant"/>
       <include-collection dataCollectionGroup="SofaWare"/>
       <include-collection dataCollectionGroup="Sonicwall"/>
->>>>>>> 673e377b
       <include-collection dataCollectionGroup="SUN Microsystems"/>
       <include-collection dataCollectionGroup="Trango"/>
       <include-collection dataCollectionGroup="WMI"/>
       <include-collection dataCollectionGroup="XMP"/>
-<<<<<<< HEAD
-=======
       <include-collection dataCollectionGroup="Zertico"/>
->>>>>>> 673e377b
       <include-collection dataCollectionGroup="Zeus"/>
       <include-collection dataCollectionGroup="VMware3"/>
       <include-collection dataCollectionGroup="VMware4"/>
       <include-collection dataCollectionGroup="VMware5"/>
       <include-collection dataCollectionGroup="VMware-Cim"/>
    </snmp-collection>
-<<<<<<< HEAD
-=======
    <snmp-collection name="ejn" snmpStorageFlag="select">
       <rrd step="180">
          <rra>RRA:AVERAGE:0.5:1:3360</rra>
@@ -116,5 +92,4 @@
       </rrd>
       <include-collection dataCollectionGroup="ejn"/>
    </snmp-collection>
->>>>>>> 673e377b
 </datacollection-config>