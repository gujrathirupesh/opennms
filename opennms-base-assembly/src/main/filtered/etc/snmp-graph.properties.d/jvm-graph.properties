--- conflicted
+++ resolved
@@ -325,49 +325,34 @@
  CDEF:collPerMin=collCnt,5,/ \
  CDEF:avgCollTime=collTime,collCnt,/,1000,/ \
  CDEF:collTimePerMin=avgCollTime,collPerMin,* \
-<<<<<<< HEAD
- COMMENT:"      " \
- AREA:collCnt#27AAE1:"CollectionCount" \
- GPRINT:collCnt:AVERAGE:"    Avg\\: %5.2lf %s\\n" \
- COMMENT:"      " \
- LINE2:collTime#8DC63F:"CollectionTime" \
- GPRINT:collTime:AVERAGE:"     Avg\\: %5.2lf %s\\n" \
- COMMENT:"      " \
- AREA:duration#EF343B:"CollectionDuration" \
- GPRINT:duration:AVERAGE:" Avg\\: %5.2lf %s " \
- GPRINT:duration:MIN:"Min\\: %5.2lf %s " \
- GPRINT:duration:MAX:"Max\\: %5.2lf %s\\n" \
- COMMENT:"      " \
- LINE2:avgCollTime#FFB238:"AvgCollTime" \
- GPRINT:avgCollTime:AVERAGE:"        Avg\\: %5.2lf %s\\n" \
- COMMENT:"      " \
- AREA:collPerMin#8F5AA8:"CollPerMin" \
- GPRINT:collPerMin:AVERAGE:"         Avg\\: %5.2lf %s\\n" \
- COMMENT:"      " \
- AREA:collTimePerMin#A5A9AA:"CollTimePerMin" \
- GPRINT:collTimePerMin:AVERAGE:"     Avg\\: %5.2lf %s\\n"
-=======
- LINE2:collCnt#ff0000:"CollectionCount" \
- GPRINT:collCnt:AVERAGE:" Avg \\: %5.2lf %s " \
- LINE2:collTime#00ff00:"CollectionTime" \
- GPRINT:collTime:AVERAGE:" Avg \\: %5.2lf %s " \
- LINE2:duration#0000ff:"CollectionDuration" \
- GPRINT:duration:AVERAGE:" Avg \\: %5.2lf %s " \
- GPRINT:duration:MIN:" Min \\: %5.2lf %s " \
- GPRINT:duration:MAX:" Max \\: %5.2lf %s " \
- LINE2:avgCollTime#0000aa:"AvgCollTime" \
- GPRINT:avgCollTime:AVERAGE:" Avg \\: %5.2lf %s " \
- LINE2:collPerMin#0000aa:"CollPerMin" \
- GPRINT:collPerMin:AVERAGE:" Avg \\: %5.2lf %s " \
- LINE2:collTimePerMin#aa0000:"CollTimePerMin" \
- GPRINT:collTimePerMin:AVERAGE:" Avg \\: %5.2lf %s\\n"
+ COMMENT:"      " \
+ AREA:collCnt#27AAE1:"CollectionCount" \
+ GPRINT:collCnt:AVERAGE:"    Avg\\: %5.2lf %s\\n" \
+ COMMENT:"      " \
+ LINE2:collTime#8DC63F:"CollectionTime" \
+ GPRINT:collTime:AVERAGE:"     Avg\\: %5.2lf %s\\n" \
+ COMMENT:"      " \
+ AREA:duration#EF343B:"CollectionDuration" \
+ GPRINT:duration:AVERAGE:" Avg\\: %5.2lf %s " \
+ GPRINT:duration:MIN:"Min\\: %5.2lf %s " \
+ GPRINT:duration:MAX:"Max\\: %5.2lf %s\\n" \
+ COMMENT:"      " \
+ LINE2:avgCollTime#FFB238:"AvgCollTime" \
+ GPRINT:avgCollTime:AVERAGE:"        Avg\\: %5.2lf %s\\n" \
+ COMMENT:"      " \
+ AREA:collPerMin#8F5AA8:"CollPerMin" \
+ GPRINT:collPerMin:AVERAGE:"         Avg\\: %5.2lf %s\\n" \
+ COMMENT:"      " \
+ AREA:collTimePerMin#A5A9AA:"CollTimePerMin" \
+ GPRINT:collTimePerMin:AVERAGE:"     Avg\\: %5.2lf %s\\n"
 
 report.jvm.gc.g1young.collections.name=JVM GarbageCollector: G1 Young Generation Collections
 report.jvm.gc.g1young.collections.columns=G1YngCollCnt
 report.jvm.gc.g1young.collections.type=interfaceSnmp
 report.jvm.gc.g1young.collections.command=--title="JVM GarbageCollector: G1 Young Generation Collections" \
  DEF:collCnt={rrd1}:G1YngCollCnt:AVERAGE \
- LINE2:collCnt#0000ff:"Collections" \
+ COMMENT:"      " \
+ AREA:collCnt#27AAE1:"Collections" \
  GPRINT:collCnt:AVERAGE:" Avg \\: %8.2lf %s" \
  GPRINT:collCnt:MIN:" Min \\: %8.2lf %s" \
  GPRINT:collCnt:MAX:" Max \\: %8.2lf %s\\n"
@@ -377,7 +362,8 @@
 report.jvm.gc.g1young.collection.time.type=interfaceSnmp
 report.jvm.gc.g1young.collection.time.command=--title="JVM GarbageCollector: G1 Young Generation Collection Time" \
  DEF:collTime={rrd1}:G1YngCollTime:AVERAGE \
- LINE2:collTime#0000ff:"Collection Time" \
+ COMMENT:"      " \
+ AREA:collTime#27AAE1:"Collection Time" \
  GPRINT:collTime:AVERAGE:" Avg \\: %8.2lf %s" \
  GPRINT:collTime:MIN:" Min \\: %8.2lf %s" \
  GPRINT:collTime:MAX:" Max \\: %8.2lf %s\\n"
@@ -387,7 +373,8 @@
 report.jvm.gc.g1old.collections.type=interfaceSnmp
 report.jvm.gc.g1old.collections.command=--title="JVM GarbageCollector: G1 Old Generation Collections" \
  DEF:collCnt={rrd1}:G1OldCollCnt:AVERAGE \
- LINE2:collCnt#0000ff:"Collections" \
+ COMMENT:"      " \
+ AREA:collCnt#27AAE1:"Collections" \
  GPRINT:collCnt:AVERAGE:" Avg \\: %8.2lf %s" \
  GPRINT:collCnt:MIN:" Min \\: %8.2lf %s" \
  GPRINT:collCnt:MAX:" Max \\: %8.2lf %s\\n"
@@ -397,8 +384,8 @@
 report.jvm.gc.g1old.collection.time.type=interfaceSnmp
 report.jvm.gc.g1old.collection.time.command=--title="JVM GarbageCollector: G1 Old Generation Collection Time" \
  DEF:collTime={rrd1}:G1OldCollTime:AVERAGE \
- LINE2:collTime#0000ff:"Collection Time" \
+ COMMENT:"      " \
+ AREA:collTime#27AAE1:"Collection Time" \
  GPRINT:collTime:AVERAGE:" Avg \\: %8.2lf %s" \
  GPRINT:collTime:MIN:" Min \\: %8.2lf %s" \
  GPRINT:collTime:MAX:" Max \\: %8.2lf %s\\n"
->>>>>>> d7cd777a
