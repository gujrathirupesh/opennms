##############################################################################
##
##  Please add report definition in a new line to make it easier
##  for script based sanity checks
##
##################################################

reports=cisco.aironet.clientsassociated, \
cisco.altigaactsess, \
cisco.altigacpu, \
cisco.altigafanspeed, \
cisco.altigatemp, \
cisco.aironet2.activeclients, \
cisco.aironet2.association, \
cisco.aironet2.authentication, \
cisco.aironet2.roaming, \
cisco.altigatput, \
cisco.altigavoltage, \
cisco.altiga3volt, \
cisco.altiga5volt, \
cisco.avgbusy5, \
cisco.pixcpu, \
cisco.pixcpurev, \
cisco.bufferfails, \
cisco.buffhits, \
cisco.buffmiss, \
cisco.ccmcti, \
cisco.ccmgs, \
cisco.ccmgw, \
cisco.ccmmd, \
cisco.ccmphones, \
cisco.ccmps, \
cisco.ccmvm, \
cisco.cike-bits, \
cisco.cike-dn, \
cisco.cike-fail, \
cisco.cike-init, \
cisco.cike-pkts, \
cisco.cike-p2ex, \
cisco.cike-p2exinv, \
cisco.cike-p2exrej, \
cisco.cike-tunnels, \
cisco.css.hits, \
cisco.css.bytes, \
cisco.css.redirects, \
cisco.css.sorries, \
cisco.docs.ext, \
cisco.docs.macchan, \
cisco.docs.cabsnr, \
cisco.dropsinout, \
cisco.freemem, \
cisco.firewall, \
cisco.memory, \
cisco.pkts, \
cisco.protoin, \
cisco.protoout, \
cisco.temp, \
cisco.volt, \
cisco.4bb, \
cisco.80bb, \
cisco.256bb, \
cisco.1550bb, \
cisco.rttmon.jitter.rtt, \
cisco.rttmon.jitter.icpif, \
cisco.rttmon.jitter.mos, \
cisco.rttmon.jitter.avgj, \
cisco.rttmon.jitter.owavg, \
cisco.rttmon.jitter.owmax, \
cisco.rttmon.jitter.owmin, \
cisco.rttmon.jitter.owstddev, \
cisco.rttmon.jitter.maxjds, \
cisco.rttmon.jitter.maxjsd, \
cisco.rttmon.jitter.pktloss, \
cisco.slb.connectionsEstab, \
cisco.slb.connectionsOther, \
cisco.slb.farmRealServer.weights, \
cisco.slb.farmRealServer.connectionLimits, \
cisco.slb.farmRealServer.curTotConnections, \
cisco.slb.farmRealServer.failDropConnections, \
cisco.ids.pktloss, \
cisco.ids.denyrate, \
cisco.ids.alarms, \
cisco.ids.fruQueue, \
cisco.ids.tcpStreams, \
cisco.ids.activeNodes, \
cisco.ids.dualNodes, \
cisco.ids.memCritical

######
###### Reports Generated From Cisco OIDs
######

report.cisco.aironet.clientsassociated.name=Cisco Aironet Clients Associated
report.cisco.aironet.clientsassociated.columns=aironetClientAssoc
report.cisco.aironet.clientsassociated.type=nodeSnmp
report.cisco.aironet.clientsassociated.command=--title="Cisco Aironet Clients Associated" \
 --vertical-label="Number of Clients" \
 DEF:clients={rrd1}:aironetClientAssoc:AVERAGE \
 COMMENT:"      " \
 AREA:clients#27AAE1:"Clients Associated" \
 GPRINT:clients:AVERAGE:" Avg\\: %7.2lf %s" \
 GPRINT:clients:MIN:"Min\\: %7.2lf %s" \
 GPRINT:clients:MAX:"Max\\: %7.2lf %s\\n"

report.cisco.aironet2.activeclients.name=Cisco C1200 Active Clients
report.cisco.aironet2.activeclients.columns=ciscoApActClients
report.cisco.aironet2.activeclients.type=interfaceSnmp
report.cisco.aironet2.activeclients.command=--title="Cisco AP Active Clients" \
 --vertical-label="Clients" \
 DEF:clients={rrd1}:ciscoApActClients:AVERAGE \
 COMMENT:"      " \
 AREA:clients#27AAE1:"Active Clients" \
 GPRINT:clients:AVERAGE:" Avg\\: %7.2lf %s" \
 GPRINT:clients:MIN:"Min\\: %7.2lf %s" \
 GPRINT:clients:MAX:"Max\\: %7.2lf %s\\n"

report.cisco.aironet2.association.name=Cisco C1200 Association
report.cisco.aironet2.association.columns=ciscoApAssociated,ciscoApDisassoc
report.cisco.aironet2.association.type=interfaceSnmp
report.cisco.aironet2.association.command=--title="Cisco AP Association" \
 --vertical-label="Clients" \
 DEF:assoc={rrd1}:ciscoApAssociated:AVERAGE \
 DEF:disassoc={rrd2}:ciscoApDisassoc:AVERAGE \
 CDEF:disassocInv=disassoc,-1,* \
 COMMENT:"      " \
 AREA:assoc#27AAE1:"Associated   " \
 GPRINT:assoc:AVERAGE:" Avg\\: %7.2lf %s" \
 GPRINT:assoc:MIN:"Min\\: %7.2lf %s" \
 GPRINT:assoc:MAX:"Max\\: %7.2lf %s\\n" \
 COMMENT:"      " \
 AREA:disassocInv#83C63F:"Disassociated" \
 GPRINT:disassoc:AVERAGE:" Avg\\: %7.2lf %s" \
 GPRINT:disassoc:MIN:"Min\\: %7.2lf %s" \
 GPRINT:disassoc:MAX:"Max\\: %7.2lf %s\\n"

report.cisco.aironet2.authentication.name=Cisco C1200 Authentication
report.cisco.aironet2.authentication.columns=ciscoApAuthen,ciscoApDeauthen
report.cisco.aironet2.authentication.type=interfaceSnmp
report.cisco.aironet2.authentication.command=--title="Cisco AP Authentication" \
 --vertical-label="Clients" \
 DEF:authen={rrd1}:ciscoApAuthen:AVERAGE \
 DEF:deauthen={rrd2}:ciscoApDeauthen:AVERAGE \
 CDEF:deauthenInv=disassoc,-1,* \
 COMMENT:"      " \
 AREA:authen#27AAE1:"Authenticated  " \
 GPRINT:authen:AVERAGE:" Avg\\: %7.2lf %s" \
 GPRINT:authen:MIN:"Min\\: %7.2lf %s" \
 GPRINT:authen:MAX:"Max\\: %7.2lf %s\\n" \
 COMMENT:"      " \
 AREA:deauthenInv#8DC63F:"Deauthenticated" \
 GPRINT:deauthen:AVERAGE:" Avg\\: %7.2lf %s" \
 GPRINT:deauthen:MIN:"Min\\: %7.2lf %s" \
 GPRINT:deauthen:MAX:"Max\\: %7.2lf %s\\n"

report.cisco.aironet2.roaming.name=Cisco C1200 Roaming
report.cisco.aironet2.roaming.columns=ciscoApRoamedIn,ciscoApRoamedAway
report.cisco.aironet2.roaming.type=interfaceSnmp
report.cisco.aironet2.roaming.command=--title="Cisco AP Roaming" \
 --vertical-label="Clients" \
 DEF:in={rrd1}:ciscoApRoamedIn:AVERAGE \
 DEF:away={rrd2}:ciscoApRoamedAway:AVERAGE \
 CDEF:awayInv=away,-1,* \
 COMMENT:"      " \
 AREA:in#27AAE1:"Roamed In  " \
 GPRINT:in:AVERAGE:" Avg\\: %7.2lf %s" \
 GPRINT:in:MIN:"Min\\: %7.2lf %s" \
 GPRINT:in:MAX:"Max\\: %7.2lf %s\\n" \
 COMMENT:"      " \
 AREA:awayInv#8DC63F:"Roamed Away" \
 GPRINT:away:AVERAGE:" Avg\\: %7.2lf %s" \
 GPRINT:away:MIN:"Min\\: %7.2lf %s" \
 GPRINT:away:MAX:"Max\\: %7.2lf %s\\n"

report.cisco.altigaactsess.name=Cisco VPN Active Sessions
report.cisco.altigaactsess.columns=altigaActSess
report.cisco.altigaactsess.type=nodeSnmp
report.cisco.altigaactsess.command=--title="Cisco VPN Active Sessions" \
 --vertical-label="Sessions" \
 --upper-limit 100 \
 DEF:val1={rrd1}:altigaActSess:AVERAGE \
 COMMENT:"      " \
 AREA:val1#27AAE1:"Active Sessions" \
 GPRINT:val1:AVERAGE:" Avg\\: %7.2lf %s" \
 GPRINT:val1:MIN:"Min\\: %7.2lf %s" \
 GPRINT:val1:MAX:"Max\\: %7.2lf %s\\n"

report.cisco.altigacpu.name=Cisco VPN CPU Utilization
report.cisco.altigacpu.columns=altigaCpuUtil
report.cisco.altigacpu.type=nodeSnmp
report.cisco.altigacpu.command=--title="Cisco VPN CPU Utilization" \
 --vertical-label="Percent" \
 DEF:val1={rrd1}:altigaCpuUtil:AVERAGE \
 COMMENT:"      " \
 AREA:val1#27AAE1:"CPU Utilization" \
 GPRINT:val1:AVERAGE:" Avg\\: %7.2lf %s" \
 GPRINT:val1:MIN:"Min\\: %7.2lf %s" \
 GPRINT:val1:MAX:"Max\\: %7.2lf %s\\n"

report.cisco.altigafanspeed.name=Fan Speed (Cisco VPN)
report.cisco.altigafanspeed.columns=alHWFan1Rpm,alHWFan2Rpm,alHWFan3Rpm
report.cisco.altigafanspeed.type=nodeSnmp
report.cisco.altigafanspeed.command=--title="Cisco VPN Fan Speed (RPM)" \
 --vertical-label="RPM" \
 DEF:val1={rrd1}:alHWFan1Rpm:AVERAGE \
 DEF:val2={rrd2}:alHWFan2Rpm:AVERAGE \
 DEF:val3={rrd3}:alHWFan3Rpm:AVERAGE \
 COMMENT:"      " \
 LINE2:val1#27AAE1:"Fan 1" \
 GPRINT:val1:AVERAGE:" Avg\\: %7.2lf %s" \
 GPRINT:val1:MIN:"Min\\: %7.2lf %s" \
 GPRINT:val1:MAX:"Max\\: %7.2lf %s\\n" \
 COMMENT:"      " \
 AREA:val2#8DC63F:"Fan 2" \
 GPRINT:val2:AVERAGE:" Avg\\: %7.2lf %s" \
 GPRINT:val2:MIN:"Min\\: %7.2lf %s" \
 GPRINT:val2:MAX:"Max\\: %7.2lf %s\\n" \
 COMMENT:"      " \
 AREA:val3#EF343B:"Fan 3" \
 GPRINT:val3:AVERAGE:" Avg\\: %7.2lf %s" \
 GPRINT:val3:MIN:"Min\\: %7.2lf %s" \
 GPRINT:val3:MAX:"Max\\: %7.2lf %s\\n"

report.cisco.altigatemp.name=Temperature (Cisco VPN)
report.cisco.altigatemp.columns=alHWCpuTemp,alHWCageTemp
report.cisco.altigatemp.type=nodeSnmp
report.cisco.altigatemp.command=--title="Cisco VPN Temperature" \
 --vertical-label="Temperature" \
 DEF:val1={rrd1}:alHWCpuTemp:AVERAGE \
 DEF:val2={rrd2}:alHWCageTemp:AVERAGE \
 COMMENT:"      " \
 AREA:val1#27AAE1:"CPU Temperature " \
 GPRINT:val1:AVERAGE:" Avg\\: %7.2lf %s" \
 GPRINT:val1:MIN:"Min\\: %7.2lf %s" \
 GPRINT:val1:MAX:"Max\\: %7.2lf %s\\n" \
 COMMENT:"      " \
 AREA:val2#8DC63F:"Cage Temperature" \
 GPRINT:val2:AVERAGE:" Avg\\: %7.2lf %s" \
 GPRINT:val2:MIN:"Min\\: %7.2lf %s" \
 GPRINT:val2:MAX:"Max\\: %7.2lf %s\\n"

report.cisco.altigatput.name=Cisco VPN Throughput
report.cisco.altigatput.columns=altigaThroughput
report.cisco.altigatput.type=nodeSnmp
report.cisco.altigatput.command=--title="Cisco VPN Throughput" \
 --vertical-label="Throughput" \
 DEF:val1={rrd1}:altigaThroughput:AVERAGE \
 COMMENT:"      " \
 AREA:val1#27AAE1:"Throughput" \
 GPRINT:val1:AVERAGE:" Avg\\: %7.2lf %s" \
 GPRINT:val1:MIN:"Min\\: %7.2lf %s" \
 GPRINT:val1:MAX:"Max\\: %7.2lf %s\\n"

report.cisco.altigavoltage.name=CPU Voltage (Cisco VPN)
report.cisco.altigavoltage.columns=alHWCpuVoltage,alHWCpuVoltageNom
report.cisco.altigavoltage.type=nodeSnmp
report.cisco.altigavoltage.command=--title="Cisco VPN CPU Voltage" \
 --vertical-label="Volts" \
 DEF:val1={rrd1}:alHWCpuVoltage:AVERAGE \
 DEF:val2={rrd2}:alHWCpuVoltageNom:AVERAGE \
 COMMENT:"      " \
 AREA:val1#27AAE1:"CPU Voltage " \
 GPRINT:val1:AVERAGE:" Avg\\: %7.2lf %s" \
 GPRINT:val1:MIN:"Min\\: %7.2lf %s" \
 GPRINT:val1:MAX:"Max\\: %7.2lf %s\\n" \
 COMMENT:"      " \
 AREA:val2#8DC63F:"Cage Voltage (nominal)" \
 GPRINT:val2:AVERAGE:" Avg\\: %7.2lf %s" \
 GPRINT:val2:MIN:"Min\\: %7.2lf %s" \
 GPRINT:val2:MAX:"Max\\: %7.2lf %s\\n"

report.cisco.altiga3volt.name=Voltage 3V (Cisco VPN)
report.cisco.altiga3volt.columns=alHWPs1Voltage3v,alHWPs2Voltage3v,alHWBoardVoltage3v
report.cisco.altiga3volt.type=nodeSnmp
report.cisco.altiga3volt.command=--title="Cisco VPN Voltage (3V)" \
 --vertical-label="Volts" \
 DEF:val1={rrd1}:alHWPs1Voltage3v:AVERAGE \
 DEF:val2={rrd2}:alHWPs2Voltage3v:AVERAGE \
 DEF:val3={rrd3}:alHWBoardVoltage3v:AVERAGE \
 COMMENT:"      " \
 AREA:val1#27AAE1:"Power Supply 1" \
 GPRINT:val1:AVERAGE:" Avg\\: %7.2lf %s" \
 GPRINT:val1:MIN:"Min\\: %7.2lf %s" \
 GPRINT:val1:MAX:"Max\\: %7.2lf %s\\n" \
 COMMENT:"      " \
 LINE2:val2#8DC63F:"Power Supply 2" \
 GPRINT:val2:AVERAGE:" Avg\\: %7.2lf %s" \
 GPRINT:val2:MIN:"Min\\: %7.2lf %s" \
 GPRINT:val2:MAX:"Max\\: %7.2lf %s\\n" \
 COMMENT:"      " \
 LINE2:val3#EF343B:"Board         " \
 GPRINT:val3:AVERAGE:" Avg\\: %7.2lf %s" \
 GPRINT:val3:MIN:"Min\\: %7.2lf %s" \
 GPRINT:val3:MAX:"Max\\: %7.2lf %s\\n"

report.cisco.altiga5volt.name=Voltage 5V (Cisco VPN)
report.cisco.altiga5volt.columns=alHWPs1Voltage5v,alHWPs2Voltage5v,alHWBoardVoltage5v
report.cisco.altiga5volt.type=nodeSnmp
report.cisco.altiga5volt.command=--title="Cisco VPN Voltage (5V)" \
 --vertical-label="Volts" \
 DEF:val1={rrd1}:alHWPs1Voltage5v:AVERAGE \
 DEF:val2={rrd2}:alHWPs2Voltage5v:AVERAGE \
 DEF:val3={rrd3}:alHWBoardVoltage5v:AVERAGE \
 COMMENT:"      " \
 AREA:val1#27AAE1:"Power Supply 1" \
 GPRINT:val1:AVERAGE:" Avg\\: %7.2lf %s" \
 GPRINT:val1:MIN:"Min\\: %7.2lf %s" \
 GPRINT:val1:MAX:"Max\\: %7.2lf %s\\n" \
 COMMENT:"      " \
 LINE2:val2#8DC63F:"Power Supply 2" \
 GPRINT:val2:AVERAGE:" Avg\\: %7.2lf %s" \
 GPRINT:val2:MIN:"Min\\: %7.2lf %s" \
 GPRINT:val2:MAX:"Max\\: %7.2lf %s\\n" \
 COMMENT:"      " \
 LINE2:val3#EF343B:"Board         " \
 GPRINT:val3:AVERAGE:" Avg\\: %7.2lf %s" \
 GPRINT:val3:MIN:"Min\\: %7.2lf %s" \
 GPRINT:val3:MAX:"Max\\: %7.2lf %s\\n"

report.cisco.avgbusy5.name=CPU Utilization (Cisco)
report.cisco.avgbusy5.columns=avgBusy5
report.cisco.avgbusy5.type=nodeSnmp
report.cisco.avgbusy5.suppress=cisco.pixcpu,cisco.pixcpurev
report.cisco.avgbusy5.command=--title="CPU Utilization (Cisco)" \
 --vertical-label="Percent Utilization" \
 --upper-limit 100 \
 DEF:avgBusy={rrd1}:avgBusy5:AVERAGE \
 CDEF:dpercent10=0,avgBusy,GT,0,avgBusy,IF \
 CDEF:dpercent20=10,avgBusy,GT,0,avgBusy,IF \
 CDEF:dpercent30=20,avgBusy,GT,0,avgBusy,IF \
 CDEF:dpercent40=30,avgBusy,GT,0,avgBusy,IF \
 CDEF:dpercent50=40,avgBusy,GT,0,avgBusy,IF \
 CDEF:dpercent60=50,avgBusy,GT,0,avgBusy,IF \
 CDEF:dpercent70=60,avgBusy,GT,0,avgBusy,IF \
 CDEF:dpercent80=70,avgBusy,GT,0,avgBusy,IF \
 CDEF:dpercent90=80,avgBusy,GT,0,avgBusy,IF \
 CDEF:dpercent100=90,avgBusy,GT,0,avgBusy,IF \
 COMMENT:"      " \
 COMMENT:"Percent Utilization\\n" \
 COMMENT:"        " \
 AREA:dpercent10#5ca53f:"0-10% " \
 AREA:dpercent20#75b731:"11-20%" \
 AREA:dpercent30#90c22f:"21-30%" \
 AREA:dpercent40#b8d029:"31-40%" \
 AREA:dpercent50#e4e11e:"41-50%\\n" \
 COMMENT:"        " \
 AREA:dpercent60#fee610:"51-60%" \
 AREA:dpercent70#f4bd1b:"61-70%" \
 AREA:dpercent80#eaa322:"71-80%" \
 AREA:dpercent90#de6822:"81-90%" \
 AREA:dpercent100#d94c20:"91-100%\\n" \
 COMMENT:" \\n" \
 COMMENT:"      " \
 LINE2:avgBusy#46683b:"CPU average busy 5 min in %" \
 GPRINT:avgBusy:AVERAGE:"Avg\\: %7.2lf%s" \
 GPRINT:avgBusy:MIN:"Min\\: %7.2lf%s" \
 GPRINT:avgBusy:MAX:"Max\\: %7.2lf%s\\n"

report.cisco.bufferfails.name=Buffer Failures (Cisco)
report.cisco.bufferfails.columns=bufferFail,bufferNoMem
report.cisco.bufferfails.type=nodeSnmp
report.cisco.bufferfails.command=--title="Buffer Failures" \
 --vertical-label="Failures per second" \
 DEF:bufferFail={rrd1}:bufferFail:AVERAGE \
 DEF:noMem={rrd2}:bufferNoMem:AVERAGE \
 COMMENT:"      " \
 AREA:bufferFail#27AAE1:"Total   " \
 GPRINT:bufferFail:AVERAGE:" Avg\\: %7.2lf %s" \
 GPRINT:bufferFail:MIN:"Min\\: %7.2lf %s" \
 GPRINT:bufferFail:MAX:"Max\\: %7.2lf %s\\n" \
 COMMENT:"      " \
 AREA:noMem#8DC63F:"No Memory" \
 GPRINT:noMem:AVERAGE:"Avg\\: %7.2lf %s" \
 GPRINT:noMem:MIN:"Min\\: %7.2lf %s" \
 GPRINT:noMem:MAX:"Max\\: %7.2lf %s\\n"

report.cisco.buffhits.name=Buffer Hits Percentages (Cisco)
report.cisco.buffhits.columns=bufferSmHit, bufferMdHit, bufferBgHit, bufferLgHit, bufferHgHit
report.cisco.buffhits.type=nodeSnmp
report.cisco.buffhits.command=--title="Buffer Hits Percentages" \
 --upper-limit 100 --rigid \
 --vertical-label="Percent" \
 DEF:buffsm={rrd1}:bufferSmHit:AVERAGE \
 DEF:buffmd={rrd2}:bufferMdHit:AVERAGE \
 DEF:buffbg={rrd3}:bufferBgHit:AVERAGE \
 DEF:bufflg={rrd4}:bufferLgHit:AVERAGE \
 DEF:buffhg={rrd5}:bufferHgHit:AVERAGE \
 CDEF:totalhits=buffsm,buffmd,+,buffbg,+,bufflg,+,buffhg,+ \
 CDEF:smPct=buffsm,totalhits,/,100,* \
 CDEF:mdPct=buffmd,totalhits,/,100,* \
 CDEF:bgPct=buffbg,totalhits,/,100,* \
 CDEF:lgPct=bufflg,totalhits,/,100,* \
 CDEF:hgPct=buffhg,totalhits,/,100,* \
 COMMENT:"      " \
 AREA:smPct#27AAE1:"Pct Small Hits\\n" \
 COMMENT:"      " \
 STACK:mdPct#8DC63F:"Pct Medium Hits\\n" \
 COMMENT:"      " \
 STACK:bgPct#EF343B:"Pct Big Hits\\n" \
 COMMENT:"      " \
 STACK:lgPct#FFB238:"Pct Large Hits\\n" \
 COMMENT:"      " \
 STACK:hgPct#8F5AA8:"Pct Huge Hits\\n"

report.cisco.buffmiss.name=Buffer Misses (Cisco)
report.cisco.buffmiss.columns=bufferSmMiss, bufferMdMiss, bufferBgMiss, bufferLgMiss, bufferHgMiss
report.cisco.buffmiss.type=nodeSnmp
report.cisco.buffmiss.command=--title="Buffer Misses" \
 --vertical-label="Buffer Misses" \
 DEF:smmiss={rrd1}:bufferSmMiss:AVERAGE \
 DEF:mdmiss={rrd2}:bufferMdMiss:AVERAGE \
 DEF:bgmiss={rrd3}:bufferBgMiss:AVERAGE \
 DEF:lgmiss={rrd4}:bufferLgMiss:AVERAGE \
 DEF:hgmiss={rrd5}:bufferHgMiss:AVERAGE \
 COMMENT:"      " \
 AREA:smmiss#27AAE1:"Small Buffer Misses" \
 GPRINT:smmiss:AVERAGE:" Avg\\: %7.2lf %s" \
 GPRINT:smmiss:MIN:"Min\\: %7.2lf %s" \
 GPRINT:smmiss:MAX:"Max\\: %7.2lf %s\\n" \
 COMMENT:"      " \
 AREA:mdmiss#8DC63F:"Medium Buffer Misses" \
 GPRINT:mdmiss:AVERAGE:" Avg\\: %7.2lf %s" \
 GPRINT:mdmiss:MIN:"Min\\: %7.2lf %s" \
 GPRINT:mdmiss:MAX:"Max\\: %7.2lf %s\\n" \
 COMMENT:"      " \
 AREA:bgmiss#EF343B:"Big Buffer Misses" \
 GPRINT:bgmiss:AVERAGE:" Avg\\: %7.2lf %s" \
 GPRINT:bgmiss:MIN:"Min\\: %7.2lf %s" \
 GPRINT:bgmiss:MAX:"Max\\: %7.2lf %s\\n" \
 COMMENT:"      " \
 AREA:lgmiss#FFB238:"Large Buffer Misses" \
 GPRINT:lgmiss:AVERAGE:" Avg\\: %7.2lf %s" \
 GPRINT:lgmiss:MIN:"Min\\: %7.2lf %s" \
 GPRINT:lgmiss:MAX:"Max\\: %7.2lf %s\\n" \
 COMMENT:"      " \
 AREA:hgmiss#8F5AA8:"Huge Buffer Misses" \
 GPRINT:hgmiss:AVERAGE:" Avg\\: %7.2lf %s" \
 GPRINT:hgmiss:MIN:"Min\\: %7.2lf %s" \
 GPRINT:hgmiss:MAX:"Max\\: %7.2lf %s\\n"

report.cisco.ccmcti.name=Cisco CCM CTI Device Status
report.cisco.ccmcti.columns=ccmRegCTIDev,ccmUnregCTIDev,ccmRejCTIDev
report.cisco.ccmcti.type=nodeSnmp
report.cisco.ccmcti.command=--title="Cisco CCM CTI Device Status" \
 --lower-limit 0 \
 --vertical-label="Devices" \
 DEF:reg={rrd1}:ccmRegCTIDev:AVERAGE \
 DEF:unreg={rrd2}:ccmUnregCTIDev:AVERAGE \
 DEF:rej={rrd3}:ccmRejCTIDev:AVERAGE \
 COMMENT:"      " \
 AREA:reg#27AAE1:"Reg. CTI Devices  " \
 GPRINT:reg:AVERAGE:" Avg\\: %7.2lf %s" \
 GPRINT:reg:MIN:"Min\\: %7.2lf %s" \
 GPRINT:reg:MAX:"Max\\: %7.2lf %s\\n" \
 COMMENT:"      " \
 STACK:unreg#8DC63F:"Unreg. CTI Devices" \
 GPRINT:unreg:AVERAGE:" Avg\\: %7.2lf %s" \
 GPRINT:unreg:MIN:"Min\\: %7.2lf %s" \
 GPRINT:unreg:MAX:"Max\\: %7.2lf %s\\n" \
 COMMENT:"      " \
 STACK:rej#EF343B:"Rej. CTI Devices  " \
 GPRINT:rej:AVERAGE:" Avg\\: %7.2lf %s" \
 GPRINT:rej:MIN:"Min\\: %7.2lf %s" \
 GPRINT:rej:MAX:"Max\\: %7.2lf %s\\n"

report.cisco.ccmgs.name=Cisco CCM Gateway Status
report.cisco.ccmgs.columns=ccmRegGateways,ccmUnregGateways,ccmRejectedGateways
report.cisco.ccmgs.type=nodeSnmp
report.cisco.ccmgs.command=--title="Cisco CCM Gateway Status" \
 --lower-limit 0 \
 --vertical-label="Gateways" \
 DEF:reg={rrd1}:ccmRegGateways:AVERAGE \
 DEF:unreg={rrd2}:ccmUnregGateways:AVERAGE \
 DEF:rej={rrd3}:ccmRejectedGateways:AVERAGE \
 COMMENT:"      " \
 AREA:reg#27AAE1:"Registered Gateways  " \
 GPRINT:reg:AVERAGE:" Avg\\: %7.2lf %s" \
 GPRINT:reg:MIN:"Min\\: %7.2lf %s" \
 GPRINT:reg:MAX:"Max\\: %7.2lf %s\\n" \
 COMMENT:"      " \
 STACK:unreg#8DC63F:"Unregistered Gateways" \
 GPRINT:unreg:AVERAGE:" Avg\\: %7.2lf %s" \
 GPRINT:unreg:MIN:"Min\\: %7.2lf %s" \
 GPRINT:unreg:MAX:"Max\\: %7.2lf %s\\n" \
 COMMENT:"      " \
 STACK:rej#EF343B:"Rejected Gateways    " \
 GPRINT:rej:AVERAGE:" Avg\\: %7.2lf %s" \
 GPRINT:rej:MIN:"Min\\: %7.2lf %s" \
 GPRINT:rej:MAX:"Max\\: %7.2lf %s\\n"

report.cisco.ccmgw.name=Cisco CCM Gateways
report.cisco.ccmgw.columns=ccmActiveGateways, ccmInActiveGateways
report.cisco.ccmgw.type=nodeSnmp
report.cisco.ccmgw.command=--title="Cisco CCM Gateways" \
 --lower-limit 0 \
 --vertical-label="Gateways" \
 DEF:actgw={rrd1}:ccmActiveGateways:AVERAGE \
 DEF:inactgw={rrd2}:ccmInActiveGateways:AVERAGE \
 CDEF:totalgw=actgw,inactgw,+ \
 COMMENT:"      " \
 AREA:totalgw#27AAE1:"Total Gateways " \
 GPRINT:totalgw:AVERAGE:" Avg\\: %7.2lf %s" \
 GPRINT:totalgw:MIN:"Min\\: %7.2lf %s" \
 GPRINT:totalgw:MAX:"Max\\: %7.2lf %s\\n" \
 COMMENT:"      " \
 AREA:actgw#8DC63F:"Active Gateways" \
 GPRINT:actgw:AVERAGE:" Avg\\: %7.2lf %s" \
 GPRINT:actgw:MIN:"Min\\: %7.2lf %s" \
 GPRINT:actgw:MAX:"Max\\: %7.2lf %s\\n"

report.cisco.ccmmd.name=Cisco CCM Media Device Status
report.cisco.ccmmd.columns=ccmRegMediaDev,ccmUnregMediaDev,ccmRejMediaDev
report.cisco.ccmmd.type=nodeSnmp
report.cisco.ccmmd.command=--title="Cisco CCM Media Device Status" \
 --lower-limit 0 \
 --vertical-label="Devices" \
 DEF:reg={rrd1}:ccmRegMediaDev:AVERAGE \
 DEF:unreg={rrd2}:ccmUnregMediaDev:AVERAGE \
 DEF:rej={rrd3}:ccmRejMediaDev:AVERAGE \
 COMMENT:"      " \
 AREA:reg#27AAE1:"Reg. Media Devices  " \
 GPRINT:reg:AVERAGE:" Avg\\: %7.2lf %s" \
 GPRINT:reg:MIN:"Min\\: %7.2lf %s" \
 GPRINT:reg:MAX:"Max\\: %7.2lf %s\\n" \
 COMMENT:"      " \
 STACK:unreg#8DC63F:"Unreg. Media Devices" \
 GPRINT:unreg:AVERAGE:" Avg\\: %7.2lf %s" \
 GPRINT:unreg:MIN:"Min\\: %7.2lf %s" \
 GPRINT:unreg:MAX:"Max\\: %7.2lf %s\\n" \
 COMMENT:"      " \
 STACK:rej#EF343B:"Rej. Media Devices  " \
 GPRINT:rej:AVERAGE:" Avg\\: %7.2lf %s" \
 GPRINT:rej:MIN:"Min\\: %7.2lf %s" \
 GPRINT:rej:MAX:"Max\\: %7.2lf %s\\n"

report.cisco.ccmphones.name=Cisco CCM Phones
report.cisco.ccmphones.columns=ccmActivePhones, ccmInActivePhones
report.cisco.ccmphones.type=nodeSnmp
report.cisco.ccmphones.command=--title="Cisco CCM Phones" \
 --lower-limit 0 \
 --vertical-label="Phones" \
 DEF:actph={rrd1}:ccmActivePhones:AVERAGE \
 DEF:inactph={rrd2}:ccmInActivePhones:AVERAGE \
 CDEF:totalph=actph,inactph,+ \
 COMMENT:"      " \
 AREA:totalph#27AAE1:"Total Phones " \
 GPRINT:totalph:AVERAGE:" Avg\\: %7.2lf %s" \
 GPRINT:totalph:MIN:"Min\\: %7.2lf %s" \
 GPRINT:totalph:MAX:"Max\\: %7.2lf %s\\n" \
 COMMENT:"      " \
 AREA:actph#8DC63F:"Active Phones" \
 GPRINT:actph:AVERAGE:" Avg\\: %7.2lf %s" \
 GPRINT:actph:MIN:"Min\\: %7.2lf %s" \
 GPRINT:actph:MAX:"Max\\: %7.2lf %s\\n"

report.cisco.ccmps.name=Cisco CCM Phone Status
report.cisco.ccmps.columns=ccmRegPhones,ccmUnregPhones,ccmRejectedPhones
report.cisco.ccmps.type=nodeSnmp
report.cisco.ccmps.command=--title="Cisco CCM Phone Status" \
 --lower-limit 0 \
 --vertical-label="Phones" \
 DEF:reg={rrd1}:ccmRegPhones:AVERAGE \
 DEF:unreg={rrd2}:ccmUnregPhones:AVERAGE \
 DEF:rej={rrd3}:ccmRejectedPhones:AVERAGE \
 COMMENT:"      " \
 AREA:reg#27AAE1:"Registered Phones  " \
 GPRINT:reg:AVERAGE:" Avg\\: %7.2lf %s" \
 GPRINT:reg:MIN:"Min\\: %7.2lf %s" \
 GPRINT:reg:MAX:"Max\\: %7.2lf %s\\n" \
 COMMENT:"      " \
 STACK:unreg#8DC63F:"Unregistered Phones" \
 GPRINT:unreg:AVERAGE:" Avg\\: %7.2lf %s" \
 GPRINT:unreg:MIN:"Min\\: %7.2lf %s" \
 GPRINT:unreg:MAX:"Max\\: %7.2lf %s\\n" \
 COMMENT:"      " \
 STACK:rej#EF343B:"Rejected Phones    " \
 GPRINT:rej:AVERAGE:" Avg\\: %7.2lf %s" \
 GPRINT:rej:MIN:"Min\\: %7.2lf %s" \
 GPRINT:rej:MAX:"Max\\: %7.2lf %s\\n"

report.cisco.ccmvm.name=Cisco CCM Voice Mail Device Status
report.cisco.ccmvm.columns=ccmRegVMailDev,ccmUnregVMailDev,ccmRejVMailDev
report.cisco.ccmvm.type=nodeSnmp
report.cisco.ccmvm.command=--title="Cisco CCM Voice Mail Device Status" \
 --lower-limit 0 \
 --vertical-label="Devices" \
 DEF:reg={rrd1}:ccmRegVMailDev:AVERAGE \
 DEF:unreg={rrd2}:ccmUnregVMailDev:AVERAGE \
 DEF:rej={rrd3}:ccmRejVMailDev:AVERAGE \
 COMMENT:"      " \
 AREA:reg#27AAE1:"Reg. VM Devices  " \
 GPRINT:reg:AVERAGE:" Avg\\: %7.2lf %s" \
 GPRINT:reg:MIN:"Min\\: %7.2lf %s" \
 GPRINT:reg:MAX:"Max\\: %7.2lf %s\\n" \
 COMMENT:"      " \
 STACK:unreg#8DC63F:"Unreg. VM Devices" \
 GPRINT:unreg:AVERAGE:" Avg\\: %7.2lf %s" \
 GPRINT:unreg:MIN:"Min\\: %7.2lf %s" \
 GPRINT:unreg:MAX:"Max\\: %7.2lf %s\\n" \
 COMMENT:"      " \
 STACK:rej#EF343B:"Rej. VM Devices  " \
 GPRINT:rej:AVERAGE:" Avg\\: %7.2lf %s" \
 GPRINT:rej:MIN:"Min\\: %7.2lf %s" \
 GPRINT:rej:MAX:"Max\\: %7.2lf %s\\n"

report.cisco.cike-bits.name=Cisco VPN Bits In/Out
report.cisco.cike-bits.columns=cikeInOctets,cikeOutOctets
report.cisco.cike-bits.type=nodeSnmp
report.cisco.cike-bits.command=--title="Cisco VPN Bits In/Out" \
 --vertical-label="Bits per second" \
 DEF:octIn={rrd1}:cikeInOctets:AVERAGE \
 DEF:octOut={rrd2}:cikeOutOctets:AVERAGE \
 CDEF:bitsIn=octIn,8,* \
 CDEF:bitsOut=octOut,8,* \
 COMMENT:"      " \
 AREA:bitsIn#27AAE1:"Bits In " \
 GPRINT:bitsIn:AVERAGE:" Avg\\: %7.2lf %s" \
 GPRINT:bitsIn:MIN:"Min\\: %7.2lf %s" \
 GPRINT:bitsIn:MAX:"Max\\: %7.2lf %s\\n" \
 COMMENT:"      " \
 AREA:bitsOut#8DC63F:"Bits Out" \
 GPRINT:bitsOut:AVERAGE:"Avg\\: %7.2lf %s" \
 GPRINT:bitsOut:MIN:"Min\\: %7.2lf %s" \
 GPRINT:bitsOut:MAX:"Max\\: %7.2lf %s\\n"

report.cisco.cike-dn.name=Cisco VPN Dropped Packets and Notifys
report.cisco.cike-dn.columns=cikeInDropPkts,cikeInNotifys,cikeOutDropPkts,cikeOutNotifys
report.cisco.cike-dn.type=nodeSnmp
report.cisco.cike-dn.command=--title="Cisco VPN Dropped Packets and Notifys" \
 --vertical-label="Packets per second" \
 DEF:inDrop={rrd1}:cikeInDropPkts:AVERAGE \
 DEF:inNotify={rrd2}:cikeInNotifys:AVERAGE \
 DEF:outDrop={rrd3}:cikeOutDropPkts:AVERAGE \
 DEF:outNotify={rrd4}:cikeOutNotifys:AVERAGE \
 COMMENT:"      " \
 AREA:inDrop#EF343B:"Drops (In)   " \
 GPRINT:inDrop:AVERAGE:" Avg\\: %7.2lf %s" \
 GPRINT:inDrop:MIN:"Min\\: %7.2lf %s" \
 GPRINT:inDrop:MAX:"Max\\: %7.2lf %s\\n" \
 COMMENT:"      " \
 AREA:inNotify#27AAE1:"Notifys (In)  " \
 GPRINT:inNotify:AVERAGE:"Avg\\: %7.2lf %s" \
 GPRINT:inNotify:MIN:"Min\\: %7.2lf %s" \
 GPRINT:inNotify:MAX:"Max\\: %7.2lf %s\\n" \
 COMMENT:"      " \
 AREA:outDrop#FFB238:"Drops (Out)  " \
 GPRINT:outDrop:AVERAGE:" Avg\\: %7.2lf %s" \
 GPRINT:outDrop:MIN:"Min\\: %7.2lf %s" \
 GPRINT:outDrop:MAX:"Max\\: %7.2lf %s\\n" \
 COMMENT:"      " \
 AREA:outNotify#8DC63F:"Notifys (Out) " \
 GPRINT:outNotify:AVERAGE:"Avg\\: %7.2lf %s" \
 GPRINT:outNotify:MIN:"Min\\: %7.2lf %s" \
 GPRINT:outNotify:MAX:"Max\\: %7.2lf %s\\n"

report.cisco.cike-fail.name=Cisco VPN Failures
report.cisco.cike-fail.columns=cikeSysCapFails,cikeAuthFails,cikeHashValidFails,cikeDecryptFails,cikeNoSaFails
report.cisco.cike-fail.type=nodeSnmp
report.cisco.cike-fail.command=--title="Cisco VPN Failures" \
 --vertical-label="Failures per second" \
 DEF:syscap={rrd1}:cikeSysCapFails:AVERAGE \
 DEF:auth={rrd2}:cikeAuthFails:AVERAGE \
 DEF:hash={rrd3}:cikeHashValidFails:AVERAGE \
 DEF:decrypt={rrd4}:cikeDecryptFails:AVERAGE \
 DEF:nosa={rrd5}:cikeNoSaFails:AVERAGE \
 COMMENT:"      " \
 AREA:syscap#27AAE1:"System Capacity" \
 GPRINT:syscap:AVERAGE:"Avg\\: %7.2lf %s" \
 GPRINT:syscap:MIN:"Min\\: %7.2lf %s" \
 GPRINT:syscap:MAX:"Max\\: %7.2lf %s\\n" \
 COMMENT:"      " \
 AREA:auth#8DC63F:"Authentication " \
 GPRINT:auth:AVERAGE:"Avg\\: %7.2lf %s" \
 GPRINT:auth:MIN:"Min\\: %7.2lf %s" \
 GPRINT:auth:MAX:"Max\\: %7.2lf %s\\n" \
 COMMENT:"      " \
 AREA:hash#EF343B:"Invalid Hash   " \
 GPRINT:hash:AVERAGE:"Avg\\: %7.2lf %s" \
 GPRINT:hash:MIN:"Min\\: %7.2lf %s" \
 GPRINT:hash:MAX:"Max\\: %7.2lf %s\\n" \
 COMMENT:"      " \
 AREA:decrypt#FFB238:"Decryption     " \
 GPRINT:decrypt:AVERAGE:"Avg\\: %7.2lf %s" \
 GPRINT:decrypt:MIN:"Min\\: %7.2lf %s" \
 GPRINT:decrypt:MAX:"Max\\: %7.2lf %s\\n" \
 COMMENT:"      " \
 AREA:nosa#8F5AA8:"Sec Association" \
 GPRINT:nosa:AVERAGE:"Avg\\: %7.2lf %s" \
 GPRINT:nosa:MIN:"Min\\: %7.2lf %s" \
 GPRINT:nosa:MAX:"Max\\: %7.2lf %s\\n"

report.cisco.cike-init.name=Cisco VPN Tunnel Initialization
report.cisco.cike-init.columns=cikeInitTunnels,cikeInitTunnelFails,cikeRespTunnelFails
report.cisco.cike-init.type=nodeSnmp
report.cisco.cike-init.command=--title="Cisco VPN Tunnel Initialization" \
 --vertical-label="Failures per second" \
 DEF:init={rrd1}:cikeInitTunnels:AVERAGE \
 DEF:lfail={rrd2}:cikeInitTunnelFails:AVERAGE \
 DEF:rfail={rrd3}:cikeRespTunnelFails:AVERAGE \
 COMMENT:"      " \
<<<<<<< HEAD
 AERA:init#27AAE1:"Inits          " \
=======
 AREA:init#27AAE1:"Inits          " \
>>>>>>> 673e377b
 GPRINT:init:AVERAGE:"Avg\\: %7.2lf %s" \
 GPRINT:init:MIN:"Min\\: %7.2lf %s" \
 GPRINT:init:MAX:"Max\\: %7.2lf %s\\n" \
 COMMENT:"      " \
 AREA:lfail#8DC63F:"Local Failures " \
 GPRINT:lfail:AVERAGE:"Avg\\: %7.2lf %s" \
 GPRINT:lfail:MIN:"Min\\: %7.2lf %s" \
 GPRINT:lfail:MAX:"Max\\: %7.2lf %s\\n" \
 COMMENT:"      " \
 AREA:rfail#EF343B:"Remote Failures" \
 GPRINT:rfail:AVERAGE:"Avg\\: %7.2lf %s" \
 GPRINT:rfail:MIN:"Min\\: %7.2lf %s" \
 GPRINT:rfail:MAX:"Max\\: %7.2lf %s\\n"

report.cisco.cike-pkts.name=Cisco VPN Packets
report.cisco.cike-pkts.columns=cikeInPkts,cikeOutPkts
report.cisco.cike-pkts.type=nodeSnmp
report.cisco.cike-pkts.command=--title="Cisco VPN Packets" \
 --vertical-label="Packets per second" \
 DEF:inpkts={rrd1}:cikeInPkts:AVERAGE \
 DEF:outpkts={rrd2}:cikeOutPkts:AVERAGE \
 COMMENT:"      " \
 AREA:inpkts#27AAE1:"Packets In " \
 GPRINT:inpkts:AVERAGE:" Avg\\: %7.2lf %s" \
 GPRINT:inpkts:MIN:"Min\\: %7.2lf %s" \
 GPRINT:inpkts:MAX:"Max\\: %7.2lf %s\\n" \
 COMMENT:"      " \
 AREA:outpkts#8DC63F:"Packets Out" \
 GPRINT:outpkts:AVERAGE:" Avg\\: %7.2lf %s" \
 GPRINT:outpkts:MIN:"Min\\: %7.2lf %s" \
 GPRINT:outpkts:MAX:"Max\\: %7.2lf %s\\n"

report.cisco.cike-p2ex.name=Cisco VPN Phase 2 Exchanges
report.cisco.cike-p2ex.columns=cikeInP2Exchgs,cikeOutP2Exchgs
report.cisco.cike-p2ex.type=nodeSnmp
report.cisco.cike-p2ex.command=--title="Cisco VPN Phase 2 Exchanges" \
 --vertical-label="Exchanges per second" \
 DEF:inex={rrd1}:cikeInP2Exchgs:AVERAGE \
 DEF:outex={rrd2}:cikeOutP2Exchgs:AVERAGE \
 COMMENT:"      " \
 AREA:inex#27AAE1:"Exchanges (In) " \
 GPRINT:inex:AVERAGE:" Avg\\: %7.2lf %s" \
 GPRINT:inex:MIN:"Min\\: %7.2lf %s" \
 GPRINT:inex:MAX:"Max\\: %7.2lf %s\\n" \
 COMMENT:"      " \
 AREA:outex#8DC63F:"Exchanges (Out)" \
 GPRINT:outex:AVERAGE:" Avg\\: %7.2lf %s" \
 GPRINT:outex:MIN:"Min\\: %7.2lf %s" \
 GPRINT:outex:MAX:"Max\\: %7.2lf %s\\n"

report.cisco.cike-p2exinv.name=Cisco VPN Phase 2 Invalid Exchanges
report.cisco.cike-p2exinv.columns=cikeInP2ExchgInv,cikeOutP2ExchgInv
report.cisco.cike-p2exinv.type=nodeSnmp
report.cisco.cike-p2exinv.command=--title="Cisco VPN Phase 2 Invalid Exchanges" \
 --vertical-label="Exchanges per second" \
 DEF:inex={rrd1}:cikeInP2ExchgInv:AVERAGE \
 DEF:outex={rrd2}:cikeOutP2ExchgInv:AVERAGE \
 COMMENT:"      " \
 AREA:inex#27AAE1:"Invalid (In) " \
 GPRINT:inex:AVERAGE:" Avg\\: %7.2lf %s" \
 GPRINT:inex:MIN:"Min\\: %7.2lf %s" \
 GPRINT:inex:MAX:"Max\\: %7.2lf %s\\n" \
 COMMENT:"      " \
 LINE2:outex#8DC63F:"Invalid (Out)" \
 GPRINT:outex:AVERAGE:" Avg\\: %7.2lf %s" \
 GPRINT:outex:MIN:"Min\\: %7.2lf %s" \
 GPRINT:outex:MAX:"Max\\: %7.2lf %s\\n"

report.cisco.cike-p2exrej.name=Cisco VPN Phase 2 Rejected Exchanges
report.cisco.cike-p2exrej.columns=cikeInP2ExchgRej,cikeOutP2ExchgRej
report.cisco.cike-p2exrej.type=nodeSnmp
report.cisco.cike-p2exrej.command=--title="Cisco VPN Phase 2 Rejected Exchanges" \
 --vertical-label="Exchanges per second" \
 DEF:inex={rrd1}:cikeInP2ExchgRej:AVERAGE \
 DEF:outex={rrd2}:cikeOutP2ExchgRej:AVERAGE \
 COMMENT:"      " \
 AREA:inex#27AAE1:"Rejects (In) " \
 GPRINT:inex:AVERAGE:" Avg\\: %7.2lf %s" \
 GPRINT:inex:MIN:"Min\\: %7.2lf %s" \
 GPRINT:inex:MAX:"Max\\: %7.2lf %s\\n" \
 COMMENT:"      " \
 AREA:outex#8DC63F:"Rejects (Out)" \
 GPRINT:outex:AVERAGE:" Avg\\: %7.2lf %s" \
 GPRINT:outex:MIN:"Min\\: %7.2lf %s" \
 GPRINT:outex:MAX:"Max\\: %7.2lf %s\\n"

report.cisco.cike-tunnels.name=Cisco VPN Active Tunnels
report.cisco.cike-tunnels.columns=cikeActiveTunnels
report.cisco.cike-tunnels.type=nodeSnmp
report.cisco.cike-tunnels.command=--title="Cisco VPN Active Tunnels" \
 --vertical-label="Tunnels" \
 DEF:acttun={rrd1}:cikeActiveTunnels:AVERAGE \
 COMMENT:"      " \
 AREA:acttun#27AAE1:"Active Tunnels" \
 GPRINT:acttun:AVERAGE:" Avg\\: %7.2lf %s" \
 GPRINT:acttun:MIN:"Min\\: %7.2lf %s" \
 GPRINT:acttun:MAX:"Max\\: %7.2lf %s\\n"

report.cisco.css.hits.name=CSS Hits
report.cisco.css.hits.height=150
report.cisco.css.hits.width=600
report.cisco.css.hits.columns=ciscoApCntHits
report.cisco.css.hits.type=ciscoApCntIndex
report.cisco.css.hits.command=--title="Hits per Second" --height 150 --width 600 \
 --vertical-label Hits \
 DEF:Hits={rrd1}:ciscoApCntHits:AVERAGE \
 CDEF:fixedHits=Hits,1000000,GT,0,Hits,IF \
 COMMENT:"      " \
 AREA:fixedHits#27AAE1:"Hits  " \
 GPRINT:fixedHits:AVERAGE:"Avg\\: %7.2lf %s" \
 GPRINT:fixedHits:MIN:"Min\\: %7.2lf %s" \
 GPRINT:fixedHits:MAX:"Max\\: %7.2lf %s\\n" 

report.cisco.css.bytes.name=CSS Bytes
report.cisco.css.bytes.height=150
report.cisco.css.bytes.width=600
report.cisco.css.bytes.columns=ciscoApCntBytes
report.cisco.css.bytes.type=ciscoApCntIndex
report.cisco.css.bytes.command=--title="Bytes per Second" --height 150 --width 600 \
 --vertical-label Bytes  \
 --base=1024 \
 DEF:Bytes={rrd1}:ciscoApCntBytes:AVERAGE \
 CDEF:fixedBytes=Bytes,1000000,GT,0,Bytes,IF \
 COMMENT:"      " \
 AREA:Bytes#27AAE1:"Bytes/second  " \
 GPRINT:Bytes:AVERAGE:"Avg\\: %7.2lf %s" \
 GPRINT:Bytes:MIN:"Min\\: %7.2lf %s" \
 GPRINT:Bytes:MAX:"Max\\: %7.2lf %s\\n" 

report.cisco.css.redirects.name=CSS Redirects 
report.cisco.css.redirects.height=150
report.cisco.css.redirects.width=600
report.cisco.css.redirects.columns=ciscoApCntRedirs
report.cisco.css.redirects.type=ciscoApCntIndex
report.cisco.css.redirects.command=--title="Redirects per Second" --height 150 --width 600 \
 --vertical-label Redirects \
 DEF:Redirs={rrd1}:ciscoApCntRedirs:AVERAGE \
 COMMENT:"      " \
 AREA:Redirs#27AAE1:"Redirects  " \
 GPRINT:Redirs:AVERAGE:"Avg\\: %7.2lf %s" \
 GPRINT:Redirs:MIN:"Min\\: %7.2lf %s" \
 GPRINT:Redirs:MAX:"Max\\: %7.2lf %s\\n" 

report.cisco.css.sorries.name=CSS Sorries 
report.cisco.css.sorries.height=150
report.cisco.css.sorries.width=600
report.cisco.css.sorries.columns=ciscoApCntSorry
report.cisco.css.sorries.type=ciscoApCntIndex
report.cisco.css.sorries.command=--title="Sorries per Second" --height 150 --width 600 \
 --vertical-label Sorries \
 DEF:Redirs={rrd1}:ciscoApCntSorry:AVERAGE \
 COMMENT:"      " \
 AREA:Redirs#27AAE1:"Sorries  " \
 GPRINT:Redirs:AVERAGE:"Avg\\: %7.2lf %s" \
 GPRINT:Redirs:MIN:"Min\\: %7.2lf %s" \
 GPRINT:Redirs:MAX:"Max\\: %7.2lf %s\\n" 

report.cisco.docs.macchan.name=Cable Modem (MacChannel) Users
report.cisco.docs.macchan.columns=MacCmTotal,MacCmActive,MacCmReg
report.cisco.docs.macchan.type=interfaceSnmp
report.cisco.docs.macchan.command=--title="Online Users" \
 --vertical-label="Cable Modems" \
 DEF:currCmTotal={rrd1}:MacCmTotal:AVERAGE \
 DEF:currCmActive={rrd2}:MacCmActive:AVERAGE \
 DEF:currCmReg={rrd3}:MacCmReg:AVERAGE \
 COMMENT:"      " \
 AREA:currCmActive#27AAE1:"Active " \
 GPRINT:currCmActive:AVERAGE:"Avg\\: %7.2lf %s" \
 GPRINT:currCmActive:MIN:"Min\\: %7.2lf %s" \
 GPRINT:currCmActive:MAX:"Max\\: %7.2lf %s\\n" \
 COMMENT:"      " \
 LINE2:currCmTotal#8DC63F:"Total " \
 GPRINT:currCmTotal:AVERAGE:"Avg\\: %7.2lf %s" \
 GPRINT:currCmTotal:MIN:"Min\\: %7.2lf %s" \
 GPRINT:currCmTotal:MAX:"Max\\: %7.2lf %s\\n" \
 COMMENT:"      " \
 AREA:currCmReg#EF343B:"Registered " \
 GPRINT:currCmReg:AVERAGE:"Avg\\: %7.2lf %s" \
 GPRINT:currCmReg:MIN:"Min\\: %7.2lf %s" \
 GPRINT:currCmReg:MAX:"Max\\: %7.2lf %s\\n"

report.cisco.docs.ext.name=Cable Modem Users
report.cisco.docs.ext.columns=CmActive,CmRegistered,CmTotal
report.cisco.docs.ext.type=interfaceSnmp
report.cisco.docs.ext.command=--title="Online Users" \
 --vertical-label="Cable Modems" \
 DEF:currCmActive={rrd1}:CmActive:AVERAGE \
 DEF:currCmReg={rrd2}:CmRegistered:AVERAGE \
 DEF:currCmTotal={rrd3}:CmTotal:AVERAGE \
 COMMENT:"      " \
 AREA:currCmActive#27AAE1:"Active " \
 GPRINT:currCmActive:AVERAGE:"Avg\\: %7.2lf %s" \
 GPRINT:currCmActive:MIN:"Min\\: %7.2lf %s" \
 GPRINT:currCmActive:MAX:"Max\\: %7.2lf %s\\n" \
 COMMENT:"      " \
 LINE2:currCmTotal#8DC63F:"Total " \
 GPRINT:currCmTotal:AVERAGE:"Avg\\: %7.2lf %s" \
 GPRINT:currCmTotal:MIN:"Min\\: %7.2lf %s" \
 GPRINT:currCmTotal:MAX:"Max\\: %7.2lf %s\\n" \
 COMMENT:"      " \
 AREA:currCmReg#EF343B:"Registered " \
 GPRINT:currCmReg:AVERAGE:"Avg\\: %7.2lf %s" \
 GPRINT:currCmReg:MIN:"Min\\: %7.2lf %s" \
 GPRINT:currCmReg:MAX:"Max\\: %7.2lf %s\\n"

report.cisco.docs.cabsnr.name=Cable Modem SignalNoise
report.cisco.docs.cabsnr.columns=intCabUpSNR
report.cisco.docs.cabsnr.type=interfaceSnmp
report.cisco.docs.cabsnr.command=--title="Upstream SNR" \
 --vertical-label="dBmv" \
 DEF:rawval={rrd1}:intCabUpSNR:AVERAGE \
 CDEF:dbm=rawval,10,/ \
 COMMENT:"      " \
 AREA:dbm#27AAE1:"SNR" \
 GPRINT:dbm:AVERAGE:"Avg\\: %7.2lf %s" \
 GPRINT:dbm:MIN:"Min\\: %7.2lf %s" \
 GPRINT:dbm:MAX:"Max\\: %7.2lf %s\\n"

report.cisco.dropsinout.name=Cisco Packets Dropped In/Out
report.cisco.dropsinout.columns=locIfInQueueDrops, locIfOutQueueDrops
report.cisco.dropsinout.type=interfaceSnmp
report.cisco.dropsinout.command=--title="Cisco Packets Dropped In/Out" \
 --vertical-label="Packets per second" \
 DEF:dropin={rrd1}:locIfInQueueDrops:AVERAGE \
 DEF:dropout={rrd2}:locIfOutQueueDrops:AVERAGE \
 CDEF:dropoutNeg=0,dropout,- \
 COMMENT:"      " \
 AREA:dropin#27AAE1:"In " \
 GPRINT:dropin:AVERAGE:"Avg\\: %7.2lf %s" \
 GPRINT:dropin:MIN:"Min\\: %7.2lf %s" \
 GPRINT:dropin:MAX:"Max\\: %7.2lf %s\\n" \
 COMMENT:"      " \
 AREA:dropoutNeg#8DC63F:"Out" \
 GPRINT:dropout:AVERAGE:"Avg\\: %7.2lf %s" \
 GPRINT:dropout:MIN:"Min\\: %7.2lf %s" \
 GPRINT:dropout:MAX:"Max\\: %7.2lf %s\\n"

report.cisco.freemem.name=Available Memory (Cisco)
report.cisco.freemem.columns=freeMem
report.cisco.freemem.type=nodeSnmp
report.cisco.freemem.command=--title="Available Memory" \
 --vertical-label="Bytes" \
 --base=1024 \
 DEF:freemem={rrd1}:freeMem:AVERAGE \
 COMMENT:"      " \
 AREA:freemem#27AAE1:"Available Memory" \
 GPRINT:freemem:AVERAGE:" Avg\\: %7.2lf %s" \
 GPRINT:freemem:MIN:"Min\\: %7.2lf %s" \
 GPRINT:freemem:MAX:"Max\\: %7.2lf %s\\n"

report.cisco.firewall.name=Cisco PIX Firewall
report.cisco.firewall.columns=cfwConnectCurr,cfwConnectMax
report.cisco.firewall.type=nodeSnmp
report.cisco.firewall.command=--title="Cisco PIX Firewall" \
 --vertical-label="Connections" \
 DEF:cCurr={rrd1}:cfwConnectCurr:AVERAGE \
 DEF:cMax={rrd2}:cfwConnectMax:AVERAGE \
 COMMENT:"      " \
 AREA:cCurr#27AAE1:"Current Connections" \
 GPRINT:cCurr:AVERAGE:" Avg\\: %7.2lf %s" \
 GPRINT:cCurr:MIN:"Min\\: %7.2lf %s" \
 GPRINT:cCurr:MAX:"Max\\: %7.2lf %s\\n" \
 COMMENT:"      " \
 LINE2:cMax#8DC63F:"Max Connections    " \
 GPRINT:cMax:AVERAGE:"Avg\\: %7.2lf %s" \
 GPRINT:cMax:MIN:"Min\\: %7.2lf %s" \
 GPRINT:cMax:MAX:"Max\\: %7.2lf %s\\n"

report.cisco.memory.name=Cisco Memory
report.cisco.memory.columns=ciscoMemoryPoolMax,ciscoMemoryPoolUsed,ciscoMemoryPoolFree
report.cisco.memory.type=nodeSnmp
report.cisco.memory.suppress=cisco.freemem
report.cisco.memory.command=--title="Cisco Memory Pool" \
 --vertical-label="Bytes" \
 --lower-limit 0 \
 --base=1024 \
 DEF:memMax={rrd1}:ciscoMemoryPoolMax:AVERAGE \
 DEF:memUsed={rrd2}:ciscoMemoryPoolUsed:AVERAGE \
 DEF:memFree={rrd3}:ciscoMemoryPoolFree:AVERAGE \
 CDEF:totalMem=memFree,memUsed,+ \
 COMMENT:"      " \
 AREA:memUsed#27AAE1:"Used    " \
 GPRINT:memUsed:AVERAGE:"Avg\\: %7.2lf %s" \
 GPRINT:memUsed:MIN:"Min\\: %7.2lf %s" \
 GPRINT:memUsed:MAX:"Max\\: %7.2lf %s\\n" \
 COMMENT:"      " \
 STACK:memFree#8DC63F:"Free    " \
 GPRINT:memFree:AVERAGE:"Avg\\: %7.2lf %s" \
 GPRINT:memFree:MIN:"Min\\: %7.2lf %s" \
 GPRINT:memFree:MAX:"Max\\: %7.2lf %s\\n" \
 COMMENT:"      " \
 LINE2:memMax#EF343B:"Max Used" \
 GPRINT:memMax:AVERAGE:"Avg\\: %7.2lf %s" \
 GPRINT:memMax:MIN:"Min\\: %7.2lf %s" \
 GPRINT:memMax:MAX:"Max\\: %7.2lf %s\\n" \
 COMMENT:"      " \
 LINE2:totalMem#000000:"Total   " \
 GPRINT:totalMem:AVERAGE:"Avg\\: %7.2lf %s" \
 GPRINT:totalMem:MIN:"Min\\: %7.2lf %s" \
 GPRINT:totalMem:MAX:"Max\\: %7.2lf %s\\n"

report.cisco.pixcpu.name=CPU Utilization (Cisco PIX, Deprecated)
report.cisco.pixcpu.columns=cpmCPUTotal5min
report.cisco.pixcpu.type=nodeSnmp
report.cisco.pixcpu.command=--title="CPU Utilization" \
 --upper-limit 100 \
 --vertical-label="Utilization" \
 DEF:avgBusy={rrd1}:cpmCPUTotal5min:AVERAGE \
 COMMENT:"      " \
 AREA:avgBusy#27AAE1:"CPU Level" \
 GPRINT:avgBusy:AVERAGE:" Avg\\: %7.2lf %s" \
 GPRINT:avgBusy:MIN:"Min\\: %7.2lf %s" \
 GPRINT:avgBusy:MAX:"Max\\: %7.2lf %s\\n"

report.cisco.pixcpurev.name=CPU Utilization (Cisco PIX)
report.cisco.pixcpurev.columns=cpmCPUTotal5minRev
report.cisco.pixcpurev.type=nodeSnmp
report.cisco.pixcpurev.suppress=cisco.pixcpu
report.cisco.pixcpurev.command=--title="CPU Utilization" \
 --upper-limit 100 \
 --vertical-label="Utilization" \
 DEF:avgBusy={rrd1}:cpmCPUTotal5minRev:AVERAGE \
 COMMENT:"      " \
 AREA:avgBusy#27AAE1:"CPU Level" \
 GPRINT:avgBusy:AVERAGE:" Avg\\: %7.2lf %s" \
 GPRINT:avgBusy:MIN:"Min\\: %7.2lf %s" \
 GPRINT:avgBusy:MAX:"Max\\: %7.2lf %s\\n"

report.cisco.pkts.name=Cisco Packets In/Out
report.cisco.pkts.columns=locIfInPktsSec, locIfOutPktsSec
report.cisco.pkts.type=interfaceSnmp
report.cisco.pkts.command=--title="Cisco Packets In/Out" \
 --vertical-label="Packets per second" \
 DEF:pktsIn={rrd1}:locIfInPktsSec:AVERAGE \
 DEF:pktsOut={rrd2}:locIfOutPktsSec:AVERAGE \
 CDEF:pktsOutNeg=0,pktsOut,- \
 COMMENT:"      " \
<<<<<<< HEAD
 AERA:pktsIn#27AAE1:"In" \
=======
 AREA:pktsIn#27AAE1:"In" \
>>>>>>> 673e377b
 GPRINT:pktsIn:AVERAGE:"Avg\\: %7.2lf %s" \
 GPRINT:pktsIn:MIN:"Min\\: %7.2lf %s" \
 GPRINT:pktsIn:MAX:"Max\\: %7.2lf %s\\n" \
 COMMENT:"      " \
 AREA:pktsOutNeg#8DC63F:"Out" \
 GPRINT:pktsOut:AVERAGE:"Avg\\: %7.2lf %s" \
 GPRINT:pktsOut:MIN:"Min\\: %7.2lf %s" \
 GPRINT:pktsOut:MAX:"Max\\: %7.2lf %s\\n"

report.cisco.protoin.name=Protocol Distribution In (Cisco)
report.cisco.protoin.columns=locIfipInOct, locIfnovellInOct,locIfbridgedInOct
report.cisco.protoin.type=interfaceSnmp
report.cisco.protoin.command=--title="Protocol Dist. In" \
 --upper-limit 100 --rigid \
 --vertical-label="Percent" \
 DEF:ipIn={rrd1}:locIfipInOct:AVERAGE \
 DEF:ipxIn={rrd2}:locIfnovellInOct:AVERAGE \
 DEF:bridgeIn={rrd3}:locIfbridgedInOct:AVERAGE \
 CDEF:totalIn=ipIn,ipxIn,+,bridgeIn,+ \
 CDEF:ipPct=ipIn,totalIn,/,100,* \
 CDEF:ipxPct=ipxIn,totalIn,/,100,* \
 CDEF:bridgePct=bridgeIn,totalIn,/,100,* \
 COMMENT:"      " \
 AREA:ipPct#27AAE1:"Pct IP In" \
 GPRINT:ipPct:AVERAGE:"Avg\\: %7.2lf %s" \
 GPRINT:ipPct:MIN:"Min\\: %7.2lf %s" \
 GPRINT:ipPct:MAX:"Max\\: %7.2lf %s\\n" \
 COMMENT:"      " \
 STACK:ipxPct#8DC63F:"Pct IPX In" \
 GPRINT:ipxPct:AVERAGE:"Avg\\: %7.2lf %s" \
 GPRINT:ipxPct:MIN:"Min\\: %7.2lf %s" \
 GPRINT:ipxPct:MAX:"Max\\: %7.2lf %s\\n" \
 COMMENT:"      " \
 STACK:bridgePct#EF343B:"Pct Bridge In" \
 GPRINT:bridgePct:AVERAGE:"Avg\\: %7.2lf %s" \
 GPRINT:bridgePct:MIN:"Min\\: %7.2lf %s" \
 GPRINT:bridgePct:MAX:"Max\\: %7.2lf %s\\n"

report.cisco.protoout.name=Protocol Distribution Out (Cisco)
report.cisco.protoout.columns=locIfipOutOct, locIfnovellOutOct,locIfbridgedOutOct
report.cisco.protoout.type=interfaceSnmp
report.cisco.protoout.command=--title="Protocol Dist. Out" \
 --upper-limit 100 --rigid \
 --vertical-label="Percent" \
 DEF:ipOut={rrd1}:locIfipOutOct:AVERAGE \
 DEF:ipxOut={rrd2}:locIfnovellOutOct:AVERAGE \
 DEF:bridgeOut={rrd3}:locIfbridgedOutOct:AVERAGE \
 CDEF:totalOut=ipOut,ipxOut,+,bridgeOut,+ \
 CDEF:ipPct=ipOut,totalOut,/,100,* \
 CDEF:ipxPct=ipxOut,totalOut,/,100,* \
 CDEF:bridgePct=bridgeOut,totalOut,/,100,* \
 COMMENT:"      " \
 AREA:ipPct#27AAE1:"Pct IP Out" \
 GPRINT:ipPct:AVERAGE:"Avg\\: %7.2lf %s" \
 GPRINT:ipPct:MIN:"Min\\: %7.2lf %s" \
 GPRINT:ipPct:MAX:"Max\\: %7.2lf %s\\n" \
 COMMENT:"      " \
 STACK:ipxPct#8DC63F:"Pct IPX Out" \
 GPRINT:ipxPct:AVERAGE:"Avg\\: %7.2lf %s" \
 GPRINT:ipxPct:MIN:"Min\\: %7.2lf %s" \
 GPRINT:ipxPct:MAX:"Max\\: %7.2lf %s\\n" \
 COMMENT:"      " \
 STACK:bridgePct#EF343B:"Pct Bridge Out" \
 GPRINT:bridgePct:AVERAGE:"Avg\\: %7.2lf %s" \
 GPRINT:bridgePct:MIN:"Min\\: %7.2lf %s" \
 GPRINT:bridgePct:MAX:"Max\\: %7.2lf %s\\n"

report.cisco.temp.name=Chassis Temperatures (Cisco)
report.cisco.temp.columns=cvmTempStatusValue
report.cisco.temp.propertiesValues=cvmTempStatusDescr
report.cisco.temp.type=ciscoEnvMonTemperatureStatusIndex
report.cisco.temp.command=--title="Chassis Temperature of {cvmTempStatusDescr}" \
 --vertical-label="celsius degrees" \
 DEF:temp={rrd1}:cvmTempStatusValue:AVERAGE \
 COMMENT:"      " \
 AREA:temp#27AAE1:"Temperature" \
 GPRINT:temp:AVERAGE:" Avg\\: %7.2lf %s" \
 GPRINT:temp:MIN:"Min\\: %7.2lf %s" \
 GPRINT:temp:MAX:"Max\\: %7.2lf %s\\n"

report.cisco.volt.name=Chassis Voltage (Cisco)
report.cisco.volt.columns=cvmVoltStatusValue
report.cisco.volt.propertiesValues=cvmVoltStatusDescr
report.cisco.volt.type=ciscoEnvMonVoltageStatusIndex
report.cisco.volt.command=--title="Chassis Voltage of {cvmVoltStatusDescr}" \
 --vertical-label="millivolts" \
 DEF:volt={rrd1}:cvmVoltStatusValue:AVERAGE \
 COMMENT:"      " \
<<<<<<< HEAD
 AERA:volt#27AAE1:"Voltage" \
=======
 AREA:volt#27AAE1:"Voltage" \
>>>>>>> 673e377b
 GPRINT:volt:AVERAGE:" Avg\\: %7.2lf %s" \
 GPRINT:volt:MIN:"Min\\: %7.2lf %s" \
 GPRINT:volt:MAX:"Max\\: %7.2lf %s\\n"

report.cisco.4bb.name=Cisco PIX 4 Byte Blocks
report.cisco.4bb.columns=cfwBuff4BBmax,cfwBuff4BBcurr,cfwBuff4BBmin
report.cisco.4bb.type=nodeSnmp
report.cisco.4bb.command=--title="Cisco PIX 4 Byte Blocks" \
 --vertical-label="Blocks" \
 DEF:4BBmax={rrd1}:cfwBuff4BBmax:AVERAGE \
 DEF:4BBcurr={rrd2}:cfwBuff4BBcurr:AVERAGE \
 DEF:4BBmin={rrd3}:cfwBuff4BBmin:AVERAGE \
 COMMENT:"      " \
 LINE2:4BBmax#EF343B:"Max" \
 GPRINT:4BBmax:AVERAGE:" Avg\\: %7.2lf %s" \
 GPRINT:4BBmax:MIN:"Min\\: %7.2lf %s" \
 GPRINT:4BBmax:MAX:"Max\\: %7.2lf %s\\n" \
 COMMENT:"      " \
<<<<<<< HEAD
 AERA:4BBcurr#27AAE1:"Current" \
=======
 AREA:4BBcurr#27AAE1:"Current" \
>>>>>>> 673e377b
 GPRINT:4BBcurr:AVERAGE:" Avg\\: %7.2lf %s" \
 GPRINT:4BBcurr:MIN:"Min\\: %7.2lf %s" \
 GPRINT:4BBcurr:MAX:"Max\\: %7.2lf %s\\n" \
 COMMENT:"      " \
 LINE2:4BBmin#8DC63F:"Min" \
 GPRINT:4BBmin:AVERAGE:" Avg\\: %7.2lf %s" \
 GPRINT:4BBmin:MIN:"Min\\: %7.2lf %s" \
 GPRINT:4BBmin:MAX:"Max\\: %7.2lf %s\\n"

report.cisco.80bb.name=Cisco PIX 80 Byte Blocks
report.cisco.80bb.columns=cfwBuff80BBmax,cfwBuff80BBcurr,cfwBuff80BBmin
report.cisco.80bb.type=nodeSnmp
report.cisco.80bb.command=--title="Cisco PIX 80 Byte Blocks" \
 --vertical-label="Blocks" \
 DEF:80BBmax={rrd1}:cfwBuff80BBmax:AVERAGE \
 DEF:80BBcurr={rrd2}:cfwBuff80BBcurr:AVERAGE \
 DEF:80BBmin={rrd3}:cfwBuff80BBmin:AVERAGE \
 COMMENT:"      " \
 LINE2:80BBmax#EF343B:"Max" \
 GPRINT:80BBmax:AVERAGE:" Avg\\: %7.2lf %s" \
 GPRINT:80BBmax:MIN:"Min\\: %7.2lf %s" \
 GPRINT:80BBmax:MAX:"Max\\: %7.2lf %s\\n" \
 COMMENT:"      " \
 AREA:80BBcurr#27AAE1:"Current" \
 GPRINT:80BBcurr:AVERAGE:" Avg\\: %7.2lf %s" \
 GPRINT:80BBcurr:MIN:"Min\\: %7.2lf %s" \
 GPRINT:80BBcurr:MAX:"Max\\: %7.2lf %s\\n" \
 COMMENT:"      " \
 LINE2:80BBmin#8DC63F:"Min" \
 GPRINT:80BBmin:AVERAGE:" Avg\\: %7.2lf %s" \
 GPRINT:80BBmin:MIN:"Min\\: %7.2lf %s" \
 GPRINT:80BBmin:MAX:"Max\\: %7.2lf %s\\n"

report.cisco.256bb.name=Cisco PIX 256 Byte Blocks
report.cisco.256bb.columns=cfwBuff256BBmax,cfwBuff256BBcurr,cfwBuff256BBmin
report.cisco.256bb.type=nodeSnmp
report.cisco.256bb.command=--title="Cisco PIX 256 Byte Blocks" \
 --vertical-label="Blocks" \
 DEF:256BBmax={rrd1}:cfwBuff256BBmax:AVERAGE \
 DEF:256BBcurr={rrd2}:cfwBuff256BBcurr:AVERAGE \
 DEF:256BBmin={rrd3}:cfwBuff256BBmin:AVERAGE \
 COMMENT:"      " \
 LINE2:256BBmax#EF343B:"Max" \
 GPRINT:256BBmax:AVERAGE:" Avg\\: %7.2lf %s" \
 GPRINT:256BBmax:MIN:"Min\\: %7.2lf %s" \
 GPRINT:256BBmax:MAX:"Max\\: %7.2lf %s\\n" \
 COMMENT:"      " \
 LINE2:256BBcurr#27AAE1:"Current" \
 GPRINT:256BBcurr:AVERAGE:" Avg\\: %7.2lf %s" \
 GPRINT:256BBcurr:MIN:"Min\\: %7.2lf %s" \
 GPRINT:256BBcurr:MAX:"Max\\: %7.2lf %s\\n" \
 COMMENT:"      " \
 LINE2:256BBmin#8DC63F:"Min" \
 GPRINT:256BBmin:AVERAGE:" Avg\\: %7.2lf %s" \
 GPRINT:256BBmin:MIN:"Min\\: %7.2lf %s" \
 GPRINT:256BBmin:MAX:"Max\\: %7.2lf %s\\n"

report.cisco.1550bb.name=Cisco PIX 1550 Byte Blocks
report.cisco.1550bb.columns=cfwBuff1550BBmax,cfwBuff1550BBcurr,cfwBuff1550BBmin
report.cisco.1550bb.type=nodeSnmp
report.cisco.1550bb.command=--title="Cisco PIX 1550 Byte Blocks" \
 --vertical-label="Blocks" \
 DEF:1550BBmax={rrd1}:cfwBuff1550BBmax:AVERAGE \
 DEF:1550BBcurr={rrd2}:cfwBuff1550BBcurr:AVERAGE \
 DEF:1550BBmin={rrd3}:cfwBuff1550BBmin:AVERAGE \
 COMMENT:"      " \
 LINE2:1550BBmax#EF343B:"Max" \
 GPRINT:1550BBmax:AVERAGE:" Avg\\: %7.2lf %s" \
 GPRINT:1550BBmax:MIN:"Min\\: %7.2lf %s" \
 GPRINT:1550BBmax:MAX:"Max\\: %7.2lf %s\\n" \
 COMMENT:"      " \
<<<<<<< HEAD
 AERA:1550BBcurr#27AAE1:"Current" \
=======
 AREA:1550BBcurr#27AAE1:"Current" \
>>>>>>> 673e377b
 GPRINT:1550BBcurr:AVERAGE:" Avg\\: %7.2lf %s" \
 GPRINT:1550BBcurr:MIN:"Min\\: %7.2lf %s" \
 GPRINT:1550BBcurr:MAX:"Max\\: %7.2lf %s\\n" \
 COMMENT:"      " \
 LINE2:1550BBmin#8DC63F:"Min" \
 GPRINT:1550BBmin:AVERAGE:" Avg\\: %7.2lf %s" \
 GPRINT:1550BBmin:MIN:"Min\\: %7.2lf %s" \
 GPRINT:1550BBmin:MAX:"Max\\: %7.2lf %s\\n"
 
report.cisco.rttmon.jitter.rtt.name=RTT (Cisco IP SLA Jitter Monitor)
report.cisco.rttmon.jitter.rtt.columns=jitterRTTSum,jitterNumRTT
report.cisco.rttmon.jitter.rtt.type=rttMonCtrlAdminIndex
report.cisco.rttmon.jitter.rtt.command=--title="Round-Trip Time (Cisco IP SLA Jitter Monitor)" \
 --vertical-label ms \
 DEF:sumRTT={rrd1}:jitterRTTSum:AVERAGE \
 DEF:numRTT={rrd2}:jitterNumRTT:AVERAGE \
 CDEF:avgRTT=sumRTT,numRTT,/ \
 CDEF:minAvgRTT=minSumRTT,minNumRTT,/ \
 CDEF:maxAvgRTT=maxSumRTT,maxNumRTT,/ \
 COMMENT:"      " \
<<<<<<< HEAD
 AERA:avgRTT#27AAE1:"Round-Trip Time (ms)  " \
=======
 AREA:avgRTT#27AAE1:"Round-Trip Time (ms)  " \
>>>>>>> 673e377b
 GPRINT:avgRTT:AVERAGE:"Avg\\: %7.2lf %s" \
 GPRINT:avgRTT:MIN:"Min\\: %7.2lf %s" \
 GPRINT:avgRTT:MAX:"Max\\: %7.2lf %s\\n"

report.cisco.rttmon.jitter.icpif.name=ICPIF (Cisco IP SLA Jitter Monitor)
report.cisco.rttmon.jitter.icpif.columns=jitterICPIF
report.cisco.rttmon.jitter.icpif.type=rttMonCtrlAdminIndex
report.cisco.rttmon.jitter.icpif.command=--title="ICPIF (Cisco IP SLA Jitter Monitor)" \
 --vertical-label ICPIF \
 DEF:ICPIF={rrd1}:jitterICPIF:AVERAGE \
 COMMENT:"      " \
<<<<<<< HEAD
 AERA:ICPIF#27AAE1:"Actual  " \
=======
 AREA:ICPIF#27AAE1:"Actual  " \
>>>>>>> 673e377b
 GPRINT:ICPIF:AVERAGE:"Avg\\: %7.2lf %s" \
 GPRINT:ICPIF:MIN:"Min\\: %7.2lf %s" \
 GPRINT:ICPIF:MAX:"Max\\: %7.2lf %s\\n" \
 COMMENT:"      " \
 COMMENT:"[Guideline\\: Good 10; Adequate 20; Limiting 30]\\n"

report.cisco.rttmon.jitter.mos.name=MOS (Cisco IP SLA Jitter Monitor)
report.cisco.rttmon.jitter.mos.columns=jitterMOS
report.cisco.rttmon.jitter.mos.type=rttMonCtrlAdminIndex
report.cisco.rttmon.jitter.mos.command=--title="Estimated MOS (Cisco IP SLA Jitter Monitor)" \
 --vertical-label "Estimated MOS" \
 DEF:mosRaw={rrd1}:jitterMOS:AVERAGE \
 CDEF:MOS=mosRaw,100,/ \
 CDEF:minMOS=minMosRaw,100,/ \
 CDEF:maxMOS=maxMosRaw,100,/ \
 COMMENT:"      " \
 AREA:MOS#27AAE1:"MOS  " \
 GPRINT:MOS:AVERAGE:"Avg\\: %7.2lf %s" \
 GPRINT:MOS:MIN:"Min\\: %7.2lf %s" \
 GPRINT:MOS:MAX:"Max\\: %7.2lf %s\\n"

report.cisco.rttmon.jitter.owavg.name=Avg One-Way Time (Cisco IP SLA Jitter Monitor)
report.cisco.rttmon.jitter.owavg.columns=jitterOWSumDS,jitterOWSumSD,jitterNumOW
report.cisco.rttmon.jitter.owavg.type=rttMonCtrlAdminIndex
report.cisco.rttmon.jitter.owavg.command=--title="Avg One-Way Time (Cisco IP SLA Jitter Monitor)" \
 --vertical-label ms \
 DEF:sumDS={rrd1}:jitterOWSumDS:AVERAGE \
 DEF:sumSD={rrd2}:jitterOWSumSD:AVERAGE \
 DEF:numOW={rrd3}:jitterNumOW:AVERAGE \
 CDEF:timeDS=sumDS,numOW,/ \
 CDEF:timeSD=sumSD,numOW,/,-1,* \
 COMMENT:"      " \
 AREA:timeDS#27AAE1:"In  " \
 GPRINT:timeDS:AVERAGE:"Avg\\: %7.2lf %s" \
 GPRINT:timeDS:MIN:"Min\\: %7.2lf %s" \
 GPRINT:timeDS:MAX:"Max\\: %7.2lf %s\\n" \
 COMMENT:"      " \
 AREA:timeSD#8DC63F:"Out  " \
 GPRINT:timeSD:AVERAGE:"Avg\\: %7.2lf %s" \
 GPRINT:timeSD:MIN:"Min\\: %7.2lf %s" \
 GPRINT:timeSD:MAX:"Max\\: %7.2lf %s\\n"

report.cisco.rttmon.jitter.owmax.name=Max One-Way Time (Cisco IP SLA Jitter Monitor)
report.cisco.rttmon.jitter.owmax.columns=jitterOWMaxDS,jitterOWMaxSD,jitterNumOW
report.cisco.rttmon.jitter.owmax.type=rttMonCtrlAdminIndex
report.cisco.rttmon.jitter.owmax.command=--title="Max One-Way Time (Cisco IP SLA Jitter Monitor)" \
 --vertical-label ms \
 DEF:maxDS={rrd1}:jitterOWMaxDS:AVERAGE \
 DEF:maxSDRaw={rrd2}:jitterOWMaxSD:AVERAGE \
 DEF:numOW={rrd3}:jitterNumOW:AVERAGE \
 CDEF:maxSD=maxSDRaw,-1,* \
 COMMENT:"      " \
 AREA:maxDS#27AAE1:"In  " \
 GPRINT:maxDS:AVERAGE:"Avg\\: %7.2lf %s" \
 GPRINT:maxDS:MIN:"Min\\: %7.2lf %s" \
 GPRINT:maxDS:MAX:"Max\\: %7.2lf %s\\n" \
 COMMENT:"      " \
 AREA:maxSD#8DC63F:"Out  " \
 GPRINT:maxSD:AVERAGE:"Avg\\: %7.2lf %s" \
 GPRINT:maxSD:MIN:"Min\\: %7.2lf %s" \
 GPRINT:maxSD:MAX:"Max\\: %7.2lf %s\\n"

report.cisco.rttmon.jitter.owmin.name=Min One-Way Time (Cisco IP SLA Jitter Monitor)
report.cisco.rttmon.jitter.owmin.columns=jitterOWMinDS,jitterOWMinSD,jitterNumOW
report.cisco.rttmon.jitter.owmin.type=rttMonCtrlAdminIndex
report.cisco.rttmon.jitter.owmin.command=--title="Min One-Way Time (Cisco IP SLA Jitter Monitor)" \
 --vertical-label ms \
 DEF:minDS={rrd1}:jitterOWMinDS:AVERAGE \
 DEF:minSDRaw={rrd2}:jitterOWMinSD:AVERAGE \
 DEF:numOW={rrd3}:jitterNumOW:AVERAGE \
 CDEF:minSD=minSDRaw,-1,* \
 COMMENT:"      " \
 AREA:minDS#27AAE1:"In  " \
 GPRINT:minDS:AVERAGE:"Avg\\: %7.2lf %s" \
 GPRINT:minDS:MIN:"Min\\: %7.2lf %s" \
 GPRINT:minDS:MAX:"Max\\: %7.2lf %s\\n" \
 COMMENT:"      " \
 AREA:minSD#8DC63F:"Out  " \
 GPRINT:minSD:AVERAGE:"Avg\\: %7.2lf %s" \
 GPRINT:minSD:MIN:"Min\\: %7.2lf %s" \
 GPRINT:minSD:MAX:"Max\\: %7.2lf %s\\n"

report.cisco.rttmon.jitter.owstddev.name=One-Way Time StdDev (Cisco IP SLA Jitter Monitor)
report.cisco.rttmon.jitter.owstddev.columns=jitterOWSum2DS,jitterOWSumDS,jitterOWSum2SD,jitterOWSumSD,jitterNumOW
report.cisco.rttmon.jitter.owstddev.type=rttMonCtrlAdminIndex
report.cisco.rttmon.jitter.owstddev.command=--title="One-Way Time StdDev (Cisco IP SLA Jitter Monitor)" \
 --vertical-label="StdDev (ms)" \
 --units-exponent 0 \
 DEF:sum2DS={rrd1}:jitterOWSum2DS:AVERAGE \
 DEF:sumDS={rrd2}:jitterOWSumDS:AVERAGE \
 DEF:sum2SD={rrd3}:jitterOWSum2SD:AVERAGE \
 DEF:sumSD={rrd4}:jitterOWSumSD:AVERAGE \
 DEF:numOW={rrd5}:jitterNumOW:AVERAGE \
 CDEF:stddevIn=sum2DS,numOW,/,sumDS,numOW,/,sumDS,numOW,/,*,-,SQRT \
 CDEF:stddevOut=sum2SD,numOW,/,sumSD,numOW,/,sumSD,numOW,/,*,-,SQRT,-1,* \
 COMMENT:"      " \
 AREA:stddevIn#27AAE1:"In  " \
 GPRINT:stddevIn:AVERAGE:"Avg\\: %7.2lf %s" \
 GPRINT:stddevIn:MIN:"Min\\: %7.2lf %s" \
 GPRINT:stddevIn:MAX:"Max\\: %7.2lf %s\\n" \
 COMMENT:"      " \
 AREA:stddevOut#8DC63F:"Out  " \
 GPRINT:stddevOut:AVERAGE:"Avg\\: %7.2lf %s" \
 GPRINT:stddevOut:MIN:"Min\\: %7.2lf %s" \
 GPRINT:stddevOut:MAX:"Max\\: %7.2lf %s\\n"

report.cisco.rttmon.jitter.avgj.name=Average Jitter (Cisco IP SLA Jitter Monitor)
report.cisco.rttmon.jitter.avgj.columns=jitterSumPosDS,jitterSumNegDS,jitterSumPosSD,jitterSumNegSD,jitterNumRTT
report.cisco.rttmon.jitter.avgj.type=rttMonCtrlAdminIndex
report.cisco.rttmon.jitter.avgj.command=--title="Average Jitter (Cisco IP SLA Jitter Monitor)" \
 --vertical-label ms \
 --units-exponent 0 \
 DEF:sumPosDS={rrd1}:jitterSumPosDS:AVERAGE \
 DEF:sumNegDS={rrd2}:jitterSumNegDS:AVERAGE \
 DEF:sumPosSD={rrd3}:jitterSumPosSD:AVERAGE \
 DEF:sumNegSD={rrd4}:jitterSumNegSD:AVERAGE \
 DEF:numRTT={rrd5}:jitterNumRTT:AVERAGE \
 CDEF:avgIn=sumPosDS,sumNegDS,+,numRTT,/ \
 CDEF:avgOut=sumPosSD,sumNegSD,+,numRTT,/ \
 COMMENT:"      " \
 AREA:avgIn#27AAE1:"In  " \
 GPRINT:avgIn:AVERAGE:"Avg\\: %7.2lf %s" \
 GPRINT:avgIn:MIN:"Min\\: %7.2lf %s" \
 GPRINT:avgIn:MAX:"Max\\: %7.2lf %s\\n" \
 COMMENT:"      " \
 AREA:avgOut#8DC63F:"Out  " \
 GPRINT:avgOut:AVERAGE:"Avg\\: %7.2lf %s" \
 GPRINT:avgOut:MIN:"Min\\: %7.2lf %s" \
 GPRINT:avgOut:MAX:"Max\\: %7.2lf %s\\n"

report.cisco.rttmon.jitter.pktloss.name=Packet Loss (Cisco IP SLA Jitter Monitor)
report.cisco.rttmon.jitter.pktloss.columns=jitterPktLossSD,jitterPktLossDS,echoNumPackets
report.cisco.rttmon.jitter.pktloss.type=rttMonCtrlAdminIndex
report.cisco.rttmon.jitter.pktloss.command=--title="Packet Loss (Cisco IP SLA Jitter Monitor)" \
 --vertical-label percent \
 --lower-limit -100 --upper-limit 100 --rigid \
 --units-exponent 0 \
 DEF:pktLossSD={rrd1}:jitterPktLossSD:AVERAGE \
 DEF:pktLossDS={rrd2}:jitterPktLossDS:AVERAGE \
 DEF:numPackets={rrd3}:echoNumPackets:AVERAGE \
 CDEF:pctLossIn=pktLossDS,numPackets,/,100,* \
 CDEF:pctLossOut=pktLossSD,numPackets,/,100,*,-1,* \
 COMMENT:"      " \
 AREA:pctLossIn#27AAE1:"In  " \
 GPRINT:pctLossIn:AVERAGE:"Avg\\: %7.2lf %s" \
 GPRINT:pctLossIn:MIN:"Min\\: %7.2lf %s" \
 GPRINT:pctLossIn:MAX:"Max\\: %7.2lf %s\\n" \
 COMMENT:"      " \
 AREA:pctLossOut#8DC63F:"Out  " \
 GPRINT:pctLossOut:AVERAGE:"Avg\\: %7.2lf %s" \
 GPRINT:pctLossOut:MIN:"Min\\: %7.2lf %s" \
 GPRINT:pctLossOut:MAX:"Max\\: %7.2lf %s\\n"

report.cisco.rttmon.jitter.maxjds.name=Max Jitter Dest-Src (Cisco IP SLA Jitter Monitor)
report.cisco.rttmon.jitter.maxjds.columns=jitterMaxNegDS,jitterMaxPosDS,jitterNumRTT
report.cisco.rttmon.jitter.maxjds.type=rttMonCtrlAdminIndex
report.cisco.rttmon.jitter.maxjds.command=--title="Max Jitter Dest-Src (Cisco IP SLA Jitter Monitor)" \
 --vertical-label ms \
 --units-exponent 0 \
 DEF:maxNegDSRaw={rrd1}:jitterMaxNegDS:AVERAGE \
 DEF:maxPosDS={rrd2}:jitterMaxPosDS:AVERAGE \
 DEF:numRTT={rrd3}:jitterNumRTT:AVERAGE \
 CDEF:maxNegDS=maxNegDSRaw,-1,* \
 COMMENT:"      " \
 AREA:maxPosDS#27AAE1:"Positive  " \
 GPRINT:maxPosDS:AVERAGE:"Avg\\: %7.2lf %s" \
 GPRINT:maxPosDS:MIN:"Min\\: %7.2lf %s" \
 GPRINT:maxPosDS:MAX:"Max\\: %7.2lf %s\\n" \
 COMMENT:"      " \
 AREA:maxNegDS#8DC63F:"Negative  " \
 GPRINT:maxNegDS:AVERAGE:"Avg\\: %7.2lf %s" \
 GPRINT:maxNegDS:MIN:"Min\\: %7.2lf %s" \
 GPRINT:maxNegDS:MAX:"Max\\: %7.2lf %s\\n"

report.cisco.rttmon.jitter.maxjsd.name=Max Jitter Src-Dest (Cisco IP SLA Jitter Monitor)
report.cisco.rttmon.jitter.maxjsd.columns=jitterMaxNegSD,jitterMaxPosSD,jitterNumRTT
report.cisco.rttmon.jitter.maxjsd.type=rttMonCtrlAdminIndex
report.cisco.rttmon.jitter.maxjsd.command=--title="Max Jitter Src-Dest (Cisco IP SLA Jitter Monitor)" \
 --vertical-label ms \
 --units-exponent 0 \
 DEF:maxNegSDRaw={rrd1}:jitterMaxNegSD:AVERAGE \
 DEF:maxPosSD={rrd2}:jitterMaxPosSD:AVERAGE \
 DEF:numRTT={rrd3}:jitterNumRTT:AVERAGE \
 CDEF:maxNegSD=maxNegSDRaw,-1,* \
 COMMENT:"      " \
 AREA:maxPosSD#27AAE1:"Positive  " \
 GPRINT:maxPosSD:AVERAGE:"Avg\\: %7.2lf %s" \
 GPRINT:maxPosSD:MIN:"Min\\: %7.2lf %s" \
 GPRINT:maxPosSD:MAX:"Max\\: %7.2lf %s\\n" \
 COMMENT:"      " \
 AREA:maxNegSD#8DC63F:"Negative  " \
 GPRINT:maxNegSD:AVERAGE:"Avg\\: %7.2lf %s" \
 GPRINT:maxNegSD:MIN:"Min\\: %7.2lf %s" \
 GPRINT:maxNegSD:MAX:"Max\\: %7.2lf %s\\n"

report.cisco.slb.connectionsEstab.name=SLB Total Connections Established (Cisco)
report.cisco.slb.connectionsEstab.columns=cSlbEstabHCConns
report.cisco.slb.connectionsEstab.type=ciscoSlbInstance
report.cisco.slb.connectionsEstab.command=--title="SLB Total Connections Established (Cisco)" \
 --vertical-label="Connections" \
 DEF:established={rrd1}:cSlbEstabHCConns:AVERAGE \
 COMMENT:"      " \
 AREA:established#27AAE1:"Established" \
 GPRINT:established:AVERAGE:"Avg\\: %7.2lf %s" \
 GPRINT:established:MIN:"Min\\: %7.2lf %s" \
 GPRINT:established:MAX:"Max\\: %7.2lf %s\\n"

report.cisco.slb.connectionsOther.name=SLB Total Connections (Cisco)
report.cisco.slb.connectionsOther.columns=cSlbCreatedHCConns,cSlbReassgdHCConns,cSlbDestroydHCConns
report.cisco.slb.connectionsOther.type=ciscoSlbInstance
report.cisco.slb.connectionsOther.command=--title="SLB Total Connections (Cisco)" \
 --vertical-label="Connections" \
 DEF:created={rrd1}:cSlbCreatedHCConns:AVERAGE \
 DEF:reassigned={rrd2}:cSlbReassgdHCConns:AVERAGE \
 DEF:destroyed={rrd3}:cSlbDestroydHCConns:AVERAGE \
 CDEF:destroyedInv=destroyed,-1,* \
 COMMENT:"      " \
 AREA:created#27AAE1:"Created    " \
 GPRINT:created:AVERAGE:"Avg\\: %7.2lf %s" \
 GPRINT:created:MIN:"Min\\: %7.2lf %s" \
 GPRINT:created:MAX:"Max\\: %7.2lf %s\\n" \
 COMMENT:"      " \
 AREA:reassigned#8DC63F:"Reassigned" \
 GPRINT:reassigned:AVERAGE:"Avg\\: %7.2lf %s" \
 GPRINT:reassigned:MIN:"Min\\: %7.2lf %s" \
 GPRINT:reassigned:MAX:"Max\\: %7.2lf %s\\n" \
 COMMENT:"      " \
 AREA:destroyedInv#EF343B:"Destroyed  " \
 GPRINT:destroyed:AVERAGE:"Avg\\: %7.2lf %s" \
 GPRINT:destroyed:MIN:"Min\\: %7.2lf %s" \
 GPRINT:destroyed:MAX:"Max\\: %7.2lf %s\\n"

report.cisco.slb.farmRealServer.weights.name=SLB Farm / Real Server Weights (Cisco)
report.cisco.slb.farmRealServer.weights.columns=cSlbFarmRsAdminWt,cSlbFarmRsOperWt
report.cisco.slb.farmRealServer.weights.propertiesValues=cSlbFarmRsStateDesc
report.cisco.slb.farmRealServer.weights.type=cesServerFarmRserverEntry
report.cisco.slb.farmRealServer.weights.command=--title="SLB Farm / Real Server Weights (Cisco)" \
 --vertical-label="Weight" \
 --units-exponent=0 \
 COMMENT:"      " \
 COMMENT:"  Status\\: {cSlbFarmRsStateDesc}\\n" \
 DEF:adminWeight={rrd1}:cSlbFarmRsAdminWt:AVERAGE \
 DEF:operWeight={rrd2}:cSlbFarmRsOperWt:AVERAGE \
 COMMENT:"      " \
 AREA:adminWeight#27AAE1:"Administrative" \
 GPRINT:adminWeight:AVERAGE:"Avg\\: %7.2lf %s" \
 GPRINT:adminWeight:MIN:"Min\\: %7.2lf %s" \
 GPRINT:adminWeight:MAX:"Max\\: %7.2lf %s\\n" \
 COMMENT:"      " \
 AREA:operWeight#8DC63F:"Operational   " \
 GPRINT:operWeight:AVERAGE:"Avg\\: %7.2lf %s" \
 GPRINT:operWeight:MIN:"Min\\: %7.2lf %s" \
 GPRINT:operWeight:MAX:"Max\\: %7.2lf %s\\n"

report.cisco.slb.farmRealServer.connectionLimits.name=SLB Farm / Real Server Connection Limits (Cisco)
report.cisco.slb.farmRealServer.connectionLimits.columns=cSlbFarmRsMaxConns,cSlbFarmRsMinConns
report.cisco.slb.farmRealServer.connectionLimits.propertiesValues=cSlbFarmRsStateDesc
report.cisco.slb.farmRealServer.connectionLimits.type=cesServerFarmRserverEntry
report.cisco.slb.farmRealServer.connectionLimits.command=--title="SLB Farm / Real Server Connection Limits (Cisco)" \
 --vertical-label="Connections" \
 COMMENT:"      " \
 COMMENT:"  Status\\: {cSlbFarmRsStateDesc}\\n" \
 DEF:maxConns={rrd1}:cSlbFarmRsMaxConns:AVERAGE \
 DEF:minConns={rrd2}:cSlbFarmRsMinConns:AVERAGE \
 COMMENT:"      " \
 AREA:minConns#27AAE1:"Minimum" \
 GPRINT:minConns:AVERAGE:"Avg\\: %7.2lf %s" \
 GPRINT:minConns:MIN:"Min\\: %7.2lf %s" \
 GPRINT:minConns:MAX:"Max\\: %7.2lf %s\\n" \
 COMMENT:"      " \
 LINE2:maxConns#8DC63F:"Maximum" \
 GPRINT:maxConns:AVERAGE:"Avg\\: %7.2lf %s" \
 GPRINT:maxConns:MIN:"Min\\: %7.2lf %s" \
 GPRINT:maxConns:MAX:"Max\\: %7.2lf %s\\n"

report.cisco.slb.farmRealServer.curTotConnections.name=SLB Farm / Real Server Current and Total Connections (Cisco)
report.cisco.slb.farmRealServer.curTotConnections.columns=cSlbFarmRsTotalConn,cSlbFarmRsCurrConn
report.cisco.slb.farmRealServer.curTotConnections.propertiesValues=cSlbFarmRsStateDesc
report.cisco.slb.farmRealServer.curTotConnections.type=cesServerFarmRserverEntry
report.cisco.slb.farmRealServer.curTotConnections.command=--title="SLB Farm / Real Server Current and Total Connections (Cisco)" \
 --vertical-label="Connections" \
 COMMENT:"      " \
 COMMENT:"  Status\\: {cSlbFarmRsStateDesc}\\n" \
 DEF:totalConns={rrd1}:cSlbFarmRsTotalConn:AVERAGE \
 DEF:currentConns={rrd2}:cSlbFarmRsCurrConn:AVERAGE \
 COMMENT:"      " \
 AREA:currentConns#27AAE1:"Current" \
 GPRINT:currentConns:AVERAGE:"Avg\\: %7.2lf %s" \
 GPRINT:currentConns:MIN:"Min\\: %7.2lf %s" \
 GPRINT:currentConns:MAX:"Max\\: %7.2lf %s\\n" \
 COMMENT:"      " \
 LINE2:totalConns#8DC63F:"Total  " \
 GPRINT:totalConns:AVERAGE:"Avg\\: %7.2lf %s" \
 GPRINT:totalConns:MIN:"Min\\: %7.2lf %s" \
 GPRINT:totalConns:MAX:"Max\\: %7.2lf %s\\n"

report.cisco.slb.farmRealServer.failDropConnections.name=SLB Farm / Real Server Failed and Dropped Connections (Cisco)
report.cisco.slb.farmRealServer.failDropConnections.columns=cSlbFarmRsFailConn,cSlbFarmRsDropConn
report.cisco.slb.farmRealServer.failDropConnections.propertiesValues=cSlbFarmRsStateDesc
report.cisco.slb.farmRealServer.failDropConnections.type=cesServerFarmRserverEntry
report.cisco.slb.farmRealServer.failDropConnections.command=--title="SLB Farm / Real Server Failed and Dropped Connections (Cisco)" \
 --vertical-label="Connections" \
 COMMENT:"  Status\\: {cSlbFarmRsStateDesc}\\n" \
 COMMENT:"      " \
 DEF:failedConns={rrd1}:cSlbFarmRsFailConn:AVERAGE \
 DEF:droppedConns={rrd2}:cSlbFarmRsDropConn:AVERAGE \
 COMMENT:"      " \
 AREA:failedConns#27AAE1:"Failed " \
 GPRINT:failedConns:AVERAGE:"Avg\\: %7.2lf %s" \
 GPRINT:failedConns:MIN:"Min\\: %7.2lf %s" \
 GPRINT:failedConns:MAX:"Max\\: %7.2lf %s\\n" \
 COMMENT:"      " \
 LINE2:droppedConns#8DC63F:"Dropped" \
 GPRINT:droppedConns:AVERAGE:"Avg\\: %7.2lf %s" \
 GPRINT:droppedConns:MIN:"Min\\: %7.2lf %s" \
 GPRINT:droppedConns:MAX:"Max\\: %7.2lf %s\\n"

#####
##### Reports for Cisco IDS/IPS devices
#####

report.cisco.ids.pktloss.name=IDS Packet Loss (Cisco)
report.cisco.ids.pktloss.columns=cidsHlthPktLoss
report.cisco.ids.pktloss.type=nodeSnmp
report.cisco.ids.pktloss.command=--title="IDS Packet Loss (Cisco)" \
 --vertical-label="Percent" \
 DEF:loss={rrd1}:cidsHlthPktLoss:AVERAGE \
 COMMENT:"      " \
 AREA:loss#27AAE1:"Packet Loss" \
 GPRINT:loss:AVERAGE:"Avg\\: %7.2lf %s" \
 GPRINT:loss:MIN:"Min\\: %7.2lf %s" \
 GPRINT:loss:MAX:"Max\\: %7.2lf %s\\n"

report.cisco.ids.denyrate.name=IDS Packet Denial Rate (Cisco)
report.cisco.ids.denyrate.columns=cidsHlthPktDenyRate
report.cisco.ids.denyrate.type=nodeSnmp
report.cisco.ids.denyrate.command=--title="IDS Packet Denial Rate (Cisco)" \
 --vertical-label="Percent" \
 DEF:denyrate={rrd1}:cidsHlthPktDenyRate:AVERAGE \
 COMMENT:"      " \
 AREA:denyrate#27AAE1:"Packet Denial" \
 GPRINT:denyrate:AVERAGE:"Avg\\: %7.2lf %s" \
 GPRINT:denyrate:MIN:"Min\\: %7.2lf %s" \
 GPRINT:denyrate:MAX:"Max\\: %7.2lf %s\\n"

report.cisco.ids.alarms.name=IDS Alarms Generated (Cisco)
report.cisco.ids.alarms.columns=cidsHlthAlarmsGend
report.cisco.ids.alarms.type=nodeSnmp
report.cisco.ids.alarms.command=--title="IDS Alarms Generated (Cisco)" \
 --vertical-label="Alarms" \
 DEF:alarms={rrd1}:cidsHlthAlarmsGend:AVERAGE \
 COMMENT:"      " \
 AREA:alarms#27AAE1:"Alarms" \
 GPRINT:alarms:AVERAGE:"Avg\\: %7.2lf %s" \
 GPRINT:alarms:MIN:"Min\\: %7.2lf %s" \
 GPRINT:alarms:MAX:"Max\\: %7.2lf %s\\n"

report.cisco.ids.fruQueue.name=IDS Fragment Reassembly Queue (Cisco)
report.cisco.ids.fruQueue.columns=cidsHlthFragmentsIn,cidsHlthDatagramsIn
report.cisco.ids.fruQueue.type=nodeSnmp
report.cisco.ids.fruQueue.command=--title="IDS Fragment Reassembly Queue (Cisco)" \
 --vertical-label="Items Queued" \
 DEF:frags={rrd1}:cidsHlthFragmentsIn:AVERAGE \
 DEF:dgrams={rrd2}:cidsHlthDatagramsIn:AVERAGE \
 CDEF:dgramsInv=dgrams,-1,* \
 COMMENT:"      " \
 AREA:frags#27AAE1:"Fragments" \
 GPRINT:frags:AVERAGE:"Avg\\: %7.2lf %s" \
 GPRINT:frags:MIN:"Min\\: %7.2lf %s" \
 GPRINT:frags:MAX:"Max\\: %7.2lf %s\\n" \
 COMMENT:"      " \
 AREA:dgramsInv#8DC63F:"Datagrams" \
 GPRINT:dgrams:AVERAGE:"Avg\\: %7.2lf %s" \
 GPRINT:dgrams:MIN:"Min\\: %7.2lf %s" \
 GPRINT:dgrams:MAX:"Max\\: %7.2lf %s\\n"

report.cisco.ids.tcpStreams.name=IDS TCP Streams (Cisco)
report.cisco.ids.tcpStreams.columns=cidsHlthTcpEmbryo,cidsHlthTCPEstab,cidsHlthTcpClosing,cidsHlthTcpStreams
report.cisco.ids.tcpStreams.type=nodeSnmp
report.cisco.ids.tcpStreams.command=--title="IDS TCP Streams (Cisco)" \
 --vertical-label="TCP Connections" \
 DEF:embryo={rrd1}:cidsHlthTcpEmbryo:AVERAGE \
 DEF:estab={rrd2}:cidsHlthTCPEstab:AVERAGE \
 DEF:closing={rrd3}:cidsHlthTcpClosing:AVERAGE \
 DEF:total={rrd4}:cidsHlthTcpStreams:AVERAGE \
 COMMENT:"      " \
 AREA:embryo#27AAE1:"Embryonic  " \
 GPRINT:embryo:AVERAGE:"Avg\\: %7.2lf %s" \
 GPRINT:embryo:MIN:"Min\\: %7.2lf %s" \
 GPRINT:embryo:MAX:"Max\\: %7.2lf %s\\n" \
 COMMENT:"      " \
 STACK:estab#8DC63F:"Established" \
 GPRINT:estab:AVERAGE:"Avg\\: %7.2lf %s" \
 GPRINT:estab:MIN:"Min\\: %7.2lf %s" \
 GPRINT:estab:MAX:"Max\\: %7.2lf %s\\n" \
 COMMENT:"      " \
 STACK:closing#EF343B:"Closing    " \
 GPRINT:closing:AVERAGE:"Avg\\: %7.2lf %s" \
 GPRINT:closing:MIN:"Min\\: %7.2lf %s" \
 GPRINT:closing:MAX:"Max\\: %7.2lf %s\\n" \
 COMMENT:"      " \
 LINE2:total#000000:"Total      " \
 GPRINT:total:AVERAGE:"Avg\\: %7.2lf %s" \
 GPRINT:total:MIN:"Min\\: %7.2lf %s" \
 GPRINT:total:MAX:"Max\\: %7.2lf %s\\n"

report.cisco.ids.activeNodes.name=IDS Queued Active Nodes (Cisco)
report.cisco.ids.activeNodes.columns=cidsHlthActiveNodes
report.cisco.ids.activeNodes.type=nodeSnmp
report.cisco.ids.activeNodes.command=--title="IDS Queued Active Nodes (Cisco)" \
 --vertical-label="Nodes" \
 DEF:nodes={rrd1}:cidsHlthActiveNodes:AVERAGE \
 COMMENT:"      " \
 AREA:nodes#27AAE1:"Active" \
 GPRINT:nodes:AVERAGE:"Avg\\: %7.2lf %s" \
 GPRINT:nodes:MIN:"Min\\: %7.2lf %s" \
 GPRINT:nodes:MAX:"Max\\: %7.2lf %s\\n"

report.cisco.ids.dualNodes.name=IDS Queued Dual Nodes (Cisco)
report.cisco.ids.dualNodes.columns=cidsHlthTcpDualIpPt,cidsHlthUdpDualIpPt,cidsHlthIpDualIp
report.cisco.ids.dualNodes.type=nodeSnmp
report.cisco.ids.dualNodes.command=--title="IDS Queued Dual Nodes (Cisco)" \
 --vertical-label="Nodes" \
 DEF:tcp={rrd1}:cidsHlthTcpDualIpPt:AVERAGE \
 DEF:udp={rrd2}:cidsHlthUdpDualIpPt:AVERAGE \
 DEF:ip={rrd3}:cidsHlthIpDualIp:AVERAGE \
 COMMENT:"      " \
 AREA:tcp#27AAE1:"TCP IPs and Ports" \
 GPRINT:tcp:AVERAGE:"Avg\\: %7.2lf %s" \
 GPRINT:tcp:MIN:"Min\\: %7.2lf %s" \
 GPRINT:tcp:MAX:"Max\\: %7.2lf %s\\n" \
 COMMENT:"      " \
 STACK:udp#8DC63F:"UDP IPs and Ports" \
 GPRINT:udp:AVERAGE:"Avg\\: %7.2lf %s" \
 GPRINT:udp:MIN:"Min\\: %7.2lf %s" \
 GPRINT:udp:MAX:"Max\\: %7.2lf %s\\n" \
 COMMENT:"      " \
 LINE2:ip#EF343B:"IP Addresses Only" \
 GPRINT:ip:AVERAGE:"Avg\\: %7.2lf %s" \
 GPRINT:ip:MIN:"Min\\: %7.2lf %s" \
 GPRINT:ip:MAX:"Max\\: %7.2lf %s\\n"

report.cisco.ids.memCritical.name=IDS Memory Critical (Cisco)
report.cisco.ids.memCritical.columns=cidsHlthMemCritical
report.cisco.ids.memCritical.type=nodeSnmp
report.cisco.ids.memCritical.command=--title="IDS Memory Critical (Cisco)" \
 --vertical-label="Level" \
 --units-exponent 0 \
 --lower-limit 0 --upper-limit 10 --rigid \
 DEF:level={rrd1}:cidsHlthMemCritical:AVERAGE \
 COMMENT:"      " \
 COMMENT:"  Values above 0 indicate some oversubscription\\n" \
 COMMENT:"      " \
 COMMENT:"  Values above 3 indicate critical oversubscription\\n" \
 COMMENT:"      " \
 AREA:level#27AAE1:"Oversubscription" \
 GPRINT:level:AVERAGE:"Avg\\: %7.2lf" \
 GPRINT:level:MIN:"Min\\: %7.2lf" \
 GPRINT:level:MAX:"Max\\: %7.2lf\\n"<|MERGE_RESOLUTION|>--- conflicted
+++ resolved
@@ -697,11 +697,7 @@
  DEF:lfail={rrd2}:cikeInitTunnelFails:AVERAGE \
  DEF:rfail={rrd3}:cikeRespTunnelFails:AVERAGE \
  COMMENT:"      " \
-<<<<<<< HEAD
- AERA:init#27AAE1:"Inits          " \
-=======
  AREA:init#27AAE1:"Inits          " \
->>>>>>> 673e377b
  GPRINT:init:AVERAGE:"Avg\\: %7.2lf %s" \
  GPRINT:init:MIN:"Min\\: %7.2lf %s" \
  GPRINT:init:MAX:"Max\\: %7.2lf %s\\n" \
@@ -1039,11 +1035,7 @@
  DEF:pktsOut={rrd2}:locIfOutPktsSec:AVERAGE \
  CDEF:pktsOutNeg=0,pktsOut,- \
  COMMENT:"      " \
-<<<<<<< HEAD
- AERA:pktsIn#27AAE1:"In" \
-=======
  AREA:pktsIn#27AAE1:"In" \
->>>>>>> 673e377b
  GPRINT:pktsIn:AVERAGE:"Avg\\: %7.2lf %s" \
  GPRINT:pktsIn:MIN:"Min\\: %7.2lf %s" \
  GPRINT:pktsIn:MAX:"Max\\: %7.2lf %s\\n" \
@@ -1132,11 +1124,7 @@
  --vertical-label="millivolts" \
  DEF:volt={rrd1}:cvmVoltStatusValue:AVERAGE \
  COMMENT:"      " \
-<<<<<<< HEAD
- AERA:volt#27AAE1:"Voltage" \
-=======
  AREA:volt#27AAE1:"Voltage" \
->>>>>>> 673e377b
  GPRINT:volt:AVERAGE:" Avg\\: %7.2lf %s" \
  GPRINT:volt:MIN:"Min\\: %7.2lf %s" \
  GPRINT:volt:MAX:"Max\\: %7.2lf %s\\n"
@@ -1155,11 +1143,7 @@
  GPRINT:4BBmax:MIN:"Min\\: %7.2lf %s" \
  GPRINT:4BBmax:MAX:"Max\\: %7.2lf %s\\n" \
  COMMENT:"      " \
-<<<<<<< HEAD
- AERA:4BBcurr#27AAE1:"Current" \
-=======
  AREA:4BBcurr#27AAE1:"Current" \
->>>>>>> 673e377b
  GPRINT:4BBcurr:AVERAGE:" Avg\\: %7.2lf %s" \
  GPRINT:4BBcurr:MIN:"Min\\: %7.2lf %s" \
  GPRINT:4BBcurr:MAX:"Max\\: %7.2lf %s\\n" \
@@ -1231,11 +1215,7 @@
  GPRINT:1550BBmax:MIN:"Min\\: %7.2lf %s" \
  GPRINT:1550BBmax:MAX:"Max\\: %7.2lf %s\\n" \
  COMMENT:"      " \
-<<<<<<< HEAD
- AERA:1550BBcurr#27AAE1:"Current" \
-=======
  AREA:1550BBcurr#27AAE1:"Current" \
->>>>>>> 673e377b
  GPRINT:1550BBcurr:AVERAGE:" Avg\\: %7.2lf %s" \
  GPRINT:1550BBcurr:MIN:"Min\\: %7.2lf %s" \
  GPRINT:1550BBcurr:MAX:"Max\\: %7.2lf %s\\n" \
@@ -1256,11 +1236,7 @@
  CDEF:minAvgRTT=minSumRTT,minNumRTT,/ \
  CDEF:maxAvgRTT=maxSumRTT,maxNumRTT,/ \
  COMMENT:"      " \
-<<<<<<< HEAD
- AERA:avgRTT#27AAE1:"Round-Trip Time (ms)  " \
-=======
  AREA:avgRTT#27AAE1:"Round-Trip Time (ms)  " \
->>>>>>> 673e377b
  GPRINT:avgRTT:AVERAGE:"Avg\\: %7.2lf %s" \
  GPRINT:avgRTT:MIN:"Min\\: %7.2lf %s" \
  GPRINT:avgRTT:MAX:"Max\\: %7.2lf %s\\n"
@@ -1272,11 +1248,7 @@
  --vertical-label ICPIF \
  DEF:ICPIF={rrd1}:jitterICPIF:AVERAGE \
  COMMENT:"      " \
-<<<<<<< HEAD
- AERA:ICPIF#27AAE1:"Actual  " \
-=======
  AREA:ICPIF#27AAE1:"Actual  " \
->>>>>>> 673e377b
  GPRINT:ICPIF:AVERAGE:"Avg\\: %7.2lf %s" \
  GPRINT:ICPIF:MIN:"Min\\: %7.2lf %s" \
  GPRINT:ICPIF:MAX:"Max\\: %7.2lf %s\\n" \
