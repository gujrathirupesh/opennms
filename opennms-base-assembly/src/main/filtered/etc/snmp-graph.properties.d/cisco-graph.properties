--- conflicted
+++ resolved
@@ -1034,9 +1034,8 @@
  DEF:pktsIn={rrd1}:locIfInPktsSec:AVERAGE \
  DEF:pktsOut={rrd2}:locIfOutPktsSec:AVERAGE \
  CDEF:pktsOutNeg=0,pktsOut,- \
-<<<<<<< HEAD
- COMMENT:"      " \
- AERA:pktsIn#27AAE1:"Out" \
+ COMMENT:"      " \
+ AERA:pktsIn#27AAE1:"In" \
  GPRINT:pktsIn:AVERAGE:"Avg\\: %7.2lf %s" \
  GPRINT:pktsIn:MIN:"Min\\: %7.2lf %s" \
  GPRINT:pktsIn:MAX:"Max\\: %7.2lf %s\\n" \
@@ -1045,18 +1044,6 @@
  GPRINT:pktsOut:AVERAGE:"Avg\\: %7.2lf %s" \
  GPRINT:pktsOut:MIN:"Min\\: %7.2lf %s" \
  GPRINT:pktsOut:MAX:"Max\\: %7.2lf %s\\n"
-=======
- AREA:pktsIn#73d216: \
- LINE1:pktsIn#4e9a06:"In" \
- GPRINT:pktsIn:AVERAGE:"Avg  \\: %8.2lf %s" \
- GPRINT:pktsIn:MIN:"Min  \\: %8.2lf %s" \
- GPRINT:pktsIn:MAX:"Max  \\: %8.2lf %s\\n" \
- AREA:pktsOutNeg#729fcf: \
- LINE1:pktsOutNeg#3465a4:"Out" \
- GPRINT:pktsOut:AVERAGE:"Avg  \\: %8.2lf %s" \
- GPRINT:pktsOut:MIN:"Min  \\: %8.2lf %s" \
- GPRINT:pktsOut:MAX:"Max  \\: %8.2lf %s\\n"
->>>>>>> 97d31aec
 
 report.cisco.protoin.name=Protocol Distribution In (Cisco)
 report.cisco.protoin.columns=locIfipInOct, locIfnovellInOct,locIfbridgedInOct
