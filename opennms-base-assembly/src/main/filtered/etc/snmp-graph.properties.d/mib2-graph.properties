--- conflicted
+++ resolved
@@ -800,12 +800,8 @@
  AREA:dpercent90#de6822:"81-90%" \
  AREA:dpercent100#d94c20:"91-100%\\n" \
  COMMENT:"\\n" \
-<<<<<<< HEAD
- COMMENT:"      " \
- HRULE:100#d94c20:: \
-=======
+ COMMENT:"      " \
  HRULE:100#d94c20 \
->>>>>>> 018e5d6b
  COMMENT:"\\n" \
  COMMENT:"      " \
  LINE1:dpercent#46683b:"Storage used in (%)" \
