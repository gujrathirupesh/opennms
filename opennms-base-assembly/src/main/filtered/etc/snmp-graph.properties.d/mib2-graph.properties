##############################################################################
##
##  Please add report definition in a new line to make it easier
##  for script based sanity checks
##
##################################################

reports=mib2.HCbits, \
mib2.bits, \
mib2.HCpercentdiscards, \
mib2.percentdiscards, \
mib2.HCpercenterrors, \
mib2.percenterrors, \
mib2.discards, \
mib2.errors, \
mib2.HCpackets, \
mib2.HCmcastpackets, \
mib2.HCbcastpackets, \
mib2.packets, \
mib2.tcpopen, \
mib2.tcpcurrent, \
mib2.tcperrs, \
mib2.tcpsegs, \
mib2.udpdgrams, \
mib2.udpnoports, \
mib2.udperrors, \
mib2.icmp.msgs, \
mib2.icmp.problems, \
mib2.icmp.info, \
mib2.icmp.echoes, \
mib2.powerethernet, \
mib2.traffic-inout, \
mib2.HCtraffic-inout, \
mib2.ups-charge, \
mib2.ups-time, \
mib2.ups-load, \
mib2.ups-power, \
mib2.ups-acvolt, \
mib2.ups-accurrent, \
mib2.ups-powerfactor, \
mib2.ups-freq, \
mib2.ups-battvolt, \
mib2.ups-battamp, \
mib2.ups-temp, \
mib2printer.lifeCount, \
mib2printer.powerOnCount, \
mib2printer.markersupply, \
mib2.storage.usage, \
mib2.storage-non-unique.usage,

# Reports Generated From MIB-2 OIDs

report.mib2.HCbits.name=Bits In/Out (High Speed)
report.mib2.HCbits.suppress=mib2.bits
report.mib2.HCbits.columns=ifHCInOctets,ifHCOutOctets
report.mib2.HCbits.type=interfaceSnmp
report.mib2.HCbits.command=--title="Bits In/Out (High Speed)" \
 --vertical-label="Bits per second" \
 DEF:octIn={rrd1}:ifHCInOctets:AVERAGE \
 DEF:octOut={rrd2}:ifHCOutOctets:AVERAGE \
 CDEF:rawbitsIn=octIn,8,* \
 CDEF:rawbitsOut=octOut,8,* \
 CDEF:rawbitsOutNeg=0,rawbitsOut,- \
 CDEF:rawtotBits=octIn,octOut,+,8,* \
 CDEF:bitsIn=rawbitsIn,UN,0,rawbitsIn,IF \
 CDEF:bitsOut=rawbitsOut,UN,0,rawbitsOut,IF \
 CDEF:totBits=rawtotBits,UN,0,rawtotBits,IF \
 CDEF:outSum=bitsOut,{diffTime},* \
 CDEF:inSum=bitsIn,{diffTime},* \
 CDEF:totSum=totBits,{diffTime},* \
 COMMENT:"      " \
 AREA:rawbitsIn#27AAE1:"In " \
 GPRINT:rawbitsIn:AVERAGE:"Avg\\: %7.2lf %s" \
 GPRINT:rawbitsIn:MIN:"Min\\: %7.2lf %s" \
 GPRINT:rawbitsIn:MAX:"Max\\: %7.2lf %s\\n" \
 COMMENT:"      " \
 AREA:rawbitsOutNeg#8DC63F:"Out" \
 GPRINT:rawbitsOut:AVERAGE:"Avg\\: %7.2lf %s" \
 GPRINT:rawbitsOut:MIN:"Min\\: %7.2lf %s" \
 GPRINT:rawbitsOut:MAX:"Max\\: %7.2lf %s\\n" \
 COMMENT:"      " \
 GPRINT:inSum:AVERAGE:"  Tot In\\: %7.2lf %s" \
 GPRINT:outSum:AVERAGE:" Tot Out\\: %7.2lf %s" \
 GPRINT:totSum:AVERAGE:" Tot\\: %7.2lf %s\\n"

report.mib2.bits.name=Bits In/Out
report.mib2.bits.columns=ifInOctets,ifOutOctets
report.mib2.bits.type=interfaceSnmp
report.mib2.bits.command=--title="Bits In/Out" \
 --vertical-label="Bits per second" \
 DEF:octIn={rrd1}:ifInOctets:AVERAGE \
 DEF:octOut={rrd2}:ifOutOctets:AVERAGE \
 CDEF:rawbitsIn=octIn,8,* \
 CDEF:rawbitsOut=octOut,8,* \
 CDEF:rawbitsOutNeg=0,rawbitsOut,- \
 CDEF:rawtotBits=octIn,octOut,+,8,* \
 CDEF:bitsIn=rawbitsIn,UN,0,rawbitsIn,IF \
 CDEF:bitsOut=rawbitsOut,UN,0,rawbitsOut,IF \
 CDEF:totBits=rawtotBits,UN,0,rawtotBits,IF \
 CDEF:outSum=bitsOut,{diffTime},* \
 CDEF:inSum=bitsIn,{diffTime},* \
 CDEF:totSum=totBits,{diffTime},* \
 COMMENT:"      " \
 AREA:rawbitsIn#27AAE1:"In " \
 GPRINT:rawbitsIn:AVERAGE:"Avg\\: %7.2lf %s" \
 GPRINT:rawbitsIn:MIN:"Min\\: %7.2lf %s" \
 GPRINT:rawbitsIn:MAX:"Max\\: %7.2lf %s\\n" \
 COMMENT:"      " \
 AREA:rawbitsOutNeg#8DC63F:"Out" \
 GPRINT:rawbitsOut:AVERAGE:"Avg\\: %7.2lf %s" \
 GPRINT:rawbitsOut:MIN:"Min\\: %7.2lf %s" \
 GPRINT:rawbitsOut:MAX:"Max\\: %7.2lf %s\\n" \
 COMMENT:"      " \
 GPRINT:inSum:AVERAGE:"  Tot In\\: %7.2lf %s" \
 GPRINT:outSum:AVERAGE:" Tot Out\\: %7.2lf %s" \
 GPRINT:totSum:AVERAGE:" Tot\\: %7.2lf %s\\n"

report.mib2.HCpercentdiscards.name=Percent Discards In/Out (High Speed)
report.mib2.HCpercentdiscards.columns=ifInDiscards,ifHCInUcastPkts,ifHCInMulticastPkts,ifHCInBroadcastPkts,ifOutDiscards,ifHCOutUcastPkts,ifHCOutMulticastPkt,ifHCOutBroadcastPkt
report.mib2.HCpercentdiscards.suppress=mib2.percentdiscards
report.mib2.HCpercentdiscards.type=interfaceSnmp
report.mib2.HCpercentdiscards.command=--title="Percent Discards In/Out (High Speed)" \
 --vertical-label="Percent discards" \
 DEF:discardsIn={rrd1}:ifInDiscards:AVERAGE \
 DEF:upktsIn={rrd2}:ifHCInUcastPkts:AVERAGE \
 DEF:mcpktsIn={rrd3}:ifHCInMulticastPkts:AVERAGE \
 DEF:bcpktsIn={rrd4}:ifHCInBroadcastPkts:AVERAGE \
 DEF:discardsOut={rrd5}:ifOutDiscards:AVERAGE \
 DEF:upktsOut={rrd6}:ifHCOutUcastPkts:AVERAGE \
 DEF:mcpktsOut={rrd7}:ifHCOutMulticastPkt:AVERAGE \
 DEF:bcpktsOut={rrd8}:ifHCOutBroadcastPkt:AVERAGE \
 CDEF:percentIn=discardsIn,upktsIn,mcpktsIn,+,bcpktsIn,+,/,100,* \
 CDEF:percentOut=discardsOut,upktsOut,mcpktsOut,+,bcpktsOut,+,/,100,* \
 CDEF:percentOutNeg=0,percentOut,- \
 COMMENT:"      " \
 AREA:percentIn#27AAE1:"In " \
 GPRINT:percentIn:AVERAGE:"Avg\\: %7.2lf %s" \
 GPRINT:percentIn:MIN:"Min\\: %7.2lf %s" \
 GPRINT:percentIn:MAX:"Max\\: %7.2lf %s\\n" \
 COMMENT:"      " \
 AREA:percentOutNeg#8DC63F:"Out" \
 GPRINT:percentOut:AVERAGE:"Avg\\: %7.2lf %s" \
 GPRINT:percentOut:MIN:"Min\\: %7.2lf %s" \
 GPRINT:percentOut:MAX:"Max\\: %7.2lf %s\\n"

report.mib2.percentdiscards.name=Percent Discards In/Out
report.mib2.percentdiscards.columns=ifInDiscards,ifInUcastpkts,ifInNUcastpkts,ifOutDiscards,ifOutUcastPkts,ifOutNUcastPkts
report.mib2.percentdiscards.type=interfaceSnmp
report.mib2.percentdiscards.command=--title="Percent Discards In/Out" \
 --vertical-label="Percent discards" \
 DEF:discardsIn={rrd1}:ifInDiscards:AVERAGE \
 DEF:upktsIn={rrd2}:ifInUcastpkts:AVERAGE \
 DEF:nupktsIn={rrd3}:ifInNUcastpkts:AVERAGE \
 DEF:discardsOut={rrd4}:ifOutDiscards:AVERAGE \
 DEF:upktsOut={rrd5}:ifOutUcastPkts:AVERAGE \
 DEF:nupktsOut={rrd6}:ifOutNUcastPkts:AVERAGE \
 CDEF:percentIn=discardsIn,upktsIn,nupktsIn,+,/,100,* \
 CDEF:percentOut=discardsOut,upktsOut,nupktsOut,+,/,100,* \
 CDEF:percentOutNeg=0,percentOut,- \
 COMMENT:"      " \
 AREA:percentIn#27AAE1:"In " \
 GPRINT:percentIn:AVERAGE:"Avg\\: %7.2lf %s" \
 GPRINT:percentIn:MIN:"Min\\: %7.2lf %s" \
 GPRINT:percentIn:MAX:"Max\\: %7.2lf %s\\n" \
 COMMENT:"      " \
 AREA:percentOutNeg#8DC63F:"Out" \
 GPRINT:percentOut:AVERAGE:"Avg\\: %7.2lf %s" \
 GPRINT:percentOut:MIN:"Min\\: %7.2lf %s" \
 GPRINT:percentOut:MAX:"Max\\: %7.2lf %s\\n"

report.mib2.HCpercenterrors.name=Percent Errors In/Out (High Speed)
report.mib2.HCpercenterrors.columns=ifInErrors,ifHCInUcastPkts,ifHCInMulticastPkts,ifHCInBroadcastPkts,ifInDiscards,ifOutErrors,ifHCOutUcastPkts,ifHCOutMulticastPkt,ifHCOutBroadcastPkt,ifOutDiscards
report.mib2.HCpercenterrors.suppress=mib2.percenterrors
report.mib2.HCpercenterrors.type=interfaceSnmp
report.mib2.HCpercenterrors.command=--title="Percent Errors In/Out (High Speed)" \
 --vertical-label="Percent errors" \
 DEF:errIn={rrd1}:ifInErrors:AVERAGE \
 DEF:upktsIn={rrd2}:ifHCInUcastPkts:AVERAGE \
 DEF:mcpktsIn={rrd3}:ifHCInMulticastPkts:AVERAGE \
 DEF:bcpktsIn={rrd4}:ifHCInBroadcastPkts:AVERAGE \
 DEF:discardsIn={rrd5}:ifInDiscards:AVERAGE \
 DEF:errOut={rrd6}:ifOutErrors:AVERAGE \
 DEF:upktsOut={rrd7}:ifHCOutUcastPkts:AVERAGE \
 DEF:mcpktsOut={rrd8}:ifHCOutMulticastPkt:AVERAGE \
 DEF:bcpktsOut={rrd9}:ifHCOutBroadcastPkt:AVERAGE \
 DEF:discardsOut={rrd10}:ifOutDiscards:AVERAGE \
 CDEF:percentIn=errIn,upktsIn,mcpktsIn,+,bcpktsIn,+,discardsIn,-,/,100,* \
 CDEF:percentOut=errOut,upktsOut,mcpktsOut,+,bcpktsOut,+,discardsOut,-,/,100,* \
 CDEF:percentOutNeg=0,percentOut,- \
 COMMENT:"      " \
 AREA:percentIn#27AAE1:"In " \
 GPRINT:percentIn:AVERAGE:"Avg\\: %7.2lf %s" \
 GPRINT:percentIn:MIN:"Min\\: %7.2lf %s" \
 GPRINT:percentIn:MAX:"Max\\: %7.2lf %s\\n" \
 COMMENT:"      " \
 AREA:percentOutNeg#8DC63F:"Out" \
 GPRINT:percentOut:AVERAGE:"Avg\\: %7.2lf %s" \
 GPRINT:percentOut:MIN:"Min\\: %7.2lf %s" \
 GPRINT:percentOut:MAX:"Max\\: %7.2lf %s\\n"

report.mib2.percenterrors.name=Percent Errors In/Out
report.mib2.percenterrors.columns=ifInErrors,ifInUcastpkts,ifInNUcastpkts,ifInDiscards,ifOutErrors,ifOutUcastPkts,ifOutNUcastPkts,ifOutDiscards
report.mib2.percenterrors.type=interfaceSnmp
report.mib2.percenterrors.command=--title="Percent Errors In/Out" \
 --vertical-label="Percent errors" \
 DEF:errIn={rrd1}:ifInErrors:AVERAGE \
 DEF:upktsIn={rrd2}:ifInUcastpkts:AVERAGE \
 DEF:nupktsIn={rrd3}:ifInNUcastpkts:AVERAGE \
 DEF:discardsIn={rrd4}:ifInDiscards:AVERAGE \
 DEF:errOut={rrd5}:ifOutErrors:AVERAGE \
 DEF:upktsOut={rrd6}:ifOutUcastPkts:AVERAGE \
 DEF:nupktsOut={rrd7}:ifOutNUcastPkts:AVERAGE \
 DEF:discardsOut={rrd8}:ifOutDiscards:AVERAGE \
 CDEF:percentIn=errIn,upktsIn,nupktsIn,+,discardsIn,-,/,100,* \
 CDEF:percentOut=errOut,upktsOut,nupktsOut,+,discardsOut,-,/,100,* \
 CDEF:percentOutNeg=0,percentOut,- \
 COMMENT:"      " \
 AREA:percentIn#27AAE1:"In " \
 GPRINT:percentIn:AVERAGE:"Avg\\: %7.2lf %s" \
 GPRINT:percentIn:MIN:"Min\\: %7.2lf %s" \
 GPRINT:percentIn:MAX:"Max\\: %7.2lf %s\\n" \
 COMMENT:"      " \
 AREA:percentOutNeg#8DC63F:"Out" \
 GPRINT:percentOut:AVERAGE:"Avg\\: %7.2lf %s" \
 GPRINT:percentOut:MIN:"Min\\: %7.2lf %s" \
 GPRINT:percentOut:MAX:"Max\\: %7.2lf %s\\n"

report.mib2.discards.name=Discards In/Out
report.mib2.discards.columns=ifInDiscards,ifOutDiscards
report.mib2.discards.type=interfaceSnmp
report.mib2.discards.command=--title="Discards In/Out" \
 --vertical-label="Discarded packets" \
 DEF:octIn={rrd1}:ifInDiscards:AVERAGE \
 DEF:octOut={rrd2}:ifOutDiscards:AVERAGE \
 CDEF:octOutNeg=0,octOut,- \
 COMMENT:"      " \
 AREA:octIn#27AAE1:"In " \
 GPRINT:octIn:AVERAGE:"Avg\\: %7.2lf %s" \
 GPRINT:octIn:MIN:"Min\\: %7.2lf %s" \
 GPRINT:octIn:MAX:"Max\\: %7.2lf %s\\n" \
 COMMENT:"      " \
 AREA:octOutNeg#8DC63F:"Out" \
 GPRINT:octOut:AVERAGE:"Avg\\: %7.2lf %s" \
 GPRINT:octOut:MIN:"Min\\: %7.2lf %s" \
 GPRINT:octOut:MAX:"Max\\: %7.2lf %s\\n"

report.mib2.errors.name=Errors In/Out
report.mib2.errors.columns=ifInErrors,ifOutErrors
report.mib2.errors.type=interfaceSnmp
report.mib2.errors.command=--title="Errors In/Out" \
 --vertical-label="Errant packets" \
 DEF:octIn={rrd1}:ifInErrors:AVERAGE \
 DEF:octOut={rrd2}:ifOutErrors:AVERAGE \
 CDEF:octOutNeg=0,octOut,- \
<<<<<<< HEAD
 COMMENT:"      " \
 AREA:octIn#27AAE1:"In " \
 GPRINT:octIn:AVERAGE:"Avg\\: %7.2lf %s" \
 GPRINT:octIn:MIN:"Min\\: %7.2lf %s" \
 GPRINT:octIn:MAX:"Max\\: %7.2lf %s\\n" \
 COMMENT:"      " \
 AREA:octOutNeg#8DC63F:"Out" \
 GPRINT:octOut:AVERAGE:"Avg\\: %7.2lf %s" \
 GPRINT:octOut:MIN:"Min\\: %7.2lf %s" \
 GPRINT:octOut:MAX:"Max\\: %7.2lf %s\\n"
=======
 AREA:octIn#f57900 \
 LINE1:octIn#cc0000:"In " \
 GPRINT:octIn:AVERAGE:"Avg  \\: %8.2lf %s" \
 GPRINT:octIn:MIN:"Min  \\: %8.2lf %s" \
 GPRINT:octIn:MAX:"Max  \\: %8.2lf %s\\n" \
 AREA:octOutNeg#fcaf3e \
 LINE1:octOutNeg#f57900:"Out" \
 GPRINT:octOut:AVERAGE:"Avg  \\: %8.2lf %s" \
 GPRINT:octOut:MIN:"Min  \\: %8.2lf %s" \
 GPRINT:octOut:MAX:"Max  \\: %8.2lf %s\\n"

report.mib2.HCbits.name=Bits In/Out (High Speed)
report.mib2.HCbits.suppress=mib2.bits
report.mib2.HCbits.columns=ifHCInOctets,ifHCOutOctets
report.mib2.HCbits.type=interfaceSnmp
report.mib2.HCbits.command=--title="Bits In/Out (High Speed)" \
 --vertical-label="Bits per second" \
 DEF:octIn={rrd1}:ifHCInOctets:AVERAGE \
 DEF:octOut={rrd2}:ifHCOutOctets:AVERAGE \
 CDEF:rawbitsIn=octIn,8,* \
 CDEF:rawbitsOut=octOut,8,* \
 CDEF:rawbitsOutNeg=0,rawbitsOut,- \
 CDEF:rawtotBits=octIn,octOut,+,8,* \
 CDEF:bitsIn=rawbitsIn,UN,0,rawbitsIn,IF \
 CDEF:bitsOut=rawbitsOut,UN,0,rawbitsOut,IF \
 CDEF:totBits=rawtotBits,UN,0,rawtotBits,IF \
 CDEF:outSum=bitsOut,{diffTime},* \
 CDEF:inSum=bitsIn,{diffTime},* \
 CDEF:totSum=totBits,{diffTime},* \
 AREA:rawbitsIn#73d216 \
 LINE1:rawbitsIn#4e9a06:"In " \
 GPRINT:rawbitsIn:AVERAGE:"Avg  \\: %8.2lf %s" \
 GPRINT:rawbitsIn:MIN:"Min  \\: %8.2lf %s" \
 GPRINT:rawbitsIn:MAX:"Max  \\: %8.2lf %s\\n" \
 AREA:rawbitsOutNeg#729fcf \
 LINE1:rawbitsOutNeg#3465a4:"Out" \
 GPRINT:rawbitsOut:AVERAGE:"Avg  \\: %8.2lf %s" \
 GPRINT:rawbitsOut:MIN:"Min  \\: %8.2lf %s" \
 GPRINT:rawbitsOut:MAX:"Max  \\: %8.2lf %s\\n" \
 GPRINT:inSum:AVERAGE:"  Tot In  \\: %8.2lf %s" \
 GPRINT:outSum:AVERAGE:" Tot Out  \\: %8.2lf %s" \
 GPRINT:totSum:AVERAGE:" Tot  \\: %8.2lf %s\\n"
>>>>>>> 88ad4d0a

report.mib2.octets.name=Bytes In/Out
report.mib2.octets.columns=ifInOctets,ifOutOctets
report.mib2.octets.type=interfaceSnmp
report.mib2.octets.command=--title="Octets In/Out" \
 --vertical-label="Octets per second" \
 --base=1024 \
 DEF:octIn={rrd1}:ifInOctets:AVERAGE \
 DEF:octOut={rrd2}:ifOutOctets:AVERAGE \
 CDEF:octOutNeg=0,octOut,- \
 COMMENT:"      " \
 AREA:octIn#27AAE1:"In " \
 GPRINT:octIn:AVERAGE:"Avg\\: %7.2lf %s" \
 GPRINT:octIn:MIN:"Min\\: %7.2lf %s" \
 GPRINT:octIn:MAX:"Max\\: %7.2lf %s\\n" \
 COMMENT:"      " \
 AREA:octOutNeg#8DC63F:"Out" \
 GPRINT:octOut:AVERAGE:"Avg\\: %7.2lf %s" \
 GPRINT:octOut:MIN:"Min\\: %7.2lf %s" \
 GPRINT:octOut:MAX:"Max\\: %7.2lf %s\\n"

report.mib2.HCpackets.name=Unicast Packets In/Out (High Speed)
report.mib2.HCpackets.columns=ifHCInUcastPkts,ifHCOutUcastPkts
report.mib2.HCpackets.type=interfaceSnmp
report.mib2.HCpackets.suppress=mib2.packets
report.mib2.HCpackets.command=--title="Unicast Packets In/Out (High Speed)" \
 --vertical-label="Packets per second" \
 DEF:pktsIn={rrd1}:ifHCInUcastPkts:AVERAGE \
 DEF:pktsOut={rrd2}:ifHCOutUcastPkts:AVERAGE \
 CDEF:pktsOutNeg=0,pktsOut,- \
 COMMENT:"      " \
 AREA:pktsIn#27AAE1:"In " \
 GPRINT:pktsIn:AVERAGE:"Avg\\: %7.2lf %s" \
 GPRINT:pktsIn:MIN:"Min\\: %7.2lf %s" \
 GPRINT:pktsIn:MAX:"Max\\: %7.2lf %s\\n" \
 COMMENT:"      " \
 AREA:pktsOutNeg#8DC63F:"Out" \
 GPRINT:pktsOut:AVERAGE:"Avg\\: %7.2lf %s" \
 GPRINT:pktsOut:MIN:"Min\\: %7.2lf %s" \
 GPRINT:pktsOut:MAX:"Max\\: %7.2lf %s\\n"

report.mib2.HCmcastpackets.name=Multicast Packets In/Out (High Speed)
report.mib2.HCmcastpackets.columns=ifHCInMulticastPkts,ifHCOutMulticastPkt
report.mib2.HCmcastpackets.type=interfaceSnmp
report.mib2.HCmcastpackets.command=--title="Multicast Packets In/Out (High Speed)" \
 --vertical-label="Packets per second" \
 DEF:pktsIn={rrd1}:ifHCInMulticastPkts:AVERAGE \
 DEF:pktsOut={rrd2}:ifHCOutMulticastPkt:AVERAGE \
 CDEF:pktsOutNeg=0,pktsOut,- \
 COMMENT:"      " \
 AREA:pktsIn#27AAE1:"In " \
 GPRINT:pktsIn:AVERAGE:"Avg\\: %7.2lf %s" \
 GPRINT:pktsIn:MIN:"Min\\: %7.2lf %s" \
 GPRINT:pktsIn:MAX:"Max\\: %7.2lf %s\\n" \
 COMMENT:"      " \
 AREA:pktsOutNeg#8DC63F:"Out" \
 GPRINT:pktsOut:AVERAGE:"Avg\\: %7.2lf %s" \
 GPRINT:pktsOut:MIN:"Min\\: %7.2lf %s" \
 GPRINT:pktsOut:MAX:"Max\\: %7.2lf %s\\n"

report.mib2.HCbcastpackets.name=Broadcast Packets In/Out (High Speed)
report.mib2.HCbcastpackets.columns=ifHCInBroadcastPkts,ifHCOutBroadcastPkt
report.mib2.HCbcastpackets.type=interfaceSnmp
report.mib2.HCbcastpackets.command=--title="Broadcast Packets In/Out (High Speed)" \
 --vertical-label="Packets per second" \
 DEF:pktsIn={rrd1}:ifHCInBroadcastPkts:AVERAGE \
 DEF:pktsOut={rrd2}:ifHCOutBroadcastPkt:AVERAGE \
 CDEF:pktsOutNeg=0,pktsOut,- \
 COMMENT:"      " \
 AREA:pktsIn#27AAE1:"In " \
 GPRINT:pktsIn:AVERAGE:"Avg\\: %7.2lf %s" \
 GPRINT:pktsIn:MIN:"Min\\: %7.2lf %s" \
 GPRINT:pktsIn:MAX:"Max\\: %7.2lf %s\\n" \
 COMMENT:"      " \
 AREA:pktsOutNeg#8DC63F:"Out" \
 GPRINT:pktsOut:AVERAGE:"Avg\\: %7.2lf %s" \
 GPRINT:pktsOut:MIN:"Min\\: %7.2lf %s" \
 GPRINT:pktsOut:MAX:"Max\\: %7.2lf %s\\n"

report.mib2.packets.name=Unicast Packets In/Out
report.mib2.packets.columns=ifInUcastpkts,ifOutUcastPkts
report.mib2.packets.type=interfaceSnmp
report.mib2.packets.command=--title="Unicast Packets In/Out" \
 --vertical-label="Packets per second" \
 DEF:pktsIn={rrd1}:ifInUcastpkts:AVERAGE \
 DEF:pktsOut={rrd2}:ifOutUcastPkts:AVERAGE \
 CDEF:pktsOutNeg=0,pktsOut,- \
 COMMENT:"      " \
 AREA:pktsIn#27AAE1:"In " \
 GPRINT:pktsIn:AVERAGE:"Avg\\: %7.2lf %s" \
 GPRINT:pktsIn:MIN:"Min\\: %7.2lf %s" \
 GPRINT:pktsIn:MAX:"Max\\: %7.2lf %s\\n" \
 COMMENT:"      " \
 AREA:pktsOutNeg#8DC63F:"Out" \
 GPRINT:pktsOut:AVERAGE:"Avg\\: %7.2lf %s" \
 GPRINT:pktsOut:MIN:"Min\\: %7.2lf %s" \
 GPRINT:pktsOut:MAX:"Max\\: %7.2lf %s\\n"

report.mib2.tcpopen.name=TCP Open Connections
report.mib2.tcpopen.columns=tcpActiveOpens, tcpPassiveOpens
report.mib2.tcpopen.type=nodeSnmp
report.mib2.tcpopen.command=--title="TCP Open Connections" \
 --vertical-label="TCP Opens Per Second" \
 DEF:actOpen={rrd1}:tcpActiveOpens:AVERAGE \
 DEF:passOpen={rrd2}:tcpPassiveOpens:AVERAGE \
 CDEF:negActOpen=0,actOpen,- \
 COMMENT:"      " \
 AREA:passOpen#27AAE1:"In (Passive)" \
 GPRINT:passOpen:AVERAGE:"Avg\\: %7.2lf %s" \
 GPRINT:passOpen:MIN:"Min\\: %7.2lf %s" \
 GPRINT:passOpen:MAX:"Max\\: %7.2lf %s\\n" \
 COMMENT:"      " \
 AREA:negActOpen#8DC63F:"Out (Active)" \
 GPRINT:actOpen:AVERAGE:"Avg\\: %7.2lf %s" \
 GPRINT:actOpen:MIN:"Min\\: %7.2lf %s" \
 GPRINT:actOpen:MAX:"Max\\: %7.2lf %s\\n"

report.mib2.tcpcurrent.name=Current TCP Connections
report.mib2.tcpcurrent.columns=tcpCurrEstab
report.mib2.tcpcurrent.type=nodeSnmp
report.mib2.tcpcurrent.command=--title="Current TCP Connections" \
 --vertical-label="Current Connections" \
 DEF:currEstab={rrd1}:tcpCurrEstab:AVERAGE \
<<<<<<< HEAD
 COMMENT:"      " \
 AREA:currEstab#27AAE1:"Current " \
 GPRINT:currEstab:AVERAGE:"Avg\\: %7.2lf %s" \
 GPRINT:currEstab:MIN:"Min\\: %7.2lf %s" \
 GPRINT:currEstab:MAX:"Max\\: %7.2lf %s\\n"
=======
 AREA:currEstab#73d216 \
 LINE1:currEstab#4e9a06:"Current " \
 GPRINT:currEstab:AVERAGE:"Avg  \\: %8.2lf %s" \
 GPRINT:currEstab:MIN:"Min  \\: %8.2lf %s" \
 GPRINT:currEstab:MAX:"Max  \\: %8.2lf %s\\n"
>>>>>>> 88ad4d0a

report.mib2.tcperrs.name=TCP Errors and Failures
report.mib2.tcperrs.columns=tcpAttemptFails, tcpEstabResets, tcpInErrors, tcpOutRsts
report.mib2.tcperrs.type=nodeSnmp
report.mib2.tcperrs.command=--title="TCP Errors and Failures" \
 --vertical-label="Errors Per Second" \
 DEF:fails={rrd1}:tcpAttemptFails:AVERAGE \
 DEF:reset={rrd2}:tcpEstabResets:AVERAGE \
 DEF:errors={rrd3}:tcpInErrors:AVERAGE \
 DEF:rsts={rrd4}:tcpOutRsts:AVERAGE \
<<<<<<< HEAD
 COMMENT:"      " \
 AREA:fails#27AAE1:"Failed Connections" \
 GPRINT:fails:AVERAGE:"Avg\\: %7.2lf %s" \
 GPRINT:fails:MIN:"Min\\: %7.2lf %s" \
 GPRINT:fails:MAX:"Max\\: %7.2lf %s\\n" \
 COMMENT:"      " \
 STACK:reset#8DC63F:"Established Resets" \
 GPRINT:reset:AVERAGE:"Avg\\: %7.2lf %s" \
 GPRINT:reset:MIN:"Min\\: %7.2lf %s" \
 GPRINT:reset:MAX:"Max\\: %7.2lf %s\\n" \
 COMMENT:"      " \
 STACK:errors#EF343B:"Errored Segments  " \
 GPRINT:errors:AVERAGE:"Avg\\: %7.2lf %s" \
 GPRINT:errors:MIN:"Min\\: %7.2lf %s" \
 GPRINT:errors:MAX:"Max\\: %7.2lf %s\\n" \
 COMMENT:"      " \
 STACK:rsts#FFB238:"Resets Sent       " \
 GPRINT:rsts:AVERAGE:"Avg\\: %7.2lf %s" \
 GPRINT:rsts:MIN:"Min\\: %7.2lf %s" \
 GPRINT:rsts:MAX:"Max\\: %7.2lf %s\\n"
=======
 AREA:fails#75507b:"Failed Connections" \
 GPRINT:fails:AVERAGE:"Avg  \\: %8.2lf %s" \
 GPRINT:fails:MIN:"Min  \\: %8.2lf %s" \
 GPRINT:fails:MAX:"Max  \\: %8.2lf %s\\n" \
 STACK:reset#ef2929:"Established Resets" \
 GPRINT:reset:AVERAGE:"Avg  \\: %8.2lf %s" \
 GPRINT:reset:MIN:"Min  \\: %8.2lf %s" \
 GPRINT:reset:MAX:"Max  \\: %8.2lf %s\\n" \
 STACK:errors#73d216:"Errored Segments  " \
 GPRINT:errors:AVERAGE:"Avg  \\: %8.2lf %s" \
 GPRINT:errors:MIN:"Min  \\: %8.2lf %s" \
 GPRINT:errors:MAX:"Max  \\: %8.2lf %s\\n" \
 STACK:rsts#3465a4:"Resets Sent       " \
 GPRINT:rsts:AVERAGE:"Avg  \\: %8.2lf %s" \
 GPRINT:rsts:MIN:"Min  \\: %8.2lf %s" \
 GPRINT:rsts:MAX:"Max  \\: %8.2lf %s\\n"
>>>>>>> 88ad4d0a

report.mib2.tcpsegs.name=TCP Segments
report.mib2.tcpsegs.columns=tcpInSegs, tcpOutSegs, tcpRetransSegs
report.mib2.tcpsegs.type=nodeSnmp
report.mib2.tcpsegs.command=--title="TCP Segments" \
 --vertical-label="Segments Per Second" \
 DEF:inSegs={rrd1}:tcpInSegs:AVERAGE \
 DEF:outSegs={rrd2}:tcpOutSegs:AVERAGE \
 DEF:reSegs={rrd3}:tcpRetransSegs:AVERAGE \
 CDEF:negOutSegs=0,outSegs,- \
 CDEF:negReSegs=0,reSegs,- \
 COMMENT:"      " \
 AREA:inSegs#27AAE1:"In            " \
 GPRINT:inSegs:AVERAGE:" Avg\\: %7.2lf %s" \
 GPRINT:inSegs:MIN:"Min\\: %7.2lf %s" \
 GPRINT:inSegs:MAX:"Max\\: %7.2lf %s\\n" \
 COMMENT:"      " \
 AREA:negOutSegs#8DC63F:"Out            " \
 GPRINT:outSegs:AVERAGE:"Avg\\: %7.2lf %s" \
 GPRINT:outSegs:MIN:"Min\\: %7.2lf %s" \
 GPRINT:outSegs:MAX:"Max\\: %7.2lf %s\\n" \
 COMMENT:"      " \
 AREA:negReSegs#EF343B:"Retransmissions" \
 GPRINT:reSegs:AVERAGE:"Avg\\: %7.2lf %s" \
 GPRINT:reSegs:MIN:"Min\\: %7.2lf %s" \
 GPRINT:reSegs:MAX:"Max\\: %7.2lf %s\\n"

report.mib2.udpdgrams.name=UDP Datagrams
report.mib2.udpdgrams.columns=udpInDatagrams, udpOutDatagrams
report.mib2.udpdgrams.type=nodeSnmp
report.mib2.udpdgrams.command=--title="UDP Datagrams" \
 --vertical-label="Datagrams Per Second" \
 DEF:inDgrams={rrd1}:udpInDatagrams:AVERAGE \
 DEF:outDgrams={rrd2}:udpOutDatagrams:AVERAGE \
 CDEF:negOutDgrams=0,outDgrams,- \
 AREA:inDgrams#73d216 \
 LINE1:inDgrams#4e9a06:"In            " \
 GPRINT:inDgrams:AVERAGE:" Avg  \\: %8.2lf %s" \
 GPRINT:inDgrams:MIN:"Min  \\: %8.2lf %s" \
 GPRINT:inDgrams:MAX:"Max  \\: %8.2lf %s\\n" \
 AREA:negOutDgrams#3465a4 \
 LINE1:negOutDgrams#204a87:"Out            " \
 GPRINT:outDgrams:AVERAGE:"Avg  \\: %8.2lf %s" \
 GPRINT:outDgrams:MIN:"Min  \\: %8.2lf %s" \
 GPRINT:outDgrams:MAX:"Max  \\: %8.2lf %s\\n"

report.mib2.udpnoports.name=UDP No-Ports
report.mib2.udpnoports.columns=udpNoPorts
report.mib2.udpnoports.type=nodeSnmp
report.mib2.udpnoports.command=--title="UDP No-Ports" \
 --vertical-label="No-Ports Per Second" \
 DEF:noports={rrd1}:udpNoPorts:AVERAGE \
 AREA:noports#73d216 \
 LINE1:noports#4e9a06:"In            " \
 GPRINT:noports:AVERAGE:" Avg  \\: %8.2lf %s" \
 GPRINT:noports:MIN:"Min  \\: %8.2lf %s" \
 GPRINT:noports:MAX:"Max  \\: %8.2lf %s\\n"

report.mib2.udperrors.name=UDP Errors
report.mib2.udperrors.columns=udpInErrors
report.mib2.udperrors.type=nodeSnmp
report.mib2.udperrors.command=--title="UDP Errors" \
 --vertical-label="Errors Per Second" \
 DEF:errors={rrd1}:udpInErrors:AVERAGE \
 AREA:errors#73d216 \
 LINE1:errors#4e9a06:"In            " \
 GPRINT:errors:AVERAGE:" Avg  \\: %8.2lf %s" \
 GPRINT:errors:MIN:"Min  \\: %8.2lf %s" \
 GPRINT:errors:MAX:"Max  \\: %8.2lf %s\\n"

report.mib2.traffic.name=Traffic
report.mib2.traffic.columns=ifInOctets,ifOutOctets
report.mib2.traffic.type=interfaceSnmp
report.mib2.traffic.propertiesValues=ifSpeed
report.mib2.traffic.command=--title="Traffic Utilization" \
 --vertical-label="Percent utilization" \
 DEF:octIn={rrd1}:ifInOctets:AVERAGE \
 DEF:octOut={rrd2}:ifOutOctets:AVERAGE \
 CDEF:percent=octIn,octOut,+,8,*,{ifSpeed},/,100,* \
<<<<<<< HEAD
 COMMENT:"      " \
 AREA:percent#27AAE1:"Total" \
 GPRINT:percent:AVERAGE:" Avg\\: %7.2lf %s" \
 GPRINT:percent:MIN:"Min\\: %7.2lf %s" \
 GPRINT:percent:MAX:"Max\\: %7.2lf %s\\n"
=======
 LINE2:percent#0000ff:"Total" \
 GPRINT:percent:AVERAGE:" Avg  \\: %8.2lf %s" \
 GPRINT:percent:MIN:"Min  \\: %8.2lf %s" \
 GPRINT:percent:MAX:"Max  \\: %8.2lf %s\\n"
>>>>>>> 88ad4d0a

report.mib2.traffic-inout.name=InOut Traffic
report.mib2.traffic-inout.columns=ifInOctets,ifOutOctets
report.mib2.traffic-inout.type=interfaceSnmp
report.mib2.traffic-inout.propertiesValues=ifSpeed
report.mib2.traffic-inout.command=--title="In/Out Traffic Utilization" \
 --vertical-label="Percent utilization" \
 DEF:octIn={rrd1}:ifInOctets:AVERAGE \
 DEF:octOut={rrd2}:ifOutOctets:AVERAGE \
 CDEF:percentIn=octIn,8,*,{ifSpeed},/,100,* \
 CDEF:percentOut=octOut,8,*,{ifSpeed},/,100,* \
 CDEF:percentOutNeg=0,percentOut,- \
 COMMENT:"      " \
 AREA:percentIn#27AAE1:"In " \
 GPRINT:percentIn:AVERAGE:"Avg\\: %7.2lf %s" \
 GPRINT:percentIn:MIN:"Min\\: %7.2lf %s" \
 GPRINT:percentIn:MAX:"Max\\: %7.2lf %s\\n" \
 COMMENT:"      " \
 AREA:percentOutNeg#8DC63F:"Out" \
 GPRINT:percentOut:AVERAGE:"Avg\\: %7.2lf %s" \
 GPRINT:percentOut:MIN:"Min\\: %7.2lf %s" \
 GPRINT:percentOut:MAX:"Max\\: %7.2lf %s\\n"

report.mib2.HCtraffic-inout.name=InOut Traffic (High Speed)
report.mib2.HCtraffic-inout.suppress=mib2.traffic-inout
report.mib2.HCtraffic-inout.columns=ifHCInOctets,ifHCOutOctets
report.mib2.HCtraffic-inout.type=interfaceSnmp
report.mib2.HCtraffic-inout.propertiesValues=ifHighSpeed
report.mib2.HCtraffic-inout.command=--title="In/Out Traffic Utilization (High Speed)" \
 --vertical-label="Percent utilization" \
 DEF:octIn={rrd1}:ifHCInOctets:AVERAGE \
 DEF:octOut={rrd2}:ifHCOutOctets:AVERAGE \
 CDEF:percentIn=octIn,8,*,1000000,/,{ifHighSpeed},/,100,* \
 CDEF:percentOut=octOut,8,*,1000000,/,{ifHighSpeed},/,100,* \
 CDEF:percentOutNeg=0,percentOut,- \
 COMMENT:"      " \
 AREA:percentIn#27AAE1:"In " \
 GPRINT:percentIn:AVERAGE:"Avg\\: %7.2lf %s" \
 GPRINT:percentIn:MIN:"Min\\: %7.2lf %s" \
 GPRINT:percentIn:MAX:"Max\\: %7.2lf %s\\n" \
 COMMENT:"      " \
 AREA:percentOutNeg#8DC63F:"Out" \
 GPRINT:percentOut:AVERAGE:"Avg\\: %7.2lf %s" \
 GPRINT:percentOut:MIN:"Min\\: %7.2lf %s" \
 GPRINT:percentOut:MAX:"Max\\: %7.2lf %s\\n"

report.mib2.ups-battamp.name=UPS Battery Current
report.mib2.ups-battamp.columns=upsBatteryCurrent
report.mib2.ups-battamp.type=nodeSnmp
report.mib2.ups-battamp.command=--title="UPS Battery Current" \
 --vertical-label="Amps" \
 DEF:currentRaw={rrd1}:upsBatteryCurrent:AVERAGE \
 CDEF:current=currentRaw,10,/ \
<<<<<<< HEAD
 COMMENT:"      " \
 AREA:current#27AAE1:"DC Amps " \
 GPRINT:current:AVERAGE:" Avg\\: %7.2lf %s" \
 GPRINT:current:MIN:"Min\\: %7.2lf %s" \
 GPRINT:current:MAX:"Max\\: %7.2lf %s\\n"
=======
 LINE2:current#0000ff:"DC Amps " \
 GPRINT:current:AVERAGE:" Avg \\: %8.2lf %s" \
 GPRINT:current:MIN:"Min \\: %8.2lf %s" \
 GPRINT:current:MAX:"Max \\: %8.2lf %s\\n"
>>>>>>> 88ad4d0a

report.mib2.ups-charge.name=UPS Charge Remaining
report.mib2.ups-charge.columns=upsEstChargeRemain, upsOutputSource
report.mib2.ups-charge.type=nodeSnmp
report.mib2.ups-charge.command=--title="UPS Charge Remaining" \
 --lower-limit -10 --upper-limit 100 --rigid \
 --vertical-label="Percent Remaining" \
 DEF:charge={rrd1}:upsEstChargeRemain:AVERAGE \
 DEF:source={rrd2}:upsOutputSource:AVERAGE \
 CDEF:sourceOther=0,source,2,LT,-,10,* \
 CDEF:sourceNone=0,source,2,GE,source,3,LT,MIN,-,10,* \
 CDEF:sourceNormal=0,source,3,GE,source,4,LT,MIN,-,10,* \
 CDEF:sourceBypass=0,source,4,GE,source,5,LT,MIN,-,10,* \
 CDEF:sourceBattery=0,source,5,GE,source,6,LT,MIN,-,10,* \
 CDEF:sourceBooster=0,source,6,GE,source,7,LT,MIN,-,10,* \
 CDEF:sourceReducer=0,source,7,GE,-,10,* \
 COMMENT:"      " \
 AREA:charge#27AAE1:"Charge" \
 GPRINT:charge:AVERAGE:" Avg\\: %7.2lf %s" \
 GPRINT:charge:MIN:"Min\\: %7.2lf %s" \
 GPRINT:charge:MAX:"Max\\: %7.2lf %s\\n" \
 COMMENT:"\\n" \
 COMMENT:"      " \
 COMMENT:"Output Source Key (colored line below the graph)\\:\\n" \
 COMMENT:"      " \
 AREA:sourceOther#8C8F92:"Other  " \
 AREA:sourceNone#A5A9AA:"None   " \
 AREA:sourceNormal#8DC63F:"Normal " \
 AREA:sourceBypass#8F5AA8:"Bypass\\n" \
 COMMENT:"      " \
 AREA:sourceBattery#FFB238:"Battery" \
 AREA:sourceBooster#EF343B:"Booster" \
 AREA:sourceReducer#4B4C4C:"Reducer\\n"

report.mib2.ups-temp.name=UPS Temperature
report.mib2.ups-temp.columns=upsBatteryTemp
report.mib2.ups-temp.type=nodeSnmp
report.mib2.ups-temp.command=--title="UPS Temperature" \
 --vertical-label="Degrees Centigrade" \
 DEF:temp={rrd1}:upsBatteryTemp:AVERAGE \
<<<<<<< HEAD
 COMMENT:"      " \
 AREA:temp#27AAE1:"Temperature" \
 GPRINT:temp:AVERAGE:" Avg\\: %7.2lf %s" \
 GPRINT:temp:MIN:"Min\\: %7.2lf %s" \
 GPRINT:temp:MAX:"Max\\: %7.2lf %s\\n"
=======
 LINE2:temp#0000ff:"Temperature" \
 GPRINT:temp:AVERAGE:" Avg \\: %8.2lf %s" \
 GPRINT:temp:MIN:"Min \\: %8.2lf %s" \
 GPRINT:temp:MAX:"Max \\: %8.2lf %s\\n"
>>>>>>> 88ad4d0a

report.mib2.ups-time.name=UPS Time Remaining
report.mib2.ups-time.columns=upsSecondsOnBattery, upsEstMinsRemain, upsOutputSource
report.mib2.ups-time.type=nodeSnmp
report.mib2.ups-time.command=--title="UPS Time Remaining" \
 --vertical-label="Minutes" \
 DEF:onBatt={rrd1}:upsSecondsOnBattery:AVERAGE \
 DEF:timeRemain={rrd2}:upsEstMinsRemain:AVERAGE \
 DEF:source={rrd3}:upsOutputSource:AVERAGE \
 CDEF:onBattMin=onBatt,60,/ \
 CDEF:sourceOther=0,source,2,LT,-,10,* \
 CDEF:sourceNone=0,source,2,GE,source,3,LT,MIN,-,10,* \
 CDEF:sourceNormal=0,source,3,GE,source,4,LT,MIN,-,10,* \
 CDEF:sourceBypass=0,source,4,GE,source,5,LT,MIN,-,10,* \
 CDEF:sourceBattery=0,source,5,GE,source,6,LT,MIN,-,10,* \
 CDEF:sourceBooster=0,source,6,GE,source,7,LT,MIN,-,10,* \
 CDEF:sourceReducer=0,source,7,GE,-,10,* \
 COMMENT:"      " \
 AREA:timeRemain#27AAE1:"Time Remaining  " \
 GPRINT:timeRemain:AVERAGE:" Avg\\: %7.2lf %s" \
 GPRINT:timeRemain:MIN:"Min\\: %7.2lf %s" \
 GPRINT:timeRemain:MAX:"Max\\: %7.2lf %s\\n" \
 COMMENT:"      " \
 AREA:onBattMin#8DC63F:"Time on Battery " \
 GPRINT:onBattMin:AVERAGE:" Avg\\: %7.2lf %s" \
 GPRINT:onBattMin:MIN:"Min\\: %7.2lf %s" \
 GPRINT:onBattMin:MAX:"Max\\: %7.2lf %s\\n" \
 COMMENT:"\\n" \
 COMMENT:"      " \
 COMMENT:"Output Source Key (colored line below the graph)\\:\\n" \
 COMMENT:"      " \
 AREA:sourceOther#8C8F92:"Other  " \
 AREA:sourceNone#A5A9AA:"None   " \
 AREA:sourceNormal#4D9C2D:"Normal " \
 AREA:sourceBypass#8F5AA8:"Bypass\\n" \
 COMMENT:"      " \
 AREA:sourceBattery#FFB238:"Battery" \
 AREA:sourceBooster#EF343B:"Booster" \
 AREA:sourceReducer#4B4C4C:"Reducer\\n"

report.mib2.ups-battvolt.name=UPS Battery Voltage
report.mib2.ups-battvolt.columns=upsBatteryVoltage
report.mib2.ups-battvolt.type=nodeSnmp
report.mib2.ups-battvolt.command=--title="UPS Battery Voltage" \
 --vertical-label="DC Volts" \
 DEF:voltageRaw={rrd1}:upsBatteryVoltage:AVERAGE \
 CDEF:voltage=voltageRaw,10,/ \
<<<<<<< HEAD
 COMMENT:"      " \
 AREA:voltage#27AAE1:"Battery Voltage" \
 GPRINT:voltage:AVERAGE:" Avg\\: %7.2lf %s" \
 GPRINT:voltage:MIN:"Min\\: %7.2lf %s" \
 GPRINT:voltage:MAX:"Max\\: %7.2lf %s\\n"
=======
 LINE2:voltage#0000ff:"Battery Voltage" \
 GPRINT:voltage:AVERAGE:" Avg\\: %8.2lf %s" \
 GPRINT:voltage:MIN:"Min\\: %8.2lf %s" \
 GPRINT:voltage:MAX:"Max\\: %8.2lf %s\\n"
>>>>>>> 88ad4d0a

report.mib2.ups-load.name=UPS Output Load
report.mib2.ups-load.columns=upsOutputLoad1
report.mib2.ups-load.type=nodeSnmp
report.mib2.ups-load.command=--title="UPS Output Load" \
 --lower-limit 0 --upper-limit 100 --rigid \
 --vertical-label="Percent" \
 DEF:load={rrd1}:upsOutputLoad1:AVERAGE \
<<<<<<< HEAD
 COMMENT:"      " \
 AREA:load#27AAE1:"Output Load" \
 GPRINT:load:AVERAGE:" Avg\\: %7.2lf %s" \
 GPRINT:load:MIN:"Min\\: %7.2lf %s" \
 GPRINT:load:MAX:"Max\\: %7.2lf %s\\n"
=======
 LINE2:load#ff0000:"Output Load" \
 GPRINT:load:AVERAGE:" Avg \\: %8.2lf %s" \
 GPRINT:load:MIN:"Min \\: %8.2lf %s" \
 GPRINT:load:MAX:"Max \\: %8.2lf %s\\n"
>>>>>>> 88ad4d0a

report.mib2.ups-power.name=UPS Output Power
report.mib2.ups-power.columns=upsOutputCurrent1, upsOutputPower1, upsOutputVoltage1
report.mib2.ups-power.type=nodeSnmp
report.mib2.ups-power.command=--title="UPS Output Power" \
 --vertical-label="VA / Watts" \
 DEF:apparentCurrentRaw={rrd1}:upsOutputCurrent1:AVERAGE \
 DEF:real={rrd2}:upsOutputPower1:AVERAGE \
 DEF:voltage={rrd3}:upsOutputVoltage1:AVERAGE \
 CDEF:apparent=apparentCurrentRaw,10,/,voltage,* \
<<<<<<< HEAD
 COMMENT:"      " \
 AREA:apparent#27AAE1:"Apparent Power (VA)" \
 GPRINT:apparent:AVERAGE:" Avg\\: %7.2lf %s" \
 GPRINT:apparent:MIN:"Min\\: %7.2lf %s" \
 GPRINT:apparent:MAX:"Max\\: %7.2lf %s\\n" \
 COMMENT:"      " \
 AREA:real#8DC63F:"Real Power (Watts) " \
 GPRINT:real:AVERAGE:" Avg\\: %7.2lf %s" \
 GPRINT:real:MIN:"Min\\: %7.2lf %s" \
 GPRINT:real:MAX:"Max\\: %7.2lf %s\\n"
=======
 LINE2:apparent#ff0000:"Apparent Power (VA)" \
 GPRINT:apparent:AVERAGE:" Avg\\: %8.2lf %s" \
 GPRINT:apparent:MIN:"Min\\: %8.2lf %s" \
 GPRINT:apparent:MAX:"Max\\: %8.2lf %s\\n" \
 LINE2:real#0000ff:"Real Power (Watts) " \
 GPRINT:real:AVERAGE:" Avg\\: %8.2lf %s" \
 GPRINT:real:MIN:"Min\\: %8.2lf %s" \
 GPRINT:real:MAX:"Max\\: %8.2lf %s\\n"
>>>>>>> 88ad4d0a

report.mib2.ups-powerfactor.name=UPS Output Power Factor
report.mib2.ups-powerfactor.columns=upsOutputCurrent1, upsOutputPower1, upsOutputVoltage1
report.mib2.ups-powerfactor.type=nodeSnmp
report.mib2.ups-powerfactor.command=--title="UPS Output Power Factor" \
 --lower-limit 0 --upper-limit 1 --rigid \
 DEF:apparentCurrentRaw={rrd1}:upsOutputCurrent1:AVERAGE \
 DEF:real={rrd2}:upsOutputPower1:AVERAGE \
 DEF:voltage={rrd3}:upsOutputVoltage1:AVERAGE \
 CDEF:apparent=apparentCurrentRaw,10,/,voltage,* \
 CDEF:powerfactor=real,apparent,/ \
<<<<<<< HEAD
 COMMENT:"      " \
 AREA:powerfactor#27AAE1:"Output Power Factor" \
 GPRINT:powerfactor:AVERAGE:" Avg\\: %.2lf" \
 GPRINT:powerfactor:MIN:"Min\\: %.2lf" \
 GPRINT:powerfactor:MAX:"Max\\: %.2lf\\n"
=======
 LINE2:powerfactor#ff0000:"Output Power Factor" \
 GPRINT:powerfactor:AVERAGE:" Avg \\: %.2lf" \
 GPRINT:powerfactor:MIN:"Min \\: %.2lf" \
 GPRINT:powerfactor:MAX:"Max \\: %.2lf\\n"
>>>>>>> 88ad4d0a

report.mib2.ups-acvolt.name=UPS AC Voltage
report.mib2.ups-acvolt.columns=upsInputVoltage1, upsOutputVoltage1, upsOutputSource
report.mib2.ups-acvolt.type=nodeSnmp
report.mib2.ups-acvolt.command=--title="UPS AC Voltage" \
 --vertical-label="AC Volts RMS" \
 DEF:input={rrd1}:upsInputVoltage1:AVERAGE \
 DEF:output={rrd2}:upsOutputVoltage1:AVERAGE \
 DEF:source={rrd3}:upsOutputSource:AVERAGE \
 CDEF:sourceOther=0,source,2,LT,-,10,* \
 CDEF:sourceNone=0,source,2,GE,source,3,LT,MIN,-,10,* \
 CDEF:sourceNormal=0,source,3,GE,source,4,LT,MIN,-,10,* \
 CDEF:sourceBypass=0,source,4,GE,source,5,LT,MIN,-,10,* \
 CDEF:sourceBattery=0,source,5,GE,source,6,LT,MIN,-,10,* \
 CDEF:sourceBooster=0,source,6,GE,source,7,LT,MIN,-,10,* \
 CDEF:sourceReducer=0,source,7,GE,-,10,* \
 COMMENT:"      " \
 AREA:input#27AAE1:"Input Voltage " \
 GPRINT:input:AVERAGE:" Avg\\: %7.2lf %s" \
 GPRINT:input:MIN:"Min\\: %7.2lf %s" \
 GPRINT:input:MAX:"Max\\: %7.2lf %s\\n" \
 COMMENT:"      " \
 AREA:output#8DC63F:"Output Voltage" \
 GPRINT:output:AVERAGE:" Avg\\: %7.2lf %s" \
 GPRINT:output:MIN:"Min\\: %7.2lf %s" \
 GPRINT:output:MAX:"Max\\: %7.2lf %s\\n" \
 COMMENT:"\\n" \
 COMMENT:"      " \
 COMMENT:"Output Source Key (colored line below the graph)\\:\\n" \
 AREA:sourceOther#8C8F92:"Other  " \
 AREA:sourceNone#A5A9AA:"None   " \
 AREA:sourceNormal#4D9C2D:"Normal " \
 AREA:sourceBypass#8F5AA8:"Bypass\\n" \
 COMMENT:"      " \
 AREA:sourceBattery#FFB238:"Battery" \
 AREA:sourceBooster#EF343B:"Booster" \
 AREA:sourceReducer#4B4C4C:"Reducer\\n"

report.mib2.ups-accurrent.name=UPS Output Current
report.mib2.ups-accurrent.columns=upsOutputCurrent1
report.mib2.ups-accurrent.type=nodeSnmp
report.mib2.ups-accurrent.command=--title="UPS Output Current" \
 --vertical-label="AC Amps RMS" \
 DEF:currentRaw={rrd1}:upsOutputCurrent1:AVERAGE \
 CDEF:current=currentRaw,10,/ \
<<<<<<< HEAD
 COMMENT:"      " \
 AREA:current#27AAE1:"Output Current" \
 GPRINT:current:AVERAGE:" Avg\\: %7.2lf %s" \
 GPRINT:current:MIN:"Min\\: %7.2lf %s" \
 GPRINT:current:MAX:"Max\\: %7.2lf %s\\n"
=======
 LINE2:current#ff0000:"Output Current" \
 GPRINT:current:AVERAGE:" Avg \\: %8.2lf %s" \
 GPRINT:current:MIN:"Min \\: %8.2lf %s" \
 GPRINT:current:MAX:"Max \\: %8.2lf %s\\n"
>>>>>>> 88ad4d0a

report.mib2.ups-freq.name=UPS Frequency
report.mib2.ups-freq.columns=upsInputFrequency1, upsOutputFrequency
report.mib2.ups-freq.type=nodeSnmp
report.mib2.ups-freq.command=--title="UPS Frequency" \
 --vertical-label="Hertz" \
 DEF:inputRaw={rrd1}:upsInputFrequency1:AVERAGE \
 DEF:outputRaw={rrd2}:upsOutputFrequency:AVERAGE \
 CDEF:input=inputRaw,10,/ \
 CDEF:output=outputRaw,10,/ \
<<<<<<< HEAD
 COMMENT:"      " \
 AREA:input#27AAE1:"Input Frequency " \
 GPRINT:input:AVERAGE:" Avg\\: %7.2lf %s" \
 GPRINT:input:MIN:"Min\\: %7.2lf %s" \
 GPRINT:input:MAX:"Max\\: %7.2lf %s\\n" \
 COMMENT:"      " \
 AREA:output#8DC63F:"Output Frequency" \
 GPRINT:output:AVERAGE:" Avg\\: %7.2lf %s" \
 GPRINT:output:MIN:"Min\\: %7.2lf %s" \
 GPRINT:output:MAX:"Max\\: %7.2lf %s\\n"
=======
 LINE2:input#ff0000:"Input Frequency " \
 GPRINT:input:AVERAGE:" Avg\\: %8.2lf %s" \
 GPRINT:input:MIN:"Min\\: %8.2lf %s" \
 GPRINT:input:MAX:"Max\\: %8.2lf %s\\n" \
 LINE2:output#0000ff:"Output Frequency" \
 GPRINT:output:AVERAGE:" Avg\\: %8.2lf %s" \
 GPRINT:output:MIN:"Min\\: %8.2lf %s" \
 GPRINT:output:MAX:"Max\\: %8.2lf %s\\n"
>>>>>>> 88ad4d0a


report.mib2printer.lifeCount.name=Total Pages Printed
report.mib2printer.lifeCount.columns=lifeCount
report.mib2printer.lifeCount.type=nodeSnmp
report.mib2printer.lifeCount.command=--title="Total Pages Printed" \
 --vertical-label="Pages Printed" \
 DEF:val1={rrd1}:lifeCount:AVERAGE \
<<<<<<< HEAD
 COMMENT:"      " \
 AREA:val1#27AAE1:"Total" \
 GPRINT:val1:AVERAGE:" Avg\\: %7.2lf %s" \
 GPRINT:val1:MIN:"Min\\: %7.2lf %s" \
 GPRINT:val1:MAX:"Max\\: %7.2lf %s\\n"
=======
 LINE1:val1#00cc00:"Total" \
 GPRINT:val1:AVERAGE:" Avg  \\: %8.2lf %s" \
 GPRINT:val1:MIN:"Min  \\: %8.2lf %s" \
 GPRINT:val1:MAX:"Max  \\: %8.2lf %s\\n"
>>>>>>> 88ad4d0a

report.mib2printer.powerOnCount.name=Total Pages Printed Since Being Powered On
report.mib2printer.powerOnCount.columns=powerOnCount
report.mib2printer.powerOnCount.type=nodeSnmp
report.mib2printer.powerOnCount.command=--title="Total Pages Printed Since Being Powered On" \
 --vertical-label="Pages Printed" \
 DEF:val1={rrd1}:powerOnCount:AVERAGE \
<<<<<<< HEAD
 COMMENT:"      " \
 AREA:val1#27AAE1:"Total" \
 GPRINT:val1:AVERAGE:"Avg\\: %7.2lf %s" \
 GPRINT:val1:MIN:"Min\\: %7.2lf %s" \
 GPRINT:val1:MAX:"Max\\: %7.2lf %s\\n"
=======
 LINE1:val1#00cc00:"Total" \
 GPRINT:val1:AVERAGE:"Avg  \\: %8.2lf %s" \
 GPRINT:val1:MIN:"Min  \\: %8.2lf %s" \
 GPRINT:val1:MAX:"Max  \\: %8.2lf %s\\n"
>>>>>>> 88ad4d0a

report.mib2.storage.usage.name=Storage Utilization (MIB-2 Host Resources)
report.mib2.storage.usage.columns=hrStorageSize, hrStorageUsed, hrStorageAllocUnits
report.mib2.storage.usage.propertiesValues=hrStorageDescr
report.mib2.storage.usage.type=hrStorageIndex
report.mib2.storage.usage.command=--title="Storage Utilization on {hrStorageDescr}" \
 --vertical-label="Percentage (%)" \
 --base=1024 \
 --lower-limit 0 \
 --upper-limit 105 \
 DEF:total={rrd1}:hrStorageSize:AVERAGE \
 DEF:used={rrd2}:hrStorageUsed:AVERAGE \
 DEF:units={rrd3}:hrStorageAllocUnits:AVERAGE \
 CDEF:totalBytes=total,units,* \
 CDEF:usedBytes=used,units,* \
 CDEF:usedPart=usedBytes,totalBytes,/ \
 CDEF:dpercent=usedPart,100,* \
 CDEF:dpercent10=0,dpercent,GT,0,dpercent,IF \
 CDEF:dpercent20=10,dpercent,GT,0,dpercent,IF \
 CDEF:dpercent30=20,dpercent,GT,0,dpercent,IF \
 CDEF:dpercent40=30,dpercent,GT,0,dpercent,IF \
 CDEF:dpercent50=40,dpercent,GT,0,dpercent,IF \
 CDEF:dpercent60=50,dpercent,GT,0,dpercent,IF \
 CDEF:dpercent70=60,dpercent,GT,0,dpercent,IF \
 CDEF:dpercent80=70,dpercent,GT,0,dpercent,IF \
 CDEF:dpercent90=80,dpercent,GT,0,dpercent,IF \
 CDEF:dpercent100=90,dpercent,GT,0,dpercent,IF \
 COMMENT:"      " \
 COMMENT:"Storage used in (%)\\n" \
 COMMENT:"      " \
 AREA:dpercent10#5ca53f:"0-10% " \
 AREA:dpercent20#75b731:"11-20%" \
 AREA:dpercent30#90c22f:"21-30%" \
 AREA:dpercent40#b8d029:"31-40%" \
 AREA:dpercent50#e4e11e:"41-50%" \
 COMMENT:"\\n" \
 COMMENT:"      " \
 AREA:dpercent60#fee610:"51-60%" \
 AREA:dpercent70#f4bd1b:"61-70%" \
 AREA:dpercent80#eaa322:"71-80%" \
 AREA:dpercent90#de6822:"81-90%" \
 AREA:dpercent100#d94c20:"91-100%\\n" \
 COMMENT:"\\n" \
 COMMENT:"      " \
 HRULE:100#d94c20:: \
 COMMENT:"\\n" \
 COMMENT:"      " \
 LINE1:dpercent#46683b:"Storage used in (%)" \
 GPRINT:dpercent:AVERAGE:"Avg\\: %7.2lf%s" \
 GPRINT:dpercent:MIN:"Min\\: %7.2lf%s" \
 GPRINT:dpercent:MAX:"Max\\: %7.2lf%s\\n" \
 COMMENT:"\\n" \
 COMMENT:"      " \
 COMMENT:"Used Bytes\\: \\n" \
 COMMENT:"      " \
 GPRINT:usedBytes:AVERAGE:"Avg\\: %7.2lf%s" \
 GPRINT:usedBytes:MIN:"Min\\: %7.2lf%s" \
 GPRINT:usedBytes:MAX:"Max\\: %7.2lf%s\\n" \
 COMMENT:"\\n" \
 COMMENT:"      " \
 GPRINT:totalBytes:AVERAGE:"Total Bytes\\: %7.2lf%s\\n"

report.mib2.storage-non-unique.usage.name=Storage Utilization (MIB-2 Host Resources, non-unique descriptions)
report.mib2.storage-non-unique.usage.columns=hrStorageSize, hrStorageUsed, hrStorageAllocUnits
report.mib2.storage-non-unique.usage.propertiesValues=hrStorageDescr
report.mib2.storage-non-unique.usage.suppress=mib2.storage.usage
report.mib2.storage-non-unique.usage.type=hrStorageNonUnique
report.mib2.storage-non-unique.usage.command=--title="Storage Utilization on {hrStorageDescr}" \
 --vertical-label="Bytes" \
 --base=1024 \
 DEF:total={rrd1}:hrStorageSize:AVERAGE \
 DEF:used={rrd2}:hrStorageUsed:AVERAGE \
 DEF:units={rrd3}:hrStorageAllocUnits:AVERAGE \
 CDEF:totalBytes=total,units,* \
 CDEF:usedBytes=used,units,* \
<<<<<<< HEAD
 COMMENT:"      " \
 LINE2:totalBytes#27AAE1:"Total" \
 GPRINT:totalBytes:AVERAGE:" Avg\\: %7.2lf %s" \
 GPRINT:totalBytes:MIN:"Min\\: %7.2lf %s" \
 GPRINT:totalBytes:MAX:"Max\\: %7.2lf %s\\n" \
 COMMENT:"      " \
 AREA:usedBytes#8DC63F:"Used " \
 GPRINT:usedBytes:AVERAGE:" Avg\\: %7.2lf %s" \
 GPRINT:usedBytes:MIN:"Min\\: %7.2lf %s" \
 GPRINT:usedBytes:MAX:"Max\\: %7.2lf %s\\n"
=======
 LINE2:totalBytes#0000ff:"Total" \
 GPRINT:totalBytes:AVERAGE:" Avg  \\: %8.2lf %s" \
 GPRINT:totalBytes:MIN:"Min  \\: %8.2lf %s" \
 GPRINT:totalBytes:MAX:"Max  \\: %8.2lf %s\\n" \
 AREA:usedBytes#ff0000:"Used " \
 GPRINT:usedBytes:AVERAGE:" Avg  \\: %8.2lf %s" \
 GPRINT:usedBytes:MIN:"Min  \\: %8.2lf %s" \
 GPRINT:usedBytes:MAX:"Max  \\: %8.2lf %s\\n"
>>>>>>> 88ad4d0a

report.mib2.icmp.msgs.name=ICMP Messages (MIB-2)
report.mib2.icmp.msgs.columns=icmpInMsgs,icmpOutMsgs
report.mib2.icmp.msgs.type=nodeSnmp
report.mib2.icmp.msgs.command=--title="ICMP Messages (MIB-2)" \
 --vertical-label="Messages" \
 DEF:in={rrd1}:icmpInMsgs:AVERAGE \
 DEF:out={rrd2}:icmpOutMsgs:AVERAGE \
 CDEF:outInv=out,-1,* \
 COMMENT:"      " \
 AREA:in#27AAE1:"In " \
 GPRINT:in:AVERAGE:"Avg\\: %7.2lf %s" \
 GPRINT:in:MIN:"Min\\: %7.2lf %s" \
 GPRINT:in:MAX:"Max\\: %7.2lf %s\\n" \
 COMMENT:"      " \
 AREA:outInv#8DC63F:"Out" \
 GPRINT:out:AVERAGE:"Avg\\: %7.2lf %s" \
 GPRINT:out:MIN:"Min\\: %7.2lf %s" \
 GPRINT:out:MAX:"Max\\: %7.2lf %s\\n"

report.mib2.icmp.problems.name=ICMP Problems (MIB-2)
report.mib2.icmp.problems.columns=icmpInErrors,icmpOutErrors,icmpInDestUnreachs,icmpOutDestUnreachs,icmpInTimeExcds,icmpOutTimeExcds,icmpInParmProbs,icmpOutParmProbs
report.mib2.icmp.problems.type=nodeSnmp
report.mib2.icmp.problems.command=--title="ICMP Problems (MIB-2)" \
 --vertical-label="Messages" \
 DEF:errIn={rrd1}:icmpInErrors:AVERAGE \
 DEF:errOut={rrd2}:icmpOutErrors:AVERAGE \
 DEF:unreachIn={rrd3}:icmpInDestUnreachs:AVERAGE \
 DEF:unreachOut={rrd4}:icmpOutDestUnreachs:AVERAGE \
 DEF:timexIn={rrd5}:icmpInTimeExcds:AVERAGE \
 DEF:timexOut={rrd6}:icmpOutTimeExcds:AVERAGE \
 DEF:parmIn={rrd7}:icmpInParmProbs:AVERAGE \
 DEF:parmOut={rrd8}:icmpOutParmProbs:AVERAGE \
 CDEF:errOutInv=errOut,-1,* \
 CDEF:unreachOutInv=unreachOut,-1,* \
 CDEF:timexOutInv=timexOut,-1,* \
 CDEF:parmOutInv=parmOut,-1,* \
 COMMENT:"      " \
 AREA:errIn#27AAE1:"Errors In            " \
 GPRINT:errIn:AVERAGE:"Avg\\: %7.2lf %s" \
 GPRINT:errIn:MIN:"Min\\: %7.2lf %s" \
 GPRINT:errIn:MAX:"Max\\: %7.2lf %s\\n" \
 COMMENT:"      " \
 STACK:unreachIn#EF343B:"Dest Unreachables In " \
 GPRINT:unreachIn:AVERAGE:"Avg\\: %7.2lf %s" \
 GPRINT:unreachIn:MIN:"Min\\: %7.2lf %s" \
 GPRINT:unreachIn:MAX:"Max\\: %7.2lf %s\\n" \
 COMMENT:"      " \
 STACK:timexIn#8F5AA8:"Time Exceededs In    " \
 GPRINT:timexIn:AVERAGE:"Avg\\: %7.2lf %s" \
 GPRINT:timexIn:MIN:"Min\\: %7.2lf %s" \
 GPRINT:timexIn:MAX:"Max\\: %7.2lf %s\\n" \
 COMMENT:"      " \
 STACK:parmIn#8C8F92:"Parm Problems In     " \
 GPRINT:parmIn:AVERAGE:"Avg\\: %7.2lf %s" \
 GPRINT:parmIn:MIN:"Min\\: %7.2lf %s" \
 GPRINT:parmIn:MAX:"Max\\: %7.2lf %s\\n" \
 COMMENT:"\\n" \
 COMMENT:"      " \
 AREA:errOutInv#8DC63F:"Errors Out           " \
 GPRINT:errOut:AVERAGE:"Avg\\: %7.2lf %s" \
 GPRINT:errOut:MIN:"Min\\: %7.2lf %s" \
 GPRINT:errOut:MAX:"Max\\: %7.2lf %s\\n" \
 COMMENT:"      " \
 STACK:unreachOutInv#FFB238:"Dest Unreachables Out" \
 GPRINT:unreachOut:AVERAGE:"Avg\\: %7.2lf %s" \
 GPRINT:unreachOut:MIN:"Min\\: %7.2lf %s" \
 GPRINT:unreachOut:MAX:"Max\\: %7.2lf %s\\n" \
 COMMENT:"      " \
 STACK:timexOutInv#A4A9AA:"Time Exceededs Out   " \
 GPRINT:timexOut:AVERAGE:"Avg\\: %7.2lf %s" \
 GPRINT:timexOut:MIN:"Min\\: %7.2lf %s" \
 GPRINT:timexOut:MAX:"Max\\: %7.2lf %s\\n" \
 COMMENT:"      " \
 STACK:parmOutInv#4B4C4C:"Parm Problems Out    " \
 GPRINT:parmOut:AVERAGE:"Avg\\: %7.2lf %s" \
 GPRINT:parmOut:MIN:"Min\\: %7.2lf %s" \
 GPRINT:parmOut:MAX:"Max\\: %7.2lf %s\\n"

report.mib2.icmp.info.name=ICMP Informational (MIB-2)
report.mib2.icmp.info.columns=icmpInSrcQuenchs,icmpOutSrcQuenchs,icmpInRedirects,icmpOutRedirects,icmpInAddrMasks,icmpOutAddrMasks,icmpInAddrMaskReps,icmpOutAddrMaskReps
report.mib2.icmp.info.type=nodeSnmp
report.mib2.icmp.info.command=--title="ICMP Informational (MIB-2)" \
 --vertical-label="Messages" \
 DEF:sqIn={rrd1}:icmpInSrcQuenchs:AVERAGE \
 DEF:sqOut={rrd2}:icmpOutSrcQuenchs:AVERAGE \
 DEF:redirIn={rrd3}:icmpInRedirects:AVERAGE \
 DEF:redirOut={rrd4}:icmpOutRedirects:AVERAGE \
 DEF:maskIn={rrd5}:icmpInAddrMasks:AVERAGE \
 DEF:maskOut={rrd6}:icmpOutAddrMasks:AVERAGE \
 DEF:maskrepIn={rrd7}:icmpInAddrMaskReps:AVERAGE \
 DEF:maskrepOut={rrd8}:icmpOutAddrMaskReps:AVERAGE \
 CDEF:sqOutInv=sqOut,-1,* \
 CDEF:redirOutInv=redirOut,-1,* \
 CDEF:maskOutInv=maskOut,-1,* \
 CDEF:maskrepOutInv=maskrepOut,-1,* \
 COMMENT:"      " \
 AREA:sqIn#27AAE1:"Source Quenches In " \
 GPRINT:sqIn:AVERAGE:"Avg\\: %7.2lf %s" \
 GPRINT:sqIn:MIN:"Min\\: %7.2lf %s" \
 GPRINT:sqIn:MAX:"Max\\: %7.2lf %s\\n" \
 COMMENT:"      " \
 STACK:redirIn#EF343B:"Redirects In       " \
 GPRINT:redirIn:AVERAGE:"Avg\\: %7.2lf %s" \
 GPRINT:redirIn:MIN:"Min\\: %7.2lf %s" \
 GPRINT:redirIn:MAX:"Max\\: %7.2lf %s\\n" \
 COMMENT:"      " \
 STACK:maskIn#8F5AA8:"Mask Requests In   " \
 GPRINT:maskIn:AVERAGE:"Avg\\: %7.2lf %s" \
 GPRINT:maskIn:MIN:"Min\\: %7.2lf %s" \
 GPRINT:maskIn:MAX:"Max\\: %7.2lf %s\\n" \
 COMMENT:"      " \
 STACK:maskrepIn#8C8F92:"Mask Replies In    " \
 GPRINT:maskrepIn:AVERAGE:"Avg\\: %7.2lf %s" \
 GPRINT:maskrepIn:MIN:"Min\\: %7.2lf %s" \
 GPRINT:maskrepIn:MAX:"Max\\: %7.2lf %s\\n" \
 COMMENT:"\\n" \
 COMMENT:"      " \
 AREA:sqOut#8DC63F:"Source Quenches Out" \
 GPRINT:sqOut:AVERAGE:"Avg\\: %7.2lf %s" \
 GPRINT:sqOut:MIN:"Min\\: %7.2lf %s" \
 GPRINT:sqOut:MAX:"Max\\: %7.2lf %s\\n" \
 COMMENT:"      " \
 STACK:redirOut#FFB238:"Redirects Out      " \
 GPRINT:redirOut:AVERAGE:"Avg\\: %7.2lf %s" \
 GPRINT:redirOut:MIN:"Min\\: %7.2lf %s" \
 GPRINT:redirOut:MAX:"Max\\: %7.2lf %s\\n" \
 COMMENT:"      " \
 STACK:maskOut#A4A9AA:"Mask Requests Out  " \
 GPRINT:maskOut:AVERAGE:"Avg\\: %7.2lf %s" \
 GPRINT:maskOut:MIN:"Min\\: %7.2lf %s" \
 GPRINT:maskOut:MAX:"Max\\: %7.2lf %s\\n" \
 COMMENT:"      " \
 STACK:maskrepOut#4B4C4C:"Mask Replies Out   " \
 GPRINT:maskrepOut:AVERAGE:"Avg\\: %7.2lf %s" \
 GPRINT:maskrepOut:MIN:"Min\\: %7.2lf %s" \
 GPRINT:maskrepOut:MAX:"Max\\: %7.2lf %s\\n"

report.mib2.icmp.echoes.name=ICMP Echoes (MIB-2)
report.mib2.icmp.echoes.columns=icmpInEchos,icmpOutEchos,icmpInEchoReps,icmpOutEchoReps
report.mib2.icmp.echoes.type=nodeSnmp
report.mib2.icmp.echoes.command=--title="ICMP Echoes (MIB-2)" \
 --vertical-label="Messages" \
 DEF:echoIn={rrd1}:icmpInEchos:AVERAGE \
 DEF:echoOut={rrd2}:icmpOutEchos:AVERAGE \
 DEF:repIn={rrd3}:icmpInEchoReps:AVERAGE \
 DEF:repOut={rrd4}:icmpOutEchoReps:AVERAGE \
 CDEF:echoOutInv=echoOut,-1,* \
 CDEF:repOutInv=repOut,-1,* \
 COMMENT:"      " \
 AREA:echoIn#27AAE1:"Echoes In           " \
 GPRINT:echoIn:AVERAGE:"Avg\\: %7.2lf %s" \
 GPRINT:echoIn:MIN:"Min\\: %7.2lf %s" \
 GPRINT:echoIn:MAX:"Max\\: %7.2lf %s\\n" \
 COMMENT:"      " \
 STACK:repIn#EF343B:"Echo Replies In " \
 GPRINT:repIn:AVERAGE:"Avg\\: %7.2lf %s" \
 GPRINT:repIn:MIN:"Min\\: %7.2lf %s" \
 GPRINT:repIn:MAX:"Max\\: %7.2lf %s\\n" \
 COMMENT:"\\n" \
 COMMENT:"      " \
 AREA:echoOutInv#8DC63F:"Echoes Out      " \
 GPRINT:echoOut:AVERAGE:"Avg\\: %7.2lf %s" \
 GPRINT:echoOut:MIN:"Min\\: %7.2lf %s" \
 GPRINT:echoOut:MAX:"Max\\: %7.2lf %s\\n" \
 COMMENT:"      " \
 STACK:repOutInv#FFB238:"Echo Replies Out" \
 GPRINT:repOut:AVERAGE:"Avg\\: %7.2lf %s" \
 GPRINT:repOut:MIN:"Min\\: %7.2lf %s" \
 GPRINT:repOut:MAX:"Max\\: %7.2lf %s\\n"

report.mib2.powerethernet.name=Power Over Ethernet
report.mib2.powerethernet.columns=pethMainPsePower, pethMainPseConPower
report.mib2.powerethernet.type=pethMainPseGroupIndex
report.mib2.powerethernet.command=--title="PSE Main Power (Watts)" \
 --vertical-label="Watts" \
 DEF:main={rrd1}:pethMainPsePower:AVERAGE \
 DEF:consumed={rrd2}:pethMainPseConPower:AVERAGE \
 COMMENT:"      " \
 AREA:main#27AE1:"Nominal Watts" \
 GPRINT:main:AVERAGE:" Avg\\: %7.2lf %s" \
 GPRINT:main:MIN:"Min\\: %7.2lf %s" \
 GPRINT:main:MAX:"Max\\: %7.2lf %s\\n" \
 COMMENT:"      " \
 LINE2:consumed#8DC63F:"Used Watts    " \
 GPRINT:consumed:AVERAGE:"Avg\\: %7.2lf %s" \
 GPRINT:consumed:MIN:"Min\\: %7.2lf %s" \
 GPRINT:consumed:MAX:"Max\\: %7.2lf %s\\n"

##### MIB2 Printer Marker Supplies

report.mib2printer.markersupply.name=Marker Supply
report.mib2printer.markersupply.columns=prtMSMaxCapacity, prtMSLevel
report.mib2printer.markersupply.type=prtMarkerSuppliesIndex
report.mib2printer.markersupply.propertiesValues=prtMarkerSuppliesDescription
report.mib2printer.markersupply.command=--title="{prtMarkerSuppliesDescription}" \
 --vertical-label="Impressions" \
 DEF:prtMSMaxCapacity={rrd1}:prtMSMaxCapacity:AVERAGE \
 DEF:prtMSLevel={rrd2}:prtMSLevel:AVERAGE \
 COMMENT:"      " \
 AREA:prtMSLevel#27AAE1:"Level" \
 GPRINT:prtMSLevel:AVERAGE:"Avg\\: %7.3lf%s" \
 GPRINT:prtMSLevel:MIN:"Min\\: %7.3lf%s" \
 GPRINT:prtMSLevel:MAX:"Max\\: %7.3lf%s\\n" \
 COMMENT:"      " \
 LINE2:prtMSMaxCapacity#8DC63F:"Max Capacity" \
 GPRINT:prtMSMaxCapacity:MIN:"Min\\: %7.3lf%s\\n"<|MERGE_RESOLUTION|>--- conflicted
+++ resolved
@@ -61,13 +61,11 @@
  CDEF:rawbitsIn=octIn,8,* \
  CDEF:rawbitsOut=octOut,8,* \
  CDEF:rawbitsOutNeg=0,rawbitsOut,- \
- CDEF:rawtotBits=octIn,octOut,+,8,* \
- CDEF:bitsIn=rawbitsIn,UN,0,rawbitsIn,IF \
- CDEF:bitsOut=rawbitsOut,UN,0,rawbitsOut,IF \
- CDEF:totBits=rawtotBits,UN,0,rawtotBits,IF \
- CDEF:outSum=bitsOut,{diffTime},* \
- CDEF:inSum=bitsIn,{diffTime},* \
- CDEF:totSum=totBits,{diffTime},* \
+ CDEF:bytesIn=octIn,UN,0,octIn,IF \
+ CDEF:bytesOut=octOut,UN,0,octOut,IF \
+ CDEF:outSum=bytesOut,{diffTime},* \
+ CDEF:inSum=bytesIn,{diffTime},* \
+ CDEF:totSum=outSum,inSum,+ \
  COMMENT:"      " \
  AREA:rawbitsIn#27AAE1:"In " \
  GPRINT:rawbitsIn:AVERAGE:"Avg\\: %7.2lf %s" \
@@ -79,9 +77,9 @@
  GPRINT:rawbitsOut:MIN:"Min\\: %7.2lf %s" \
  GPRINT:rawbitsOut:MAX:"Max\\: %7.2lf %s\\n" \
  COMMENT:"      " \
- GPRINT:inSum:AVERAGE:"  Tot In\\: %7.2lf %s" \
- GPRINT:outSum:AVERAGE:" Tot Out\\: %7.2lf %s" \
- GPRINT:totSum:AVERAGE:" Tot\\: %7.2lf %s\\n"
+ GPRINT:inSum:AVERAGE:"  Tot In\\: %7.2lf %sBytes" \
+ GPRINT:outSum:AVERAGE:" Tot Out\\: %7.2lf %sBytes" \
+ GPRINT:totSum:AVERAGE:" Tot\\: %7.2lf %sBytes\\n"
 
 report.mib2.bits.name=Bits In/Out
 report.mib2.bits.columns=ifInOctets,ifOutOctets
@@ -252,7 +250,6 @@
  DEF:octIn={rrd1}:ifInErrors:AVERAGE \
  DEF:octOut={rrd2}:ifOutErrors:AVERAGE \
  CDEF:octOutNeg=0,octOut,- \
-<<<<<<< HEAD
  COMMENT:"      " \
  AREA:octIn#27AAE1:"In " \
  GPRINT:octIn:AVERAGE:"Avg\\: %7.2lf %s" \
@@ -263,50 +260,6 @@
  GPRINT:octOut:AVERAGE:"Avg\\: %7.2lf %s" \
  GPRINT:octOut:MIN:"Min\\: %7.2lf %s" \
  GPRINT:octOut:MAX:"Max\\: %7.2lf %s\\n"
-=======
- AREA:octIn#f57900 \
- LINE1:octIn#cc0000:"In " \
- GPRINT:octIn:AVERAGE:"Avg  \\: %8.2lf %s" \
- GPRINT:octIn:MIN:"Min  \\: %8.2lf %s" \
- GPRINT:octIn:MAX:"Max  \\: %8.2lf %s\\n" \
- AREA:octOutNeg#fcaf3e \
- LINE1:octOutNeg#f57900:"Out" \
- GPRINT:octOut:AVERAGE:"Avg  \\: %8.2lf %s" \
- GPRINT:octOut:MIN:"Min  \\: %8.2lf %s" \
- GPRINT:octOut:MAX:"Max  \\: %8.2lf %s\\n"
-
-report.mib2.HCbits.name=Bits In/Out (High Speed)
-report.mib2.HCbits.suppress=mib2.bits
-report.mib2.HCbits.columns=ifHCInOctets,ifHCOutOctets
-report.mib2.HCbits.type=interfaceSnmp
-report.mib2.HCbits.command=--title="Bits In/Out (High Speed)" \
- --vertical-label="Bits per second" \
- DEF:octIn={rrd1}:ifHCInOctets:AVERAGE \
- DEF:octOut={rrd2}:ifHCOutOctets:AVERAGE \
- CDEF:rawbitsIn=octIn,8,* \
- CDEF:rawbitsOut=octOut,8,* \
- CDEF:rawbitsOutNeg=0,rawbitsOut,- \
- CDEF:rawtotBits=octIn,octOut,+,8,* \
- CDEF:bitsIn=rawbitsIn,UN,0,rawbitsIn,IF \
- CDEF:bitsOut=rawbitsOut,UN,0,rawbitsOut,IF \
- CDEF:totBits=rawtotBits,UN,0,rawtotBits,IF \
- CDEF:outSum=bitsOut,{diffTime},* \
- CDEF:inSum=bitsIn,{diffTime},* \
- CDEF:totSum=totBits,{diffTime},* \
- AREA:rawbitsIn#73d216 \
- LINE1:rawbitsIn#4e9a06:"In " \
- GPRINT:rawbitsIn:AVERAGE:"Avg  \\: %8.2lf %s" \
- GPRINT:rawbitsIn:MIN:"Min  \\: %8.2lf %s" \
- GPRINT:rawbitsIn:MAX:"Max  \\: %8.2lf %s\\n" \
- AREA:rawbitsOutNeg#729fcf \
- LINE1:rawbitsOutNeg#3465a4:"Out" \
- GPRINT:rawbitsOut:AVERAGE:"Avg  \\: %8.2lf %s" \
- GPRINT:rawbitsOut:MIN:"Min  \\: %8.2lf %s" \
- GPRINT:rawbitsOut:MAX:"Max  \\: %8.2lf %s\\n" \
- GPRINT:inSum:AVERAGE:"  Tot In  \\: %8.2lf %s" \
- GPRINT:outSum:AVERAGE:" Tot Out  \\: %8.2lf %s" \
- GPRINT:totSum:AVERAGE:" Tot  \\: %8.2lf %s\\n"
->>>>>>> 88ad4d0a
 
 report.mib2.octets.name=Bytes In/Out
 report.mib2.octets.columns=ifInOctets,ifOutOctets
@@ -430,19 +383,11 @@
 report.mib2.tcpcurrent.command=--title="Current TCP Connections" \
  --vertical-label="Current Connections" \
  DEF:currEstab={rrd1}:tcpCurrEstab:AVERAGE \
-<<<<<<< HEAD
  COMMENT:"      " \
  AREA:currEstab#27AAE1:"Current " \
  GPRINT:currEstab:AVERAGE:"Avg\\: %7.2lf %s" \
  GPRINT:currEstab:MIN:"Min\\: %7.2lf %s" \
  GPRINT:currEstab:MAX:"Max\\: %7.2lf %s\\n"
-=======
- AREA:currEstab#73d216 \
- LINE1:currEstab#4e9a06:"Current " \
- GPRINT:currEstab:AVERAGE:"Avg  \\: %8.2lf %s" \
- GPRINT:currEstab:MIN:"Min  \\: %8.2lf %s" \
- GPRINT:currEstab:MAX:"Max  \\: %8.2lf %s\\n"
->>>>>>> 88ad4d0a
 
 report.mib2.tcperrs.name=TCP Errors and Failures
 report.mib2.tcperrs.columns=tcpAttemptFails, tcpEstabResets, tcpInErrors, tcpOutRsts
@@ -453,7 +398,6 @@
  DEF:reset={rrd2}:tcpEstabResets:AVERAGE \
  DEF:errors={rrd3}:tcpInErrors:AVERAGE \
  DEF:rsts={rrd4}:tcpOutRsts:AVERAGE \
-<<<<<<< HEAD
  COMMENT:"      " \
  AREA:fails#27AAE1:"Failed Connections" \
  GPRINT:fails:AVERAGE:"Avg\\: %7.2lf %s" \
@@ -474,24 +418,6 @@
  GPRINT:rsts:AVERAGE:"Avg\\: %7.2lf %s" \
  GPRINT:rsts:MIN:"Min\\: %7.2lf %s" \
  GPRINT:rsts:MAX:"Max\\: %7.2lf %s\\n"
-=======
- AREA:fails#75507b:"Failed Connections" \
- GPRINT:fails:AVERAGE:"Avg  \\: %8.2lf %s" \
- GPRINT:fails:MIN:"Min  \\: %8.2lf %s" \
- GPRINT:fails:MAX:"Max  \\: %8.2lf %s\\n" \
- STACK:reset#ef2929:"Established Resets" \
- GPRINT:reset:AVERAGE:"Avg  \\: %8.2lf %s" \
- GPRINT:reset:MIN:"Min  \\: %8.2lf %s" \
- GPRINT:reset:MAX:"Max  \\: %8.2lf %s\\n" \
- STACK:errors#73d216:"Errored Segments  " \
- GPRINT:errors:AVERAGE:"Avg  \\: %8.2lf %s" \
- GPRINT:errors:MIN:"Min  \\: %8.2lf %s" \
- GPRINT:errors:MAX:"Max  \\: %8.2lf %s\\n" \
- STACK:rsts#3465a4:"Resets Sent       " \
- GPRINT:rsts:AVERAGE:"Avg  \\: %8.2lf %s" \
- GPRINT:rsts:MIN:"Min  \\: %8.2lf %s" \
- GPRINT:rsts:MAX:"Max  \\: %8.2lf %s\\n"
->>>>>>> 88ad4d0a
 
 report.mib2.tcpsegs.name=TCP Segments
 report.mib2.tcpsegs.columns=tcpInSegs, tcpOutSegs, tcpRetransSegs
@@ -571,18 +497,11 @@
  DEF:octIn={rrd1}:ifInOctets:AVERAGE \
  DEF:octOut={rrd2}:ifOutOctets:AVERAGE \
  CDEF:percent=octIn,octOut,+,8,*,{ifSpeed},/,100,* \
-<<<<<<< HEAD
  COMMENT:"      " \
  AREA:percent#27AAE1:"Total" \
  GPRINT:percent:AVERAGE:" Avg\\: %7.2lf %s" \
  GPRINT:percent:MIN:"Min\\: %7.2lf %s" \
  GPRINT:percent:MAX:"Max\\: %7.2lf %s\\n"
-=======
- LINE2:percent#0000ff:"Total" \
- GPRINT:percent:AVERAGE:" Avg  \\: %8.2lf %s" \
- GPRINT:percent:MIN:"Min  \\: %8.2lf %s" \
- GPRINT:percent:MAX:"Max  \\: %8.2lf %s\\n"
->>>>>>> 88ad4d0a
 
 report.mib2.traffic-inout.name=InOut Traffic
 report.mib2.traffic-inout.columns=ifInOctets,ifOutOctets
@@ -615,8 +534,14 @@
  --vertical-label="Percent utilization" \
  DEF:octIn={rrd1}:ifHCInOctets:AVERAGE \
  DEF:octOut={rrd2}:ifHCOutOctets:AVERAGE \
+ DEF:minOctOut={rrd2}:ifHCOutOctets:MIN \
+ DEF:maxOctOut={rrd2}:ifHCOutOctets:MAX \
  CDEF:percentIn=octIn,8,*,1000000,/,{ifHighSpeed},/,100,* \
+ CDEF:minPercentIn=minOctIn,8,*,1000000,/,{ifHighSpeed},/,100,* \
+ CDEF:maxPercentIn=maxOctIn,8,*,1000000,/,{ifHighSpeed},/,100,* \
  CDEF:percentOut=octOut,8,*,1000000,/,{ifHighSpeed},/,100,* \
+ CDEF:minPercentOut=minOctOut,8,*,1000000,/,{ifHighSpeed},/,100,* \
+ CDEF:maxPercentOut=maxOctOut,8,*,1000000,/,{ifHighSpeed},/,100,* \
  CDEF:percentOutNeg=0,percentOut,- \
  COMMENT:"      " \
  AREA:percentIn#27AAE1:"In " \
@@ -636,18 +561,11 @@
  --vertical-label="Amps" \
  DEF:currentRaw={rrd1}:upsBatteryCurrent:AVERAGE \
  CDEF:current=currentRaw,10,/ \
-<<<<<<< HEAD
  COMMENT:"      " \
  AREA:current#27AAE1:"DC Amps " \
  GPRINT:current:AVERAGE:" Avg\\: %7.2lf %s" \
  GPRINT:current:MIN:"Min\\: %7.2lf %s" \
  GPRINT:current:MAX:"Max\\: %7.2lf %s\\n"
-=======
- LINE2:current#0000ff:"DC Amps " \
- GPRINT:current:AVERAGE:" Avg \\: %8.2lf %s" \
- GPRINT:current:MIN:"Min \\: %8.2lf %s" \
- GPRINT:current:MAX:"Max \\: %8.2lf %s\\n"
->>>>>>> 88ad4d0a
 
 report.mib2.ups-charge.name=UPS Charge Remaining
 report.mib2.ups-charge.columns=upsEstChargeRemain, upsOutputSource
@@ -688,18 +606,11 @@
 report.mib2.ups-temp.command=--title="UPS Temperature" \
  --vertical-label="Degrees Centigrade" \
  DEF:temp={rrd1}:upsBatteryTemp:AVERAGE \
-<<<<<<< HEAD
  COMMENT:"      " \
  AREA:temp#27AAE1:"Temperature" \
  GPRINT:temp:AVERAGE:" Avg\\: %7.2lf %s" \
  GPRINT:temp:MIN:"Min\\: %7.2lf %s" \
  GPRINT:temp:MAX:"Max\\: %7.2lf %s\\n"
-=======
- LINE2:temp#0000ff:"Temperature" \
- GPRINT:temp:AVERAGE:" Avg \\: %8.2lf %s" \
- GPRINT:temp:MIN:"Min \\: %8.2lf %s" \
- GPRINT:temp:MAX:"Max \\: %8.2lf %s\\n"
->>>>>>> 88ad4d0a
 
 report.mib2.ups-time.name=UPS Time Remaining
 report.mib2.ups-time.columns=upsSecondsOnBattery, upsEstMinsRemain, upsOutputSource
@@ -747,18 +658,11 @@
  --vertical-label="DC Volts" \
  DEF:voltageRaw={rrd1}:upsBatteryVoltage:AVERAGE \
  CDEF:voltage=voltageRaw,10,/ \
-<<<<<<< HEAD
  COMMENT:"      " \
  AREA:voltage#27AAE1:"Battery Voltage" \
  GPRINT:voltage:AVERAGE:" Avg\\: %7.2lf %s" \
  GPRINT:voltage:MIN:"Min\\: %7.2lf %s" \
  GPRINT:voltage:MAX:"Max\\: %7.2lf %s\\n"
-=======
- LINE2:voltage#0000ff:"Battery Voltage" \
- GPRINT:voltage:AVERAGE:" Avg\\: %8.2lf %s" \
- GPRINT:voltage:MIN:"Min\\: %8.2lf %s" \
- GPRINT:voltage:MAX:"Max\\: %8.2lf %s\\n"
->>>>>>> 88ad4d0a
 
 report.mib2.ups-load.name=UPS Output Load
 report.mib2.ups-load.columns=upsOutputLoad1
@@ -767,18 +671,11 @@
  --lower-limit 0 --upper-limit 100 --rigid \
  --vertical-label="Percent" \
  DEF:load={rrd1}:upsOutputLoad1:AVERAGE \
-<<<<<<< HEAD
  COMMENT:"      " \
  AREA:load#27AAE1:"Output Load" \
  GPRINT:load:AVERAGE:" Avg\\: %7.2lf %s" \
  GPRINT:load:MIN:"Min\\: %7.2lf %s" \
  GPRINT:load:MAX:"Max\\: %7.2lf %s\\n"
-=======
- LINE2:load#ff0000:"Output Load" \
- GPRINT:load:AVERAGE:" Avg \\: %8.2lf %s" \
- GPRINT:load:MIN:"Min \\: %8.2lf %s" \
- GPRINT:load:MAX:"Max \\: %8.2lf %s\\n"
->>>>>>> 88ad4d0a
 
 report.mib2.ups-power.name=UPS Output Power
 report.mib2.ups-power.columns=upsOutputCurrent1, upsOutputPower1, upsOutputVoltage1
@@ -789,7 +686,6 @@
  DEF:real={rrd2}:upsOutputPower1:AVERAGE \
  DEF:voltage={rrd3}:upsOutputVoltage1:AVERAGE \
  CDEF:apparent=apparentCurrentRaw,10,/,voltage,* \
-<<<<<<< HEAD
  COMMENT:"      " \
  AREA:apparent#27AAE1:"Apparent Power (VA)" \
  GPRINT:apparent:AVERAGE:" Avg\\: %7.2lf %s" \
@@ -800,16 +696,6 @@
  GPRINT:real:AVERAGE:" Avg\\: %7.2lf %s" \
  GPRINT:real:MIN:"Min\\: %7.2lf %s" \
  GPRINT:real:MAX:"Max\\: %7.2lf %s\\n"
-=======
- LINE2:apparent#ff0000:"Apparent Power (VA)" \
- GPRINT:apparent:AVERAGE:" Avg\\: %8.2lf %s" \
- GPRINT:apparent:MIN:"Min\\: %8.2lf %s" \
- GPRINT:apparent:MAX:"Max\\: %8.2lf %s\\n" \
- LINE2:real#0000ff:"Real Power (Watts) " \
- GPRINT:real:AVERAGE:" Avg\\: %8.2lf %s" \
- GPRINT:real:MIN:"Min\\: %8.2lf %s" \
- GPRINT:real:MAX:"Max\\: %8.2lf %s\\n"
->>>>>>> 88ad4d0a
 
 report.mib2.ups-powerfactor.name=UPS Output Power Factor
 report.mib2.ups-powerfactor.columns=upsOutputCurrent1, upsOutputPower1, upsOutputVoltage1
@@ -821,18 +707,11 @@
  DEF:voltage={rrd3}:upsOutputVoltage1:AVERAGE \
  CDEF:apparent=apparentCurrentRaw,10,/,voltage,* \
  CDEF:powerfactor=real,apparent,/ \
-<<<<<<< HEAD
  COMMENT:"      " \
  AREA:powerfactor#27AAE1:"Output Power Factor" \
  GPRINT:powerfactor:AVERAGE:" Avg\\: %.2lf" \
  GPRINT:powerfactor:MIN:"Min\\: %.2lf" \
  GPRINT:powerfactor:MAX:"Max\\: %.2lf\\n"
-=======
- LINE2:powerfactor#ff0000:"Output Power Factor" \
- GPRINT:powerfactor:AVERAGE:" Avg \\: %.2lf" \
- GPRINT:powerfactor:MIN:"Min \\: %.2lf" \
- GPRINT:powerfactor:MAX:"Max \\: %.2lf\\n"
->>>>>>> 88ad4d0a
 
 report.mib2.ups-acvolt.name=UPS AC Voltage
 report.mib2.ups-acvolt.columns=upsInputVoltage1, upsOutputVoltage1, upsOutputSource
@@ -878,18 +757,11 @@
  --vertical-label="AC Amps RMS" \
  DEF:currentRaw={rrd1}:upsOutputCurrent1:AVERAGE \
  CDEF:current=currentRaw,10,/ \
-<<<<<<< HEAD
  COMMENT:"      " \
  AREA:current#27AAE1:"Output Current" \
  GPRINT:current:AVERAGE:" Avg\\: %7.2lf %s" \
  GPRINT:current:MIN:"Min\\: %7.2lf %s" \
  GPRINT:current:MAX:"Max\\: %7.2lf %s\\n"
-=======
- LINE2:current#ff0000:"Output Current" \
- GPRINT:current:AVERAGE:" Avg \\: %8.2lf %s" \
- GPRINT:current:MIN:"Min \\: %8.2lf %s" \
- GPRINT:current:MAX:"Max \\: %8.2lf %s\\n"
->>>>>>> 88ad4d0a
 
 report.mib2.ups-freq.name=UPS Frequency
 report.mib2.ups-freq.columns=upsInputFrequency1, upsOutputFrequency
@@ -900,7 +772,6 @@
  DEF:outputRaw={rrd2}:upsOutputFrequency:AVERAGE \
  CDEF:input=inputRaw,10,/ \
  CDEF:output=outputRaw,10,/ \
-<<<<<<< HEAD
  COMMENT:"      " \
  AREA:input#27AAE1:"Input Frequency " \
  GPRINT:input:AVERAGE:" Avg\\: %7.2lf %s" \
@@ -911,16 +782,6 @@
  GPRINT:output:AVERAGE:" Avg\\: %7.2lf %s" \
  GPRINT:output:MIN:"Min\\: %7.2lf %s" \
  GPRINT:output:MAX:"Max\\: %7.2lf %s\\n"
-=======
- LINE2:input#ff0000:"Input Frequency " \
- GPRINT:input:AVERAGE:" Avg\\: %8.2lf %s" \
- GPRINT:input:MIN:"Min\\: %8.2lf %s" \
- GPRINT:input:MAX:"Max\\: %8.2lf %s\\n" \
- LINE2:output#0000ff:"Output Frequency" \
- GPRINT:output:AVERAGE:" Avg\\: %8.2lf %s" \
- GPRINT:output:MIN:"Min\\: %8.2lf %s" \
- GPRINT:output:MAX:"Max\\: %8.2lf %s\\n"
->>>>>>> 88ad4d0a
 
 
 report.mib2printer.lifeCount.name=Total Pages Printed
@@ -929,18 +790,11 @@
 report.mib2printer.lifeCount.command=--title="Total Pages Printed" \
  --vertical-label="Pages Printed" \
  DEF:val1={rrd1}:lifeCount:AVERAGE \
-<<<<<<< HEAD
  COMMENT:"      " \
  AREA:val1#27AAE1:"Total" \
  GPRINT:val1:AVERAGE:" Avg\\: %7.2lf %s" \
  GPRINT:val1:MIN:"Min\\: %7.2lf %s" \
  GPRINT:val1:MAX:"Max\\: %7.2lf %s\\n"
-=======
- LINE1:val1#00cc00:"Total" \
- GPRINT:val1:AVERAGE:" Avg  \\: %8.2lf %s" \
- GPRINT:val1:MIN:"Min  \\: %8.2lf %s" \
- GPRINT:val1:MAX:"Max  \\: %8.2lf %s\\n"
->>>>>>> 88ad4d0a
 
 report.mib2printer.powerOnCount.name=Total Pages Printed Since Being Powered On
 report.mib2printer.powerOnCount.columns=powerOnCount
@@ -948,18 +802,11 @@
 report.mib2printer.powerOnCount.command=--title="Total Pages Printed Since Being Powered On" \
  --vertical-label="Pages Printed" \
  DEF:val1={rrd1}:powerOnCount:AVERAGE \
-<<<<<<< HEAD
  COMMENT:"      " \
  AREA:val1#27AAE1:"Total" \
  GPRINT:val1:AVERAGE:"Avg\\: %7.2lf %s" \
  GPRINT:val1:MIN:"Min\\: %7.2lf %s" \
  GPRINT:val1:MAX:"Max\\: %7.2lf %s\\n"
-=======
- LINE1:val1#00cc00:"Total" \
- GPRINT:val1:AVERAGE:"Avg  \\: %8.2lf %s" \
- GPRINT:val1:MIN:"Min  \\: %8.2lf %s" \
- GPRINT:val1:MAX:"Max  \\: %8.2lf %s\\n"
->>>>>>> 88ad4d0a
 
 report.mib2.storage.usage.name=Storage Utilization (MIB-2 Host Resources)
 report.mib2.storage.usage.columns=hrStorageSize, hrStorageUsed, hrStorageAllocUnits
@@ -1035,7 +882,6 @@
  DEF:units={rrd3}:hrStorageAllocUnits:AVERAGE \
  CDEF:totalBytes=total,units,* \
  CDEF:usedBytes=used,units,* \
-<<<<<<< HEAD
  COMMENT:"      " \
  LINE2:totalBytes#27AAE1:"Total" \
  GPRINT:totalBytes:AVERAGE:" Avg\\: %7.2lf %s" \
@@ -1046,16 +892,6 @@
  GPRINT:usedBytes:AVERAGE:" Avg\\: %7.2lf %s" \
  GPRINT:usedBytes:MIN:"Min\\: %7.2lf %s" \
  GPRINT:usedBytes:MAX:"Max\\: %7.2lf %s\\n"
-=======
- LINE2:totalBytes#0000ff:"Total" \
- GPRINT:totalBytes:AVERAGE:" Avg  \\: %8.2lf %s" \
- GPRINT:totalBytes:MIN:"Min  \\: %8.2lf %s" \
- GPRINT:totalBytes:MAX:"Max  \\: %8.2lf %s\\n" \
- AREA:usedBytes#ff0000:"Used " \
- GPRINT:usedBytes:AVERAGE:" Avg  \\: %8.2lf %s" \
- GPRINT:usedBytes:MIN:"Min  \\: %8.2lf %s" \
- GPRINT:usedBytes:MAX:"Max  \\: %8.2lf %s\\n"
->>>>>>> 88ad4d0a
 
 report.mib2.icmp.msgs.name=ICMP Messages (MIB-2)
 report.mib2.icmp.msgs.columns=icmpInMsgs,icmpOutMsgs
