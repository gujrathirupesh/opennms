--- conflicted
+++ resolved
@@ -61,21 +61,11 @@
  CDEF:rawbitsIn=octIn,8,* \
  CDEF:rawbitsOut=octOut,8,* \
  CDEF:rawbitsOutNeg=0,rawbitsOut,- \
-<<<<<<< HEAD
- CDEF:rawtotBits=octIn,octOut,+,8,* \
- CDEF:bitsIn=rawbitsIn,UN,0,rawbitsIn,IF \
- CDEF:bitsOut=rawbitsOut,UN,0,rawbitsOut,IF \
- CDEF:totBits=rawtotBits,UN,0,rawtotBits,IF \
- CDEF:outSum=bitsOut,{diffTime},* \
- CDEF:inSum=bitsIn,{diffTime},* \
- CDEF:totSum=totBits,{diffTime},* \
-=======
  CDEF:bytesIn=octIn,UN,0,octIn,IF \
  CDEF:bytesOut=octOut,UN,0,octOut,IF \
  CDEF:outSum=bytesOut,{diffTime},* \
  CDEF:inSum=bytesIn,{diffTime},* \
  CDEF:totSum=outSum,inSum,+ \
->>>>>>> 673e377b
  COMMENT:"      " \
  AREA:rawbitsIn#27AAE1:"In " \
  GPRINT:rawbitsIn:AVERAGE:"Avg\\: %7.2lf %s" \
@@ -87,15 +77,9 @@
  GPRINT:rawbitsOut:MIN:"Min\\: %7.2lf %s" \
  GPRINT:rawbitsOut:MAX:"Max\\: %7.2lf %s\\n" \
  COMMENT:"      " \
-<<<<<<< HEAD
- GPRINT:inSum:AVERAGE:"  Tot In\\: %7.2lf %s" \
- GPRINT:outSum:AVERAGE:" Tot Out\\: %7.2lf %s" \
- GPRINT:totSum:AVERAGE:" Tot\\: %7.2lf %s\\n"
-=======
  GPRINT:inSum:AVERAGE:"  Tot In\\: %7.2lf %sBytes" \
  GPRINT:outSum:AVERAGE:" Tot Out\\: %7.2lf %sBytes" \
  GPRINT:totSum:AVERAGE:" Tot\\: %7.2lf %sBytes\\n"
->>>>>>> 673e377b
 
 report.mib2.bits.name=Bits In/Out
 report.mib2.bits.columns=ifInOctets,ifOutOctets
@@ -460,8 +444,6 @@
  GPRINT:reSegs:AVERAGE:"Avg\\: %7.2lf %s" \
  GPRINT:reSegs:MIN:"Min\\: %7.2lf %s" \
  GPRINT:reSegs:MAX:"Max\\: %7.2lf %s\\n"
-<<<<<<< HEAD
-=======
 
 report.mib2.udpdgrams.name=UDP Datagrams
 report.mib2.udpdgrams.columns=udpInDatagrams, udpOutDatagrams
@@ -505,7 +487,6 @@
  GPRINT:errors:AVERAGE:" Avg  \\: %8.2lf %s" \
  GPRINT:errors:MIN:"Min  \\: %8.2lf %s" \
  GPRINT:errors:MAX:"Max  \\: %8.2lf %s\\n"
->>>>>>> 673e377b
 
 report.mib2.traffic.name=Traffic
 report.mib2.traffic.columns=ifInOctets,ifOutOctets
@@ -553,10 +534,6 @@
  --vertical-label="Percent utilization" \
  DEF:octIn={rrd1}:ifHCInOctets:AVERAGE \
  DEF:octOut={rrd2}:ifHCOutOctets:AVERAGE \
-<<<<<<< HEAD
- CDEF:percentIn=octIn,8,*,{ifSpeed},/,100,* \
- CDEF:percentOut=octOut,8,*,{ifSpeed},/,100,* \
-=======
  DEF:minOctOut={rrd2}:ifHCOutOctets:MIN \
  DEF:maxOctOut={rrd2}:ifHCOutOctets:MAX \
  CDEF:percentIn=octIn,8,*,1000000,/,{ifHighSpeed},/,100,* \
@@ -565,7 +542,6 @@
  CDEF:percentOut=octOut,8,*,1000000,/,{ifHighSpeed},/,100,* \
  CDEF:minPercentOut=minOctOut,8,*,1000000,/,{ifHighSpeed},/,100,* \
  CDEF:maxPercentOut=maxOctOut,8,*,1000000,/,{ifHighSpeed},/,100,* \
->>>>>>> 673e377b
  CDEF:percentOutNeg=0,percentOut,- \
  COMMENT:"      " \
  AREA:percentIn#27AAE1:"In " \
@@ -732,11 +708,7 @@
  CDEF:apparent=apparentCurrentRaw,10,/,voltage,* \
  CDEF:powerfactor=real,apparent,/ \
  COMMENT:"      " \
-<<<<<<< HEAD
- AERA:powerfactor#27AAE1:"Output Power Factor" \
-=======
  AREA:powerfactor#27AAE1:"Output Power Factor" \
->>>>>>> 673e377b
  GPRINT:powerfactor:AVERAGE:" Avg\\: %.2lf" \
  GPRINT:powerfactor:MIN:"Min\\: %.2lf" \
  GPRINT:powerfactor:MAX:"Max\\: %.2lf\\n"
