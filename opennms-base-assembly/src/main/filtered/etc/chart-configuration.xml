--- conflicted
+++ resolved
@@ -1,5 +1,4 @@
 <?xml version="1.0" encoding="UTF-8"?>
-<<<<<<< HEAD
 <chart-configuration xmlns="http://xmlns.opennms.org/xsd/config/charts">
     <bar-chart name="sample-bar-chart" domain-axis-label="Severity"
         range-axis-label="Count"
@@ -90,7 +89,7 @@
             </rgb>
         </grid-lines>
         <series-def number="1" series-name="Current" use-labels="true">
-            <jdbc-data-set db-name="opennms" sql="select service.servicename, count(*) as Count from outages, service where outages.serviceid=service.serviceid and ifregainedservice is NULL and iflostservice > now() - interval '7 days' group by service.servicename order by Count desc;"/>
+            <jdbc-data-set db-name="opennms" sql="select service.servicename, count(*) as Count from outages, service, ifservices where service.serviceid = ifservices.serviceid and outages.ifserviceid = ifservices.id and outages.ifregainedservice is NULL and outages.iflostservice > now() - interval '7 days' group by service.servicename order by Count desc;"/>
             <rgb>
                 <red>
                     <rgb-color>255</rgb-color>
@@ -104,7 +103,7 @@
             </rgb>
         </series-def>
         <series-def number="2" series-name="Resolved" use-labels="true">
-            <jdbc-data-set db-name="opennms" sql="select service.servicename, count(*) as Count from outages, service where outages.serviceid=service.serviceid and ifregainedservice is NOT NULL and iflostservice > now() - interval '7 days' group by service.servicename order by Count desc;"/>
+            <jdbc-data-set db-name="opennms" sql="select service.servicename, count(*) as Count from outages, service, ifservices where service.serviceid = ifservices.serviceid and outages.ifserviceid = ifservices.id and outages.ifregainedservice is NOT NULL and outages.iflostservice > now() - interval '7 days' group by service.servicename order by Count desc;"/>
             <rgb>
                 <red>
                     <rgb-color>0</rgb-color>
@@ -188,218 +187,4 @@
             </rgb>
         </series-def>
     </bar-chart>
-</chart-configuration>
-=======
-<tns:chart-configuration xmlns:tns="http://xmlns.opennms.org/xsd/config/charts" xmlns:xsi="http://www.w3.org/2001/XMLSchema-instance" xsi:schemaLocation="http://xmlns.opennms.org/xsd/config/charts ../src/services/org/opennms/netmgt/config/chart-configuration.xsd ">
-
-  <tns:bar-chart name="sample-bar-chart" 
-  	variation="2d" 
-  	domain-axis-label="Severity" 
-  	show-legend="true" 
-  	plot-orientation="vertical" 
-  	draw-bar-outline="true" 
-  	range-axis-label="Count"
-  	sub-label-class="org.opennms.web.charts.SeveritySubLabels" 
-  	show-urls="false"
-    show-tool-tips="false">
-      
-    <tns:title font="SansSerif" style="" value="Alarms" pitch="12" />
-    <tns:image-size>
-      <tns:hz-size>
-        <tns:pixels>450</tns:pixels>
-      </tns:hz-size>
-      <tns:vt-size>
-        <tns:pixels>300</tns:pixels>
-      </tns:vt-size>
-    </tns:image-size>
-    <tns:sub-title position="top" horizontal-alignment="center">
-    		<tns:title font="SansSerif" style="" value="Severity Chart" pitch="10" />
-    </tns:sub-title>
-    <tns:grid-lines visible="true">
-        <tns:rgb>
-            <tns:red>
-                <tns:rgb-color>255</tns:rgb-color>
-            </tns:red>
-            <tns:green>
-                <tns:rgb-color>255</tns:rgb-color>
-            </tns:green>
-            <tns:blue>
-                <tns:rgb-color>255</tns:rgb-color>
-            </tns:blue>
-        </tns:rgb>
-    </tns:grid-lines>
-    <tns:series-def number="1" series-name="Events" use-labels="true" >
-	  <tns:jdbc-data-set db-name="opennms" sql="select eventseverity, count(*) as count from events where eventseverity &gt; 4 group by eventseverity order by count desc" />
-      <tns:rgb>
-        <tns:red>
-          <tns:rgb-color>255</tns:rgb-color>
-        </tns:red>
-        <tns:green>
-          <tns:rgb-color>255</tns:rgb-color>
-        </tns:green>
-        <tns:blue>
-          <tns:rgb-color>0</tns:rgb-color>
-        </tns:blue>
-      </tns:rgb>
-    </tns:series-def>
-    <tns:series-def number="2" series-name="Alarms" use-labels="true" >
-	  <tns:jdbc-data-set db-name="opennms" sql="select severity, count(*) as count from alarms where severity &gt; 4 group by severity order by count desc" />
-      <tns:rgb>
-        <tns:red>
-          <tns:rgb-color>255</tns:rgb-color>
-        </tns:red>
-        <tns:green>
-          <tns:rgb-color>0</tns:rgb-color>
-        </tns:green>
-        <tns:blue>
-          <tns:rgb-color>0</tns:rgb-color>
-        </tns:blue>
-      </tns:rgb>
-    </tns:series-def>
-  </tns:bar-chart>
-
-
-
-  <tns:bar-chart name="sample-bar-chart2" 
-  	variation="2d" 
-  	domain-axis-label="Service" 
-  	show-legend="true" 
-  	plot-orientation="vertical" 
-  	draw-bar-outline="true" 
-  	range-axis-label="Count" 
-  	show-urls="false"
-    show-tool-tips="false">
-      
-    <tns:title font="SansSerif" style="" value="Last 7 Days Outages" pitch="12" />
-    <tns:image-size>
-      <tns:hz-size>
-        <tns:pixels>450</tns:pixels>
-      </tns:hz-size>
-      <tns:vt-size>
-        <tns:pixels>300</tns:pixels>
-      </tns:vt-size>
-    </tns:image-size>
-    <tns:sub-title position="top" horizontal-alignment="center">
-    		<tns:title font="SansSerif" style="" value="Outages Chart" pitch="10" />
-    </tns:sub-title>
-    <tns:grid-lines visible="true">
-        <tns:rgb>
-            <tns:red>
-                <tns:rgb-color>255</tns:rgb-color>
-            </tns:red>
-            <tns:green>
-                <tns:rgb-color>255</tns:rgb-color>
-            </tns:green>
-            <tns:blue>
-                <tns:rgb-color>255</tns:rgb-color>
-            </tns:blue>
-        </tns:rgb>
-    </tns:grid-lines>
-    <tns:series-def number="1" series-name="Current" use-labels="true" >
-	  <tns:jdbc-data-set db-name="opennms" sql="select service.servicename, count(*) as Count from outages, service, ifservices where service.serviceid = ifservices.serviceid and outages.ifserviceid = ifservices.id and outages.ifregainedservice is NULL and outages.iflostservice > now() - interval '7 days' group by service.servicename order by Count desc;" />
-      <tns:rgb>
-        <tns:red>
-          <tns:rgb-color>255</tns:rgb-color>
-        </tns:red>
-        <tns:green>
-          <tns:rgb-color>0</tns:rgb-color>
-        </tns:green>
-        <tns:blue>
-          <tns:rgb-color>0</tns:rgb-color>
-        </tns:blue>
-      </tns:rgb>
-    </tns:series-def>
-    <tns:series-def number="2" series-name="Resolved" use-labels="true" >
-	  <tns:jdbc-data-set db-name="opennms" sql="select service.servicename, count(*) as Count from outages, service, ifservices where service.serviceid = ifservices.serviceid and outages.ifserviceid = ifservices.id and outages.ifregainedservice is NOT NULL and outages.iflostservice > now() - interval '7 days' group by service.servicename order by Count desc;" />
-      <tns:rgb>
-        <tns:red>
-          <tns:rgb-color>0</tns:rgb-color>
-        </tns:red>
-        <tns:green>
-          <tns:rgb-color>255</tns:rgb-color>
-        </tns:green>
-        <tns:blue>
-          <tns:rgb-color>0</tns:rgb-color>
-        </tns:blue>
-      </tns:rgb>
-    </tns:series-def>
-  </tns:bar-chart>
-
-  <tns:bar-chart name="sample-bar-chart3" 
-  	variation="2d" 
-  	domain-axis-label="Nodes/Interfaces/Services" 
-  	show-legend="true" 
-  	plot-orientation="vertical" 
-  	draw-bar-outline="true" 
-  	range-axis-label="Count"
-  	show-urls="false"
-    show-tool-tips="false">
-      
-    <tns:title font="SansSerif" style="" value="Node Inventory" pitch="12" />
-    <tns:image-size>
-      <tns:hz-size>
-        <tns:pixels>450</tns:pixels>
-      </tns:hz-size>
-      <tns:vt-size>
-        <tns:pixels>300</tns:pixels>
-      </tns:vt-size>
-    </tns:image-size>
-    <tns:grid-lines visible="true">
-        <tns:rgb>
-            <tns:red>
-                <tns:rgb-color>255</tns:rgb-color>
-            </tns:red>
-            <tns:green>
-                <tns:rgb-color>255</tns:rgb-color>
-            </tns:green>
-            <tns:blue>
-                <tns:rgb-color>255</tns:rgb-color>
-            </tns:blue>
-        </tns:rgb>
-    </tns:grid-lines>
-    <tns:series-def number="1" series-name="Nodes" use-labels="true" >
-	  <tns:jdbc-data-set db-name="opennms" sql="select 'Nodes', count(*) from node" />
-      <tns:rgb>
-        <tns:red>
-          <tns:rgb-color>255</tns:rgb-color>
-        </tns:red>
-        <tns:green>
-          <tns:rgb-color>0</tns:rgb-color>
-        </tns:green>
-        <tns:blue>
-          <tns:rgb-color>0</tns:rgb-color>
-        </tns:blue>
-      </tns:rgb>
-    </tns:series-def>
-    <tns:series-def number="2" series-name="Interfaces" use-labels="true" >
-	  <tns:jdbc-data-set db-name="opennms" sql="select 'Interfaces', count(*) from ipinterface" />
-      <tns:rgb>
-        <tns:red>
-          <tns:rgb-color>0</tns:rgb-color>
-        </tns:red>
-        <tns:green>
-          <tns:rgb-color>255</tns:rgb-color>
-        </tns:green>
-        <tns:blue>
-          <tns:rgb-color>0</tns:rgb-color>
-        </tns:blue>
-      </tns:rgb>
-    </tns:series-def>
-    <tns:series-def number="3" series-name="Services" use-labels="true" >
-	  <tns:jdbc-data-set db-name="opennms" sql="select 'Services', count(*) from ifservices" />
-      <tns:rgb>
-        <tns:red>
-          <tns:rgb-color>0</tns:rgb-color>
-        </tns:red>
-        <tns:green>
-          <tns:rgb-color>0</tns:rgb-color>
-        </tns:green>
-        <tns:blue>
-          <tns:rgb-color>255</tns:rgb-color>
-        </tns:blue>
-      </tns:rgb>
-    </tns:series-def>
-  </tns:bar-chart>
-
-</tns:chart-configuration>
->>>>>>> 93cef4ca
+</chart-configuration>