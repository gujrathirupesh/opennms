--- conflicted
+++ resolved
@@ -1,43 +1,4 @@
 <?xml version="1.0" encoding="UTF-8"?>
-<<<<<<< HEAD
-<database-reports xmlns="http://xmlns.opennms.org/xsd/config/opennms-database-reports">
-    <report id="defaultCalendarReport" display-name="Default calendar report"
-            report-service="availabilityReportService" description="standard opennms report in calendar format" />
-    <report id="defaultClassicReport" display-name="Default classic report"
-            report-service="availabilityReportService" description="standard opennms report in tabular format" />
-    <report id="Early-Morning-Report" display-name="Early morning report" online="true" 
-            report-service="jasperReportService" description="Global overview of outages, notifications and events in last 24 hours" />
-    <report id="Response-Time-Summary-Report" display-name="Response Time Summary for node" online="true" 
-            report-service="jasperReportService" description="Response Time by node across one or more surveillance categories" />
-    <report id="Node-Availability-Report" display-name="Availability by node" online="true" 
-            report-service="jasperReportService" description="Availability by node across one or more surveillance categories" />
-    <report id="Availability-Summary-Report" display-name="Availability Summary -Default configuration for past 7 Days" online="true" 
-            report-service="jasperReportService" description="Availability summary across one or more surveillance categories" />
-    <report id="Response-Time-Report" display-name="Response time by node" online="true" 
-            report-service="jasperReportService" description="Response time by node across one or more surveillance categories" />
-    <report id="Serial-Interface-Utilization-Summary" display-name="Serial Interface Utilization Summary" online="true" 
-            report-service="jasperReportService" description="Serial Interface Utilization Summary" />
-    <report id="Total-Bytes-Transferred-By-Interface" display-name="Total Bytes Transferred by Interface " online="true" 
-            report-service="jasperReportService" description="Total Bytes Transferred by Interface" />
-    <report id="Average-Peak-Traffic-Rates" display-name="Average and Peak Traffic rates for Nodes by Interface" online="true" 
-            report-service="jasperReportService" description="Average and Peak Traffic rates for Nodes by Interface" />
-    <report id="Interface-Availability-Report" display-name="Interface Availability Report" online="true" 
-            report-service="jasperReportService" description="Interface Availability Report, show interface availability for interfaces with outages within time range" />
-    <report id="Snmp-Interface-Oper-Availability" display-name="Snmp Interface Availability Report" online="true" 
-            report-service="jasperReportService" description="Snmp Interface Availability Report, shows availability for snmp interfaces with interfaceOperDown outages within the time range" />
-    <report id="AssetMangementMaintExpired" display-name="Maintenance contracts expired" online="true" 
-            report-service="jasperReportService" description="Asset management report shows all maintenance contracts expired." />
-    <report id="AssetMangementMaintStrategy" display-name="Maintenance contracts strategy" online="true" 
-            report-service="jasperReportService" description="Asset management report focused on maintenance strategy.Forecast and overview for 12 month and informations about age of nodes and maintenance contracts" />
-    <report id="Event-Analysis" display-name="Event Analysis report" online="true" 
-            report-service="jasperReportService" description="Analyse events based on events source and quantity by nodes." />
-    <report id="InterfaceUtilizationForecast" display-name="Interface Utilization Forecast" online="true"
-            report-service="jasperReportService" description="Holt-Winters based forecasting of network traffic utilization." />
-    <report id="InterfaceUtilizationForecastHC" display-name="Interface Utilization Forecast (High Speed)" online="true"
-            report-service="jasperReportService" description="Holt-Winters based forecasting of network traffic utilization." />
-    <report id="NetSnmpDiskUtilizationForecast" display-name="Disk Utilization Forecast (Net-SNMP)" online="true"
-            report-service="jasperReportService" description="Holt-Winters based forecasting of disk space utilization." />
-=======
 <database-reports
         xmlns:this="http://xmlns.opennms.org/xsd/config/opennms-database-reports"
         xmlns:xsi="http://www.w3.org/2001/XMLSchema-instance"
@@ -72,7 +33,6 @@
                 report-service="jasperReportService" description="Asset management report focused on maintenance strategy.Forecast and overview for 12 month and informations about age of nodes and maintenance contracts" />
         <report id="Event-Analysis" display-name="Event Analysis report" online="true" 
                 report-service="jasperReportService" description="Analyse events based on events source and quantity by nodes." />
->>>>>>> 673e377b
 
 <!--    The following report expects that storeByGroup is enabled -->
 <!--
