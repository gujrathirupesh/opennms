<<<<<<< HEAD
<poller-configuration xmlns="http://xmlns.opennms.org/xsd/config/poller" threads="30" nextOutageId="SELECT nextval('outageNxtId')" serviceUnresponsiveEnabled="false" pathOutageEnabled="false">
   <node-outage status="on" pollAllIfNoCriticalServiceDefined="true">
      <critical-service name="ICMP"/>
   </node-outage>
   <package name="cassandra-via-jmx">
      <filter>IPADDR != '0.0.0.0'</filter>
      <rrd step="300">
         <rra>RRA:AVERAGE:0.5:1:2016</rra>
         <rra>RRA:AVERAGE:0.5:12:1488</rra>
         <rra>RRA:AVERAGE:0.5:288:366</rra>
         <rra>RRA:MAX:0.5:288:366</rra>
         <rra>RRA:MIN:0.5:288:366</rra>
      </rrd>
      <service name="JMX-Cassandra" interval="300000" user-defined="false" status="on">
         <parameter key="port" value="7199"/>
         <parameter key="retry" value="2"/>
         <parameter key="timeout" value="3000"/>
         <parameter key="protocol" value="rmi"/>
         <parameter key="urlPath" value="/jmxrmi"/>
         <parameter key="rrd-base-name" value="jmx-cassandra"/>
         <parameter key="ds-name" value="cassandra"/>
         <parameter key="thresholding-enabled" value="true"/>
         <parameter key="factory" value="PASSWORD-CLEAR"/>
         <parameter key="username" value="cassandra-username"/>
         <parameter key="password" value="cassandra-password"/>
         <parameter key="rrd-repository" value="${install.share.dir}/rrd/response"/>
         <parameter key="beans.storage" value="org.apache.cassandra.db:type=StorageService"/>
         <parameter key="tests.operational" value="storage.OperationMode == 'NORMAL'"/>
         <parameter key="tests.joined" value="storage.Joined"/>
         <parameter key="tests.unreachables" value="empty(storage.UnreachableNodes)"/>
      </service>
      <service name="JMX-Cassandra-Newts" interval="300000" user-defined="false" status="on">
         <parameter key="port" value="7199"/>
         <parameter key="retry" value="2"/>
         <parameter key="timeout" value="3000"/>
         <parameter key="protocol" value="rmi"/>
         <parameter key="urlPath" value="/jmxrmi"/>
         <parameter key="rrd-base-name" value="jmx-cassandra-newts"/>
         <parameter key="ds-name" value="cassandra-newts"/>
         <parameter key="thresholding-enabled" value="true"/>
         <parameter key="factory" value="PASSWORD-CLEAR"/>
         <parameter key="username" value="cassandra-username"/>
         <parameter key="password" value="cassandra-password"/>
         <parameter key="rrd-repository" value="${install.share.dir}/rrd/response"/>
         <parameter key="beans.samples" value="org.apache.cassandra.db:type=ColumnFamilies,keyspace=newts,columnfamily=samples"/>
         <parameter key="tests.samples" value="samples.ColumnFamilyName == 'samples'"/>
         <parameter key="beans.terms" value="org.apache.cassandra.db:type=ColumnFamilies,keyspace=newts,columnfamily=terms"/>
         <parameter key="tests.terms" value="terms.ColumnFamilyName == 'terms'"/>
         <parameter key="beans.resource_attributes" value="org.apache.cassandra.db:type=ColumnFamilies,keyspace=newts,columnfamily=resource_attributes"/>
         <parameter key="tests.resource_attributes" value="resource_attributes.ColumnFamilyName == 'resource_attributes'"/>
         <parameter key="beans.resource_metrics" value="org.apache.cassandra.db:type=ColumnFamilies,keyspace=newts,columnfamily=resource_metrics"/>
         <parameter key="tests.resource_metrics" value="resource_metrics.ColumnFamilyName == 'resource_metrics'"/>
      </service>
      <downtime begin="0" end="300000" interval="30000"/>
      <downtime begin="300000" end="43200000" interval="300000"/>
      <downtime begin="43200000" end="432000000" interval="600000"/>
      <downtime begin="432000000" delete="true"/>
   </package>
   <package name="example1">
      <filter>IPADDR != '0.0.0.0'</filter>
      <include-range begin="1.1.1.1" end="254.254.254.254"/>
      <include-range begin="::1" end="ffff:ffff:ffff:ffff:ffff:ffff:ffff:ffff"/>
      <rrd step="300">
         <rra>RRA:AVERAGE:0.5:1:2016</rra>
         <rra>RRA:AVERAGE:0.5:12:1488</rra>
         <rra>RRA:AVERAGE:0.5:288:366</rra>
         <rra>RRA:MAX:0.5:288:366</rra>
         <rra>RRA:MIN:0.5:288:366</rra>
      </rrd>
      <service name="ICMP" interval="300000" user-defined="false" status="on">
         <parameter key="retry" value="2"/>
         <parameter key="timeout" value="3000"/>
         <parameter key="rrd-repository" value="${install.share.dir}/rrd/response"/>
         <parameter key="rrd-base-name" value="icmp"/>
         <parameter key="ds-name" value="icmp"/>
      </service>
      <service name="DNS" interval="300000" user-defined="false" status="on">
         <parameter key="retry" value="2"/>
         <parameter key="timeout" value="5000"/>
         <parameter key="port" value="53"/>
         <parameter key="lookup" value="localhost"/>
         <parameter key="fatal-response-codes" value="2,3,5"/>
         <parameter key="rrd-repository" value="${install.share.dir}/rrd/response"/>
         <parameter key="rrd-base-name" value="dns"/>
         <parameter key="ds-name" value="dns"/>
      </service>
      <service name="SMTP" interval="300000" user-defined="false" status="on">
         <parameter key="retry" value="1"/>
         <parameter key="timeout" value="3000"/>
         <parameter key="port" value="25"/>
         <parameter key="rrd-repository" value="${install.share.dir}/rrd/response"/>
         <parameter key="rrd-base-name" value="smtp"/>
         <parameter key="ds-name" value="smtp"/>
      </service>
      <service name="FTP" interval="300000" user-defined="false" status="on">
         <parameter key="retry" value="1"/>
         <parameter key="timeout" value="3000"/>
         <parameter key="port" value="21"/>
         <parameter key="userid" value=""/>
         <parameter key="password" value=""/>
      </service>
      <service name="SNMP" interval="300000" user-defined="false" status="on">
         <parameter key="oid" value=".1.3.6.1.2.1.1.2.0"/>
      </service>
      <service name="HTTP" interval="300000" user-defined="false" status="on">
         <parameter key="retry" value="1"/>
         <parameter key="timeout" value="3000"/>
         <parameter key="port" value="80"/>
         <parameter key="url" value="/"/>
         <parameter key="rrd-repository" value="${install.share.dir}/rrd/response"/>
         <parameter key="rrd-base-name" value="http"/>
         <parameter key="ds-name" value="http"/>
      </service>
      <service name="HTTP-8080" interval="300000" user-defined="false" status="on">
         <parameter key="retry" value="1"/>
         <parameter key="timeout" value="3000"/>
         <parameter key="port" value="8080"/>
         <parameter key="url" value="/"/>
         <parameter key="rrd-repository" value="${install.share.dir}/rrd/response"/>
         <parameter key="rrd-base-name" value="http-8080"/>
         <parameter key="ds-name" value="http-8080"/>
      </service>
      <service name="HTTP-8000" interval="300000" user-defined="false" status="on">
         <parameter key="retry" value="1"/>
         <parameter key="timeout" value="3000"/>
         <parameter key="port" value="8000"/>
         <parameter key="url" value="/"/>
         <parameter key="rrd-repository" value="${install.share.dir}/rrd/response"/>
         <parameter key="rrd-base-name" value="http-8000"/>
         <parameter key="ds-name" value="http-8000"/>
      </service>
      <service name="HTTPS" interval="300000" user-defined="false" status="on">
         <parameter key="retry" value="1"/>
         <parameter key="timeout" value="5000"/>
         <parameter key="port" value="443"/>
         <parameter key="url" value="/"/>
      </service>
      <service name="HypericAgent" interval="300000" user-defined="false" status="on">
         <parameter key="retry" value="1"/>
         <parameter key="timeout" value="2200"/>
         <parameter key="port" value="2144"/>
      </service>
      <service name="HypericHQ" interval="300000" user-defined="false" status="on">
         <parameter key="retry" value="1"/>
         <parameter key="timeout" value="3000"/>
         <parameter key="rrd-repository" value="${install.share.dir}/rrd/response"/>
         <parameter key="rrd-base-name" value="hyperic-hq"/>
         <parameter key="ds-name" value="hyperic-hq"/>
         <parameter key="page-sequence">
            <page-sequence xmlns="">
               <page disable-ssl-verification="true" host="${ipaddr}" http-version="1.1" method="GET" path="/Login.do" port="7080" response-range="100-399" scheme="http" successMatch="(HQ Login)|(Sign in to Hyperic HQ)" xmlns=""/>
               <page disable-ssl-verification="true" failureMatch="(?s)(The username or password provided does not match our records)|(You are not signed in)" failureMessage="HQ Login in Failed" host="${ipaddr}" http-version="1.1" method="POST" path="/j_security_check.do" port="7080" response-range="100-399" scheme="http" successMatch="HQ Dashboard" xmlns="">
                  <parameter key="j_username" value="hqadmin" xmlns=""/>
                  <parameter key="j_password" value="hqadmin" xmlns=""/>
               </page>
               <page disable-ssl-verification="true" host="${ipaddr}" http-version="1.1" method="GET" path="/Logout.do" port="7080" response-range="100-399" scheme="http" successMatch="HQ Login" xmlns=""/>
            </page-sequence>
         </parameter>
      </service>
      <service name="MySQL" interval="300000" user-defined="false" status="on">
         <parameter key="retry" value="1"/>
         <parameter key="timeout" value="3000"/>
         <parameter key="port" value="3306"/>
         <parameter key="banner" value="*"/>
      </service>
      <service name="SQLServer" interval="300000" user-defined="false" status="on">
         <parameter key="retry" value="1"/>
         <parameter key="timeout" value="3000"/>
         <parameter key="port" value="1433"/>
         <parameter key="banner" value="*"/>
      </service>
      <service name="Oracle" interval="300000" user-defined="false" status="on">
         <parameter key="retry" value="1"/>
         <parameter key="timeout" value="3000"/>
         <parameter key="port" value="1521"/>
         <parameter key="banner" value="*"/>
      </service>
      <service name="Postgres" interval="300000" user-defined="false" status="on">
         <parameter key="retry" value="1"/>
         <parameter key="banner" value="*"/>
         <parameter key="port" value="5432"/>
         <parameter key="timeout" value="3000"/>
      </service>
      <service name="SSH" interval="300000" user-defined="false" status="on">
         <parameter key="retry" value="1"/>
         <parameter key="banner" value="SSH"/>
         <parameter key="port" value="22"/>
         <parameter key="timeout" value="3000"/>
         <parameter key="rrd-repository" value="${install.share.dir}/rrd/response"/>
         <parameter key="rrd-base-name" value="ssh"/>
         <parameter key="ds-name" value="ssh"/>
      </service>
      <service name="IMAP" interval="300000" user-defined="false" status="on">
         <parameter key="retry" value="1"/>
         <parameter key="port" value="143"/>
         <parameter key="timeout" value="3000"/>
      </service>
      <service name="POP3" interval="300000" user-defined="false" status="on">
         <parameter key="retry" value="1"/>
         <parameter key="port" value="110"/>
         <parameter key="timeout" value="3000"/>
         <parameter key="rrd-repository" value="${install.share.dir}/rrd/response"/>
         <parameter key="rrd-base-name" value="pop3"/>
         <parameter key="ds-name" value="pop3"/>
      </service>
      <service name="NRPE" interval="300000" user-defined="false" status="on">
         <parameter key="retry" value="3"/>
         <parameter key="timeout" value="3000"/>
         <parameter key="port" value="5666"/>
         <parameter key="command" value="_NRPE_CHECK"/>
         <parameter key="padding" value="2"/>
         <parameter key="rrd-repository" value="${install.share.dir}/rrd/response"/>
         <parameter key="ds-name" value="nrpe"/>
      </service>
      <service name="NRPE-NoSSL" interval="300000" user-defined="false" status="on">
         <parameter key="retry" value="3"/>
         <parameter key="timeout" value="3000"/>
         <parameter key="port" value="5666"/>
         <parameter key="command" value="_NRPE_CHECK"/>
         <parameter key="usessl" value="false"/>
         <parameter key="padding" value="2"/>
         <parameter key="rrd-repository" value="${install.share.dir}/rrd/response"/>
         <parameter key="ds-name" value="nrpe"/>
      </service>
      <service name="Windows-Task-Scheduler" interval="300000" user-defined="false" status="on">
         <parameter key="service-name" value="Task Scheduler"/>
      </service>
      <service name="OpenNMS-JVM" interval="300000" user-defined="false" status="on">
         <parameter key="port" value="18980"/>
         <parameter key="retry" value="2"/>
         <parameter key="timeout" value="3000"/>
         <parameter key="rrd-repository" value="${install.share.dir}/rrd/response"/>
      </service>
      <service name="VMwareCim-HostSystem" interval="300000" user-defined="false" status="on">
         <parameter key="retry" value="2"/>
         <parameter key="timeout" value="3000"/>
         <parameter key="ignoreStandBy" value="false"/>
      </service>
      <service name="VMware-ManagedEntity" interval="300000" user-defined="false" status="on">
         <parameter key="retry" value="2"/>
         <parameter key="timeout" value="3000"/>
         <parameter key="ignoreStandBy" value="false"/>
      </service>
      <downtime begin="0" end="300000" interval="30000"/>
      <downtime begin="300000" end="43200000" interval="300000"/>
      <downtime begin="43200000" end="432000000" interval="600000"/>
      <downtime begin="432000000" delete="true"/>
   </package>
   <package name="strafer">
      <filter>IPADDR != '0.0.0.0'</filter>
      <include-range begin="10.1.1.1" end="10.1.1.10"/>
      <rrd step="300">
         <rra>RRA:AVERAGE:0.5:1:2016</rra>
         <rra>RRA:AVERAGE:0.5:12:1488</rra>
         <rra>RRA:AVERAGE:0.5:288:366</rra>
         <rra>RRA:MAX:0.5:288:366</rra>
         <rra>RRA:MIN:0.5:288:366</rra>
      </rrd>
      <service name="StrafePing" interval="300000" user-defined="false" status="on">
         <parameter key="retry" value="0"/>
         <parameter key="timeout" value="3000"/>
         <parameter key="ping-count" value="20"/>
         <parameter key="failure-ping-count" value="20"/>
         <parameter key="wait-interval" value="50"/>
         <parameter key="rrd-repository" value="${install.share.dir}/rrd/response"/>
         <parameter key="rrd-base-name" value="strafeping"/>
      </service>
      <downtime begin="0" end="432000000" interval="300000"/>
      <downtime begin="432000000" delete="true"/>
   </package>
   <monitor service="JMX-Cassandra" class-name="org.opennms.netmgt.poller.monitors.Jsr160Monitor"/>
   <monitor service="JMX-Cassandra-Newts" class-name="org.opennms.netmgt.poller.monitors.Jsr160Monitor"/>
   <monitor service="ICMP" class-name="org.opennms.netmgt.poller.monitors.IcmpMonitor"/>
   <monitor service="StrafePing" class-name="org.opennms.netmgt.poller.monitors.StrafePingMonitor"/>
   <monitor service="HTTP" class-name="org.opennms.netmgt.poller.monitors.HttpMonitor"/>
   <monitor service="HTTP-8080" class-name="org.opennms.netmgt.poller.monitors.HttpMonitor"/>
   <monitor service="HTTP-8000" class-name="org.opennms.netmgt.poller.monitors.HttpMonitor"/>
   <monitor service="HTTPS" class-name="org.opennms.netmgt.poller.monitors.HttpsMonitor"/>
   <monitor service="HypericAgent" class-name="org.opennms.netmgt.poller.monitors.TcpMonitor"/>
   <monitor service="HypericHQ" class-name="org.opennms.netmgt.poller.monitors.PageSequenceMonitor"/>
   <monitor service="SMTP" class-name="org.opennms.netmgt.poller.monitors.SmtpMonitor"/>
   <monitor service="DNS" class-name="org.opennms.netmgt.poller.monitors.DnsMonitor"/>
   <monitor service="FTP" class-name="org.opennms.netmgt.poller.monitors.FtpMonitor"/>
   <monitor service="SNMP" class-name="org.opennms.netmgt.poller.monitors.SnmpMonitor"/>
   <monitor service="Oracle" class-name="org.opennms.netmgt.poller.monitors.TcpMonitor"/>
   <monitor service="Postgres" class-name="org.opennms.netmgt.poller.monitors.TcpMonitor"/>
   <monitor service="MySQL" class-name="org.opennms.netmgt.poller.monitors.TcpMonitor"/>
   <monitor service="SQLServer" class-name="org.opennms.netmgt.poller.monitors.TcpMonitor"/>
   <monitor service="SSH" class-name="org.opennms.netmgt.poller.monitors.SshMonitor"/>
   <monitor service="IMAP" class-name="org.opennms.netmgt.poller.monitors.ImapMonitor"/>
   <monitor service="POP3" class-name="org.opennms.netmgt.poller.monitors.Pop3Monitor"/>
   <monitor service="NRPE" class-name="org.opennms.netmgt.poller.monitors.NrpeMonitor"/>
   <monitor service="NRPE-NoSSL" class-name="org.opennms.netmgt.poller.monitors.NrpeMonitor"/>
   <monitor service="Windows-Task-Scheduler" class-name="org.opennms.netmgt.poller.monitors.Win32ServiceMonitor"/>
   <monitor service="OpenNMS-JVM" class-name="org.opennms.netmgt.poller.monitors.Jsr160Monitor"/>
   <monitor service="VMwareCim-HostSystem" class-name="org.opennms.netmgt.poller.monitors.VmwareCimMonitor"/>
   <monitor service="VMware-ManagedEntity" class-name="org.opennms.netmgt.poller.monitors.VmwareMonitor"/>
=======
<?xml version="1.0"?>
<?castor class-name="org.opennms.netmgt.poller.PollerConfiguration"?>
<poller-configuration threads="30" 
                      pathOutageEnabled="false"
                      serviceUnresponsiveEnabled="false"> 

  <node-outage status="on">
    <critical-service name="ICMP" />
  </node-outage>

  <package name="cassandra-via-jmx">
    <filter>IPADDR != '0.0.0.0'</filter>
    <rrd step="300">
      <rra>RRA:AVERAGE:0.5:1:2016</rra>
      <rra>RRA:AVERAGE:0.5:12:1488</rra>
      <rra>RRA:AVERAGE:0.5:288:366</rra>
      <rra>RRA:MAX:0.5:288:366</rra>
      <rra>RRA:MIN:0.5:288:366</rra>
    </rrd>
    <service name="JMX-Cassandra" interval="300000" user-defined="false" status="on">
      <parameter key="port" value="7199"/>
      <parameter key="retry" value="2"/>
      <parameter key="timeout" value="3000"/>
      <parameter key="protocol" value="rmi"/>
      <parameter key="urlPath" value="/jmxrmi"/>
      <parameter key="rrd-base-name" value="jmx-cassandra"/>
      <parameter key="ds-name" value="jmx-cassandra"/>
      <parameter key="thresholding-enabled" value="true"/>
      <parameter key="factory" value="PASSWORD-CLEAR"/>
      <parameter key="username" value="cassandra-username"/>
      <parameter key="password" value="cassandra-password"/>
      <parameter key="rrd-repository" value="${install.share.dir}/rrd/response" />
      <parameter key="beans.storage" value="org.apache.cassandra.db:type=StorageService"/>
      <parameter key="tests.operational" value="storage.OperationMode == 'NORMAL'"/>
      <parameter key="tests.joined" value="storage.Joined"/>
      <parameter key="tests.unreachables" value="empty(storage.UnreachableNodes)"/>
    </service>
    <service name="JMX-Cassandra-Newts" interval="300000" user-defined="false" status="on">
      <parameter key="port" value="7199"/>
      <parameter key="retry" value="2"/>
      <parameter key="timeout" value="3000"/>
      <parameter key="protocol" value="rmi"/>
      <parameter key="urlPath" value="/jmxrmi"/>
      <parameter key="rrd-base-name" value="jmx-cassandra-newts"/>
      <parameter key="ds-name" value="jmx-cassandra-newts"/>
      <parameter key="thresholding-enabled" value="true"/>
      <parameter key="factory" value="PASSWORD-CLEAR"/>
      <parameter key="username" value="cassandra-username"/>
      <parameter key="password" value="cassandra-password"/>
      <parameter key="rrd-repository" value="${install.share.dir}/rrd/response" />
      <parameter key="beans.samples" value="org.apache.cassandra.db:type=ColumnFamilies,keyspace=newts,columnfamily=samples"/>
      <parameter key="tests.samples" value="samples.ColumnFamilyName == 'samples'"/>
      <parameter key="beans.terms" value="org.apache.cassandra.db:type=ColumnFamilies,keyspace=newts,columnfamily=terms"/>
      <parameter key="tests.terms" value="terms.ColumnFamilyName == 'terms'"/>
      <parameter key="beans.resource_attributes" value="org.apache.cassandra.db:type=ColumnFamilies,keyspace=newts,columnfamily=resource_attributes"/>
      <parameter key="tests.resource_attributes" value="resource_attributes.ColumnFamilyName == 'resource_attributes'"/>
      <parameter key="beans.resource_metrics" value="org.apache.cassandra.db:type=ColumnFamilies,keyspace=newts,columnfamily=resource_metrics"/>
      <parameter key="tests.resource_metrics" value="resource_metrics.ColumnFamilyName == 'resource_metrics'"/>
    </service>
    <downtime interval="30000" begin="0" end="300000" /><!-- 30s, 0, 5m -->
    <downtime interval="300000" begin="300000" end="43200000" /><!-- 5m, 5m, 12h -->
    <downtime interval="600000" begin="43200000" end="432000000" /><!-- 10m, 12h, 5d -->
    <downtime begin="432000000" delete="true" /><!-- anything after 5 days delete -->
  </package>

  <package name="example1">
    <filter>IPADDR != '0.0.0.0'</filter>
    <include-range begin="1.1.1.1" end="254.254.254.254" />
    <include-range begin="::1" end="ffff:ffff:ffff:ffff:ffff:ffff:ffff:ffff" />
    <rrd step="300">
      <rra>RRA:AVERAGE:0.5:1:2016</rra>
      <rra>RRA:AVERAGE:0.5:12:1488</rra>
      <rra>RRA:AVERAGE:0.5:288:366</rra>
      <rra>RRA:MAX:0.5:288:366</rra>
      <rra>RRA:MIN:0.5:288:366</rra>
    </rrd>
    <service name="ICMP" interval="300000" user-defined="false" status="on">
      <parameter key="retry" value="2" />
      <parameter key="timeout" value="3000" />
      <parameter key="rrd-repository" value="${install.share.dir}/rrd/response" />
      <parameter key="rrd-base-name" value="icmp" />
      <parameter key="ds-name" value="icmp" />
    </service>
    <service name="DNS" interval="300000" user-defined="false" status="on">
      <parameter key="retry" value="2" />
      <parameter key="timeout" value="5000" />
      <parameter key="port" value="53" />
      <parameter key="lookup" value="localhost" />
      <parameter key="fatal-response-codes" value="2,3,5" /><!-- ServFail, NXDomain, Refused -->
      <parameter key="rrd-repository" value="${install.share.dir}/rrd/response" />
      <parameter key="rrd-base-name" value="dns" />
      <parameter key="ds-name" value="dns" />
    </service>
    <service name="Elasticsearch" interval="300000" user-defined="false" status="on">
      <parameter key="retry" value="1"/>
      <parameter key="timeout" value="3000"/>
      <parameter key="port" value="9200"/>
      <parameter key="url" value="/_cluster/stats"/>
      <parameter key="response" value="200-202,299"/>
      <parameter key="response-text" value="~.*status.:.green.*"/>
    </service>
    <service name="SMTP" interval="300000" user-defined="false" status="on">
      <parameter key="retry" value="1" />
      <parameter key="timeout" value="3000" />
      <parameter key="port" value="25" />
      <parameter key="rrd-repository" value="${install.share.dir}/rrd/response" />
      <parameter key="rrd-base-name" value="smtp" />
      <parameter key="ds-name" value="smtp" />
    </service>
    <service name="FTP" interval="300000" user-defined="false" status="on">
      <parameter key="retry" value="1" />
      <parameter key="timeout" value="3000" />
      <parameter key="port" value="21" />
      <parameter key="userid" value="" />
      <parameter key="password" value="" />
    </service>
    <service name="SNMP" interval="300000" user-defined="false" status="on">
      <parameter key="oid" value=".1.3.6.1.2.1.1.2.0" />
    </service>
    <service name="HTTP" interval="300000" user-defined="false" status="on">
      <parameter key="retry" value="1" />
      <parameter key="timeout" value="3000" />
      <parameter key="port" value="80" />
      <parameter key="url" value="/" />
      <parameter key="rrd-repository" value="${install.share.dir}/rrd/response" />
      <parameter key="rrd-base-name" value="http" />
      <parameter key="ds-name" value="http" />
    </service>
    <service name="HTTP-8080" interval="300000" user-defined="false" status="on">
      <parameter key="retry" value="1" />
      <parameter key="timeout" value="3000" />
      <parameter key="port" value="8080" />
      <parameter key="url" value="/" />
      <parameter key="rrd-repository" value="${install.share.dir}/rrd/response" />
      <parameter key="rrd-base-name" value="http-8080" />
      <parameter key="ds-name" value="http-8080" />
    </service>
    <service name="HTTP-8000" interval="300000" user-defined="false" status="on">
      <parameter key="retry" value="1" />
      <parameter key="timeout" value="3000" />
      <parameter key="port" value="8000" />
      <parameter key="url" value="/" />
      <parameter key="rrd-repository" value="${install.share.dir}/rrd/response" />
      <parameter key="rrd-base-name" value="http-8000" />
      <parameter key="ds-name" value="http-8000" />
    </service>
    <service name="HTTPS" interval="300000" user-defined="false" status="on">
      <parameter key="retry" value="1" />
      <parameter key="timeout" value="5000" />
      <parameter key="port" value="443" />
      <parameter key="url" value="/" />
    </service>
    <service name="HypericAgent" interval="300000" user-defined="false" status="on">
      <parameter key="retry" value="1" />
      <parameter key="timeout" value="2200" />
      <parameter key="port" value="2144" />
    </service>
    <service name="HypericHQ" interval="300000" user-defined="false" status="on">
      <parameter key="retry" value="1" />
      <parameter key="timeout" value="3000" />
      <parameter key="rrd-repository" value="${install.share.dir}/rrd/response" />
      <parameter key="rrd-base-name" value="hyperic-hq" />
      <parameter key="ds-name" value="hyperic-hq" />
      <parameter key="page-sequence">
        <page-sequence>
          <page path="/Login.do" port="7080" successMatch="(HQ Login)|(Sign in to Hyperic HQ)" />
          <page path="/j_security_check.do" port="7080" method="POST"
            failureMatch="(?s)(The username or password provided does not match our records)|(You are not signed in)" failureMessage="HQ Login in Failed"
            successMatch="HQ Dashboard">
            <parameter key="j_username" value="hqadmin" />
            <parameter key="j_password" value="hqadmin" />
          </page>
          <page path="/Logout.do" port="7080" successMatch="HQ Login" />
        </page-sequence>
      </parameter>
    </service>
    <service name="MySQL" interval="300000" user-defined="false" status="on">
      <parameter key="retry" value="1" />
      <parameter key="timeout" value="3000" />
      <parameter key="port" value="3306" />
      <parameter key="banner" value="*" />
    </service>
    <service name="SQLServer" interval="300000" user-defined="false" status="on">
      <parameter key="retry" value="1" />
      <parameter key="timeout" value="3000" />
      <parameter key="port" value="1433" />
      <parameter key="banner" value="*" />
    </service>
    <service name="Oracle" interval="300000" user-defined="false" status="on">
      <parameter key="retry" value="1" />
      <parameter key="timeout" value="3000" />
      <parameter key="port" value="1521" />
      <parameter key="banner" value="*" />
    </service>
    <service name="Postgres" interval="300000" user-defined="false" status="on">
      <parameter key="retry" value="1" />
      <parameter key="banner" value="*" />
      <parameter key="port" value="5432" />
      <parameter key="timeout" value="3000" />
    </service>
    <service name="SSH" interval="300000" user-defined="false" status="on">
      <parameter key="retry" value="1" />
      <parameter key="banner" value="SSH" />
      <parameter key="port" value="22" />
      <parameter key="timeout" value="3000" />
      <parameter key="rrd-repository" value="${install.share.dir}/rrd/response" />
      <parameter key="rrd-base-name" value="ssh" />
      <parameter key="ds-name" value="ssh" />
    </service>
    <service name="IMAP" interval="300000" user-defined="false" status="on">
      <parameter key="retry" value="1" />
      <parameter key="port" value="143" />
      <parameter key="timeout" value="3000" />
    </service>
    <service name="POP3" interval="300000" user-defined="false" status="on">
      <parameter key="retry" value="1" />
      <parameter key="port" value="110" />
      <parameter key="timeout" value="3000" />
      <parameter key="rrd-repository" value="${install.share.dir}/rrd/response" />
      <parameter key="rrd-base-name" value="pop3" />
      <parameter key="ds-name" value="pop3" />
    </service>
    <service name="NRPE" interval="300000" user-defined="false" status="on">
      <parameter key="retry" value="3" />
      <parameter key="timeout" value="3000" />
      <parameter key="port" value="5666" />
      <parameter key="command" value="_NRPE_CHECK" />
      <parameter key="padding" value="2" />
      <parameter key="rrd-repository" value="${install.share.dir}/rrd/response" />
      <parameter key="ds-name" value="nrpe" />
    </service>
    <service name="NRPE-NoSSL" interval="300000" user-defined="false" status="on">
      <parameter key="retry" value="3" />
      <parameter key="timeout" value="3000" />
      <parameter key="port" value="5666" />
      <parameter key="command" value="_NRPE_CHECK" />
      <parameter key="usessl" value="false" />
      <parameter key="padding" value="2" />
      <parameter key="rrd-repository" value="${install.share.dir}/rrd/response" />
      <parameter key="ds-name" value="nrpe" />
    </service>
    <service name="Windows-Task-Scheduler" interval="300000" user-defined="false" status="on">
      <parameter key="service-name" value="Task Scheduler" />
    </service>
    <service name="OpenNMS-JVM" interval="300000" user-defined="false" status="on">
      <parameter key="port" value="18980"/>
      <parameter key="retry" value="2"/>
      <parameter key="timeout" value="3000"/>
      <parameter key="rrd-repository" value="${install.share.dir}/rrd/response" />
    </service>
    <service name="JMX-Minion" interval="300000" user-defined="false" status="on">
      <parameter key="port" value="1299"/>
      <parameter key="retry" value="2"/>
      <parameter key="timeout" value="3000"/>
      <parameter key="urlPath" value="/karaf-minion"/>
      <parameter key="factory" value="PASSWORD-CLEAR"/>
      <parameter key="username" value="admin"/>
      <parameter key="password" value="admin"/>
      <parameter key="rrd-repository" value="${install.share.dir}/rrd/response" />
    </service>
    <service name="JMX-Kafka" interval="300000" user-defined="false" status="on">
      <parameter key="port" value="9999"/>
      <parameter key="retry" value="2"/>
      <parameter key="timeout" value="3000"/>
      <parameter key="factory" value="PASSWORD-CLEAR"/>
      <parameter key="username" value="admin"/>
      <parameter key="password" value="admin"/>
      <parameter key="rrd-repository" value="${install.share.dir}/rrd/response" />
    </service>
    <service name="VMwareCim-HostSystem" interval="300000" user-defined="false" status="on">
      <parameter key="retry" value="2"/>
      <parameter key="timeout" value="3000"/>
      <parameter key="ignoreStandBy" value="false"/>
    </service>
    <service name="VMware-ManagedEntity" interval="300000" user-defined="false" status="on">
      <parameter key="retry" value="2"/>
      <parameter key="timeout" value="3000"/>
      <parameter key="ignoreStandBy" value="false"/>
    </service>
    <service name="MS-RDP" interval="300000" user-defined="false" status="on">
      <parameter key="retry" value="1" />
      <parameter key="banner" value="*" />
      <parameter key="port" value="3389" />
      <parameter key="timeout" value="3000" />
    </service>
    <service name="Minion-Heartbeat" interval="30000" user-defined="false" status="on">
      <parameter key="period" value="30000" /> <!-- Service interval should be same as period -->
    </service>
 
    <downtime interval="30000" begin="0" end="300000" /><!-- 30s, 0, 5m -->
    <downtime interval="300000" begin="300000" end="43200000" /><!-- 5m, 5m, 12h -->
    <downtime interval="600000" begin="43200000" end="432000000" /><!-- 10m, 12h, 5d -->
    <downtime begin="432000000" delete="true" /><!-- anything after 5 days delete -->

  </package>

  <!-- Moved StrafePing to its own package.  This allows for more flexible configuration of which interfaces
    will have StrafePing statistical analysis rather than being on for or off for all interfaces.  Change
    this package's filter / ranges for directing the StrafePinger to choice interfaces.  Note: Strafing all
    of your network interface may create high loads on the NMS file system.  -->

  <package name="strafer">
    <filter>IPADDR != '0.0.0.0'</filter>
    <include-range begin="10.1.1.1" end="10.1.1.10" />
    <!-- <include-range begin="::1" end="ffff:ffff:ffff:ffff:ffff:ffff:ffff:ffff" /> -->
    <rrd step="300">
      <rra>RRA:AVERAGE:0.5:1:2016</rra>
      <rra>RRA:AVERAGE:0.5:12:1488</rra>
      <rra>RRA:AVERAGE:0.5:288:366</rra>
      <rra>RRA:MAX:0.5:288:366</rra>
      <rra>RRA:MIN:0.5:288:366</rra>
    </rrd>
    <service name="StrafePing" interval="300000" user-defined="false" status="on">
      <parameter key="retry" value="0" />
      <parameter key="timeout" value="3000" />
      <parameter key="ping-count" value="20" />
      <parameter key="failure-ping-count" value="20" />
      <parameter key="wait-interval" value="50" />
      <parameter key="rrd-repository" value="${install.share.dir}/rrd/response" />
      <parameter key="rrd-base-name" value="strafeping" />
    </service>
    <downtime interval="300000" begin="0" end="432000000"/><!-- 5m, 0, 5d -->
    <downtime begin="432000000" delete="true" /><!-- anything after 5 days delete -->
  </package>


  <monitor service="JMX-Cassandra" class-name="org.opennms.netmgt.poller.monitors.Jsr160Monitor" />
  <monitor service="JMX-Cassandra-Newts" class-name="org.opennms.netmgt.poller.monitors.Jsr160Monitor" />
  <monitor service="ICMP" class-name="org.opennms.netmgt.poller.monitors.IcmpMonitor" />
  <monitor service="StrafePing" class-name="org.opennms.netmgt.poller.monitors.StrafePingMonitor" />
  <monitor service="HTTP" class-name="org.opennms.netmgt.poller.monitors.HttpMonitor" />
  <monitor service="HTTP-8080" class-name="org.opennms.netmgt.poller.monitors.HttpMonitor" />
  <monitor service="HTTP-8000" class-name="org.opennms.netmgt.poller.monitors.HttpMonitor" />
  <monitor service="HTTPS" class-name="org.opennms.netmgt.poller.monitors.HttpsMonitor" />
  <monitor service="HypericAgent" class-name="org.opennms.netmgt.poller.monitors.TcpMonitor" />
  <monitor service="HypericHQ" class-name="org.opennms.netmgt.poller.monitors.PageSequenceMonitor" />
  <monitor service="SMTP" class-name="org.opennms.netmgt.poller.monitors.SmtpMonitor" />
  <monitor service="DNS" class-name="org.opennms.netmgt.poller.monitors.DnsMonitor" />
  <monitor service="Elasticsearch" class-name="org.opennms.netmgt.poller.monitors.HttpMonitor" />
  <monitor service="FTP" class-name="org.opennms.netmgt.poller.monitors.FtpMonitor" />
  <monitor service="SNMP" class-name="org.opennms.netmgt.poller.monitors.SnmpMonitor" />
  <monitor service="Oracle" class-name="org.opennms.netmgt.poller.monitors.TcpMonitor" />
  <monitor service="Postgres" class-name="org.opennms.netmgt.poller.monitors.TcpMonitor" />
  <monitor service="Minion-Heartbeat" class-name="org.opennms.netmgt.poller.monitors.MinionHeartbeatMonitor" />
  <monitor service="MySQL" class-name="org.opennms.netmgt.poller.monitors.TcpMonitor" />
  <monitor service="SQLServer" class-name="org.opennms.netmgt.poller.monitors.TcpMonitor" />
  <monitor service="SSH" class-name="org.opennms.netmgt.poller.monitors.SshMonitor" />
  <monitor service="IMAP" class-name="org.opennms.netmgt.poller.monitors.ImapMonitor" />
  <monitor service="POP3" class-name="org.opennms.netmgt.poller.monitors.Pop3Monitor" />
  <monitor service="NRPE" class-name="org.opennms.netmgt.poller.monitors.NrpeMonitor" />
  <monitor service="NRPE-NoSSL" class-name="org.opennms.netmgt.poller.monitors.NrpeMonitor" />
  <monitor service="Windows-Task-Scheduler" class-name="org.opennms.netmgt.poller.monitors.Win32ServiceMonitor" />
  <monitor service="OpenNMS-JVM" class-name="org.opennms.netmgt.poller.monitors.Jsr160Monitor" />
  <monitor service="JMX-Minion" class-name="org.opennms.netmgt.poller.monitors.Jsr160Monitor" />
  <monitor service="JMX-Kafka" class-name="org.opennms.netmgt.poller.monitors.Jsr160Monitor" />
  <monitor service="VMwareCim-HostSystem" class-name="org.opennms.netmgt.poller.monitors.VmwareCimMonitor"/>
  <monitor service="VMware-ManagedEntity" class-name="org.opennms.netmgt.poller.monitors.VmwareMonitor"/>
  <monitor service="MS-RDP" class-name="org.opennms.netmgt.poller.monitors.TcpMonitor" />
>>>>>>> c77b3c8f
</poller-configuration><|MERGE_RESOLUTION|>--- conflicted
+++ resolved
@@ -1,4 +1,3 @@
-<<<<<<< HEAD
 <poller-configuration xmlns="http://xmlns.opennms.org/xsd/config/poller" threads="30" nextOutageId="SELECT nextval('outageNxtId')" serviceUnresponsiveEnabled="false" pathOutageEnabled="false">
    <node-outage status="on" pollAllIfNoCriticalServiceDefined="true">
       <critical-service name="ICMP"/>
@@ -19,7 +18,7 @@
          <parameter key="protocol" value="rmi"/>
          <parameter key="urlPath" value="/jmxrmi"/>
          <parameter key="rrd-base-name" value="jmx-cassandra"/>
-         <parameter key="ds-name" value="cassandra"/>
+         <parameter key="ds-name" value="jmx-cassandra"/>
          <parameter key="thresholding-enabled" value="true"/>
          <parameter key="factory" value="PASSWORD-CLEAR"/>
          <parameter key="username" value="cassandra-username"/>
@@ -37,7 +36,7 @@
          <parameter key="protocol" value="rmi"/>
          <parameter key="urlPath" value="/jmxrmi"/>
          <parameter key="rrd-base-name" value="jmx-cassandra-newts"/>
-         <parameter key="ds-name" value="cassandra-newts"/>
+         <parameter key="ds-name" value="jmx-cassandra-newts"/>
          <parameter key="thresholding-enabled" value="true"/>
          <parameter key="factory" value="PASSWORD-CLEAR"/>
          <parameter key="username" value="cassandra-username"/>
@@ -85,6 +84,14 @@
          <parameter key="rrd-base-name" value="dns"/>
          <parameter key="ds-name" value="dns"/>
       </service>
+      <service name="Elasticsearch" interval="300000" user-defined="false" status="on">
+         <parameter key="retry" value="1"/>
+         <parameter key="timeout" value="3000"/>
+         <parameter key="port" value="9200"/>
+         <parameter key="url" value="/_cluster/stats"/>
+         <parameter key="response" value="200-202,299"/>
+         <parameter key="response-text" value="~.*status.:.green.*"/>
+      </service>
       <service name="SMTP" interval="300000" user-defined="false" status="on">
          <parameter key="retry" value="1"/>
          <parameter key="timeout" value="3000"/>
@@ -232,6 +239,25 @@
          <parameter key="timeout" value="3000"/>
          <parameter key="rrd-repository" value="${install.share.dir}/rrd/response"/>
       </service>
+      <service name="JMX-Minion" interval="300000" user-defined="false" status="on">
+         <parameter key="port" value="1299"/>
+         <parameter key="retry" value="2"/>
+         <parameter key="timeout" value="3000"/>
+         <parameter key="urlPath" value="/karaf-minion"/>
+         <parameter key="factory" value="PASSWORD-CLEAR"/>
+         <parameter key="username" value="admin"/>
+         <parameter key="password" value="admin"/>
+         <parameter key="rrd-repository" value="${install.share.dir}/rrd/response"/>
+      </service>
+      <service name="JMX-Kafka" interval="300000" user-defined="false" status="on">
+         <parameter key="port" value="9999"/>
+         <parameter key="retry" value="2"/>
+         <parameter key="timeout" value="3000"/>
+         <parameter key="factory" value="PASSWORD-CLEAR"/>
+         <parameter key="username" value="admin"/>
+         <parameter key="password" value="admin"/>
+         <parameter key="rrd-repository" value="${install.share.dir}/rrd/response"/>
+      </service>
       <service name="VMwareCim-HostSystem" interval="300000" user-defined="false" status="on">
          <parameter key="retry" value="2"/>
          <parameter key="timeout" value="3000"/>
@@ -241,6 +267,15 @@
          <parameter key="retry" value="2"/>
          <parameter key="timeout" value="3000"/>
          <parameter key="ignoreStandBy" value="false"/>
+      </service>
+      <service name="MS-RDP" interval="300000" user-defined="false" status="on">
+         <parameter key="retry" value="1"/>
+         <parameter key="banner" value="*"/>
+         <parameter key="port" value="3389"/>
+         <parameter key="timeout" value="3000"/>
+      </service>
+      <service name="Minion-Heartbeat" interval="30000" user-defined="false" status="on">
+         <parameter key="period" value="30000"/>
       </service>
       <downtime begin="0" end="300000" interval="30000"/>
       <downtime begin="300000" end="43200000" interval="300000"/>
@@ -281,10 +316,12 @@
    <monitor service="HypericHQ" class-name="org.opennms.netmgt.poller.monitors.PageSequenceMonitor"/>
    <monitor service="SMTP" class-name="org.opennms.netmgt.poller.monitors.SmtpMonitor"/>
    <monitor service="DNS" class-name="org.opennms.netmgt.poller.monitors.DnsMonitor"/>
+   <monitor service="Elasticsearch" class-name="org.opennms.netmgt.poller.monitors.HttpMonitor"/>
    <monitor service="FTP" class-name="org.opennms.netmgt.poller.monitors.FtpMonitor"/>
    <monitor service="SNMP" class-name="org.opennms.netmgt.poller.monitors.SnmpMonitor"/>
    <monitor service="Oracle" class-name="org.opennms.netmgt.poller.monitors.TcpMonitor"/>
    <monitor service="Postgres" class-name="org.opennms.netmgt.poller.monitors.TcpMonitor"/>
+   <monitor service="Minion-Heartbeat" class-name="org.opennms.netmgt.poller.monitors.MinionHeartbeatMonitor"/>
    <monitor service="MySQL" class-name="org.opennms.netmgt.poller.monitors.TcpMonitor"/>
    <monitor service="SQLServer" class-name="org.opennms.netmgt.poller.monitors.TcpMonitor"/>
    <monitor service="SSH" class-name="org.opennms.netmgt.poller.monitors.SshMonitor"/>
@@ -294,366 +331,9 @@
    <monitor service="NRPE-NoSSL" class-name="org.opennms.netmgt.poller.monitors.NrpeMonitor"/>
    <monitor service="Windows-Task-Scheduler" class-name="org.opennms.netmgt.poller.monitors.Win32ServiceMonitor"/>
    <monitor service="OpenNMS-JVM" class-name="org.opennms.netmgt.poller.monitors.Jsr160Monitor"/>
+   <monitor service="JMX-Minion" class-name="org.opennms.netmgt.poller.monitors.Jsr160Monitor"/>
+   <monitor service="JMX-Kafka" class-name="org.opennms.netmgt.poller.monitors.Jsr160Monitor"/>
    <monitor service="VMwareCim-HostSystem" class-name="org.opennms.netmgt.poller.monitors.VmwareCimMonitor"/>
    <monitor service="VMware-ManagedEntity" class-name="org.opennms.netmgt.poller.monitors.VmwareMonitor"/>
-=======
-<?xml version="1.0"?>
-<?castor class-name="org.opennms.netmgt.poller.PollerConfiguration"?>
-<poller-configuration threads="30" 
-                      pathOutageEnabled="false"
-                      serviceUnresponsiveEnabled="false"> 
-
-  <node-outage status="on">
-    <critical-service name="ICMP" />
-  </node-outage>
-
-  <package name="cassandra-via-jmx">
-    <filter>IPADDR != '0.0.0.0'</filter>
-    <rrd step="300">
-      <rra>RRA:AVERAGE:0.5:1:2016</rra>
-      <rra>RRA:AVERAGE:0.5:12:1488</rra>
-      <rra>RRA:AVERAGE:0.5:288:366</rra>
-      <rra>RRA:MAX:0.5:288:366</rra>
-      <rra>RRA:MIN:0.5:288:366</rra>
-    </rrd>
-    <service name="JMX-Cassandra" interval="300000" user-defined="false" status="on">
-      <parameter key="port" value="7199"/>
-      <parameter key="retry" value="2"/>
-      <parameter key="timeout" value="3000"/>
-      <parameter key="protocol" value="rmi"/>
-      <parameter key="urlPath" value="/jmxrmi"/>
-      <parameter key="rrd-base-name" value="jmx-cassandra"/>
-      <parameter key="ds-name" value="jmx-cassandra"/>
-      <parameter key="thresholding-enabled" value="true"/>
-      <parameter key="factory" value="PASSWORD-CLEAR"/>
-      <parameter key="username" value="cassandra-username"/>
-      <parameter key="password" value="cassandra-password"/>
-      <parameter key="rrd-repository" value="${install.share.dir}/rrd/response" />
-      <parameter key="beans.storage" value="org.apache.cassandra.db:type=StorageService"/>
-      <parameter key="tests.operational" value="storage.OperationMode == 'NORMAL'"/>
-      <parameter key="tests.joined" value="storage.Joined"/>
-      <parameter key="tests.unreachables" value="empty(storage.UnreachableNodes)"/>
-    </service>
-    <service name="JMX-Cassandra-Newts" interval="300000" user-defined="false" status="on">
-      <parameter key="port" value="7199"/>
-      <parameter key="retry" value="2"/>
-      <parameter key="timeout" value="3000"/>
-      <parameter key="protocol" value="rmi"/>
-      <parameter key="urlPath" value="/jmxrmi"/>
-      <parameter key="rrd-base-name" value="jmx-cassandra-newts"/>
-      <parameter key="ds-name" value="jmx-cassandra-newts"/>
-      <parameter key="thresholding-enabled" value="true"/>
-      <parameter key="factory" value="PASSWORD-CLEAR"/>
-      <parameter key="username" value="cassandra-username"/>
-      <parameter key="password" value="cassandra-password"/>
-      <parameter key="rrd-repository" value="${install.share.dir}/rrd/response" />
-      <parameter key="beans.samples" value="org.apache.cassandra.db:type=ColumnFamilies,keyspace=newts,columnfamily=samples"/>
-      <parameter key="tests.samples" value="samples.ColumnFamilyName == 'samples'"/>
-      <parameter key="beans.terms" value="org.apache.cassandra.db:type=ColumnFamilies,keyspace=newts,columnfamily=terms"/>
-      <parameter key="tests.terms" value="terms.ColumnFamilyName == 'terms'"/>
-      <parameter key="beans.resource_attributes" value="org.apache.cassandra.db:type=ColumnFamilies,keyspace=newts,columnfamily=resource_attributes"/>
-      <parameter key="tests.resource_attributes" value="resource_attributes.ColumnFamilyName == 'resource_attributes'"/>
-      <parameter key="beans.resource_metrics" value="org.apache.cassandra.db:type=ColumnFamilies,keyspace=newts,columnfamily=resource_metrics"/>
-      <parameter key="tests.resource_metrics" value="resource_metrics.ColumnFamilyName == 'resource_metrics'"/>
-    </service>
-    <downtime interval="30000" begin="0" end="300000" /><!-- 30s, 0, 5m -->
-    <downtime interval="300000" begin="300000" end="43200000" /><!-- 5m, 5m, 12h -->
-    <downtime interval="600000" begin="43200000" end="432000000" /><!-- 10m, 12h, 5d -->
-    <downtime begin="432000000" delete="true" /><!-- anything after 5 days delete -->
-  </package>
-
-  <package name="example1">
-    <filter>IPADDR != '0.0.0.0'</filter>
-    <include-range begin="1.1.1.1" end="254.254.254.254" />
-    <include-range begin="::1" end="ffff:ffff:ffff:ffff:ffff:ffff:ffff:ffff" />
-    <rrd step="300">
-      <rra>RRA:AVERAGE:0.5:1:2016</rra>
-      <rra>RRA:AVERAGE:0.5:12:1488</rra>
-      <rra>RRA:AVERAGE:0.5:288:366</rra>
-      <rra>RRA:MAX:0.5:288:366</rra>
-      <rra>RRA:MIN:0.5:288:366</rra>
-    </rrd>
-    <service name="ICMP" interval="300000" user-defined="false" status="on">
-      <parameter key="retry" value="2" />
-      <parameter key="timeout" value="3000" />
-      <parameter key="rrd-repository" value="${install.share.dir}/rrd/response" />
-      <parameter key="rrd-base-name" value="icmp" />
-      <parameter key="ds-name" value="icmp" />
-    </service>
-    <service name="DNS" interval="300000" user-defined="false" status="on">
-      <parameter key="retry" value="2" />
-      <parameter key="timeout" value="5000" />
-      <parameter key="port" value="53" />
-      <parameter key="lookup" value="localhost" />
-      <parameter key="fatal-response-codes" value="2,3,5" /><!-- ServFail, NXDomain, Refused -->
-      <parameter key="rrd-repository" value="${install.share.dir}/rrd/response" />
-      <parameter key="rrd-base-name" value="dns" />
-      <parameter key="ds-name" value="dns" />
-    </service>
-    <service name="Elasticsearch" interval="300000" user-defined="false" status="on">
-      <parameter key="retry" value="1"/>
-      <parameter key="timeout" value="3000"/>
-      <parameter key="port" value="9200"/>
-      <parameter key="url" value="/_cluster/stats"/>
-      <parameter key="response" value="200-202,299"/>
-      <parameter key="response-text" value="~.*status.:.green.*"/>
-    </service>
-    <service name="SMTP" interval="300000" user-defined="false" status="on">
-      <parameter key="retry" value="1" />
-      <parameter key="timeout" value="3000" />
-      <parameter key="port" value="25" />
-      <parameter key="rrd-repository" value="${install.share.dir}/rrd/response" />
-      <parameter key="rrd-base-name" value="smtp" />
-      <parameter key="ds-name" value="smtp" />
-    </service>
-    <service name="FTP" interval="300000" user-defined="false" status="on">
-      <parameter key="retry" value="1" />
-      <parameter key="timeout" value="3000" />
-      <parameter key="port" value="21" />
-      <parameter key="userid" value="" />
-      <parameter key="password" value="" />
-    </service>
-    <service name="SNMP" interval="300000" user-defined="false" status="on">
-      <parameter key="oid" value=".1.3.6.1.2.1.1.2.0" />
-    </service>
-    <service name="HTTP" interval="300000" user-defined="false" status="on">
-      <parameter key="retry" value="1" />
-      <parameter key="timeout" value="3000" />
-      <parameter key="port" value="80" />
-      <parameter key="url" value="/" />
-      <parameter key="rrd-repository" value="${install.share.dir}/rrd/response" />
-      <parameter key="rrd-base-name" value="http" />
-      <parameter key="ds-name" value="http" />
-    </service>
-    <service name="HTTP-8080" interval="300000" user-defined="false" status="on">
-      <parameter key="retry" value="1" />
-      <parameter key="timeout" value="3000" />
-      <parameter key="port" value="8080" />
-      <parameter key="url" value="/" />
-      <parameter key="rrd-repository" value="${install.share.dir}/rrd/response" />
-      <parameter key="rrd-base-name" value="http-8080" />
-      <parameter key="ds-name" value="http-8080" />
-    </service>
-    <service name="HTTP-8000" interval="300000" user-defined="false" status="on">
-      <parameter key="retry" value="1" />
-      <parameter key="timeout" value="3000" />
-      <parameter key="port" value="8000" />
-      <parameter key="url" value="/" />
-      <parameter key="rrd-repository" value="${install.share.dir}/rrd/response" />
-      <parameter key="rrd-base-name" value="http-8000" />
-      <parameter key="ds-name" value="http-8000" />
-    </service>
-    <service name="HTTPS" interval="300000" user-defined="false" status="on">
-      <parameter key="retry" value="1" />
-      <parameter key="timeout" value="5000" />
-      <parameter key="port" value="443" />
-      <parameter key="url" value="/" />
-    </service>
-    <service name="HypericAgent" interval="300000" user-defined="false" status="on">
-      <parameter key="retry" value="1" />
-      <parameter key="timeout" value="2200" />
-      <parameter key="port" value="2144" />
-    </service>
-    <service name="HypericHQ" interval="300000" user-defined="false" status="on">
-      <parameter key="retry" value="1" />
-      <parameter key="timeout" value="3000" />
-      <parameter key="rrd-repository" value="${install.share.dir}/rrd/response" />
-      <parameter key="rrd-base-name" value="hyperic-hq" />
-      <parameter key="ds-name" value="hyperic-hq" />
-      <parameter key="page-sequence">
-        <page-sequence>
-          <page path="/Login.do" port="7080" successMatch="(HQ Login)|(Sign in to Hyperic HQ)" />
-          <page path="/j_security_check.do" port="7080" method="POST"
-            failureMatch="(?s)(The username or password provided does not match our records)|(You are not signed in)" failureMessage="HQ Login in Failed"
-            successMatch="HQ Dashboard">
-            <parameter key="j_username" value="hqadmin" />
-            <parameter key="j_password" value="hqadmin" />
-          </page>
-          <page path="/Logout.do" port="7080" successMatch="HQ Login" />
-        </page-sequence>
-      </parameter>
-    </service>
-    <service name="MySQL" interval="300000" user-defined="false" status="on">
-      <parameter key="retry" value="1" />
-      <parameter key="timeout" value="3000" />
-      <parameter key="port" value="3306" />
-      <parameter key="banner" value="*" />
-    </service>
-    <service name="SQLServer" interval="300000" user-defined="false" status="on">
-      <parameter key="retry" value="1" />
-      <parameter key="timeout" value="3000" />
-      <parameter key="port" value="1433" />
-      <parameter key="banner" value="*" />
-    </service>
-    <service name="Oracle" interval="300000" user-defined="false" status="on">
-      <parameter key="retry" value="1" />
-      <parameter key="timeout" value="3000" />
-      <parameter key="port" value="1521" />
-      <parameter key="banner" value="*" />
-    </service>
-    <service name="Postgres" interval="300000" user-defined="false" status="on">
-      <parameter key="retry" value="1" />
-      <parameter key="banner" value="*" />
-      <parameter key="port" value="5432" />
-      <parameter key="timeout" value="3000" />
-    </service>
-    <service name="SSH" interval="300000" user-defined="false" status="on">
-      <parameter key="retry" value="1" />
-      <parameter key="banner" value="SSH" />
-      <parameter key="port" value="22" />
-      <parameter key="timeout" value="3000" />
-      <parameter key="rrd-repository" value="${install.share.dir}/rrd/response" />
-      <parameter key="rrd-base-name" value="ssh" />
-      <parameter key="ds-name" value="ssh" />
-    </service>
-    <service name="IMAP" interval="300000" user-defined="false" status="on">
-      <parameter key="retry" value="1" />
-      <parameter key="port" value="143" />
-      <parameter key="timeout" value="3000" />
-    </service>
-    <service name="POP3" interval="300000" user-defined="false" status="on">
-      <parameter key="retry" value="1" />
-      <parameter key="port" value="110" />
-      <parameter key="timeout" value="3000" />
-      <parameter key="rrd-repository" value="${install.share.dir}/rrd/response" />
-      <parameter key="rrd-base-name" value="pop3" />
-      <parameter key="ds-name" value="pop3" />
-    </service>
-    <service name="NRPE" interval="300000" user-defined="false" status="on">
-      <parameter key="retry" value="3" />
-      <parameter key="timeout" value="3000" />
-      <parameter key="port" value="5666" />
-      <parameter key="command" value="_NRPE_CHECK" />
-      <parameter key="padding" value="2" />
-      <parameter key="rrd-repository" value="${install.share.dir}/rrd/response" />
-      <parameter key="ds-name" value="nrpe" />
-    </service>
-    <service name="NRPE-NoSSL" interval="300000" user-defined="false" status="on">
-      <parameter key="retry" value="3" />
-      <parameter key="timeout" value="3000" />
-      <parameter key="port" value="5666" />
-      <parameter key="command" value="_NRPE_CHECK" />
-      <parameter key="usessl" value="false" />
-      <parameter key="padding" value="2" />
-      <parameter key="rrd-repository" value="${install.share.dir}/rrd/response" />
-      <parameter key="ds-name" value="nrpe" />
-    </service>
-    <service name="Windows-Task-Scheduler" interval="300000" user-defined="false" status="on">
-      <parameter key="service-name" value="Task Scheduler" />
-    </service>
-    <service name="OpenNMS-JVM" interval="300000" user-defined="false" status="on">
-      <parameter key="port" value="18980"/>
-      <parameter key="retry" value="2"/>
-      <parameter key="timeout" value="3000"/>
-      <parameter key="rrd-repository" value="${install.share.dir}/rrd/response" />
-    </service>
-    <service name="JMX-Minion" interval="300000" user-defined="false" status="on">
-      <parameter key="port" value="1299"/>
-      <parameter key="retry" value="2"/>
-      <parameter key="timeout" value="3000"/>
-      <parameter key="urlPath" value="/karaf-minion"/>
-      <parameter key="factory" value="PASSWORD-CLEAR"/>
-      <parameter key="username" value="admin"/>
-      <parameter key="password" value="admin"/>
-      <parameter key="rrd-repository" value="${install.share.dir}/rrd/response" />
-    </service>
-    <service name="JMX-Kafka" interval="300000" user-defined="false" status="on">
-      <parameter key="port" value="9999"/>
-      <parameter key="retry" value="2"/>
-      <parameter key="timeout" value="3000"/>
-      <parameter key="factory" value="PASSWORD-CLEAR"/>
-      <parameter key="username" value="admin"/>
-      <parameter key="password" value="admin"/>
-      <parameter key="rrd-repository" value="${install.share.dir}/rrd/response" />
-    </service>
-    <service name="VMwareCim-HostSystem" interval="300000" user-defined="false" status="on">
-      <parameter key="retry" value="2"/>
-      <parameter key="timeout" value="3000"/>
-      <parameter key="ignoreStandBy" value="false"/>
-    </service>
-    <service name="VMware-ManagedEntity" interval="300000" user-defined="false" status="on">
-      <parameter key="retry" value="2"/>
-      <parameter key="timeout" value="3000"/>
-      <parameter key="ignoreStandBy" value="false"/>
-    </service>
-    <service name="MS-RDP" interval="300000" user-defined="false" status="on">
-      <parameter key="retry" value="1" />
-      <parameter key="banner" value="*" />
-      <parameter key="port" value="3389" />
-      <parameter key="timeout" value="3000" />
-    </service>
-    <service name="Minion-Heartbeat" interval="30000" user-defined="false" status="on">
-      <parameter key="period" value="30000" /> <!-- Service interval should be same as period -->
-    </service>
- 
-    <downtime interval="30000" begin="0" end="300000" /><!-- 30s, 0, 5m -->
-    <downtime interval="300000" begin="300000" end="43200000" /><!-- 5m, 5m, 12h -->
-    <downtime interval="600000" begin="43200000" end="432000000" /><!-- 10m, 12h, 5d -->
-    <downtime begin="432000000" delete="true" /><!-- anything after 5 days delete -->
-
-  </package>
-
-  <!-- Moved StrafePing to its own package.  This allows for more flexible configuration of which interfaces
-    will have StrafePing statistical analysis rather than being on for or off for all interfaces.  Change
-    this package's filter / ranges for directing the StrafePinger to choice interfaces.  Note: Strafing all
-    of your network interface may create high loads on the NMS file system.  -->
-
-  <package name="strafer">
-    <filter>IPADDR != '0.0.0.0'</filter>
-    <include-range begin="10.1.1.1" end="10.1.1.10" />
-    <!-- <include-range begin="::1" end="ffff:ffff:ffff:ffff:ffff:ffff:ffff:ffff" /> -->
-    <rrd step="300">
-      <rra>RRA:AVERAGE:0.5:1:2016</rra>
-      <rra>RRA:AVERAGE:0.5:12:1488</rra>
-      <rra>RRA:AVERAGE:0.5:288:366</rra>
-      <rra>RRA:MAX:0.5:288:366</rra>
-      <rra>RRA:MIN:0.5:288:366</rra>
-    </rrd>
-    <service name="StrafePing" interval="300000" user-defined="false" status="on">
-      <parameter key="retry" value="0" />
-      <parameter key="timeout" value="3000" />
-      <parameter key="ping-count" value="20" />
-      <parameter key="failure-ping-count" value="20" />
-      <parameter key="wait-interval" value="50" />
-      <parameter key="rrd-repository" value="${install.share.dir}/rrd/response" />
-      <parameter key="rrd-base-name" value="strafeping" />
-    </service>
-    <downtime interval="300000" begin="0" end="432000000"/><!-- 5m, 0, 5d -->
-    <downtime begin="432000000" delete="true" /><!-- anything after 5 days delete -->
-  </package>
-
-
-  <monitor service="JMX-Cassandra" class-name="org.opennms.netmgt.poller.monitors.Jsr160Monitor" />
-  <monitor service="JMX-Cassandra-Newts" class-name="org.opennms.netmgt.poller.monitors.Jsr160Monitor" />
-  <monitor service="ICMP" class-name="org.opennms.netmgt.poller.monitors.IcmpMonitor" />
-  <monitor service="StrafePing" class-name="org.opennms.netmgt.poller.monitors.StrafePingMonitor" />
-  <monitor service="HTTP" class-name="org.opennms.netmgt.poller.monitors.HttpMonitor" />
-  <monitor service="HTTP-8080" class-name="org.opennms.netmgt.poller.monitors.HttpMonitor" />
-  <monitor service="HTTP-8000" class-name="org.opennms.netmgt.poller.monitors.HttpMonitor" />
-  <monitor service="HTTPS" class-name="org.opennms.netmgt.poller.monitors.HttpsMonitor" />
-  <monitor service="HypericAgent" class-name="org.opennms.netmgt.poller.monitors.TcpMonitor" />
-  <monitor service="HypericHQ" class-name="org.opennms.netmgt.poller.monitors.PageSequenceMonitor" />
-  <monitor service="SMTP" class-name="org.opennms.netmgt.poller.monitors.SmtpMonitor" />
-  <monitor service="DNS" class-name="org.opennms.netmgt.poller.monitors.DnsMonitor" />
-  <monitor service="Elasticsearch" class-name="org.opennms.netmgt.poller.monitors.HttpMonitor" />
-  <monitor service="FTP" class-name="org.opennms.netmgt.poller.monitors.FtpMonitor" />
-  <monitor service="SNMP" class-name="org.opennms.netmgt.poller.monitors.SnmpMonitor" />
-  <monitor service="Oracle" class-name="org.opennms.netmgt.poller.monitors.TcpMonitor" />
-  <monitor service="Postgres" class-name="org.opennms.netmgt.poller.monitors.TcpMonitor" />
-  <monitor service="Minion-Heartbeat" class-name="org.opennms.netmgt.poller.monitors.MinionHeartbeatMonitor" />
-  <monitor service="MySQL" class-name="org.opennms.netmgt.poller.monitors.TcpMonitor" />
-  <monitor service="SQLServer" class-name="org.opennms.netmgt.poller.monitors.TcpMonitor" />
-  <monitor service="SSH" class-name="org.opennms.netmgt.poller.monitors.SshMonitor" />
-  <monitor service="IMAP" class-name="org.opennms.netmgt.poller.monitors.ImapMonitor" />
-  <monitor service="POP3" class-name="org.opennms.netmgt.poller.monitors.Pop3Monitor" />
-  <monitor service="NRPE" class-name="org.opennms.netmgt.poller.monitors.NrpeMonitor" />
-  <monitor service="NRPE-NoSSL" class-name="org.opennms.netmgt.poller.monitors.NrpeMonitor" />
-  <monitor service="Windows-Task-Scheduler" class-name="org.opennms.netmgt.poller.monitors.Win32ServiceMonitor" />
-  <monitor service="OpenNMS-JVM" class-name="org.opennms.netmgt.poller.monitors.Jsr160Monitor" />
-  <monitor service="JMX-Minion" class-name="org.opennms.netmgt.poller.monitors.Jsr160Monitor" />
-  <monitor service="JMX-Kafka" class-name="org.opennms.netmgt.poller.monitors.Jsr160Monitor" />
-  <monitor service="VMwareCim-HostSystem" class-name="org.opennms.netmgt.poller.monitors.VmwareCimMonitor"/>
-  <monitor service="VMware-ManagedEntity" class-name="org.opennms.netmgt.poller.monitors.VmwareMonitor"/>
-  <monitor service="MS-RDP" class-name="org.opennms.netmgt.poller.monitors.TcpMonitor" />
->>>>>>> c77b3c8f
+   <monitor service="MS-RDP" class-name="org.opennms.netmgt.poller.monitors.TcpMonitor"/>
 </poller-configuration>