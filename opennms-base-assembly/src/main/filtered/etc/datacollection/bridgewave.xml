<<<<<<< HEAD
<?xml version="1.0"?>
<datacollection-group name="Bridgewave">

   <!-- Bridgewave MIBs -->
   <group name="bridgewave-ar-ge60" ifType="ignore">
      <mibObj oid=".1.3.6.1.4.1.6080.3.1.3.4" instance="0" alias="brwaveRadioRSL"   type="Gauge32" />
   </group>

=======
<datacollection-group xmlns="http://xmlns.opennms.org/xsd/config/datacollection" name="Bridgewave">
   <group name="bridgewave-ar-ge60" ifType="ignore">
      <mibObj oid=".1.3.6.1.4.1.6080.3.1.3.4" instance="0" alias="brwaveRadioRSL" type="Gauge32"/>
   </group>
>>>>>>> 65da858e
   <systemDef name="Bridgewave AR-GE60">
      <sysoidMask>.1.3.6.1.4.1.6080.</sysoidMask>
      <collect>
         <includeGroup>bridgewave-ar-ge60</includeGroup>
      </collect>
   </systemDef>
<<<<<<< HEAD

=======
>>>>>>> 65da858e
</datacollection-group><|MERGE_RESOLUTION|>--- conflicted
+++ resolved
@@ -1,26 +1,11 @@
-<<<<<<< HEAD
-<?xml version="1.0"?>
-<datacollection-group name="Bridgewave">
-
-   <!-- Bridgewave MIBs -->
-   <group name="bridgewave-ar-ge60" ifType="ignore">
-      <mibObj oid=".1.3.6.1.4.1.6080.3.1.3.4" instance="0" alias="brwaveRadioRSL"   type="Gauge32" />
-   </group>
-
-=======
 <datacollection-group xmlns="http://xmlns.opennms.org/xsd/config/datacollection" name="Bridgewave">
    <group name="bridgewave-ar-ge60" ifType="ignore">
       <mibObj oid=".1.3.6.1.4.1.6080.3.1.3.4" instance="0" alias="brwaveRadioRSL" type="Gauge32"/>
    </group>
->>>>>>> 65da858e
    <systemDef name="Bridgewave AR-GE60">
       <sysoidMask>.1.3.6.1.4.1.6080.</sysoidMask>
       <collect>
          <includeGroup>bridgewave-ar-ge60</includeGroup>
       </collect>
    </systemDef>
-<<<<<<< HEAD
-
-=======
->>>>>>> 65da858e
 </datacollection-group>