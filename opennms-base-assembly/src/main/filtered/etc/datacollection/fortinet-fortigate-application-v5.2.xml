<<<<<<< HEAD
<datacollection-group xmlns="http://xmlns.opennms.org/xsd/config/datacollection" name="Fortinet-Fortigate-Application-v5.2">
   <resourceType name="fgApHTTPStatsEntry" label="Fortigate HTTP Proxy Statistics" resourceLabel="Virtual Domain: ${fgVdEntName}">
      <persistenceSelectorStrategy class="org.opennms.netmgt.collection.support.PersistAllSelectorStrategy"/>
      <storageStrategy class="org.opennms.netmgt.collection.support.IndexStorageStrategy"/>
   </resourceType>
   <resourceType name="fgApSMTPStatsEntry" label="Fortigate SMTP Proxy Statistics" resourceLabel="Virtual Domain: ${fgVdEntName}">
      <persistenceSelectorStrategy class="org.opennms.netmgt.collection.support.PersistAllSelectorStrategy"/>
      <storageStrategy class="org.opennms.netmgt.collection.support.IndexStorageStrategy"/>
   </resourceType>
   <resourceType name="fgApPOP3StatsEntry" label="Fortigate POP3 Proxy Statistics" resourceLabel="Virtual Domain: ${fgVdEntName}">
      <persistenceSelectorStrategy class="org.opennms.netmgt.collection.support.PersistAllSelectorStrategy"/>
      <storageStrategy class="org.opennms.netmgt.collection.support.IndexStorageStrategy"/>
   </resourceType>
   <resourceType name="fgApIMAPStatsEntry" label="Fortigate IMAP Proxy Statistics" resourceLabel="Virtual Domain: ${fgVdEntName}">
      <persistenceSelectorStrategy class="org.opennms.netmgt.collection.support.PersistAllSelectorStrategy"/>
      <storageStrategy class="org.opennms.netmgt.collection.support.IndexStorageStrategy"/>
   </resourceType>
   <resourceType name="fgApNNTPStatsEntry" label="Fortigate NNTP Proxy Statistics" resourceLabel="Virtual Domain: ${fgVdEntName}">
      <persistenceSelectorStrategy class="org.opennms.netmgt.collection.support.PersistAllSelectorStrategy"/>
      <storageStrategy class="org.opennms.netmgt.collection.support.IndexStorageStrategy"/>
   </resourceType>
   <resourceType name="fgApIMStatsEntry" label="Fortigate IM Proxy Statistics" resourceLabel="Virtual Domain: ${fgVdEntName}">
      <persistenceSelectorStrategy class="org.opennms.netmgt.collection.support.PersistAllSelectorStrategy"/>
      <storageStrategy class="org.opennms.netmgt.collection.support.IndexStorageStrategy"/>
   </resourceType>
   <resourceType name="fgApSIPStatsEntry" label="Fortigate SIP Proxy Statistics" resourceLabel="Virtual Domain: ${fgVdEntName}">
      <persistenceSelectorStrategy class="org.opennms.netmgt.collection.support.PersistAllSelectorStrategy"/>
      <storageStrategy class="org.opennms.netmgt.collection.support.IndexStorageStrategy"/>
   </resourceType>
   <resourceType name="fgAppSuStatsEntry" label="Fortigate Scan Unit" resourceLabel="Scan Unit: ${fgAppSuIndex}">
      <persistenceSelectorStrategy class="org.opennms.netmgt.collection.support.PersistAllSelectorStrategy"/>
      <storageStrategy class="org.opennms.netmgt.collection.support.IndexStorageStrategy"/>
   </resourceType>
   <resourceType name="fgAppVoIPStatsEntry" label="Fortigate VoIP Statistics" resourceLabel="Virtual Domain: ${fgVdEntName}">
      <persistenceSelectorStrategy class="org.opennms.netmgt.collection.support.PersistAllSelectorStrategy"/>
      <storageStrategy class="org.opennms.netmgt.collection.support.IndexStorageStrategy"/>
   </resourceType>
   <resourceType name="fgAppP2PStatsEntry" label="Fortigate P2P Statistics" resourceLabel="Virtual Domain: ${fgVdEntName}">
      <persistenceSelectorStrategy class="org.opennms.netmgt.collection.support.PersistAllSelectorStrategy"/>
      <storageStrategy class="org.opennms.netmgt.collection.support.IndexStorageStrategy"/>
   </resourceType>
   <resourceType name="fgAppIMStatsEntry" label="Fortigate IM Statistics" resourceLabel="Virtual Domain: ${fgVdEntName}">
      <persistenceSelectorStrategy class="org.opennms.netmgt.collection.support.PersistAllSelectorStrategy"/>
      <storageStrategy class="org.opennms.netmgt.collection.support.IndexStorageStrategy"/>
   </resourceType>
   <resourceType name="fgApFTPStatsEntry" label="Fortigate FTP Proxy Statistics" resourceLabel="Virtual Domain: ${fgVdEntName}">
      <persistenceSelectorStrategy class="org.opennms.netmgt.collection.support.PersistAllSelectorStrategy"/>
      <storageStrategy class="org.opennms.netmgt.collection.support.IndexStorageStrategy"/>
   </resourceType>
   <resourceType name="fgWebChDskStsEntry" label="Fortigate Web Cache Disk Statistics" resourceLabel="Cache Disk: ${fgWebCacheDisk}">
      <persistenceSelectorStrategy class="org.opennms.netmgt.collection.support.PersistAllSelectorStrategy"/>
      <storageStrategy class="org.opennms.netmgt.collection.support.IndexStorageStrategy"/>
   </resourceType>
   <group name="fgApHTTPStatsTable" ifType="all">
      <mibObj oid=".1.3.6.1.4.1.12356.101.3.2.1.1.2" instance="fgApHTTPStatsEntry" alias="fgVdEntName" type="String"/>
      <mibObj oid=".1.3.6.1.4.1.12356.101.10.100.3.1.1" instance="fgApHTTPStatsEntry" alias="fgApHTTPReqProc" type="Counter32"/>
   </group>
   <group name="fgApHTTPConnections" ifType="ignore">
      <mibObj oid=".1.3.6.1.4.1.12356.101.10.100.4" instance="0" alias="fgApHTTPConn" type="Integer32"/>
      <mibObj oid=".1.3.6.1.4.1.12356.101.10.100.5" instance="0" alias="fgApHTTPMaxConn" type="Integer32"/>
   </group>
   <group name="fgApSMTPStatsTable" ifType="all">
      <mibObj oid=".1.3.6.1.4.1.12356.101.3.2.1.1.2" instance="fgApSMTPStatsEntry" alias="fgVdEntName" type="String"/>
      <mibObj oid=".1.3.6.1.4.1.12356.101.10.101.3.1.1" instance="fgApSMTPStatsEntry" alias="fgApSMTPReqProc" type="Counter32"/>
      <mibObj oid=".1.3.6.1.4.1.12356.101.10.101.3.1.2" instance="fgApSMTPStatsEntry" alias="fgApSMTPSpamDetect" type="Counter32"/>
   </group>
   <group name="fgApSMPTConnections" ifType="ignore">
      <mibObj oid=".1.3.6.1.4.1.12356.101.10.101.4" instance="0" alias="fgApSMTPConn" type="Integer32"/>
      <mibObj oid=".1.3.6.1.4.1.12356.101.10.101.5" instance="0" alias="fgApSMTPMaxConn" type="Integer32"/>
   </group>
   <group name="fgApPOP3StatsTable" ifType="all">
      <mibObj oid=".1.3.6.1.4.1.12356.101.3.2.1.1.2" instance="fgApPOP3StatsEntry" alias="fgVdEntName" type="String"/>
      <mibObj oid=".1.3.6.1.4.1.12356.101.10.102.3.1.1" instance="fgApPOP3StatsEntry" alias="fgApPOP3ReqProc" type="Counter32"/>
      <mibObj oid=".1.3.6.1.4.1.12356.101.10.102.3.1.2" instance="fgApPOP3StatsEntry" alias="fgApPOP3SpamDetect" type="Counter32"/>
   </group>
   <group name="fgApPOP3Connections" ifType="ignore">
      <mibObj oid=".1.3.6.1.4.1.12356.101.10.102.4" instance="0" alias="fgApPOP3Conn" type="Integer32"/>
      <mibObj oid=".1.3.6.1.4.1.12356.101.10.102.5" instance="0" alias="fgApPOP3MaxConn" type="Integer32"/>
   </group>
   <group name="fgApIMAPStatsTable" ifType="all">
      <mibObj oid=".1.3.6.1.4.1.12356.101.3.2.1.1.2" instance="fgApIMAPStatsEntry" alias="fgVdEntName" type="String"/>
      <mibObj oid=".1.3.6.1.4.1.12356.101.10.103.3.1.1" instance="fgApIMAPStatsEntry" alias="fgApIMAPReqProc" type="Counter32"/>
      <mibObj oid=".1.3.6.1.4.1.12356.101.10.103.3.1.2" instance="fgApIMAPStatsEntry" alias="fgApIMAPSpamDetect" type="Counter32"/>
   </group>
   <group name="fgApIMAPConnections" ifType="ignore">
      <mibObj oid=".1.3.6.1.4.1.12356.101.10.103.4" instance="0" alias="fgApIMAPConn" type="Integer32"/>
      <mibObj oid=".1.3.6.1.4.1.12356.101.10.103.5" instance="0" alias="fgApIMAPMaxConn" type="Integer32"/>
   </group>
   <group name="fgApNNTPStatsTable" ifType="all">
      <mibObj oid=".1.3.6.1.4.1.12356.101.3.2.1.1.2" instance="fgApNNTPStatsEntry" alias="fgVdEntName" type="String"/>
      <mibObj oid=".1.3.6.1.4.1.12356.101.10.104.3.1.1" instance="fgApNNTPStatsEntry" alias="fgApNNTPReqProc" type="Counter32"/>
      <mibObj oid=".1.3.6.1.4.1.12356.101.10.104.3.1.2" instance="fgApNNTPStatsEntry" alias="fgApNNTPSpamDetect" type="Counter32"/>
   </group>
   <group name="fgApNNTPConnections" ifType="ignore">
      <mibObj oid=".1.3.6.1.4.1.12356.101.10.104.4" instance="0" alias="fgApNNTPConn" type="Integer32"/>
      <mibObj oid=".1.3.6.1.4.1.12356.101.10.104.5" instance="0" alias="fgApNNTPMaxConn" type="Integer32"/>
   </group>
   <group name="fgApIMStatsTable" ifType="all">
      <mibObj oid=".1.3.6.1.4.1.12356.101.3.2.1.1.2" instance="fgApIMStatsEntry" alias="fgVdEntName" type="String"/>
      <mibObj oid=".1.3.6.1.4.1.12356.101.10.105.3.1.1" instance="fgApIMStatsEntry" alias="fgApIMReqProc" type="Counter32"/>
   </group>
   <group name="fgApFTPStatsTable" ifType="all">
      <mibObj oid=".1.3.6.1.4.1.12356.101.3.2.1.1.2" instance="fgApNNTPStatsEntry" alias="fgVdEntName" type="String"/>
      <mibObj oid=".1.3.6.1.4.1.12356.101.10.111.3.1.1" instance="fgApNNTPStatsEntry" alias="fgApNNTPReqProc" type="Counter32"/>
      <mibObj oid=".1.3.6.1.4.1.12356.101.10.111.3.1.2" instance="fgApNNTPStatsEntry" alias="fgApNNTPSpamDetect" type="Counter32"/>
   </group>
   <group name="fgApFTPConnections" ifType="ignore">
      <mibObj oid=".1.3.6.1.4.1.12356.101.10.104.4" instance="0" alias="fgApNNTPConn" type="Integer32"/>
      <mibObj oid=".1.3.6.1.4.1.12356.101.10.104.5" instance="0" alias="fgApNNTPMaxConn" type="Integer32"/>
   </group>
   <group name="fgApIMMemUsage" ifType="ignore">
      <mibObj oid=".1.3.6.1.4.1.12356.101.10.105.2" instance="0" alias="fgApIMMemUsage" type="Gauge32"/>
   </group>
   <group name="fgApSIPMemUsage" ifType="ignore">
      <mibObj oid=".1.3.6.1.4.1.12356.101.10.106.2" instance="0" alias="fgApSIPMemUsage" type="Gauge32"/>
   </group>
   <group name="fgApSIPStatsTable" ifType="all">
      <mibObj oid=".1.3.6.1.4.1.12356.101.3.2.1.1.2" instance="fgApSIPStatsEntry" alias="fgVdEntName" type="String"/>
      <mibObj oid=".1.3.6.1.4.1.12356.101.10.106.3.1.1" instance="fgApSIPStatsEntry" alias="fgApSIPClientReg" type="Counter32"/>
      <mibObj oid=".1.3.6.1.4.1.12356.101.10.106.3.1.2" instance="fgApSIPStatsEntry" alias="fgApSIPCallHandling" type="Counter32"/>
      <mibObj oid=".1.3.6.1.4.1.12356.101.10.106.3.1.3" instance="fgApSIPStatsEntry" alias="fgApSIPServices" type="Counter32"/>
      <mibObj oid=".1.3.6.1.4.1.12356.101.10.106.3.1.4" instance="fgApSIPStatsEntry" alias="fgApSIPOtherReq" type="Counter32"/>
   </group>
   <group name="fgAppSuStatsTable" ifType="all">
      <mibObj oid=".1.3.6.1.4.1.12356.101.10.107.2.1.1" instance="fgAppSuStatsEntry" alias="fgAppSuIndex" type="String"/>
      <mibObj oid=".1.3.6.1.4.1.12356.101.10.107.2.1.2" instance="fgAppSuStatsEntry" alias="fgAppSuFileScanned" type="Counter32"/>
   </group>
   <group name="fgAppVoIPStatsTable" ifType="all">
      <mibObj oid=".1.3.6.1.4.1.12356.101.3.2.1.1.2" instance="fgAppVoIPStatsEntry" alias="fgVdEntName" type="String"/>
      <mibObj oid=".1.3.6.1.4.1.12356.101.10.108.1.1.1" instance="fgAppVoIPStatsEntry" alias="fgAppVoIPConn" type="Counter32"/>
      <mibObj oid=".1.3.6.1.4.1.12356.101.10.108.1.1.2" instance="fgAppVoIPStatsEntry" alias="fgAppVoIPCallBlck" type="Counter32"/>
   </group>
   <group name="fgAppP2PStatsTable" ifType="all">
      <mibObj oid=".1.3.6.1.4.1.12356.101.3.2.1.1.2" instance="fgAppP2PStatsEntry" alias="fgVdEntName" type="String"/>
      <mibObj oid=".1.3.6.1.4.1.12356.101.10.109.1.1.1" instance="fgAppP2PStatsEntry" alias="fgAppP2PConnBlocked" type="Counter32"/>
   </group>
   <group name="fgAppIMStatsTable" ifType="all">
      <mibObj oid=".1.3.6.1.4.1.12356.101.3.2.1.1.2" instance="fgAppIMStatsEntry" alias="fgVdEntName" type="String"/>
      <mibObj oid=".1.3.6.1.4.1.12356.101.10.110.1.1.1" instance="fgAppIMStatsEntry" alias="fgAppIMMessages" type="Counter32"/>
      <mibObj oid=".1.3.6.1.4.1.12356.101.10.110.1.1.2" instance="fgAppIMStatsEntry" alias="fgAppIMFileTransf" type="Counter32"/>
      <mibObj oid=".1.3.6.1.4.1.12356.101.10.110.1.1.3" instance="fgAppIMStatsEntry" alias="fgAppIMFileTxBlock" type="Counter32"/>
      <mibObj oid=".1.3.6.1.4.1.12356.101.10.110.1.1.4" instance="fgAppIMStatsEntry" alias="fgAppIMConnBlocked" type="Counter32"/>
   </group>
   <group name="fgApFTPStatsTable" ifType="all">
      <mibObj oid=".1.3.6.1.4.1.12356.101.3.2.1.1.2" instance="fgApFTPStatsEntry" alias="fgVdEntName" type="String"/>
      <mibObj oid=".1.3.6.1.4.1.12356.101.10.111.3.1.1" instance="fgApFTPStatsEntry" alias="fgApFTPReqProcessed" type="Counter32"/>
   </group>
   <group name="fgApFTPConnections" ifType="ignore">
      <mibObj oid=".1.3.6.1.4.1.12356.101.10.111.4" instance="0" alias="fgApFTPConnections" type="Integer32"/>
      <mibObj oid=".1.3.6.1.4.1.12356.101.10.111.5" instance="0" alias="fgApFTPMaxConnections" type="Integer32"/>
   </group>
   <group name="fgWebCacheDiskStatsTable" ifType="all">
      <mibObj oid=".1.3.6.1.4.1.12356.101.10.113.2.1.1" instance="fgWebChDskStsEntry" alias="fgWebCacheDisk" type="String"/>
      <mibObj oid=".1.3.6.1.4.1.12356.101.10.113.2.1.2" instance="fgWebChDskStsEntry" alias="fgWebCacheDiskLimit" type="Gauge64"/>
      <mibObj oid=".1.3.6.1.4.1.12356.101.10.113.2.1.3" instance="fgWebChDskStsEntry" alias="fgWebCacheDiskUsage" type="Gauge64"/>
      <mibObj oid=".1.3.6.1.4.1.12356.101.10.113.2.1.4" instance="fgWebChDskStsEntry" alias="fgWebCacheDiskHits" type="Counter32"/>
      <mibObj oid=".1.3.6.1.4.1.12356.101.10.113.2.1.5" instance="fgWebChDskStsEntry" alias="fgWebCacheDiskMisses" type="Counter32"/>
   </group>
   <systemDef name="Fortinet-Fortigate-Application-v5.2">
      <sysoidMask>.1.3.6.1.4.1.12356.</sysoidMask>
      <collect>
         <includeGroup>fgApHTTPStatsTable</includeGroup>
         <includeGroup>fgApHTTPConnections</includeGroup>
         <includeGroup>fgApSMTPStatsTable</includeGroup>
         <includeGroup>fgApPOP3StatsTable</includeGroup>
         <includeGroup>fgApPOP3Connections</includeGroup>
         <includeGroup>fgApIMAPStatsTable</includeGroup>
         <includeGroup>fgApIMAPConnections</includeGroup>
         <includeGroup>fgApNNTPStatsTable</includeGroup>
         <includeGroup>fgApNNTPConnections</includeGroup>
         <includeGroup>fgApIMStatsTable</includeGroup>
         <includeGroup>fgApIMMemUsage</includeGroup>
         <includeGroup>fgApSIPMemUsage</includeGroup>
         <includeGroup>fgApSIPStatsTable</includeGroup>
         <includeGroup>fgAppSuStatsTable</includeGroup>
         <includeGroup>fgAppVoIPStatsTable</includeGroup>
         <includeGroup>fgAppP2PStatsTable</includeGroup>
         <includeGroup>fgAppIMStatsTable</includeGroup>
         <includeGroup>fgApFTPStatsTable</includeGroup>
         <includeGroup>fgApFTPConnections</includeGroup>
         <includeGroup>fgWebCacheDiskStatsTable</includeGroup>
      </collect>
   </systemDef>
=======
<?xml version="1.0" encoding="UTF-8"?>
<datacollection-group name="Fortinet-Fortigate-Application-v5.2">
  <resourceType name="fgApHTTPStatsEntry" label="Fortigate HTTP Proxy Statistics"
                resourceLabel="Virtual Domain: ${fgVdEntName}">
    <persistenceSelectorStrategy class="org.opennms.netmgt.collection.support.PersistAllSelectorStrategy"/>
    <storageStrategy class="org.opennms.netmgt.collection.support.IndexStorageStrategy"/>
  </resourceType>
  <resourceType name="fgApSMTPStatsEntry" label="Fortigate SMTP Proxy Statistics"
                resourceLabel="Virtual Domain: ${fgVdEntName}">
    <persistenceSelectorStrategy class="org.opennms.netmgt.collection.support.PersistAllSelectorStrategy"/>
    <storageStrategy class="org.opennms.netmgt.collection.support.IndexStorageStrategy"/>
  </resourceType>
  <resourceType name="fgApPOP3StatsEntry" label="Fortigate POP3 Proxy Statistics"
                resourceLabel="Virtual Domain: ${fgVdEntName}">
    <persistenceSelectorStrategy class="org.opennms.netmgt.collection.support.PersistAllSelectorStrategy"/>
    <storageStrategy class="org.opennms.netmgt.collection.support.IndexStorageStrategy"/>
  </resourceType>
  <resourceType name="fgApIMAPStatsEntry" label="Fortigate IMAP Proxy Statistics"
                resourceLabel="Virtual Domain: ${fgVdEntName}">
    <persistenceSelectorStrategy class="org.opennms.netmgt.collection.support.PersistAllSelectorStrategy"/>
    <storageStrategy class="org.opennms.netmgt.collection.support.IndexStorageStrategy"/>
  </resourceType>
  <resourceType name="fgApNNTPStatsEntry" label="Fortigate NNTP Proxy Statistics"
                resourceLabel="Virtual Domain: ${fgVdEntName}">
    <persistenceSelectorStrategy class="org.opennms.netmgt.collection.support.PersistAllSelectorStrategy"/>
    <storageStrategy class="org.opennms.netmgt.collection.support.IndexStorageStrategy"/>
  </resourceType>
  <resourceType name="fgApIMStatsEntry" label="Fortigate IM Proxy Statistics"
                resourceLabel="Virtual Domain: ${fgVdEntName}">
    <persistenceSelectorStrategy class="org.opennms.netmgt.collection.support.PersistAllSelectorStrategy"/>
    <storageStrategy class="org.opennms.netmgt.collection.support.IndexStorageStrategy"/>
  </resourceType>
  <resourceType name="fgApSIPStatsEntry" label="Fortigate SIP Proxy Statistics"
                resourceLabel="Virtual Domain: ${fgVdEntName}">
    <persistenceSelectorStrategy class="org.opennms.netmgt.collection.support.PersistAllSelectorStrategy"/>
    <storageStrategy class="org.opennms.netmgt.collection.support.IndexStorageStrategy"/>
  </resourceType>
  <resourceType name="fgAppSuStatsEntry" label="Fortigate Scan Unit"
                resourceLabel="Scan Unit: ${fgAppSuIndex}">
    <persistenceSelectorStrategy class="org.opennms.netmgt.collection.support.PersistAllSelectorStrategy"/>
    <storageStrategy class="org.opennms.netmgt.collection.support.IndexStorageStrategy"/>
  </resourceType>
  <resourceType name="fgAppVoIPStatsEntry" label="Fortigate VoIP Statistics"
                resourceLabel="Virtual Domain: ${fgVdEntName}">
    <persistenceSelectorStrategy class="org.opennms.netmgt.collection.support.PersistAllSelectorStrategy"/>
    <storageStrategy class="org.opennms.netmgt.collection.support.IndexStorageStrategy"/>
  </resourceType>
  <resourceType name="fgAppP2PStatsEntry" label="Fortigate P2P Statistics"
                resourceLabel="Virtual Domain: ${fgVdEntName}">
    <persistenceSelectorStrategy class="org.opennms.netmgt.collection.support.PersistAllSelectorStrategy"/>
    <storageStrategy class="org.opennms.netmgt.collection.support.IndexStorageStrategy"/>
  </resourceType>
  <resourceType name="fgAppIMStatsEntry" label="Fortigate IM Statistics"
                resourceLabel="Virtual Domain: ${fgVdEntName}">
    <persistenceSelectorStrategy class="org.opennms.netmgt.collection.support.PersistAllSelectorStrategy"/>
    <storageStrategy class="org.opennms.netmgt.collection.support.IndexStorageStrategy"/>
  </resourceType>
  <resourceType name="fgApFTPStatsEntry" label="Fortigate FTP Proxy Statistics"
                resourceLabel="Virtual Domain: ${fgVdEntName}">
    <persistenceSelectorStrategy class="org.opennms.netmgt.collection.support.PersistAllSelectorStrategy"/>
    <storageStrategy class="org.opennms.netmgt.collection.support.IndexStorageStrategy"/>
  </resourceType>
  <resourceType name="fgWebChDskStsEntry" label="Fortigate Web Cache Disk Statistics"
                resourceLabel="Cache Disk: ${fgWebCacheDisk}">
    <persistenceSelectorStrategy class="org.opennms.netmgt.collection.support.PersistAllSelectorStrategy"/>
    <storageStrategy class="org.opennms.netmgt.collection.support.IndexStorageStrategy"/>
  </resourceType>
  <group name="fgApHTTPStatsTable" ifType="all">
    <mibObj oid=".1.3.6.1.4.1.12356.101.3.2.1.1.2" instance="fgApHTTPStatsEntry" alias="fgVdEntName" type="String" />
    <mibObj oid=".1.3.6.1.4.1.12356.101.10.100.3.1.1" instance="fgApHTTPStatsEntry" alias="fgApHTTPReqProc" type="Counter32" />
  </group>
  <group name="fgApHTTPConnections" ifType="ignore">
    <mibObj oid=".1.3.6.1.4.1.12356.101.10.100.4" instance="0" alias="fgApHTTPConn" type="Integer32" />
    <mibObj oid=".1.3.6.1.4.1.12356.101.10.100.5" instance="0" alias="fgApHTTPMaxConn" type="Integer32" />
  </group>
  <group name="fgApSMTPStatsTable" ifType="all">
    <mibObj oid=".1.3.6.1.4.1.12356.101.3.2.1.1.2" instance="fgApSMTPStatsEntry" alias="fgVdEntName" type="String" />
    <mibObj oid=".1.3.6.1.4.1.12356.101.10.101.3.1.1" instance="fgApSMTPStatsEntry" alias="fgApSMTPReqProc" type="Counter32" />
    <mibObj oid=".1.3.6.1.4.1.12356.101.10.101.3.1.2" instance="fgApSMTPStatsEntry" alias="fgApSMTPSpamDetect" type="Counter32" />
  </group>
  <group name="fgApSMPTConnections" ifType="ignore">
    <mibObj oid=".1.3.6.1.4.1.12356.101.10.101.4" instance="0" alias="fgApSMTPConn" type="Integer32" />
    <mibObj oid=".1.3.6.1.4.1.12356.101.10.101.5" instance="0" alias="fgApSMTPMaxConn" type="Integer32" />
  </group>
  <group name="fgApPOP3StatsTable" ifType="all">
    <mibObj oid=".1.3.6.1.4.1.12356.101.3.2.1.1.2" instance="fgApPOP3StatsEntry" alias="fgVdEntName" type="String" />
    <mibObj oid=".1.3.6.1.4.1.12356.101.10.102.3.1.1" instance="fgApPOP3StatsEntry" alias="fgApPOP3ReqProc" type="Counter32" />
    <mibObj oid=".1.3.6.1.4.1.12356.101.10.102.3.1.2" instance="fgApPOP3StatsEntry" alias="fgApPOP3SpamDetect" type="Counter32" />
  </group>
  <group name="fgApPOP3Connections" ifType="ignore">
    <mibObj oid=".1.3.6.1.4.1.12356.101.10.102.4" instance="0" alias="fgApPOP3Conn" type="Integer32" />
    <mibObj oid=".1.3.6.1.4.1.12356.101.10.102.5" instance="0" alias="fgApPOP3MaxConn" type="Integer32" />
  </group>
  <group name="fgApIMAPStatsTable" ifType="all">
    <mibObj oid=".1.3.6.1.4.1.12356.101.3.2.1.1.2" instance="fgApIMAPStatsEntry" alias="fgVdEntName" type="String" />
    <mibObj oid=".1.3.6.1.4.1.12356.101.10.103.3.1.1" instance="fgApIMAPStatsEntry" alias="fgApIMAPReqProc" type="Counter32" />
    <mibObj oid=".1.3.6.1.4.1.12356.101.10.103.3.1.2" instance="fgApIMAPStatsEntry" alias="fgApIMAPSpamDetect" type="Counter32" />
  </group>
  <group name="fgApIMAPConnections" ifType="ignore">
    <mibObj oid=".1.3.6.1.4.1.12356.101.10.103.4" instance="0" alias="fgApIMAPConn" type="Integer32" />
    <mibObj oid=".1.3.6.1.4.1.12356.101.10.103.5" instance="0" alias="fgApIMAPMaxConn" type="Integer32" />
  </group>
  <group name="fgApNNTPStatsTable" ifType="all">
    <mibObj oid=".1.3.6.1.4.1.12356.101.3.2.1.1.2" instance="fgApNNTPStatsEntry" alias="fgVdEntName" type="String" />
    <mibObj oid=".1.3.6.1.4.1.12356.101.10.104.3.1.1" instance="fgApNNTPStatsEntry" alias="fgApNNTPReqProc" type="Counter32" />
    <mibObj oid=".1.3.6.1.4.1.12356.101.10.104.3.1.2" instance="fgApNNTPStatsEntry" alias="fgApNNTPSpamDetect" type="Counter32" />
  </group>
  <group name="fgApNNTPConnections" ifType="ignore">
    <mibObj oid=".1.3.6.1.4.1.12356.101.10.104.4" instance="0" alias="fgApNNTPConn" type="Integer32" />
    <mibObj oid=".1.3.6.1.4.1.12356.101.10.104.5" instance="0" alias="fgApNNTPMaxConn" type="Integer32" />
  </group>
  <group name="fgApIMStatsTable" ifType="all">
    <mibObj oid=".1.3.6.1.4.1.12356.101.3.2.1.1.2" instance="fgApIMStatsEntry" alias="fgVdEntName" type="String" />
    <mibObj oid=".1.3.6.1.4.1.12356.101.10.105.3.1.1" instance="fgApIMStatsEntry" alias="fgApIMReqProc" type="Counter32" />
  </group>
  <group name="fgApFTPStatsTable" ifType="all">
    <mibObj oid=".1.3.6.1.4.1.12356.101.3.2.1.1.2" instance="fgApNNTPStatsEntry" alias="fgVdEntName" type="String" />
    <mibObj oid=".1.3.6.1.4.1.12356.101.10.111.3.1.1" instance="fgApNNTPStatsEntry" alias="fgApNNTPReqProc" type="Counter32" />
    <mibObj oid=".1.3.6.1.4.1.12356.101.10.111.3.1.2" instance="fgApNNTPStatsEntry" alias="fgApNNTPSpamDetect" type="Counter32" />
  </group>
  <group name="fgApFTPConnections" ifType="ignore">
    <mibObj oid=".1.3.6.1.4.1.12356.101.10.104.4" instance="0" alias="fgApNNTPConn" type="Integer32" />
    <mibObj oid=".1.3.6.1.4.1.12356.101.10.104.5" instance="0" alias="fgApNNTPMaxConn" type="Integer32" />
  </group>
  <group name="fgApIMMemUsage" ifType="ignore">
    <mibObj oid=".1.3.6.1.4.1.12356.101.10.105.2" instance="0" alias="fgApIMMemUsage" type="Gauge32" />
  </group>
  <group name="fgApSIPMemUsage" ifType="ignore">
    <mibObj oid=".1.3.6.1.4.1.12356.101.10.106.2" instance="0" alias="fgApSIPMemUsage" type="Gauge32" />
  </group>
  <group name="fgApSIPStatsTable" ifType="all">
    <mibObj oid=".1.3.6.1.4.1.12356.101.3.2.1.1.2" instance="fgApSIPStatsEntry" alias="fgVdEntName" type="String" />
    <mibObj oid=".1.3.6.1.4.1.12356.101.10.106.3.1.1" instance="fgApSIPStatsEntry" alias="fgApSIPClientReg" type="Counter32" />
    <mibObj oid=".1.3.6.1.4.1.12356.101.10.106.3.1.2" instance="fgApSIPStatsEntry" alias="fgApSIPCallHandling" type="Counter32" />
    <mibObj oid=".1.3.6.1.4.1.12356.101.10.106.3.1.3" instance="fgApSIPStatsEntry" alias="fgApSIPServices" type="Counter32" />
    <mibObj oid=".1.3.6.1.4.1.12356.101.10.106.3.1.4" instance="fgApSIPStatsEntry" alias="fgApSIPOtherReq" type="Counter32" />
  </group>
  <group name="fgAppSuStatsTable" ifType="all">
    <mibObj oid=".1.3.6.1.4.1.12356.101.10.107.2.1.1" instance="fgAppSuStatsEntry" alias="fgAppSuIndex" type="String" />
    <mibObj oid=".1.3.6.1.4.1.12356.101.10.107.2.1.2" instance="fgAppSuStatsEntry" alias="fgAppSuFileScanned" type="Counter32" />
  </group>
  <group name="fgAppVoIPStatsTable" ifType="all">
    <mibObj oid=".1.3.6.1.4.1.12356.101.3.2.1.1.2" instance="fgAppVoIPStatsEntry" alias="fgVdEntName" type="String" />
    <mibObj oid=".1.3.6.1.4.1.12356.101.10.108.1.1.1" instance="fgAppVoIPStatsEntry" alias="fgAppVoIPConn" type="Counter32" />
    <mibObj oid=".1.3.6.1.4.1.12356.101.10.108.1.1.2" instance="fgAppVoIPStatsEntry" alias="fgAppVoIPCallBlck" type="Counter32" />
  </group>
  <group name="fgAppP2PStatsTable" ifType="all">
    <mibObj oid=".1.3.6.1.4.1.12356.101.3.2.1.1.2" instance="fgAppP2PStatsEntry" alias="fgVdEntName" type="String" />
    <mibObj oid=".1.3.6.1.4.1.12356.101.10.109.1.1.1" instance="fgAppP2PStatsEntry" alias="fgAppP2PConnBlocked" type="Counter32" />
  </group>
  <group name="fgAppIMStatsTable" ifType="all">
    <mibObj oid=".1.3.6.1.4.1.12356.101.3.2.1.1.2" instance="fgAppIMStatsEntry" alias="fgVdEntName" type="String" />
    <mibObj oid=".1.3.6.1.4.1.12356.101.10.110.1.1.1" instance="fgAppIMStatsEntry" alias="fgAppIMMessages" type="Counter32" />
    <mibObj oid=".1.3.6.1.4.1.12356.101.10.110.1.1.2" instance="fgAppIMStatsEntry" alias="fgAppIMFileTransf" type="Counter32" />
    <mibObj oid=".1.3.6.1.4.1.12356.101.10.110.1.1.3" instance="fgAppIMStatsEntry" alias="fgAppIMFileTxBlock" type="Counter32" />
    <mibObj oid=".1.3.6.1.4.1.12356.101.10.110.1.1.4" instance="fgAppIMStatsEntry" alias="fgAppIMConnBlocked" type="Counter32" />
  </group>
  <group name="fgApFTPStatsTable" ifType="all">
    <mibObj oid=".1.3.6.1.4.1.12356.101.3.2.1.1.2" instance="fgApFTPStatsEntry" alias="fgVdEntName" type="String" />
    <mibObj oid=".1.3.6.1.4.1.12356.101.10.111.3.1.1" instance="fgApFTPStatsEntry" alias="fgApFTPReqProcessed" type="Counter32" />
  </group>
  <group name="fgApFTPConnections" ifType="ignore">
    <mibObj oid=".1.3.6.1.4.1.12356.101.10.111.4" instance="0" alias="fgApFTPConns" type="Integer32" />
    <mibObj oid=".1.3.6.1.4.1.12356.101.10.111.5" instance="0" alias="fgApFTPMaxConns" type="Integer32" />
  </group>
  <group name="fgWebCacheDiskStatsTable" ifType="all">
    <mibObj oid=".1.3.6.1.4.1.12356.101.10.113.2.1.1" instance="fgWebChDskStsEntry" alias="fgWebCacheDisk" type="String" />
    <mibObj oid=".1.3.6.1.4.1.12356.101.10.113.2.1.2" instance="fgWebChDskStsEntry" alias="fgWebCacheDiskLimit" type="Gauge64" />
    <mibObj oid=".1.3.6.1.4.1.12356.101.10.113.2.1.3" instance="fgWebChDskStsEntry" alias="fgWebCacheDiskUsage" type="Gauge64" />
    <mibObj oid=".1.3.6.1.4.1.12356.101.10.113.2.1.4" instance="fgWebChDskStsEntry" alias="fgWebCacheDiskHits" type="Counter32" />
    <mibObj oid=".1.3.6.1.4.1.12356.101.10.113.2.1.5" instance="fgWebChDskStsEntry" alias="fgWebCacheDiskMiss" type="Counter32" />
  </group>
  <systemDef name="Fortinet-Fortigate-Application-v5.2">
    <sysoidMask>.1.3.6.1.4.1.12356.</sysoidMask>
    <collect>
      <includeGroup>fgApHTTPStatsTable</includeGroup>
      <includeGroup>fgApHTTPConnections</includeGroup>
      <includeGroup>fgApSMTPStatsTable</includeGroup>
      <includeGroup>fgApPOP3StatsTable</includeGroup>
      <includeGroup>fgApPOP3Connections</includeGroup>
      <includeGroup>fgApIMAPStatsTable</includeGroup>
      <includeGroup>fgApIMAPConnections</includeGroup>
      <includeGroup>fgApNNTPStatsTable</includeGroup>
      <includeGroup>fgApNNTPConnections</includeGroup>
      <includeGroup>fgApIMStatsTable</includeGroup>
      <includeGroup>fgApIMMemUsage</includeGroup>
      <includeGroup>fgApSIPMemUsage</includeGroup>
      <includeGroup>fgApSIPStatsTable</includeGroup>
      <includeGroup>fgAppSuStatsTable</includeGroup>
      <includeGroup>fgAppVoIPStatsTable</includeGroup>
      <includeGroup>fgAppP2PStatsTable</includeGroup>
      <includeGroup>fgAppIMStatsTable</includeGroup>
      <includeGroup>fgApFTPStatsTable</includeGroup>
      <includeGroup>fgApFTPConnections</includeGroup>
      <includeGroup>fgWebCacheDiskStatsTable</includeGroup>
    </collect>
  </systemDef>
>>>>>>> c77b3c8f
</datacollection-group><|MERGE_RESOLUTION|>--- conflicted
+++ resolved
@@ -1,4 +1,3 @@
-<<<<<<< HEAD
 <datacollection-group xmlns="http://xmlns.opennms.org/xsd/config/datacollection" name="Fortinet-Fortigate-Application-v5.2">
    <resourceType name="fgApHTTPStatsEntry" label="Fortigate HTTP Proxy Statistics" resourceLabel="Virtual Domain: ${fgVdEntName}">
       <persistenceSelectorStrategy class="org.opennms.netmgt.collection.support.PersistAllSelectorStrategy"/>
@@ -147,15 +146,15 @@
       <mibObj oid=".1.3.6.1.4.1.12356.101.10.111.3.1.1" instance="fgApFTPStatsEntry" alias="fgApFTPReqProcessed" type="Counter32"/>
    </group>
    <group name="fgApFTPConnections" ifType="ignore">
-      <mibObj oid=".1.3.6.1.4.1.12356.101.10.111.4" instance="0" alias="fgApFTPConnections" type="Integer32"/>
-      <mibObj oid=".1.3.6.1.4.1.12356.101.10.111.5" instance="0" alias="fgApFTPMaxConnections" type="Integer32"/>
+      <mibObj oid=".1.3.6.1.4.1.12356.101.10.111.4" instance="0" alias="fgApFTPConns" type="Integer32"/>
+      <mibObj oid=".1.3.6.1.4.1.12356.101.10.111.5" instance="0" alias="fgApFTPMaxConns" type="Integer32"/>
    </group>
    <group name="fgWebCacheDiskStatsTable" ifType="all">
       <mibObj oid=".1.3.6.1.4.1.12356.101.10.113.2.1.1" instance="fgWebChDskStsEntry" alias="fgWebCacheDisk" type="String"/>
       <mibObj oid=".1.3.6.1.4.1.12356.101.10.113.2.1.2" instance="fgWebChDskStsEntry" alias="fgWebCacheDiskLimit" type="Gauge64"/>
       <mibObj oid=".1.3.6.1.4.1.12356.101.10.113.2.1.3" instance="fgWebChDskStsEntry" alias="fgWebCacheDiskUsage" type="Gauge64"/>
       <mibObj oid=".1.3.6.1.4.1.12356.101.10.113.2.1.4" instance="fgWebChDskStsEntry" alias="fgWebCacheDiskHits" type="Counter32"/>
-      <mibObj oid=".1.3.6.1.4.1.12356.101.10.113.2.1.5" instance="fgWebChDskStsEntry" alias="fgWebCacheDiskMisses" type="Counter32"/>
+      <mibObj oid=".1.3.6.1.4.1.12356.101.10.113.2.1.5" instance="fgWebChDskStsEntry" alias="fgWebCacheDiskMiss" type="Counter32"/>
    </group>
    <systemDef name="Fortinet-Fortigate-Application-v5.2">
       <sysoidMask>.1.3.6.1.4.1.12356.</sysoidMask>
@@ -182,203 +181,4 @@
          <includeGroup>fgWebCacheDiskStatsTable</includeGroup>
       </collect>
    </systemDef>
-=======
-<?xml version="1.0" encoding="UTF-8"?>
-<datacollection-group name="Fortinet-Fortigate-Application-v5.2">
-  <resourceType name="fgApHTTPStatsEntry" label="Fortigate HTTP Proxy Statistics"
-                resourceLabel="Virtual Domain: ${fgVdEntName}">
-    <persistenceSelectorStrategy class="org.opennms.netmgt.collection.support.PersistAllSelectorStrategy"/>
-    <storageStrategy class="org.opennms.netmgt.collection.support.IndexStorageStrategy"/>
-  </resourceType>
-  <resourceType name="fgApSMTPStatsEntry" label="Fortigate SMTP Proxy Statistics"
-                resourceLabel="Virtual Domain: ${fgVdEntName}">
-    <persistenceSelectorStrategy class="org.opennms.netmgt.collection.support.PersistAllSelectorStrategy"/>
-    <storageStrategy class="org.opennms.netmgt.collection.support.IndexStorageStrategy"/>
-  </resourceType>
-  <resourceType name="fgApPOP3StatsEntry" label="Fortigate POP3 Proxy Statistics"
-                resourceLabel="Virtual Domain: ${fgVdEntName}">
-    <persistenceSelectorStrategy class="org.opennms.netmgt.collection.support.PersistAllSelectorStrategy"/>
-    <storageStrategy class="org.opennms.netmgt.collection.support.IndexStorageStrategy"/>
-  </resourceType>
-  <resourceType name="fgApIMAPStatsEntry" label="Fortigate IMAP Proxy Statistics"
-                resourceLabel="Virtual Domain: ${fgVdEntName}">
-    <persistenceSelectorStrategy class="org.opennms.netmgt.collection.support.PersistAllSelectorStrategy"/>
-    <storageStrategy class="org.opennms.netmgt.collection.support.IndexStorageStrategy"/>
-  </resourceType>
-  <resourceType name="fgApNNTPStatsEntry" label="Fortigate NNTP Proxy Statistics"
-                resourceLabel="Virtual Domain: ${fgVdEntName}">
-    <persistenceSelectorStrategy class="org.opennms.netmgt.collection.support.PersistAllSelectorStrategy"/>
-    <storageStrategy class="org.opennms.netmgt.collection.support.IndexStorageStrategy"/>
-  </resourceType>
-  <resourceType name="fgApIMStatsEntry" label="Fortigate IM Proxy Statistics"
-                resourceLabel="Virtual Domain: ${fgVdEntName}">
-    <persistenceSelectorStrategy class="org.opennms.netmgt.collection.support.PersistAllSelectorStrategy"/>
-    <storageStrategy class="org.opennms.netmgt.collection.support.IndexStorageStrategy"/>
-  </resourceType>
-  <resourceType name="fgApSIPStatsEntry" label="Fortigate SIP Proxy Statistics"
-                resourceLabel="Virtual Domain: ${fgVdEntName}">
-    <persistenceSelectorStrategy class="org.opennms.netmgt.collection.support.PersistAllSelectorStrategy"/>
-    <storageStrategy class="org.opennms.netmgt.collection.support.IndexStorageStrategy"/>
-  </resourceType>
-  <resourceType name="fgAppSuStatsEntry" label="Fortigate Scan Unit"
-                resourceLabel="Scan Unit: ${fgAppSuIndex}">
-    <persistenceSelectorStrategy class="org.opennms.netmgt.collection.support.PersistAllSelectorStrategy"/>
-    <storageStrategy class="org.opennms.netmgt.collection.support.IndexStorageStrategy"/>
-  </resourceType>
-  <resourceType name="fgAppVoIPStatsEntry" label="Fortigate VoIP Statistics"
-                resourceLabel="Virtual Domain: ${fgVdEntName}">
-    <persistenceSelectorStrategy class="org.opennms.netmgt.collection.support.PersistAllSelectorStrategy"/>
-    <storageStrategy class="org.opennms.netmgt.collection.support.IndexStorageStrategy"/>
-  </resourceType>
-  <resourceType name="fgAppP2PStatsEntry" label="Fortigate P2P Statistics"
-                resourceLabel="Virtual Domain: ${fgVdEntName}">
-    <persistenceSelectorStrategy class="org.opennms.netmgt.collection.support.PersistAllSelectorStrategy"/>
-    <storageStrategy class="org.opennms.netmgt.collection.support.IndexStorageStrategy"/>
-  </resourceType>
-  <resourceType name="fgAppIMStatsEntry" label="Fortigate IM Statistics"
-                resourceLabel="Virtual Domain: ${fgVdEntName}">
-    <persistenceSelectorStrategy class="org.opennms.netmgt.collection.support.PersistAllSelectorStrategy"/>
-    <storageStrategy class="org.opennms.netmgt.collection.support.IndexStorageStrategy"/>
-  </resourceType>
-  <resourceType name="fgApFTPStatsEntry" label="Fortigate FTP Proxy Statistics"
-                resourceLabel="Virtual Domain: ${fgVdEntName}">
-    <persistenceSelectorStrategy class="org.opennms.netmgt.collection.support.PersistAllSelectorStrategy"/>
-    <storageStrategy class="org.opennms.netmgt.collection.support.IndexStorageStrategy"/>
-  </resourceType>
-  <resourceType name="fgWebChDskStsEntry" label="Fortigate Web Cache Disk Statistics"
-                resourceLabel="Cache Disk: ${fgWebCacheDisk}">
-    <persistenceSelectorStrategy class="org.opennms.netmgt.collection.support.PersistAllSelectorStrategy"/>
-    <storageStrategy class="org.opennms.netmgt.collection.support.IndexStorageStrategy"/>
-  </resourceType>
-  <group name="fgApHTTPStatsTable" ifType="all">
-    <mibObj oid=".1.3.6.1.4.1.12356.101.3.2.1.1.2" instance="fgApHTTPStatsEntry" alias="fgVdEntName" type="String" />
-    <mibObj oid=".1.3.6.1.4.1.12356.101.10.100.3.1.1" instance="fgApHTTPStatsEntry" alias="fgApHTTPReqProc" type="Counter32" />
-  </group>
-  <group name="fgApHTTPConnections" ifType="ignore">
-    <mibObj oid=".1.3.6.1.4.1.12356.101.10.100.4" instance="0" alias="fgApHTTPConn" type="Integer32" />
-    <mibObj oid=".1.3.6.1.4.1.12356.101.10.100.5" instance="0" alias="fgApHTTPMaxConn" type="Integer32" />
-  </group>
-  <group name="fgApSMTPStatsTable" ifType="all">
-    <mibObj oid=".1.3.6.1.4.1.12356.101.3.2.1.1.2" instance="fgApSMTPStatsEntry" alias="fgVdEntName" type="String" />
-    <mibObj oid=".1.3.6.1.4.1.12356.101.10.101.3.1.1" instance="fgApSMTPStatsEntry" alias="fgApSMTPReqProc" type="Counter32" />
-    <mibObj oid=".1.3.6.1.4.1.12356.101.10.101.3.1.2" instance="fgApSMTPStatsEntry" alias="fgApSMTPSpamDetect" type="Counter32" />
-  </group>
-  <group name="fgApSMPTConnections" ifType="ignore">
-    <mibObj oid=".1.3.6.1.4.1.12356.101.10.101.4" instance="0" alias="fgApSMTPConn" type="Integer32" />
-    <mibObj oid=".1.3.6.1.4.1.12356.101.10.101.5" instance="0" alias="fgApSMTPMaxConn" type="Integer32" />
-  </group>
-  <group name="fgApPOP3StatsTable" ifType="all">
-    <mibObj oid=".1.3.6.1.4.1.12356.101.3.2.1.1.2" instance="fgApPOP3StatsEntry" alias="fgVdEntName" type="String" />
-    <mibObj oid=".1.3.6.1.4.1.12356.101.10.102.3.1.1" instance="fgApPOP3StatsEntry" alias="fgApPOP3ReqProc" type="Counter32" />
-    <mibObj oid=".1.3.6.1.4.1.12356.101.10.102.3.1.2" instance="fgApPOP3StatsEntry" alias="fgApPOP3SpamDetect" type="Counter32" />
-  </group>
-  <group name="fgApPOP3Connections" ifType="ignore">
-    <mibObj oid=".1.3.6.1.4.1.12356.101.10.102.4" instance="0" alias="fgApPOP3Conn" type="Integer32" />
-    <mibObj oid=".1.3.6.1.4.1.12356.101.10.102.5" instance="0" alias="fgApPOP3MaxConn" type="Integer32" />
-  </group>
-  <group name="fgApIMAPStatsTable" ifType="all">
-    <mibObj oid=".1.3.6.1.4.1.12356.101.3.2.1.1.2" instance="fgApIMAPStatsEntry" alias="fgVdEntName" type="String" />
-    <mibObj oid=".1.3.6.1.4.1.12356.101.10.103.3.1.1" instance="fgApIMAPStatsEntry" alias="fgApIMAPReqProc" type="Counter32" />
-    <mibObj oid=".1.3.6.1.4.1.12356.101.10.103.3.1.2" instance="fgApIMAPStatsEntry" alias="fgApIMAPSpamDetect" type="Counter32" />
-  </group>
-  <group name="fgApIMAPConnections" ifType="ignore">
-    <mibObj oid=".1.3.6.1.4.1.12356.101.10.103.4" instance="0" alias="fgApIMAPConn" type="Integer32" />
-    <mibObj oid=".1.3.6.1.4.1.12356.101.10.103.5" instance="0" alias="fgApIMAPMaxConn" type="Integer32" />
-  </group>
-  <group name="fgApNNTPStatsTable" ifType="all">
-    <mibObj oid=".1.3.6.1.4.1.12356.101.3.2.1.1.2" instance="fgApNNTPStatsEntry" alias="fgVdEntName" type="String" />
-    <mibObj oid=".1.3.6.1.4.1.12356.101.10.104.3.1.1" instance="fgApNNTPStatsEntry" alias="fgApNNTPReqProc" type="Counter32" />
-    <mibObj oid=".1.3.6.1.4.1.12356.101.10.104.3.1.2" instance="fgApNNTPStatsEntry" alias="fgApNNTPSpamDetect" type="Counter32" />
-  </group>
-  <group name="fgApNNTPConnections" ifType="ignore">
-    <mibObj oid=".1.3.6.1.4.1.12356.101.10.104.4" instance="0" alias="fgApNNTPConn" type="Integer32" />
-    <mibObj oid=".1.3.6.1.4.1.12356.101.10.104.5" instance="0" alias="fgApNNTPMaxConn" type="Integer32" />
-  </group>
-  <group name="fgApIMStatsTable" ifType="all">
-    <mibObj oid=".1.3.6.1.4.1.12356.101.3.2.1.1.2" instance="fgApIMStatsEntry" alias="fgVdEntName" type="String" />
-    <mibObj oid=".1.3.6.1.4.1.12356.101.10.105.3.1.1" instance="fgApIMStatsEntry" alias="fgApIMReqProc" type="Counter32" />
-  </group>
-  <group name="fgApFTPStatsTable" ifType="all">
-    <mibObj oid=".1.3.6.1.4.1.12356.101.3.2.1.1.2" instance="fgApNNTPStatsEntry" alias="fgVdEntName" type="String" />
-    <mibObj oid=".1.3.6.1.4.1.12356.101.10.111.3.1.1" instance="fgApNNTPStatsEntry" alias="fgApNNTPReqProc" type="Counter32" />
-    <mibObj oid=".1.3.6.1.4.1.12356.101.10.111.3.1.2" instance="fgApNNTPStatsEntry" alias="fgApNNTPSpamDetect" type="Counter32" />
-  </group>
-  <group name="fgApFTPConnections" ifType="ignore">
-    <mibObj oid=".1.3.6.1.4.1.12356.101.10.104.4" instance="0" alias="fgApNNTPConn" type="Integer32" />
-    <mibObj oid=".1.3.6.1.4.1.12356.101.10.104.5" instance="0" alias="fgApNNTPMaxConn" type="Integer32" />
-  </group>
-  <group name="fgApIMMemUsage" ifType="ignore">
-    <mibObj oid=".1.3.6.1.4.1.12356.101.10.105.2" instance="0" alias="fgApIMMemUsage" type="Gauge32" />
-  </group>
-  <group name="fgApSIPMemUsage" ifType="ignore">
-    <mibObj oid=".1.3.6.1.4.1.12356.101.10.106.2" instance="0" alias="fgApSIPMemUsage" type="Gauge32" />
-  </group>
-  <group name="fgApSIPStatsTable" ifType="all">
-    <mibObj oid=".1.3.6.1.4.1.12356.101.3.2.1.1.2" instance="fgApSIPStatsEntry" alias="fgVdEntName" type="String" />
-    <mibObj oid=".1.3.6.1.4.1.12356.101.10.106.3.1.1" instance="fgApSIPStatsEntry" alias="fgApSIPClientReg" type="Counter32" />
-    <mibObj oid=".1.3.6.1.4.1.12356.101.10.106.3.1.2" instance="fgApSIPStatsEntry" alias="fgApSIPCallHandling" type="Counter32" />
-    <mibObj oid=".1.3.6.1.4.1.12356.101.10.106.3.1.3" instance="fgApSIPStatsEntry" alias="fgApSIPServices" type="Counter32" />
-    <mibObj oid=".1.3.6.1.4.1.12356.101.10.106.3.1.4" instance="fgApSIPStatsEntry" alias="fgApSIPOtherReq" type="Counter32" />
-  </group>
-  <group name="fgAppSuStatsTable" ifType="all">
-    <mibObj oid=".1.3.6.1.4.1.12356.101.10.107.2.1.1" instance="fgAppSuStatsEntry" alias="fgAppSuIndex" type="String" />
-    <mibObj oid=".1.3.6.1.4.1.12356.101.10.107.2.1.2" instance="fgAppSuStatsEntry" alias="fgAppSuFileScanned" type="Counter32" />
-  </group>
-  <group name="fgAppVoIPStatsTable" ifType="all">
-    <mibObj oid=".1.3.6.1.4.1.12356.101.3.2.1.1.2" instance="fgAppVoIPStatsEntry" alias="fgVdEntName" type="String" />
-    <mibObj oid=".1.3.6.1.4.1.12356.101.10.108.1.1.1" instance="fgAppVoIPStatsEntry" alias="fgAppVoIPConn" type="Counter32" />
-    <mibObj oid=".1.3.6.1.4.1.12356.101.10.108.1.1.2" instance="fgAppVoIPStatsEntry" alias="fgAppVoIPCallBlck" type="Counter32" />
-  </group>
-  <group name="fgAppP2PStatsTable" ifType="all">
-    <mibObj oid=".1.3.6.1.4.1.12356.101.3.2.1.1.2" instance="fgAppP2PStatsEntry" alias="fgVdEntName" type="String" />
-    <mibObj oid=".1.3.6.1.4.1.12356.101.10.109.1.1.1" instance="fgAppP2PStatsEntry" alias="fgAppP2PConnBlocked" type="Counter32" />
-  </group>
-  <group name="fgAppIMStatsTable" ifType="all">
-    <mibObj oid=".1.3.6.1.4.1.12356.101.3.2.1.1.2" instance="fgAppIMStatsEntry" alias="fgVdEntName" type="String" />
-    <mibObj oid=".1.3.6.1.4.1.12356.101.10.110.1.1.1" instance="fgAppIMStatsEntry" alias="fgAppIMMessages" type="Counter32" />
-    <mibObj oid=".1.3.6.1.4.1.12356.101.10.110.1.1.2" instance="fgAppIMStatsEntry" alias="fgAppIMFileTransf" type="Counter32" />
-    <mibObj oid=".1.3.6.1.4.1.12356.101.10.110.1.1.3" instance="fgAppIMStatsEntry" alias="fgAppIMFileTxBlock" type="Counter32" />
-    <mibObj oid=".1.3.6.1.4.1.12356.101.10.110.1.1.4" instance="fgAppIMStatsEntry" alias="fgAppIMConnBlocked" type="Counter32" />
-  </group>
-  <group name="fgApFTPStatsTable" ifType="all">
-    <mibObj oid=".1.3.6.1.4.1.12356.101.3.2.1.1.2" instance="fgApFTPStatsEntry" alias="fgVdEntName" type="String" />
-    <mibObj oid=".1.3.6.1.4.1.12356.101.10.111.3.1.1" instance="fgApFTPStatsEntry" alias="fgApFTPReqProcessed" type="Counter32" />
-  </group>
-  <group name="fgApFTPConnections" ifType="ignore">
-    <mibObj oid=".1.3.6.1.4.1.12356.101.10.111.4" instance="0" alias="fgApFTPConns" type="Integer32" />
-    <mibObj oid=".1.3.6.1.4.1.12356.101.10.111.5" instance="0" alias="fgApFTPMaxConns" type="Integer32" />
-  </group>
-  <group name="fgWebCacheDiskStatsTable" ifType="all">
-    <mibObj oid=".1.3.6.1.4.1.12356.101.10.113.2.1.1" instance="fgWebChDskStsEntry" alias="fgWebCacheDisk" type="String" />
-    <mibObj oid=".1.3.6.1.4.1.12356.101.10.113.2.1.2" instance="fgWebChDskStsEntry" alias="fgWebCacheDiskLimit" type="Gauge64" />
-    <mibObj oid=".1.3.6.1.4.1.12356.101.10.113.2.1.3" instance="fgWebChDskStsEntry" alias="fgWebCacheDiskUsage" type="Gauge64" />
-    <mibObj oid=".1.3.6.1.4.1.12356.101.10.113.2.1.4" instance="fgWebChDskStsEntry" alias="fgWebCacheDiskHits" type="Counter32" />
-    <mibObj oid=".1.3.6.1.4.1.12356.101.10.113.2.1.5" instance="fgWebChDskStsEntry" alias="fgWebCacheDiskMiss" type="Counter32" />
-  </group>
-  <systemDef name="Fortinet-Fortigate-Application-v5.2">
-    <sysoidMask>.1.3.6.1.4.1.12356.</sysoidMask>
-    <collect>
-      <includeGroup>fgApHTTPStatsTable</includeGroup>
-      <includeGroup>fgApHTTPConnections</includeGroup>
-      <includeGroup>fgApSMTPStatsTable</includeGroup>
-      <includeGroup>fgApPOP3StatsTable</includeGroup>
-      <includeGroup>fgApPOP3Connections</includeGroup>
-      <includeGroup>fgApIMAPStatsTable</includeGroup>
-      <includeGroup>fgApIMAPConnections</includeGroup>
-      <includeGroup>fgApNNTPStatsTable</includeGroup>
-      <includeGroup>fgApNNTPConnections</includeGroup>
-      <includeGroup>fgApIMStatsTable</includeGroup>
-      <includeGroup>fgApIMMemUsage</includeGroup>
-      <includeGroup>fgApSIPMemUsage</includeGroup>
-      <includeGroup>fgApSIPStatsTable</includeGroup>
-      <includeGroup>fgAppSuStatsTable</includeGroup>
-      <includeGroup>fgAppVoIPStatsTable</includeGroup>
-      <includeGroup>fgAppP2PStatsTable</includeGroup>
-      <includeGroup>fgAppIMStatsTable</includeGroup>
-      <includeGroup>fgApFTPStatsTable</includeGroup>
-      <includeGroup>fgApFTPConnections</includeGroup>
-      <includeGroup>fgWebCacheDiskStatsTable</includeGroup>
-    </collect>
-  </systemDef>
->>>>>>> c77b3c8f
 </datacollection-group>