--- conflicted
+++ resolved
@@ -3,21 +3,13 @@
       <persistenceSelectorStrategy class="org.opennms.netmgt.collectd.PersistRegexSelectorStrategy">
          <parameter key="match-expression" value="(#entPhysicalName != null) and (#entSensorType != null)"/>
       </persistenceSelectorStrategy>
-<<<<<<< HEAD
-      <storageStrategy class="org.opennms.netmgt.dao.support.IndexStorageStrategy"/>
-=======
       <storageStrategy class="org.opennms.netmgt.collection.support.IndexStorageStrategy"/>
->>>>>>> 673e377b
    </resourceType>
    <resourceType name="ciscoNXProcessIndex" label="Cisco Nexus System Resourses" resourceLabel="${entPhysicalName} (index ${index})">
       <persistenceSelectorStrategy class="org.opennms.netmgt.collectd.PersistRegexSelectorStrategy">
          <parameter key="match-expression" value="(#cpmCPUTotalPhysicalIndex != null)"/>
       </persistenceSelectorStrategy>
-<<<<<<< HEAD
-      <storageStrategy class="org.opennms.netmgt.dao.support.IndexStorageStrategy"/>
-=======
       <storageStrategy class="org.opennms.netmgt.collection.support.IndexStorageStrategy"/>
->>>>>>> 673e377b
    </resourceType>
    <group name="cisco-nx-environmental" ifType="all">
       <mibObj oid=".1.3.6.1.2.1.47.1.1.1.1.7" instance="ciscoNXEnvMonStatusIndex" alias="entPhysicalName" type="string"/>
@@ -76,8 +68,6 @@
          <includeGroup>cisco-nx-environmental</includeGroup>
       </collect>
    </systemDef>
-<<<<<<< HEAD
-=======
    <systemDef name="Cisco Nexus 5596">
       <sysoid>.1.3.6.1.4.1.9.12.3.1.3.1038</sysoid>
       <collect>
@@ -86,7 +76,6 @@
          <includeGroup>cisco-nx-environmental</includeGroup>
       </collect>
    </systemDef>
->>>>>>> 673e377b
    <systemDef name="Cisco Nexus 7004">
       <sysoid>.1.3.6.1.4.1.9.12.3.1.3.1147</sysoid>
       <collect>
