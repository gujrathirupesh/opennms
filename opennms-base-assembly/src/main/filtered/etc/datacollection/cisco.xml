<datacollection-group xmlns="http://xmlns.opennms.org/xsd/config/datacollection" name="Cisco">
   <resourceType name="cbgpPeerAddrFamilyPrefixEntry" label="Cisco BGP Peer / Address Family" resourceLabel="Peer ${subIndex(0,4)}">
      <persistenceSelectorStrategy class="org.opennms.netmgt.collection.support.PersistAllSelectorStrategy"/>
      <storageStrategy class="org.opennms.netmgt.collection.support.IndexStorageStrategy"/>
   </resourceType>
   <resourceType name="ciscoApCntIndex" label="Cisco Content Switch Content Entries (apCntTable)" resourceLabel="Owner: ${string(subIndex(0, n))} / Content: ${string(subIndex(n, n))}">
      <persistenceSelectorStrategy class="org.opennms.netmgt.collection.support.PersistAllSelectorStrategy"/>
      <storageStrategy class="org.opennms.netmgt.collection.support.IndexStorageStrategy"/>
   </resourceType>
   <resourceType name="ciscoEnvMonTemperatureStatusIndex" label="Cisco Temperature" resourceLabel="${cvmTempStatusDescr} (index ${index})">
      <persistenceSelectorStrategy class="org.opennms.netmgt.collection.support.PersistAllSelectorStrategy"/>
      <storageStrategy class="org.opennms.netmgt.collection.support.IndexStorageStrategy"/>
   </resourceType>
   <resourceType name="ciscoEnvMonVoltageStatusIndex" label="Cisco Voltage" resourceLabel="${cvmVoltStatusDescr} (index ${index})">
      <persistenceSelectorStrategy class="org.opennms.netmgt.collection.support.PersistAllSelectorStrategy"/>
      <storageStrategy class="org.opennms.netmgt.collection.support.IndexStorageStrategy"/>
   </resourceType>
   <resourceType name="ciscoMemoryPoolType" label="Cisco Memory Pool" resourceLabel="${cscoMemoryPoolName} (index ${index})">
      <persistenceSelectorStrategy class="org.opennms.netmgt.collection.support.PersistAllSelectorStrategy"/>
      <storageStrategy class="org.opennms.netmgt.collection.support.IndexStorageStrategy"/>
   </resourceType>
   <resourceType name="ciscoSlbInstance" label="Cisco SLB Instance" resourceLabel="Cisco SLB (Slot ${index})">
      <persistenceSelectorStrategy class="org.opennms.netmgt.collection.support.PersistAllSelectorStrategy"/>
      <storageStrategy class="org.opennms.netmgt.collection.support.IndexStorageStrategy"/>
   </resourceType>
   <resourceType name="cesServerFarmRserverEntry" label="Cisco SLB Server Farm / Real Server" resourceLabel="Cisco SLB Entity ${subIndex(0, 1)}, Server Farm ${string(subIndex(1, n))}, Real Server ${string(subIndex(n, n))}, port ${subIndex(n)}">
      <persistenceSelectorStrategy class="org.opennms.netmgt.collection.support.PersistAllSelectorStrategy"/>
      <storageStrategy class="org.opennms.netmgt.collection.support.IndexStorageStrategy"/>
   </resourceType>
   <resourceType name="rttMonCtrlAdminIndex" label="RTTMON Stats (Cisco RTTMON MIB)" resourceLabel="${rttMonCtrlAdminTag} (index ${index})">
      <persistenceSelectorStrategy class="org.opennms.netmgt.collection.support.PersistAllSelectorStrategy"/>
      <storageStrategy class="org.opennms.netmgt.collection.support.IndexStorageStrategy"/>
<<<<<<< HEAD
   </resourceType>
   <group name="cisco-frame-relay" ifType="all">
      <mibObj oid=".1.3.6.1.4.1.9.9.49.1.2.2.1.1" instance="frCircuitIfIndex" alias="frIfName" type="string"/>
      <mibObj oid=".1.3.6.1.4.1.9.9.49.1.2.2.1.2" instance="frCircuitIfIndex" alias="frIfType" type="string"/>
      <mibObj oid=".1.3.6.1.4.1.9.9.49.1.2.2.1.3" instance="frCircuitIfIndex" alias="frSubifIndex" type="string"/>
      <mibObj oid=".1.3.6.1.4.1.9.9.49.1.2.1.1.1" instance="frCircuitIfIndex" alias="frDEins" type="counter"/>
      <mibObj oid=".1.3.6.1.4.1.9.9.49.1.2.1.1.2" instance="frCircuitIfIndex" alias="frDEouts" type="counter"/>
      <mibObj oid=".1.3.6.1.4.1.9.9.49.1.2.1.1.3" instance="frCircuitIfIndex" alias="frDropPktsOuts" type="counter"/>
   </group>
   <group name="adsl-line" ifType="94">
      <mibObj oid=".1.3.6.1.2.1.10.94.1.1.2.1.4" instance="ifIndex" alias="AtucCurSnr" type="Gauge32"/>
      <mibObj oid=".1.3.6.1.2.1.10.94.1.1.3.1.5" instance="ifIndex" alias="AturCurAtn" type="Gauge32"/>
      <mibObj oid=".1.3.6.1.2.1.10.94.1.1.3.1.7" instance="ifIndex" alias="AturCurOPwr" type="Gauge32"/>
   </group>
   <group name="altiga" ifType="ignore">
      <mibObj oid=".1.3.6.1.4.1.3076.2.1.2.25.1.2" instance="0" alias="altigaCpuUtil" type="gauge"/>
      <mibObj oid=".1.3.6.1.4.1.3076.2.1.2.25.1.3" instance="0" alias="altigaActSess" type="gauge"/>
      <mibObj oid=".1.3.6.1.4.1.3076.2.1.2.25.1.4" instance="0" alias="altigaThroughput" type="gauge"/>
      <mibObj oid=".1.3.6.1.4.1.3076.2.1.2.22.1.1" instance="0" alias="alHWCpuVoltage" type="gauge"/>
      <mibObj oid=".1.3.6.1.4.1.3076.2.1.2.22.1.5" instance="0" alias="alHWPs1Voltage3v" type="gauge"/>
      <mibObj oid=".1.3.6.1.4.1.3076.2.1.2.22.1.9" instance="0" alias="alHWPs1Voltage5v" type="gauge"/>
      <mibObj oid=".1.3.6.1.4.1.3076.2.1.2.22.1.13" instance="0" alias="alHWPs2Voltage3v" type="gauge"/>
      <mibObj oid=".1.3.6.1.4.1.3076.2.1.2.22.1.17" instance="0" alias="alHWPs2Voltage5v" type="gauge"/>
      <mibObj oid=".1.3.6.1.4.1.3076.2.1.2.22.1.21" instance="0" alias="alHWBoardVoltage3v" type="gauge"/>
      <mibObj oid=".1.3.6.1.4.1.3076.2.1.2.22.1.25" instance="0" alias="alHWBoardVoltage5v" type="gauge"/>
      <mibObj oid=".1.3.6.1.4.1.3076.2.1.2.22.1.29" instance="0" alias="alHWCpuTemp" type="Integer32"/>
      <mibObj oid=".1.3.6.1.4.1.3076.2.1.2.22.1.33" instance="0" alias="alHWCageTemp" type="Integer32"/>
      <mibObj oid=".1.3.6.1.4.1.3076.2.1.2.22.1.37" instance="0" alias="alHWFan1Rpm" type="gauge"/>
      <mibObj oid=".1.3.6.1.4.1.3076.2.1.2.22.1.41" instance="0" alias="alHWFan2Rpm" type="gauge"/>
      <mibObj oid=".1.3.6.1.4.1.3076.2.1.2.22.1.45" instance="0" alias="alHWFan3Rpm" type="gauge"/>
      <mibObj oid=".1.3.6.1.4.1.3076.2.1.2.22.1.61" instance="0" alias="alHWCpuVoltageNom" type="gauge"/>
   </group>
   <group name="cisco-ap-dot11-stats" ifType="71">
      <mibObj oid=".1.3.6.1.4.1.9.9.273.1.1.3.1.1" instance="ifIndex" alias="ciscoApAssociated" type="Counter32"/>
      <mibObj oid=".1.3.6.1.4.1.9.9.273.1.1.3.1.2" instance="ifIndex" alias="ciscoApAuthen" type="Counter32"/>
      <mibObj oid=".1.3.6.1.4.1.9.9.273.1.1.3.1.3" instance="ifIndex" alias="ciscoApRoamedIn" type="Counter32"/>
      <mibObj oid=".1.3.6.1.4.1.9.9.273.1.1.3.1.4" instance="ifIndex" alias="ciscoApRoamedAway" type="Counter32"/>
      <mibObj oid=".1.3.6.1.4.1.9.9.273.1.1.3.1.5" instance="ifIndex" alias="ciscoApDeauthen" type="Counter32"/>
      <mibObj oid=".1.3.6.1.4.1.9.9.273.1.1.3.1.6" instance="ifIndex" alias="ciscoApDisassoc" type="Counter32"/>
   </group>
   <group name="cisco-bgp-peer-addr-family-prefix-stats" ifType="all">
      <mibObj oid=".1.3.6.1.4.1.9.9.187.1.2.4.1.1" instance="cbgpPeerAddrFamilyPrefixEntry" alias="cbgpPeerAcceptedPfx" type="gauge"/>
   </group>
   <group name="cisco-cike" ifType="ignore">
      <mibObj oid=".1.3.6.1.4.1.9.9.171.1.2.1.1" instance="0" alias="cikeActiveTunnels" type="Gauge32"/>
      <mibObj oid=".1.3.6.1.4.1.9.9.171.1.2.1.2" instance="0" alias="cikePreviousTunnels" type="Counter32"/>
      <mibObj oid=".1.3.6.1.4.1.9.9.171.1.2.1.3" instance="0" alias="cikeInOctets" type="Counter32"/>
      <mibObj oid=".1.3.6.1.4.1.9.9.171.1.2.1.4" instance="0" alias="cikeInPkts" type="Counter32"/>
      <mibObj oid=".1.3.6.1.4.1.9.9.171.1.2.1.5" instance="0" alias="cikeInDropPkts" type="Counter32"/>
      <mibObj oid=".1.3.6.1.4.1.9.9.171.1.2.1.6" instance="0" alias="cikeInNotifys" type="Counter32"/>
      <mibObj oid=".1.3.6.1.4.1.9.9.171.1.2.1.7" instance="0" alias="cikeInP2Exchgs" type="Counter32"/>
      <mibObj oid=".1.3.6.1.4.1.9.9.171.1.2.1.8" instance="0" alias="cikeInP2ExchgInv" type="Counter32"/>
      <mibObj oid=".1.3.6.1.4.1.9.9.171.1.2.1.9" instance="0" alias="cikeInP2ExchgRej" type="Counter32"/>
      <mibObj oid=".1.3.6.1.4.1.9.9.171.1.2.1.10" instance="0" alias="cikeInP2SaDelReq" type="Counter32"/>
      <mibObj oid=".1.3.6.1.4.1.9.9.171.1.2.1.11" instance="0" alias="cikeOutOctets" type="Counter32"/>
      <mibObj oid=".1.3.6.1.4.1.9.9.171.1.2.1.12" instance="0" alias="cikeOutPkts" type="Counter32"/>
      <mibObj oid=".1.3.6.1.4.1.9.9.171.1.2.1.13" instance="0" alias="cikeOutDropPkts" type="Counter32"/>
      <mibObj oid=".1.3.6.1.4.1.9.9.171.1.2.1.14" instance="0" alias="cikeOutNotifys" type="Counter32"/>
      <mibObj oid=".1.3.6.1.4.1.9.9.171.1.2.1.15" instance="0" alias="cikeOutP2Exchgs" type="Counter32"/>
      <mibObj oid=".1.3.6.1.4.1.9.9.171.1.2.1.16" instance="0" alias="cikeOutP2ExchgInv" type="Counter32"/>
      <mibObj oid=".1.3.6.1.4.1.9.9.171.1.2.1.17" instance="0" alias="cikeOutP2ExchgRej" type="Counter32"/>
      <mibObj oid=".1.3.6.1.4.1.9.9.171.1.2.1.18" instance="0" alias="cikeOutP2SaDelReq" type="Counter32"/>
      <mibObj oid=".1.3.6.1.4.1.9.9.171.1.2.1.19" instance="0" alias="cikeInitTunnels" type="Counter32"/>
      <mibObj oid=".1.3.6.1.4.1.9.9.171.1.2.1.20" instance="0" alias="cikeInitTunnelFails" type="Counter32"/>
      <mibObj oid=".1.3.6.1.4.1.9.9.171.1.2.1.21" instance="0" alias="cikeRespTunnelFails" type="Counter32"/>
      <mibObj oid=".1.3.6.1.4.1.9.9.171.1.2.1.22" instance="0" alias="cikeSysCapFails" type="Counter32"/>
      <mibObj oid=".1.3.6.1.4.1.9.9.171.1.2.1.23" instance="0" alias="cikeAuthFails" type="Counter32"/>
      <mibObj oid=".1.3.6.1.4.1.9.9.171.1.2.1.24" instance="0" alias="cikeDecryptFails" type="Counter32"/>
      <mibObj oid=".1.3.6.1.4.1.9.9.171.1.2.1.25" instance="0" alias="cikeHashValidFails" type="Counter32"/>
      <mibObj oid=".1.3.6.1.4.1.9.9.171.1.2.1.26" instance="0" alias="cikeNoSaFails" type="Counter32"/>
   </group>
   <group name="cisco-cipsec" ifType="ignore">
      <mibObj oid=".1.3.6.1.4.1.9.9.171.1.3.1.1" instance="0" alias="cipActiveTunnels" type="Gauge32"/>
      <mibObj oid=".1.3.6.1.4.1.9.9.171.1.3.1.2" instance="0" alias="cipPreviousTunnels" type="Counter32"/>
      <mibObj oid=".1.3.6.1.4.1.9.9.171.1.3.1.3" instance="0" alias="cipInOctets" type="Counter32"/>
      <mibObj oid=".1.3.6.1.4.1.9.9.171.1.3.1.4" instance="0" alias="cipHcInOctets" type="Counter64"/>
      <mibObj oid=".1.3.6.1.4.1.9.9.171.1.3.1.5" instance="0" alias="cipInOctWraps" type="Counter32"/>
      <mibObj oid=".1.3.6.1.4.1.9.9.171.1.3.1.6" instance="0" alias="cipInDecompOctets" type="Counter32"/>
      <mibObj oid=".1.3.6.1.4.1.9.9.171.1.3.1.7" instance="0" alias="cipHcInDecompOctets" type="Counter64"/>
      <mibObj oid=".1.3.6.1.4.1.9.9.171.1.3.1.8" instance="0" alias="cipInDecompOctWraps" type="Counter32"/>
      <mibObj oid=".1.3.6.1.4.1.9.9.171.1.3.1.9" instance="0" alias="cipInPkts" type="Counter32"/>
      <mibObj oid=".1.3.6.1.4.1.9.9.171.1.3.1.10" instance="0" alias="cipInDrops" type="Counter32"/>
      <mibObj oid=".1.3.6.1.4.1.9.9.171.1.3.1.11" instance="0" alias="cipInReplayDrops" type="Counter32"/>
      <mibObj oid=".1.3.6.1.4.1.9.9.171.1.3.1.12" instance="0" alias="cipInAuths" type="Counter32"/>
      <mibObj oid=".1.3.6.1.4.1.9.9.171.1.3.1.13" instance="0" alias="cipInAuthFails" type="Counter32"/>
      <mibObj oid=".1.3.6.1.4.1.9.9.171.1.3.1.14" instance="0" alias="cipInDecrypts" type="Counter32"/>
      <mibObj oid=".1.3.6.1.4.1.9.9.171.1.3.1.15" instance="0" alias="cipInDecryptFails" type="Counter32"/>
      <mibObj oid=".1.3.6.1.4.1.9.9.171.1.3.1.16" instance="0" alias="cipOutOctets" type="Counter32"/>
      <mibObj oid=".1.3.6.1.4.1.9.9.171.1.3.1.17" instance="0" alias="cipHcOutOctets" type="Counter64"/>
      <mibObj oid=".1.3.6.1.4.1.9.9.171.1.3.1.18" instance="0" alias="cipOutOctWraps" type="Counter32"/>
      <mibObj oid=".1.3.6.1.4.1.9.9.171.1.3.1.19" instance="0" alias="cipOutUncompOct" type="Counter32"/>
      <mibObj oid=".1.3.6.1.4.1.9.9.171.1.3.1.20" instance="0" alias="cipHcOutUncompOct" type="Counter64"/>
      <mibObj oid=".1.3.6.1.4.1.9.9.171.1.3.1.21" instance="0" alias="cipOutUncompOctWrps" type="Counter32"/>
      <mibObj oid=".1.3.6.1.4.1.9.9.171.1.3.1.22" instance="0" alias="cipOutPkts" type="Counter32"/>
      <mibObj oid=".1.3.6.1.4.1.9.9.171.1.3.1.23" instance="0" alias="cipOutDrops" type="Counter32"/>
      <mibObj oid=".1.3.6.1.4.1.9.9.171.1.3.1.24" instance="0" alias="cipOutAuths" type="Counter32"/>
      <mibObj oid=".1.3.6.1.4.1.9.9.171.1.3.1.25" instance="0" alias="cipOutAuthFails" type="Counter32"/>
      <mibObj oid=".1.3.6.1.4.1.9.9.171.1.3.1.26" instance="0" alias="cipOutEncrypts" type="Counter32"/>
      <mibObj oid=".1.3.6.1.4.1.9.9.171.1.3.1.27" instance="0" alias="cipOutEncryptFails" type="Counter32"/>
      <mibObj oid=".1.3.6.1.4.1.9.9.171.1.3.1.28" instance="0" alias="cipProtocolUseFails" type="Counter32"/>
      <mibObj oid=".1.3.6.1.4.1.9.9.171.1.3.1.29" instance="0" alias="cipNoSaFails" type="Counter32"/>
      <mibObj oid=".1.3.6.1.4.1.9.9.171.1.3.1.30" instance="0" alias="cipSysCapFails" type="Counter32"/>
   </group>
   <group name="cisco-ccm" ifType="ignore">
      <mibObj oid=".1.3.6.1.4.1.9.9.156.1.5.1" instance="0" alias="ccmActivePhones" type="gauge32"/>
      <mibObj oid=".1.3.6.1.4.1.9.9.156.1.5.2" instance="0" alias="ccmInActivePhones" type="gauge32"/>
      <mibObj oid=".1.3.6.1.4.1.9.9.156.1.5.3" instance="0" alias="ccmActiveGateways" type="gauge32"/>
      <mibObj oid=".1.3.6.1.4.1.9.9.156.1.5.4" instance="0" alias="ccmInActiveGateways" type="gauge32"/>
      <mibObj oid=".1.3.6.1.4.1.9.9.156.1.5.5" instance="0" alias="ccmRegPhones" type="gauge32"/>
      <mibObj oid=".1.3.6.1.4.1.9.9.156.1.5.6" instance="0" alias="ccmUnregPhones" type="gauge32"/>
      <mibObj oid=".1.3.6.1.4.1.9.9.156.1.5.7" instance="0" alias="ccmRejectedPhones" type="gauge32"/>
      <mibObj oid=".1.3.6.1.4.1.9.9.156.1.5.8" instance="0" alias="ccmRegGateways" type="gauge32"/>
      <mibObj oid=".1.3.6.1.4.1.9.9.156.1.5.9" instance="0" alias="ccmUnregGateways" type="gauge32"/>
      <mibObj oid=".1.3.6.1.4.1.9.9.156.1.5.10" instance="0" alias="ccmRejectedGateways" type="gauge32"/>
      <mibObj oid=".1.3.6.1.4.1.9.9.156.1.5.11" instance="0" alias="ccmRegMediaDev" type="gauge32"/>
      <mibObj oid=".1.3.6.1.4.1.9.9.156.1.5.12" instance="0" alias="ccmUnregMediaDev" type="gauge32"/>
      <mibObj oid=".1.3.6.1.4.1.9.9.156.1.5.13" instance="0" alias="ccmRejMediaDev" type="gauge32"/>
      <mibObj oid=".1.3.6.1.4.1.9.9.156.1.5.14" instance="0" alias="ccmRegCTIDev" type="gauge32"/>
      <mibObj oid=".1.3.6.1.4.1.9.9.156.1.5.15" instance="0" alias="ccmUnregCTIDev" type="gauge32"/>
      <mibObj oid=".1.3.6.1.4.1.9.9.156.1.5.16" instance="0" alias="ccmRejCTIDev" type="gauge32"/>
      <mibObj oid=".1.3.6.1.4.1.9.9.156.1.5.17" instance="0" alias="ccmRegVMailDev" type="gauge32"/>
      <mibObj oid=".1.3.6.1.4.1.9.9.156.1.5.18" instance="0" alias="ccmUnregVMailDev" type="gauge32"/>
      <mibObj oid=".1.3.6.1.4.1.9.9.156.1.5.19" instance="0" alias="ccmRejVMailDev" type="gauge32"/>
   </group>
   <group name="cisco-css" ifType="all">
      <mibObj oid=".1.3.6.1.4.1.9.9.368.1.16.4.1.2" instance="ciscoApCntIndex" alias="ciscoApCntName" type="string"/>
      <mibObj oid=".1.3.6.1.4.1.9.9.368.1.16.4.1.18" instance="ciscoApCntIndex" alias="ciscoApCntHits" type="counter32"/>
      <mibObj oid=".1.3.6.1.4.1.9.9.368.1.16.4.1.19" instance="ciscoApCntIndex" alias="ciscoApCntRedirs" type="counter32"/>
      <mibObj oid=".1.3.6.1.4.1.9.9.368.1.16.4.1.20" instance="ciscoApCntIndex" alias="ciscoApCntDrops" type="counter32"/>
      <mibObj oid=".1.3.6.1.4.1.9.9.368.1.16.4.1.25" instance="ciscoApCntIndex" alias="ciscoApCntBytes" type="counter32"/>
      <mibObj oid=".1.3.6.1.4.1.9.9.368.1.16.4.1.26" instance="ciscoApCntIndex" alias="ciscoApCntFrames" type="counter32"/>
      <mibObj oid=".1.3.6.1.4.1.9.9.368.1.16.4.1.60" instance="ciscoApCntIndex" alias="ciscoApCntSorry" type="counter32"/>
   </group>
   <group name="cisco-docs-ext-ifmacchan" ifType="127">
      <mibObj oid=".1.3.6.1.4.1.9.9.116.1.3.3.1.4" instance="ifIndex" alias="MacCmTotal" type="Integer32"/>
      <mibObj oid=".1.3.6.1.4.1.9.9.116.1.3.3.1.5" instance="ifIndex" alias="MacCmActive" type="Integer32"/>
      <mibObj oid=".1.3.6.1.4.1.9.9.116.1.3.3.1.6" instance="ifIndex" alias="MacCmReg" type="Integer32"/>
   </group>
   <group name="cisco-docs-ext-ifupchannel" ifType="129">
      <mibObj oid=".1.3.6.1.4.1.9.9.116.1.4.1.1.3" instance="ifIndex" alias="CmTotal" type="Integer32"/>
      <mibObj oid=".1.3.6.1.4.1.9.9.116.1.4.1.1.4" instance="ifIndex" alias="CmActive" type="Integer32"/>
      <mibObj oid=".1.3.6.1.4.1.9.9.116.1.4.1.1.5" instance="ifIndex" alias="CmRegistered" type="Integer32"/>
      <mibObj oid=".1.3.6.1.2.1.10.127.1.1.4.1.5" instance="ifIndex" alias="intCabUpSNR" type="Integer32"/>
   </group>
   <group name="cisco-memory" ifType="ignore">
      <mibObj oid=".1.3.6.1.4.1.9.9.48.1.1.1.5" instance="1" alias="ciscoMemoryPoolUsed" type="gauge"/>
      <mibObj oid=".1.3.6.1.4.1.9.9.48.1.1.1.6" instance="1" alias="ciscoMemoryPoolFree" type="gauge"/>
      <mibObj oid=".1.3.6.1.4.1.9.9.48.1.1.1.7" instance="1" alias="ciscoMemoryPoolMax" type="gauge"/>
   </group>
   <group name="cisco-memory-pool" ifType="all">
      <mibObj oid=".1.3.6.1.4.1.9.9.48.1.1.1.2" instance="ciscoMemoryPoolType" alias="cscoMemoryPoolName" type="string"/>
      <mibObj oid=".1.3.6.1.4.1.9.9.48.1.1.1.5" instance="ciscoMemoryPoolType" alias="cscoMemoryPoolUsed" type="gauge"/>
      <mibObj oid=".1.3.6.1.4.1.9.9.48.1.1.1.6" instance="ciscoMemoryPoolType" alias="cscoMemoryPoolFree" type="gauge"/>
      <mibObj oid=".1.3.6.1.4.1.9.9.48.1.1.1.7" instance="ciscoMemoryPoolType" alias="cscoMemoryPoolMax" type="gauge"/>
      <mibObj oid=".1.3.6.1.4.1.9.9.48.1.2.1.1" instance="ciscoMemoryPoolType" alias="cscoMemPoolUtl1Min" type="gauge"/>
      <mibObj oid=".1.3.6.1.4.1.9.9.48.1.2.1.2" instance="ciscoMemoryPoolType" alias="cscoMemPoolUtl5Min" type="gauge"/>
      <mibObj oid=".1.3.6.1.4.1.9.9.48.1.2.1.3" instance="ciscoMemoryPoolType" alias="cscoMemPoolUtl10Min" type="gauge"/>
   </group>
   <group name="cisco-pix" ifType="ignore">
      <mibObj oid=".1.3.6.1.4.1.9.9.147.1.2.2.1.1.4.4" instance="3" alias="cfwBuff4BBmax" type="gauge"/>
      <mibObj oid=".1.3.6.1.4.1.9.9.147.1.2.2.1.1.4.4" instance="5" alias="cfwBuff4BBcurr" type="gauge"/>
      <mibObj oid=".1.3.6.1.4.1.9.9.147.1.2.2.1.1.4.4" instance="8" alias="cfwBuff4BBmin" type="gauge"/>
      <mibObj oid=".1.3.6.1.4.1.9.9.147.1.2.2.1.1.4.80" instance="3" alias="cfwBuff80BBmax" type="gauge"/>
      <mibObj oid=".1.3.6.1.4.1.9.9.147.1.2.2.1.1.4.80" instance="5" alias="cfwBuff80BBcurr" type="gauge"/>
      <mibObj oid=".1.3.6.1.4.1.9.9.147.1.2.2.1.1.4.80" instance="8" alias="cfwBuff80BBmin" type="gauge"/>
      <mibObj oid=".1.3.6.1.4.1.9.9.147.1.2.2.1.1.4.256" instance="3" alias="cfwBuff256BBmax" type="gauge"/>
      <mibObj oid=".1.3.6.1.4.1.9.9.147.1.2.2.1.1.4.256" instance="5" alias="cfwBuff256BBcurr" type="gauge"/>
      <mibObj oid=".1.3.6.1.4.1.9.9.147.1.2.2.1.1.4.256" instance="8" alias="cfwBuff256BBmin" type="gauge"/>
      <mibObj oid=".1.3.6.1.4.1.9.9.147.1.2.2.1.1.4.1550" instance="3" alias="cfwBuff1550BBmax" type="gauge"/>
      <mibObj oid=".1.3.6.1.4.1.9.9.147.1.2.2.1.1.4.1550" instance="5" alias="cfwBuff1550BBcurr" type="gauge"/>
      <mibObj oid=".1.3.6.1.4.1.9.9.147.1.2.2.1.1.4.1550" instance="8" alias="cfwBuff1550BBmin" type="gauge"/>
      <mibObj oid=".1.3.6.1.4.1.9.9.147.1.2.2.2.1.5.40" instance="6" alias="cfwConnectCurr" type="gauge"/>
      <mibObj oid=".1.3.6.1.4.1.9.9.147.1.2.2.2.1.5.40" instance="7" alias="cfwConnectMax" type="gauge"/>
      <mibObj oid=".1.3.6.1.4.1.9.9.109.1.1.1.1.5" instance="1" alias="cpmCPUTotal5min" type="integer"/>
      <mibObj oid=".1.3.6.1.4.1.9.9.109.1.1.1.1.8" instance="1" alias="cpmCPUTotal5minRev" type="integer"/>
   </group>
   <group name="cisco-router" ifType="ignore">
      <mibObj oid=".1.3.6.1.4.1.9.2.1.58" instance="0" alias="avgBusy5" type="integer"/>
      <mibObj oid=".1.3.6.1.4.1.9.2.1.8" instance="0" alias="freeMem" type="gauge"/>
      <mibObj oid=".1.3.6.1.4.1.9.2.1.46" instance="0" alias="bufferFail" type="counter"/>
      <mibObj oid=".1.3.6.1.4.1.9.2.1.47" instance="0" alias="bufferNoMem" type="counter"/>
      <mibObj oid=".1.3.6.1.4.1.9.9.109.1.1.1.1.5" instance="1" alias="cpmCPUTotal5min" type="integer"/>
   </group>
   <group name="cisco-temperature" ifType="all">
      <mibObj oid=".1.3.6.1.4.1.9.9.13.1.3.1.2" instance="ciscoEnvMonTemperatureStatusIndex" alias="cvmTempStatusDescr" type="string"/>
      <mibObj oid=".1.3.6.1.4.1.9.9.13.1.3.1.3" instance="ciscoEnvMonTemperatureStatusIndex" alias="cvmTempStatusValue" type="gauge"/>
   </group>
   <group name="cisco-voltage" ifType="all">
      <mibObj oid=".1.3.6.1.4.1.9.9.13.1.2.1.2" instance="ciscoEnvMonVoltageStatusIndex" alias="cvmVoltStatusDescr" type="string"/>
      <mibObj oid=".1.3.6.1.4.1.9.9.13.1.2.1.3" instance="ciscoEnvMonVoltageStatusIndex" alias="cvmVoltStatusValue" type="gauge"/>
   </group>
   <group name="cisco-router-interface" ifType="all">
      <mibObj oid=".1.3.6.1.4.1.9.2.2.1.1.7" instance="ifIndex" alias="locIfInPktsSec" type="integer"/>
      <mibObj oid=".1.3.6.1.4.1.9.2.2.1.1.9" instance="ifIndex" alias="locIfOutPktsSec" type="integer"/>
      <mibObj oid=".1.3.6.1.4.1.9.2.2.1.1.26" instance="ifIndex" alias="locIfInQueueDrops" type="counter"/>
      <mibObj oid=".1.3.6.1.4.1.9.2.2.1.1.27" instance="ifIndex" alias="locIfOutQueueDrops" type="counter"/>
   </group>
   <group name="cisco-aironet-stats" ifType="ignore">
      <mibObj oid=".1.3.6.1.4.1.522.3.12.1.8" instance="0" alias="aironetClientAssoc" type="integer"/>
   </group>
   <group name="cisco-rttmon-latest-jitter-stats" ifType="all">
      <mibObj oid=".1.3.6.1.4.1.9.9.42.1.2.1.1.3" instance="rttMonCtrlAdminIndex" alias="rttMonCtrlAdminTag" type="string"/>
      <mibObj oid=".1.3.6.1.4.1.9.9.42.1.2.2.1.18" instance="rttMonCtrlAdminIndex" alias="echoNumPackets" type="gauge"/>
      <mibObj oid=".1.3.6.1.4.1.9.9.42.1.5.2.1.1" instance="rttMonCtrlAdminIndex" alias="jitterNumRTT" type="gauge"/>
      <mibObj oid=".1.3.6.1.4.1.9.9.42.1.5.2.1.2" instance="rttMonCtrlAdminIndex" alias="jitterRTTSum" type="gauge"/>
      <mibObj oid=".1.3.6.1.4.1.9.9.42.1.5.2.1.3" instance="rttMonCtrlAdminIndex" alias="jitterRTTSum2" type="gauge"/>
      <mibObj oid=".1.3.6.1.4.1.9.9.42.1.5.2.1.4" instance="rttMonCtrlAdminIndex" alias="jitterRTTMin" type="gauge"/>
      <mibObj oid=".1.3.6.1.4.1.9.9.42.1.5.2.1.5" instance="rttMonCtrlAdminIndex" alias="jitterRTTMax" type="gauge"/>
      <mibObj oid=".1.3.6.1.4.1.9.9.42.1.5.2.1.6" instance="rttMonCtrlAdminIndex" alias="jitterMinPosSD" type="gauge"/>
      <mibObj oid=".1.3.6.1.4.1.9.9.42.1.5.2.1.7" instance="rttMonCtrlAdminIndex" alias="jitterMaxPosSD" type="gauge"/>
      <mibObj oid=".1.3.6.1.4.1.9.9.42.1.5.2.1.8" instance="rttMonCtrlAdminIndex" alias="jitterNumPosSD" type="gauge"/>
      <mibObj oid=".1.3.6.1.4.1.9.9.42.1.5.2.1.9" instance="rttMonCtrlAdminIndex" alias="jitterSumPosSD" type="gauge"/>
      <mibObj oid=".1.3.6.1.4.1.9.9.42.1.5.2.1.10" instance="rttMonCtrlAdminIndex" alias="jitterSum2PosSD" type="gauge"/>
      <mibObj oid=".1.3.6.1.4.1.9.9.42.1.5.2.1.11" instance="rttMonCtrlAdminIndex" alias="jitterMinNegSD" type="gauge"/>
      <mibObj oid=".1.3.6.1.4.1.9.9.42.1.5.2.1.12" instance="rttMonCtrlAdminIndex" alias="jitterMaxNegSD" type="gauge"/>
      <mibObj oid=".1.3.6.1.4.1.9.9.42.1.5.2.1.13" instance="rttMonCtrlAdminIndex" alias="jitterNumNegSD" type="gauge"/>
      <mibObj oid=".1.3.6.1.4.1.9.9.42.1.5.2.1.14" instance="rttMonCtrlAdminIndex" alias="jitterSumNegSD" type="gauge"/>
      <mibObj oid=".1.3.6.1.4.1.9.9.42.1.5.2.1.15" instance="rttMonCtrlAdminIndex" alias="jitterSum2NegSD" type="gauge"/>
      <mibObj oid=".1.3.6.1.4.1.9.9.42.1.5.2.1.16" instance="rttMonCtrlAdminIndex" alias="jitterMinPosDS" type="gauge"/>
      <mibObj oid=".1.3.6.1.4.1.9.9.42.1.5.2.1.17" instance="rttMonCtrlAdminIndex" alias="jitterMaxPosDS" type="gauge"/>
      <mibObj oid=".1.3.6.1.4.1.9.9.42.1.5.2.1.18" instance="rttMonCtrlAdminIndex" alias="jitterNumPosDS" type="gauge"/>
      <mibObj oid=".1.3.6.1.4.1.9.9.42.1.5.2.1.19" instance="rttMonCtrlAdminIndex" alias="jitterSumPosDS" type="gauge"/>
      <mibObj oid=".1.3.6.1.4.1.9.9.42.1.5.2.1.20" instance="rttMonCtrlAdminIndex" alias="jitterSum2PosDS" type="gauge"/>
      <mibObj oid=".1.3.6.1.4.1.9.9.42.1.5.2.1.21" instance="rttMonCtrlAdminIndex" alias="jitterMinNegDS" type="gauge"/>
      <mibObj oid=".1.3.6.1.4.1.9.9.42.1.5.2.1.22" instance="rttMonCtrlAdminIndex" alias="jitterMaxNegDS" type="gauge"/>
      <mibObj oid=".1.3.6.1.4.1.9.9.42.1.5.2.1.23" instance="rttMonCtrlAdminIndex" alias="jitterNumNegDS" type="gauge"/>
      <mibObj oid=".1.3.6.1.4.1.9.9.42.1.5.2.1.24" instance="rttMonCtrlAdminIndex" alias="jitterSumNegDS" type="gauge"/>
      <mibObj oid=".1.3.6.1.4.1.9.9.42.1.5.2.1.25" instance="rttMonCtrlAdminIndex" alias="jitterSum2NegDS" type="gauge"/>
      <mibObj oid=".1.3.6.1.4.1.9.9.42.1.5.2.1.26" instance="rttMonCtrlAdminIndex" alias="jitterPktLossSD" type="gauge"/>
      <mibObj oid=".1.3.6.1.4.1.9.9.42.1.5.2.1.27" instance="rttMonCtrlAdminIndex" alias="jitterPktLossDS" type="gauge"/>
      <mibObj oid=".1.3.6.1.4.1.9.9.42.1.5.2.1.28" instance="rttMonCtrlAdminIndex" alias="jitterPktOOSeq" type="gauge"/>
      <mibObj oid=".1.3.6.1.4.1.9.9.42.1.5.2.1.29" instance="rttMonCtrlAdminIndex" alias="jitterPktMIA" type="gauge"/>
      <mibObj oid=".1.3.6.1.4.1.9.9.42.1.5.2.1.30" instance="rttMonCtrlAdminIndex" alias="jitterPktLateArr" type="gauge"/>
      <mibObj oid=".1.3.6.1.4.1.9.9.42.1.5.2.1.33" instance="rttMonCtrlAdminIndex" alias="jitterOWSumSD" type="gauge"/>
      <mibObj oid=".1.3.6.1.4.1.9.9.42.1.5.2.1.34" instance="rttMonCtrlAdminIndex" alias="jitterOWSum2SD" type="gauge"/>
      <mibObj oid=".1.3.6.1.4.1.9.9.42.1.5.2.1.35" instance="rttMonCtrlAdminIndex" alias="jitterOWMinSD" type="gauge"/>
      <mibObj oid=".1.3.6.1.4.1.9.9.42.1.5.2.1.36" instance="rttMonCtrlAdminIndex" alias="jitterOWMaxSD" type="gauge"/>
      <mibObj oid=".1.3.6.1.4.1.9.9.42.1.5.2.1.37" instance="rttMonCtrlAdminIndex" alias="jitterOWSumDS" type="gauge"/>
      <mibObj oid=".1.3.6.1.4.1.9.9.42.1.5.2.1.38" instance="rttMonCtrlAdminIndex" alias="jitterOWSum2DS" type="gauge"/>
      <mibObj oid=".1.3.6.1.4.1.9.9.42.1.5.2.1.39" instance="rttMonCtrlAdminIndex" alias="jitterOWMinDS" type="gauge"/>
      <mibObj oid=".1.3.6.1.4.1.9.9.42.1.5.2.1.40" instance="rttMonCtrlAdminIndex" alias="jitterOWMaxDS" type="gauge"/>
      <mibObj oid=".1.3.6.1.4.1.9.9.42.1.5.2.1.41" instance="rttMonCtrlAdminIndex" alias="jitterNumOW" type="gauge"/>
      <mibObj oid=".1.3.6.1.4.1.9.9.42.1.5.2.1.42" instance="rttMonCtrlAdminIndex" alias="jitterMOS" type="gauge"/>
      <mibObj oid=".1.3.6.1.4.1.9.9.42.1.5.2.1.43" instance="rttMonCtrlAdminIndex" alias="jitterICPIF" type="gauge"/>
      <mibObj oid=".1.3.6.1.4.1.9.9.42.1.5.2.1.44" instance="rttMonCtrlAdminIndex" alias="jitterIAJOut" type="gauge"/>
      <mibObj oid=".1.3.6.1.4.1.9.9.42.1.5.2.1.45" instance="rttMonCtrlAdminIndex" alias="jitterIAJIn" type="gauge"/>
      <mibObj oid=".1.3.6.1.4.1.9.9.42.1.5.2.1.46" instance="rttMonCtrlAdminIndex" alias="jitterAvgJitter" type="gauge"/>
      <mibObj oid=".1.3.6.1.4.1.9.9.42.1.5.2.1.47" instance="rttMonCtrlAdminIndex" alias="jitterAvgSDJ" type="gauge"/>
      <mibObj oid=".1.3.6.1.4.1.9.9.42.1.5.2.1.48" instance="rttMonCtrlAdminIndex" alias="jitterAvgDSJ" type="gauge"/>
      <mibObj oid=".1.3.6.1.4.1.9.9.42.1.5.2.1.49" instance="rttMonCtrlAdminIndex" alias="jitterOWAvgSD" type="gauge"/>
      <mibObj oid=".1.3.6.1.4.1.9.9.42.1.5.2.1.50" instance="rttMonCtrlAdminIndex" alias="jitterOWAvgDS" type="gauge"/>
   </group>
   <group name="cisco-rttmon-latest-rtp-stats" ifType="all">
      <mibObj oid=".1.3.6.1.4.1.9.9.42.1.5.3.1.1" instance="rttMonCtrlAdminIndex" alias="rtpOperRTT" type="gauge"/>
      <mibObj oid=".1.3.6.1.4.1.9.9.42.1.5.3.1.2" instance="rttMonCtrlAdminIndex" alias="rtpIAJitterDS" type="gauge"/>
      <mibObj oid=".1.3.6.1.4.1.9.9.42.1.5.3.1.3" instance="rttMonCtrlAdminIndex" alias="rtpPktLossDS" type="gauge"/>
      <mibObj oid=".1.3.6.1.4.1.9.9.42.1.5.3.1.4" instance="rttMonCtrlAdminIndex" alias="rtpPktLateDS" type="gauge"/>
      <mibObj oid=".1.3.6.1.4.1.9.9.42.1.5.3.1.5" instance="rttMonCtrlAdminIndex" alias="rtpPktEarlyDS" type="gauge"/>
      <mibObj oid=".1.3.6.1.4.1.9.9.42.1.5.3.1.6" instance="rttMonCtrlAdminIndex" alias="rtpPktOOSeqDS" type="gauge"/>
      <mibObj oid=".1.3.6.1.4.1.9.9.42.1.5.3.1.7" instance="rttMonCtrlAdminIndex" alias="rtpFrameLossDS" type="gauge"/>
      <mibObj oid=".1.3.6.1.4.1.9.9.42.1.5.3.1.8" instance="rttMonCtrlAdminIndex" alias="rtpRFactorDS" type="gauge"/>
      <mibObj oid=".1.3.6.1.4.1.9.9.42.1.5.3.1.9" instance="rttMonCtrlAdminIndex" alias="rtpMOSCQDS" type="gauge"/>
      <mibObj oid=".1.3.6.1.4.1.9.9.42.1.5.3.1.10" instance="rttMonCtrlAdminIndex" alias="rtpMOSLQDS" type="gauge"/>
      <mibObj oid=".1.3.6.1.4.1.9.9.42.1.5.3.1.13" instance="rttMonCtrlAdminIndex" alias="rtpIAJitterSD" type="gauge"/>
      <mibObj oid=".1.3.6.1.4.1.9.9.42.1.5.3.1.14" instance="rttMonCtrlAdminIndex" alias="rtpPktLossSD" type="gauge"/>
      <mibObj oid=".1.3.6.1.4.1.9.9.42.1.5.3.1.15" instance="rttMonCtrlAdminIndex" alias="rtpPktsMIA" type="gauge"/>
      <mibObj oid=".1.3.6.1.4.1.9.9.42.1.5.3.1.16" instance="rttMonCtrlAdminIndex" alias="rtpRFactorSD" type="gauge"/>
      <mibObj oid=".1.3.6.1.4.1.9.9.42.1.5.3.1.17" instance="rttMonCtrlAdminIndex" alias="rtpMOSCQSD" type="gauge"/>
      <mibObj oid=".1.3.6.1.4.1.9.9.42.1.5.3.1.18" instance="rttMonCtrlAdminIndex" alias="rtpMinOWSD" type="gauge"/>
      <mibObj oid=".1.3.6.1.4.1.9.9.42.1.5.3.1.19" instance="rttMonCtrlAdminIndex" alias="rtpMaxOWSD" type="gauge"/>
      <mibObj oid=".1.3.6.1.4.1.9.9.42.1.5.3.1.20" instance="rttMonCtrlAdminIndex" alias="rtpAvgOWSD" type="gauge"/>
      <mibObj oid=".1.3.6.1.4.1.9.9.42.1.5.3.1.21" instance="rttMonCtrlAdminIndex" alias="rtpMinOWDS" type="gauge"/>
      <mibObj oid=".1.3.6.1.4.1.9.9.42.1.5.3.1.22" instance="rttMonCtrlAdminIndex" alias="rtpMaxOWDS" type="gauge"/>
      <mibObj oid=".1.3.6.1.4.1.9.9.42.1.5.3.1.23" instance="rttMonCtrlAdminIndex" alias="rtpAvgOWDS" type="gauge"/>
      <mibObj oid=".1.3.6.1.4.1.9.9.42.1.5.3.1.24" instance="rttMonCtrlAdminIndex" alias="rtpTotalPktsSD" type="gauge"/>
      <mibObj oid=".1.3.6.1.4.1.9.9.42.1.5.3.1.25" instance="rttMonCtrlAdminIndex" alias="rtpTotalPktsDS" type="gauge"/>
   </group>
   <group name="cisco-ipmroute-scalars" ifType="ignore">
      <mibObj oid=".1.3.6.1.4.1.9.10.2.1.1.1" instance="0" alias="ciscoIpMRouteEnt" type="gauge"/>
   </group>
   <group name="cisco-ipmroute-interfaces" ifType="all">
      <mibObj oid=".1.3.6.1.4.1.9.10.2.1.1.5.1.1" instance="ifIndex" alias="csIpMRIfInMCOcts" type="counter"/>
      <mibObj oid=".1.3.6.1.4.1.9.10.2.1.1.5.1.2" instance="ifIndex" alias="csIpMRIfOutMCOcts" type="counter"/>
      <mibObj oid=".1.3.6.1.4.1.9.10.2.1.1.5.1.3" instance="ifIndex" alias="csIpMRIfInMCPkt" type="counter"/>
      <mibObj oid=".1.3.6.1.4.1.9.10.2.1.1.5.1.4" instance="ifIndex" alias="csIpMRIfHCInMCPkt" type="counter"/>
      <mibObj oid=".1.3.6.1.4.1.9.10.2.1.1.5.1.5" instance="ifIndex" alias="csIpMRIfOutMCPkt" type="counter"/>
      <mibObj oid=".1.3.6.1.4.1.9.10.2.1.1.5.1.6" instance="ifIndex" alias="csIpMRIfHCOutMCPkt" type="counter"/>
   </group>
   <group name="cisco-mvpn-scalars" ifType="ignore">
      <mibObj oid=".1.3.6.1.4.1.9.10.113.1.1.1" instance="0" alias="ciscoMvpnMvrfNum" type="gauge"/>
   </group>
   <group name="cisco-mvpn-vrfs" ifType="all">
      <mibObj oid=".1.3.6.1.4.1.9.10.113.1.2.1.1.3" instance="mplsL3VpnVrf" alias="cscoMvpnGenAssocIfs" type="gauge"/>
   </group>
   <group name="cisco-pim-scalars" ifType="ignore">
      <mibObj oid=".1.3.6.1.4.1.9.9.184.1.1.1" instance="0" alias="cpimInvRegMsgsRcvd" type="counter"/>
      <mibObj oid=".1.3.6.1.4.1.9.9.184.1.1.2" instance="0" alias="cpimInvPrnMsgsRcvd" type="counter"/>
   </group>
   <group name="cisco-igmp-snooping-interfaces" ifType="all">
      <mibObj oid=".1.3.6.1.4.1.9.9.263.1.2.1.1.1" instance="ifIndex" alias="cisTxGeneralQueries" type="counter"/>
      <mibObj oid=".1.3.6.1.4.1.9.9.263.1.2.1.1.2" instance="ifIndex" alias="cisTxGrpSpecQueries" type="counter"/>
      <mibObj oid=".1.3.6.1.4.1.9.9.263.1.2.1.1.3" instance="ifIndex" alias="cisTxReports" type="counter"/>
      <mibObj oid=".1.3.6.1.4.1.9.9.263.1.2.1.1.4" instance="ifIndex" alias="cisTxLeaves" type="counter"/>
      <mibObj oid=".1.3.6.1.4.1.9.9.263.1.2.1.1.5" instance="ifIndex" alias="cisRxGeneralQueries" type="counter"/>
      <mibObj oid=".1.3.6.1.4.1.9.9.263.1.2.1.1.6" instance="ifIndex" alias="cisRxGrpSpecQueries" type="counter"/>
      <mibObj oid=".1.3.6.1.4.1.9.9.263.1.2.1.1.7" instance="ifIndex" alias="cisRxReports" type="counter"/>
      <mibObj oid=".1.3.6.1.4.1.9.9.263.1.2.1.1.8" instance="ifIndex" alias="cisRxLeaves" type="counter"/>
      <mibObj oid=".1.3.6.1.4.1.9.9.263.1.2.1.1.9" instance="ifIndex" alias="cisRxValidPkts" type="counter"/>
      <mibObj oid=".1.3.6.1.4.1.9.9.263.1.2.1.1.10" instance="ifIndex" alias="cisRxInvalidPkts" type="counter"/>
      <mibObj oid=".1.3.6.1.4.1.9.9.263.1.2.1.1.11" instance="ifIndex" alias="cisRxOtherPkts" type="counter"/>
      <mibObj oid=".1.3.6.1.4.1.9.9.263.1.2.1.1.12" instance="ifIndex" alias="cisRxMACGenQueries" type="counter"/>
      <mibObj oid=".1.3.6.1.4.1.9.9.263.1.2.1.1.13" instance="ifIndex" alias="cisRxTopoNotifs" type="counter"/>
      <mibObj oid=".1.3.6.1.4.1.9.9.263.1.2.1.1.14" instance="ifIndex" alias="cisV3Allows" type="counter"/>
      <mibObj oid=".1.3.6.1.4.1.9.9.263.1.2.1.1.15" instance="ifIndex" alias="cisV3Blocks" type="counter"/>
      <mibObj oid=".1.3.6.1.4.1.9.9.263.1.2.1.1.16" instance="ifIndex" alias="cisV3IsIncluded" type="counter"/>
      <mibObj oid=".1.3.6.1.4.1.9.9.263.1.2.1.1.17" instance="ifIndex" alias="cisV3IsExcluded" type="counter"/>
      <mibObj oid=".1.3.6.1.4.1.9.9.263.1.2.1.1.18" instance="ifIndex" alias="cisV3ToIncluded" type="counter"/>
      <mibObj oid=".1.3.6.1.4.1.9.9.263.1.2.1.1.19" instance="ifIndex" alias="cisV3ToExcluded" type="counter"/>
   </group>
   <group name="cisco-slb-stats" ifType="all">
      <mibObj oid=".1.3.6.1.4.1.9.9.161.1.1.1.1.7" instance="ciscoSlbInstance" alias="cSlbCreatedHCConns" type="counter"/>
      <mibObj oid=".1.3.6.1.4.1.9.9.161.1.1.1.1.9" instance="ciscoSlbInstance" alias="cSlbEstabHCConns" type="counter"/>
      <mibObj oid=".1.3.6.1.4.1.9.9.161.1.1.1.1.11" instance="ciscoSlbInstance" alias="cSlbDestroydHCConns" type="counter"/>
      <mibObj oid=".1.3.6.1.4.1.9.9.161.1.1.1.1.13" instance="ciscoSlbInstance" alias="cSlbReassgdHCConns" type="counter"/>
   </group>
   <group name="cisco-enhanced-slb-farm-rserver-stats" ifType="all">
      <mibObj oid=".1.3.6.1.4.1.9.9.470.1.1.3.1.2" instance="cesServerFarmRserverEntry" alias="cSlbFarmRsAdminWt" type="gauge"/>
      <mibObj oid=".1.3.6.1.4.1.9.9.470.1.1.3.1.3" instance="cesServerFarmRserverEntry" alias="cSlbFarmRsOperWt" type="gauge"/>
      <mibObj oid=".1.3.6.1.4.1.9.9.470.1.1.3.1.4" instance="cesServerFarmRserverEntry" alias="cSlbFarmRsMaxConns" type="gauge"/>
      <mibObj oid=".1.3.6.1.4.1.9.9.470.1.1.3.1.5" instance="cesServerFarmRserverEntry" alias="cSlbFarmRsMinConns" type="gauge"/>
      <mibObj oid=".1.3.6.1.4.1.9.9.470.1.1.3.1.8" instance="cesServerFarmRserverEntry" alias="cSlbFarmRsStateDesc" type="string"/>
      <mibObj oid=".1.3.6.1.4.1.9.9.470.1.1.3.1.11" instance="cesServerFarmRserverEntry" alias="cSlbFarmRsTotalConn" type="counter"/>
      <mibObj oid=".1.3.6.1.4.1.9.9.470.1.1.3.1.12" instance="cesServerFarmRserverEntry" alias="cSlbFarmRsFailConn" type="counter"/>
      <mibObj oid=".1.3.6.1.4.1.9.9.470.1.1.3.1.13" instance="cesServerFarmRserverEntry" alias="cSlbFarmRsDropConn" type="counter"/>
      <mibObj oid=".1.3.6.1.4.1.9.9.470.1.1.3.1.14" instance="cesServerFarmRserverEntry" alias="cSlbFarmRsCurrConn" type="gauge"/>
   </group>
   <group name="cisco-cids-health-scalars" ifType="ignore">
      <mibObj oid=".1.3.6.1.4.1.9.9.383.1.4.1" instance="0" alias="cidsHlthPktLoss" type="Gauge32"/>
      <mibObj oid=".1.3.6.1.4.1.9.9.383.1.4.2" instance="0" alias="cidsHlthPktDenyRate" type="Gauge32"/>
      <mibObj oid=".1.3.6.1.4.1.9.9.383.1.4.3" instance="0" alias="cidsHlthAlarmsGend" type="Counter32"/>
      <mibObj oid=".1.3.6.1.4.1.9.9.383.1.4.4" instance="0" alias="cidsHlthFragmentsIn" type="Gauge32"/>
      <mibObj oid=".1.3.6.1.4.1.9.9.383.1.4.5" instance="0" alias="cidsHlthDatagramsIn" type="Gauge32"/>
      <mibObj oid=".1.3.6.1.4.1.9.9.383.1.4.6" instance="0" alias="cidsHlthTcpEmbryo" type="Gauge32"/>
      <mibObj oid=".1.3.6.1.4.1.9.9.383.1.4.7" instance="0" alias="cidsHlthTCPEstab" type="Gauge32"/>
      <mibObj oid=".1.3.6.1.4.1.9.9.383.1.4.8" instance="0" alias="cidsHlthTcpClosing" type="Gauge32"/>
      <mibObj oid=".1.3.6.1.4.1.9.9.383.1.4.9" instance="0" alias="cidsHlthTcpStreams" type="Gauge32"/>
      <mibObj oid=".1.3.6.1.4.1.9.9.383.1.4.10" instance="0" alias="cidsHlthActiveNodes" type="Gauge32"/>
      <mibObj oid=".1.3.6.1.4.1.9.9.383.1.4.11" instance="0" alias="cidsHlthTcpDualIpPt" type="Gauge32"/>
      <mibObj oid=".1.3.6.1.4.1.9.9.383.1.4.12" instance="0" alias="cidsHlthUdpDualIpPt" type="Gauge32"/>
      <mibObj oid=".1.3.6.1.4.1.9.9.383.1.4.13" instance="0" alias="cidsHlthIpDualIp" type="Gauge32"/>
      <mibObj oid=".1.3.6.1.4.1.9.9.383.1.4.14" instance="0" alias="cidsHlthMemCritical" type="Gauge32"/>
   </group>
   <systemDef name="Cisco Altiga">
      <sysoidMask>.1.3.6.1.4.1.3076.</sysoidMask>
      <collect>
         <includeGroup>cisco-cike</includeGroup>
         <includeGroup>altiga</includeGroup>
      </collect>
   </systemDef>
   <systemDef name="Cisco Aironet">
      <sysoid>.1.3.6.1.4.1.9.1.380</sysoid>
      <collect>
         <includeGroup>cisco-aironet-stats</includeGroup>
      </collect>
   </systemDef>
   <systemDef name="Cisco CSS">
      <sysoidMask>.1.3.6.1.4.1.9.9.</sysoidMask>
      <collect>
         <includeGroup>cisco-css</includeGroup>
      </collect>
   </systemDef>
   <systemDef name="Cisco C1200">
      <sysoid>.1.3.6.1.4.1.9.1.525</sysoid>
      <collect>
         <includeGroup>cisco-ap-dot11-stats</includeGroup>
      </collect>
   </systemDef>
   <systemDef name="Cisco C1240">
      <sysoid>.1.3.6.1.4.1.9.1.685</sysoid>
      <collect>
         <includeGroup>cisco-ap-dot11-stats</includeGroup>
      </collect>
   </systemDef>
   <systemDef name="Cisco C1250">
      <sysoid>.1.3.6.1.4.1.9.1.758</sysoid>
      <collect>
         <includeGroup>cisco-ap-dot11-stats</includeGroup>
      </collect>
   </systemDef>
   <systemDef name="Cisco PIX1">
      <sysoid>.1.3.6.1.4.1.9.1.390</sysoid>
      <collect>
         <includeGroup>cisco-pix</includeGroup>
      </collect>
   </systemDef>
   <systemDef name="Cisco PIX2">
      <sysoid>.1.3.6.1.4.1.9.1.417</sysoid>
      <collect>
         <includeGroup>cisco-pix</includeGroup>
      </collect>
   </systemDef>
   <systemDef name="Cisco PIX3">
      <sysoid>.1.3.6.1.4.1.9.1.451</sysoid>
      <collect>
         <includeGroup>cisco-pix</includeGroup>
      </collect>
   </systemDef>
   <systemDef name="Cisco PIX - ciscoPIXFirewall">
      <sysoid>.1.3.6.1.4.1.9.1.227</sysoid>
      <collect>
         <includeGroup>cisco-pix</includeGroup>
      </collect>
   </systemDef>
   <systemDef name="Cisco PIX 506">
      <sysoid>.1.3.6.1.4.1.9.1.389</sysoid>
      <collect>
         <includeGroup>cisco-pix</includeGroup>
      </collect>
   </systemDef>
   <systemDef name="Cisco PIX 520">
      <sysoid>.1.3.6.1.4.1.9.1.391</sysoid>
      <collect>
         <includeGroup>cisco-pix</includeGroup>
      </collect>
   </systemDef>
   <systemDef name="Cisco PIX 525">
      <sysoid>.1.3.6.1.4.1.9.1.392</sysoid>
      <collect>
         <includeGroup>cisco-pix</includeGroup>
      </collect>
   </systemDef>
   <systemDef name="Cisco PIX 535">
      <sysoid>.1.3.6.1.4.1.9.1.393</sysoid>
      <collect>
         <includeGroup>cisco-pix</includeGroup>
      </collect>
   </systemDef>
   <systemDef name="Cisco PIX 506E">
      <sysoid>.1.3.6.1.4.1.9.1.450</sysoid>
      <collect>
         <includeGroup>cisco-pix</includeGroup>
      </collect>
   </systemDef>
   <systemDef name="Cisco PIX 535sc">
      <sysoid>.1.3.6.1.4.1.9.1.675</sysoid>
      <collect>
         <includeGroup>cisco-pix</includeGroup>
      </collect>
   </systemDef>
   <systemDef name="Cisco PIX 525sc">
      <sysoid>.1.3.6.1.4.1.9.1.676</sysoid>
      <collect>
         <includeGroup>cisco-pix</includeGroup>
      </collect>
   </systemDef>
   <systemDef name="Cisco PIX 515Esc">
      <sysoid>.1.3.6.1.4.1.9.1.677</sysoid>
      <collect>
         <includeGroup>cisco-pix</includeGroup>
      </collect>
   </systemDef>
   <systemDef name="Cisco PIX 515sc">
      <sysoid>.1.3.6.1.4.1.9.1.678</sysoid>
      <collect>
         <includeGroup>cisco-pix</includeGroup>
      </collect>
   </systemDef>
   <systemDef name="Cisco PIX 515sy">
      <sysoid>.1.3.6.1.4.1.9.1.768</sysoid>
      <collect>
         <includeGroup>cisco-pix</includeGroup>
      </collect>
   </systemDef>
   <systemDef name="Cisco PIX 515Esy">
      <sysoid>.1.3.6.1.4.1.9.1.769</sysoid>
      <collect>
         <includeGroup>cisco-pix</includeGroup>
      </collect>
   </systemDef>
   <systemDef name="Cisco PIX 525sy">
      <sysoid>.1.3.6.1.4.1.9.1.770</sysoid>
      <collect>
         <includeGroup>cisco-pix</includeGroup>
      </collect>
   </systemDef>
   <systemDef name="Cisco PIX 535sy">
      <sysoid>.1.3.6.1.4.1.9.1.771</sysoid>
      <collect>
         <includeGroup>cisco-pix</includeGroup>
      </collect>
   </systemDef>
   <systemDef name="Cisco IDS 4210">
      <sysoid>.1.3.6.1.4.1.9.1.645</sysoid>
      <collect>
         <includeGroup>cisco-pix</includeGroup>
         <includeGroup>cisco-cids-health-scalars</includeGroup>
      </collect>
   </systemDef>
   <systemDef name="Cisco IDS 4215">
      <sysoid>.1.3.6.1.4.1.9.1.646</sysoid>
      <collect>
         <includeGroup>cisco-pix</includeGroup>
         <includeGroup>cisco-cids-health-scalars</includeGroup>
      </collect>
   </systemDef>
   <systemDef name="Cisco IDS 4235">
      <sysoid>.1.3.6.1.4.1.9.1.647</sysoid>
      <collect>
         <includeGroup>cisco-pix</includeGroup>
         <includeGroup>cisco-cids-health-scalars</includeGroup>
      </collect>
   </systemDef>
   <systemDef name="Cisco IPS 4240">
      <sysoid>.1.3.6.1.4.1.9.1.648</sysoid>
      <collect>
         <includeGroup>cisco-pix</includeGroup>
         <includeGroup>cisco-cids-health-scalars</includeGroup>
      </collect>
   </systemDef>
   <systemDef name="Cisco IDS 4250">
      <sysoid>.1.3.6.1.4.1.9.1.649</sysoid>
      <collect>
         <includeGroup>cisco-pix</includeGroup>
         <includeGroup>cisco-cids-health-scalars</includeGroup>
      </collect>
   </systemDef>
   <systemDef name="Cisco IDS 4250SX">
      <sysoid>.1.3.6.1.4.1.9.1.650</sysoid>
      <collect>
         <includeGroup>cisco-pix</includeGroup>
         <includeGroup>cisco-cids-health-scalars</includeGroup>
      </collect>
   </systemDef>
   <systemDef name="Cisco IDS 4250XL">
      <sysoid>.1.3.6.1.4.1.9.1.651</sysoid>
      <collect>
         <includeGroup>cisco-pix</includeGroup>
         <includeGroup>cisco-cids-health-scalars</includeGroup>
      </collect>
   </systemDef>
   <systemDef name="Cisco IPS 4255">
      <sysoid>.1.3.6.1.4.1.9.1.652</sysoid>
      <collect>
         <includeGroup>cisco-pix</includeGroup>
         <includeGroup>cisco-cids-health-scalars</includeGroup>
      </collect>
   </systemDef>
   <systemDef name="Cisco IDS IDSM2">
      <sysoid>.1.3.6.1.4.1.9.1.653</sysoid>
      <collect>
         <includeGroup>cisco-pix</includeGroup>
         <includeGroup>cisco-cids-health-scalars</includeGroup>
      </collect>
   </systemDef>
   <systemDef name="Cisco IDS NMCIDS">
      <sysoid>.1.3.6.1.4.1.9.1.654</sysoid>
      <collect>
         <includeGroup>cisco-pix</includeGroup>
         <includeGroup>cisco-cids-health-scalars</includeGroup>
      </collect>
   </systemDef>
   <systemDef name="Cisco IPS Security Service Module SSM-20">
      <sysoid>.1.3.6.1.4.1.9.1.655</sysoid>
      <collect>
         <includeGroup>cisco-pix</includeGroup>
         <includeGroup>cisco-cids-health-scalars</includeGroup>
      </collect>
   </systemDef>
   <systemDef name="Cisco IPS Security Service Module SSM-10">
      <sysoid>.1.3.6.1.4.1.9.1.662</sysoid>
      <collect>
         <includeGroup>cisco-pix</includeGroup>
         <includeGroup>cisco-cids-health-scalars</includeGroup>
      </collect>
   </systemDef>
   <systemDef name="Cisco Firewall Service Module">
      <sysoid>.1.3.6.1.4.1.9.1.674</sysoid>
      <collect>
         <includeGroup>cisco-pix</includeGroup>
      </collect>
   </systemDef>
   <systemDef name="Cisco IDS 4220">
      <sysoid>.1.3.6.1.4.1.9.1.741</sysoid>
      <collect>
         <includeGroup>cisco-pix</includeGroup>
         <includeGroup>cisco-cids-health-scalars</includeGroup>
      </collect>
   </systemDef>
   <systemDef name="Cisco IDS 4230">
      <sysoid>.1.3.6.1.4.1.9.1.742</sysoid>
      <collect>
         <includeGroup>cisco-pix</includeGroup>
         <includeGroup>cisco-cids-health-scalars</includeGroup>
      </collect>
   </systemDef>
   <systemDef name="Cisco IPS 4260">
      <sysoid>.1.3.6.1.4.1.9.1.743</sysoid>
      <collect>
         <includeGroup>cisco-pix</includeGroup>
         <includeGroup>cisco-cids-health-scalars</includeGroup>
      </collect>
   </systemDef>
   <systemDef name="Cisco IPS virtual sensor">
      <sysoid>.1.3.6.1.4.1.9.1.806</sysoid>
      <collect>
         <includeGroup>cisco-pix</includeGroup>
         <includeGroup>cisco-cids-health-scalars</includeGroup>
      </collect>
   </systemDef>
   <systemDef name="Cisco IDS 4215 Virtual">
      <sysoid>.1.3.6.1.4.1.9.1.807</sysoid>
      <collect>
         <includeGroup>cisco-pix</includeGroup>
         <includeGroup>cisco-cids-health-scalars</includeGroup>
      </collect>
   </systemDef>
   <systemDef name="Cisco IDS 4235 Virtual">
      <sysoid>.1.3.6.1.4.1.9.1.808</sysoid>
      <collect>
         <includeGroup>cisco-pix</includeGroup>
         <includeGroup>cisco-cids-health-scalars</includeGroup>
      </collect>
   </systemDef>
   <systemDef name="Cisco IDS 4250 Virtual">
      <sysoid>.1.3.6.1.4.1.9.1.809</sysoid>
      <collect>
         <includeGroup>cisco-pix</includeGroup>
         <includeGroup>cisco-cids-health-scalars</includeGroup>
      </collect>
   </systemDef>
   <systemDef name="Cisco IDS 4250SX Virtual">
      <sysoid>.1.3.6.1.4.1.9.1.810</sysoid>
      <collect>
         <includeGroup>cisco-pix</includeGroup>
         <includeGroup>cisco-cids-health-scalars</includeGroup>
      </collect>
   </systemDef>
   <systemDef name="Cisco IDS 4250XL Virtual">
      <sysoid>.1.3.6.1.4.1.9.1.811</sysoid>
      <collect>
         <includeGroup>cisco-pix</includeGroup>
         <includeGroup>cisco-cids-health-scalars</includeGroup>
      </collect>
   </systemDef>
   <systemDef name="Cisco IDS 4240 Virtual">
      <sysoid>.1.3.6.1.4.1.9.1.812</sysoid>
      <collect>
         <includeGroup>cisco-pix</includeGroup>
         <includeGroup>cisco-cids-health-scalars</includeGroup>
      </collect>
   </systemDef>
   <systemDef name="Cisco IDS 4255 Virtual">
      <sysoid>.1.3.6.1.4.1.9.1.813</sysoid>
      <collect>
         <includeGroup>cisco-pix</includeGroup>
         <includeGroup>cisco-cids-health-scalars</includeGroup>
      </collect>
   </systemDef>
   <systemDef name="Cisco IDS 4260 Virtual">
      <sysoid>.1.3.6.1.4.1.9.1.814</sysoid>
      <collect>
         <includeGroup>cisco-pix</includeGroup>
         <includeGroup>cisco-cids-health-scalars</includeGroup>
      </collect>
   </systemDef>
   <systemDef name="Cisco IDS IDSM2 Virtual">
      <sysoid>.1.3.6.1.4.1.9.1.815</sysoid>
      <collect>
         <includeGroup>cisco-pix</includeGroup>
         <includeGroup>cisco-cids-health-scalars</includeGroup>
      </collect>
   </systemDef>
   <systemDef name="Cisco IPS Security Service Module SSM-20 virtual sensor">
      <sysoid>.1.3.6.1.4.1.9.1.816</sysoid>
      <collect>
         <includeGroup>cisco-pix</includeGroup>
         <includeGroup>cisco-cids-health-scalars</includeGroup>
      </collect>
   </systemDef>
   <systemDef name="Cisco IPS Security Service Module SSM-10 virtual sensor">
      <sysoid>.1.3.6.1.4.1.9.1.817</sysoid>
      <collect>
         <includeGroup>cisco-pix</includeGroup>
         <includeGroup>cisco-cids-health-scalars</includeGroup>
      </collect>
   </systemDef>
   <systemDef name="Cisco IPS 4270 Sensor">
      <sysoid>.1.3.6.1.4.1.9.1.830</sysoid>
      <collect>
         <includeGroup>cisco-pix</includeGroup>
         <includeGroup>cisco-cids-health-scalars</includeGroup>
      </collect>
   </systemDef>
   <systemDef name="Cisco IPS 4270 Virtual Sensor">
      <sysoid>.1.3.6.1.4.1.9.1.831</sysoid>
      <collect>
         <includeGroup>cisco-pix</includeGroup>
         <includeGroup>cisco-cids-health-scalars</includeGroup>
      </collect>
   </systemDef>
   <systemDef name="Cisco ASA5510">
      <sysoid>.1.3.6.1.4.1.9.1.669</sysoid>
      <collect>
         <includeGroup>cisco-pix</includeGroup>
         <includeGroup>cisco-cike</includeGroup>
         <includeGroup>cisco-cipsec</includeGroup>
         <includeGroup>cisco-memory</includeGroup>
      </collect>
   </systemDef>
   <systemDef name="Cisco ASA5520">
      <sysoid>.1.3.6.1.4.1.9.1.670</sysoid>
      <collect>
         <includeGroup>cisco-pix</includeGroup>
         <includeGroup>cisco-cike</includeGroup>
         <includeGroup>cisco-cipsec</includeGroup>
         <includeGroup>cisco-memory</includeGroup>
      </collect>
   </systemDef>
   <systemDef name="Cisco ASA5520sc">
      <sysoid>.1.3.6.1.4.1.9.1.671</sysoid>
      <collect>
         <includeGroup>cisco-pix</includeGroup>
         <includeGroup>cisco-cike</includeGroup>
         <includeGroup>cisco-cipsec</includeGroup>
         <includeGroup>cisco-memory</includeGroup>
      </collect>
   </systemDef>
   <systemDef name="Cisco ASA5540">
      <sysoid>.1.3.6.1.4.1.9.1.672</sysoid>
      <collect>
         <includeGroup>cisco-pix</includeGroup>
         <includeGroup>cisco-cike</includeGroup>
         <includeGroup>cisco-cipsec</includeGroup>
         <includeGroup>cisco-memory</includeGroup>
      </collect>
   </systemDef>
   <systemDef name="Cisco ASA5540sc">
      <sysoid>.1.3.6.1.4.1.9.1.673</sysoid>
      <collect>
         <includeGroup>cisco-pix</includeGroup>
         <includeGroup>cisco-cike</includeGroup>
         <includeGroup>cisco-cipsec</includeGroup>
         <includeGroup>cisco-memory</includeGroup>
      </collect>
   </systemDef>
   <systemDef name="Cisco ASA5505">
      <sysoid>.1.3.6.1.4.1.9.1.745</sysoid>
      <collect>
         <includeGroup>cisco-pix</includeGroup>
         <includeGroup>cisco-cike</includeGroup>
         <includeGroup>cisco-cipsec</includeGroup>
         <includeGroup>cisco-memory</includeGroup>
      </collect>
   </systemDef>
   <systemDef name="Cisco ASA5550">
      <sysoid>.1.3.6.1.4.1.9.1.753</sysoid>
      <collect>
         <includeGroup>cisco-pix</includeGroup>
         <includeGroup>cisco-cike</includeGroup>
         <includeGroup>cisco-cipsec</includeGroup>
         <includeGroup>cisco-memory</includeGroup>
      </collect>
   </systemDef>
   <systemDef name="Cisco ASA5550sc">
      <sysoid>.1.3.6.1.4.1.9.1.763</sysoid>
      <collect>
         <includeGroup>cisco-pix</includeGroup>
         <includeGroup>cisco-cike</includeGroup>
         <includeGroup>cisco-cipsec</includeGroup>
         <includeGroup>cisco-memory</includeGroup>
      </collect>
   </systemDef>
   <systemDef name="Cisco ASA5520sy">
      <sysoid>.1.3.6.1.4.1.9.1.764</sysoid>
      <collect>
         <includeGroup>cisco-pix</includeGroup>
         <includeGroup>cisco-cike</includeGroup>
         <includeGroup>cisco-cipsec</includeGroup>
         <includeGroup>cisco-memory</includeGroup>
      </collect>
   </systemDef>
   <systemDef name="Cisco ASA5540sy">
      <sysoid>.1.3.6.1.4.1.9.1.765</sysoid>
      <collect>
         <includeGroup>cisco-pix</includeGroup>
         <includeGroup>cisco-cike</includeGroup>
         <includeGroup>cisco-cipsec</includeGroup>
         <includeGroup>cisco-memory</includeGroup>
      </collect>
   </systemDef>
   <systemDef name="Cisco ASA5550sy">
      <sysoid>.1.3.6.1.4.1.9.1.766</sysoid>
      <collect>
         <includeGroup>cisco-pix</includeGroup>
         <includeGroup>cisco-cike</includeGroup>
         <includeGroup>cisco-cipsec</includeGroup>
         <includeGroup>cisco-memory</includeGroup>
      </collect>
   </systemDef>
   <systemDef name="Cisco ASA5510sc">
      <sysoid>.1.3.6.1.4.1.9.1.773</sysoid>
      <collect>
         <includeGroup>cisco-pix</includeGroup>
         <includeGroup>cisco-cike</includeGroup>
         <includeGroup>cisco-cipsec</includeGroup>
         <includeGroup>cisco-memory</includeGroup>
      </collect>
   </systemDef>
   <systemDef name="Cisco ASA5510sy">
      <sysoid>.1.3.6.1.4.1.9.1.774</sysoid>
      <collect>
         <includeGroup>cisco-pix</includeGroup>
         <includeGroup>cisco-cike</includeGroup>
         <includeGroup>cisco-cipsec</includeGroup>
         <includeGroup>cisco-memory</includeGroup>
      </collect>
   </systemDef>
   <systemDef name="Cisco ASA5515-X">
      <sysoid>.1.3.6.1.4.1.9.1.1421</sysoid>
      <collect>
         <includeGroup>cisco-pix</includeGroup>
         <includeGroup>cisco-cike</includeGroup>
         <includeGroup>cisco-cipsec</includeGroup>
         <includeGroup>cisco-memory</includeGroup>
      </collect>
   </systemDef>
   <systemDef name="Cisco ASA5525-X">
      <sysoid>.1.3.6.1.4.1.9.1.1408</sysoid>
      <collect>
         <includeGroup>cisco-pix</includeGroup>
         <includeGroup>cisco-cike</includeGroup>
         <includeGroup>cisco-cipsec</includeGroup>
         <includeGroup>cisco-memory</includeGroup>
      </collect>
   </systemDef>
   <systemDef name="Cisco ASA5580">
      <sysoid>.1.3.6.1.4.1.9.1.914</sysoid>
      <collect>
         <includeGroup>cisco-pix</includeGroup>
         <includeGroup>cisco-cike</includeGroup>
         <includeGroup>cisco-cipsec</includeGroup>
         <includeGroup>cisco-memory</includeGroup>
      </collect>
   </systemDef>
   <systemDef name="Cisco ASA5585Ssp10">
      <sysoid>.1.3.6.1.4.1.9.1.1194</sysoid>
      <collect>
         <includeGroup>cisco-pix</includeGroup>
         <includeGroup>cisco-cike</includeGroup>
         <includeGroup>cisco-cipsec</includeGroup>
         <includeGroup>cisco-memory</includeGroup>
      </collect>
   </systemDef>
   <systemDef name="Cisco ASA5585Ssp20">
      <sysoid>.1.3.6.1.4.1.9.1.1195</sysoid>
      <collect>
         <includeGroup>cisco-pix</includeGroup>
         <includeGroup>cisco-cike</includeGroup>
         <includeGroup>cisco-cipsec</includeGroup>
         <includeGroup>cisco-memory</includeGroup>
      </collect>
   </systemDef>
   <systemDef name="Cisco ASA5585Ssp40">
      <sysoid>.1.3.6.1.4.1.9.1.1196</sysoid>
      <collect>
         <includeGroup>cisco-pix</includeGroup>
         <includeGroup>cisco-cike</includeGroup>
         <includeGroup>cisco-cipsec</includeGroup>
         <includeGroup>cisco-memory</includeGroup>
      </collect>
   </systemDef>
   <systemDef name="Cisco ASA5585Ssp60">
      <sysoid>.1.3.6.1.4.1.9.1.1197</sysoid>
      <collect>
         <includeGroup>cisco-pix</includeGroup>
         <includeGroup>cisco-cike</includeGroup>
         <includeGroup>cisco-cipsec</includeGroup>
         <includeGroup>cisco-memory</includeGroup>
      </collect>
   </systemDef>
   <systemDef name="Cisco Routers">
      <sysoidMask>.1.3.6.1.4.1.9.1.</sysoidMask>
      <collect>
         <includeGroup>cisco-memory</includeGroup>
         <includeGroup>cisco-router</includeGroup>
         <includeGroup>cisco-temperature</includeGroup>
         <includeGroup>cisco-voltage</includeGroup>
         <includeGroup>cisco-router-interface</includeGroup>
         <includeGroup>adsl-line</includeGroup>
         <includeGroup>cisco-rttmon-latest-jitter-stats</includeGroup>
         <includeGroup>cisco-rttmon-latest-rtp-stats</includeGroup>
         <includeGroup>rfc1315-frame-relay</includeGroup>
         <includeGroup>cisco-frame-relay</includeGroup>
         <includeGroup>mib2-X-interfaces</includeGroup>
         <includeGroup>mib2-X-interfaces-pkts</includeGroup>
         <includeGroup>ietf-bgp4-peer-stats</includeGroup>
         <includeGroup>cisco-bgp-peer-addr-family-prefix-stats</includeGroup>
         <includeGroup>cisco-docs-ext-ifupchannel</includeGroup>
         <includeGroup>cisco-docs-ext-ifmacchan</includeGroup>
      </collect>
   </systemDef>
   <systemDef name="Cisco CallManager">
      <sysoid>.1.3.6.1.4.1.9.1.583</sysoid>
      <collect>
         <includeGroup>cisco-ccm</includeGroup>
      </collect>
   </systemDef>
   <systemDef name="Cisco ACE Load Balancer 10K9">
      <sysoid>.1.3.6.1.4.1.9.1.730</sysoid>
      <collect>
         <includeGroup>cisco-slb-stats</includeGroup>
         <includeGroup>cisco-enhanced-slb-farm-rserver-stats</includeGroup>
      </collect>
   </systemDef>
   <systemDef name="Cisco ACE Load Balancer 4710K9">
      <sysoid>.1.3.6.1.4.1.9.1.824</sysoid>
      <collect>
         <includeGroup>cisco-slb-stats</includeGroup>
         <includeGroup>cisco-enhanced-slb-farm-rserver-stats</includeGroup>
      </collect>
   </systemDef>
   <systemDef name="Cisco TelePresence MCU 4501">
      <sysoid>.1.2.826.0.1.4616240.1.1.4501</sysoid>
      <collect>
         <includeGroup>mib2-interfaces</includeGroup>
      </collect>
   </systemDef>
=======
    </resourceType>

      <group name="cisco-frame-relay" ifType="all">
        <mibObj oid=".1.3.6.1.4.1.9.9.49.1.2.2.1.1" instance="frCircuitIfIndex" alias="frIfName"     type="string" />
        <mibObj oid=".1.3.6.1.4.1.9.9.49.1.2.2.1.2" instance="frCircuitIfIndex" alias="frIfType"     type="string" />
        <mibObj oid=".1.3.6.1.4.1.9.9.49.1.2.2.1.3" instance="frCircuitIfIndex" alias="frSubifIndex" type="string" />
        <mibObj oid=".1.3.6.1.4.1.9.9.49.1.2.1.1.1" instance="frCircuitIfIndex" alias="frDEins"        type="counter" />
        <mibObj oid=".1.3.6.1.4.1.9.9.49.1.2.1.1.2" instance="frCircuitIfIndex" alias="frDEouts"       type="counter" />
        <mibObj oid=".1.3.6.1.4.1.9.9.49.1.2.1.1.3" instance="frCircuitIfIndex" alias="frDropPktsOuts" type="counter" />
      </group>

      <!-- Cisco MIBs -->

      <group name = "adsl-line" ifType = "94">
        <mibObj oid=".1.3.6.1.2.1.10.94.1.1.2.1.4" instance="ifIndex" alias="AtucCurSnr"  type="Gauge32" />
        <mibObj oid=".1.3.6.1.2.1.10.94.1.1.3.1.5" instance="ifIndex" alias="AturCurAtn"  type="Gauge32" />
        <mibObj oid=".1.3.6.1.2.1.10.94.1.1.3.1.7" instance="ifIndex" alias="AturCurOPwr" type="Gauge32" />
      </group>

      <group name="altiga" ifType="ignore">
        <mibObj oid=".1.3.6.1.4.1.3076.2.1.2.25.1.2"  instance="0" alias="altigaCpuUtil"      type="gauge" />
        <mibObj oid=".1.3.6.1.4.1.3076.2.1.2.25.1.3"  instance="0" alias="altigaActSess"      type="gauge" />
        <mibObj oid=".1.3.6.1.4.1.3076.2.1.2.25.1.4"  instance="0" alias="altigaThroughput"   type="gauge" />
        <mibObj oid=".1.3.6.1.4.1.3076.2.1.2.22.1.1"  instance="0" alias="alHWCpuVoltage"     type="gauge" />
        <mibObj oid=".1.3.6.1.4.1.3076.2.1.2.22.1.5"  instance="0" alias="alHWPs1Voltage3v"   type="gauge" />
        <mibObj oid=".1.3.6.1.4.1.3076.2.1.2.22.1.9"  instance="0" alias="alHWPs1Voltage5v"   type="gauge" />
        <mibObj oid=".1.3.6.1.4.1.3076.2.1.2.22.1.13" instance="0" alias="alHWPs2Voltage3v"   type="gauge" />
        <mibObj oid=".1.3.6.1.4.1.3076.2.1.2.22.1.17" instance="0" alias="alHWPs2Voltage5v"   type="gauge" />
        <mibObj oid=".1.3.6.1.4.1.3076.2.1.2.22.1.21" instance="0" alias="alHWBoardVoltage3v" type="gauge" />
        <mibObj oid=".1.3.6.1.4.1.3076.2.1.2.22.1.25" instance="0" alias="alHWBoardVoltage5v" type="gauge" />
        <mibObj oid=".1.3.6.1.4.1.3076.2.1.2.22.1.29" instance="0" alias="alHWCpuTemp"        type="Integer32" />
        <mibObj oid=".1.3.6.1.4.1.3076.2.1.2.22.1.33" instance="0" alias="alHWCageTemp"       type="Integer32" />
        <mibObj oid=".1.3.6.1.4.1.3076.2.1.2.22.1.37" instance="0" alias="alHWFan1Rpm"        type="gauge" />
        <mibObj oid=".1.3.6.1.4.1.3076.2.1.2.22.1.41" instance="0" alias="alHWFan2Rpm"        type="gauge" />
        <mibObj oid=".1.3.6.1.4.1.3076.2.1.2.22.1.45" instance="0" alias="alHWFan3Rpm"        type="gauge" />
        <mibObj oid=".1.3.6.1.4.1.3076.2.1.2.22.1.61" instance="0" alias="alHWCpuVoltageNom"  type="gauge" />
      </group>

      <group  name="cisco-ap-dot11-stats" ifType="71">
        <mibObj oid=".1.3.6.1.4.1.9.9.273.1.1.3.1.1" instance="ifIndex" alias="ciscoApAssociated"   type="Counter32" />
        <mibObj oid=".1.3.6.1.4.1.9.9.273.1.1.3.1.2" instance="ifIndex" alias="ciscoApAuthen"       type="Counter32" />
        <mibObj oid=".1.3.6.1.4.1.9.9.273.1.1.3.1.3" instance="ifIndex" alias="ciscoApRoamedIn"     type="Counter32" />
        <mibObj oid=".1.3.6.1.4.1.9.9.273.1.1.3.1.4" instance="ifIndex" alias="ciscoApRoamedAway"   type="Counter32" />
        <mibObj oid=".1.3.6.1.4.1.9.9.273.1.1.3.1.5" instance="ifIndex" alias="ciscoApDeauthen"     type="Counter32" />
        <mibObj oid=".1.3.6.1.4.1.9.9.273.1.1.3.1.6" instance="ifIndex" alias="ciscoApDisassoc"     type="Counter32" />
      </group>

      <group name="cisco-bgp-peer-addr-family-prefix-stats" ifType="all">
        <!-- NB This gauge is a Counter32 that exhibits gauge semantics -->
        <mibObj oid=".1.3.6.1.4.1.9.9.187.1.2.4.1.1" instance="cbgpPeerAddrFamilyPrefixEntry" alias="cbgpPeerAcceptedPfx" type="gauge" />
      </group>

      <group name="cisco-cike" ifType="ignore">
        <mibObj oid=".1.3.6.1.4.1.9.9.171.1.2.1.1"  instance="0" alias="cikeActiveTunnels"   type="Gauge32" />
        <mibObj oid=".1.3.6.1.4.1.9.9.171.1.2.1.2"  instance="0" alias="cikePreviousTunnels" type="Counter32" />
        <mibObj oid=".1.3.6.1.4.1.9.9.171.1.2.1.3"  instance="0" alias="cikeInOctets"        type="Counter32" />
        <mibObj oid=".1.3.6.1.4.1.9.9.171.1.2.1.4"  instance="0" alias="cikeInPkts"          type="Counter32" />
        <mibObj oid=".1.3.6.1.4.1.9.9.171.1.2.1.5"  instance="0" alias="cikeInDropPkts"      type="Counter32" />
        <mibObj oid=".1.3.6.1.4.1.9.9.171.1.2.1.6"  instance="0" alias="cikeInNotifys"       type="Counter32" />
        <mibObj oid=".1.3.6.1.4.1.9.9.171.1.2.1.7"  instance="0" alias="cikeInP2Exchgs"      type="Counter32" />
        <mibObj oid=".1.3.6.1.4.1.9.9.171.1.2.1.8"  instance="0" alias="cikeInP2ExchgInv"    type="Counter32" />
        <mibObj oid=".1.3.6.1.4.1.9.9.171.1.2.1.9"  instance="0" alias="cikeInP2ExchgRej"    type="Counter32" />
        <mibObj oid=".1.3.6.1.4.1.9.9.171.1.2.1.10" instance="0" alias="cikeInP2SaDelReq"    type="Counter32" />
        <mibObj oid=".1.3.6.1.4.1.9.9.171.1.2.1.11" instance="0" alias="cikeOutOctets"       type="Counter32" />
        <mibObj oid=".1.3.6.1.4.1.9.9.171.1.2.1.12" instance="0" alias="cikeOutPkts"         type="Counter32" />
        <mibObj oid=".1.3.6.1.4.1.9.9.171.1.2.1.13" instance="0" alias="cikeOutDropPkts"     type="Counter32" />
        <mibObj oid=".1.3.6.1.4.1.9.9.171.1.2.1.14" instance="0" alias="cikeOutNotifys"      type="Counter32" />
        <mibObj oid=".1.3.6.1.4.1.9.9.171.1.2.1.15" instance="0" alias="cikeOutP2Exchgs"     type="Counter32" />
        <mibObj oid=".1.3.6.1.4.1.9.9.171.1.2.1.16" instance="0" alias="cikeOutP2ExchgInv"   type="Counter32" />
        <mibObj oid=".1.3.6.1.4.1.9.9.171.1.2.1.17" instance="0" alias="cikeOutP2ExchgRej"   type="Counter32" />
        <mibObj oid=".1.3.6.1.4.1.9.9.171.1.2.1.18" instance="0" alias="cikeOutP2SaDelReq"   type="Counter32" />
        <mibObj oid=".1.3.6.1.4.1.9.9.171.1.2.1.19" instance="0" alias="cikeInitTunnels"     type="Counter32" />
        <mibObj oid=".1.3.6.1.4.1.9.9.171.1.2.1.20" instance="0" alias="cikeInitTunnelFails" type="Counter32" />
        <mibObj oid=".1.3.6.1.4.1.9.9.171.1.2.1.21" instance="0" alias="cikeRespTunnelFails" type="Counter32" />
        <mibObj oid=".1.3.6.1.4.1.9.9.171.1.2.1.22" instance="0" alias="cikeSysCapFails"     type="Counter32" />
        <mibObj oid=".1.3.6.1.4.1.9.9.171.1.2.1.23" instance="0" alias="cikeAuthFails"       type="Counter32" />
        <mibObj oid=".1.3.6.1.4.1.9.9.171.1.2.1.24" instance="0" alias="cikeDecryptFails"    type="Counter32" />
        <mibObj oid=".1.3.6.1.4.1.9.9.171.1.2.1.25" instance="0" alias="cikeHashValidFails"  type="Counter32" />
        <mibObj oid=".1.3.6.1.4.1.9.9.171.1.2.1.26" instance="0" alias="cikeNoSaFails"       type="Counter32" />
      </group>

      <group name="cisco-cipsec" ifType="ignore">
        <mibObj oid=".1.3.6.1.4.1.9.9.171.1.3.1.1"  instance="0" alias="cipActiveTunnels"    type="Gauge32" />
        <mibObj oid=".1.3.6.1.4.1.9.9.171.1.3.1.2"  instance="0" alias="cipPreviousTunnels"  type="Counter32" />
        <mibObj oid=".1.3.6.1.4.1.9.9.171.1.3.1.3"  instance="0" alias="cipInOctets"         type="Counter32" />
        <mibObj oid=".1.3.6.1.4.1.9.9.171.1.3.1.4"  instance="0" alias="cipHcInOctets"       type="Counter64" />
        <mibObj oid=".1.3.6.1.4.1.9.9.171.1.3.1.5"  instance="0" alias="cipInOctWraps"       type="Counter32" />
        <mibObj oid=".1.3.6.1.4.1.9.9.171.1.3.1.6"  instance="0" alias="cipInDecompOctets"   type="Counter32" />
        <mibObj oid=".1.3.6.1.4.1.9.9.171.1.3.1.7"  instance="0" alias="cipHcInDecompOctets" type="Counter64" />
        <mibObj oid=".1.3.6.1.4.1.9.9.171.1.3.1.8"  instance="0" alias="cipInDecompOctWraps" type="Counter32" />
        <mibObj oid=".1.3.6.1.4.1.9.9.171.1.3.1.9"  instance="0" alias="cipInPkts"           type="Counter32" />
        <mibObj oid=".1.3.6.1.4.1.9.9.171.1.3.1.10" instance="0" alias="cipInDrops"          type="Counter32" />
        <mibObj oid=".1.3.6.1.4.1.9.9.171.1.3.1.11" instance="0" alias="cipInReplayDrops"    type="Counter32" />
        <mibObj oid=".1.3.6.1.4.1.9.9.171.1.3.1.12" instance="0" alias="cipInAuths"          type="Counter32" />
        <mibObj oid=".1.3.6.1.4.1.9.9.171.1.3.1.13" instance="0" alias="cipInAuthFails"      type="Counter32" />
        <mibObj oid=".1.3.6.1.4.1.9.9.171.1.3.1.14" instance="0" alias="cipInDecrypts"       type="Counter32" />
        <mibObj oid=".1.3.6.1.4.1.9.9.171.1.3.1.15" instance="0" alias="cipInDecryptFails"   type="Counter32" />
        <mibObj oid=".1.3.6.1.4.1.9.9.171.1.3.1.16" instance="0" alias="cipOutOctets"        type="Counter32" />
        <mibObj oid=".1.3.6.1.4.1.9.9.171.1.3.1.17" instance="0" alias="cipHcOutOctets"      type="Counter64" />
        <mibObj oid=".1.3.6.1.4.1.9.9.171.1.3.1.18" instance="0" alias="cipOutOctWraps"      type="Counter32" />
        <mibObj oid=".1.3.6.1.4.1.9.9.171.1.3.1.19" instance="0" alias="cipOutUncompOct"     type="Counter32" />
        <mibObj oid=".1.3.6.1.4.1.9.9.171.1.3.1.20" instance="0" alias="cipHcOutUncompOct"   type="Counter64" />
        <mibObj oid=".1.3.6.1.4.1.9.9.171.1.3.1.21" instance="0" alias="cipOutUncompOctWrps" type="Counter32" />
        <mibObj oid=".1.3.6.1.4.1.9.9.171.1.3.1.22" instance="0" alias="cipOutPkts"          type="Counter32" />
        <mibObj oid=".1.3.6.1.4.1.9.9.171.1.3.1.23" instance="0" alias="cipOutDrops"         type="Counter32" />
        <mibObj oid=".1.3.6.1.4.1.9.9.171.1.3.1.24" instance="0" alias="cipOutAuths"         type="Counter32" />
        <mibObj oid=".1.3.6.1.4.1.9.9.171.1.3.1.25" instance="0" alias="cipOutAuthFails"     type="Counter32" />
        <mibObj oid=".1.3.6.1.4.1.9.9.171.1.3.1.26" instance="0" alias="cipOutEncrypts"      type="Counter32" />
        <mibObj oid=".1.3.6.1.4.1.9.9.171.1.3.1.27" instance="0" alias="cipOutEncryptFails"  type="Counter32" />
        <mibObj oid=".1.3.6.1.4.1.9.9.171.1.3.1.28" instance="0" alias="cipProtocolUseFails" type="Counter32" />
        <mibObj oid=".1.3.6.1.4.1.9.9.171.1.3.1.29" instance="0" alias="cipNoSaFails"        type="Counter32" />
        <mibObj oid=".1.3.6.1.4.1.9.9.171.1.3.1.30" instance="0" alias="cipSysCapFails"      type="Counter32" />
      </group>

      <group name="cisco-ccm" ifType="ignore">
        <mibObj oid=".1.3.6.1.4.1.9.9.156.1.5.1"  instance="0" alias="ccmActivePhones"     type="gauge32" />
        <mibObj oid=".1.3.6.1.4.1.9.9.156.1.5.2"  instance="0" alias="ccmInActivePhones"   type="gauge32" />
        <mibObj oid=".1.3.6.1.4.1.9.9.156.1.5.3"  instance="0" alias="ccmActiveGateways"   type="gauge32" />
        <mibObj oid=".1.3.6.1.4.1.9.9.156.1.5.4"  instance="0" alias="ccmInActiveGateways" type="gauge32" />
        <mibObj oid=".1.3.6.1.4.1.9.9.156.1.5.5"  instance="0" alias="ccmRegPhones"        type="gauge32" />
        <mibObj oid=".1.3.6.1.4.1.9.9.156.1.5.6"  instance="0" alias="ccmUnregPhones"      type="gauge32" />
        <mibObj oid=".1.3.6.1.4.1.9.9.156.1.5.7"  instance="0" alias="ccmRejectedPhones"   type="gauge32" />
        <mibObj oid=".1.3.6.1.4.1.9.9.156.1.5.8"  instance="0" alias="ccmRegGateways"      type="gauge32" />
        <mibObj oid=".1.3.6.1.4.1.9.9.156.1.5.9"  instance="0" alias="ccmUnregGateways"    type="gauge32" />
        <mibObj oid=".1.3.6.1.4.1.9.9.156.1.5.10" instance="0" alias="ccmRejectedGateways" type="gauge32" />
        <mibObj oid=".1.3.6.1.4.1.9.9.156.1.5.11" instance="0" alias="ccmRegMediaDev"      type="gauge32" />
        <mibObj oid=".1.3.6.1.4.1.9.9.156.1.5.12" instance="0" alias="ccmUnregMediaDev"    type="gauge32" />
        <mibObj oid=".1.3.6.1.4.1.9.9.156.1.5.13" instance="0" alias="ccmRejMediaDev"      type="gauge32" />
        <mibObj oid=".1.3.6.1.4.1.9.9.156.1.5.14" instance="0" alias="ccmRegCTIDev"        type="gauge32" />
        <mibObj oid=".1.3.6.1.4.1.9.9.156.1.5.15" instance="0" alias="ccmUnregCTIDev"      type="gauge32" />
        <mibObj oid=".1.3.6.1.4.1.9.9.156.1.5.16" instance="0" alias="ccmRejCTIDev"        type="gauge32" />
        <mibObj oid=".1.3.6.1.4.1.9.9.156.1.5.17" instance="0" alias="ccmRegVMailDev"      type="gauge32" />
        <mibObj oid=".1.3.6.1.4.1.9.9.156.1.5.18" instance="0" alias="ccmUnregVMailDev"    type="gauge32" />
        <mibObj oid=".1.3.6.1.4.1.9.9.156.1.5.19" instance="0" alias="ccmRejVMailDev"      type="gauge32" />
      </group>

      <group name="cisco-css" ifType="all">
        <mibObj oid=".1.3.6.1.4.1.9.9.368.1.16.4.1.2"  instance="ciscoApCntIndex" alias="ciscoApCntName" type="string" />
        <mibObj oid=".1.3.6.1.4.1.9.9.368.1.16.4.1.18" instance="ciscoApCntIndex" alias="ciscoApCntHits" type="counter32" />
        <mibObj oid=".1.3.6.1.4.1.9.9.368.1.16.4.1.19" instance="ciscoApCntIndex" alias="ciscoApCntRedirs" type="counter32" />
        <mibObj oid=".1.3.6.1.4.1.9.9.368.1.16.4.1.20" instance="ciscoApCntIndex" alias="ciscoApCntDrops" type="counter32" />
        <mibObj oid=".1.3.6.1.4.1.9.9.368.1.16.4.1.25" instance="ciscoApCntIndex" alias="ciscoApCntBytes" type="counter32" />
        <mibObj oid=".1.3.6.1.4.1.9.9.368.1.16.4.1.26" instance="ciscoApCntIndex" alias="ciscoApCntFrames" type="counter32" />
        <mibObj oid=".1.3.6.1.4.1.9.9.368.1.16.4.1.60" instance="ciscoApCntIndex" alias="ciscoApCntSorry" type="counter32" />
      </group>

      <group  name="cisco-docs-ext-ifmacchan" ifType="127">
        <mibObj oid=".1.3.6.1.4.1.9.9.116.1.3.3.1.4" instance="ifIndex" alias="MacCmTotal"  type="Integer32" />
        <mibObj oid=".1.3.6.1.4.1.9.9.116.1.3.3.1.5" instance="ifIndex" alias="MacCmActive" type="Integer32" />
        <mibObj oid=".1.3.6.1.4.1.9.9.116.1.3.3.1.6" instance="ifIndex" alias="MacCmReg"    type="Integer32" />
      </group>

      <group  name="cisco-docs-ext-ifupchannel" ifType="129">
        <mibObj oid=".1.3.6.1.4.1.9.9.116.1.4.1.1.3" instance="ifIndex" alias="CmTotal"         type="Integer32" />
        <mibObj oid=".1.3.6.1.4.1.9.9.116.1.4.1.1.4" instance="ifIndex" alias="CmActive"        type="Integer32" />
        <mibObj oid=".1.3.6.1.4.1.9.9.116.1.4.1.1.5" instance="ifIndex" alias="CmRegistered"    type="Integer32" />
        <mibObj oid=".1.3.6.1.2.1.10.127.1.1.4.1.5"  instance="ifIndex" alias="intCabUpSNR"    type="Integer32" />
      </group>

      <group name="cisco-memory" ifType="ignore">
        <mibObj oid=".1.3.6.1.4.1.9.9.48.1.1.1.5" instance="1" alias="ciscoMemoryPoolUsed" type="gauge" />
        <mibObj oid=".1.3.6.1.4.1.9.9.48.1.1.1.6" instance="1" alias="ciscoMemoryPoolFree" type="gauge" />
        <mibObj oid=".1.3.6.1.4.1.9.9.48.1.1.1.7" instance="1" alias="ciscoMemoryPoolMax"  type="gauge" />
      </group>

      <group name="cisco-memory-pool" ifType="all">
        <mibObj oid=".1.3.6.1.4.1.9.9.48.1.1.1.2" instance="ciscoMemoryPoolType" alias="cscoMemoryPoolName" type="string"/>
        <mibObj oid=".1.3.6.1.4.1.9.9.48.1.1.1.5" instance="ciscoMemoryPoolType" alias="cscoMemoryPoolUsed" type="gauge"/>
        <mibObj oid=".1.3.6.1.4.1.9.9.48.1.1.1.6" instance="ciscoMemoryPoolType" alias="cscoMemoryPoolFree" type="gauge" />
        <mibObj oid=".1.3.6.1.4.1.9.9.48.1.1.1.7" instance="ciscoMemoryPoolType" alias="cscoMemoryPoolMax"  type="gauge" />
        <mibObj oid=".1.3.6.1.4.1.9.9.48.1.2.1.1" instance="ciscoMemoryPoolType" alias="cscoMemPoolUtl1Min"  type="gauge" />
        <mibObj oid=".1.3.6.1.4.1.9.9.48.1.2.1.2" instance="ciscoMemoryPoolType" alias="cscoMemPoolUtl5Min"  type="gauge" />
        <mibObj oid=".1.3.6.1.4.1.9.9.48.1.2.1.3" instance="ciscoMemoryPoolType" alias="cscoMemPoolUtl10Min"  type="gauge" />
      </group>

      <group name="cisco-pix" ifType="ignore">
        <mibObj oid=".1.3.6.1.4.1.9.9.147.1.2.2.1.1.4.4"    instance="3" alias="cfwBuff4BBmax"      type="gauge" />
        <mibObj oid=".1.3.6.1.4.1.9.9.147.1.2.2.1.1.4.4"    instance="5" alias="cfwBuff4BBcurr"     type="gauge" />
        <mibObj oid=".1.3.6.1.4.1.9.9.147.1.2.2.1.1.4.4"    instance="8" alias="cfwBuff4BBmin"      type="gauge" />
        <mibObj oid=".1.3.6.1.4.1.9.9.147.1.2.2.1.1.4.80"   instance="3" alias="cfwBuff80BBmax"     type="gauge" />
        <mibObj oid=".1.3.6.1.4.1.9.9.147.1.2.2.1.1.4.80"   instance="5" alias="cfwBuff80BBcurr"    type="gauge" />
        <mibObj oid=".1.3.6.1.4.1.9.9.147.1.2.2.1.1.4.80"   instance="8" alias="cfwBuff80BBmin"     type="gauge" />
        <mibObj oid=".1.3.6.1.4.1.9.9.147.1.2.2.1.1.4.256"  instance="3" alias="cfwBuff256BBmax"    type="gauge" />
        <mibObj oid=".1.3.6.1.4.1.9.9.147.1.2.2.1.1.4.256"  instance="5" alias="cfwBuff256BBcurr"   type="gauge" />
        <mibObj oid=".1.3.6.1.4.1.9.9.147.1.2.2.1.1.4.256"  instance="8" alias="cfwBuff256BBmin"    type="gauge" />
        <mibObj oid=".1.3.6.1.4.1.9.9.147.1.2.2.1.1.4.1550" instance="3" alias="cfwBuff1550BBmax"   type="gauge" />
        <mibObj oid=".1.3.6.1.4.1.9.9.147.1.2.2.1.1.4.1550" instance="5" alias="cfwBuff1550BBcurr"  type="gauge" />
        <mibObj oid=".1.3.6.1.4.1.9.9.147.1.2.2.1.1.4.1550" instance="8" alias="cfwBuff1550BBmin"   type="gauge" />
        <mibObj oid=".1.3.6.1.4.1.9.9.147.1.2.2.2.1.5.40"   instance="6" alias="cfwConnectCurr"     type="gauge" />
        <mibObj oid=".1.3.6.1.4.1.9.9.147.1.2.2.2.1.5.40"   instance="7" alias="cfwConnectMax"      type="gauge" />
        <mibObj oid=".1.3.6.1.4.1.9.9.109.1.1.1.1.5"        instance="1" alias="cpmCPUTotal5min"    type="integer"/>
        <mibObj oid=".1.3.6.1.4.1.9.9.109.1.1.1.1.8"        instance="1" alias="cpmCPUTotal5minRev" type="integer"/>
      </group>

      <group name="cisco-router" ifType="ignore">
        <mibObj oid=".1.3.6.1.4.1.9.2.1.58"          instance="0" alias="avgBusy5"        type="integer" />
        <mibObj oid=".1.3.6.1.4.1.9.2.1.8"           instance="0" alias="freeMem"         type="gauge" />
        <mibObj oid=".1.3.6.1.4.1.9.2.1.46"          instance="0" alias="bufferFail"      type="counter" />
        <mibObj oid=".1.3.6.1.4.1.9.2.1.47"          instance="0" alias="bufferNoMem"     type="counter" />
        <mibObj oid=".1.3.6.1.4.1.9.9.109.1.1.1.1.5" instance="1" alias="cpmCPUTotal5min" type="integer" />
      </group>

      <group name="cisco-temperature" ifType="all">
        <mibObj oid=".1.3.6.1.4.1.9.9.13.1.3.1.2" instance="ciscoEnvMonTemperatureStatusIndex" alias="cvmTempStatusDescr" type="string" />
        <mibObj oid=".1.3.6.1.4.1.9.9.13.1.3.1.3" instance="ciscoEnvMonTemperatureStatusIndex" alias="cvmTempStatusValue" type="gauge" />
      </group>

      <group name="cisco-voltage" ifType="all">
        <mibObj oid=".1.3.6.1.4.1.9.9.13.1.2.1.2" instance="ciscoEnvMonVoltageStatusIndex" alias="cvmVoltStatusDescr" type="string" />
        <mibObj oid=".1.3.6.1.4.1.9.9.13.1.2.1.3" instance="ciscoEnvMonVoltageStatusIndex" alias="cvmVoltStatusValue" type="gauge" />
      </group>

      <group name="cisco-router-interface" ifType="all">
        <mibObj oid=".1.3.6.1.4.1.9.2.2.1.1.7"  instance="ifIndex" alias="locIfInPktsSec"     type="integer" />
        <mibObj oid=".1.3.6.1.4.1.9.2.2.1.1.9"  instance="ifIndex" alias="locIfOutPktsSec"    type="integer" />
        <mibObj oid=".1.3.6.1.4.1.9.2.2.1.1.26" instance="ifIndex" alias="locIfInQueueDrops"  type="counter" />
        <mibObj oid=".1.3.6.1.4.1.9.2.2.1.1.27" instance="ifIndex" alias="locIfOutQueueDrops" type="counter" />
      </group>

      <group  name = "cisco-aironet-stats" ifType = "ignore">
        <mibObj oid=".1.3.6.1.4.1.522.3.12.1.8" instance="0" alias="aironetClientAssoc" type="integer"/>
      </group>

      <group name="cisco-rttmon-latest-jitter-stats" ifType="all">
        <mibObj oid=".1.3.6.1.4.1.9.9.42.1.2.1.1.3"  instance="rttMonCtrlAdminIndex" alias="rttMonCtrlAdminTag" type="string" />
        <mibObj oid=".1.3.6.1.4.1.9.9.42.1.2.2.1.18" instance="rttMonCtrlAdminIndex" alias="echoNumPackets"     type="gauge" />
        <mibObj oid=".1.3.6.1.4.1.9.9.42.1.5.2.1.1"  instance="rttMonCtrlAdminIndex" alias="jitterNumRTT"       type="gauge" />
        <mibObj oid=".1.3.6.1.4.1.9.9.42.1.5.2.1.2"  instance="rttMonCtrlAdminIndex" alias="jitterRTTSum"       type="gauge" />
        <mibObj oid=".1.3.6.1.4.1.9.9.42.1.5.2.1.3"  instance="rttMonCtrlAdminIndex" alias="jitterRTTSum2"      type="gauge" />
        <mibObj oid=".1.3.6.1.4.1.9.9.42.1.5.2.1.4"  instance="rttMonCtrlAdminIndex" alias="jitterRTTMin"       type="gauge" />
        <mibObj oid=".1.3.6.1.4.1.9.9.42.1.5.2.1.5"  instance="rttMonCtrlAdminIndex" alias="jitterRTTMax"       type="gauge" />
        <mibObj oid=".1.3.6.1.4.1.9.9.42.1.5.2.1.6"  instance="rttMonCtrlAdminIndex" alias="jitterMinPosSD"     type="gauge" />
        <mibObj oid=".1.3.6.1.4.1.9.9.42.1.5.2.1.7"  instance="rttMonCtrlAdminIndex" alias="jitterMaxPosSD"     type="gauge" />
        <mibObj oid=".1.3.6.1.4.1.9.9.42.1.5.2.1.8"  instance="rttMonCtrlAdminIndex" alias="jitterNumPosSD"     type="gauge" />
        <mibObj oid=".1.3.6.1.4.1.9.9.42.1.5.2.1.9"  instance="rttMonCtrlAdminIndex" alias="jitterSumPosSD"     type="gauge" />
        <mibObj oid=".1.3.6.1.4.1.9.9.42.1.5.2.1.10" instance="rttMonCtrlAdminIndex" alias="jitterSum2PosSD"    type="gauge" />
        <mibObj oid=".1.3.6.1.4.1.9.9.42.1.5.2.1.11" instance="rttMonCtrlAdminIndex" alias="jitterMinNegSD"     type="gauge" />
        <mibObj oid=".1.3.6.1.4.1.9.9.42.1.5.2.1.12" instance="rttMonCtrlAdminIndex" alias="jitterMaxNegSD"     type="gauge" />
        <mibObj oid=".1.3.6.1.4.1.9.9.42.1.5.2.1.13" instance="rttMonCtrlAdminIndex" alias="jitterNumNegSD"     type="gauge" />
        <mibObj oid=".1.3.6.1.4.1.9.9.42.1.5.2.1.14" instance="rttMonCtrlAdminIndex" alias="jitterSumNegSD"     type="gauge" />
        <mibObj oid=".1.3.6.1.4.1.9.9.42.1.5.2.1.15" instance="rttMonCtrlAdminIndex" alias="jitterSum2NegSD"    type="gauge" />
        <mibObj oid=".1.3.6.1.4.1.9.9.42.1.5.2.1.16" instance="rttMonCtrlAdminIndex" alias="jitterMinPosDS"     type="gauge" />
        <mibObj oid=".1.3.6.1.4.1.9.9.42.1.5.2.1.17" instance="rttMonCtrlAdminIndex" alias="jitterMaxPosDS"     type="gauge" />
        <mibObj oid=".1.3.6.1.4.1.9.9.42.1.5.2.1.18" instance="rttMonCtrlAdminIndex" alias="jitterNumPosDS"     type="gauge" />
        <mibObj oid=".1.3.6.1.4.1.9.9.42.1.5.2.1.19" instance="rttMonCtrlAdminIndex" alias="jitterSumPosDS"     type="gauge" />
        <mibObj oid=".1.3.6.1.4.1.9.9.42.1.5.2.1.20" instance="rttMonCtrlAdminIndex" alias="jitterSum2PosDS"    type="gauge" />
        <mibObj oid=".1.3.6.1.4.1.9.9.42.1.5.2.1.21" instance="rttMonCtrlAdminIndex" alias="jitterMinNegDS"     type="gauge" />
        <mibObj oid=".1.3.6.1.4.1.9.9.42.1.5.2.1.22" instance="rttMonCtrlAdminIndex" alias="jitterMaxNegDS"     type="gauge" />
        <mibObj oid=".1.3.6.1.4.1.9.9.42.1.5.2.1.23" instance="rttMonCtrlAdminIndex" alias="jitterNumNegDS"     type="gauge" />
        <mibObj oid=".1.3.6.1.4.1.9.9.42.1.5.2.1.24" instance="rttMonCtrlAdminIndex" alias="jitterSumNegDS"     type="gauge" />
        <mibObj oid=".1.3.6.1.4.1.9.9.42.1.5.2.1.25" instance="rttMonCtrlAdminIndex" alias="jitterSum2NegDS"    type="gauge" />
        <mibObj oid=".1.3.6.1.4.1.9.9.42.1.5.2.1.26" instance="rttMonCtrlAdminIndex" alias="jitterPktLossSD"    type="gauge" />
        <mibObj oid=".1.3.6.1.4.1.9.9.42.1.5.2.1.27" instance="rttMonCtrlAdminIndex" alias="jitterPktLossDS"    type="gauge" />
        <mibObj oid=".1.3.6.1.4.1.9.9.42.1.5.2.1.28" instance="rttMonCtrlAdminIndex" alias="jitterPktOOSeq"     type="gauge" />
        <mibObj oid=".1.3.6.1.4.1.9.9.42.1.5.2.1.29" instance="rttMonCtrlAdminIndex" alias="jitterPktMIA"       type="gauge" />
        <mibObj oid=".1.3.6.1.4.1.9.9.42.1.5.2.1.30" instance="rttMonCtrlAdminIndex" alias="jitterPktLateArr"   type="gauge" />
        <mibObj oid=".1.3.6.1.4.1.9.9.42.1.5.2.1.33" instance="rttMonCtrlAdminIndex" alias="jitterOWSumSD"      type="gauge" />
        <mibObj oid=".1.3.6.1.4.1.9.9.42.1.5.2.1.34" instance="rttMonCtrlAdminIndex" alias="jitterOWSum2SD"     type="gauge" />
        <mibObj oid=".1.3.6.1.4.1.9.9.42.1.5.2.1.35" instance="rttMonCtrlAdminIndex" alias="jitterOWMinSD"      type="gauge" />
        <mibObj oid=".1.3.6.1.4.1.9.9.42.1.5.2.1.36" instance="rttMonCtrlAdminIndex" alias="jitterOWMaxSD"      type="gauge" />
        <mibObj oid=".1.3.6.1.4.1.9.9.42.1.5.2.1.37" instance="rttMonCtrlAdminIndex" alias="jitterOWSumDS"      type="gauge" />
        <mibObj oid=".1.3.6.1.4.1.9.9.42.1.5.2.1.38" instance="rttMonCtrlAdminIndex" alias="jitterOWSum2DS"     type="gauge" />
        <mibObj oid=".1.3.6.1.4.1.9.9.42.1.5.2.1.39" instance="rttMonCtrlAdminIndex" alias="jitterOWMinDS"      type="gauge" />
        <mibObj oid=".1.3.6.1.4.1.9.9.42.1.5.2.1.40" instance="rttMonCtrlAdminIndex" alias="jitterOWMaxDS"      type="gauge" />
        <mibObj oid=".1.3.6.1.4.1.9.9.42.1.5.2.1.41" instance="rttMonCtrlAdminIndex" alias="jitterNumOW"        type="gauge" />
        <mibObj oid=".1.3.6.1.4.1.9.9.42.1.5.2.1.42" instance="rttMonCtrlAdminIndex" alias="jitterMOS"          type="gauge" />
        <mibObj oid=".1.3.6.1.4.1.9.9.42.1.5.2.1.43" instance="rttMonCtrlAdminIndex" alias="jitterICPIF"        type="gauge" />
        <mibObj oid=".1.3.6.1.4.1.9.9.42.1.5.2.1.44" instance="rttMonCtrlAdminIndex" alias="jitterIAJOut"       type="gauge" />
        <mibObj oid=".1.3.6.1.4.1.9.9.42.1.5.2.1.45" instance="rttMonCtrlAdminIndex" alias="jitterIAJIn"        type="gauge" />
        <mibObj oid=".1.3.6.1.4.1.9.9.42.1.5.2.1.46" instance="rttMonCtrlAdminIndex" alias="jitterAvgJitter"    type="gauge" />
        <mibObj oid=".1.3.6.1.4.1.9.9.42.1.5.2.1.47" instance="rttMonCtrlAdminIndex" alias="jitterAvgSDJ"       type="gauge" />
        <mibObj oid=".1.3.6.1.4.1.9.9.42.1.5.2.1.48" instance="rttMonCtrlAdminIndex" alias="jitterAvgDSJ"       type="gauge" />
        <mibObj oid=".1.3.6.1.4.1.9.9.42.1.5.2.1.49" instance="rttMonCtrlAdminIndex" alias="jitterOWAvgSD"      type="gauge" />
        <mibObj oid=".1.3.6.1.4.1.9.9.42.1.5.2.1.50" instance="rttMonCtrlAdminIndex" alias="jitterOWAvgDS"      type="gauge" />
      </group>

      <group name="cisco-rttmon-latest-rtp-stats" ifType="all">
        <mibObj oid=".1.3.6.1.4.1.9.9.42.1.5.3.1.1"  instance="rttMonCtrlAdminIndex" alias="rtpOperRTT"     type="gauge" />
        <mibObj oid=".1.3.6.1.4.1.9.9.42.1.5.3.1.2"  instance="rttMonCtrlAdminIndex" alias="rtpIAJitterDS"  type="gauge" />
        <mibObj oid=".1.3.6.1.4.1.9.9.42.1.5.3.1.3"  instance="rttMonCtrlAdminIndex" alias="rtpPktLossDS"   type="gauge" />
        <mibObj oid=".1.3.6.1.4.1.9.9.42.1.5.3.1.4"  instance="rttMonCtrlAdminIndex" alias="rtpPktLateDS"   type="gauge" />
        <mibObj oid=".1.3.6.1.4.1.9.9.42.1.5.3.1.5"  instance="rttMonCtrlAdminIndex" alias="rtpPktEarlyDS"  type="gauge" />
        <mibObj oid=".1.3.6.1.4.1.9.9.42.1.5.3.1.6"  instance="rttMonCtrlAdminIndex" alias="rtpPktOOSeqDS"  type="gauge" />
        <mibObj oid=".1.3.6.1.4.1.9.9.42.1.5.3.1.7"  instance="rttMonCtrlAdminIndex" alias="rtpFrameLossDS" type="gauge" />
        <mibObj oid=".1.3.6.1.4.1.9.9.42.1.5.3.1.8"  instance="rttMonCtrlAdminIndex" alias="rtpRFactorDS"   type="gauge" />
        <mibObj oid=".1.3.6.1.4.1.9.9.42.1.5.3.1.9"  instance="rttMonCtrlAdminIndex" alias="rtpMOSCQDS"     type="gauge" />
        <mibObj oid=".1.3.6.1.4.1.9.9.42.1.5.3.1.10" instance="rttMonCtrlAdminIndex" alias="rtpMOSLQDS"     type="gauge" />
        <mibObj oid=".1.3.6.1.4.1.9.9.42.1.5.3.1.13" instance="rttMonCtrlAdminIndex" alias="rtpIAJitterSD"  type="gauge" />
        <mibObj oid=".1.3.6.1.4.1.9.9.42.1.5.3.1.14" instance="rttMonCtrlAdminIndex" alias="rtpPktLossSD"   type="gauge" />
        <mibObj oid=".1.3.6.1.4.1.9.9.42.1.5.3.1.15" instance="rttMonCtrlAdminIndex" alias="rtpPktsMIA"     type="gauge" />
        <mibObj oid=".1.3.6.1.4.1.9.9.42.1.5.3.1.16" instance="rttMonCtrlAdminIndex" alias="rtpRFactorSD"   type="gauge" />
        <mibObj oid=".1.3.6.1.4.1.9.9.42.1.5.3.1.17" instance="rttMonCtrlAdminIndex" alias="rtpMOSCQSD"     type="gauge" />
        <mibObj oid=".1.3.6.1.4.1.9.9.42.1.5.3.1.18" instance="rttMonCtrlAdminIndex" alias="rtpMinOWSD"     type="gauge" />
        <mibObj oid=".1.3.6.1.4.1.9.9.42.1.5.3.1.19" instance="rttMonCtrlAdminIndex" alias="rtpMaxOWSD"     type="gauge" />
        <mibObj oid=".1.3.6.1.4.1.9.9.42.1.5.3.1.20" instance="rttMonCtrlAdminIndex" alias="rtpAvgOWSD"     type="gauge" />
        <mibObj oid=".1.3.6.1.4.1.9.9.42.1.5.3.1.21" instance="rttMonCtrlAdminIndex" alias="rtpMinOWDS"     type="gauge" />
        <mibObj oid=".1.3.6.1.4.1.9.9.42.1.5.3.1.22" instance="rttMonCtrlAdminIndex" alias="rtpMaxOWDS"     type="gauge" />
        <mibObj oid=".1.3.6.1.4.1.9.9.42.1.5.3.1.23" instance="rttMonCtrlAdminIndex" alias="rtpAvgOWDS"     type="gauge" />
        <mibObj oid=".1.3.6.1.4.1.9.9.42.1.5.3.1.24" instance="rttMonCtrlAdminIndex" alias="rtpTotalPktsSD" type="gauge" />
        <mibObj oid=".1.3.6.1.4.1.9.9.42.1.5.3.1.25" instance="rttMonCtrlAdminIndex" alias="rtpTotalPktsDS" type="gauge" />
      </group>

      <!-- Stats from the CISCO-IPMROUTE-MIB -->

      <group name="cisco-ipmroute-scalars" ifType="ignore">
        <mibObj oid=".1.3.6.1.4.1.9.10.2.1.1.1" instance="0" alias="ciscoIpMRouteEnt" type="gauge" />
      </group>

      <group name="cisco-ipmroute-interfaces" ifType="all">
        <mibObj oid=".1.3.6.1.4.1.9.10.2.1.1.5.1.1" instance="ifIndex" alias="csIpMRIfInMCOcts" type="counter" />
        <mibObj oid=".1.3.6.1.4.1.9.10.2.1.1.5.1.2" instance="ifIndex" alias="csIpMRIfOutMCOcts" type="counter" />
        <mibObj oid=".1.3.6.1.4.1.9.10.2.1.1.5.1.3" instance="ifIndex" alias="csIpMRIfInMCPkt" type="counter" />
        <mibObj oid=".1.3.6.1.4.1.9.10.2.1.1.5.1.4" instance="ifIndex" alias="csIpMRIfHCInMCPkt" type="counter" />
        <mibObj oid=".1.3.6.1.4.1.9.10.2.1.1.5.1.5" instance="ifIndex" alias="csIpMRIfOutMCPkt" type="counter" />
        <mibObj oid=".1.3.6.1.4.1.9.10.2.1.1.5.1.6" instance="ifIndex" alias="csIpMRIfHCOutMCPkt" type="counter" />
      </group>

      <!-- Stats from the CISCO-MVPN-MIB -->

      <group name="cisco-mvpn-scalars" ifType="ignore">
        <mibObj oid=".1.3.6.1.4.1.9.10.113.1.1.1" instance="0" alias="ciscoMvpnMvrfNum" type="gauge" />
      </group>

      <group name="cisco-mvpn-vrfs" ifType="all">
        <mibObj oid=".1.3.6.1.4.1.9.10.113.1.2.1.1.3" instance="mplsL3VpnVrf" alias="cscoMvpnGenAssocIfs" type="gauge" />
      </group>

      <!-- Stats from the CISCO-PIM-MIB -->

      <group name="cisco-pim-scalars" ifType="ignore">
        <mibObj oid=".1.3.6.1.4.1.9.9.184.1.1.1" instance="0" alias="cpimInvRegMsgsRcvd" type="counter" />
        <mibObj oid=".1.3.6.1.4.1.9.9.184.1.1.2" instance="0" alias="cpimInvPrnMsgsRcvd" type="counter" />
      </group>

      <!-- Stats from the CISCO-IGMP-SNOOPING-MIB -->
      <group name="cisco-igmp-snooping-interfaces" ifType="all">
        <mibObj oid=".1.3.6.1.4.1.9.9.263.1.2.1.1.1" instance="ifIndex" alias="cisTxGeneralQueries" type="counter" />
        <mibObj oid=".1.3.6.1.4.1.9.9.263.1.2.1.1.2" instance="ifIndex" alias="cisTxGrpSpecQueries" type="counter" />
        <mibObj oid=".1.3.6.1.4.1.9.9.263.1.2.1.1.3" instance="ifIndex" alias="cisTxReports" type="counter" />
        <mibObj oid=".1.3.6.1.4.1.9.9.263.1.2.1.1.4" instance="ifIndex" alias="cisTxLeaves" type="counter" />
        <mibObj oid=".1.3.6.1.4.1.9.9.263.1.2.1.1.5" instance="ifIndex" alias="cisRxGeneralQueries" type="counter" />
        <mibObj oid=".1.3.6.1.4.1.9.9.263.1.2.1.1.6" instance="ifIndex" alias="cisRxGrpSpecQueries" type="counter" />
        <mibObj oid=".1.3.6.1.4.1.9.9.263.1.2.1.1.7" instance="ifIndex" alias="cisRxReports" type="counter" />
        <mibObj oid=".1.3.6.1.4.1.9.9.263.1.2.1.1.8" instance="ifIndex" alias="cisRxLeaves" type="counter" />
        <mibObj oid=".1.3.6.1.4.1.9.9.263.1.2.1.1.9" instance="ifIndex" alias="cisRxValidPkts" type="counter" />
        <mibObj oid=".1.3.6.1.4.1.9.9.263.1.2.1.1.10" instance="ifIndex" alias="cisRxInvalidPkts" type="counter" />
        <mibObj oid=".1.3.6.1.4.1.9.9.263.1.2.1.1.11" instance="ifIndex" alias="cisRxOtherPkts" type="counter" />
        <mibObj oid=".1.3.6.1.4.1.9.9.263.1.2.1.1.12" instance="ifIndex" alias="cisRxMACGenQueries" type="counter" />
        <mibObj oid=".1.3.6.1.4.1.9.9.263.1.2.1.1.13" instance="ifIndex" alias="cisRxTopoNotifs" type="counter" />
        <mibObj oid=".1.3.6.1.4.1.9.9.263.1.2.1.1.14" instance="ifIndex" alias="cisV3Allows" type="counter" />
        <mibObj oid=".1.3.6.1.4.1.9.9.263.1.2.1.1.15" instance="ifIndex" alias="cisV3Blocks" type="counter" />
        <mibObj oid=".1.3.6.1.4.1.9.9.263.1.2.1.1.16" instance="ifIndex" alias="cisV3IsIncluded" type="counter" />
        <mibObj oid=".1.3.6.1.4.1.9.9.263.1.2.1.1.17" instance="ifIndex" alias="cisV3IsExcluded" type="counter" />
        <mibObj oid=".1.3.6.1.4.1.9.9.263.1.2.1.1.18" instance="ifIndex" alias="cisV3ToIncluded" type="counter" />
        <mibObj oid=".1.3.6.1.4.1.9.9.263.1.2.1.1.19" instance="ifIndex" alias="cisV3ToExcluded" type="counter" />
      </group>

      <!-- Stats from the CISCO-SLB-MIB-->
      <group name="cisco-slb-stats" ifType="all">
        <mibObj oid=".1.3.6.1.4.1.9.9.161.1.1.1.1.7"  instance="ciscoSlbInstance" alias="cSlbCreatedHCConns" type="counter" />
        <mibObj oid=".1.3.6.1.4.1.9.9.161.1.1.1.1.9"  instance="ciscoSlbInstance" alias="cSlbEstabHCConns" type="counter" />
        <mibObj oid=".1.3.6.1.4.1.9.9.161.1.1.1.1.11" instance="ciscoSlbInstance" alias="cSlbDestroydHCConns" type="counter" />
        <mibObj oid=".1.3.6.1.4.1.9.9.161.1.1.1.1.13" instance="ciscoSlbInstance" alias="cSlbReassgdHCConns" type="counter" />
      </group>

      <!-- Stats from the CISCO-EHANCED-SLB-MIB-->

      <group name="cisco-enhanced-slb-farm-rserver-stats" ifType="all">
        <mibObj oid=".1.3.6.1.4.1.9.9.470.1.1.3.1.2"  instance="cesServerFarmRserverEntry" alias="cSlbFarmRsAdminWt" type="gauge" />
        <mibObj oid=".1.3.6.1.4.1.9.9.470.1.1.3.1.3"  instance="cesServerFarmRserverEntry" alias="cSlbFarmRsOperWt" type="gauge" />
        <mibObj oid=".1.3.6.1.4.1.9.9.470.1.1.3.1.4"  instance="cesServerFarmRserverEntry" alias="cSlbFarmRsMaxConns" type="gauge" />
        <mibObj oid=".1.3.6.1.4.1.9.9.470.1.1.3.1.5"  instance="cesServerFarmRserverEntry" alias="cSlbFarmRsMinConns" type="gauge" />
        <mibObj oid=".1.3.6.1.4.1.9.9.470.1.1.3.1.8"  instance="cesServerFarmRserverEntry" alias="cSlbFarmRsStateDesc" type="string" />
        <!-- NB The following connection counters are Counter64 -->
        <mibObj oid=".1.3.6.1.4.1.9.9.470.1.1.3.1.11" instance="cesServerFarmRserverEntry" alias="cSlbFarmRsTotalConn" type="counter" />
        <mibObj oid=".1.3.6.1.4.1.9.9.470.1.1.3.1.12" instance="cesServerFarmRserverEntry" alias="cSlbFarmRsFailConn" type="counter" />
        <mibObj oid=".1.3.6.1.4.1.9.9.470.1.1.3.1.13" instance="cesServerFarmRserverEntry" alias="cSlbFarmRsDropConn" type="counter" />
        <!-- NB The following is a Counter64 following Gauge semantics -->
        <mibObj oid=".1.3.6.1.4.1.9.9.470.1.1.3.1.14" instance="cesServerFarmRserverEntry" alias="cSlbFarmRsCurrConn" type="gauge" />
      </group>

      <group name="cisco-cids-health-scalars" ifType="ignore">
        <mibObj oid=".1.3.6.1.4.1.9.9.383.1.4.1"  instance="0" alias="cidsHlthPktLoss" type="Gauge32" />
        <mibObj oid=".1.3.6.1.4.1.9.9.383.1.4.2"  instance="0" alias="cidsHlthPktDenyRate" type="Gauge32" />
        <mibObj oid=".1.3.6.1.4.1.9.9.383.1.4.3"  instance="0" alias="cidsHlthAlarmsGend" type="Counter32" />
        <mibObj oid=".1.3.6.1.4.1.9.9.383.1.4.4"  instance="0" alias="cidsHlthFragmentsIn" type="Gauge32" />
        <mibObj oid=".1.3.6.1.4.1.9.9.383.1.4.5"  instance="0" alias="cidsHlthDatagramsIn" type="Gauge32" />
        <mibObj oid=".1.3.6.1.4.1.9.9.383.1.4.6"  instance="0" alias="cidsHlthTcpEmbryo" type="Gauge32" />
        <mibObj oid=".1.3.6.1.4.1.9.9.383.1.4.7"  instance="0" alias="cidsHlthTCPEstab" type="Gauge32" />
        <mibObj oid=".1.3.6.1.4.1.9.9.383.1.4.8"  instance="0" alias="cidsHlthTcpClosing" type="Gauge32" />
        <mibObj oid=".1.3.6.1.4.1.9.9.383.1.4.9"  instance="0" alias="cidsHlthTcpStreams" type="Gauge32" />
        <mibObj oid=".1.3.6.1.4.1.9.9.383.1.4.10" instance="0" alias="cidsHlthActiveNodes" type="Gauge32" />
        <mibObj oid=".1.3.6.1.4.1.9.9.383.1.4.11" instance="0" alias="cidsHlthTcpDualIpPt" type="Gauge32" />
        <mibObj oid=".1.3.6.1.4.1.9.9.383.1.4.12" instance="0" alias="cidsHlthUdpDualIpPt" type="Gauge32" />
        <mibObj oid=".1.3.6.1.4.1.9.9.383.1.4.13" instance="0" alias="cidsHlthIpDualIp" type="Gauge32" />
        <mibObj oid=".1.3.6.1.4.1.9.9.383.1.4.14" instance="0" alias="cidsHlthMemCritical" type="Gauge32" />
      </group>

      <systemDef name="Cisco Altiga">
        <sysoidMask>.1.3.6.1.4.1.3076.</sysoidMask>
        <collect>
          <includeGroup>cisco-cike</includeGroup>
          <includeGroup>altiga</includeGroup>
        </collect>
      </systemDef>

      <systemDef name = "Cisco Aironet">
        <sysoid>.1.3.6.1.4.1.9.1.380</sysoid>
        <collect>
          <includeGroup>cisco-aironet-stats</includeGroup>
        </collect>
      </systemDef>

      <systemDef name="Cisco CSS">
        <sysoidMask>.1.3.6.1.4.1.9.9.</sysoidMask>
        <collect>
          <includeGroup>cisco-css</includeGroup>
        </collect>
      </systemDef>

      <systemDef name = "Cisco C1200">
        <sysoid>.1.3.6.1.4.1.9.1.525</sysoid>
        <collect>
          <includeGroup>cisco-ap-dot11-stats</includeGroup>
        </collect>
      </systemDef>

      <systemDef name = "Cisco C1240">
        <sysoid>.1.3.6.1.4.1.9.1.685</sysoid>
        <collect>
          <includeGroup>cisco-ap-dot11-stats</includeGroup>
        </collect>
      </systemDef>

      <systemDef name = "Cisco C1250">
        <sysoid>.1.3.6.1.4.1.9.1.758</sysoid>
        <collect>
          <includeGroup>cisco-ap-dot11-stats</includeGroup>
        </collect>
      </systemDef>

      <systemDef name="Cisco PIX1"><!-- PIX 515 -->
        <sysoid>.1.3.6.1.4.1.9.1.390</sysoid>
        <collect>
          <includeGroup>cisco-pix</includeGroup>
        </collect>
      </systemDef>

      <systemDef name="Cisco PIX2"><!-- PIX 501 -->
        <sysoid>.1.3.6.1.4.1.9.1.417</sysoid>
        <collect>
          <includeGroup>cisco-pix</includeGroup>
        </collect>
      </systemDef>

      <systemDef name="Cisco PIX3"><!-- PIX 515E -->
        <sysoid>.1.3.6.1.4.1.9.1.451</sysoid>
        <collect>
          <includeGroup>cisco-pix</includeGroup>
        </collect>
      </systemDef>

      <systemDef name="Cisco PIX - ciscoPIXFirewall">
        <sysoid>.1.3.6.1.4.1.9.1.227</sysoid>
        <collect>
          <includeGroup>cisco-pix</includeGroup>
        </collect>
      </systemDef>

      <systemDef name="Cisco PIX 506">
        <sysoid>.1.3.6.1.4.1.9.1.389</sysoid>
        <collect>
          <includeGroup>cisco-pix</includeGroup>
        </collect>
      </systemDef>

      <systemDef name="Cisco PIX 520">
        <sysoid>.1.3.6.1.4.1.9.1.391</sysoid>
        <collect>
          <includeGroup>cisco-pix</includeGroup>
        </collect>
      </systemDef>

      <systemDef name="Cisco PIX 525">
        <sysoid>.1.3.6.1.4.1.9.1.392</sysoid>
        <collect>
          <includeGroup>cisco-pix</includeGroup>
        </collect>
      </systemDef>

      <systemDef name="Cisco PIX 535">
        <sysoid>.1.3.6.1.4.1.9.1.393</sysoid>
        <collect>
          <includeGroup>cisco-pix</includeGroup>
        </collect>
      </systemDef>

      <systemDef name="Cisco PIX 506E">
        <sysoid>.1.3.6.1.4.1.9.1.450</sysoid>
        <collect>
          <includeGroup>cisco-pix</includeGroup>
        </collect>
      </systemDef>

      <systemDef name="Cisco PIX 535sc">
        <sysoid>.1.3.6.1.4.1.9.1.675</sysoid>
        <collect>
          <includeGroup>cisco-pix</includeGroup>
        </collect>
      </systemDef>

      <systemDef name="Cisco PIX 525sc">
        <sysoid>.1.3.6.1.4.1.9.1.676</sysoid>
        <collect>
          <includeGroup>cisco-pix</includeGroup>
        </collect>
      </systemDef>

      <systemDef name="Cisco PIX 515Esc">
        <sysoid>.1.3.6.1.4.1.9.1.677</sysoid>
        <collect>
          <includeGroup>cisco-pix</includeGroup>
        </collect>
      </systemDef>

      <systemDef name="Cisco PIX 515sc">
        <sysoid>.1.3.6.1.4.1.9.1.678</sysoid>
        <collect>
          <includeGroup>cisco-pix</includeGroup>
        </collect>
      </systemDef>

      <systemDef name="Cisco PIX 515sy">
        <sysoid>.1.3.6.1.4.1.9.1.768</sysoid>
        <collect>
          <includeGroup>cisco-pix</includeGroup>
        </collect>
      </systemDef>

      <systemDef name="Cisco PIX 515Esy">
        <sysoid>.1.3.6.1.4.1.9.1.769</sysoid>
        <collect>
          <includeGroup>cisco-pix</includeGroup>
        </collect>
      </systemDef>

      <systemDef name="Cisco PIX 525sy">
        <sysoid>.1.3.6.1.4.1.9.1.770</sysoid>
        <collect>
          <includeGroup>cisco-pix</includeGroup>
        </collect>
      </systemDef>

      <systemDef name="Cisco PIX 535sy">
        <sysoid>.1.3.6.1.4.1.9.1.771</sysoid>
        <collect>
          <includeGroup>cisco-pix</includeGroup>
        </collect>
      </systemDef>

      <systemDef name="Cisco IDS 4210">
        <sysoid>.1.3.6.1.4.1.9.1.645</sysoid>
        <collect>
          <includeGroup>cisco-pix</includeGroup>
          <includeGroup>cisco-cids-health-scalars</includeGroup>
        </collect>
      </systemDef>

      <systemDef name="Cisco IDS 4215">
        <sysoid>.1.3.6.1.4.1.9.1.646</sysoid>
        <collect>
          <includeGroup>cisco-pix</includeGroup>
          <includeGroup>cisco-cids-health-scalars</includeGroup>
        </collect>
      </systemDef>

      <systemDef name="Cisco IDS 4235">
        <sysoid>.1.3.6.1.4.1.9.1.647</sysoid>
        <collect>
          <includeGroup>cisco-pix</includeGroup>
          <includeGroup>cisco-cids-health-scalars</includeGroup>
        </collect>
      </systemDef>

      <systemDef name="Cisco IPS 4240">
        <sysoid>.1.3.6.1.4.1.9.1.648</sysoid>
        <collect>
          <includeGroup>cisco-pix</includeGroup>
          <includeGroup>cisco-cids-health-scalars</includeGroup>
        </collect>
      </systemDef>

      <systemDef name="Cisco IDS 4250">
        <sysoid>.1.3.6.1.4.1.9.1.649</sysoid>
        <collect>
          <includeGroup>cisco-pix</includeGroup>
          <includeGroup>cisco-cids-health-scalars</includeGroup>
        </collect>
      </systemDef>

      <systemDef name="Cisco IDS 4250SX">
        <sysoid>.1.3.6.1.4.1.9.1.650</sysoid>
        <collect>
          <includeGroup>cisco-pix</includeGroup>
          <includeGroup>cisco-cids-health-scalars</includeGroup>
        </collect>
      </systemDef>

      <systemDef name="Cisco IDS 4250XL">
        <sysoid>.1.3.6.1.4.1.9.1.651</sysoid>
        <collect>
          <includeGroup>cisco-pix</includeGroup>
          <includeGroup>cisco-cids-health-scalars</includeGroup>
        </collect>
      </systemDef>

      <systemDef name="Cisco IPS 4255">
        <sysoid>.1.3.6.1.4.1.9.1.652</sysoid>
        <collect>
          <includeGroup>cisco-pix</includeGroup>
          <includeGroup>cisco-cids-health-scalars</includeGroup>
        </collect>
      </systemDef>

      <systemDef name="Cisco IDS IDSM2">
        <sysoid>.1.3.6.1.4.1.9.1.653</sysoid>
        <collect>
          <includeGroup>cisco-pix</includeGroup>
          <includeGroup>cisco-cids-health-scalars</includeGroup>
        </collect>
      </systemDef>

      <systemDef name="Cisco IDS NMCIDS">
        <sysoid>.1.3.6.1.4.1.9.1.654</sysoid>
        <collect>
          <includeGroup>cisco-pix</includeGroup>
          <includeGroup>cisco-cids-health-scalars</includeGroup>
        </collect>
      </systemDef>

      <systemDef name="Cisco IPS Security Service Module SSM-20">
        <sysoid>.1.3.6.1.4.1.9.1.655</sysoid>
        <collect>
          <includeGroup>cisco-pix</includeGroup>
          <includeGroup>cisco-cids-health-scalars</includeGroup>
        </collect>
      </systemDef>

      <systemDef name="Cisco IPS Security Service Module SSM-10">
        <sysoid>.1.3.6.1.4.1.9.1.662</sysoid>
        <collect>
          <includeGroup>cisco-pix</includeGroup>
          <includeGroup>cisco-cids-health-scalars</includeGroup>
        </collect>
      </systemDef>

      <systemDef name="Cisco Firewall Service Module">
        <sysoid>.1.3.6.1.4.1.9.1.674</sysoid>
        <collect>
          <includeGroup>cisco-pix</includeGroup>
        </collect>
      </systemDef>

      <systemDef name="Cisco IDS 4220">
        <sysoid>.1.3.6.1.4.1.9.1.741</sysoid>
        <collect>
          <includeGroup>cisco-pix</includeGroup>
          <includeGroup>cisco-cids-health-scalars</includeGroup>
        </collect>
      </systemDef>

      <systemDef name="Cisco IDS 4230">
        <sysoid>.1.3.6.1.4.1.9.1.742</sysoid>
        <collect>
          <includeGroup>cisco-pix</includeGroup>
          <includeGroup>cisco-cids-health-scalars</includeGroup>
        </collect>
      </systemDef>

      <systemDef name="Cisco IPS 4260">
        <sysoid>.1.3.6.1.4.1.9.1.743</sysoid>
        <collect>
          <includeGroup>cisco-pix</includeGroup>
          <includeGroup>cisco-cids-health-scalars</includeGroup>
        </collect>
      </systemDef>

      <systemDef name="Cisco IPS virtual sensor">
        <sysoid>.1.3.6.1.4.1.9.1.806</sysoid>
        <collect>
          <includeGroup>cisco-pix</includeGroup>
          <includeGroup>cisco-cids-health-scalars</includeGroup>
        </collect>
      </systemDef>

      <systemDef name="Cisco IDS 4215 Virtual">
        <sysoid>.1.3.6.1.4.1.9.1.807</sysoid>
        <collect>
          <includeGroup>cisco-pix</includeGroup>
          <includeGroup>cisco-cids-health-scalars</includeGroup>
        </collect>
      </systemDef>

      <systemDef name="Cisco IDS 4235 Virtual">
        <sysoid>.1.3.6.1.4.1.9.1.808</sysoid>
        <collect>
          <includeGroup>cisco-pix</includeGroup>
          <includeGroup>cisco-cids-health-scalars</includeGroup>
        </collect>
      </systemDef>

      <systemDef name="Cisco IDS 4250 Virtual">
        <sysoid>.1.3.6.1.4.1.9.1.809</sysoid>
        <collect>
          <includeGroup>cisco-pix</includeGroup>
          <includeGroup>cisco-cids-health-scalars</includeGroup>
        </collect>
      </systemDef>

      <systemDef name="Cisco IDS 4250SX Virtual">
        <sysoid>.1.3.6.1.4.1.9.1.810</sysoid>
        <collect>
          <includeGroup>cisco-pix</includeGroup>
          <includeGroup>cisco-cids-health-scalars</includeGroup>
        </collect>
      </systemDef>

      <systemDef name="Cisco IDS 4250XL Virtual">
        <sysoid>.1.3.6.1.4.1.9.1.811</sysoid>
        <collect>
          <includeGroup>cisco-pix</includeGroup>
          <includeGroup>cisco-cids-health-scalars</includeGroup>
        </collect>
      </systemDef>

      <systemDef name="Cisco IDS 4240 Virtual">
        <sysoid>.1.3.6.1.4.1.9.1.812</sysoid>
        <collect>
          <includeGroup>cisco-pix</includeGroup>
          <includeGroup>cisco-cids-health-scalars</includeGroup>
        </collect>
      </systemDef>

      <systemDef name="Cisco IDS 4255 Virtual">
        <sysoid>.1.3.6.1.4.1.9.1.813</sysoid>
        <collect>
          <includeGroup>cisco-pix</includeGroup>
          <includeGroup>cisco-cids-health-scalars</includeGroup>
        </collect>
      </systemDef>

      <systemDef name="Cisco IDS 4260 Virtual">
        <sysoid>.1.3.6.1.4.1.9.1.814</sysoid>
        <collect>
          <includeGroup>cisco-pix</includeGroup>
          <includeGroup>cisco-cids-health-scalars</includeGroup>
        </collect>
      </systemDef>

      <systemDef name="Cisco IDS IDSM2 Virtual">
        <sysoid>.1.3.6.1.4.1.9.1.815</sysoid>
        <collect>
          <includeGroup>cisco-pix</includeGroup>
          <includeGroup>cisco-cids-health-scalars</includeGroup>
        </collect>
      </systemDef>

      <systemDef name="Cisco IPS Security Service Module SSM-20 virtual sensor">
        <sysoid>.1.3.6.1.4.1.9.1.816</sysoid>
        <collect>
          <includeGroup>cisco-pix</includeGroup>
          <includeGroup>cisco-cids-health-scalars</includeGroup>
        </collect>
      </systemDef>

      <systemDef name="Cisco IPS Security Service Module SSM-10 virtual sensor">
        <sysoid>.1.3.6.1.4.1.9.1.817</sysoid>
        <collect>
          <includeGroup>cisco-pix</includeGroup>
          <includeGroup>cisco-cids-health-scalars</includeGroup>
        </collect>
      </systemDef>

      <systemDef name="Cisco IPS 4270 Sensor">
        <sysoid>.1.3.6.1.4.1.9.1.830</sysoid>
        <collect>
          <includeGroup>cisco-pix</includeGroup>
          <includeGroup>cisco-cids-health-scalars</includeGroup>
        </collect>
      </systemDef>

      <systemDef name="Cisco IPS 4270 Virtual Sensor">
        <sysoid>.1.3.6.1.4.1.9.1.831</sysoid>
        <collect>
          <includeGroup>cisco-pix</includeGroup>
          <includeGroup>cisco-cids-health-scalars</includeGroup>
        </collect>
      </systemDef>

      <systemDef name="Cisco ASA5510">
        <sysoid>.1.3.6.1.4.1.9.1.669</sysoid>
        <collect>
          <includeGroup>cisco-pix</includeGroup>
          <includeGroup>cisco-cike</includeGroup>
          <includeGroup>cisco-cipsec</includeGroup>
          <includeGroup>cisco-memory</includeGroup>
        </collect>
      </systemDef>

      <systemDef name="Cisco ASA5520">
        <sysoid>.1.3.6.1.4.1.9.1.670</sysoid>
        <collect>
          <includeGroup>cisco-pix</includeGroup>
          <includeGroup>cisco-cike</includeGroup>
          <includeGroup>cisco-cipsec</includeGroup>
          <includeGroup>cisco-memory</includeGroup>
        </collect>
      </systemDef>

      <systemDef name="Cisco ASA5520sc">
        <sysoid>.1.3.6.1.4.1.9.1.671</sysoid>
        <collect>
          <includeGroup>cisco-pix</includeGroup>
          <includeGroup>cisco-cike</includeGroup>
          <includeGroup>cisco-cipsec</includeGroup>
          <includeGroup>cisco-memory</includeGroup>
        </collect>
      </systemDef>

      <systemDef name="Cisco ASA5540">
        <sysoid>.1.3.6.1.4.1.9.1.672</sysoid>
        <collect>
          <includeGroup>cisco-pix</includeGroup>
          <includeGroup>cisco-cike</includeGroup>
          <includeGroup>cisco-cipsec</includeGroup>
          <includeGroup>cisco-memory</includeGroup>
        </collect>
      </systemDef>

      <systemDef name="Cisco ASA5540sc">
        <sysoid>.1.3.6.1.4.1.9.1.673</sysoid>
        <collect>
          <includeGroup>cisco-pix</includeGroup>
          <includeGroup>cisco-cike</includeGroup>
          <includeGroup>cisco-cipsec</includeGroup>
          <includeGroup>cisco-memory</includeGroup>
        </collect>
      </systemDef>

      <systemDef name="Cisco ASA5505">
        <sysoid>.1.3.6.1.4.1.9.1.745</sysoid>
        <collect>
          <includeGroup>cisco-pix</includeGroup>
          <includeGroup>cisco-cike</includeGroup>
          <includeGroup>cisco-cipsec</includeGroup>
          <includeGroup>cisco-memory</includeGroup>
        </collect>
      </systemDef>

      <systemDef name="Cisco ASA5550">
        <sysoid>.1.3.6.1.4.1.9.1.753</sysoid>
        <collect>
          <includeGroup>cisco-pix</includeGroup>
          <includeGroup>cisco-cike</includeGroup>
          <includeGroup>cisco-cipsec</includeGroup>
          <includeGroup>cisco-memory</includeGroup>
        </collect>
      </systemDef>

      <systemDef name="Cisco ASA5550sc">
        <sysoid>.1.3.6.1.4.1.9.1.763</sysoid>
        <collect>
          <includeGroup>cisco-pix</includeGroup>
          <includeGroup>cisco-cike</includeGroup>
          <includeGroup>cisco-cipsec</includeGroup>
          <includeGroup>cisco-memory</includeGroup>
        </collect>
      </systemDef>

      <systemDef name="Cisco ASA5520sy">
        <sysoid>.1.3.6.1.4.1.9.1.764</sysoid>
        <collect>
          <includeGroup>cisco-pix</includeGroup>
          <includeGroup>cisco-cike</includeGroup>
          <includeGroup>cisco-cipsec</includeGroup>
          <includeGroup>cisco-memory</includeGroup>
        </collect>
      </systemDef>

      <systemDef name="Cisco ASA5540sy">
        <sysoid>.1.3.6.1.4.1.9.1.765</sysoid>
        <collect>
          <includeGroup>cisco-pix</includeGroup>
          <includeGroup>cisco-cike</includeGroup>
          <includeGroup>cisco-cipsec</includeGroup>
          <includeGroup>cisco-memory</includeGroup>
        </collect>
      </systemDef>

      <systemDef name="Cisco ASA5550sy">
        <sysoid>.1.3.6.1.4.1.9.1.766</sysoid>
        <collect>
          <includeGroup>cisco-pix</includeGroup>
          <includeGroup>cisco-cike</includeGroup>
          <includeGroup>cisco-cipsec</includeGroup>
          <includeGroup>cisco-memory</includeGroup>
        </collect>
      </systemDef>

      <systemDef name="Cisco ASA5510sc">
        <sysoid>.1.3.6.1.4.1.9.1.773</sysoid>
        <collect>
          <includeGroup>cisco-pix</includeGroup>
          <includeGroup>cisco-cike</includeGroup>
          <includeGroup>cisco-cipsec</includeGroup>
          <includeGroup>cisco-memory</includeGroup>
        </collect>
      </systemDef>

      <systemDef name="Cisco ASA5510sy">
        <sysoid>.1.3.6.1.4.1.9.1.774</sysoid>
        <collect>
          <includeGroup>cisco-pix</includeGroup>
          <includeGroup>cisco-cike</includeGroup>
          <includeGroup>cisco-cipsec</includeGroup>
          <includeGroup>cisco-memory</includeGroup>
        </collect>
      </systemDef>

      <systemDef name="Cisco ASA5515-X">
        <sysoid>.1.3.6.1.4.1.9.1.1421</sysoid>
        <collect>
          <includeGroup>cisco-pix</includeGroup>
          <includeGroup>cisco-cike</includeGroup>
          <includeGroup>cisco-cipsec</includeGroup>
          <includeGroup>cisco-memory</includeGroup>
        </collect>
      </systemDef>

      <systemDef name="Cisco ASA5525-X">
        <sysoid>.1.3.6.1.4.1.9.1.1408</sysoid>
        <collect>
          <includeGroup>cisco-pix</includeGroup>
          <includeGroup>cisco-cike</includeGroup>
          <includeGroup>cisco-cipsec</includeGroup>
          <includeGroup>cisco-memory</includeGroup>
        </collect>
      </systemDef>

      <systemDef name="Cisco ASA5580">
        <sysoid>.1.3.6.1.4.1.9.1.914</sysoid>
        <collect>
          <includeGroup>cisco-pix</includeGroup>
          <includeGroup>cisco-cike</includeGroup>
          <includeGroup>cisco-cipsec</includeGroup>
          <includeGroup>cisco-memory</includeGroup>
        </collect>
      </systemDef>

      <systemDef name="Cisco ASA5585Ssp10">
        <sysoid>.1.3.6.1.4.1.9.1.1194</sysoid>
        <collect>
          <includeGroup>cisco-pix</includeGroup>
          <includeGroup>cisco-cike</includeGroup>
          <includeGroup>cisco-cipsec</includeGroup>
          <includeGroup>cisco-memory</includeGroup>
        </collect>
      </systemDef>

      <systemDef name="Cisco ASA5585Ssp20">
        <sysoid>.1.3.6.1.4.1.9.1.1195</sysoid>
        <collect>
          <includeGroup>cisco-pix</includeGroup>
          <includeGroup>cisco-cike</includeGroup>
          <includeGroup>cisco-cipsec</includeGroup>
          <includeGroup>cisco-memory</includeGroup>
        </collect>
      </systemDef>

      <systemDef name="Cisco ASA5585Ssp40">
        <sysoid>.1.3.6.1.4.1.9.1.1196</sysoid>
        <collect>
          <includeGroup>cisco-pix</includeGroup>
          <includeGroup>cisco-cike</includeGroup>
          <includeGroup>cisco-cipsec</includeGroup>
          <includeGroup>cisco-memory</includeGroup>
        </collect>
      </systemDef>

      <systemDef name="Cisco ASA5585Ssp60">
        <sysoid>.1.3.6.1.4.1.9.1.1197</sysoid>
        <collect>
          <includeGroup>cisco-pix</includeGroup>
          <includeGroup>cisco-cike</includeGroup>
          <includeGroup>cisco-cipsec</includeGroup>
          <includeGroup>cisco-memory</includeGroup>
        </collect>
      </systemDef>

      <systemDef name="Cisco ASA 5585-X Security Services Processor-60">
        <sysoid>.1.3.6.1.4.1.9.1.1201</sysoid>
        <collect>
          <includeGroup>cisco-pix</includeGroup>
          <includeGroup>cisco-cike</includeGroup>
          <includeGroup>cisco-cipsec</includeGroup>
          <includeGroup>cisco-memory</includeGroup>
        </collect>
      </systemDef>

      <systemDef name="Cisco Routers">
        <sysoidMask>.1.3.6.1.4.1.9.1.</sysoidMask>
        <collect>
          <includeGroup>cisco-memory</includeGroup>
          <includeGroup>cisco-router</includeGroup>
          <includeGroup>cisco-temperature</includeGroup>
          <includeGroup>cisco-voltage</includeGroup>
          <includeGroup>cisco-router-interface</includeGroup>
          <includeGroup>adsl-line</includeGroup>
          <includeGroup>cisco-rttmon-latest-jitter-stats</includeGroup>
          <includeGroup>cisco-rttmon-latest-rtp-stats</includeGroup>
          <includeGroup>rfc1315-frame-relay</includeGroup>
          <includeGroup>cisco-frame-relay</includeGroup>
          <includeGroup>mib2-X-interfaces</includeGroup>
          <includeGroup>mib2-X-interfaces-pkts</includeGroup>
          <includeGroup>ietf-bgp4-peer-stats</includeGroup>
          <includeGroup>cisco-bgp-peer-addr-family-prefix-stats</includeGroup>
          <includeGroup>cisco-docs-ext-ifupchannel</includeGroup>
          <includeGroup>cisco-docs-ext-ifmacchan</includeGroup>
        </collect>
      </systemDef>

      <systemDef name="Cisco CallManager">
        <sysoid>.1.3.6.1.4.1.9.1.583</sysoid>
        <collect>
          <includeGroup>cisco-ccm</includeGroup>
        </collect>
      </systemDef>

      <systemDef name="Cisco ACE Load Balancer 10K9">
        <sysoid>.1.3.6.1.4.1.9.1.730</sysoid>
        <collect>
          <includeGroup>cisco-slb-stats</includeGroup>
          <includeGroup>cisco-enhanced-slb-farm-rserver-stats</includeGroup>
        </collect>
      </systemDef>

      <systemDef name="Cisco ACE Load Balancer 4710K9">
        <sysoid>.1.3.6.1.4.1.9.1.824</sysoid>
        <collect>
          <includeGroup>cisco-slb-stats</includeGroup>
          <includeGroup>cisco-enhanced-slb-farm-rserver-stats</includeGroup>
        </collect>
      </systemDef>

      <systemDef name="Cisco TelePresence MCU 4501"> 
         <sysoid>.1.2.826.0.1.4616240.1.1.4501</sysoid> 
         <collect> 
          <includeGroup>mib2-interfaces</includeGroup> 
        </collect> 
      </systemDef> 

>>>>>>> c2233698
</datacollection-group><|MERGE_RESOLUTION|>--- conflicted
+++ resolved
@@ -30,7 +30,6 @@
    <resourceType name="rttMonCtrlAdminIndex" label="RTTMON Stats (Cisco RTTMON MIB)" resourceLabel="${rttMonCtrlAdminTag} (index ${index})">
       <persistenceSelectorStrategy class="org.opennms.netmgt.collection.support.PersistAllSelectorStrategy"/>
       <storageStrategy class="org.opennms.netmgt.collection.support.IndexStorageStrategy"/>
-<<<<<<< HEAD
    </resourceType>
    <group name="cisco-frame-relay" ifType="all">
       <mibObj oid=".1.3.6.1.4.1.9.9.49.1.2.2.1.1" instance="frCircuitIfIndex" alias="frIfName" type="string"/>
@@ -911,6 +910,15 @@
          <includeGroup>cisco-memory</includeGroup>
       </collect>
    </systemDef>
+   <systemDef name="Cisco ASA 5585-X Security Services Processor-60">
+      <sysoid>.1.3.6.1.4.1.9.1.1201</sysoid>
+      <collect>
+         <includeGroup>cisco-pix</includeGroup>
+         <includeGroup>cisco-cike</includeGroup>
+         <includeGroup>cisco-cipsec</includeGroup>
+         <includeGroup>cisco-memory</includeGroup>
+      </collect>
+   </systemDef>
    <systemDef name="Cisco Routers">
       <sysoidMask>.1.3.6.1.4.1.9.1.</sysoidMask>
       <collect>
@@ -958,1067 +966,4 @@
          <includeGroup>mib2-interfaces</includeGroup>
       </collect>
    </systemDef>
-=======
-    </resourceType>
-
-      <group name="cisco-frame-relay" ifType="all">
-        <mibObj oid=".1.3.6.1.4.1.9.9.49.1.2.2.1.1" instance="frCircuitIfIndex" alias="frIfName"     type="string" />
-        <mibObj oid=".1.3.6.1.4.1.9.9.49.1.2.2.1.2" instance="frCircuitIfIndex" alias="frIfType"     type="string" />
-        <mibObj oid=".1.3.6.1.4.1.9.9.49.1.2.2.1.3" instance="frCircuitIfIndex" alias="frSubifIndex" type="string" />
-        <mibObj oid=".1.3.6.1.4.1.9.9.49.1.2.1.1.1" instance="frCircuitIfIndex" alias="frDEins"        type="counter" />
-        <mibObj oid=".1.3.6.1.4.1.9.9.49.1.2.1.1.2" instance="frCircuitIfIndex" alias="frDEouts"       type="counter" />
-        <mibObj oid=".1.3.6.1.4.1.9.9.49.1.2.1.1.3" instance="frCircuitIfIndex" alias="frDropPktsOuts" type="counter" />
-      </group>
-
-      <!-- Cisco MIBs -->
-
-      <group name = "adsl-line" ifType = "94">
-        <mibObj oid=".1.3.6.1.2.1.10.94.1.1.2.1.4" instance="ifIndex" alias="AtucCurSnr"  type="Gauge32" />
-        <mibObj oid=".1.3.6.1.2.1.10.94.1.1.3.1.5" instance="ifIndex" alias="AturCurAtn"  type="Gauge32" />
-        <mibObj oid=".1.3.6.1.2.1.10.94.1.1.3.1.7" instance="ifIndex" alias="AturCurOPwr" type="Gauge32" />
-      </group>
-
-      <group name="altiga" ifType="ignore">
-        <mibObj oid=".1.3.6.1.4.1.3076.2.1.2.25.1.2"  instance="0" alias="altigaCpuUtil"      type="gauge" />
-        <mibObj oid=".1.3.6.1.4.1.3076.2.1.2.25.1.3"  instance="0" alias="altigaActSess"      type="gauge" />
-        <mibObj oid=".1.3.6.1.4.1.3076.2.1.2.25.1.4"  instance="0" alias="altigaThroughput"   type="gauge" />
-        <mibObj oid=".1.3.6.1.4.1.3076.2.1.2.22.1.1"  instance="0" alias="alHWCpuVoltage"     type="gauge" />
-        <mibObj oid=".1.3.6.1.4.1.3076.2.1.2.22.1.5"  instance="0" alias="alHWPs1Voltage3v"   type="gauge" />
-        <mibObj oid=".1.3.6.1.4.1.3076.2.1.2.22.1.9"  instance="0" alias="alHWPs1Voltage5v"   type="gauge" />
-        <mibObj oid=".1.3.6.1.4.1.3076.2.1.2.22.1.13" instance="0" alias="alHWPs2Voltage3v"   type="gauge" />
-        <mibObj oid=".1.3.6.1.4.1.3076.2.1.2.22.1.17" instance="0" alias="alHWPs2Voltage5v"   type="gauge" />
-        <mibObj oid=".1.3.6.1.4.1.3076.2.1.2.22.1.21" instance="0" alias="alHWBoardVoltage3v" type="gauge" />
-        <mibObj oid=".1.3.6.1.4.1.3076.2.1.2.22.1.25" instance="0" alias="alHWBoardVoltage5v" type="gauge" />
-        <mibObj oid=".1.3.6.1.4.1.3076.2.1.2.22.1.29" instance="0" alias="alHWCpuTemp"        type="Integer32" />
-        <mibObj oid=".1.3.6.1.4.1.3076.2.1.2.22.1.33" instance="0" alias="alHWCageTemp"       type="Integer32" />
-        <mibObj oid=".1.3.6.1.4.1.3076.2.1.2.22.1.37" instance="0" alias="alHWFan1Rpm"        type="gauge" />
-        <mibObj oid=".1.3.6.1.4.1.3076.2.1.2.22.1.41" instance="0" alias="alHWFan2Rpm"        type="gauge" />
-        <mibObj oid=".1.3.6.1.4.1.3076.2.1.2.22.1.45" instance="0" alias="alHWFan3Rpm"        type="gauge" />
-        <mibObj oid=".1.3.6.1.4.1.3076.2.1.2.22.1.61" instance="0" alias="alHWCpuVoltageNom"  type="gauge" />
-      </group>
-
-      <group  name="cisco-ap-dot11-stats" ifType="71">
-        <mibObj oid=".1.3.6.1.4.1.9.9.273.1.1.3.1.1" instance="ifIndex" alias="ciscoApAssociated"   type="Counter32" />
-        <mibObj oid=".1.3.6.1.4.1.9.9.273.1.1.3.1.2" instance="ifIndex" alias="ciscoApAuthen"       type="Counter32" />
-        <mibObj oid=".1.3.6.1.4.1.9.9.273.1.1.3.1.3" instance="ifIndex" alias="ciscoApRoamedIn"     type="Counter32" />
-        <mibObj oid=".1.3.6.1.4.1.9.9.273.1.1.3.1.4" instance="ifIndex" alias="ciscoApRoamedAway"   type="Counter32" />
-        <mibObj oid=".1.3.6.1.4.1.9.9.273.1.1.3.1.5" instance="ifIndex" alias="ciscoApDeauthen"     type="Counter32" />
-        <mibObj oid=".1.3.6.1.4.1.9.9.273.1.1.3.1.6" instance="ifIndex" alias="ciscoApDisassoc"     type="Counter32" />
-      </group>
-
-      <group name="cisco-bgp-peer-addr-family-prefix-stats" ifType="all">
-        <!-- NB This gauge is a Counter32 that exhibits gauge semantics -->
-        <mibObj oid=".1.3.6.1.4.1.9.9.187.1.2.4.1.1" instance="cbgpPeerAddrFamilyPrefixEntry" alias="cbgpPeerAcceptedPfx" type="gauge" />
-      </group>
-
-      <group name="cisco-cike" ifType="ignore">
-        <mibObj oid=".1.3.6.1.4.1.9.9.171.1.2.1.1"  instance="0" alias="cikeActiveTunnels"   type="Gauge32" />
-        <mibObj oid=".1.3.6.1.4.1.9.9.171.1.2.1.2"  instance="0" alias="cikePreviousTunnels" type="Counter32" />
-        <mibObj oid=".1.3.6.1.4.1.9.9.171.1.2.1.3"  instance="0" alias="cikeInOctets"        type="Counter32" />
-        <mibObj oid=".1.3.6.1.4.1.9.9.171.1.2.1.4"  instance="0" alias="cikeInPkts"          type="Counter32" />
-        <mibObj oid=".1.3.6.1.4.1.9.9.171.1.2.1.5"  instance="0" alias="cikeInDropPkts"      type="Counter32" />
-        <mibObj oid=".1.3.6.1.4.1.9.9.171.1.2.1.6"  instance="0" alias="cikeInNotifys"       type="Counter32" />
-        <mibObj oid=".1.3.6.1.4.1.9.9.171.1.2.1.7"  instance="0" alias="cikeInP2Exchgs"      type="Counter32" />
-        <mibObj oid=".1.3.6.1.4.1.9.9.171.1.2.1.8"  instance="0" alias="cikeInP2ExchgInv"    type="Counter32" />
-        <mibObj oid=".1.3.6.1.4.1.9.9.171.1.2.1.9"  instance="0" alias="cikeInP2ExchgRej"    type="Counter32" />
-        <mibObj oid=".1.3.6.1.4.1.9.9.171.1.2.1.10" instance="0" alias="cikeInP2SaDelReq"    type="Counter32" />
-        <mibObj oid=".1.3.6.1.4.1.9.9.171.1.2.1.11" instance="0" alias="cikeOutOctets"       type="Counter32" />
-        <mibObj oid=".1.3.6.1.4.1.9.9.171.1.2.1.12" instance="0" alias="cikeOutPkts"         type="Counter32" />
-        <mibObj oid=".1.3.6.1.4.1.9.9.171.1.2.1.13" instance="0" alias="cikeOutDropPkts"     type="Counter32" />
-        <mibObj oid=".1.3.6.1.4.1.9.9.171.1.2.1.14" instance="0" alias="cikeOutNotifys"      type="Counter32" />
-        <mibObj oid=".1.3.6.1.4.1.9.9.171.1.2.1.15" instance="0" alias="cikeOutP2Exchgs"     type="Counter32" />
-        <mibObj oid=".1.3.6.1.4.1.9.9.171.1.2.1.16" instance="0" alias="cikeOutP2ExchgInv"   type="Counter32" />
-        <mibObj oid=".1.3.6.1.4.1.9.9.171.1.2.1.17" instance="0" alias="cikeOutP2ExchgRej"   type="Counter32" />
-        <mibObj oid=".1.3.6.1.4.1.9.9.171.1.2.1.18" instance="0" alias="cikeOutP2SaDelReq"   type="Counter32" />
-        <mibObj oid=".1.3.6.1.4.1.9.9.171.1.2.1.19" instance="0" alias="cikeInitTunnels"     type="Counter32" />
-        <mibObj oid=".1.3.6.1.4.1.9.9.171.1.2.1.20" instance="0" alias="cikeInitTunnelFails" type="Counter32" />
-        <mibObj oid=".1.3.6.1.4.1.9.9.171.1.2.1.21" instance="0" alias="cikeRespTunnelFails" type="Counter32" />
-        <mibObj oid=".1.3.6.1.4.1.9.9.171.1.2.1.22" instance="0" alias="cikeSysCapFails"     type="Counter32" />
-        <mibObj oid=".1.3.6.1.4.1.9.9.171.1.2.1.23" instance="0" alias="cikeAuthFails"       type="Counter32" />
-        <mibObj oid=".1.3.6.1.4.1.9.9.171.1.2.1.24" instance="0" alias="cikeDecryptFails"    type="Counter32" />
-        <mibObj oid=".1.3.6.1.4.1.9.9.171.1.2.1.25" instance="0" alias="cikeHashValidFails"  type="Counter32" />
-        <mibObj oid=".1.3.6.1.4.1.9.9.171.1.2.1.26" instance="0" alias="cikeNoSaFails"       type="Counter32" />
-      </group>
-
-      <group name="cisco-cipsec" ifType="ignore">
-        <mibObj oid=".1.3.6.1.4.1.9.9.171.1.3.1.1"  instance="0" alias="cipActiveTunnels"    type="Gauge32" />
-        <mibObj oid=".1.3.6.1.4.1.9.9.171.1.3.1.2"  instance="0" alias="cipPreviousTunnels"  type="Counter32" />
-        <mibObj oid=".1.3.6.1.4.1.9.9.171.1.3.1.3"  instance="0" alias="cipInOctets"         type="Counter32" />
-        <mibObj oid=".1.3.6.1.4.1.9.9.171.1.3.1.4"  instance="0" alias="cipHcInOctets"       type="Counter64" />
-        <mibObj oid=".1.3.6.1.4.1.9.9.171.1.3.1.5"  instance="0" alias="cipInOctWraps"       type="Counter32" />
-        <mibObj oid=".1.3.6.1.4.1.9.9.171.1.3.1.6"  instance="0" alias="cipInDecompOctets"   type="Counter32" />
-        <mibObj oid=".1.3.6.1.4.1.9.9.171.1.3.1.7"  instance="0" alias="cipHcInDecompOctets" type="Counter64" />
-        <mibObj oid=".1.3.6.1.4.1.9.9.171.1.3.1.8"  instance="0" alias="cipInDecompOctWraps" type="Counter32" />
-        <mibObj oid=".1.3.6.1.4.1.9.9.171.1.3.1.9"  instance="0" alias="cipInPkts"           type="Counter32" />
-        <mibObj oid=".1.3.6.1.4.1.9.9.171.1.3.1.10" instance="0" alias="cipInDrops"          type="Counter32" />
-        <mibObj oid=".1.3.6.1.4.1.9.9.171.1.3.1.11" instance="0" alias="cipInReplayDrops"    type="Counter32" />
-        <mibObj oid=".1.3.6.1.4.1.9.9.171.1.3.1.12" instance="0" alias="cipInAuths"          type="Counter32" />
-        <mibObj oid=".1.3.6.1.4.1.9.9.171.1.3.1.13" instance="0" alias="cipInAuthFails"      type="Counter32" />
-        <mibObj oid=".1.3.6.1.4.1.9.9.171.1.3.1.14" instance="0" alias="cipInDecrypts"       type="Counter32" />
-        <mibObj oid=".1.3.6.1.4.1.9.9.171.1.3.1.15" instance="0" alias="cipInDecryptFails"   type="Counter32" />
-        <mibObj oid=".1.3.6.1.4.1.9.9.171.1.3.1.16" instance="0" alias="cipOutOctets"        type="Counter32" />
-        <mibObj oid=".1.3.6.1.4.1.9.9.171.1.3.1.17" instance="0" alias="cipHcOutOctets"      type="Counter64" />
-        <mibObj oid=".1.3.6.1.4.1.9.9.171.1.3.1.18" instance="0" alias="cipOutOctWraps"      type="Counter32" />
-        <mibObj oid=".1.3.6.1.4.1.9.9.171.1.3.1.19" instance="0" alias="cipOutUncompOct"     type="Counter32" />
-        <mibObj oid=".1.3.6.1.4.1.9.9.171.1.3.1.20" instance="0" alias="cipHcOutUncompOct"   type="Counter64" />
-        <mibObj oid=".1.3.6.1.4.1.9.9.171.1.3.1.21" instance="0" alias="cipOutUncompOctWrps" type="Counter32" />
-        <mibObj oid=".1.3.6.1.4.1.9.9.171.1.3.1.22" instance="0" alias="cipOutPkts"          type="Counter32" />
-        <mibObj oid=".1.3.6.1.4.1.9.9.171.1.3.1.23" instance="0" alias="cipOutDrops"         type="Counter32" />
-        <mibObj oid=".1.3.6.1.4.1.9.9.171.1.3.1.24" instance="0" alias="cipOutAuths"         type="Counter32" />
-        <mibObj oid=".1.3.6.1.4.1.9.9.171.1.3.1.25" instance="0" alias="cipOutAuthFails"     type="Counter32" />
-        <mibObj oid=".1.3.6.1.4.1.9.9.171.1.3.1.26" instance="0" alias="cipOutEncrypts"      type="Counter32" />
-        <mibObj oid=".1.3.6.1.4.1.9.9.171.1.3.1.27" instance="0" alias="cipOutEncryptFails"  type="Counter32" />
-        <mibObj oid=".1.3.6.1.4.1.9.9.171.1.3.1.28" instance="0" alias="cipProtocolUseFails" type="Counter32" />
-        <mibObj oid=".1.3.6.1.4.1.9.9.171.1.3.1.29" instance="0" alias="cipNoSaFails"        type="Counter32" />
-        <mibObj oid=".1.3.6.1.4.1.9.9.171.1.3.1.30" instance="0" alias="cipSysCapFails"      type="Counter32" />
-      </group>
-
-      <group name="cisco-ccm" ifType="ignore">
-        <mibObj oid=".1.3.6.1.4.1.9.9.156.1.5.1"  instance="0" alias="ccmActivePhones"     type="gauge32" />
-        <mibObj oid=".1.3.6.1.4.1.9.9.156.1.5.2"  instance="0" alias="ccmInActivePhones"   type="gauge32" />
-        <mibObj oid=".1.3.6.1.4.1.9.9.156.1.5.3"  instance="0" alias="ccmActiveGateways"   type="gauge32" />
-        <mibObj oid=".1.3.6.1.4.1.9.9.156.1.5.4"  instance="0" alias="ccmInActiveGateways" type="gauge32" />
-        <mibObj oid=".1.3.6.1.4.1.9.9.156.1.5.5"  instance="0" alias="ccmRegPhones"        type="gauge32" />
-        <mibObj oid=".1.3.6.1.4.1.9.9.156.1.5.6"  instance="0" alias="ccmUnregPhones"      type="gauge32" />
-        <mibObj oid=".1.3.6.1.4.1.9.9.156.1.5.7"  instance="0" alias="ccmRejectedPhones"   type="gauge32" />
-        <mibObj oid=".1.3.6.1.4.1.9.9.156.1.5.8"  instance="0" alias="ccmRegGateways"      type="gauge32" />
-        <mibObj oid=".1.3.6.1.4.1.9.9.156.1.5.9"  instance="0" alias="ccmUnregGateways"    type="gauge32" />
-        <mibObj oid=".1.3.6.1.4.1.9.9.156.1.5.10" instance="0" alias="ccmRejectedGateways" type="gauge32" />
-        <mibObj oid=".1.3.6.1.4.1.9.9.156.1.5.11" instance="0" alias="ccmRegMediaDev"      type="gauge32" />
-        <mibObj oid=".1.3.6.1.4.1.9.9.156.1.5.12" instance="0" alias="ccmUnregMediaDev"    type="gauge32" />
-        <mibObj oid=".1.3.6.1.4.1.9.9.156.1.5.13" instance="0" alias="ccmRejMediaDev"      type="gauge32" />
-        <mibObj oid=".1.3.6.1.4.1.9.9.156.1.5.14" instance="0" alias="ccmRegCTIDev"        type="gauge32" />
-        <mibObj oid=".1.3.6.1.4.1.9.9.156.1.5.15" instance="0" alias="ccmUnregCTIDev"      type="gauge32" />
-        <mibObj oid=".1.3.6.1.4.1.9.9.156.1.5.16" instance="0" alias="ccmRejCTIDev"        type="gauge32" />
-        <mibObj oid=".1.3.6.1.4.1.9.9.156.1.5.17" instance="0" alias="ccmRegVMailDev"      type="gauge32" />
-        <mibObj oid=".1.3.6.1.4.1.9.9.156.1.5.18" instance="0" alias="ccmUnregVMailDev"    type="gauge32" />
-        <mibObj oid=".1.3.6.1.4.1.9.9.156.1.5.19" instance="0" alias="ccmRejVMailDev"      type="gauge32" />
-      </group>
-
-      <group name="cisco-css" ifType="all">
-        <mibObj oid=".1.3.6.1.4.1.9.9.368.1.16.4.1.2"  instance="ciscoApCntIndex" alias="ciscoApCntName" type="string" />
-        <mibObj oid=".1.3.6.1.4.1.9.9.368.1.16.4.1.18" instance="ciscoApCntIndex" alias="ciscoApCntHits" type="counter32" />
-        <mibObj oid=".1.3.6.1.4.1.9.9.368.1.16.4.1.19" instance="ciscoApCntIndex" alias="ciscoApCntRedirs" type="counter32" />
-        <mibObj oid=".1.3.6.1.4.1.9.9.368.1.16.4.1.20" instance="ciscoApCntIndex" alias="ciscoApCntDrops" type="counter32" />
-        <mibObj oid=".1.3.6.1.4.1.9.9.368.1.16.4.1.25" instance="ciscoApCntIndex" alias="ciscoApCntBytes" type="counter32" />
-        <mibObj oid=".1.3.6.1.4.1.9.9.368.1.16.4.1.26" instance="ciscoApCntIndex" alias="ciscoApCntFrames" type="counter32" />
-        <mibObj oid=".1.3.6.1.4.1.9.9.368.1.16.4.1.60" instance="ciscoApCntIndex" alias="ciscoApCntSorry" type="counter32" />
-      </group>
-
-      <group  name="cisco-docs-ext-ifmacchan" ifType="127">
-        <mibObj oid=".1.3.6.1.4.1.9.9.116.1.3.3.1.4" instance="ifIndex" alias="MacCmTotal"  type="Integer32" />
-        <mibObj oid=".1.3.6.1.4.1.9.9.116.1.3.3.1.5" instance="ifIndex" alias="MacCmActive" type="Integer32" />
-        <mibObj oid=".1.3.6.1.4.1.9.9.116.1.3.3.1.6" instance="ifIndex" alias="MacCmReg"    type="Integer32" />
-      </group>
-
-      <group  name="cisco-docs-ext-ifupchannel" ifType="129">
-        <mibObj oid=".1.3.6.1.4.1.9.9.116.1.4.1.1.3" instance="ifIndex" alias="CmTotal"         type="Integer32" />
-        <mibObj oid=".1.3.6.1.4.1.9.9.116.1.4.1.1.4" instance="ifIndex" alias="CmActive"        type="Integer32" />
-        <mibObj oid=".1.3.6.1.4.1.9.9.116.1.4.1.1.5" instance="ifIndex" alias="CmRegistered"    type="Integer32" />
-        <mibObj oid=".1.3.6.1.2.1.10.127.1.1.4.1.5"  instance="ifIndex" alias="intCabUpSNR"    type="Integer32" />
-      </group>
-
-      <group name="cisco-memory" ifType="ignore">
-        <mibObj oid=".1.3.6.1.4.1.9.9.48.1.1.1.5" instance="1" alias="ciscoMemoryPoolUsed" type="gauge" />
-        <mibObj oid=".1.3.6.1.4.1.9.9.48.1.1.1.6" instance="1" alias="ciscoMemoryPoolFree" type="gauge" />
-        <mibObj oid=".1.3.6.1.4.1.9.9.48.1.1.1.7" instance="1" alias="ciscoMemoryPoolMax"  type="gauge" />
-      </group>
-
-      <group name="cisco-memory-pool" ifType="all">
-        <mibObj oid=".1.3.6.1.4.1.9.9.48.1.1.1.2" instance="ciscoMemoryPoolType" alias="cscoMemoryPoolName" type="string"/>
-        <mibObj oid=".1.3.6.1.4.1.9.9.48.1.1.1.5" instance="ciscoMemoryPoolType" alias="cscoMemoryPoolUsed" type="gauge"/>
-        <mibObj oid=".1.3.6.1.4.1.9.9.48.1.1.1.6" instance="ciscoMemoryPoolType" alias="cscoMemoryPoolFree" type="gauge" />
-        <mibObj oid=".1.3.6.1.4.1.9.9.48.1.1.1.7" instance="ciscoMemoryPoolType" alias="cscoMemoryPoolMax"  type="gauge" />
-        <mibObj oid=".1.3.6.1.4.1.9.9.48.1.2.1.1" instance="ciscoMemoryPoolType" alias="cscoMemPoolUtl1Min"  type="gauge" />
-        <mibObj oid=".1.3.6.1.4.1.9.9.48.1.2.1.2" instance="ciscoMemoryPoolType" alias="cscoMemPoolUtl5Min"  type="gauge" />
-        <mibObj oid=".1.3.6.1.4.1.9.9.48.1.2.1.3" instance="ciscoMemoryPoolType" alias="cscoMemPoolUtl10Min"  type="gauge" />
-      </group>
-
-      <group name="cisco-pix" ifType="ignore">
-        <mibObj oid=".1.3.6.1.4.1.9.9.147.1.2.2.1.1.4.4"    instance="3" alias="cfwBuff4BBmax"      type="gauge" />
-        <mibObj oid=".1.3.6.1.4.1.9.9.147.1.2.2.1.1.4.4"    instance="5" alias="cfwBuff4BBcurr"     type="gauge" />
-        <mibObj oid=".1.3.6.1.4.1.9.9.147.1.2.2.1.1.4.4"    instance="8" alias="cfwBuff4BBmin"      type="gauge" />
-        <mibObj oid=".1.3.6.1.4.1.9.9.147.1.2.2.1.1.4.80"   instance="3" alias="cfwBuff80BBmax"     type="gauge" />
-        <mibObj oid=".1.3.6.1.4.1.9.9.147.1.2.2.1.1.4.80"   instance="5" alias="cfwBuff80BBcurr"    type="gauge" />
-        <mibObj oid=".1.3.6.1.4.1.9.9.147.1.2.2.1.1.4.80"   instance="8" alias="cfwBuff80BBmin"     type="gauge" />
-        <mibObj oid=".1.3.6.1.4.1.9.9.147.1.2.2.1.1.4.256"  instance="3" alias="cfwBuff256BBmax"    type="gauge" />
-        <mibObj oid=".1.3.6.1.4.1.9.9.147.1.2.2.1.1.4.256"  instance="5" alias="cfwBuff256BBcurr"   type="gauge" />
-        <mibObj oid=".1.3.6.1.4.1.9.9.147.1.2.2.1.1.4.256"  instance="8" alias="cfwBuff256BBmin"    type="gauge" />
-        <mibObj oid=".1.3.6.1.4.1.9.9.147.1.2.2.1.1.4.1550" instance="3" alias="cfwBuff1550BBmax"   type="gauge" />
-        <mibObj oid=".1.3.6.1.4.1.9.9.147.1.2.2.1.1.4.1550" instance="5" alias="cfwBuff1550BBcurr"  type="gauge" />
-        <mibObj oid=".1.3.6.1.4.1.9.9.147.1.2.2.1.1.4.1550" instance="8" alias="cfwBuff1550BBmin"   type="gauge" />
-        <mibObj oid=".1.3.6.1.4.1.9.9.147.1.2.2.2.1.5.40"   instance="6" alias="cfwConnectCurr"     type="gauge" />
-        <mibObj oid=".1.3.6.1.4.1.9.9.147.1.2.2.2.1.5.40"   instance="7" alias="cfwConnectMax"      type="gauge" />
-        <mibObj oid=".1.3.6.1.4.1.9.9.109.1.1.1.1.5"        instance="1" alias="cpmCPUTotal5min"    type="integer"/>
-        <mibObj oid=".1.3.6.1.4.1.9.9.109.1.1.1.1.8"        instance="1" alias="cpmCPUTotal5minRev" type="integer"/>
-      </group>
-
-      <group name="cisco-router" ifType="ignore">
-        <mibObj oid=".1.3.6.1.4.1.9.2.1.58"          instance="0" alias="avgBusy5"        type="integer" />
-        <mibObj oid=".1.3.6.1.4.1.9.2.1.8"           instance="0" alias="freeMem"         type="gauge" />
-        <mibObj oid=".1.3.6.1.4.1.9.2.1.46"          instance="0" alias="bufferFail"      type="counter" />
-        <mibObj oid=".1.3.6.1.4.1.9.2.1.47"          instance="0" alias="bufferNoMem"     type="counter" />
-        <mibObj oid=".1.3.6.1.4.1.9.9.109.1.1.1.1.5" instance="1" alias="cpmCPUTotal5min" type="integer" />
-      </group>
-
-      <group name="cisco-temperature" ifType="all">
-        <mibObj oid=".1.3.6.1.4.1.9.9.13.1.3.1.2" instance="ciscoEnvMonTemperatureStatusIndex" alias="cvmTempStatusDescr" type="string" />
-        <mibObj oid=".1.3.6.1.4.1.9.9.13.1.3.1.3" instance="ciscoEnvMonTemperatureStatusIndex" alias="cvmTempStatusValue" type="gauge" />
-      </group>
-
-      <group name="cisco-voltage" ifType="all">
-        <mibObj oid=".1.3.6.1.4.1.9.9.13.1.2.1.2" instance="ciscoEnvMonVoltageStatusIndex" alias="cvmVoltStatusDescr" type="string" />
-        <mibObj oid=".1.3.6.1.4.1.9.9.13.1.2.1.3" instance="ciscoEnvMonVoltageStatusIndex" alias="cvmVoltStatusValue" type="gauge" />
-      </group>
-
-      <group name="cisco-router-interface" ifType="all">
-        <mibObj oid=".1.3.6.1.4.1.9.2.2.1.1.7"  instance="ifIndex" alias="locIfInPktsSec"     type="integer" />
-        <mibObj oid=".1.3.6.1.4.1.9.2.2.1.1.9"  instance="ifIndex" alias="locIfOutPktsSec"    type="integer" />
-        <mibObj oid=".1.3.6.1.4.1.9.2.2.1.1.26" instance="ifIndex" alias="locIfInQueueDrops"  type="counter" />
-        <mibObj oid=".1.3.6.1.4.1.9.2.2.1.1.27" instance="ifIndex" alias="locIfOutQueueDrops" type="counter" />
-      </group>
-
-      <group  name = "cisco-aironet-stats" ifType = "ignore">
-        <mibObj oid=".1.3.6.1.4.1.522.3.12.1.8" instance="0" alias="aironetClientAssoc" type="integer"/>
-      </group>
-
-      <group name="cisco-rttmon-latest-jitter-stats" ifType="all">
-        <mibObj oid=".1.3.6.1.4.1.9.9.42.1.2.1.1.3"  instance="rttMonCtrlAdminIndex" alias="rttMonCtrlAdminTag" type="string" />
-        <mibObj oid=".1.3.6.1.4.1.9.9.42.1.2.2.1.18" instance="rttMonCtrlAdminIndex" alias="echoNumPackets"     type="gauge" />
-        <mibObj oid=".1.3.6.1.4.1.9.9.42.1.5.2.1.1"  instance="rttMonCtrlAdminIndex" alias="jitterNumRTT"       type="gauge" />
-        <mibObj oid=".1.3.6.1.4.1.9.9.42.1.5.2.1.2"  instance="rttMonCtrlAdminIndex" alias="jitterRTTSum"       type="gauge" />
-        <mibObj oid=".1.3.6.1.4.1.9.9.42.1.5.2.1.3"  instance="rttMonCtrlAdminIndex" alias="jitterRTTSum2"      type="gauge" />
-        <mibObj oid=".1.3.6.1.4.1.9.9.42.1.5.2.1.4"  instance="rttMonCtrlAdminIndex" alias="jitterRTTMin"       type="gauge" />
-        <mibObj oid=".1.3.6.1.4.1.9.9.42.1.5.2.1.5"  instance="rttMonCtrlAdminIndex" alias="jitterRTTMax"       type="gauge" />
-        <mibObj oid=".1.3.6.1.4.1.9.9.42.1.5.2.1.6"  instance="rttMonCtrlAdminIndex" alias="jitterMinPosSD"     type="gauge" />
-        <mibObj oid=".1.3.6.1.4.1.9.9.42.1.5.2.1.7"  instance="rttMonCtrlAdminIndex" alias="jitterMaxPosSD"     type="gauge" />
-        <mibObj oid=".1.3.6.1.4.1.9.9.42.1.5.2.1.8"  instance="rttMonCtrlAdminIndex" alias="jitterNumPosSD"     type="gauge" />
-        <mibObj oid=".1.3.6.1.4.1.9.9.42.1.5.2.1.9"  instance="rttMonCtrlAdminIndex" alias="jitterSumPosSD"     type="gauge" />
-        <mibObj oid=".1.3.6.1.4.1.9.9.42.1.5.2.1.10" instance="rttMonCtrlAdminIndex" alias="jitterSum2PosSD"    type="gauge" />
-        <mibObj oid=".1.3.6.1.4.1.9.9.42.1.5.2.1.11" instance="rttMonCtrlAdminIndex" alias="jitterMinNegSD"     type="gauge" />
-        <mibObj oid=".1.3.6.1.4.1.9.9.42.1.5.2.1.12" instance="rttMonCtrlAdminIndex" alias="jitterMaxNegSD"     type="gauge" />
-        <mibObj oid=".1.3.6.1.4.1.9.9.42.1.5.2.1.13" instance="rttMonCtrlAdminIndex" alias="jitterNumNegSD"     type="gauge" />
-        <mibObj oid=".1.3.6.1.4.1.9.9.42.1.5.2.1.14" instance="rttMonCtrlAdminIndex" alias="jitterSumNegSD"     type="gauge" />
-        <mibObj oid=".1.3.6.1.4.1.9.9.42.1.5.2.1.15" instance="rttMonCtrlAdminIndex" alias="jitterSum2NegSD"    type="gauge" />
-        <mibObj oid=".1.3.6.1.4.1.9.9.42.1.5.2.1.16" instance="rttMonCtrlAdminIndex" alias="jitterMinPosDS"     type="gauge" />
-        <mibObj oid=".1.3.6.1.4.1.9.9.42.1.5.2.1.17" instance="rttMonCtrlAdminIndex" alias="jitterMaxPosDS"     type="gauge" />
-        <mibObj oid=".1.3.6.1.4.1.9.9.42.1.5.2.1.18" instance="rttMonCtrlAdminIndex" alias="jitterNumPosDS"     type="gauge" />
-        <mibObj oid=".1.3.6.1.4.1.9.9.42.1.5.2.1.19" instance="rttMonCtrlAdminIndex" alias="jitterSumPosDS"     type="gauge" />
-        <mibObj oid=".1.3.6.1.4.1.9.9.42.1.5.2.1.20" instance="rttMonCtrlAdminIndex" alias="jitterSum2PosDS"    type="gauge" />
-        <mibObj oid=".1.3.6.1.4.1.9.9.42.1.5.2.1.21" instance="rttMonCtrlAdminIndex" alias="jitterMinNegDS"     type="gauge" />
-        <mibObj oid=".1.3.6.1.4.1.9.9.42.1.5.2.1.22" instance="rttMonCtrlAdminIndex" alias="jitterMaxNegDS"     type="gauge" />
-        <mibObj oid=".1.3.6.1.4.1.9.9.42.1.5.2.1.23" instance="rttMonCtrlAdminIndex" alias="jitterNumNegDS"     type="gauge" />
-        <mibObj oid=".1.3.6.1.4.1.9.9.42.1.5.2.1.24" instance="rttMonCtrlAdminIndex" alias="jitterSumNegDS"     type="gauge" />
-        <mibObj oid=".1.3.6.1.4.1.9.9.42.1.5.2.1.25" instance="rttMonCtrlAdminIndex" alias="jitterSum2NegDS"    type="gauge" />
-        <mibObj oid=".1.3.6.1.4.1.9.9.42.1.5.2.1.26" instance="rttMonCtrlAdminIndex" alias="jitterPktLossSD"    type="gauge" />
-        <mibObj oid=".1.3.6.1.4.1.9.9.42.1.5.2.1.27" instance="rttMonCtrlAdminIndex" alias="jitterPktLossDS"    type="gauge" />
-        <mibObj oid=".1.3.6.1.4.1.9.9.42.1.5.2.1.28" instance="rttMonCtrlAdminIndex" alias="jitterPktOOSeq"     type="gauge" />
-        <mibObj oid=".1.3.6.1.4.1.9.9.42.1.5.2.1.29" instance="rttMonCtrlAdminIndex" alias="jitterPktMIA"       type="gauge" />
-        <mibObj oid=".1.3.6.1.4.1.9.9.42.1.5.2.1.30" instance="rttMonCtrlAdminIndex" alias="jitterPktLateArr"   type="gauge" />
-        <mibObj oid=".1.3.6.1.4.1.9.9.42.1.5.2.1.33" instance="rttMonCtrlAdminIndex" alias="jitterOWSumSD"      type="gauge" />
-        <mibObj oid=".1.3.6.1.4.1.9.9.42.1.5.2.1.34" instance="rttMonCtrlAdminIndex" alias="jitterOWSum2SD"     type="gauge" />
-        <mibObj oid=".1.3.6.1.4.1.9.9.42.1.5.2.1.35" instance="rttMonCtrlAdminIndex" alias="jitterOWMinSD"      type="gauge" />
-        <mibObj oid=".1.3.6.1.4.1.9.9.42.1.5.2.1.36" instance="rttMonCtrlAdminIndex" alias="jitterOWMaxSD"      type="gauge" />
-        <mibObj oid=".1.3.6.1.4.1.9.9.42.1.5.2.1.37" instance="rttMonCtrlAdminIndex" alias="jitterOWSumDS"      type="gauge" />
-        <mibObj oid=".1.3.6.1.4.1.9.9.42.1.5.2.1.38" instance="rttMonCtrlAdminIndex" alias="jitterOWSum2DS"     type="gauge" />
-        <mibObj oid=".1.3.6.1.4.1.9.9.42.1.5.2.1.39" instance="rttMonCtrlAdminIndex" alias="jitterOWMinDS"      type="gauge" />
-        <mibObj oid=".1.3.6.1.4.1.9.9.42.1.5.2.1.40" instance="rttMonCtrlAdminIndex" alias="jitterOWMaxDS"      type="gauge" />
-        <mibObj oid=".1.3.6.1.4.1.9.9.42.1.5.2.1.41" instance="rttMonCtrlAdminIndex" alias="jitterNumOW"        type="gauge" />
-        <mibObj oid=".1.3.6.1.4.1.9.9.42.1.5.2.1.42" instance="rttMonCtrlAdminIndex" alias="jitterMOS"          type="gauge" />
-        <mibObj oid=".1.3.6.1.4.1.9.9.42.1.5.2.1.43" instance="rttMonCtrlAdminIndex" alias="jitterICPIF"        type="gauge" />
-        <mibObj oid=".1.3.6.1.4.1.9.9.42.1.5.2.1.44" instance="rttMonCtrlAdminIndex" alias="jitterIAJOut"       type="gauge" />
-        <mibObj oid=".1.3.6.1.4.1.9.9.42.1.5.2.1.45" instance="rttMonCtrlAdminIndex" alias="jitterIAJIn"        type="gauge" />
-        <mibObj oid=".1.3.6.1.4.1.9.9.42.1.5.2.1.46" instance="rttMonCtrlAdminIndex" alias="jitterAvgJitter"    type="gauge" />
-        <mibObj oid=".1.3.6.1.4.1.9.9.42.1.5.2.1.47" instance="rttMonCtrlAdminIndex" alias="jitterAvgSDJ"       type="gauge" />
-        <mibObj oid=".1.3.6.1.4.1.9.9.42.1.5.2.1.48" instance="rttMonCtrlAdminIndex" alias="jitterAvgDSJ"       type="gauge" />
-        <mibObj oid=".1.3.6.1.4.1.9.9.42.1.5.2.1.49" instance="rttMonCtrlAdminIndex" alias="jitterOWAvgSD"      type="gauge" />
-        <mibObj oid=".1.3.6.1.4.1.9.9.42.1.5.2.1.50" instance="rttMonCtrlAdminIndex" alias="jitterOWAvgDS"      type="gauge" />
-      </group>
-
-      <group name="cisco-rttmon-latest-rtp-stats" ifType="all">
-        <mibObj oid=".1.3.6.1.4.1.9.9.42.1.5.3.1.1"  instance="rttMonCtrlAdminIndex" alias="rtpOperRTT"     type="gauge" />
-        <mibObj oid=".1.3.6.1.4.1.9.9.42.1.5.3.1.2"  instance="rttMonCtrlAdminIndex" alias="rtpIAJitterDS"  type="gauge" />
-        <mibObj oid=".1.3.6.1.4.1.9.9.42.1.5.3.1.3"  instance="rttMonCtrlAdminIndex" alias="rtpPktLossDS"   type="gauge" />
-        <mibObj oid=".1.3.6.1.4.1.9.9.42.1.5.3.1.4"  instance="rttMonCtrlAdminIndex" alias="rtpPktLateDS"   type="gauge" />
-        <mibObj oid=".1.3.6.1.4.1.9.9.42.1.5.3.1.5"  instance="rttMonCtrlAdminIndex" alias="rtpPktEarlyDS"  type="gauge" />
-        <mibObj oid=".1.3.6.1.4.1.9.9.42.1.5.3.1.6"  instance="rttMonCtrlAdminIndex" alias="rtpPktOOSeqDS"  type="gauge" />
-        <mibObj oid=".1.3.6.1.4.1.9.9.42.1.5.3.1.7"  instance="rttMonCtrlAdminIndex" alias="rtpFrameLossDS" type="gauge" />
-        <mibObj oid=".1.3.6.1.4.1.9.9.42.1.5.3.1.8"  instance="rttMonCtrlAdminIndex" alias="rtpRFactorDS"   type="gauge" />
-        <mibObj oid=".1.3.6.1.4.1.9.9.42.1.5.3.1.9"  instance="rttMonCtrlAdminIndex" alias="rtpMOSCQDS"     type="gauge" />
-        <mibObj oid=".1.3.6.1.4.1.9.9.42.1.5.3.1.10" instance="rttMonCtrlAdminIndex" alias="rtpMOSLQDS"     type="gauge" />
-        <mibObj oid=".1.3.6.1.4.1.9.9.42.1.5.3.1.13" instance="rttMonCtrlAdminIndex" alias="rtpIAJitterSD"  type="gauge" />
-        <mibObj oid=".1.3.6.1.4.1.9.9.42.1.5.3.1.14" instance="rttMonCtrlAdminIndex" alias="rtpPktLossSD"   type="gauge" />
-        <mibObj oid=".1.3.6.1.4.1.9.9.42.1.5.3.1.15" instance="rttMonCtrlAdminIndex" alias="rtpPktsMIA"     type="gauge" />
-        <mibObj oid=".1.3.6.1.4.1.9.9.42.1.5.3.1.16" instance="rttMonCtrlAdminIndex" alias="rtpRFactorSD"   type="gauge" />
-        <mibObj oid=".1.3.6.1.4.1.9.9.42.1.5.3.1.17" instance="rttMonCtrlAdminIndex" alias="rtpMOSCQSD"     type="gauge" />
-        <mibObj oid=".1.3.6.1.4.1.9.9.42.1.5.3.1.18" instance="rttMonCtrlAdminIndex" alias="rtpMinOWSD"     type="gauge" />
-        <mibObj oid=".1.3.6.1.4.1.9.9.42.1.5.3.1.19" instance="rttMonCtrlAdminIndex" alias="rtpMaxOWSD"     type="gauge" />
-        <mibObj oid=".1.3.6.1.4.1.9.9.42.1.5.3.1.20" instance="rttMonCtrlAdminIndex" alias="rtpAvgOWSD"     type="gauge" />
-        <mibObj oid=".1.3.6.1.4.1.9.9.42.1.5.3.1.21" instance="rttMonCtrlAdminIndex" alias="rtpMinOWDS"     type="gauge" />
-        <mibObj oid=".1.3.6.1.4.1.9.9.42.1.5.3.1.22" instance="rttMonCtrlAdminIndex" alias="rtpMaxOWDS"     type="gauge" />
-        <mibObj oid=".1.3.6.1.4.1.9.9.42.1.5.3.1.23" instance="rttMonCtrlAdminIndex" alias="rtpAvgOWDS"     type="gauge" />
-        <mibObj oid=".1.3.6.1.4.1.9.9.42.1.5.3.1.24" instance="rttMonCtrlAdminIndex" alias="rtpTotalPktsSD" type="gauge" />
-        <mibObj oid=".1.3.6.1.4.1.9.9.42.1.5.3.1.25" instance="rttMonCtrlAdminIndex" alias="rtpTotalPktsDS" type="gauge" />
-      </group>
-
-      <!-- Stats from the CISCO-IPMROUTE-MIB -->
-
-      <group name="cisco-ipmroute-scalars" ifType="ignore">
-        <mibObj oid=".1.3.6.1.4.1.9.10.2.1.1.1" instance="0" alias="ciscoIpMRouteEnt" type="gauge" />
-      </group>
-
-      <group name="cisco-ipmroute-interfaces" ifType="all">
-        <mibObj oid=".1.3.6.1.4.1.9.10.2.1.1.5.1.1" instance="ifIndex" alias="csIpMRIfInMCOcts" type="counter" />
-        <mibObj oid=".1.3.6.1.4.1.9.10.2.1.1.5.1.2" instance="ifIndex" alias="csIpMRIfOutMCOcts" type="counter" />
-        <mibObj oid=".1.3.6.1.4.1.9.10.2.1.1.5.1.3" instance="ifIndex" alias="csIpMRIfInMCPkt" type="counter" />
-        <mibObj oid=".1.3.6.1.4.1.9.10.2.1.1.5.1.4" instance="ifIndex" alias="csIpMRIfHCInMCPkt" type="counter" />
-        <mibObj oid=".1.3.6.1.4.1.9.10.2.1.1.5.1.5" instance="ifIndex" alias="csIpMRIfOutMCPkt" type="counter" />
-        <mibObj oid=".1.3.6.1.4.1.9.10.2.1.1.5.1.6" instance="ifIndex" alias="csIpMRIfHCOutMCPkt" type="counter" />
-      </group>
-
-      <!-- Stats from the CISCO-MVPN-MIB -->
-
-      <group name="cisco-mvpn-scalars" ifType="ignore">
-        <mibObj oid=".1.3.6.1.4.1.9.10.113.1.1.1" instance="0" alias="ciscoMvpnMvrfNum" type="gauge" />
-      </group>
-
-      <group name="cisco-mvpn-vrfs" ifType="all">
-        <mibObj oid=".1.3.6.1.4.1.9.10.113.1.2.1.1.3" instance="mplsL3VpnVrf" alias="cscoMvpnGenAssocIfs" type="gauge" />
-      </group>
-
-      <!-- Stats from the CISCO-PIM-MIB -->
-
-      <group name="cisco-pim-scalars" ifType="ignore">
-        <mibObj oid=".1.3.6.1.4.1.9.9.184.1.1.1" instance="0" alias="cpimInvRegMsgsRcvd" type="counter" />
-        <mibObj oid=".1.3.6.1.4.1.9.9.184.1.1.2" instance="0" alias="cpimInvPrnMsgsRcvd" type="counter" />
-      </group>
-
-      <!-- Stats from the CISCO-IGMP-SNOOPING-MIB -->
-      <group name="cisco-igmp-snooping-interfaces" ifType="all">
-        <mibObj oid=".1.3.6.1.4.1.9.9.263.1.2.1.1.1" instance="ifIndex" alias="cisTxGeneralQueries" type="counter" />
-        <mibObj oid=".1.3.6.1.4.1.9.9.263.1.2.1.1.2" instance="ifIndex" alias="cisTxGrpSpecQueries" type="counter" />
-        <mibObj oid=".1.3.6.1.4.1.9.9.263.1.2.1.1.3" instance="ifIndex" alias="cisTxReports" type="counter" />
-        <mibObj oid=".1.3.6.1.4.1.9.9.263.1.2.1.1.4" instance="ifIndex" alias="cisTxLeaves" type="counter" />
-        <mibObj oid=".1.3.6.1.4.1.9.9.263.1.2.1.1.5" instance="ifIndex" alias="cisRxGeneralQueries" type="counter" />
-        <mibObj oid=".1.3.6.1.4.1.9.9.263.1.2.1.1.6" instance="ifIndex" alias="cisRxGrpSpecQueries" type="counter" />
-        <mibObj oid=".1.3.6.1.4.1.9.9.263.1.2.1.1.7" instance="ifIndex" alias="cisRxReports" type="counter" />
-        <mibObj oid=".1.3.6.1.4.1.9.9.263.1.2.1.1.8" instance="ifIndex" alias="cisRxLeaves" type="counter" />
-        <mibObj oid=".1.3.6.1.4.1.9.9.263.1.2.1.1.9" instance="ifIndex" alias="cisRxValidPkts" type="counter" />
-        <mibObj oid=".1.3.6.1.4.1.9.9.263.1.2.1.1.10" instance="ifIndex" alias="cisRxInvalidPkts" type="counter" />
-        <mibObj oid=".1.3.6.1.4.1.9.9.263.1.2.1.1.11" instance="ifIndex" alias="cisRxOtherPkts" type="counter" />
-        <mibObj oid=".1.3.6.1.4.1.9.9.263.1.2.1.1.12" instance="ifIndex" alias="cisRxMACGenQueries" type="counter" />
-        <mibObj oid=".1.3.6.1.4.1.9.9.263.1.2.1.1.13" instance="ifIndex" alias="cisRxTopoNotifs" type="counter" />
-        <mibObj oid=".1.3.6.1.4.1.9.9.263.1.2.1.1.14" instance="ifIndex" alias="cisV3Allows" type="counter" />
-        <mibObj oid=".1.3.6.1.4.1.9.9.263.1.2.1.1.15" instance="ifIndex" alias="cisV3Blocks" type="counter" />
-        <mibObj oid=".1.3.6.1.4.1.9.9.263.1.2.1.1.16" instance="ifIndex" alias="cisV3IsIncluded" type="counter" />
-        <mibObj oid=".1.3.6.1.4.1.9.9.263.1.2.1.1.17" instance="ifIndex" alias="cisV3IsExcluded" type="counter" />
-        <mibObj oid=".1.3.6.1.4.1.9.9.263.1.2.1.1.18" instance="ifIndex" alias="cisV3ToIncluded" type="counter" />
-        <mibObj oid=".1.3.6.1.4.1.9.9.263.1.2.1.1.19" instance="ifIndex" alias="cisV3ToExcluded" type="counter" />
-      </group>
-
-      <!-- Stats from the CISCO-SLB-MIB-->
-      <group name="cisco-slb-stats" ifType="all">
-        <mibObj oid=".1.3.6.1.4.1.9.9.161.1.1.1.1.7"  instance="ciscoSlbInstance" alias="cSlbCreatedHCConns" type="counter" />
-        <mibObj oid=".1.3.6.1.4.1.9.9.161.1.1.1.1.9"  instance="ciscoSlbInstance" alias="cSlbEstabHCConns" type="counter" />
-        <mibObj oid=".1.3.6.1.4.1.9.9.161.1.1.1.1.11" instance="ciscoSlbInstance" alias="cSlbDestroydHCConns" type="counter" />
-        <mibObj oid=".1.3.6.1.4.1.9.9.161.1.1.1.1.13" instance="ciscoSlbInstance" alias="cSlbReassgdHCConns" type="counter" />
-      </group>
-
-      <!-- Stats from the CISCO-EHANCED-SLB-MIB-->
-
-      <group name="cisco-enhanced-slb-farm-rserver-stats" ifType="all">
-        <mibObj oid=".1.3.6.1.4.1.9.9.470.1.1.3.1.2"  instance="cesServerFarmRserverEntry" alias="cSlbFarmRsAdminWt" type="gauge" />
-        <mibObj oid=".1.3.6.1.4.1.9.9.470.1.1.3.1.3"  instance="cesServerFarmRserverEntry" alias="cSlbFarmRsOperWt" type="gauge" />
-        <mibObj oid=".1.3.6.1.4.1.9.9.470.1.1.3.1.4"  instance="cesServerFarmRserverEntry" alias="cSlbFarmRsMaxConns" type="gauge" />
-        <mibObj oid=".1.3.6.1.4.1.9.9.470.1.1.3.1.5"  instance="cesServerFarmRserverEntry" alias="cSlbFarmRsMinConns" type="gauge" />
-        <mibObj oid=".1.3.6.1.4.1.9.9.470.1.1.3.1.8"  instance="cesServerFarmRserverEntry" alias="cSlbFarmRsStateDesc" type="string" />
-        <!-- NB The following connection counters are Counter64 -->
-        <mibObj oid=".1.3.6.1.4.1.9.9.470.1.1.3.1.11" instance="cesServerFarmRserverEntry" alias="cSlbFarmRsTotalConn" type="counter" />
-        <mibObj oid=".1.3.6.1.4.1.9.9.470.1.1.3.1.12" instance="cesServerFarmRserverEntry" alias="cSlbFarmRsFailConn" type="counter" />
-        <mibObj oid=".1.3.6.1.4.1.9.9.470.1.1.3.1.13" instance="cesServerFarmRserverEntry" alias="cSlbFarmRsDropConn" type="counter" />
-        <!-- NB The following is a Counter64 following Gauge semantics -->
-        <mibObj oid=".1.3.6.1.4.1.9.9.470.1.1.3.1.14" instance="cesServerFarmRserverEntry" alias="cSlbFarmRsCurrConn" type="gauge" />
-      </group>
-
-      <group name="cisco-cids-health-scalars" ifType="ignore">
-        <mibObj oid=".1.3.6.1.4.1.9.9.383.1.4.1"  instance="0" alias="cidsHlthPktLoss" type="Gauge32" />
-        <mibObj oid=".1.3.6.1.4.1.9.9.383.1.4.2"  instance="0" alias="cidsHlthPktDenyRate" type="Gauge32" />
-        <mibObj oid=".1.3.6.1.4.1.9.9.383.1.4.3"  instance="0" alias="cidsHlthAlarmsGend" type="Counter32" />
-        <mibObj oid=".1.3.6.1.4.1.9.9.383.1.4.4"  instance="0" alias="cidsHlthFragmentsIn" type="Gauge32" />
-        <mibObj oid=".1.3.6.1.4.1.9.9.383.1.4.5"  instance="0" alias="cidsHlthDatagramsIn" type="Gauge32" />
-        <mibObj oid=".1.3.6.1.4.1.9.9.383.1.4.6"  instance="0" alias="cidsHlthTcpEmbryo" type="Gauge32" />
-        <mibObj oid=".1.3.6.1.4.1.9.9.383.1.4.7"  instance="0" alias="cidsHlthTCPEstab" type="Gauge32" />
-        <mibObj oid=".1.3.6.1.4.1.9.9.383.1.4.8"  instance="0" alias="cidsHlthTcpClosing" type="Gauge32" />
-        <mibObj oid=".1.3.6.1.4.1.9.9.383.1.4.9"  instance="0" alias="cidsHlthTcpStreams" type="Gauge32" />
-        <mibObj oid=".1.3.6.1.4.1.9.9.383.1.4.10" instance="0" alias="cidsHlthActiveNodes" type="Gauge32" />
-        <mibObj oid=".1.3.6.1.4.1.9.9.383.1.4.11" instance="0" alias="cidsHlthTcpDualIpPt" type="Gauge32" />
-        <mibObj oid=".1.3.6.1.4.1.9.9.383.1.4.12" instance="0" alias="cidsHlthUdpDualIpPt" type="Gauge32" />
-        <mibObj oid=".1.3.6.1.4.1.9.9.383.1.4.13" instance="0" alias="cidsHlthIpDualIp" type="Gauge32" />
-        <mibObj oid=".1.3.6.1.4.1.9.9.383.1.4.14" instance="0" alias="cidsHlthMemCritical" type="Gauge32" />
-      </group>
-
-      <systemDef name="Cisco Altiga">
-        <sysoidMask>.1.3.6.1.4.1.3076.</sysoidMask>
-        <collect>
-          <includeGroup>cisco-cike</includeGroup>
-          <includeGroup>altiga</includeGroup>
-        </collect>
-      </systemDef>
-
-      <systemDef name = "Cisco Aironet">
-        <sysoid>.1.3.6.1.4.1.9.1.380</sysoid>
-        <collect>
-          <includeGroup>cisco-aironet-stats</includeGroup>
-        </collect>
-      </systemDef>
-
-      <systemDef name="Cisco CSS">
-        <sysoidMask>.1.3.6.1.4.1.9.9.</sysoidMask>
-        <collect>
-          <includeGroup>cisco-css</includeGroup>
-        </collect>
-      </systemDef>
-
-      <systemDef name = "Cisco C1200">
-        <sysoid>.1.3.6.1.4.1.9.1.525</sysoid>
-        <collect>
-          <includeGroup>cisco-ap-dot11-stats</includeGroup>
-        </collect>
-      </systemDef>
-
-      <systemDef name = "Cisco C1240">
-        <sysoid>.1.3.6.1.4.1.9.1.685</sysoid>
-        <collect>
-          <includeGroup>cisco-ap-dot11-stats</includeGroup>
-        </collect>
-      </systemDef>
-
-      <systemDef name = "Cisco C1250">
-        <sysoid>.1.3.6.1.4.1.9.1.758</sysoid>
-        <collect>
-          <includeGroup>cisco-ap-dot11-stats</includeGroup>
-        </collect>
-      </systemDef>
-
-      <systemDef name="Cisco PIX1"><!-- PIX 515 -->
-        <sysoid>.1.3.6.1.4.1.9.1.390</sysoid>
-        <collect>
-          <includeGroup>cisco-pix</includeGroup>
-        </collect>
-      </systemDef>
-
-      <systemDef name="Cisco PIX2"><!-- PIX 501 -->
-        <sysoid>.1.3.6.1.4.1.9.1.417</sysoid>
-        <collect>
-          <includeGroup>cisco-pix</includeGroup>
-        </collect>
-      </systemDef>
-
-      <systemDef name="Cisco PIX3"><!-- PIX 515E -->
-        <sysoid>.1.3.6.1.4.1.9.1.451</sysoid>
-        <collect>
-          <includeGroup>cisco-pix</includeGroup>
-        </collect>
-      </systemDef>
-
-      <systemDef name="Cisco PIX - ciscoPIXFirewall">
-        <sysoid>.1.3.6.1.4.1.9.1.227</sysoid>
-        <collect>
-          <includeGroup>cisco-pix</includeGroup>
-        </collect>
-      </systemDef>
-
-      <systemDef name="Cisco PIX 506">
-        <sysoid>.1.3.6.1.4.1.9.1.389</sysoid>
-        <collect>
-          <includeGroup>cisco-pix</includeGroup>
-        </collect>
-      </systemDef>
-
-      <systemDef name="Cisco PIX 520">
-        <sysoid>.1.3.6.1.4.1.9.1.391</sysoid>
-        <collect>
-          <includeGroup>cisco-pix</includeGroup>
-        </collect>
-      </systemDef>
-
-      <systemDef name="Cisco PIX 525">
-        <sysoid>.1.3.6.1.4.1.9.1.392</sysoid>
-        <collect>
-          <includeGroup>cisco-pix</includeGroup>
-        </collect>
-      </systemDef>
-
-      <systemDef name="Cisco PIX 535">
-        <sysoid>.1.3.6.1.4.1.9.1.393</sysoid>
-        <collect>
-          <includeGroup>cisco-pix</includeGroup>
-        </collect>
-      </systemDef>
-
-      <systemDef name="Cisco PIX 506E">
-        <sysoid>.1.3.6.1.4.1.9.1.450</sysoid>
-        <collect>
-          <includeGroup>cisco-pix</includeGroup>
-        </collect>
-      </systemDef>
-
-      <systemDef name="Cisco PIX 535sc">
-        <sysoid>.1.3.6.1.4.1.9.1.675</sysoid>
-        <collect>
-          <includeGroup>cisco-pix</includeGroup>
-        </collect>
-      </systemDef>
-
-      <systemDef name="Cisco PIX 525sc">
-        <sysoid>.1.3.6.1.4.1.9.1.676</sysoid>
-        <collect>
-          <includeGroup>cisco-pix</includeGroup>
-        </collect>
-      </systemDef>
-
-      <systemDef name="Cisco PIX 515Esc">
-        <sysoid>.1.3.6.1.4.1.9.1.677</sysoid>
-        <collect>
-          <includeGroup>cisco-pix</includeGroup>
-        </collect>
-      </systemDef>
-
-      <systemDef name="Cisco PIX 515sc">
-        <sysoid>.1.3.6.1.4.1.9.1.678</sysoid>
-        <collect>
-          <includeGroup>cisco-pix</includeGroup>
-        </collect>
-      </systemDef>
-
-      <systemDef name="Cisco PIX 515sy">
-        <sysoid>.1.3.6.1.4.1.9.1.768</sysoid>
-        <collect>
-          <includeGroup>cisco-pix</includeGroup>
-        </collect>
-      </systemDef>
-
-      <systemDef name="Cisco PIX 515Esy">
-        <sysoid>.1.3.6.1.4.1.9.1.769</sysoid>
-        <collect>
-          <includeGroup>cisco-pix</includeGroup>
-        </collect>
-      </systemDef>
-
-      <systemDef name="Cisco PIX 525sy">
-        <sysoid>.1.3.6.1.4.1.9.1.770</sysoid>
-        <collect>
-          <includeGroup>cisco-pix</includeGroup>
-        </collect>
-      </systemDef>
-
-      <systemDef name="Cisco PIX 535sy">
-        <sysoid>.1.3.6.1.4.1.9.1.771</sysoid>
-        <collect>
-          <includeGroup>cisco-pix</includeGroup>
-        </collect>
-      </systemDef>
-
-      <systemDef name="Cisco IDS 4210">
-        <sysoid>.1.3.6.1.4.1.9.1.645</sysoid>
-        <collect>
-          <includeGroup>cisco-pix</includeGroup>
-          <includeGroup>cisco-cids-health-scalars</includeGroup>
-        </collect>
-      </systemDef>
-
-      <systemDef name="Cisco IDS 4215">
-        <sysoid>.1.3.6.1.4.1.9.1.646</sysoid>
-        <collect>
-          <includeGroup>cisco-pix</includeGroup>
-          <includeGroup>cisco-cids-health-scalars</includeGroup>
-        </collect>
-      </systemDef>
-
-      <systemDef name="Cisco IDS 4235">
-        <sysoid>.1.3.6.1.4.1.9.1.647</sysoid>
-        <collect>
-          <includeGroup>cisco-pix</includeGroup>
-          <includeGroup>cisco-cids-health-scalars</includeGroup>
-        </collect>
-      </systemDef>
-
-      <systemDef name="Cisco IPS 4240">
-        <sysoid>.1.3.6.1.4.1.9.1.648</sysoid>
-        <collect>
-          <includeGroup>cisco-pix</includeGroup>
-          <includeGroup>cisco-cids-health-scalars</includeGroup>
-        </collect>
-      </systemDef>
-
-      <systemDef name="Cisco IDS 4250">
-        <sysoid>.1.3.6.1.4.1.9.1.649</sysoid>
-        <collect>
-          <includeGroup>cisco-pix</includeGroup>
-          <includeGroup>cisco-cids-health-scalars</includeGroup>
-        </collect>
-      </systemDef>
-
-      <systemDef name="Cisco IDS 4250SX">
-        <sysoid>.1.3.6.1.4.1.9.1.650</sysoid>
-        <collect>
-          <includeGroup>cisco-pix</includeGroup>
-          <includeGroup>cisco-cids-health-scalars</includeGroup>
-        </collect>
-      </systemDef>
-
-      <systemDef name="Cisco IDS 4250XL">
-        <sysoid>.1.3.6.1.4.1.9.1.651</sysoid>
-        <collect>
-          <includeGroup>cisco-pix</includeGroup>
-          <includeGroup>cisco-cids-health-scalars</includeGroup>
-        </collect>
-      </systemDef>
-
-      <systemDef name="Cisco IPS 4255">
-        <sysoid>.1.3.6.1.4.1.9.1.652</sysoid>
-        <collect>
-          <includeGroup>cisco-pix</includeGroup>
-          <includeGroup>cisco-cids-health-scalars</includeGroup>
-        </collect>
-      </systemDef>
-
-      <systemDef name="Cisco IDS IDSM2">
-        <sysoid>.1.3.6.1.4.1.9.1.653</sysoid>
-        <collect>
-          <includeGroup>cisco-pix</includeGroup>
-          <includeGroup>cisco-cids-health-scalars</includeGroup>
-        </collect>
-      </systemDef>
-
-      <systemDef name="Cisco IDS NMCIDS">
-        <sysoid>.1.3.6.1.4.1.9.1.654</sysoid>
-        <collect>
-          <includeGroup>cisco-pix</includeGroup>
-          <includeGroup>cisco-cids-health-scalars</includeGroup>
-        </collect>
-      </systemDef>
-
-      <systemDef name="Cisco IPS Security Service Module SSM-20">
-        <sysoid>.1.3.6.1.4.1.9.1.655</sysoid>
-        <collect>
-          <includeGroup>cisco-pix</includeGroup>
-          <includeGroup>cisco-cids-health-scalars</includeGroup>
-        </collect>
-      </systemDef>
-
-      <systemDef name="Cisco IPS Security Service Module SSM-10">
-        <sysoid>.1.3.6.1.4.1.9.1.662</sysoid>
-        <collect>
-          <includeGroup>cisco-pix</includeGroup>
-          <includeGroup>cisco-cids-health-scalars</includeGroup>
-        </collect>
-      </systemDef>
-
-      <systemDef name="Cisco Firewall Service Module">
-        <sysoid>.1.3.6.1.4.1.9.1.674</sysoid>
-        <collect>
-          <includeGroup>cisco-pix</includeGroup>
-        </collect>
-      </systemDef>
-
-      <systemDef name="Cisco IDS 4220">
-        <sysoid>.1.3.6.1.4.1.9.1.741</sysoid>
-        <collect>
-          <includeGroup>cisco-pix</includeGroup>
-          <includeGroup>cisco-cids-health-scalars</includeGroup>
-        </collect>
-      </systemDef>
-
-      <systemDef name="Cisco IDS 4230">
-        <sysoid>.1.3.6.1.4.1.9.1.742</sysoid>
-        <collect>
-          <includeGroup>cisco-pix</includeGroup>
-          <includeGroup>cisco-cids-health-scalars</includeGroup>
-        </collect>
-      </systemDef>
-
-      <systemDef name="Cisco IPS 4260">
-        <sysoid>.1.3.6.1.4.1.9.1.743</sysoid>
-        <collect>
-          <includeGroup>cisco-pix</includeGroup>
-          <includeGroup>cisco-cids-health-scalars</includeGroup>
-        </collect>
-      </systemDef>
-
-      <systemDef name="Cisco IPS virtual sensor">
-        <sysoid>.1.3.6.1.4.1.9.1.806</sysoid>
-        <collect>
-          <includeGroup>cisco-pix</includeGroup>
-          <includeGroup>cisco-cids-health-scalars</includeGroup>
-        </collect>
-      </systemDef>
-
-      <systemDef name="Cisco IDS 4215 Virtual">
-        <sysoid>.1.3.6.1.4.1.9.1.807</sysoid>
-        <collect>
-          <includeGroup>cisco-pix</includeGroup>
-          <includeGroup>cisco-cids-health-scalars</includeGroup>
-        </collect>
-      </systemDef>
-
-      <systemDef name="Cisco IDS 4235 Virtual">
-        <sysoid>.1.3.6.1.4.1.9.1.808</sysoid>
-        <collect>
-          <includeGroup>cisco-pix</includeGroup>
-          <includeGroup>cisco-cids-health-scalars</includeGroup>
-        </collect>
-      </systemDef>
-
-      <systemDef name="Cisco IDS 4250 Virtual">
-        <sysoid>.1.3.6.1.4.1.9.1.809</sysoid>
-        <collect>
-          <includeGroup>cisco-pix</includeGroup>
-          <includeGroup>cisco-cids-health-scalars</includeGroup>
-        </collect>
-      </systemDef>
-
-      <systemDef name="Cisco IDS 4250SX Virtual">
-        <sysoid>.1.3.6.1.4.1.9.1.810</sysoid>
-        <collect>
-          <includeGroup>cisco-pix</includeGroup>
-          <includeGroup>cisco-cids-health-scalars</includeGroup>
-        </collect>
-      </systemDef>
-
-      <systemDef name="Cisco IDS 4250XL Virtual">
-        <sysoid>.1.3.6.1.4.1.9.1.811</sysoid>
-        <collect>
-          <includeGroup>cisco-pix</includeGroup>
-          <includeGroup>cisco-cids-health-scalars</includeGroup>
-        </collect>
-      </systemDef>
-
-      <systemDef name="Cisco IDS 4240 Virtual">
-        <sysoid>.1.3.6.1.4.1.9.1.812</sysoid>
-        <collect>
-          <includeGroup>cisco-pix</includeGroup>
-          <includeGroup>cisco-cids-health-scalars</includeGroup>
-        </collect>
-      </systemDef>
-
-      <systemDef name="Cisco IDS 4255 Virtual">
-        <sysoid>.1.3.6.1.4.1.9.1.813</sysoid>
-        <collect>
-          <includeGroup>cisco-pix</includeGroup>
-          <includeGroup>cisco-cids-health-scalars</includeGroup>
-        </collect>
-      </systemDef>
-
-      <systemDef name="Cisco IDS 4260 Virtual">
-        <sysoid>.1.3.6.1.4.1.9.1.814</sysoid>
-        <collect>
-          <includeGroup>cisco-pix</includeGroup>
-          <includeGroup>cisco-cids-health-scalars</includeGroup>
-        </collect>
-      </systemDef>
-
-      <systemDef name="Cisco IDS IDSM2 Virtual">
-        <sysoid>.1.3.6.1.4.1.9.1.815</sysoid>
-        <collect>
-          <includeGroup>cisco-pix</includeGroup>
-          <includeGroup>cisco-cids-health-scalars</includeGroup>
-        </collect>
-      </systemDef>
-
-      <systemDef name="Cisco IPS Security Service Module SSM-20 virtual sensor">
-        <sysoid>.1.3.6.1.4.1.9.1.816</sysoid>
-        <collect>
-          <includeGroup>cisco-pix</includeGroup>
-          <includeGroup>cisco-cids-health-scalars</includeGroup>
-        </collect>
-      </systemDef>
-
-      <systemDef name="Cisco IPS Security Service Module SSM-10 virtual sensor">
-        <sysoid>.1.3.6.1.4.1.9.1.817</sysoid>
-        <collect>
-          <includeGroup>cisco-pix</includeGroup>
-          <includeGroup>cisco-cids-health-scalars</includeGroup>
-        </collect>
-      </systemDef>
-
-      <systemDef name="Cisco IPS 4270 Sensor">
-        <sysoid>.1.3.6.1.4.1.9.1.830</sysoid>
-        <collect>
-          <includeGroup>cisco-pix</includeGroup>
-          <includeGroup>cisco-cids-health-scalars</includeGroup>
-        </collect>
-      </systemDef>
-
-      <systemDef name="Cisco IPS 4270 Virtual Sensor">
-        <sysoid>.1.3.6.1.4.1.9.1.831</sysoid>
-        <collect>
-          <includeGroup>cisco-pix</includeGroup>
-          <includeGroup>cisco-cids-health-scalars</includeGroup>
-        </collect>
-      </systemDef>
-
-      <systemDef name="Cisco ASA5510">
-        <sysoid>.1.3.6.1.4.1.9.1.669</sysoid>
-        <collect>
-          <includeGroup>cisco-pix</includeGroup>
-          <includeGroup>cisco-cike</includeGroup>
-          <includeGroup>cisco-cipsec</includeGroup>
-          <includeGroup>cisco-memory</includeGroup>
-        </collect>
-      </systemDef>
-
-      <systemDef name="Cisco ASA5520">
-        <sysoid>.1.3.6.1.4.1.9.1.670</sysoid>
-        <collect>
-          <includeGroup>cisco-pix</includeGroup>
-          <includeGroup>cisco-cike</includeGroup>
-          <includeGroup>cisco-cipsec</includeGroup>
-          <includeGroup>cisco-memory</includeGroup>
-        </collect>
-      </systemDef>
-
-      <systemDef name="Cisco ASA5520sc">
-        <sysoid>.1.3.6.1.4.1.9.1.671</sysoid>
-        <collect>
-          <includeGroup>cisco-pix</includeGroup>
-          <includeGroup>cisco-cike</includeGroup>
-          <includeGroup>cisco-cipsec</includeGroup>
-          <includeGroup>cisco-memory</includeGroup>
-        </collect>
-      </systemDef>
-
-      <systemDef name="Cisco ASA5540">
-        <sysoid>.1.3.6.1.4.1.9.1.672</sysoid>
-        <collect>
-          <includeGroup>cisco-pix</includeGroup>
-          <includeGroup>cisco-cike</includeGroup>
-          <includeGroup>cisco-cipsec</includeGroup>
-          <includeGroup>cisco-memory</includeGroup>
-        </collect>
-      </systemDef>
-
-      <systemDef name="Cisco ASA5540sc">
-        <sysoid>.1.3.6.1.4.1.9.1.673</sysoid>
-        <collect>
-          <includeGroup>cisco-pix</includeGroup>
-          <includeGroup>cisco-cike</includeGroup>
-          <includeGroup>cisco-cipsec</includeGroup>
-          <includeGroup>cisco-memory</includeGroup>
-        </collect>
-      </systemDef>
-
-      <systemDef name="Cisco ASA5505">
-        <sysoid>.1.3.6.1.4.1.9.1.745</sysoid>
-        <collect>
-          <includeGroup>cisco-pix</includeGroup>
-          <includeGroup>cisco-cike</includeGroup>
-          <includeGroup>cisco-cipsec</includeGroup>
-          <includeGroup>cisco-memory</includeGroup>
-        </collect>
-      </systemDef>
-
-      <systemDef name="Cisco ASA5550">
-        <sysoid>.1.3.6.1.4.1.9.1.753</sysoid>
-        <collect>
-          <includeGroup>cisco-pix</includeGroup>
-          <includeGroup>cisco-cike</includeGroup>
-          <includeGroup>cisco-cipsec</includeGroup>
-          <includeGroup>cisco-memory</includeGroup>
-        </collect>
-      </systemDef>
-
-      <systemDef name="Cisco ASA5550sc">
-        <sysoid>.1.3.6.1.4.1.9.1.763</sysoid>
-        <collect>
-          <includeGroup>cisco-pix</includeGroup>
-          <includeGroup>cisco-cike</includeGroup>
-          <includeGroup>cisco-cipsec</includeGroup>
-          <includeGroup>cisco-memory</includeGroup>
-        </collect>
-      </systemDef>
-
-      <systemDef name="Cisco ASA5520sy">
-        <sysoid>.1.3.6.1.4.1.9.1.764</sysoid>
-        <collect>
-          <includeGroup>cisco-pix</includeGroup>
-          <includeGroup>cisco-cike</includeGroup>
-          <includeGroup>cisco-cipsec</includeGroup>
-          <includeGroup>cisco-memory</includeGroup>
-        </collect>
-      </systemDef>
-
-      <systemDef name="Cisco ASA5540sy">
-        <sysoid>.1.3.6.1.4.1.9.1.765</sysoid>
-        <collect>
-          <includeGroup>cisco-pix</includeGroup>
-          <includeGroup>cisco-cike</includeGroup>
-          <includeGroup>cisco-cipsec</includeGroup>
-          <includeGroup>cisco-memory</includeGroup>
-        </collect>
-      </systemDef>
-
-      <systemDef name="Cisco ASA5550sy">
-        <sysoid>.1.3.6.1.4.1.9.1.766</sysoid>
-        <collect>
-          <includeGroup>cisco-pix</includeGroup>
-          <includeGroup>cisco-cike</includeGroup>
-          <includeGroup>cisco-cipsec</includeGroup>
-          <includeGroup>cisco-memory</includeGroup>
-        </collect>
-      </systemDef>
-
-      <systemDef name="Cisco ASA5510sc">
-        <sysoid>.1.3.6.1.4.1.9.1.773</sysoid>
-        <collect>
-          <includeGroup>cisco-pix</includeGroup>
-          <includeGroup>cisco-cike</includeGroup>
-          <includeGroup>cisco-cipsec</includeGroup>
-          <includeGroup>cisco-memory</includeGroup>
-        </collect>
-      </systemDef>
-
-      <systemDef name="Cisco ASA5510sy">
-        <sysoid>.1.3.6.1.4.1.9.1.774</sysoid>
-        <collect>
-          <includeGroup>cisco-pix</includeGroup>
-          <includeGroup>cisco-cike</includeGroup>
-          <includeGroup>cisco-cipsec</includeGroup>
-          <includeGroup>cisco-memory</includeGroup>
-        </collect>
-      </systemDef>
-
-      <systemDef name="Cisco ASA5515-X">
-        <sysoid>.1.3.6.1.4.1.9.1.1421</sysoid>
-        <collect>
-          <includeGroup>cisco-pix</includeGroup>
-          <includeGroup>cisco-cike</includeGroup>
-          <includeGroup>cisco-cipsec</includeGroup>
-          <includeGroup>cisco-memory</includeGroup>
-        </collect>
-      </systemDef>
-
-      <systemDef name="Cisco ASA5525-X">
-        <sysoid>.1.3.6.1.4.1.9.1.1408</sysoid>
-        <collect>
-          <includeGroup>cisco-pix</includeGroup>
-          <includeGroup>cisco-cike</includeGroup>
-          <includeGroup>cisco-cipsec</includeGroup>
-          <includeGroup>cisco-memory</includeGroup>
-        </collect>
-      </systemDef>
-
-      <systemDef name="Cisco ASA5580">
-        <sysoid>.1.3.6.1.4.1.9.1.914</sysoid>
-        <collect>
-          <includeGroup>cisco-pix</includeGroup>
-          <includeGroup>cisco-cike</includeGroup>
-          <includeGroup>cisco-cipsec</includeGroup>
-          <includeGroup>cisco-memory</includeGroup>
-        </collect>
-      </systemDef>
-
-      <systemDef name="Cisco ASA5585Ssp10">
-        <sysoid>.1.3.6.1.4.1.9.1.1194</sysoid>
-        <collect>
-          <includeGroup>cisco-pix</includeGroup>
-          <includeGroup>cisco-cike</includeGroup>
-          <includeGroup>cisco-cipsec</includeGroup>
-          <includeGroup>cisco-memory</includeGroup>
-        </collect>
-      </systemDef>
-
-      <systemDef name="Cisco ASA5585Ssp20">
-        <sysoid>.1.3.6.1.4.1.9.1.1195</sysoid>
-        <collect>
-          <includeGroup>cisco-pix</includeGroup>
-          <includeGroup>cisco-cike</includeGroup>
-          <includeGroup>cisco-cipsec</includeGroup>
-          <includeGroup>cisco-memory</includeGroup>
-        </collect>
-      </systemDef>
-
-      <systemDef name="Cisco ASA5585Ssp40">
-        <sysoid>.1.3.6.1.4.1.9.1.1196</sysoid>
-        <collect>
-          <includeGroup>cisco-pix</includeGroup>
-          <includeGroup>cisco-cike</includeGroup>
-          <includeGroup>cisco-cipsec</includeGroup>
-          <includeGroup>cisco-memory</includeGroup>
-        </collect>
-      </systemDef>
-
-      <systemDef name="Cisco ASA5585Ssp60">
-        <sysoid>.1.3.6.1.4.1.9.1.1197</sysoid>
-        <collect>
-          <includeGroup>cisco-pix</includeGroup>
-          <includeGroup>cisco-cike</includeGroup>
-          <includeGroup>cisco-cipsec</includeGroup>
-          <includeGroup>cisco-memory</includeGroup>
-        </collect>
-      </systemDef>
-
-      <systemDef name="Cisco ASA 5585-X Security Services Processor-60">
-        <sysoid>.1.3.6.1.4.1.9.1.1201</sysoid>
-        <collect>
-          <includeGroup>cisco-pix</includeGroup>
-          <includeGroup>cisco-cike</includeGroup>
-          <includeGroup>cisco-cipsec</includeGroup>
-          <includeGroup>cisco-memory</includeGroup>
-        </collect>
-      </systemDef>
-
-      <systemDef name="Cisco Routers">
-        <sysoidMask>.1.3.6.1.4.1.9.1.</sysoidMask>
-        <collect>
-          <includeGroup>cisco-memory</includeGroup>
-          <includeGroup>cisco-router</includeGroup>
-          <includeGroup>cisco-temperature</includeGroup>
-          <includeGroup>cisco-voltage</includeGroup>
-          <includeGroup>cisco-router-interface</includeGroup>
-          <includeGroup>adsl-line</includeGroup>
-          <includeGroup>cisco-rttmon-latest-jitter-stats</includeGroup>
-          <includeGroup>cisco-rttmon-latest-rtp-stats</includeGroup>
-          <includeGroup>rfc1315-frame-relay</includeGroup>
-          <includeGroup>cisco-frame-relay</includeGroup>
-          <includeGroup>mib2-X-interfaces</includeGroup>
-          <includeGroup>mib2-X-interfaces-pkts</includeGroup>
-          <includeGroup>ietf-bgp4-peer-stats</includeGroup>
-          <includeGroup>cisco-bgp-peer-addr-family-prefix-stats</includeGroup>
-          <includeGroup>cisco-docs-ext-ifupchannel</includeGroup>
-          <includeGroup>cisco-docs-ext-ifmacchan</includeGroup>
-        </collect>
-      </systemDef>
-
-      <systemDef name="Cisco CallManager">
-        <sysoid>.1.3.6.1.4.1.9.1.583</sysoid>
-        <collect>
-          <includeGroup>cisco-ccm</includeGroup>
-        </collect>
-      </systemDef>
-
-      <systemDef name="Cisco ACE Load Balancer 10K9">
-        <sysoid>.1.3.6.1.4.1.9.1.730</sysoid>
-        <collect>
-          <includeGroup>cisco-slb-stats</includeGroup>
-          <includeGroup>cisco-enhanced-slb-farm-rserver-stats</includeGroup>
-        </collect>
-      </systemDef>
-
-      <systemDef name="Cisco ACE Load Balancer 4710K9">
-        <sysoid>.1.3.6.1.4.1.9.1.824</sysoid>
-        <collect>
-          <includeGroup>cisco-slb-stats</includeGroup>
-          <includeGroup>cisco-enhanced-slb-farm-rserver-stats</includeGroup>
-        </collect>
-      </systemDef>
-
-      <systemDef name="Cisco TelePresence MCU 4501"> 
-         <sysoid>.1.2.826.0.1.4616240.1.1.4501</sysoid> 
-         <collect> 
-          <includeGroup>mib2-interfaces</includeGroup> 
-        </collect> 
-      </systemDef> 
-
->>>>>>> c2233698
 </datacollection-group>