--- conflicted
+++ resolved
@@ -21,7 +21,6 @@
       <storageStrategy class="org.opennms.netmgt.dao.support.SiblingColumnStorageStrategy">
          <parameter key="sibling-column-name" value="juniSPUMonNodeDescr"/>
       </storageStrategy>
-<<<<<<< HEAD
    </resourceType>
    <group name="juniper-router" ifType="all">
       <mibObj oid=".1.3.6.1.4.1.2636.3.1.13.1.5" instance="jnxOperatingTable" alias="jnxOpDescr" type="string"/>
@@ -146,8 +145,22 @@
          <includeGroup>mib2-X-interfaces-pkts</includeGroup>
       </collect>
    </systemDef>
+   <systemDef name="Juniper SRX210he2 Routers">
+      <sysoidMask>.1.3.6.1.4.1.2636.1.1.1.2.36</sysoidMask>
+      <collect>
+         <includeGroup>juniper-spu-monitor</includeGroup>
+         <includeGroup>juniper-fwdd-process</includeGroup>
+      </collect>
+   </systemDef>
    <systemDef name="Juniper SRX240 Routers">
       <sysoidMask>.1.3.6.1.4.1.2636.1.1.1.2.39</sysoidMask>
+      <collect>
+         <includeGroup>juniper-spu-monitor</includeGroup>
+         <includeGroup>juniper-fwdd-process</includeGroup>
+      </collect>
+   </systemDef>
+   <systemDef name="Juniper SRX100h Routers">
+      <sysoidMask>.1.3.6.1.4.1.2636.1.1.1.2.41</sysoidMask>
       <collect>
          <includeGroup>juniper-spu-monitor</includeGroup>
          <includeGroup>juniper-fwdd-process</includeGroup>
@@ -171,192 +184,4 @@
          <includeGroup>ive</includeGroup>
       </collect>
    </systemDef>
-=======
-    </resourceType>
-
-
-      <!-- Juniper MIBs -->
-      <group name="juniper-router" ifType="all">
-        <mibObj oid=".1.3.6.1.4.1.2636.3.1.13.1.5"  instance="jnxOperatingTable" alias="jnxOpDescr"     type="string" />
-        <mibObj oid=".1.3.6.1.4.1.2636.3.1.13.1.8"  instance="jnxOperatingTable" alias="jnxOpCpu"       type="gauge32" />
-        <mibObj oid=".1.3.6.1.4.1.2636.3.1.13.1.7"  instance="jnxOperatingTable" alias="jnxOpTemp"      type="gauge32" />
-        <mibObj oid=".1.3.6.1.4.1.2636.3.1.13.1.11" instance="jnxOperatingTable" alias="jnxOpBuff"      type="gauge32" />
-        <mibObj oid=".1.3.6.1.4.1.2636.3.1.13.1.20" instance="jnxOperatingTable" alias="jnxOpLoad1Min"  type="gauge32" />
-        <mibObj oid=".1.3.6.1.4.1.2636.3.1.13.1.21" instance="jnxOperatingTable" alias="jnxOpLoad5Min"  type="gauge32" />
-        <mibObj oid=".1.3.6.1.4.1.2636.3.1.13.1.22" instance="jnxOperatingTable" alias="jnxOpLoad15Min" type="gauge32" />
-      </group>
-
-      <group name="juniper-erx-router" ifType="ignore">
-        <mibObj oid=".1.3.6.1.4.1.4874.2.2.20.1.8.1" instance="0" alias="juniSubsMaxCount"  type="integer" />
-        <mibObj oid=".1.3.6.1.4.1.4874.2.2.20.1.8.2" instance="0" alias="juniSubsPeakCount" type="Gauge32" />
-        <mibObj oid=".1.3.6.1.4.1.4874.2.2.20.1.8.3" instance="0" alias="juniSubsCount"     type="Gauge32" />
-      </group>
-
-      <group name="juniper-erx-systemslot" ifType="all">
-        <mibObj oid=".1.3.6.1.4.1.4874.2.2.2.1.3.4.1.6" instance="juniSystemSlot" alias="juniSystemModuleDescr" type="string" />
-        <mibObj oid=".1.3.6.1.4.1.4874.2.2.2.1.3.5.1.3" instance="juniSystemSlot" alias="juniSMCpuUtilPct"      type="integer" />
-        <mibObj oid=".1.3.6.1.4.1.4874.2.2.2.1.3.5.1.4" instance="juniSystemSlot" alias="juniSMMemUtilPct"      type="integer" />
-      </group>
-
-      <group name="juniper-erx-temperature" ifType="all">
-        <mibObj oid=".1.3.6.1.4.1.4874.2.2.2.1.9.4.1.3" instance="juniSystemTempIndex" alias="juniSTValue"         type="integer" />
-        <mibObj oid=".1.3.6.1.4.1.4874.2.2.2.1.9.4.1.4" instance="juniSystemTempIndex" alias="juniSTPhysicalIndex" type="string" />
-      </group>
-
-      <group name="juniper-spu-monitor" ifType="all">
-        <mibObj oid=".1.3.6.1.4.1.2636.3.39.1.12.1.1.1.11" instance="jnxJsSPUMonitoringObjectsTable" alias="juniSPUMonNodeDescr"    type="string" />
-        <mibObj oid=".1.3.6.1.4.1.2636.3.39.1.12.1.1.1.4"  instance="jnxJsSPUMonitoringObjectsTable" alias="jnxJsSPUMonCPUUsage"    type="Gauge32" />
-        <mibObj oid=".1.3.6.1.4.1.2636.3.39.1.12.1.1.1.6"  instance="jnxJsSPUMonitoringObjectsTable" alias="juniSPUMonCurrFlow"     type="Gauge32" />
-        <mibObj oid=".1.3.6.1.4.1.2636.3.39.1.12.1.1.1.7"  instance="jnxJsSPUMonitoringObjectsTable" alias="juniSPUMonMaxFlow"      type="Gauge32" />
-      </group>
-
-      <group name="juniper-jrouter" ifType="ignore">
-        <mibObj oid=".1.3.6.1.4.1.2636.3.1.13.1.11.9.1.0" instance="0" alias="juniperMemUsed"      type="gauge32" />
-        <mibObj oid=".1.3.6.1.4.1.2636.3.1.13.1.15.9.1.0" instance="0" alias="juniperMemInst"      type="gauge32" />
-        <mibObj oid=".1.3.6.1.4.1.2636.3.1.13.1.7.9.1.0"  instance="0" alias="juniperTempRe"       type="gauge32" />
-        <mibObj oid=".1.3.6.1.4.1.2636.3.1.13.1.8.9.1.0"  instance="0" alias="juniperCpuRe"        type="gauge32" />
-      </group>
-
-      <group name="juniper-fwdd-process" ifType="ignore">
-        <mibObj oid=".1.3.6.1.4.1.2636.3.34.1.1"          instance="0" alias="junFwddCpuMKernel"   type="gauge32" />
-        <mibObj oid=".1.3.6.1.4.1.2636.3.34.1.2"          instance="0" alias="junFwddCpuRtThread"  type="gauge32" />
-        <mibObj oid=".1.3.6.1.4.1.2636.3.34.1.3"          instance="0" alias="junFwddHeapUtiliz"   type="gauge32" />
-        <mibObj oid=".1.3.6.1.4.1.2636.3.34.1.4"          instance="0" alias="junFwddBufferUtiliz" type="gauge32" />
-        <mibObj oid=".1.3.6.1.4.1.2636.3.34.1.5"          instance="0" alias="junFwddUptime"       type="gauge32" />
-      </group>
-
-      <group name="juniper-mroute-interfaces" ifType="all">
-        <mibObj oid=".1.3.6.1.4.1.4874.2.2.65.1.2.4.1.1" instance="ifIndex" alias="juniMRtIfActiveGrp" type="Gauge32" />
-        <mibObj oid=".1.3.6.1.4.1.4874.2.2.65.1.2.4.1.2" instance="ifIndex" alias="juniMRtIfBlockedGrp" type="Gauge32" />
-      </group>
-
-      <group name="juniper-pim-scalars" ifType="ignore">
-        <mibObj oid=".1.3.6.1.4.1.4874.2.2.43.1.1.1"  instance="0" alias="juniPimHelloRcvd" type="Counter32" />
-        <mibObj oid=".1.3.6.1.4.1.4874.2.2.43.1.1.2"  instance="0" alias="juniPimJoinPrunRcvd" type="Counter32" />
-        <mibObj oid=".1.3.6.1.4.1.4874.2.2.43.1.1.3"  instance="0" alias="juniPimAssertRcvd" type="Counter32" />
-        <mibObj oid=".1.3.6.1.4.1.4874.2.2.43.1.1.4"  instance="0" alias="juniPimGraftRcvd" type="Counter32" />
-        <mibObj oid=".1.3.6.1.4.1.4874.2.2.43.1.1.5"  instance="0" alias="juniPimGraftAckRcvd" type="Counter32" />
-        <mibObj oid=".1.3.6.1.4.1.4874.2.2.43.1.1.6"  instance="0" alias="juniPimHelloSent" type="Counter32" />
-        <mibObj oid=".1.3.6.1.4.1.4874.2.2.43.1.1.7"  instance="0" alias="juniPimJoinPrunSent" type="Counter32" />
-        <mibObj oid=".1.3.6.1.4.1.4874.2.2.43.1.1.8"  instance="0" alias="juniPimAssertSent" type="Counter32" />
-        <mibObj oid=".1.3.6.1.4.1.4874.2.2.43.1.1.9"  instance="0" alias="juniPimGraftSent" type="Counter32" />
-        <mibObj oid=".1.3.6.1.4.1.4874.2.2.43.1.1.10" instance="0" alias="juniPimGraftAckSent" type="Counter32" />
-      </group>
-
-      <group name="juniper-pim-interfaces" ifType="all">
-        <mibObj oid=".1.3.6.1.4.1.4874.2.2.43.1.1.11.1.1"  instance="ifIndex" alias="juniPimIfHelloRcvd" type="Counter32" />
-        <mibObj oid=".1.3.6.1.4.1.4874.2.2.43.1.1.11.1.2"  instance="ifIndex" alias="juniPimIfJnPrunRcvd" type="Counter32" />
-        <mibObj oid=".1.3.6.1.4.1.4874.2.2.43.1.1.11.1.3"  instance="ifIndex" alias="juniPimIfAssertRcvd" type="Counter32" />
-        <mibObj oid=".1.3.6.1.4.1.4874.2.2.43.1.1.11.1.4"  instance="ifIndex" alias="juniPimIfGraftRcvd" type="Counter32" />
-        <mibObj oid=".1.3.6.1.4.1.4874.2.2.43.1.1.11.1.5"  instance="ifIndex" alias="juniPimIfGftAckRcvd" type="Counter32" />
-        <mibObj oid=".1.3.6.1.4.1.4874.2.2.43.1.1.11.1.6"  instance="ifIndex" alias="juniPimIfHelloSent" type="Counter32" />
-        <mibObj oid=".1.3.6.1.4.1.4874.2.2.43.1.1.11.1.7"  instance="ifIndex" alias="juniPimIfJnPrunSent" type="Counter32" />
-        <mibObj oid=".1.3.6.1.4.1.4874.2.2.43.1.1.11.1.8"  instance="ifIndex" alias="juniPimIfAssertSent" type="Counter32" />
-        <mibObj oid=".1.3.6.1.4.1.4874.2.2.43.1.1.11.1.9"  instance="ifIndex" alias="juniPimIfGraftSent" type="Counter32" />
-        <mibObj oid=".1.3.6.1.4.1.4874.2.2.43.1.1.11.1.10" instance="ifIndex" alias="juniPimIfGftAckSent" type="Counter32" />
-        <mibObj oid=".1.3.6.1.4.1.4874.2.2.43.1.1.11.1.12" instance="ifIndex" alias="juniPimIfNeighbors" type="Gauge32" />
-      </group>
-
-      <group name="juniper-igmp-interfaces" ifType="all">
-        <mibObj oid=".1.3.6.1.4.1.4874.2.2.40.1.2.1.1.2"  instance="ifIndex" alias="juniIgmpPxIfIpAddr" type="string" />
-        <mibObj oid=".1.3.6.1.4.1.4874.2.2.40.1.2.1.1.9"  instance="ifIndex" alias="juniIgmpPxIfGroups" type="Gauge32" />
-        <mibObj oid=".1.3.6.1.4.1.4874.2.2.40.1.2.1.1.10" instance="ifIndex" alias="juniIgmpPxIfWrngVer" type="Counter32" />
-        <mibObj oid=".1.3.6.1.4.1.4874.2.2.40.1.2.1.1.11" instance="ifIndex" alias="juniIgmpPxIfV1QryRx" type="Counter32" />
-        <mibObj oid=".1.3.6.1.4.1.4874.2.2.40.1.2.1.1.12" instance="ifIndex" alias="juniIgmpPxIfV2QryRx" type="Counter32" />
-        <mibObj oid=".1.3.6.1.4.1.4874.2.2.40.1.2.1.1.13" instance="ifIndex" alias="juniIgmpPxIfV1RptRx" type="Counter32" />
-        <mibObj oid=".1.3.6.1.4.1.4874.2.2.40.1.2.1.1.14" instance="ifIndex" alias="juniIgmpPxIfV2RptRx" type="Counter32" />
-        <mibObj oid=".1.3.6.1.4.1.4874.2.2.40.1.2.1.1.15" instance="ifIndex" alias="juniIgmpPxIfV1JRpTx" type="Counter32" />
-        <mibObj oid=".1.3.6.1.4.1.4874.2.2.40.1.2.1.1.16" instance="ifIndex" alias="juniIgmpPxIfV2JRpTx" type="Counter32" />
-        <mibObj oid=".1.3.6.1.4.1.4874.2.2.40.1.2.1.1.17" instance="ifIndex" alias="juniIgmpPxIfLvRpTx" type="Counter32" />
-      </group>
-
-      <group name="ive" ifType="ignore">
-        <mibObj oid=".1.3.6.1.4.1.12532.6"  instance="0" alias="productName"        type="string" />
-        <mibObj oid=".1.3.6.1.4.1.12532.1"  instance="0" alias="logFullPercent"     type="Gauge32" />
-        <mibObj oid=".1.3.6.1.4.1.12532.2"  instance="0" alias="signedInWebUsers"   type="Gauge32" />
-        <mibObj oid=".1.3.6.1.4.1.12532.3"  instance="0" alias="signedInMailUsers"  type="Gauge32" />
-        <mibObj oid=".1.3.6.1.4.1.12532.9"  instance="0" alias="meetingUserCount"   type="Gauge32" />
-        <mibObj oid=".1.3.6.1.4.1.12532.10" instance="0" alias="iveCpuUtil"         type="Gauge32" />
-        <mibObj oid=".1.3.6.1.4.1.12532.11" instance="0" alias="iveMemoryUtil"      type="Gauge32" />
-        <mibObj oid=".1.3.6.1.4.1.12532.12" instance="0" alias="iveConcurrentUsers" type="Gauge32" />
-        <mibObj oid=".1.3.6.1.4.1.12532.14" instance="0" alias="iveTotalHits"       type="Counter64" />
-        <mibObj oid=".1.3.6.1.4.1.12532.15" instance="0" alias="iveFileHits"        type="Counter64" />
-        <mibObj oid=".1.3.6.1.4.1.12532.16" instance="0" alias="iveWebHits"         type="Counter64" />
-        <mibObj oid=".1.3.6.1.4.1.12532.17" instance="0" alias="iveAppletHits"      type="Counter64" />
-        <mibObj oid=".1.3.6.1.4.1.12532.18" instance="0" alias="ivetermHits"        type="Counter64" />
-        <mibObj oid=".1.3.6.1.4.1.12532.19" instance="0" alias="iveSAMHits"         type="Counter64" />
-        <mibObj oid=".1.3.6.1.4.1.12532.20" instance="0" alias="iveNCHits"          type="Counter64" />
-        <mibObj oid=".1.3.6.1.4.1.12532.21" instance="0" alias="meetingHits"        type="Counter64" />
-        <mibObj oid=".1.3.6.1.4.1.12532.22" instance="0" alias="meetingCount"       type="Gauge32" />
-        <mibObj oid=".1.3.6.1.4.1.12532.24" instance="0" alias="iveSwapUtil"        type="Gauge32" />
-        <mibObj oid=".1.3.6.1.4.1.12532.25" instance="0" alias="diskFullPercent"    type="Gauge32" />
-      </group>
-
-      <systemDef name="Juniper Routers">
-        <sysoidMask>.1.3.6.1.4.1.2636.1.</sysoidMask>
-        <collect>
-          <includeGroup>juniper-router</includeGroup>
-          <includeGroup>mib2-X-interfaces</includeGroup>
-          <includeGroup>mib2-X-interfaces-pkts</includeGroup>
-          <includeGroup>ietf-bgp4-peer-stats</includeGroup>
-        </collect>
-      </systemDef>
-
-      <systemDef name="Juniper ERX Routers">
-        <sysoidMask>.1.3.6.1.4.1.4874.1.1.1.1.</sysoidMask>
-        <collect>
-          <includeGroup>juniper-erx-router</includeGroup>
-          <includeGroup>juniper-erx-systemslot</includeGroup>
-          <includeGroup>juniper-erx-temperature</includeGroup>
-          <includeGroup>mib2-X-interfaces</includeGroup>
-          <includeGroup>mib2-X-interfaces-pkts</includeGroup>
-        </collect>
-      </systemDef>
-
-      <systemDef name="Juniper SRX210he2 Routers">
-        <sysoidMask>.1.3.6.1.4.1.2636.1.1.1.2.36</sysoidMask>
-        <collect>
-          <includeGroup>juniper-spu-monitor</includeGroup>
-          <includeGroup>juniper-fwdd-process</includeGroup>
-        </collect>
-      </systemDef>
-
-      <systemDef name="Juniper SRX240 Routers">
-        <sysoidMask>.1.3.6.1.4.1.2636.1.1.1.2.39</sysoidMask>
-        <collect>
-          <includeGroup>juniper-spu-monitor</includeGroup>
-          <includeGroup>juniper-fwdd-process</includeGroup>
-        </collect>
-      </systemDef>
-
-      <systemDef name="Juniper SRX100h Routers">
-        <sysoidMask>.1.3.6.1.4.1.2636.1.1.1.2.41</sysoidMask>
-        <collect>
-          <includeGroup>juniper-spu-monitor</includeGroup>
-          <includeGroup>juniper-fwdd-process</includeGroup>
-        </collect>
-      </systemDef>
-
-      <systemDef name="Juniper SRX220 Routers">
-        <sysoidMask>.1.3.6.1.4.1.2636.1.1.1.2.58</sysoidMask>
-        <collect>
-          <includeGroup>juniper-spu-monitor</includeGroup>
-        </collect>
-      </systemDef>
-
-      <systemDef name="Juniper J-Routers">
-        <sysoidMask>.1.3.6.1.4.1.2636.1.1.1.2.19</sysoidMask>
-        <collect>
-          <includeGroup>juniper-fwdd-process</includeGroup>
-        </collect>
-      </systemDef>
-
-      <systemDef name="Juniper IVE Resources">
-        <sysoidMask>.1.3.6.1.4.1.12532.</sysoidMask>
-        <collect>
-          <includeGroup>ive</includeGroup>
-        </collect>
-      </systemDef>
-
->>>>>>> 8aecf0fa
 </datacollection-group>