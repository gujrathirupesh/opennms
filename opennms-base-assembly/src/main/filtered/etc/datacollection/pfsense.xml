--- conflicted
+++ resolved
@@ -1,30 +1,18 @@
 <datacollection-group xmlns="http://xmlns.opennms.org/xsd/config/datacollection" name="pfSense">
    <resourceType name="pfIfIfIndex" label="pfSense Interface" resourceLabel="${pfIfIfDescr}">
-<<<<<<< HEAD
-      <persistenceSelectorStrategy class="org.opennms.netmgt.collectd.PersistAllSelectorStrategy"/>
-=======
       <persistenceSelectorStrategy class="org.opennms.netmgt.collection.support.PersistAllSelectorStrategy"/>
->>>>>>> 673e377b
       <storageStrategy class="org.opennms.netmgt.dao.support.SiblingColumnStorageStrategy">
          <parameter key="sibling-column-name" value="pfIfIfDescr"/>
       </storageStrategy>
    </resourceType>
    <resourceType name="pfTablesTblIndex" label="pfSense PF Table" resourceLabel="${pftTblDescr}">
-<<<<<<< HEAD
-      <persistenceSelectorStrategy class="org.opennms.netmgt.collectd.PersistAllSelectorStrategy"/>
-=======
       <persistenceSelectorStrategy class="org.opennms.netmgt.collection.support.PersistAllSelectorStrategy"/>
->>>>>>> 673e377b
       <storageStrategy class="org.opennms.netmgt.dao.support.SiblingColumnStorageStrategy">
          <parameter key="sibling-column-name" value="pftTblDescr"/>
       </storageStrategy>
    </resourceType>
    <resourceType name="pfLabelsLblIndex" label="pfSense PF Label" resourceLabel="${pfLabelsLblName}">
-<<<<<<< HEAD
-      <persistenceSelectorStrategy class="org.opennms.netmgt.collectd.PersistAllSelectorStrategy"/>
-=======
       <persistenceSelectorStrategy class="org.opennms.netmgt.collection.support.PersistAllSelectorStrategy"/>
->>>>>>> 673e377b
       <storageStrategy class="org.opennms.netmgt.dao.support.SiblingColumnStorageStrategy">
          <parameter key="sibling-column-name" value="pfLabelsLblName"/>
       </storageStrategy>
