#
# This properties file allows you to set global properties for the opennms
# application.  These properties will be set as system properties at the
# beginning of Java startup.  Any properties set on the Java command-line
# with -Dproperty=value will be overridden by these values.
#

# ###### ICMP ######
# OpenNMS provides three ICMP implementations. JICMP (legacy, IPv4-only),
# JNA (supports both IPv4 and IPv6), and JICMP6.
#
# The JICMP implementation is what has traditionally been used in OpenNMS
# since 1.0, uses JNI.  It requires you to install a separate package
# (JICMP) which contains a shared library for interfacing with your system's
# ICMP APIs.
#
# The JICMP6 core library is a version of the JICMP codebase which can speak
# ICMPv6, instead of ICMPv4. The OpeNMS JICMP6 pinger supports both ICMPv4
# and ICMPv6.  It delegates all ICMPv4 ping requests to the original JICMP
# JniPinger above and uses the JICMP6 library for ICMPv6 packets.  This is
# the default for OpenNMS 1.9.90 and up.
#
# Finally, the JNA implementation is written from the ground up to support
# IPv4 and IPv6, and takes advantage of the JNA project's ability to access
# native APIs without needing to distribute separate shared libraries.  It
# is, however, not as performant as the JICMP6 pinger, so it is not
# recommended unless you are in an environment which requires it.  This is
# the default ICMP implementation used in the remote poller, since it does
# not rely on any external native code to be installed outside of the JVM.
#
# To use the JNI ICMPv4 interface only, use the following property setting:
#org.opennms.netmgt.icmp.pingerClass=org.opennms.netmgt.icmp.jni.JniPinger
#
# To use the JNA ICMPv4/ICMPv6 implementation, use the following property:
#org.opennms.netmgt.icmp.pingerClass=org.opennms.netmgt.icmp.jna.JnaPinger
#
# The default is set to use the JNI ICMPv4/ICMPv6 interface like so:
#org.opennms.netmgt.icmp.pingerClass=org.opennms.netmgt.icmp.jni6.Jni6Pinger

# By default, OpenNMS will start up if either ICMPv4 *or* ICMPv6 are
# available and initialize properly.  If you wish to force IPv4 or IPv6
# explicitly, set one or both of these properties to true.
#
#org.opennms.netmgt.icmp.requireV4=detect
#org.opennms.netmgt.icmp.requireV6=detect

# ###### SNMP ######
# OpenNMS provides two different SNMP implementations.  JoeSNMP is the
# original OpenNMS # SNMP Library and provides SNMP v1 and v2 support.
# SNMP4J is a new 100% Java SNMP library # that provides support for SNMP
# v1, v2 and v3.
#
# To enable the JoeSnmp library uncomment the following line.
#org.opennms.snmp.strategyClass=org.opennms.netmgt.snmp.joesnmp.JoeSnmpStrategy
#
# The SNMP4J library is currently the default.  But can also be set with
# the following line.
#
# Default:
#org.opennms.snmp.strategyClass=org.opennms.netmgt.snmp.snmp4j.Snmp4JStrategy
#

# The world is full of buggy SNMP agents.  We can work around many of their
# quirks by extending various SMI classes from SNMP4J.  The following property
# must be set in order for any of these workarounds to be enabled.
org.snmp4j.smisyntaxes=opennms-snmp4j-smisyntaxes.properties

# When debugging SNMP problems when using the SNMP4J library, it may be
# helpful to receive runtime exceptions from SNMP4J. These exceptions almost
# always indicate a problem with an SNMP agent. Any that we don't catch will
# end up in output.log, so they're disabled by default, but they may provide
# more information (albeit without timestamps) than the messages that SNMP4J
# logs (see snmp4j.LogFactory)
org.opennms.snmp.snmp4j.forwardRuntimeExceptions=false

# By default, SNMP4J does not do any logging internally, but it's easy to
# enable.  See log4j.properties to adjust log levels for these messages.
snmp4j.LogFactory=org.snmp4j.log.Log4jLogFactory

# Net-SNMP agents prior to release 5.4.1 on 64-bit platforms exhibit a bug
# that causes the discovery of a node's interfaces to fail. A workaround has
# been made that helps SNMP4J cope with this bug. If for some reason you need
# to disable this workaround, comment out the following line.
org.opennms.snmp.workarounds.allow64BitIpAddress=true

# DrayTek Corporation, Router Model: Vigor2820 Series devices with a
# sysObjectID of .1.3.6.1.4.1.7367 sometimes present objects from the
# ipAddrTable with an instance ID of "0". To substitute a valid (though still
# dodgy) value of "0.0.0.0" when we encounter one of these, set the following
# property to true.
org.opennms.snmp.workarounds.allowZeroLengthIpAddress=true

# Some SNMP agents claim to support SNMPv2c, but either completely fail to
# respond to GET-BULK requests or return bad responses to them under some
# conditions. To disable the use of GET-BULK PDUs globally in the SNMP4J
# strategy, set this property to true. This change will adversely affect the
# efficiency of SNMP data collection from agents that properly support
# GET-BULK.
org.opennms.snmp.snmp4j.noGetBulk=false

# Some buggy SNMP agents fail to exclude Counter64 objects from view when
# responding to SNMPv1 requests (as mandated by RFC3584 § 4.2.2.1). To relax
# handling of v1 responses to permit Counter64 varbinds rather than discarding
# them as ill-formed (per the same RFC), set this property to true.
org.opennms.snmp.snmp4j.allowSNMPv2InV1=false

# ###### DATA COLLECTION ######
# On very large systems the OpenNMS default mechanism of storing one data
# source per RRD file can be very I/O Intensive.  Many I/O subsystems fail
# to keep up with the vast amounts of data that OpenNMS can collect in this
# situation.  We have found that in those situations having fewer large files
# with multiple data sources in each performs better than many smaller files,
# each with a single data source.  This option enables all of the data sources
# belonging to a single collection group to be stored together in a single
# file.  To enable this setting uncomment the below line and change it to
# 'true'.
#
# Default: false
org.opennms.rrd.storeByGroup=false

# By default, data collected for a node with nodeId n is stored in the
# directory ${rrd.base.dir}/snmp/n . If the node is deleted and re-added,
# it will receive a new nodeId, and subsequent data will be stored in a
# new directory. This can create problems in data continuity if a large number
# of nodes get deleted and re-added either accidentally or intentionally.
# This option enables an alternate storage location for nodes that are
# provisioned (ie they have a foreignSource and foreignId defined) If
# storeByForeignSource is set to true, a provisioned node will have its
# data stored by foreignSource/ForeignId rather than nodeId. For example,
# a node with foreignSource/foreignId "mysource/12345" will have its data
# stored in ${rrd.base.dir}/snmp/fs/mysource/12345 . With this
# option enabled, data collection will continue to use the same storage
# location as long as the foreignSource/foreignId is not redefined, regardless
# of how many times the node may be deleted and re-added.
#
# Default: false
org.opennms.rrd.storeByForeignSource=false

# RRD base directory
rrd.base.dir=${install.share.dir}/rrd

# RRD binary path (only used if the JniRrdStrategy is used)
rrd.binary=${install.rrdtool.bin}

# Format rule used when setting the datasource value for threshold events
# (check NMS-3473).
# In order to properly use scientific notation for the datasource's value,
# change the format rule to something like this '##.##E0' to avoid NMS-4126.
#
# Default: ##.##
#org.opennms.threshd.value.decimalformat=##.##

# Specifies the amount of time to wait (expressed in milliseconds) until the
# reload container physically checks if the datacollection-config.xml file
# has been changed.
#
# Default: 30 seconds
#org.opennms.snmp.dataCollectionConfig.reloadCheckInterval=30000

#
# Collectd Instrumentation class
# org.opennms.collectd.instrumentationClass=org.opennms.netmgt.collectd.DefaultCollectdInstrumentation

# Enable an aggresive validation against the last modification time of the strings.properties files.
# This is useful only if the OpenNMS WebUI is running on a different server.
# Check NMS-5806 for more details.
#
# Default: false
#org.opennms.utils.propertiesCache.enableCheckFileModified=false


###### TROUBLE TICKETING ######
# The ticketer responsible for creating tickets from the Alarm details and passing these
# to the ticket plugin.
opennms.ticketer.servicelayer=org.opennms.netmgt.ticketd.DefaultTicketerServiceLayer

# The ticket plugin implementation to use to create tickets via the Alarm details
# pages (if configured).  The NullTicketerPlugin just does nothing when attempting
# to create tickets.
# NOTE: if you enable a trouble-ticketing plugin here, you must also edit
# $OPENNMS_HOME/jetty-webapps/opennms/WEB-INF/configuration.properties
opennms.ticketer.plugin=org.opennms.netmgt.ticketd.NullTicketerPlugin

# Comment out the NullTicketerPlugin line above and uncomment one of the 
# sections below to enable OtrsTicketerPlugin
# You will need to adjust alarmTroubleTicketLinkTemplate URL

# OTRS version 3.0.x and earlier
# Requires the OpenNMS module for OTRS installed in the OTRS server

#opennms.ticketer.plugin=org.opennms.netmgt.ticketer.otrs.OtrsTicketerPlugin
#opennms.alarmTroubleTicketLinkTemplate = <a href="http://localhost/otrs/index.pl?Action=AgentTicketZoom&TicketID=${id}">${id}</a>
#opennms.alarmTroubleTicketEnabled = true

# OTRS version 3.1.x and later

# Uses the OTRS Generic Ticket Connector and do not require any additional
# Modules to be installed in OTRS.

#opennms.ticketer.plugin=org.opennms.netmgt.ticketer.otrs31.Otrs31TicketerPlugin
#opennms.alarmTroubleTicketLinkTemplate = <a href="http://localhost/otrs/index.pl?Action=AgentTicketZoom&TicketNumber=\${id}">\${id}</a>
#opennms.alarmTroubleTicketEnabled = true

# Comment out the NullTicketerPlugin line above and uncomment the lines below
# to enable RtTicketerPlugin
# You will need to adjust alarmTroubleTicketLinkTemplate to suit your RT Base URL

#opennms.ticketer.plugin=org.opennms.netmgt.ticketer.rt.RtTicketerPlugin
#opennms.alarmTroubleTicketEnabled = true
#opennms.alarmTroubleTicketLinkTemplate = <a href="http://localhost/Ticket/Display.html?id=\${id}">\${id}</a>

# Comment out the NullTicketerPlugin line above and uncomment the lines below
# to enable RemedyTicketerPlugin
# You will need to adjust alarmTroubleTicketLinkTemplate to suit your Remedy Base URL
# The following settings are for locale it_IT

#opennms.ticketer.plugin=org.opennms.netmgt.ticketer.remedy.RemedyTicketerPlugin
#opennms.alarmTroubleTicketEnabled = true
#opennms.alarmTroubleTicketLinkTemplate = <a href="http://172.20.0.76:8180/arsys/servlet/ViewFormServlet?form=HPD:Help%20Desk&server=itts3h&qual='Incident ID*%2B'=%22\${id}%22">\${id}</a>

###### MISCELLANEOUS ######

distributed.layoutApplicationsVertically=false
opennms.bin.dir=${install.bin.dir}
java.awt.headless=true

# findByServiceType query
# org.opennms.dao.ipinterface.findByServiceType=select distinct ipIf from OnmsIpInterface as ipIf join ipIf.monitoredServices as monSvc where monSvc.serviceType.name = ?

# If you change the above query to load the snmpInterfaces along with the if and node data then set this true
# org.opennms.netmgt.collectd.DefaultCollectionAgent.loadSnmpDataOnInit=false

###### REPORTING ######
opennms.report.template.dir=${install.dir}/etc
opennms.report.dir=${install.share.dir}/reports
opennms.report.logo=${install.webapps.dir}/images/logo.gif
ksc.default.graphsPerLine=1

###### EVENTD IPC ######
# The hostname or IP address of the OpenNMS server where events should be sent.
# Default: 127.0.0.1
#opennms.rtc.event.proxy.host=127.0.0.1

# The TCP port for the eventd TCP receiver where events should be sent.
# Default: 5817
#opennms.rtc.event.proxy.port=5817

# The timeout in milliseconds the proxy will wait to complete a TCP connection.
# Default: 2000
#opennms.rtc.event.proxy.timeout=2000

###### RANCID INTEGRATION ######
# Set to true the followiing property to enable the integration to Rancid in the WEB UI.
# The default value is false (ie links are not created to rancid jsp pages into opennms gui)
# opennms.rancidIntegrationEnabled = false
#
# set to true the following property to use only RancidAdapter to write Clogin
# info in Rancid .cloginrc file
# opennms.rancidIntegrationUseOnlyRancidAdapter = false

###### RTC IPC ######
# The base of a URL that RTC clients use when creating a RTC subscription URL.
# If you are using Tomcat instead of the built-in Jetty, change this in
# WEB-INF/configuration.properties instead.
opennms.rtc-client.http-post.base-url = http://localhost:8980/opennms/rtc/post

# The username the RTC uses when authenticating itself in an HTTP POST.
opennms.rtc-client.http-post.username = rtc

# The password the RTC uses when authenticating itself in an HTTP POST.
opennms.rtc-client.http-post.password = rtc

###### MAP IPC ######
# The base of a URL that Map System clients use when creating a Map subscription URL.
# If you are using Tomcat instead of the built-in Jetty, change this in
# WEB-INF/configuration.properties instead.
opennms.map-client.http-post.url = http://localhost:8980/opennms/map/post

# The username the Map System uses when authenticating itself in an HTTP POST.
opennms.map-client.http-post.username = map

# The password the Map System uses when authenticating itself in an HTTP POST.
opennms.map-client.http-post.password = map

###### JETTY WEB UI ######
# If you are using Jetty, this is the port to listen on
org.opennms.netmgt.jetty.port = 8980
# If you want Jetty with AJP support, this is the port to listen on
#org.opennms.netmgt.jetty.ajp-port = 8981
# By default, Jetty will listen on all interfaces. You can set a specific
# bind address here. If you set this to a value other than 127.0.0.1,
# you will need to update the rtc-client and map-client URLs above.
#org.opennms.netmgt.jetty.host = 127.0.0.1
#
# This enables NCSA style request logging in ${opennm.home}/logs
#
# Uncomment this and change to true to enable this
#org.opennms.netmgt.jetty.enableRequestLogging=false

# This sets the maximum size for a form submission in jetty.
# The default value is 200000 bytes.  Setting it to -1 disables
# the form limit
# In 1.8 or earlier set
#org.mortbay.jetty.Request.maxFormContentSize=200000
#
# in 1.9 or later set
#org.eclipse.jetty.server.Request.maxFormContentSize=200000

# This sets the request header size for jetty.
# The default value is 4000 bytes.
#org.opennms.netmgt.jetty.requestHeaderSize=4000

# This sets the maximum number of items that can be in web forms (like the
# Provisioning web UI)
org.eclipse.jetty.server.Request.maxFormKeys=2000

###### JETTY HTTPS SUPPORT ######
# Details: http://www.opennms.org/index.php/Standalone_HTTPS_with_Jetty
# If you want Jetty to provide an HTTPS listener, this is the port to listen on
# Note that setting this property does NOT disable the plain HTTP listener,
# which is required by Rtcd to post realtime status updates.  If you do not
# wish to allow unsecured HTTP access to the OpenNMS web UI, you must set
# org.opennms.netmgt.jetty.host above or use firewall rules to accomplish this.
#org.opennms.netmgt.jetty.https-port = 8443
# By default, if configured for HTTPS, Jetty will listen on all interfaces.
# You can set a specific bind address here.
#org.opennms.netmgt.jetty.https-host = 127.0.0.1
## To set the keystore file from which Jetty will retrieve its SSL key,
## change the value of this property.  Note that the jetty.properties
## distributed with OpenNMS should never be used in production.
#org.opennms.netmgt.jetty.https-keystore = ${install.dir}/etc/jetty.keystore
## To change the keystore password used to access the keystore specified
## in the https-keystore property above, uncomment and change this property
#org.opennms.netmgt.jetty.https-keystorepassword = changeit
## To change the key password used to access the Jetty SSL key (which is stored
## in the keystore specified by the https-keystore property), uncomment and
## change this property.
#org.opennms.netmgt.jetty.https-keypassword = changeit
## To specify a particular SSL certificate alias in the keystore, set this
## property. Otherwise, the first certificate that is found will be used.
#org.opennms.netmgt.jetty.https-cert-alias = opennms-jetty-certificate
## To exclude specific SSL/TLS cipher suites from use, set this property to a
## colon-separated list of suite names. Whitespace surrounding colons is OK.
#org.opennms.netmgt.jetty.https-exclude-cipher-suites=SSL_DHE_DSS_WITH_DES_CBC_SHA: \
#  SSL_DHE_RSA_EXPORT_WITH_DES40_CBC_SHA:SSL_DHE_DSS_EXPORT_WITH_DES40_CBC_SHA: \
#  SSL_DHE_RSA_WITH_DES_CBC_SHA:SSL_RSA_EXPORT_WITH_DES40_CBC_SHA: \
#  SSL_RSA_EXPORT_WITH_RC4_40_MD5:SSL_RSA_WITH_3DES_EDE_CBC_SHA: \
#  SSL_RSA_WITH_DES_CBC_SHA:TLS_DHE_RSA_EXPORT_WITH_DES40_CBC_SHA: \
#  TLS_RSA_EXPORT_WITH_DES40_CBC_SHA:TLS_RSA_WITH_DES_CBC_SHA

# If OpenNMS is setting an incorrect HTML <base> tag, you can override
# its idea of the local URL here. The URL must end with a '/'. The following
# substitutions are available:
# %s: scheme (http, https)
# %h, %p: host and port from the Host: header
# %x: host and port from the X-Forwarded-Host, X-Host or Host header
# %c: context path (without trailing slash)
#
# You can use this to get Jetty working behind an Apache/SSL proxy.
# Set the base-url to https://%x%c/ and include in your Apache SSL vhost:
#     <Location /opennms>
#         ProxyPass http://127.0.0.1:8980/opennms
#         ProxyPassReverse http://127.0.0.1:8980/opennms
#     </Location>
#
#opennms.web.base-url = https://%x%c/

###### ASTERISK AGI SUPPORT ######
# If you are using the built-in Asterisk Gateway Interface (AGI) server
# to integrate with an external Asterisk server, you will need to set
# this property to an IP address on the OpenNMS server that is reachable
# from the Asterisk server.  Note that the value of this property has no
# bearing on the address to which the AGI server listens -- it is used only
# as a hint to allow the Asterisk server to reach us.
#org.opennms.netmgt.asterisk.agi.listenAddress = 127.0.0.1

# To tell the built-in AGI server to listen on a port other than the default
# of 4573, change the value of this property.  Be sure to update any static
# fastagi:// URLs in your Asterisk dialplan accordingly.
#org.opennms.netmgt.asterisk.agi.listenPort = 4573

# The built-in AGI server services requests out of a thread pool whose default
# size is 10 threads.  Systems that make heavy use of this facility may need
# to increase this value.
#org.opennms.netmgt.asterisk.agi.maxPoolSize = 10

###### HTML STRIPPING IN ASSET FIELDS ######
# By default, all scripts and HTML markup are stripped from the values submitted for node
# asset information. This measure is to protect against cross-site scripting and other types
# of attacks on the web UI. To allow markup (but still not scripts) in certain asset fields,
# set this property's value to a comma-separated list of asset field names. A full list of field
# names can be obtained by exporting all asset data to a CSV file from the web UI.
#
# This example would allow HTML markup in the Comments and Description fields.
#opennms.assets.allowHtmlFields = comments, description

#Control sending force rescans from the SNMP Collector.  The default is now
#false and used to be true.
#org.opennms.netmgt.collectd.SnmpCollector.forceRescan = false


#
# For systems with very large numbers of interfaces we may be unable to collect all the
# data by scanning the entire table in the specified time interval.  If only a few instances
# are being collected then we can limit the collection to only those instances and save collection
# time but possible 'getting' confused by instance changes
# Set this to true to enable instance limiting
#org.opennms.netmgt.collectd.SnmpCollector.limitCollectionToInstances=false

#
# This property is for enabling acl support in the webapp.  With ACLs enabled then Nodes, Alarms, Events etc
# are filtered according to the authorzied groups list on onms categories.  In other words.  For a user to
# set the events, outages etc for a particular node then that user has to be authorized for a category that the node
# belongs to
#org.opennms.web.aclsEnabled=false

# IP address of the DNS server that the DnsProvisioningAdapter
# should send dynamic DNS updates to
importer.adapter.dns.server=127.0.0.1



###### ASYNC DETECTOR SETUP ######
# This property defines how many current async detetion attempts can be created at any given time.
#
# Setting this to zero removes any limits on the number of concurrent connection attempts.
#org.opennms.netmgt.provision.maxConcurrentConnections=0

##### SMS GATEWAY SETUP ######
# This property tells the RXTX JNI library extend its range and load any of these ports in its default setup if they exist
# by default RXTX doesn't load any non ttyS ports.
gnu.io.SerialPorts=/dev/ttyACM0:/dev/ttyACM1:/dev/ttyACM2:/dev/ttyACM3:/dev/ttyACM4:/dev/ttyACM5

# This property is to make sure that the phone will poll under Linux. If you are Linux and this is commented out
# you will get a phone timed out exception
smslib.serial.polling=true

###### PROVISIOND OPTIONS ######
#
# This property is used to enable/disable the handling of new suspect events
# in provisiond along with periodic scanning of discovered nodes.  The default
# setting is true (See org.opennms.netmgt.provision.service.ProvisionService)
#org.opennms.provisiond.enableDiscovery=true

# Prior to 1.10 it was possible to delete entities that have been provisioned as
# part of a provisioning group.  In 1.10 we have disabled this so that in order to
# delete these entities you have to go back to the provisioning group and delete them
# from there.  To reenable this deletion you can set this to true.
# NOTE: if you do this then the object will be recreated when the provisioning group is
# next imported/synchronized
org.opennms.provisiond.enableDeletionOfRequisitionedEntities=true

# This property is used to control the rescan scheduling existing nodes in
# the database when Provisiond starts. The default value is true.
# There are situations like distributed environments, where OpenNMS is deployed across
# multiple servers, on which this feature must be disabled to avoid continuity issues.
# In this scenario, most likely the inventory of nodes should not be managed by all OpenNMS instances.
#org.opennms.provisiond.scheduleRescanForExistingNodes=true

# Use this property to disable rescans of existing nodes following
# an import (synchronize) of a provisioning group (requistion).  Default
# behavior has always been true.
#org.opennms.provisiond.scheduleRescanForUpdatedNodes=true

# Use this property to change the strategy used for managing deployed/pending requisitions.
# Tested strategies:
# - file (default)
# Experimental strategies:
# - fastFile (recommended for fastest response, at expenses of memory resources)
# - fused
# - fastFused
# - queueing
# - fastQueueing
# - caching
# - fastCaching
#org.opennms.provisiond.repositoryImplementation=file

# Where to store requisition and foreign source data.
#importer.requisition.dir = ${install.dir}/etc/imports
#importer.foreign-source.dir = ${install.dir}/etc/foreign-sources


###### MAPPING AND GEOCODING ######

# the map implementation to use
# current choices are: GoogleMaps, Mapquest, OpenLayers
gwt.maptype=OpenLayers

# The API key to use for the remote monitor map
gwt.apikey=

# The class options to use for geocoding.  Choices are:

# (Google maps API)
#gwt.geocoder.class=org.opennms.features.poller.remote.gwt.server.geocoding.GoogleMapsGeocoder

# (Mapquest API)
#gwt.geocoder.class=org.opennms.features.poller.remote.gwt.server.geocoding.MapquestGeocoder

# (OpenStreetMaps API)
#gwt.geocoder.class=org.opennms.features.poller.remote.gwt.server.geocoding.NominatimGeocoder

# (always return OpenNMS World HQ)
gwt.geocoder.class=org.opennms.features.poller.remote.gwt.server.geocoding.NullGeocoder

# The rate at which to make requests, for geocoders that support it.
gwt.geocoder.rate=10

# The referer to use when making geocoding requests, for geocoders that support it.
# For MapQuest, the value you set here will need to be allowed in your AppKeys manager:
#   http://developer.mapquest.com/web/info/account/app-keys
gwt.geocoder.referer=http://localhost/

# The minimum quality level to require before rejecting a geocoding request.
# This is currently only used by MapQuest. Choices are (least to most specific):
# COUNTRY, STATE, ZIP, COUNTY, ZIP_EXTENDED, CITY, STREET, INTERSECTION, ADDRESS, POINT
gwt.geocoder.minimumQuality=ZIP

# The email address to report as when making geocoding requests.
# This is currently only used by Nominatim, and MUST be set!
gwt.geocoder.email=

# The tile server URL to use for OpenLayers.  This can be any mapnik-style tile server URL.
# (Sorry, no support for multiple URLs yet.)

# OpenStreetMap tile server
# gwt.openlayers.url=http://a.tile.openstreetmap.org/${z}/${x}/${y}.png

# Open MapQuest tile server
gwt.openlayers.url=http://otile1.mqcdn.com/tiles/1.0.0/osm/${z}/${x}/${y}.png

###### UI DISPLAY OPTIONS ######

# This value allows you to show or hide the Acknowledge event button. This is only
# here for those who still acknowledge events. We are moving away from this and
# towards acknowledging alarms instead of events. Default is false
opennms.eventlist.acknowledge=false

# This value allows you to configure whether or not the total event count is shown
# in the event list in the web UI.  Setting this to 'true' can cause severe performance
# issues for larger installations.
opennms.eventlist.showCount=false

# This value allows you to set the number of nodes with outages to display on the front
# page in the OpenNMS web UI. Default 12
#opennms.nodesWithOutages.count=12

# This value allows you to enable/disable the nodes with outages box on the front
# page in the OpenNMS web UI. Default: true
#opennms.nodesWithOutages.show=true

# This value allows you to set the number of nodes with problems to display on the front
# page in the OpenNMS web UI. Default: 16
#opennms.nodesWithProblems.count=16

# This value allows you to enable/disable the nodes with problems box on the front
# page in the OpenNMS web UI. Default: true
#
#opennms.nodesWithProblems.show=true

# This value allows you to enable/disable the status bar resume at the top of the node
# page in the OpenNMS web UI. Default: false
#
#opennms.nodeStatusBar.show=false

# This value disables the sending of successful login events.  The default is to send the
# event.  Change this value to true to disable the publishing of this event.
#org.opennms.security.disableLoginSuccessEvent=false


###### REMOTE POLLER ######

#### SERVER SETTINGS ####

# This setting is the minimum amount of time between reloads of a remote poller configuration
# in milliseconds because of global changes.  This value should never be set
# less the 300000 (5 minutes) except to set it to zero which means never only reload the
# configuration if the location monitors status has been set to CONFIG_CHANGED.
#opennms.pollerBackend.minimumConfigurationReloadInterval=300000
#
# This is the amount of time in milliseconds after which a remote poller is considered
# disconnected if it has not communicated with this OpenNMS system.
#opennms.pollerBackend.disconnectedTimeout=600000
#
# Specify the RMI ports when using the legacy RMI IPC interface
#opennms.poller.server.serverPort=1199
#opennms.poller.server.registryPort=1099

#### REMOTE SETTINGS ####

# All settings on the remote pollers are controlled via command-line options. Look at these
# wiki pages for more details.
#
# http://www.opennms.org/wiki/Remote_Polling
# http://www.opennms.org/wiki/Remote_Poller_Design_Overview


###### JasperReports Properties ######
# Defines the Version of the Jasperreports library
org.opennms.jasperReportsVersion=${jasperreportsVersion}

# Define if duplicates are ignored when using pie charts within a JasperReport template (*.jrxml) file.
# See http://jasperreports.sourceforge.net/config.reference.html for more details.
net.sf.jasperreports.chart.pie.ignore.duplicated.key=true

###### Web Console - Front Page ######
# This value controls the content that will be displayed in the middle box of the front page.
# The default is the view of SLM/RTC categories: /includes/categories-box.jsp.
# You can also use a comma-seperated list of files to include more than one content file.
# Uncomment the following line to display the widget for the surveillance view from the dashboard.
# (It uses the same rules for the dashboard)
#org.opennms.web.console.centerUrl=/surveillance-box.jsp


###### REMOTE POLLER MONITOR CLASS EXCLUSIONS ######
# This setting enables OpenNMS to exclude all references to certain services from the
# poller configuration that it sends to the remote location monitors. This is necessary
# when monitor classes are in use that are not included in the remote poller builds.
# Without this setting, the remote poller will crash on startup (see issue NMS-5777)
# even if none of the problematic services appears in any package. If you create custom
# services, you may need to add them to this list.
excludeServiceMonitorsFromRemotePoller=DHCP,NSClient,RadiusAuth,XMP

###### DASHBOARD/SURVEILLANCE VIEW IMPLEMENTATION ######
# OpenNMS provides two different dashboard/surveillance view implementations. The GWT
# variant is the original. Later, the UI was rewitten using the VAADIN framework. So, the
# two valid options fpr this option are 'vaadin' or 'gwt'. The VAADIN implementation is
# the default one. Please note that the GWT version is deprecated and will be removed in
# future versions.
#org.opennms.dashboard.implementation=gwt

###### DASHBOARD LANDING PAGE ######
# This setting controls whether users will be redirected to the dashboard page after
# a successful login. The two valid options for this are 'true' or 'false' which is
# the default value.
#org.opennms.dashboard.redirect=false

###### Time Series Strategy ####
# Use this property to set the strategy used to persist and retrieve time series metrics:
# Supported values are:
#   rrd (default)
#   newts
#org.opennms.timeseries.strategy=rrd

###### Graphing #####
# Use this property to set the graph rendering engine type.  If set to 'auto', attempt
# to choose the appropriate backend depending on org.opennms.timeseries.strategy above.
# Supported values are:
#   auto (default)
#   png
#   placeholder
#   backshift
<<<<<<< HEAD
#org.opennms.web.graphs.engine=auto
=======
#org.opennms.web.graphs.engine=backshift
>>>>>>> 3626404e

###### Newts #####
# Use these properties to configure persistence using Newts
# Note that Newts must be enabled using the 'org.opennms.timeseries.strategy' property
# for these to take effect.
#
#org.opennms.newts.config.hostname=localhost
#org.opennms.newts.config.keyspace=newts
#org.opennms.newts.config.port=9042
#org.opennms.newts.config.username=cassandra
#org.opennms.newts.config.password=cassandra
#org.opennms.newts.config.read_consistency=ONE
#org.opennms.newts.config.write_consistency=ANY
# Depends the Cassandra cluster's batch_size_fail_threshold_in_kb property
#org.opennms.newts.config.max_batch_size=16
#org.opennms.newts.config.ring_buffer_size=8192
# One year in seconds
#org.opennms.newts.config.ttl=31540000
# Seven days in seconds
#org.opennms.newts.config.resource_shard=604800
# Local In-Memory cache (default)
#org.opennms.newts.config.cache.strategy=org.opennms.netmgt.newts.support.GuavaSearchableResourceMetadataCache
#org.opennms.newts.config.cache.max_entries=8192
# External Redis cache
#org.opennms.newts.config.cache.strategy=org.opennms.netmgt.newts.support.RedisResourceMetadataCache
#org.opennms.newts.config.cache.redis_hostname=localhost
#org.opennms.newts.config.cache.redis_port=6379

###### HEATMAP ######
# The following options are used to configure the default behaviour of the
# heatmap visualization of outages and alarms.
#
# There exist two modes for operating the heatmap. Valid options
# are 'alarms' and 'outages'. The default is 'alarms'.
#org.opennms.heatmap.defaultMode=alarms
#
# The heatmap will work with categories or foreign sources. The
# default heatmap can be set here by choosing 'categories',
# 'foreignSources' or 'monitoredServices'. The default is 'categories'.
#org.opennms.heatmap.defaultHeatmap=categories
#
# The following option is used to filter for categories to be displayed in
# the heatmap. This option uses the Java regular expression syntax. The default
# is '.*' so all categories will be displayed.
#org.opennms.heatmap.categoryFilter=.*
#
# The following option is used to filter for foreign sources to be displayed in
# the heatmap. This option uses the Java regular expression syntax. The default
# is '.*' so all foreign sources will be displayed.
#org.opennms.heatmap.foreignSourceFilter=.*
#
# The following option is used to filter for services to be displayed in
# the heatmap. This option uses the Java regular expression syntax. The default
# is '.*' so all services will be displayed.
#org.opennms.heatmap.serviceFilter=.*
#
# You can use negative lookahead expressions for excluding categories you wish
# not to be displayed in the heatmap, e.g. by using an expression like '^(?!XY).*'
# you can filter out entities with names starting with 'XY'.
#
# The next option configures whether only unacknowledged alarms will be taken into
# account when generating the alarm-based heatmap.
#org.opennms.heatmap.onlyUnacknowledged=false

# ###### GRAFANA BOX ######
# This setting controls whether a grafana box showing the available dashboards is
# placed on the landing page. The two valid options for this are 'true' or 'false'
# which is the default value.
#org.opennms.grafanaBox.show=false
#
# If the box is enabled you also need to specify hostname of the grafana server
#org.opennms.grafanaBox.hostname=localhost
#
# And also the port of the grafana server
#org.opennms.grafanaBox.port=3000
#
# The API key is needed for the ReST calls to work
#org.opennms.grafanaBox.apiKey=
#
# When a tag is specified only dashboards with this given tag
# will be displayed. When no tag is given all dashboards will
# be displayed.
#org.opennms.grafanaBox.tag=
#
# The protocol for the ReST call can also be specified
#org.opennms.grafanaBox.protocol=http
#
# Timeouts for contacting the grafana server
#org.opennms.grafanaBox.connectionTimeout=500
#org.opennms.grafanaBox.soTimeout=500<|MERGE_RESOLUTION|>--- conflicted
+++ resolved
@@ -650,11 +650,7 @@
 #   png
 #   placeholder
 #   backshift
-<<<<<<< HEAD
-#org.opennms.web.graphs.engine=auto
-=======
 #org.opennms.web.graphs.engine=backshift
->>>>>>> 3626404e
 
 ###### Newts #####
 # Use these properties to configure persistence using Newts
