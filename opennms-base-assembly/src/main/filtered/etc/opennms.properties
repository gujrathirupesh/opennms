#
# This properties file allows you to set global properties for the opennms
# application.  These properties will be set as system properties at the
# beginning of Java startup.  Any properties set on the Java command-line
# with -Dproperty=value will be overridden by these values.
#

# ###### ICMP ######
# OpenNMS provides three ICMP implementations. JICMP (legacy, IPv4-only),
# JNA (supports both IPv4 and IPv6), and JICMP6.
#
# The JICMP implementation is what has traditionally been used in OpenNMS
# since 1.0, uses JNI.  It requires you to install a separate package
# (JICMP) which contains a shared library for interfacing with your system's
# ICMP APIs.
#
# The JICMP6 core library is a version of the JICMP codebase which can speak
# ICMPv6, instead of ICMPv4. The OpeNMS JICMP6 pinger supports both ICMPv4
# and ICMPv6.  It delegates all ICMPv4 ping requests to the original JICMP
# JniPinger above and uses the JICMP6 library for ICMPv6 packets.  This is
# the default for OpenNMS 1.9.90 and up.
#
# Finally, the JNA implementation is written from the ground up to support
# IPv4 and IPv6, and takes advantage of the JNA project's ability to access
# native APIs without needing to distribute separate shared libraries.  It
# is, however, not as performant as the JICMP6 pinger, so it is not
# recommended unless you are in an environment which requires it.  This is
# the default ICMP implementation used in the remote poller, since it does
# not rely on any external native code to be installed outside of the JVM.
#
# To use the JNI ICMPv4 interface only, use the following property setting:
#org.opennms.netmgt.icmp.pingerClass=org.opennms.netmgt.icmp.jni.JniPinger
#
# To use the JNA ICMPv4/ICMPv6 implementation, use the following property:
#org.opennms.netmgt.icmp.pingerClass=org.opennms.netmgt.icmp.jna.JnaPinger
#
# The default is set to use the JNI ICMPv4/ICMPv6 interface like so:
#org.opennms.netmgt.icmp.pingerClass=org.opennms.netmgt.icmp.jni6.Jni6Pinger

# By default, OpenNMS will start up if either ICMPv4 *or* ICMPv6 are
# available and initialize properly.  If you wish to force IPv4 or IPv6
# explicitly, set one or both of these properties to true.
#
#org.opennms.netmgt.icmp.requireV4=detect
#org.opennms.netmgt.icmp.requireV6=detect

# ###### SNMP ######
# OpenNMS provides two different SNMP implementations.  JoeSNMP is the
# original OpenNMS # SNMP Library and provides SNMP v1 and v2 support.
# SNMP4J is a new 100% Java SNMP library # that provides support for SNMP
# v1, v2 and v3.
#
# To enable the JoeSnmp library uncomment the following line.
#org.opennms.snmp.strategyClass=org.opennms.netmgt.snmp.joesnmp.JoeSnmpStrategy
#
# The SNMP4J library is currently the default.  But can also be set with
# the following line.
#
# Default:
#org.opennms.snmp.strategyClass=org.opennms.netmgt.snmp.snmp4j.Snmp4JStrategy
#

# The world is full of buggy SNMP agents.  We can work around many of their
# quirks by extending various SMI classes from SNMP4J.  The following property
# must be set in order for any of these workarounds to be enabled.
org.snmp4j.smisyntaxes=opennms-snmp4j-smisyntaxes.properties

# When debugging SNMP problems when using the SNMP4J library, it may be
# helpful to receive runtime exceptions from SNMP4J. These exceptions almost
# always indicate a problem with an SNMP agent. Any that we don't catch will
# end up in output.log, so they're disabled by default, but they may provide
# more information (albeit without timestamps) than the messages that SNMP4J
# logs (see snmp4j.LogFactory)
org.opennms.snmp.snmp4j.forwardRuntimeExceptions=false

# By default, SNMP4J does not do any logging internally, but it's easy to
# enable.  See log4j.properties to adjust log levels for these messages.
snmp4j.LogFactory=org.snmp4j.log.Log4jLogFactory

# Net-SNMP agents prior to release 5.4.1 on 64-bit platforms exhibit a bug
# that causes the discovery of a node's interfaces to fail. A workaround has
# been made that helps SNMP4J cope with this bug. If for some reason you need
# to disable this workaround, comment out the following line.
org.opennms.snmp.workarounds.allow64BitIpAddress=true

# DrayTek Corporation, Router Model: Vigor2820 Series devices with a
# sysObjectID of .1.3.6.1.4.1.7367 sometimes present objects from the
# ipAddrTable with an instance ID of "0". To substitute a valid (though still
# dodgy) value of "0.0.0.0" when we encounter one of these, set the following
# property to true.
org.opennms.snmp.workarounds.allowZeroLengthIpAddress=true

# Some SNMP agents claim to support SNMPv2c, but either completely fail to
# respond to GET-BULK requests or return bad responses to them under some
# conditions. To disable the use of GET-BULK PDUs globally in the SNMP4J
# strategy, set this property to true. This change will adversely affect the
# efficiency of SNMP data collection from agents that properly support
# GET-BULK.
org.opennms.snmp.snmp4j.noGetBulk=false

# Some buggy SNMP agents fail to exclude Counter64 objects from view when
# responding to SNMPv1 requests (as mandated by RFC3584 § 4.2.2.1). To relax
# handling of v1 responses to permit Counter64 varbinds rather than discarding
# them as ill-formed (per the same RFC), set this property to true.
org.opennms.snmp.snmp4j.allowSNMPv2InV1=false

# ###### DATA COLLECTION ######
# On very large systems the OpenNMS default mechanism of storing one data
# source per RRD file can be very I/O Intensive.  Many I/O subsystems fail
# to keep up with the vast amounts of data that OpenNMS can collect in this
# situation.  We have found that in those situations having fewer large files
# with multiple data sources in each performs better than many smaller files,
# each with a single data source.  This option enables all of the data sources
# belonging to a single collection group to be stored together in a single
# file.  To enable this setting uncomment the below line and change it to
# 'true'.
#
# Default: false
org.opennms.rrd.storeByGroup=false

# By default, data collected for a node with nodeId n is stored in the
# directory ${rrd.base.dir}/snmp/n . If the node is deleted and re-added,
# it will receive a new nodeId, and subsequent data will be stored in a
# new directory. This can create problems in data continuity if a large number
# of nodes get deleted and re-added either accidentally or intentionally.
# This option enables an alternate storage location for nodes that are
# provisioned (ie they have a foreignSource and foreignId defined) If
# storeByForeignSource is set to true, a provisioned node will have its
# data stored by foreignSource/ForeignId rather than nodeId. For example,
# a node with foreignSource/foreignId "mysource/12345" will have its data
# stored in ${rrd.base.dir}/snmp/fs/mysource/12345 . With this
# option enabled, data collection will continue to use the same storage
# location as long as the foreignSource/foreignId is not redefined, regardless
# of how many times the node may be deleted and re-added.
#
# Default: false
org.opennms.rrd.storeByForeignSource=false

# RRD base directory
rrd.base.dir=${install.share.dir}/rrd

# RRD binary path (only used if the JniRrdStrategy is used)
rrd.binary=${install.rrdtool.bin}

# Format rule used when setting the datasource value for threshold events
# (check NMS-3473).
# In order to properly use scientific notation for the datasource's value,
# change the format rule to something like this '##.##E0' to avoid NMS-4126.
#
# Default: ##.##
#org.opennms.threshd.value.decimalformat=##.##

# Specifies the amount of time to wait (expressed in milliseconds) until the
# reload container physically checks if the datacollection-config.xml file
# has been changed.
#
# Default: 30 seconds
#org.opennms.snmp.dataCollectionConfig.reloadCheckInterval=30000

#
# Collectd Instrumentation class
# org.opennms.collectd.instrumentationClass=org.opennms.netmgt.collectd.DefaultCollectdInstrumentation

# Enable an aggresive validation against the last modification time of the strings.properties files.
# This is useful only if the OpenNMS WebUI is running on a different server.
# Check NMS-5806 for more details.
#
# Default: false
#org.opennms.utils.propertiesCache.enableCheckFileModified=false


###### TROUBLE TICKETING ######
# The ticketer responsible for creating tickets from the Alarm details and passing these
# to the ticket plugin.
opennms.ticketer.servicelayer=org.opennms.netmgt.ticketd.DefaultTicketerServiceLayer

# The ticket plugin implementation to use to create tickets via the Alarm details
# pages (if configured).  The NullTicketerPlugin just does nothing when attempting
# to create tickets.
# NOTE: if you enable a trouble-ticketing plugin here, you must also edit
# $OPENNMS_HOME/jetty-webapps/opennms/WEB-INF/configuration.properties
opennms.ticketer.plugin=org.opennms.netmgt.ticketd.NullTicketerPlugin

# Comment out the NullTicketerPlugin line above and uncomment one of the 
# sections below to enable OtrsTicketerPlugin
# You will need to adjust alarmTroubleTicketLinkTemplate URL

# OTRS version 3.0.x and earlier
# Requires the OpenNMS module for OTRS installed in the OTRS server

#opennms.ticketer.plugin=org.opennms.netmgt.ticketer.otrs.OtrsTicketerPlugin
#opennms.alarmTroubleTicketLinkTemplate = <a href="http://localhost/otrs/index.pl?Action=AgentTicketZoom&TicketID=${id}">${id}</a>
#opennms.alarmTroubleTicketEnabled = true

# OTRS version 3.1.x and later

# Uses the OTRS Generic Ticket Connector and do not require any additional
# Modules to be installed in OTRS.

#opennms.ticketer.plugin=org.opennms.netmgt.ticketer.otrs31.Otrs31TicketerPlugin
#opennms.alarmTroubleTicketLinkTemplate = <a href="http://localhost/otrs/index.pl?Action=AgentTicketZoom&TicketNumber=\${id}">\${id}</a>
#opennms.alarmTroubleTicketEnabled = true

# Comment out the NullTicketerPlugin line above and uncomment the lines below
# to enable RtTicketerPlugin
# You will need to adjust alarmTroubleTicketLinkTemplate to suit your RT Base URL

#opennms.ticketer.plugin=org.opennms.netmgt.ticketer.rt.RtTicketerPlugin
#opennms.alarmTroubleTicketEnabled = true
#opennms.alarmTroubleTicketLinkTemplate = <a href="http://localhost/Ticket/Display.html?id=\${id}">\${id}</a>

# Comment out the NullTicketerPlugin line above and uncomment the lines below
# to enable RemedyTicketerPlugin
# You will need to adjust alarmTroubleTicketLinkTemplate to suit your Remedy Base URL
# The following settings are for locale it_IT

#opennms.ticketer.plugin=org.opennms.netmgt.ticketer.remedy.RemedyTicketerPlugin
#opennms.alarmTroubleTicketEnabled = true
#opennms.alarmTroubleTicketLinkTemplate = <a href="http://172.20.0.76:8180/arsys/servlet/ViewFormServlet?form=HPD:Help%20Desk&server=itts3h&qual='Incident ID*%2B'=%22\${id}%22">\${id}</a>

###### MISCELLANEOUS ######

distributed.layoutApplicationsVertically=false
opennms.bin.dir=${install.bin.dir}
java.awt.headless=true

# findByServiceType query
# org.opennms.dao.ipinterface.findByServiceType=select distinct ipIf from OnmsIpInterface as ipIf join ipIf.monitoredServices as monSvc where monSvc.serviceType.name = ?

# If you change the above query to load the snmpInterfaces along with the if and node data then set this true
# org.opennms.netmgt.collectd.DefaultCollectionAgent.loadSnmpDataOnInit=false

###### REPORTING ######
opennms.report.template.dir=${install.dir}/etc
opennms.report.dir=${install.share.dir}/reports
opennms.report.logo=${install.webapps.dir}/images/logo.gif
ksc.default.graphsPerLine=1

###### EVENTD IPC ######
# The hostname or IP address of the OpenNMS server where events should be sent.
# Default: 127.0.0.1
#opennms.rtc.event.proxy.host=127.0.0.1

# The TCP port for the eventd TCP receiver where events should be sent.
# Default: 5817
#opennms.rtc.event.proxy.port=5817

# The timeout in milliseconds the proxy will wait to complete a TCP connection.
# Default: 2000
#opennms.rtc.event.proxy.timeout=2000

###### RANCID INTEGRATION ######
# Set to true the followiing property to enable the integration to Rancid in the WEB UI.
# The default value is false (ie links are not created to rancid jsp pages into opennms gui)
# opennms.rancidIntegrationEnabled = false
#
# set to true the following property to use only RancidAdapter to write Clogin
# info in Rancid .cloginrc file
# opennms.rancidIntegrationUseOnlyRancidAdapter = false

###### RTC IPC ######
# The base of a URL that RTC clients use when creating a RTC subscription URL.
# If you are using Tomcat instead of the built-in Jetty, change this in
# WEB-INF/configuration.properties instead.
opennms.rtc-client.http-post.base-url = http://localhost:8980/opennms/rtc/post

# The username the RTC uses when authenticating itself in an HTTP POST.
opennms.rtc-client.http-post.username = rtc

# The password the RTC uses when authenticating itself in an HTTP POST.
opennms.rtc-client.http-post.password = rtc

###### MAP IPC ######
# The base of a URL that Map System clients use when creating a Map subscription URL.
# If you are using Tomcat instead of the built-in Jetty, change this in
# WEB-INF/configuration.properties instead.
opennms.map-client.http-post.url = http://localhost:8980/opennms/map/post

# The username the Map System uses when authenticating itself in an HTTP POST.
opennms.map-client.http-post.username = map

# The password the Map System uses when authenticating itself in an HTTP POST.
opennms.map-client.http-post.password = map

###### JETTY WEB UI ######
# If you are using Jetty, this is the port to listen on
org.opennms.netmgt.jetty.port = 8980
# If you want Jetty with AJP support, this is the port to listen on
#org.opennms.netmgt.jetty.ajp-port = 8981
# By default, Jetty will listen on all interfaces. You can set a specific
# bind address here. If you set this to a value other than 127.0.0.1,
# you will need to update the rtc-client and map-client URLs above.
#org.opennms.netmgt.jetty.host = 127.0.0.1
#
# This enables NCSA style request logging in ${opennm.home}/logs
#
# Uncomment this and change to true to enable this
#org.opennms.netmgt.jetty.enableRequestLogging=false

# This sets the maximum size for a form submission in jetty.
# The default value is 200000 bytes.  Setting it to -1 disables
# the form limit
# In 1.8 or earlier set
#org.mortbay.jetty.Request.maxFormContentSize=200000
#
# in 1.9 or later set
#org.eclipse.jetty.server.Request.maxFormContentSize=200000

# This sets the request header size for jetty.
# The default value is 4000 bytes.
#org.opennms.netmgt.jetty.requestHeaderSize=4000

# This sets the maximum number of items that can be in web forms (like the
# Provisioning web UI)
org.eclipse.jetty.server.Request.maxFormKeys=2000

###### JETTY HTTPS SUPPORT ######
# Details: http://www.opennms.org/index.php/Standalone_HTTPS_with_Jetty
# If you want Jetty to provide an HTTPS listener, this is the port to listen on
# Note that setting this property does NOT disable the plain HTTP listener,
# which is required by Rtcd to post realtime status updates.  If you do not
# wish to allow unsecured HTTP access to the OpenNMS web UI, you must set
# org.opennms.netmgt.jetty.host above or use firewall rules to accomplish this.
#org.opennms.netmgt.jetty.https-port = 8443
# By default, if configured for HTTPS, Jetty will listen on all interfaces.
# You can set a specific bind address here.
#org.opennms.netmgt.jetty.https-host = 127.0.0.1
## To set the keystore file from which Jetty will retrieve its SSL key,
## change the value of this property.  Note that the jetty.properties
## distributed with OpenNMS should never be used in production.
#org.opennms.netmgt.jetty.https-keystore = ${install.dir}/etc/jetty.keystore
## To change the keystore password used to access the keystore specified
## in the https-keystore property above, uncomment and change this property
#org.opennms.netmgt.jetty.https-keystorepassword = changeit
## To change the key password used to access the Jetty SSL key (which is stored
## in the keystore specified by the https-keystore property), uncomment and
## change this property.
#org.opennms.netmgt.jetty.https-keypassword = changeit
## To specify a particular SSL certificate alias in the keystore, set this
## property. Otherwise, the first certificate that is found will be used.
#org.opennms.netmgt.jetty.https-cert-alias = opennms-jetty-certificate
## To exclude specific SSL/TLS cipher suites from use, set this property to a
## colon-separated list of suite names. Whitespace surrounding colons is OK.
#org.opennms.netmgt.jetty.https-exclude-cipher-suites=SSL_DHE_DSS_WITH_DES_CBC_SHA: \
#  SSL_DHE_RSA_EXPORT_WITH_DES40_CBC_SHA:SSL_DHE_DSS_EXPORT_WITH_DES40_CBC_SHA: \
#  SSL_DHE_RSA_WITH_DES_CBC_SHA:SSL_RSA_EXPORT_WITH_DES40_CBC_SHA: \
#  SSL_RSA_EXPORT_WITH_RC4_40_MD5:SSL_RSA_WITH_3DES_EDE_CBC_SHA: \
#  SSL_RSA_WITH_DES_CBC_SHA:TLS_DHE_RSA_EXPORT_WITH_DES40_CBC_SHA: \
#  TLS_RSA_EXPORT_WITH_DES40_CBC_SHA:TLS_RSA_WITH_DES_CBC_SHA

# If OpenNMS is setting an incorrect HTML <base> tag, you can override
# its idea of the local URL here. The URL must end with a '/'. The following
# substitutions are available:
# %s: scheme (http, https)
# %h, %p: host and port from the Host: header
# %x: host and port from the X-Forwarded-Host, X-Host or Host header
# %c: context path (without trailing slash)
#
# You can use this to get Jetty working behind an Apache/SSL proxy.
# Set the base-url to https://%x%c/ and include in your Apache SSL vhost:
#     <Location /opennms>
#         ProxyPass http://127.0.0.1:8980/opennms
#         ProxyPassReverse http://127.0.0.1:8980/opennms
#     </Location>
#
#opennms.web.base-url = https://%x%c/

###### ASTERISK AGI SUPPORT ######
# If you are using the built-in Asterisk Gateway Interface (AGI) server
# to integrate with an external Asterisk server, you will need to set
# this property to an IP address on the OpenNMS server that is reachable
# from the Asterisk server.  Note that the value of this property has no
# bearing on the address to which the AGI server listens -- it is used only
# as a hint to allow the Asterisk server to reach us.
#org.opennms.netmgt.asterisk.agi.listenAddress = 127.0.0.1

# To tell the built-in AGI server to listen on a port other than the default
# of 4573, change the value of this property.  Be sure to update any static
# fastagi:// URLs in your Asterisk dialplan accordingly.
#org.opennms.netmgt.asterisk.agi.listenPort = 4573

# The built-in AGI server services requests out of a thread pool whose default
# size is 10 threads.  Systems that make heavy use of this facility may need
# to increase this value.
#org.opennms.netmgt.asterisk.agi.maxPoolSize = 10

###### HTML STRIPPING IN ASSET FIELDS ######
# By default, all scripts and HTML markup are stripped from the values submitted for node
# asset information. This measure is to protect against cross-site scripting and other types
# of attacks on the web UI. To allow markup (but still not scripts) in certain asset fields,
# set this property's value to a comma-separated list of asset field names. A full list of field
# names can be obtained by exporting all asset data to a CSV file from the web UI.
#
# This example would allow HTML markup in the Comments and Description fields.
#opennms.assets.allowHtmlFields = comments, description

#Control sending force rescans from the SNMP Collector.  The default is now
#false and used to be true.
#org.opennms.netmgt.collectd.SnmpCollector.forceRescan = false


#
# For systems with very large numbers of interfaces we may be unable to collect all the
# data by scanning the entire table in the specified time interval.  If only a few instances
# are being collected then we can limit the collection to only those instances and save collection
# time but possible 'getting' confused by instance changes
# Set this to true to enable instance limiting
#org.opennms.netmgt.collectd.SnmpCollector.limitCollectionToInstances=false

#
# This property is for enabling acl support in the webapp.  With ACLs enabled then Nodes, Alarms, Events etc
# are filtered according to the authorzied groups list on onms categories.  In other words.  For a user to
# set the events, outages etc for a particular node then that user has to be authorized for a category that the node
# belongs to
#org.opennms.web.aclsEnabled=false

# IP address of the DNS server that the DnsProvisioningAdapter
# should send dynamic DNS updates to
importer.adapter.dns.server=127.0.0.1



###### ASYNC DETECTOR SETUP ######
# This property defines how many current async detetion attempts can be created at any given time.
#
# Setting this to zero removes any limits on the number of concurrent connection attempts.
#org.opennms.netmgt.provision.maxConcurrentConnections=0

##### SMS GATEWAY SETUP ######
# This property tells the RXTX JNI library extend its range and load any of these ports in its default setup if they exist
# by default RXTX doesn't load any non ttyS ports.
gnu.io.SerialPorts=/dev/ttyACM0:/dev/ttyACM1:/dev/ttyACM2:/dev/ttyACM3:/dev/ttyACM4:/dev/ttyACM5

# This property is to make sure that the phone will poll under Linux. If you are Linux and this is commented out
# you will get a phone timed out exception
smslib.serial.polling=true

###### PROVISIOND OPTIONS ######
#
# This property is used to enable/disable the handling of new suspect events
# in provisiond along with periodic scanning of discovered nodes.  The default
# setting is true (See org.opennms.netmgt.provision.service.ProvisionService)
#org.opennms.provisiond.enableDiscovery=true

<<<<<<< HEAD
# OpenNMS does not distinguish between entities (such as IP addresses and
# services) that are autodetected during provisioning and those added by other
# means.  Setting this to "false" means that OpenNMS will prevent accidental
# deletion of these entities in the UI.  If "true", you will be allowed to
# delete entities through the web UI, but if they are rediscovered on a future
# provisioning import they will be re-created.
=======
# Prior to 1.10 it was possible to delete entities that have been provisioned as
# part of a provisioning group.  In 1.10 we have disabled this so that in order to
# delete these entities you have to go back to the provisioning group and delete them
# from there.  To reenable this deletion you can set this to true.
# NOTE: if you do this then the object will be recreated when the provisioning group is
# next imported/synchronized
>>>>>>> 65da858e
org.opennms.provisiond.enableDeletionOfRequisitionedEntities=true

# This property is used to control the rescan scheduling existing nodes in
# the database when Provisiond starts. The default value is true.
# There are situations like distributed environments, where OpenNMS is deployed across
# multiple servers, on which this feature must be disabled to avoid continuity issues.
# In this scenario, most likely the inventory of nodes should not be managed by all OpenNMS instances.
#org.opennms.provisiond.scheduleRescanForExistingNodes=true

# Use this property to disable rescans of existing nodes following
# an import (synchronize) of a provisioning group (requistion).  Default
# behavior has always been true.
#org.opennms.provisiond.scheduleRescanForUpdatedNodes=true

# Use this property to change the strategy used for managing deployed/pending requisitions.
# Tested strategies:
# - file (default)
# Experimental strategies:
# - fastFile (recommended for fastest response, at expenses of memory resources)
# - fused
# - fastFused
# - queueing
# - fastQueueing
# - caching
# - fastCaching
#org.opennms.provisiond.repositoryImplementation=file

###### MAPPING AND GEOCODING ######

# the map implementation to use
# current choices are: GoogleMaps, Mapquest, OpenLayers
gwt.maptype=OpenLayers

# The API key to use for the remote monitor map
gwt.apikey=

# The class options to use for geocoding.  Choices are:

# (Google maps API)
#gwt.geocoder.class=org.opennms.features.poller.remote.gwt.server.geocoding.GoogleMapsGeocoder

# (Mapquest API)
#gwt.geocoder.class=org.opennms.features.poller.remote.gwt.server.geocoding.MapquestGeocoder

# (OpenStreetMaps API)
#gwt.geocoder.class=org.opennms.features.poller.remote.gwt.server.geocoding.NominatimGeocoder

# (always return OpenNMS World HQ)
gwt.geocoder.class=org.opennms.features.poller.remote.gwt.server.geocoding.NullGeocoder

# The rate at which to make requests, for geocoders that support it.
gwt.geocoder.rate=10

# The referer to use when making geocoding requests, for geocoders that support it.
# For MapQuest, the value you set here will need to be allowed in your AppKeys manager:
#   http://developer.mapquest.com/web/info/account/app-keys
gwt.geocoder.referer=http://localhost/

# The minimum quality level to require before rejecting a geocoding request.
# This is currently only used by MapQuest. Choices are (least to most specific):
# COUNTRY, STATE, ZIP, COUNTY, ZIP_EXTENDED, CITY, STREET, INTERSECTION, ADDRESS, POINT
gwt.geocoder.minimumQuality=ZIP

# The email address to report as when making geocoding requests.
# This is currently only used by Nominatim, and MUST be set!
gwt.geocoder.email=

# The tile server URL to use for OpenLayers.  This can be any mapnik-style tile server URL.
# (Sorry, no support for multiple URLs yet.)

# OpenStreetMap tile server
# gwt.openlayers.url=http://a.tile.openstreetmap.org/${z}/${x}/${y}.png

# Open MapQuest tile server
gwt.openlayers.url=http://otile1.mqcdn.com/tiles/1.0.0/osm/${z}/${x}/${y}.png

###### UI DISPLAY OPTIONS ######

# This value allows you to show or hide the Acknowledge event button. This is only
# here for those who still acknowledge events. We are moving away from this and
# towards acknowledging alarms instead of events. Default is false
opennms.eventlist.acknowledge=false

# This value allows you to configure whether or not the total event count is shown
# in the event list in the web UI.  Setting this to 'true' can cause severe performance
# issues for larger installations.
opennms.eventlist.showCount=false

# This value allows you to set the number of nodes with outages to display on the front
# page in the OpenNMS web UI. Default 12
#opennms.nodesWithOutages.count=12

# This value allows you to enable/disable the nodes with outages box on the front
# page in the OpenNMS web UI. Default: true
#opennms.nodesWithOutages.show=true

# This value allows you to set the number of nodes with problems to display on the front
# page in the OpenNMS web UI. Default: 16
#opennms.nodesWithProblems.count=16

# This value allows you to enable/disable the nodes with problems box on the front
# page in the OpenNMS web UI. Default: true
#
#opennms.nodesWithProblems.show=true

# This value allows you to enable/disable the status bar resume at the top of the node
# page in the OpenNMS web UI. Default: false
#
#opennms.nodeStatusBar.show=false

# This value disables the sending of successful login events.  The default is to send the
# event.  Change this value to true to disable the publishing of this event.
#org.opennms.security.disableLoginSuccessEvent=false


###### REMOTE POLLER ######

#### SERVER SETTINGS ####

# This setting is the minimum amount of time between reloads of a remote poller configuration
# in milliseconds because of global changes.  This value should never be set
# less the 300000 (5 minutes) except to set it to zero which means never only reload the
# configuration if the location monitors status has been set to CONFIG_CHANGED.
#opennms.pollerBackend.minimumConfigurationReloadInterval=300000
#
# This is the amount of time in milliseconds after which a remote poller is considered
# disconnected if it has not communicated with this OpenNMS system.
#opennms.pollerBackend.disconnectedTimeout=600000
#
# Specify the RMI ports when using the legacy RMI IPC interface
#opennms.poller.server.serverPort=1199
#opennms.poller.server.registryPort=1099

#### REMOTE SETTINGS ####

# All settings on the remote pollers are controlled via command-line options. Look at these
# wiki pages for more details.
#
# http://www.opennms.org/wiki/Remote_Polling
# http://www.opennms.org/wiki/Remote_Poller_Design_Overview


###### JasperReports Properties ######
# Defines the Version of the Jasperreports library
org.opennms.jasperReportsVersion=${jasperreportsVersion}

# Define if duplicates are ignored when using pie charts within a JasperReport template (*.jrxml) file.
# See http://jasperreports.sourceforge.net/config.reference.html for more details.
net.sf.jasperreports.chart.pie.ignore.duplicated.key=true

###### Web Console - Front Page ######
# This value controls the content that will be displayed in the middle box of the front page.
# The default is the view of SLM/RTC categories: /includes/categories-box.jsp.
# You can also use a comma-seperated list of files to include more than one content file.
# Uncomment the following line to display the widget for the surveillance view from the dashboard.
# (It uses the same rules for the dashboard)
#org.opennms.web.console.centerUrl=/surveillance-box.jsp


###### REMOTE POLLER MONITOR CLASS EXCLUSIONS ######
# This setting enables OpenNMS to exclude all references to certain services from the
# poller configuration that it sends to the remote location monitors. This is necessary
# when monitor classes are in use that are not included in the remote poller builds.
# Without this setting, the remote poller will crash on startup (see issue NMS-5777)
# even if none of the problematic services appears in any package. If you create custom
# services, you may need to add them to this list.
excludeServiceMonitorsFromRemotePoller=DHCP,NSClient,RadiusAuth,XMP

###### DASHBOARD/SURVEILLANCE VIEW IMPLEMENTATION ######
# OpenNMS provides two different dashboard/surveillance view implementations. The GWT
# variant is the original. Later, the UI was rewitten using the VAADIN framework. So, the
# two valid options fpr this option are 'vaadin' or 'gwt'. The VAADIN implementation is
# the default one. Please note that the GWT version is deprecated and will be removed in
# future versions.
#org.opennms.dashboard.implementation=gwt

###### DASHBOARD LANDING PAGE ######
# This setting controls whether users will be redirected to the dashboard page after
# a successful login. The two valid options for this are 'true' or 'false' which is
# the default value.
#org.opennms.dashboard.redirect=false

###### Time Series Strategy ####
# Use this property to set the strategy used to persist and retrieve time series metrics:
# Supported values are:
#   rrd (default)
#   newts
#org.opennms.timeseries.strategy=rrd

###### Graphing #####
# Use this property to set the graph rendering engine type.  If set to 'auto', attempt
# to choose the appropriate backend depending on org.opennms.timeseries.strategy above.
# Supported values are:
#   auto (default)
#   png
#   placeholder
#   backshift
#org.opennms.web.graphs.engine=auto

###### Newts #####
# Use these properties to configure persistence using Newts
# Note that Newts must be enabled using the 'org.opennms.timeseries.strategy' property
# for these to take effect.
#
#org.opennms.newts.config.hostname=localhost
#org.opennms.newts.config.keyspace=newts
#org.opennms.newts.config.port=9042
#org.opennms.newts.config.username=cassandra
#org.opennms.newts.config.password=cassandra
#org.opennms.newts.config.read_consistency=ONE
#org.opennms.newts.config.write_consistency=ANY
# Depends the Cassandra cluster's batch_size_fail_threshold_in_kb property
#org.opennms.newts.config.max_batch_size=16
#org.opennms.newts.config.ring_buffer_size=8192
# One year in seconds
#org.opennms.newts.config.ttl=31540000
# Seven days in seconds
#org.opennms.newts.config.resource_shard=604800
# Local In-Memory cache (default)
#org.opennms.newts.config.cache.strategy=org.opennms.netmgt.newts.support.GuavaSearchableResourceMetadataCache
#org.opennms.newts.config.cache.max_entries=8192
# External Redis cache
#org.opennms.newts.config.cache.strategy=org.opennms.netmgt.newts.support.RedisResourceMetadataCache
#org.opennms.newts.config.cache.redis_hostname=localhost
#org.opennms.newts.config.cache.redis_port=6379

###### HEATMAP ######
# The following options are used to configure the default behaviour of the
# heatmap visualization of outages and alarms.
#
# There exist two modes for operating the heatmap. Valid options
# are 'alarms' and 'outages'. The default is 'alarms'.
#org.opennms.heatmap.defaultMode=alarms
#
# The heatmap will work with categories or foreign sources. The
# default heatmap can be set here by choosing 'categories',
# 'foreignSources' or 'monitoredServices'. The default is 'categories'.
#org.opennms.heatmap.defaultHeatmap=categories
#
# The following option is used to filter for categories to be displayed in
# the heatmap. This option uses the Java regular expression syntax. The default
# is '.*' so all categories will be displayed.
#org.opennms.heatmap.categoryFilter=.*
#
# The following option is used to filter for foreign sources to be displayed in
# the heatmap. This option uses the Java regular expression syntax. The default
# is '.*' so all foreign sources will be displayed.
#org.opennms.heatmap.foreignSourceFilter=.*
#
# The following option is used to filter for services to be displayed in
# the heatmap. This option uses the Java regular expression syntax. The default
# is '.*' so all services will be displayed.
#org.opennms.heatmap.serviceFilter=.*
#
# You can use negative lookahead expressions for excluding categories you wish
# not to be displayed in the heatmap, e.g. by using an expression like '^(?!XY).*'
# you can filter out entities with names starting with 'XY'.
#
# The next option configures whether only unacknowledged alarms will be taken into
# account when generating the alarm-based heatmap.
#org.opennms.heatmap.onlyUnacknowledged=false

# ###### GRAFANA BOX ######
# This setting controls whether a grafana box showing the available dashboards is
# placed on the landing page. The two valid options for this are 'true' or 'false'
# which is the default value.
#org.opennms.grafanaBox.show=false
#
# If the box is enabled you also need to specify hostname of the grafana server
#org.opennms.grafanaBox.hostname=localhost
#
# And also the port of the grafana server
#org.opennms.grafanaBox.port=3000
#
# The API key is needed for the ReST calls to work
#org.opennms.grafanaBox.apiKey=
#
# When a tag is specified only dashboards with this given tag
# will be displayed. When no tag is given all dashboards will
# be displayed.
#org.opennms.grafanaBox.tag=
#
# The protocol for the ReST call can also be specified
#org.opennms.grafanaBox.protocol=http
#
# Timeouts for contacting the grafana server
#org.opennms.grafanaBox.connectionTimeout=500
#org.opennms.grafanaBox.soTimeout=500<|MERGE_RESOLUTION|>--- conflicted
+++ resolved
@@ -442,21 +442,12 @@
 # setting is true (See org.opennms.netmgt.provision.service.ProvisionService)
 #org.opennms.provisiond.enableDiscovery=true
 
-<<<<<<< HEAD
 # OpenNMS does not distinguish between entities (such as IP addresses and
 # services) that are autodetected during provisioning and those added by other
 # means.  Setting this to "false" means that OpenNMS will prevent accidental
 # deletion of these entities in the UI.  If "true", you will be allowed to
 # delete entities through the web UI, but if they are rediscovered on a future
 # provisioning import they will be re-created.
-=======
-# Prior to 1.10 it was possible to delete entities that have been provisioned as
-# part of a provisioning group.  In 1.10 we have disabled this so that in order to
-# delete these entities you have to go back to the provisioning group and delete them
-# from there.  To reenable this deletion you can set this to true.
-# NOTE: if you do this then the object will be recreated when the provisioning group is
-# next imported/synchronized
->>>>>>> 65da858e
 org.opennms.provisiond.enableDeletionOfRequisitionedEntities=true
 
 # This property is used to control the rescan scheduling existing nodes in
