--- conflicted
+++ resolved
@@ -8,12 +8,12 @@
 # ###### ICMP ######
 # OpenNMS provides three ICMP implementations. JICMP (legacy, IPv4-only),
 # JNA (supports both IPv4 and IPv6), and JICMP6.
-# 
+#
 # The JICMP implementation is what has traditionally been used in OpenNMS
 # since 1.0, uses JNI.  It requires you to install a separate package
 # (JICMP) which contains a shared library for interfacing with your system's
 # ICMP APIs.
-# 
+#
 # The JICMP6 core library is a version of the JICMP codebase which can speak
 # ICMPv6, instead of ICMPv4. The OpeNMS JICMP6 pinger supports both ICMPv4
 # and ICMPv6.  It delegates all ICMPv4 ping requests to the original JICMP
@@ -27,7 +27,7 @@
 # recommended unless you are in an environment which requires it.  This is
 # the default ICMP implementation used in the remote poller, since it does
 # not rely on any external native code to be installed outside of the JVM.
-# 
+#
 # To use the JNI ICMPv4 interface only, use the following property setting:
 #org.opennms.netmgt.icmp.pingerClass=org.opennms.netmgt.icmp.jni.JniPinger
 #
@@ -48,7 +48,7 @@
 # OpenNMS provides two different SNMP implementations.  JoeSNMP is the
 # original OpenNMS # SNMP Library and provides SNMP v1 and v2 support.
 # SNMP4J is a new 100% Java SNMP library # that provides support for SNMP
-# v1, v2 and v3.  
+# v1, v2 and v3.
 #
 # To enable the JoeSnmp library uncomment the following line.
 #org.opennms.snmp.strategyClass=org.opennms.netmgt.snmp.joesnmp.JoeSnmpStrategy
@@ -70,11 +70,11 @@
 # always indicate a problem with an SNMP agent. Any that we don't catch will
 # end up in output.log, so they're disabled by default, but they may provide
 # more information (albeit without timestamps) than the messages that SNMP4J
-# logs (see snmp4j.LogFactory) 
+# logs (see snmp4j.LogFactory)
 org.opennms.snmp.snmp4j.forwardRuntimeExceptions=false
 
 # By default, SNMP4J does not do any logging internally, but it's easy to
-# enable.  See log4j.properties to adjust log levels for these messages. 
+# enable.  See log4j.properties to adjust log levels for these messages.
 snmp4j.LogFactory=org.snmp4j.log.Log4jLogFactory
 
 # Net-SNMP agents prior to release 5.4.1 on 64-bit platforms exhibit a bug
@@ -114,7 +114,7 @@
 # belonging to a single collection group to be stored together in a single
 # file.  To enable this setting uncomment the below line and change it to
 # 'true'.
-# 
+#
 # Default: false
 org.opennms.rrd.storeByGroup=false
 
@@ -136,7 +136,7 @@
 # Default: false
 org.opennms.rrd.storeByForeignSource=false
 
-# RRD base directory 
+# RRD base directory
 rrd.base.dir=${install.share.dir}/rrd
 
 # RRD binary path (only used if the JniRrdStrategy is used)
@@ -170,7 +170,7 @@
 
 
 ###### TROUBLE TICKETING ######
-# The ticketer responsible for creating tickets from the Alarm details and passing these 
+# The ticketer responsible for creating tickets from the Alarm details and passing these
 # to the ticket plugin.
 opennms.ticketer.servicelayer=org.opennms.netmgt.ticketd.DefaultTicketerServiceLayer
 
@@ -216,7 +216,7 @@
 # findByServiceType query
 # org.opennms.dao.ipinterface.findByServiceType=select distinct ipIf from OnmsIpInterface as ipIf join ipIf.monitoredServices as monSvc where monSvc.serviceType.name = ?
 
-# If you change the above query to load the snmpInterfaces along with the if and node data then set this true 
+# If you change the above query to load the snmpInterfaces along with the if and node data then set this true
 # org.opennms.netmgt.collectd.DefaultCollectionAgent.loadSnmpDataOnInit=false
 
 ###### REPORTING ######
@@ -242,10 +242,10 @@
 # Set to true the followiing property to enable the integration to Rancid in the WEB UI.
 # The default value is false (ie links are not created to rancid jsp pages into opennms gui)
 # opennms.rancidIntegrationEnabled = false
-# 
-# set to true the following property to use only RancidAdapter to write Clogin 
+#
+# set to true the following property to use only RancidAdapter to write Clogin
 # info in Rancid .cloginrc file
-# opennms.rancidIntegrationUseOnlyRancidAdapter = false   
+# opennms.rancidIntegrationUseOnlyRancidAdapter = false
 
 ###### RTC IPC ######
 # The base of a URL that RTC clients use when creating a RTC subscription URL.
@@ -280,19 +280,19 @@
 # bind address here. If you set this to a value other than 127.0.0.1,
 # you will need to update the rtc-client and map-client URLs above.
 #org.opennms.netmgt.jetty.host = 127.0.0.1
-# 
+#
 # This enables NCSA style request logging in ${opennm.home}/logs
 #
 # Uncomment this and change to true to enable this
 #org.opennms.netmgt.jetty.enableRequestLogging=false
 
-# This sets the maximum size for a form submission in jetty.  
+# This sets the maximum size for a form submission in jetty.
 # The default value is 200000 bytes.  Setting it to -1 disables
 # the form limit
 # In 1.8 or earlier set
 #org.mortbay.jetty.Request.maxFormContentSize=200000
 #
-# in 1.9 or later set 
+# in 1.9 or later set
 #org.eclipse.jetty.server.Request.maxFormContentSize=200000
 
 # This sets the request header size for jetty.
@@ -398,7 +398,7 @@
 
 #
 # This property is for enabling acl support in the webapp.  With ACLs enabled then Nodes, Alarms, Events etc
-# are filtered according to the authorzied groups list on onms categories.  In other words.  For a user to 
+# are filtered according to the authorzied groups list on onms categories.  In other words.  For a user to
 # set the events, outages etc for a particular node then that user has to be authorized for a category that the node
 # belongs to
 #org.opennms.web.aclsEnabled=false
@@ -411,7 +411,7 @@
 
 ###### ASYNC DETECTOR SETUP ######
 # This property defines how many current async detetion attempts can be created at any given time.
-# 
+#
 # Setting this to zero removes any limits on the number of concurrent connection attempts.
 #org.opennms.netmgt.provision.maxConcurrentConnections=0
 
@@ -426,13 +426,13 @@
 
 ###### PROVISIOND OPTIONS ######
 #
-# This property is used to enable/disable the handling of new suspect events 
+# This property is used to enable/disable the handling of new suspect events
 # in provisiond along with periodic scanning of discovered nodes.  The default
 # setting is true (See org.opennms.netmgt.provision.service.ProvisionService)
 #org.opennms.provisiond.enableDiscovery=true
 
 # Prior to 1.10 it was possible to delete entities that have been provisioned as
-# part of a provisioning group.  In 1.10 we have disabled this so that in order to 
+# part of a provisioning group.  In 1.10 we have disabled this so that in order to
 # delete these entities you have to go back to the provisioning group and delete them
 # from there.  To reenable this deletion you can set this to true.
 # NOTE: if you do this then the object will be recreated when the provisioning group is
@@ -516,7 +516,7 @@
 ###### UI DISPLAY OPTIONS ######
 
 # This value allows you to show or hide the Acknowledge event button. This is only
-# here for those who still acknowledge events. We are moving away from this and 
+# here for those who still acknowledge events. We are moving away from this and
 # towards acknowledging alarms instead of events. Default is false
 opennms.eventlist.acknowledge=false
 
@@ -557,10 +557,10 @@
 #### SERVER SETTINGS ####
 
 # This setting is the minimum amount of time between reloads of a remote poller configuration
-# in milliseconds because of global changes.  This value should never be set 
+# in milliseconds because of global changes.  This value should never be set
 # less the 300000 (5 minutes) except to set it to zero which means never only reload the
 # configuration if the location monitors status has been set to CONFIG_CHANGED.
-#opennms.pollerBackend.minimumConfigurationReloadInterval=300000 
+#opennms.pollerBackend.minimumConfigurationReloadInterval=300000
 #
 # This is the amount of time in milliseconds after which a remote poller is considered
 # disconnected if it has not communicated with this OpenNMS system.
@@ -572,7 +572,7 @@
 
 #### REMOTE SETTINGS ####
 
-# All settings on the remote pollers are controlled via command-line options. Look at these 
+# All settings on the remote pollers are controlled via command-line options. Look at these
 # wiki pages for more details.
 #
 # http://www.opennms.org/wiki/Remote_Polling
@@ -621,7 +621,37 @@
 #   backshift
 #org.opennms.web.graphs.engine=png
 
-<<<<<<< HEAD
+###### HEATMAP ######
+# The following options are used to configure the default behaviour of the
+# heatmap visualization of outages and alarms.
+#
+# There exist two modes for operating the heatmap. Valid options
+# are 'alarms' and 'outages'. The default is 'alarms'.
+#org.opennms.heatmap.defaultMode=alarms
+#
+# The heatmap will work with categories or foreign sources. The
+# default heatmap can be set here by choosing 'categories' or
+# 'foreignSource'. The default is 'categories'.
+#org.opennms.heatmap.defaultHeatmap=categories
+#
+# The following option is used to filter for categories to be displayed in
+# the heatmap. This option uses the Java regular expression syntax. The default
+# is '.*' so all categories will be displayed.
+#org.opennms.heatmap.categoryFilter=.*
+#
+# The following option is used to filter for foreign sources to be displayed in
+# the heatmap. This option uses the Java regular expression syntax. The default
+# is '.*' so all foreign sources will be displayed.
+#org.opennms.heatmap.foreignSourceFilter=.*
+#
+# You can use negative lookahead expressions for excluding categories you wish
+# not to be displayed in the heatmap, e.g. by using an expression like '^(?!XY).*'
+# you can filter out entities with names starting with 'XY'.
+#
+# The next option configures whether only unacknowledged alarms will be taken into
+# account when generating the alarm-based heatmap.
+#org.opennms.heatmap.onlyUnacknowledged=false
+
 # ###### GRAFANA BOX ######
 # This setting controls whether a grafana box showing the available dashboards is
 # placed on the landing page. The two valid options for this are 'true' or 'false'
@@ -647,36 +677,4 @@
 #
 # Timeouts for contacting the grafana server
 #org.opennms.grafanaBox.connectionTimeout=500
-#org.opennms.grafanaBox.soTimeout=500
-=======
-###### HEATMAP ######
-# The following options are used to configure the default behaviour of the
-# heatmap visualization of outages and alarms.
-#
-# There exist two modes for operating the heatmap. Valid options
-# are 'alarms' and 'outages'. The default is 'alarms'.
-#org.opennms.heatmap.defaultMode=alarms
-#
-# The heatmap will work with categories or foreign sources. The
-# default heatmap can be set here by choosing 'categories' or
-# 'foreignSource'. The default is 'categories'.
-#org.opennms.heatmap.defaultHeatmap=categories
-#
-# The following option is used to filter for categories to be displayed in
-# the heatmap. This option uses the Java regular expression syntax. The default
-# is '.*' so all categories will be displayed.
-#org.opennms.heatmap.categoryFilter=.*
-#
-# The following option is used to filter for foreign sources to be displayed in
-# the heatmap. This option uses the Java regular expression syntax. The default
-# is '.*' so all foreign sources will be displayed.
-#org.opennms.heatmap.foreignSourceFilter=.*
-#
-# You can use negative lookahead expressions for excluding categories you wish
-# not to be displayed in the heatmap, e.g. by using an expression like '^(?!XY).*'
-# you can filter out entities with names starting with 'XY'.
-#
-# The next option configures whether only unacknowledged alarms will be taken into
-# account when generating the alarm-based heatmap.
-#org.opennms.heatmap.onlyUnacknowledged=false
->>>>>>> 1149f0d1
+#org.opennms.grafanaBox.soTimeout=500