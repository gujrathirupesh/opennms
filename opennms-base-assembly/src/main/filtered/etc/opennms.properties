#
# This properties file allows you to set global properties for the opennms
# application.  These properties will be set as system properties at the
# beginning of Java startup.  Any properties set on the Java command-line
# with -Dproperty=value will be overridden by these values.
#

# ###### ICMP ######
# OpenNMS provides three ICMP implementations. JICMP (legacy, IPv4-only),
# JNA (supports both IPv4 and IPv6), and JICMP6.
#
# The JICMP implementation is what has traditionally been used in OpenNMS
# since 1.0, uses JNI.  It requires you to install a separate package
# (JICMP) which contains a shared library for interfacing with your system's
# ICMP APIs.
#
# The JICMP6 core library is a version of the JICMP codebase which can speak
# ICMPv6, instead of ICMPv4. The OpeNMS JICMP6 pinger supports both ICMPv4
# and ICMPv6.  It delegates all ICMPv4 ping requests to the original JICMP
# JniPinger above and uses the JICMP6 library for ICMPv6 packets.  This is
# the default for OpenNMS 1.9.90 and up.
#
# Finally, the JNA implementation is written from the ground up to support
# IPv4 and IPv6, and takes advantage of the JNA project's ability to access
# native APIs without needing to distribute separate shared libraries.  It
# is, however, not as performant as the JICMP6 pinger, so it is not
# recommended unless you are in an environment which requires it.  This is
# the default ICMP implementation used in the remote poller, since it does
# not rely on any external native code to be installed outside of the JVM.
#
# To use the JNI ICMPv4/ICMPv6 implementation, use the following property:
#org.opennms.netmgt.icmp.pingerClass=org.opennms.netmgt.icmp.jni6.Jni6Pinger
#
# To use the JNI ICMPv4 interface only, use the following property:
#org.opennms.netmgt.icmp.pingerClass=org.opennms.netmgt.icmp.jni.JniPinger
#
# To use the JNA ICMPv4/ICMPv6 implementation, use the following property:
#org.opennms.netmgt.icmp.pingerClass=org.opennms.netmgt.icmp.jna.JnaPinger
#
# If no pingerClass is set, OpenNMS will attempt to choose the best
# available pinger automatically.
#
# By default, OpenNMS will start up if either ICMPv4 *or* ICMPv6 are
# available and initialize properly.  If you wish to force IPv4 or IPv6
# explicitly, set one or both of these properties to true.
#
#org.opennms.netmgt.icmp.requireV4=detect
#org.opennms.netmgt.icmp.requireV6=detect

# ###### SNMP ######
# OpenNMS provides two different SNMP implementations.  JoeSNMP is the
# original OpenNMS # SNMP Library and provides SNMP v1 and v2 support.
# SNMP4J is a new 100% Java SNMP library # that provides support for SNMP
# v1, v2 and v3.
#
# To enable the JoeSnmp library uncomment the following line.
#org.opennms.snmp.strategyClass=org.opennms.netmgt.snmp.joesnmp.JoeSnmpStrategy
#
# The SNMP4J library is currently the default.  But can also be set with
# the following line.
#
# Default:
#org.opennms.snmp.strategyClass=org.opennms.netmgt.snmp.snmp4j.Snmp4JStrategy
#

# The world is full of buggy SNMP agents.  We can work around many of their
# quirks by extending various SMI classes from SNMP4J.  The following property
# must be set in order for any of these workarounds to be enabled.
org.snmp4j.smisyntaxes=opennms-snmp4j-smisyntaxes.properties

# When debugging SNMP problems when using the SNMP4J library, it may be
# helpful to receive runtime exceptions from SNMP4J. These exceptions almost
# always indicate a problem with an SNMP agent. Any that we don't catch will
# end up in output.log, so they're disabled by default, but they may provide
# more information (albeit without timestamps) than the messages that SNMP4J
# logs (see snmp4j.LogFactory)
org.opennms.snmp.snmp4j.forwardRuntimeExceptions=false

# By default, SNMP4J does not do any logging internally, but it's easy to
# enable.  See log4j.properties to adjust log levels for these messages.
snmp4j.LogFactory=org.snmp4j.log.Log4jLogFactory

# Net-SNMP agents prior to release 5.4.1 on 64-bit platforms exhibit a bug
# that causes the discovery of a node's interfaces to fail. A workaround has
# been made that helps SNMP4J cope with this bug. If for some reason you need
# to disable this workaround, comment out the following line.
org.opennms.snmp.workarounds.allow64BitIpAddress=true

# DrayTek Corporation, Router Model: Vigor2820 Series devices with a
# sysObjectID of .1.3.6.1.4.1.7367 sometimes present objects from the
# ipAddrTable with an instance ID of "0". To substitute a valid (though still
# dodgy) value of "0.0.0.0" when we encounter one of these, set the following
# property to true.
org.opennms.snmp.workarounds.allowZeroLengthIpAddress=true

# Some SNMP agents claim to support SNMPv2c, but either completely fail to
# respond to GET-BULK requests or return bad responses to them under some
# conditions. To disable the use of GET-BULK PDUs globally in the SNMP4J
# strategy, set this property to true. This change will adversely affect the
# efficiency of SNMP data collection from agents that properly support
# GET-BULK.
org.opennms.snmp.snmp4j.noGetBulk=false

# Some buggy SNMP agents fail to exclude Counter64 objects from view when
# responding to SNMPv1 requests (as mandated by RFC3584 § 4.2.2.1). To relax
# handling of v1 responses to permit Counter64 varbinds rather than discarding
# them as ill-formed (per the same RFC), set this property to true.
org.opennms.snmp.snmp4j.allowSNMPv2InV1=false

# ###### DATA COLLECTION ######
# On very large systems the OpenNMS default mechanism of storing one data
# source per RRD file can be very I/O Intensive.  Many I/O subsystems fail
# to keep up with the vast amounts of data that OpenNMS can collect in this
# situation.  We have found that in those situations having fewer large files
# with multiple data sources in each performs better than many smaller files,
# each with a single data source.  This option enables all of the data sources
# belonging to a single collection group to be stored together in a single
# file.  To enable this setting uncomment the below line and change it to
# 'true'.
#
# Default: false
org.opennms.rrd.storeByGroup=false

# By default, data collected for a node with nodeId n is stored in the
# directory ${rrd.base.dir}/snmp/n . If the node is deleted and re-added,
# it will receive a new nodeId, and subsequent data will be stored in a
# new directory. This can create problems in data continuity if a large number
# of nodes get deleted and re-added either accidentally or intentionally.
# This option enables an alternate storage location for nodes that are
# provisioned (ie they have a foreignSource and foreignId defined) If
# storeByForeignSource is set to true, a provisioned node will have its
# data stored by foreignSource/ForeignId rather than nodeId. For example,
# a node with foreignSource/foreignId "mysource/12345" will have its data
# stored in ${rrd.base.dir}/snmp/fs/mysource/12345 . With this
# option enabled, data collection will continue to use the same storage
# location as long as the foreignSource/foreignId is not redefined, regardless
# of how many times the node may be deleted and re-added.
#
# Default: false
org.opennms.rrd.storeByForeignSource=false

# RRD base directory
rrd.base.dir=${install.share.dir}/rrd

# RRD binary path (only used if the JniRrdStrategy is used)
rrd.binary=${install.rrdtool.bin}

# Format rule used when setting the datasource value for threshold events
# (check NMS-3473).
# In order to properly use scientific notation for the datasource's value,
# change the format rule to something like this '##.##E0' to avoid NMS-4126.
#
# Default: ##.##
#org.opennms.threshd.value.decimalformat=##.##

# Specifies the amount of time to wait (expressed in milliseconds) until the
# reload container physically checks if the datacollection-config.xml file
# has been changed.
#
# Default: 30 seconds
#org.opennms.snmp.dataCollectionConfig.reloadCheckInterval=30000

#
# Collectd Instrumentation class
# org.opennms.collectd.instrumentationClass=org.opennms.netmgt.collectd.DefaultCollectdInstrumentation

# Enable an aggresive validation against the last modification time of the strings.properties files.
# This is useful only if the OpenNMS WebUI is running on a different server.
# Check NMS-5806 for more details.
#
# Default: false
#org.opennms.utils.propertiesCache.enableCheckFileModified=false


###### TROUBLE TICKETING ######
# The ticketer responsible for creating tickets from the Alarm details and passing these
# to the ticket plugin.
opennms.ticketer.servicelayer=org.opennms.netmgt.ticketd.DefaultTicketerServiceLayer

# The ticket plugin implementation to use to create tickets via the Alarm details
# pages (if configured).  The NullTicketerPlugin just does nothing when attempting
# to create tickets.
# NOTE: if you enable a trouble-ticketing plugin here, you must also edit
# $OPENNMS_HOME/jetty-webapps/opennms/WEB-INF/configuration.properties
opennms.ticketer.plugin=org.opennms.netmgt.ticketd.NullTicketerPlugin

# Comment out the NullTicketerPlugin line above and uncomment one of the 
# sections below to enable OtrsTicketerPlugin
# You will need to adjust alarmTroubleTicketLinkTemplate URL

# OTRS version 3.0.x and earlier
# Requires the OpenNMS module for OTRS installed in the OTRS server

#opennms.ticketer.plugin=org.opennms.netmgt.ticketer.otrs.OtrsTicketerPlugin
#opennms.alarmTroubleTicketLinkTemplate = <a href="http://localhost/otrs/index.pl?Action=AgentTicketZoom&TicketID=\${id}">\${id}</a>
#opennms.alarmTroubleTicketEnabled = true

# OTRS version 3.1.x and later

# Uses the OTRS Generic Ticket Connector and do not require any additional
# Modules to be installed in OTRS.

#opennms.ticketer.plugin=org.opennms.netmgt.ticketer.otrs31.Otrs31TicketerPlugin
#opennms.alarmTroubleTicketLinkTemplate = <a href="http://localhost/otrs/index.pl?Action=AgentTicketZoom&TicketNumber=\${id}">\${id}</a>
#opennms.alarmTroubleTicketEnabled = true

# Comment out the NullTicketerPlugin line above and uncomment the lines below
# to enable RtTicketerPlugin
# You will need to adjust alarmTroubleTicketLinkTemplate to suit your RT Base URL

#opennms.ticketer.plugin=org.opennms.netmgt.ticketer.rt.RtTicketerPlugin
#opennms.alarmTroubleTicketEnabled = true
#opennms.alarmTroubleTicketLinkTemplate = <a href="http://localhost/Ticket/Display.html?id=\${id}">\${id}</a>

# Comment out the NullTicketerPlugin line above and uncomment the lines below
# to enable RemedyTicketerPlugin
# You will need to adjust alarmTroubleTicketLinkTemplate to suit your Remedy Base URL
# The following settings are for locale it_IT

#opennms.ticketer.plugin=org.opennms.netmgt.ticketer.remedy.RemedyTicketerPlugin
#opennms.alarmTroubleTicketEnabled = true
#opennms.alarmTroubleTicketLinkTemplate = <a href="http://172.20.0.76:8180/arsys/servlet/ViewFormServlet?form=HPD:Help%20Desk&server=itts3h&qual='Incident ID*%2B'=%22\${id}%22">\${id}</a>

# Enable this flag to ignore 'uei.opennms.org/troubleTicket/create' events against alarms with a severity of 'Cleared'
#opennms.ticketer.skipCreateWhenCleared = true

# Enable this flag to ignore 'uei.opennms.org/troubleTicket/close' events against alarms with a severity other than 'Cleared'
#opennms.ticketer.skipCloseWhenNotCleared = true

###### MISCELLANEOUS ######

distributed.layoutApplicationsVertically=false
opennms.bin.dir=${install.bin.dir}
java.awt.headless=true

# findByServiceType query
# org.opennms.dao.ipinterface.findByServiceType=select distinct ipIf from OnmsIpInterface as ipIf join ipIf.monitoredServices as monSvc where monSvc.serviceType.name = ?

# If you change the above query to load the snmpInterfaces along with the if and node data then set this true
# org.opennms.netmgt.collectd.DefaultCollectionAgent.loadSnmpDataOnInit=false

###### REPORTING ######
opennms.report.template.dir=${install.dir}/etc
opennms.report.dir=${install.share.dir}/reports
opennms.report.logo=${install.webapps.dir}/images/logo.gif
ksc.default.graphsPerLine=1

###### EVENTD IPC ######
# The hostname or IP address of the OpenNMS server where events should be sent.
# Default: 127.0.0.1
#opennms.rtc.event.proxy.host=127.0.0.1

# The TCP port for the eventd TCP receiver where events should be sent.
# Default: 5817
#opennms.rtc.event.proxy.port=5817

# The timeout in milliseconds the proxy will wait to complete a TCP connection.
# Default: 2000
#opennms.rtc.event.proxy.timeout=2000

###### RANCID INTEGRATION ######
# Set to true the followiing property to enable the integration to Rancid in the WEB UI.
# The default value is false (ie links are not created to rancid jsp pages into opennms gui)
# opennms.rancidIntegrationEnabled = false
#
# set to true the following property to use only RancidAdapter to write Clogin
# info in Rancid .cloginrc file
# opennms.rancidIntegrationUseOnlyRancidAdapter = false

###### RTC IPC ######
# The base of a URL that RTC clients use when creating a RTC subscription URL.
# If you are using Tomcat instead of the built-in Jetty, change this in
# WEB-INF/configuration.properties instead.
opennms.rtc-client.http-post.base-url = http://localhost:8980/opennms/rtc/post

# The username the RTC uses when authenticating itself in an HTTP POST.
opennms.rtc-client.http-post.username = rtc

# The password the RTC uses when authenticating itself in an HTTP POST.
opennms.rtc-client.http-post.password = rtc

###### MAP IPC ######
# The base of a URL that Map System clients use when creating a Map subscription URL.
# If you are using Tomcat instead of the built-in Jetty, change this in
# WEB-INF/configuration.properties instead.
opennms.map-client.http-post.url = http://localhost:8980/opennms/map/post

# The username the Map System uses when authenticating itself in an HTTP POST.
opennms.map-client.http-post.username = map

# The password the Map System uses when authenticating itself in an HTTP POST.
opennms.map-client.http-post.password = map

###### JETTY WEB UI ######
# If you are using Jetty, this is the port to listen on
org.opennms.netmgt.jetty.port = 8980
# If you want Jetty with AJP support, this is the port to listen on
#org.opennms.netmgt.jetty.ajp-port = 8981
# By default, Jetty will listen on all interfaces. You can set a specific
# bind address here. If you set this to a value other than 127.0.0.1,
# you will need to update the rtc-client and map-client URLs above.
#org.opennms.netmgt.jetty.host = 127.0.0.1
#
# This enables NCSA style request logging in ${opennm.home}/logs
#
# Uncomment this and change to true to enable this
#org.opennms.netmgt.jetty.enableRequestLogging=false

# This sets the maximum size for a form submission in jetty.
# The default value is 200000 bytes.  Setting it to -1 disables
# the form limit
# In 1.8 or earlier set
#org.mortbay.jetty.Request.maxFormContentSize=200000
#
# in 1.9 or later set
#org.eclipse.jetty.server.Request.maxFormContentSize=200000

# This sets the request header size for jetty.
# The default value is 4000 bytes.
#org.opennms.netmgt.jetty.requestHeaderSize=4000

# This sets the maximum number of items that can be in web forms (like the
# Provisioning web UI)
org.eclipse.jetty.server.Request.maxFormKeys=2000

###### JETTY HTTPS SUPPORT ######
# Details: http://www.opennms.org/index.php/Standalone_HTTPS_with_Jetty
# If you want Jetty to provide an HTTPS listener, this is the port to listen on
# Note that setting this property does NOT disable the plain HTTP listener,
# which is required by Rtcd to post realtime status updates.  If you do not
# wish to allow unsecured HTTP access to the OpenNMS web UI, you must set
# org.opennms.netmgt.jetty.host above or use firewall rules to accomplish this.
#org.opennms.netmgt.jetty.https-port = 8443
# By default, if configured for HTTPS, Jetty will listen on all interfaces.
# You can set a specific bind address here.
#org.opennms.netmgt.jetty.https-host = 127.0.0.1
## To set the keystore file from which Jetty will retrieve its SSL key,
## change the value of this property.  Note that the jetty.properties
## distributed with OpenNMS should never be used in production.
#org.opennms.netmgt.jetty.https-keystore = ${install.dir}/etc/jetty.keystore
## To change the keystore password used to access the keystore specified
## in the https-keystore property above, uncomment and change this property
#org.opennms.netmgt.jetty.https-keystorepassword = changeit
## To change the key password used to access the Jetty SSL key (which is stored
## in the keystore specified by the https-keystore property), uncomment and
## change this property.
#org.opennms.netmgt.jetty.https-keypassword = changeit

# If OpenNMS is setting an incorrect HTML <base> tag, you can override
# its idea of the local URL here. The URL must end with a '/'. The following
# substitutions are available:
# %s: scheme (http, https)
# %h, %p: host and port from the Host: header
# %x: host and port from the X-Forwarded-Host, X-Host or Host header
# %c: context path (without trailing slash)
#
# You can use this to get Jetty working behind an Apache/SSL proxy.
# Set the base-url to https://%x%c/ and include in your Apache SSL vhost:
#     <Location /opennms>
#         ProxyPass http://127.0.0.1:8980/opennms
#         ProxyPassReverse http://127.0.0.1:8980/opennms
#     </Location>
#
#opennms.web.base-url = https://%x%c/

###### ASTERISK AGI SUPPORT ######
# If you are using the built-in Asterisk Gateway Interface (AGI) server
# to integrate with an external Asterisk server, you will need to set
# this property to an IP address on the OpenNMS server that is reachable
# from the Asterisk server.  Note that the value of this property has no
# bearing on the address to which the AGI server listens -- it is used only
# as a hint to allow the Asterisk server to reach us.
#org.opennms.netmgt.asterisk.agi.listenAddress = 127.0.0.1

# To tell the built-in AGI server to listen on a port other than the default
# of 4573, change the value of this property.  Be sure to update any static
# fastagi:// URLs in your Asterisk dialplan accordingly.
#org.opennms.netmgt.asterisk.agi.listenPort = 4573

# The built-in AGI server services requests out of a thread pool whose default
# size is 10 threads.  Systems that make heavy use of this facility may need
# to increase this value.
#org.opennms.netmgt.asterisk.agi.maxPoolSize = 10

###### HTML STRIPPING IN ASSET FIELDS ######
# By default, all scripts and HTML markup are stripped from the values submitted for node
# asset information. This measure is to protect against cross-site scripting and other types
# of attacks on the web UI. To allow markup (but still not scripts) in certain asset fields,
# set this property's value to a comma-separated list of asset field names. A full list of field
# names can be obtained by exporting all asset data to a CSV file from the web UI.
#
# This example would allow HTML markup in the Comments and Description fields.
#opennms.assets.allowHtmlFields = comments, description

#Control sending force rescans from the SNMP Collector.  The default is now
#false and used to be true.
#org.opennms.netmgt.collectd.SnmpCollector.forceRescan = false


#
# For systems with very large numbers of interfaces we may be unable to collect all the
# data by scanning the entire table in the specified time interval.  If only a few instances
# are being collected then we can limit the collection to only those instances and save collection
# time but possible 'getting' confused by instance changes
# Set this to true to enable instance limiting
#org.opennms.netmgt.collectd.SnmpCollector.limitCollectionToInstances=false

#
# This property is for enabling acl support in the webapp.  With ACLs enabled then Nodes, Alarms, Events etc
# are filtered according to the authorzied groups list on onms categories.  In other words.  For a user to
# set the events, outages etc for a particular node then that user has to be authorized for a category that the node
# belongs to
#org.opennms.web.aclsEnabled=false

####### DNS and REVERS DNS ADAPTERS #########################
# IP address of the DNS server that the DnsProvisioningAdapter
# should send dynamic DNS updates to
importer.adapter.dns.server=127.0.0.1
# dns level to use, by default the dns adapter 
# uses the nodelabel in the form hostname.domainname 
# the latest dot in the nodelabel is used to separate
# hostname from domain name
# set the following property to define 
# the default level dns domain default is 0
#
# importer.adapter.dns.level=3
# identical property for reverse dns domains
# importer.adapter.dns.reverse.leveli=3



###### ASYNC DETECTOR SETUP ######
# This property defines how many current async detetion attempts can be created at any given time.
#
# Setting this to zero removes any limits on the number of concurrent connection attempts.
#org.opennms.netmgt.provision.maxConcurrentConnections=0

##### SMS GATEWAY SETUP ######
# This property tells the RXTX JNI library extend its range and load any of these ports in its default setup if they exist
# by default RXTX doesn't load any non ttyS ports.
gnu.io.SerialPorts=/dev/ttyACM0:/dev/ttyACM1:/dev/ttyACM2:/dev/ttyACM3:/dev/ttyACM4:/dev/ttyACM5

# This property is to make sure that the phone will poll under Linux. If you are Linux and this is commented out
# you will get a phone timed out exception
smslib.serial.polling=true

###### EVENTD OPTIONS ######
# This property is used to define the size of the event parsing cache. The size must be >= 0, where 0 disables caching.
#org.opennms.eventd.eventTemplateCacheSize = 1000

###### PROVISIOND OPTIONS ######
#
# This property is used to enable/disable the handling of new suspect events
# in provisiond along with periodic scanning of discovered nodes.  The default
# setting is true (See org.opennms.netmgt.provision.service.ProvisionService)
#org.opennms.provisiond.enableDiscovery=true

# This property is used to control the rescan scheduling existing nodes in
# the database when Provisiond starts. The default value is true.
# There are situations like distributed environments, where OpenNMS is deployed across
# multiple servers, on which this feature must be disabled to avoid continuity issues.
# In this scenario, most likely the inventory of nodes should not be managed by all OpenNMS instances.
#org.opennms.provisiond.scheduleRescanForExistingNodes=true

# Use this property to disable rescans of existing nodes following
# an import (synchronize) of a provisioning group (requistion).  Default
# behavior has always been true.
#org.opennms.provisiond.scheduleRescanForUpdatedNodes=true

# Use this property to change the strategy used for managing deployed/pending requisitions.
# Tested strategies:
# - file (default)
# Experimental strategies:
# - fastFile (recommended for fastest response, at expenses of memory resources)
# - fused
# - fastFused
# - queueing
# - fastQueueing
# - caching
# - fastCaching
#org.opennms.provisiond.repositoryImplementation=file

# Use this property to control if address strings are resolved to longitude/latitude coordinates.
# If enabled coordinates are resolved if:
# - The node has some address information
# - AND the node does not have longitude/latitude coordinates
# - AND a geocoder service (e.g. Google) is available
#org.opennms.provisiond.resolveMissingCoordinatesFromAddressString=true

# Where to store requisition and foreign source data.
#importer.requisition.dir = ${install.dir}/etc/imports
#importer.foreign-source.dir = ${install.dir}/etc/foreign-sources


###### MAPPING AND GEOCODING ######

# the map implementation to use
# current choices are: GoogleMaps, Mapquest, OpenLayers
gwt.maptype=OpenLayers

# The API key to use for the remote monitor map
gwt.apikey=

# The class options to use for geocoding.  Choices are:

# (Google maps API)
#gwt.geocoder.class=org.opennms.features.poller.remote.gwt.server.geocoding.GoogleMapsGeocoder

# (Mapquest API)
#gwt.geocoder.class=org.opennms.features.poller.remote.gwt.server.geocoding.MapquestGeocoder

# (OpenStreetMaps API)
#gwt.geocoder.class=org.opennms.features.poller.remote.gwt.server.geocoding.NominatimGeocoder

# (always return OpenNMS World HQ)
gwt.geocoder.class=org.opennms.features.poller.remote.gwt.server.geocoding.NullGeocoder

# The rate at which to make requests, for geocoders that support it.
gwt.geocoder.rate=10

# The referer to use when making geocoding requests, for geocoders that support it.
# For MapQuest, the value you set here will need to be allowed in your AppKeys manager:
#   http://developer.mapquest.com/web/info/account/app-keys
gwt.geocoder.referer=http://localhost/

# The minimum quality level to require before rejecting a geocoding request.
# This is currently only used by MapQuest. Choices are (least to most specific):
# COUNTRY, STATE, ZIP, COUNTY, ZIP_EXTENDED, CITY, STREET, INTERSECTION, ADDRESS, POINT
gwt.geocoder.minimumQuality=ZIP

# The email address to report as when making geocoding requests.
# This is currently only used by Nominatim, and MUST be set!
gwt.geocoder.email=

# The tile server URL to use for OpenLayers.  This can be any mapnik-style tile server URL.
# (Sorry, no support for multiple URLs yet.)

# OpenNMS default tile server
gwt.openlayers.url=https://tiles.opennms.org/${z}/${x}/${y}.png
gwt.openlayers.options.attribution=Map data &copy; <a tabindex="-1" target="_blank" href="http://openstreetmap.org/copyright">OpenStreetMap</a> contributors under <a tabindex="-1" target="_blank" href="http://opendatacommons.org/licenses/odbl/">ODbL</a>, <a tabindex="-1" target="_blank" href="http://creativecommons.org/licenses/by-sa/2.0/">CC BY-SA 2.0</a>

# The radius, in pixels, that the maps will cluster nodes together at a particular zoom level.
gwt.maxClusterRadius=350

###### UI DISPLAY OPTIONS ######

# This value allows you to show or hide the Acknowledge event button. This is only
# here for those who still acknowledge events. We are moving away from this and
# towards acknowledging alarms instead of events. Default is false
opennms.eventlist.acknowledge=false

# This value allows you to configure whether or not the total event count is shown
# in the event list in the web UI.  Setting this to 'true' can cause severe performance
# issues for larger installations.
opennms.eventlist.showCount=false

# This value allows you to set the number of nodes with outages to display on the front
# page in the OpenNMS web UI. Default 12
#opennms.nodesWithOutages.count=12

# This value allows you to enable/disable the nodes with outages box on the front
# page in the OpenNMS web UI. Default: true
#opennms.nodesWithOutages.show=true

# This value allows you to set the number of nodes with problems to display on the front
# page in the OpenNMS web UI. Default: 16
#opennms.nodesWithProblems.count=16

# This value allows you to enable/disable the nodes with problems box on the front
# page in the OpenNMS web UI. Default: true
#
#opennms.nodesWithProblems.show=true

# This value allows you to enable/disable the status bar resume at the top of the node
# page in the OpenNMS web UI. Default: false
#
#opennms.nodeStatusBar.show=false

# This value disables the sending of successful login events.  The default is to send the
# event.  Change this value to true to disable the publishing of this event.
#org.opennms.security.disableLoginSuccessEvent=false


###### REMOTE POLLER ######

#### SERVER SETTINGS ####

# This setting is the minimum amount of time between reloads of a remote poller configuration
# in milliseconds because of global changes.  This value should never be set
# less the 300000 (5 minutes) except to set it to zero which means never only reload the
# configuration if the location monitors status has been set to CONFIG_CHANGED.
#opennms.pollerBackend.minimumConfigurationReloadInterval=300000
#
# This is the amount of time in milliseconds after which a remote poller is considered
# disconnected if it has not communicated with this OpenNMS system.
#opennms.pollerBackend.disconnectedTimeout=600000
#
# Specify the RMI ports when using the legacy RMI IPC interface
#opennms.poller.server.serverPort=1199
#opennms.poller.server.registryPort=1099

#### REMOTE SETTINGS ####

# All settings on the remote pollers are controlled via command-line options. Look at these
# wiki pages for more details.
#
# http://www.opennms.org/wiki/Remote_Polling
# http://www.opennms.org/wiki/Remote_Poller_Design_Overview


###### JasperReports Properties ######
# Defines the Version of the Jasperreports library
org.opennms.jasperReportsVersion=${jasperreportsVersion}

# Define if duplicates are ignored when using pie charts within a JasperReport template (*.jrxml) file.
# See http://jasperreports.sourceforge.net/config.reference.html for more details.
net.sf.jasperreports.chart.pie.ignore.duplicated.key=true

###### Web Console - Front Page ######
# This value controls the content that will be displayed in the middle box of the front page.
# The default is the view of SLM/RTC categories and the geographical map: /includes/categories-box.jsp,/geomap/map-box.jsp.
# You can also use a comma-separated list of files to include more than one content file.
# Uncomment the following line to display the widget for the surveillance view from the dashboard.
# (It uses the same rules for the dashboard)
#org.opennms.web.console.centerUrl=/surveillance-box.jsp


###### REMOTE POLLER MONITOR CLASS EXCLUSIONS ######
# This setting enables OpenNMS to exclude all references to certain services from the
# poller configuration that it sends to the remote location monitors. This is necessary
# when monitor classes are in use that are not included in the remote poller builds.
# Without this setting, the remote poller will crash on startup (see issue NMS-5777)
# even if none of the problematic services appears in any package. If you create custom
# services, you may need to add them to this list.
excludeServiceMonitorsFromRemotePoller=DHCP,NSClient,RadiusAuth,XMP

###### DASHBOARD LANDING PAGE ######
# This setting controls whether users will be redirected to the dashboard page after
# a successful login. The two valid options for this are 'true' or 'false' which is
# the default value.
#org.opennms.dashboard.redirect=false

###### Time Series Strategy ####
# Use this property to set the strategy used to persist and retrieve time series metrics:
# Supported values are:
#   rrd (default)
#   newts
#   evaluate (for sizing purposes only)
#   tcp (export metrics using protobuf messages over TCP)
#org.opennms.timeseries.strategy=rrd

###### Graphing #####
# Use this property to set the graph rendering engine type.  If set to 'auto', attempt
# to choose the appropriate backend depending on org.opennms.timeseries.strategy above.
# Supported values are:
#   auto (default)
#   png
#   placeholder
#   backshift
#org.opennms.web.graphs.engine=backshift

###### Newts #####
# Use these properties to configure persistence using Newts
# Note that Newts must be enabled using the 'org.opennms.timeseries.strategy' property
# for these to take effect.
#
#org.opennms.newts.config.hostname=localhost
#org.opennms.newts.config.keyspace=newts
#org.opennms.newts.config.port=9042
#org.opennms.newts.config.username=cassandra
#org.opennms.newts.config.password=cassandra
#org.opennms.newts.config.read_consistency=ONE
#org.opennms.newts.config.write_consistency=ANY
# Depends the Cassandra cluster's batch_size_fail_threshold_in_kb property
#org.opennms.newts.config.max_batch_size=16
#org.opennms.newts.config.ring_buffer_size=8192
# One year in seconds
#org.opennms.newts.config.ttl=31540000
# Seven days in seconds
#org.opennms.newts.config.resource_shard=604800
# Local In-Memory cache (default)
#org.opennms.newts.config.cache.strategy=org.opennms.netmgt.newts.support.GuavaSearchableResourceMetadataCache
#org.opennms.newts.config.cache.max_entries=8192
# External Redis cache
#org.opennms.newts.config.cache.strategy=org.opennms.netmgt.newts.support.RedisResourceMetadataCache
#org.opennms.newts.config.cache.redis_hostname=localhost
#org.opennms.newts.config.cache.redis_port=6379

#Disables the processing of counter wraps, replacing these with NaNs instead.
org.opennms.newts.nan_on_counter_wrap=true

###### Evaluate #####
# Use these properties to configure persistence using Evaluate
# Note that Evaluate must be enabled using the 'org.opennms.timeseries.strategy' property
# for these to take effect.
#
#org.opennms.evaluate.dump_stats_frequency=5
#org.opennms.evaluate.dump_cache_frequency=60

###### HEATMAP ######
# The following options are used to configure the default behaviour of the
# heatmap visualization of outages and alarms.
#
# There exist two modes for operating the heatmap. Valid options
# are 'alarms' and 'outages'. The default is 'alarms'.
#org.opennms.heatmap.defaultMode=alarms
#
# The heatmap will work with categories or foreign sources. The
# default heatmap can be set here by choosing 'categories',
# 'foreignSources' or 'monitoredServices'. The default is 'categories'.
#org.opennms.heatmap.defaultHeatmap=categories
#
# The following option is used to filter for categories to be displayed in
# the heatmap. This option uses the Java regular expression syntax. The default
# is '.*' so all categories will be displayed.
#org.opennms.heatmap.categoryFilter=.*
#
# The following option is used to filter for foreign sources to be displayed in
# the heatmap. This option uses the Java regular expression syntax. The default
# is '.*' so all foreign sources will be displayed.
#org.opennms.heatmap.foreignSourceFilter=.*
#
# The following option is used to filter for services to be displayed in
# the heatmap. This option uses the Java regular expression syntax. The default
# is '.*' so all services will be displayed.
#org.opennms.heatmap.serviceFilter=.*
#
# You can use negative lookahead expressions for excluding categories you wish
# not to be displayed in the heatmap, e.g. by using an expression like '^(?!XY).*'
# you can filter out entities with names starting with 'XY'.
#
# The next option configures whether only unacknowledged alarms will be taken into
# account when generating the alarm-based heatmap.
#org.opennms.heatmap.onlyUnacknowledged=false

# ###### GEOMAP BOX ######
# This setting controls how each node's status is calculated.
# Valid options are Alarms or Outages
#org.opennms.geomap.defaultStrategy=Alarms

# This setting controls the node's severity to show up.
# By default all nodes with a severity >= Normal are shown.
#org.opennms.geomap.defaultSeverity=Normal

# ###### GRAFANA BOX ######
# This setting controls whether a grafana box showing the available dashboards is
# placed on the landing page. The two valid options for this are 'true' or 'false'
# which is the default value.
#org.opennms.grafanaBox.show=false
#
# If the box is enabled you also need to specify hostname of the grafana server
#org.opennms.grafanaBox.hostname=localhost
#
# And also the port of the grafana server
#org.opennms.grafanaBox.port=3000
#
# The API key is needed for the ReST calls to work
#org.opennms.grafanaBox.apiKey=
#
# When a tag is specified only dashboards with this given tag
# will be displayed. When no tag is given all dashboards will
# be displayed.
#org.opennms.grafanaBox.tag=
#
# The protocol for the ReST call can also be specified
#org.opennms.grafanaBox.protocol=http
#
# Timeouts for contacting the grafana server
#org.opennms.grafanaBox.connectionTimeout=500
#org.opennms.grafanaBox.soTimeout=500

<<<<<<< HEAD
# ###### ActiveMQ Settings ######
# These settings are used to control which ActiveMQ broker will be used.
# By default, we use an embedded broker.
#
#org.opennms.activemq.broker.disable=false
#org.opennms.activemq.broker.url=vm://localhost?create=false
#org.opennms.activemq.broker.username=
#org.opennms.activemq.broker.password=
#org.opennms.activemq.client.max-connections=8
#org.opennms.activemq.client.concurrent-consumers=10

# ###### Minion provisioning ######
# These settings control the automatic provisioning of minions.
#
# Enables the provisioning mechanism
#opennms.minion.provisioning=true
#
# The pattern is used to name the foreign source used to provision the minions.
# The pattern can contain a single '%s' placeholder which is replaced with the
# minions locations.
#opennms.minion.provisioning.foreignSourcePattern=Minions

# ###### JMS Timeout ######
# Various OpenNMS components communicate via a message queue. These messages require a request timeout value to
# be set. In many cases OpenNMS computes a proper timeout value for its operations. However, if a value cannot be
# determined this default value (ms) will be used.
#org.opennms.jms.timeout = 20000

# ###### Alarm List Page Options ######
# Several options are available to change the default behaviour of the Alarm List Page.
# <opennms url>/opennms/alarm/list.htm 
#
# The alarm list page has the ability to generate a sound either on each new alarm
# or (more annoyingly) on each change to an alarm event count on the page.
#  
# Turn on the sound feature. Set true and Alarm List Pages can generate sounds in the web browser.
# opennms.alarmlist.sound.enable=false
#
# Set the default setting for how the Alarm List Pages generates sounds. The default setting can be 
# modified by users for the duration of their logged-in session using a drop down menu . 
#    off = no sounds generated by the page.
#    newalarm = sounds generated for every new alarm in the page
#    newalarmcount = sounds generated for every increase in alarm event count for alarms on the page
#
# opennms.alarmlist.sound.status=off

# By default the alarm list page displays acknowledged and unacknowledged alarms in separate search tabs
# Some users have asked to be able to see both on the same page. This option allows the alarm list page 
# to display acknowleged and unacknowledged alarms on the same list but unacknowledged alarms
# flash until they are acknowledged.
#
# opennms.alarmlist.unackflash=false
=======
# ###### VMware connection pool ######
# This setting controls the interval for the VMware integrations to check and close
# idle not longer used connections. The default is 5 minutes.
#org.opennms.protocols.vmware.housekeepingInterval=300000
>>>>>>> bb8a6945
<|MERGE_RESOLUTION|>--- conflicted
+++ resolved
@@ -769,7 +769,11 @@
 #org.opennms.grafanaBox.connectionTimeout=500
 #org.opennms.grafanaBox.soTimeout=500
 
-<<<<<<< HEAD
+# ###### VMware connection pool ######
+# This setting controls the interval for the VMware integrations to check and close
+# idle not longer used connections. The default is 5 minutes.
+#org.opennms.protocols.vmware.housekeepingInterval=300000
+
 # ###### ActiveMQ Settings ######
 # These settings are used to control which ActiveMQ broker will be used.
 # By default, we use an embedded broker.
@@ -821,10 +825,4 @@
 # to display acknowleged and unacknowledged alarms on the same list but unacknowledged alarms
 # flash until they are acknowledged.
 #
-# opennms.alarmlist.unackflash=false
-=======
-# ###### VMware connection pool ######
-# This setting controls the interval for the VMware integrations to check and close
-# idle not longer used connections. The default is 5 minutes.
-#org.opennms.protocols.vmware.housekeepingInterval=300000
->>>>>>> bb8a6945
+# opennms.alarmlist.unackflash=false