#
# This properties file allows you to set global properties for the opennms
# application.  These properties will be set as system properties at the
# beginning of Java startup.  Any properties set on the Java command-line
# with -Dproperty=value will be overridden by these values.
#

# ###### ICMP ######
# OpenNMS provides three ICMP implementations. JICMP (legacy, IPv4-only),
# JNA (supports both IPv4 and IPv6), and JICMP6.
#
# The JICMP implementation is what has traditionally been used in OpenNMS
# since 1.0, uses JNI.  It requires you to install a separate package
# (JICMP) which contains a shared library for interfacing with your system's
# ICMP APIs.
#
# The JICMP6 core library is a version of the JICMP codebase which can speak
# ICMPv6, instead of ICMPv4. The OpeNMS JICMP6 pinger supports both ICMPv4
# and ICMPv6.  It delegates all ICMPv4 ping requests to the original JICMP
# JniPinger above and uses the JICMP6 library for ICMPv6 packets.  This is
# the default for OpenNMS 1.9.90 and up.
#
# Finally, the JNA implementation is written from the ground up to support
# IPv4 and IPv6, and takes advantage of the JNA project's ability to access
# native APIs without needing to distribute separate shared libraries.  It
# is, however, not as performant as the JICMP6 pinger, so it is not
# recommended unless you are in an environment which requires it.
#
# To use the JNI ICMPv4/ICMPv6 implementation, use the following property:
#org.opennms.netmgt.icmp.pingerClass=org.opennms.netmgt.icmp.jni6.Jni6Pinger
#
# To use the JNI ICMPv4 interface only, use the following property:
#org.opennms.netmgt.icmp.pingerClass=org.opennms.netmgt.icmp.jni.JniPinger
#
# To use the JNA ICMPv4/ICMPv6 implementation, use the following property:
#org.opennms.netmgt.icmp.pingerClass=org.opennms.netmgt.icmp.jna.JnaPinger
#
# If no pingerClass is set, OpenNMS will attempt to choose the best
# available pinger automatically.
#
# By default, OpenNMS will start up if either ICMPv4 *or* ICMPv6 are
# available and initialize properly.  If you wish to force IPv4 or IPv6
# explicitly, set one or both of these properties to true.
#
#org.opennms.netmgt.icmp.requireV4=detect
#org.opennms.netmgt.icmp.requireV6=detect

# ###### SNMP ######
# OpenNMS provides two different SNMP implementations.  JoeSNMP is the
# original OpenNMS # SNMP Library and provides SNMP v1 and v2 support.
# SNMP4J is a new 100% Java SNMP library # that provides support for SNMP
# v1, v2 and v3.
#
# To enable the JoeSnmp library uncomment the following line.
#org.opennms.snmp.strategyClass=org.opennms.netmgt.snmp.joesnmp.JoeSnmpStrategy
#
# The SNMP4J library is currently the default.  But can also be set with
# the following line.
#
# Default:
#org.opennms.snmp.strategyClass=org.opennms.netmgt.snmp.snmp4j.Snmp4JStrategy
#

# The world is full of buggy SNMP agents.  We can work around many of their
# quirks by extending various SMI classes from SNMP4J.  The following property
# must be set in order for any of these workarounds to be enabled.
org.snmp4j.smisyntaxes=opennms-snmp4j-smisyntaxes.properties

# When debugging SNMP problems when using the SNMP4J library, it may be
# helpful to receive runtime exceptions from SNMP4J. These exceptions almost
# always indicate a problem with an SNMP agent. Any that we don't catch will
# end up in output.log, so they're disabled by default, but they may provide
# more information (albeit without timestamps) than the messages that SNMP4J
# logs (see snmp4j.LogFactory)
org.opennms.snmp.snmp4j.forwardRuntimeExceptions=false

# By default, SNMP4J does not do any logging internally, but it's easy to
# enable.  See log4j.properties to adjust log levels for these messages.
snmp4j.LogFactory=org.snmp4j.log.Log4jLogFactory

# Net-SNMP agents prior to release 5.4.1 on 64-bit platforms exhibit a bug
# that causes the discovery of a node's interfaces to fail. A workaround has
# been made that helps SNMP4J cope with this bug. If for some reason you need
# to disable this workaround, comment out the following line.
org.opennms.snmp.workarounds.allow64BitIpAddress=true

# DrayTek Corporation, Router Model: Vigor2820 Series devices with a
# sysObjectID of .1.3.6.1.4.1.7367 sometimes present objects from the
# ipAddrTable with an instance ID of "0". To substitute a valid (though still
# dodgy) value of "0.0.0.0" when we encounter one of these, set the following
# property to true.
org.opennms.snmp.workarounds.allowZeroLengthIpAddress=true

# Some SNMP agents claim to support SNMPv2c, but either completely fail to
# respond to GET-BULK requests or return bad responses to them under some
# conditions. To disable the use of GET-BULK PDUs globally in the SNMP4J
# strategy, set this property to true. This change will adversely affect the
# efficiency of SNMP data collection from agents that properly support
# GET-BULK.
org.opennms.snmp.snmp4j.noGetBulk=false

# Some buggy SNMP agents fail to exclude Counter64 objects from view when
# responding to SNMPv1 requests (as mandated by RFC3584 § 4.2.2.1). To relax
# handling of v1 responses to permit Counter64 varbinds rather than discarding
# them as ill-formed (per the same RFC), set this property to true.
org.opennms.snmp.snmp4j.allowSNMPv2InV1=false

# ###### DATA COLLECTION ######
# On very large systems the OpenNMS default mechanism of storing one data
# source per RRD file can be very I/O Intensive.  Many I/O subsystems fail
# to keep up with the vast amounts of data that OpenNMS can collect in this
# situation.  We have found that in those situations having fewer large files
# with multiple data sources in each performs better than many smaller files,
# each with a single data source.  This option enables all of the data sources
# belonging to a single collection group to be stored together in a single
# file.  To enable this setting uncomment the below line and change it to
# 'true'.
#
# Default: false
org.opennms.rrd.storeByGroup=false

# By default, data collected for a node with nodeId n is stored in the
# directory ${rrd.base.dir}/snmp/n . If the node is deleted and re-added,
# it will receive a new nodeId, and subsequent data will be stored in a
# new directory. This can create problems in data continuity if a large number
# of nodes get deleted and re-added either accidentally or intentionally.
# This option enables an alternate storage location for nodes that are
# provisioned (ie they have a foreignSource and foreignId defined) If
# storeByForeignSource is set to true, a provisioned node will have its
# data stored by foreignSource/ForeignId rather than nodeId. For example,
# a node with foreignSource/foreignId "mysource/12345" will have its data
# stored in ${rrd.base.dir}/snmp/fs/mysource/12345 . With this
# option enabled, data collection will continue to use the same storage
# location as long as the foreignSource/foreignId is not redefined, regardless
# of how many times the node may be deleted and re-added.
#
# Default: false
org.opennms.rrd.storeByForeignSource=false

# RRD base directory
rrd.base.dir=${install.share.dir}/rrd

# RRD binary path (only used if the JniRrdStrategy is used)
rrd.binary=${install.rrdtool.bin}

# Format rule used when setting the datasource value for threshold events
# (check NMS-3473).
# In order to properly use scientific notation for the datasource's value,
# change the format rule to something like this '##.##E0' to avoid NMS-4126.
#
# Default: ##.##
#org.opennms.threshd.value.decimalformat=##.##

# Specifies the amount of time to wait (expressed in milliseconds) until the
# reload container physically checks if the datacollection-config.xml file
# has been changed.
#
# Default: 30 seconds
#org.opennms.snmp.dataCollectionConfig.reloadCheckInterval=30000

#
# Collectd Instrumentation class
# org.opennms.collectd.instrumentationClass=org.opennms.netmgt.collectd.DefaultCollectdInstrumentation

# Enable an aggresive validation against the last modification time of the strings.properties files.
# This is useful only if the OpenNMS WebUI is running on a different server.
# Check NMS-5806 for more details.
#
# Default: false
#org.opennms.utils.propertiesCache.enableCheckFileModified=false

# Configure cache timeout for outdated entries.
# This will cleanup unused references to strings.properties files.
# Check NMS-9921 for more details.
#
# Default: 3600 seconds
#org.opennms.utils.propertiesCache.cacheTimeout=3600

###### Alarmd Properties ######
#
# Enable this property to force Alarmd to create new alarms when an problem re-occurs and the
# existing Alarm is in a "Cleared" state.
#
# Default: false
#org.opennms.alarmd.newIfClearedAlarmExists = false
#
# Enable this property to have the traditional dual alarm handling of alarms state 
# for Alarm pairwise correlation.
# Default: false
#org.opennms.alarmd.legacyAlarmState = false
#
# Note: Setting legacyAlarmState will nullify newIfClearedAlarmExists 

###### TROUBLE TICKETING ######
# The ticketer responsible for creating tickets from the Alarm details and passing these
# to the ticket plugin.
opennms.ticketer.servicelayer=org.opennms.netmgt.ticketd.DefaultTicketerServiceLayer

# The ticket plugin implementation to use to create tickets via the Alarm details
# pages (if configured).  The NullTicketerPlugin just does nothing when attempting
# to create tickets.
# NOTE: if you enable a trouble-ticketing plugin here, you must also edit
# $OPENNMS_HOME/jetty-webapps/opennms/WEB-INF/configuration.properties
opennms.ticketer.plugin=org.opennms.netmgt.ticketd.NullTicketerPlugin

# Comment out the NullTicketerPlugin line above and uncomment one of the 
# sections below to enable OtrsTicketerPlugin
# You will need to adjust alarmTroubleTicketLinkTemplate URL

# OTRS version 3.0.x and earlier
# Requires the OpenNMS module for OTRS installed in the OTRS server

#opennms.ticketer.plugin=org.opennms.netmgt.ticketer.otrs.OtrsTicketerPlugin
#opennms.alarmTroubleTicketLinkTemplate = http://localhost/otrs/index.pl?Action=AgentTicketZoom&TicketID=\${id}
#opennms.alarmTroubleTicketEnabled = true

# OTRS version 3.1.x and later

# Uses the OTRS Generic Ticket Connector and do not require any additional
# Modules to be installed in OTRS.

#opennms.ticketer.plugin=org.opennms.netmgt.ticketer.otrs31.Otrs31TicketerPlugin
#opennms.alarmTroubleTicketLinkTemplate = http://localhost/otrs/index.pl?Action=AgentTicketZoom&TicketNumber=\${id}
#opennms.alarmTroubleTicketEnabled = true

# Comment out the NullTicketerPlugin line above and uncomment the lines below
# to enable RtTicketerPlugin
# You will need to adjust alarmTroubleTicketLinkTemplate to suit your RT Base URL

#opennms.ticketer.plugin=org.opennms.netmgt.ticketer.rt.RtTicketerPlugin
#opennms.alarmTroubleTicketEnabled = true
#opennms.alarmTroubleTicketLinkTemplate = http://localhost/Ticket/Display.html?id=\${id}

# Comment out the NullTicketerPlugin line above and uncomment the lines below
# to enable RemedyTicketerPlugin
# You will need to adjust alarmTroubleTicketLinkTemplate to suit your Remedy Base URL
# The following settings are for locale it_IT

#opennms.ticketer.plugin=org.opennms.netmgt.ticketer.remedy.RemedyTicketerPlugin
#opennms.alarmTroubleTicketEnabled = true
#opennms.alarmTroubleTicketLinkTemplate = http://172.20.0.76:8180/arsys/servlet/ViewFormServlet?form=HPD:Help%20Desk&server=itts3h&qual='Incident ID*%2B'=%22\${id}%22

# Enable this flag to ignore 'uei.opennms.org/troubleTicket/create' events against alarms with a severity of 'Cleared'
#opennms.ticketer.skipCreateWhenCleared = true

# Enable this flag to ignore 'uei.opennms.org/troubleTicket/close' events against alarms with a severity other than 'Cleared'
#opennms.ticketer.skipCloseWhenNotCleared = true

###### MISCELLANEOUS ######

distributed.layoutApplicationsVertically=false
opennms.bin.dir=${install.bin.dir}
java.awt.headless=true

# findByServiceType query
# org.opennms.dao.ipinterface.findByServiceType=select distinct ipIf from OnmsIpInterface as ipIf join ipIf.monitoredServices as monSvc where monSvc.serviceType.name = ?

# If you change the above query to load the snmpInterfaces along with the if and node data then set this true
# org.opennms.netmgt.collectd.DefaultCollectionAgent.loadSnmpDataOnInit=false

<<<<<<< HEAD
# Rate limit for refreshing perspective poller jobs
# org.opennms.netmgt.perspectivepoller.trackerRefreshRateLimit=30000
=======
# Set this to false to disallow creating/storing old-style MD5-hashed passwords
# org.opennms.users.allowUnsalted=true
>>>>>>> 2b9526bd

###### REPORTING ######
opennms.report.template.dir=${install.dir}/etc
opennms.report.dir=${install.share.dir}/reports
opennms.report.logo=${install.webapps.dir}/images/logo.gif

# If set to false, scheduled reports are no longer executed/triggered
opennms.report.scheduler.enabled=true
ksc.default.graphsPerLine=1

###### EVENTD IPC ######
# The hostname or IP address of the OpenNMS server where events should be sent.
# Default: 127.0.0.1
#opennms.rtc.event.proxy.host=127.0.0.1

# The TCP port for the eventd TCP receiver where events should be sent.
# Default: 5817
#opennms.rtc.event.proxy.port=5817

# The timeout in milliseconds the proxy will wait to complete a TCP connection.
# Default: 2000
#opennms.rtc.event.proxy.timeout=2000

###### RANCID INTEGRATION ######
# Set to true the followiing property to enable the integration to Rancid in the WEB UI.
# The default value is false (ie links are not created to rancid jsp pages into opennms gui)
# opennms.rancidIntegrationEnabled = false
#
# set to true the following property to use only RancidAdapter to write Clogin
# info in Rancid .cloginrc file
# opennms.rancidIntegrationUseOnlyRancidAdapter = false

###### RTC IPC ######
# The base of a URL that RTC clients use when creating a RTC subscription URL.
# If you are using Tomcat instead of the built-in Jetty, change this in
# WEB-INF/configuration.properties instead.
opennms.rtc-client.http-post.base-url = http://localhost:8980/opennms/rtc/post

# The username the RTC uses when authenticating itself in an HTTP POST.
opennms.rtc-client.http-post.username = rtc

# The password the RTC uses when authenticating itself in an HTTP POST.
opennms.rtc-client.http-post.password = rtc

###### MAP IPC ######
# The base of a URL that Map System clients use when creating a Map subscription URL.
# If you are using Tomcat instead of the built-in Jetty, change this in
# WEB-INF/configuration.properties instead.
opennms.map-client.http-post.url = http://localhost:8980/opennms/map/post

# The username the Map System uses when authenticating itself in an HTTP POST.
opennms.map-client.http-post.username = map

# The password the Map System uses when authenticating itself in an HTTP POST.
opennms.map-client.http-post.password = map

###### JETTY WEB UI ######
# If you are using Jetty, this is the port to listen on
org.opennms.netmgt.jetty.port = 8980
# If you want Jetty with AJP support, this is the port to listen on
#org.opennms.netmgt.jetty.ajp-port = 8981
# By default, Jetty will listen on all interfaces. You can set a specific
# bind address here. If you set this to a value other than 127.0.0.1,
# you will need to update the rtc-client and map-client URLs above.
#org.opennms.netmgt.jetty.host = 127.0.0.1
#
# This enables NCSA style request logging in ${opennm.home}/logs
#
# Uncomment this and change to true to enable this
#org.opennms.netmgt.jetty.enableRequestLogging=false

# This sets the maximum size for a form submission in jetty.
# The default value is 200000 bytes.  Setting it to -1 disables
# the form limit
# In 1.8 or earlier set
#org.mortbay.jetty.Request.maxFormContentSize=200000
#
# in 1.9 or later set
#org.eclipse.jetty.server.Request.maxFormContentSize=200000

# This sets the request header size for jetty.
# The default value is 4000 bytes.
#org.opennms.netmgt.jetty.requestHeaderSize=4000

# This sets the maximum number of items that can be in web forms (like the
# Provisioning web UI)
org.eclipse.jetty.server.Request.maxFormKeys=2000

###### JETTY HTTPS SUPPORT ######
# Details: http://www.opennms.org/index.php/Standalone_HTTPS_with_Jetty
# If you want Jetty to provide an HTTPS listener, this is the port to listen on
# Note that setting this property does NOT disable the plain HTTP listener,
# which is required by Rtcd to post realtime status updates.  If you do not
# wish to allow unsecured HTTP access to the OpenNMS web UI, you must set
# org.opennms.netmgt.jetty.host above or use firewall rules to accomplish this.
#org.opennms.netmgt.jetty.https-port = 8443
# By default, if configured for HTTPS, Jetty will listen on all interfaces.
# You can set a specific bind address here.
#org.opennms.netmgt.jetty.https-host = 127.0.0.1
## To set the keystore file from which Jetty will retrieve its SSL key,
## change the value of this property.  Note that the jetty.properties
## distributed with OpenNMS should never be used in production.
#org.opennms.netmgt.jetty.https-keystore = ${install.dir}/etc/jetty.keystore
## To change the keystore password used to access the keystore specified
## in the https-keystore property above, uncomment and change this property
#org.opennms.netmgt.jetty.https-keystorepassword = changeit
## To change the key password used to access the Jetty SSL key (which is stored
## in the keystore specified by the https-keystore property), uncomment and
## change this property.
#org.opennms.netmgt.jetty.https-keypassword = changeit

# If OpenNMS is setting an incorrect HTML <base> tag, you can override
# its idea of the local URL here. The URL must end with a '/'. The following
# substitutions are available:
# %s: scheme (http, https)
# %h, %p: host and port from the Host: header
# %x: host and port from the X-Forwarded-Host, X-Host or Host header
# %c: context path (without trailing slash)
#
# You can use this to get Jetty working behind an Apache/SSL proxy.
# Set the base-url to https://%x%c/ and include in your Apache SSL vhost:
#     <Location /opennms>
#         ProxyPass http://127.0.0.1:8980/opennms
#         ProxyPassReverse http://127.0.0.1:8980/opennms
#     </Location>
#
#opennms.web.base-url = https://%x%c/

# Choose the format how the date is displayed in the UI. It needs to follow the pattern in DateTimeFormatter:
# see https://docs.oracle.com/javase/8/docs/api/java/time/format/DateTimeFormatter.html
# org.opennms.ui.datettimeformat=yyyy-MM-dd'T'HH:mm:ssxxx

# Enable displaying stack traces in the ui:
# org.opennms.ui.show_stacktrace=true

# refresh interval of nodes and links displayed in topology map in seconds
# org.opennms.ui.topology-entity-cache-duration=300

###### ASTERISK AGI SUPPORT ######
# If you are using the built-in Asterisk Gateway Interface (AGI) server
# to integrate with an external Asterisk server, you will need to set
# this property to an IP address on the OpenNMS server that is reachable
# from the Asterisk server.  Note that the value of this property has no
# bearing on the address to which the AGI server listens -- it is used only
# as a hint to allow the Asterisk server to reach us.
#org.opennms.netmgt.asterisk.agi.listenAddress = 127.0.0.1

# To tell the built-in AGI server to listen on a port other than the default
# of 4573, change the value of this property.  Be sure to update any static
# fastagi:// URLs in your Asterisk dialplan accordingly.
#org.opennms.netmgt.asterisk.agi.listenPort = 4573

# The built-in AGI server services requests out of a thread pool whose default
# size is 10 threads.  Systems that make heavy use of this facility may need
# to increase this value.
#org.opennms.netmgt.asterisk.agi.maxPoolSize = 10

###### HTML STRIPPING IN ASSET FIELDS ######
# By default, all scripts and HTML markup are stripped from the values submitted for node
# asset information. This measure is to protect against cross-site scripting and other types
# of attacks on the web UI. To allow markup (but still not scripts) in certain asset fields,
# set this property's value to a comma-separated list of asset field names. A full list of field
# names can be obtained by exporting all asset data to a CSV file from the web UI.
#
# This example would allow HTML markup in the Comments and Description fields.
#opennms.assets.allowHtmlFields = comments, description

#Control sending force rescans from the SNMP Collector.  The default is now
#false and used to be true.
#org.opennms.netmgt.collectd.SnmpCollector.forceRescan = false


#
# For systems with very large numbers of interfaces we may be unable to collect all the
# data by scanning the entire table in the specified time interval.  If only a few instances
# are being collected then we can limit the collection to only those instances and save collection
# time but possible 'getting' confused by instance changes
# Set this to true to enable instance limiting
#org.opennms.netmgt.collectd.SnmpCollector.limitCollectionToInstances=false

#
# This property is for enabling acl support in the webapp.  With ACLs enabled then Nodes, Alarms, Events etc
# are filtered according to the authorzied groups list on onms categories.  In other words.  For a user to
# set the events, outages etc for a particular node then that user has to be authorized for a category that the node
# belongs to
#org.opennms.web.aclsEnabled=false

####### DNS and REVERS DNS ADAPTERS #########################
# IP address of the DNS server that the DnsProvisioningAdapter
# should send dynamic DNS updates to
importer.adapter.dns.server=127.0.0.1
# dns level to use, by default the dns adapter 
# uses the nodelabel in the form hostname.domainname 
# the latest dot in the nodelabel is used to separate
# hostname from domain name
# set the following property to define 
# the default level dns domain default is 0
#
# importer.adapter.dns.level=3
# identical property for reverse dns domains
# importer.adapter.dns.reverse.leveli=3



###### ASYNC DETECTOR SETUP ######
# This property defines how many current async detetion attempts can be created at any given time.
#
# Setting this to zero removes any limits on the number of concurrent connection attempts.
#org.opennms.netmgt.provision.maxConcurrentConnections=0

##### SMS GATEWAY SETUP ######
# This property tells the RXTX JNI library extend its range and load any of these ports in its default setup if they exist
# by default RXTX doesn't load any non ttyS ports.
gnu.io.SerialPorts=/dev/ttyACM0:/dev/ttyACM1:/dev/ttyACM2:/dev/ttyACM3:/dev/ttyACM4:/dev/ttyACM5

# This property is to make sure that the phone will poll under Linux. If you are Linux and this is commented out
# you will get a phone timed out exception
smslib.serial.polling=true

###### EVENTD OPTIONS ######
# This property is used to define the size of the event parsing cache. The size must be >= 0, where 0 disables caching.
#org.opennms.eventd.eventTemplateCacheSize = 1000

###### PROVISIOND OPTIONS ######
#
# This property is used to enable/disable the handling of new suspect events
# in provisiond along with periodic scanning of discovered nodes.  The default
# setting is true (See org.opennms.netmgt.provision.service.ProvisionService)
#org.opennms.provisiond.enableDiscovery=true

# This property is used to control the rescan scheduling existing nodes in
# the database when Provisiond starts. The default value is true.
# There are situations like distributed environments, where OpenNMS is deployed across
# multiple servers, on which this feature must be disabled to avoid continuity issues.
# In this scenario, most likely the inventory of nodes should not be managed by all OpenNMS instances.
#org.opennms.provisiond.scheduleRescanForExistingNodes=true

# Use this property to disable rescans of existing nodes following
# an import (synchronize) of a provisioning group (requistion).  Default
# behavior has always been true.
#org.opennms.provisiond.scheduleRescanForUpdatedNodes=true

# Use this property to change the strategy used for managing deployed/pending requisitions.
# Tested strategies:
# - file (default)
# Experimental strategies:
# - fastFile (recommended for fastest response, at expenses of memory resources)
# - fused
# - fastFused
# - queueing
# - fastQueueing
# - caching
# - fastCaching
#org.opennms.provisiond.repositoryImplementation=file

# Use this property to control if address strings are resolved to longitude/latitude coordinates.
# If enabled coordinates are resolved if:
# - The node has some address information
# - AND the node does not have longitude/latitude coordinates
# - AND a geocoder service (e.g. Google) is available
#org.opennms.provisiond.resolveMissingCoordinatesFromAddressString=true

# Where to store requisition and foreign source data.
#importer.requisition.dir = ${install.dir}/etc/imports
#importer.foreign-source.dir = ${install.dir}/etc/foreign-sources


###### MAPPING AND GEOCODING ######

# The tile server URL to use for OpenLayers.  This can be any mapnik-style tile server URL.
# (Sorry, no support for multiple URLs yet.)
# OpenNMS default tile server
gwt.openlayers.url=https://tiles.opennms.org/${z}/${x}/${y}.png
gwt.openlayers.options.attribution=Map data &copy; <a tabindex="-1" target="_blank" href="http://openstreetmap.org/copyright">OpenStreetMap</a> contributors under <a tabindex="-1" target="_blank" href="http://opendatacommons.org/licenses/odbl/">ODbL</a>, <a tabindex="-1" target="_blank" href="http://creativecommons.org/licenses/by-sa/2.0/">CC BY-SA 2.0</a>

# The radius, in pixels, that the maps will cluster nodes together at a particular zoom level.
gwt.maxClusterRadius=350

###### UI DISPLAY OPTIONS ######

# This value allows you to show or hide the Acknowledge event button. This is only
# here for those who still acknowledge events. We are moving away from this and
# towards acknowledging alarms instead of events. Default is false
opennms.eventlist.acknowledge=false

# This value allows you to configure whether or not the total event count is shown
# in the event list in the web UI.  Setting this to 'true' can cause severe performance
# issues for larger installations.
opennms.eventlist.showCount=false

# This value allows you to set the number of nodes with outages to display on the front
# page in the OpenNMS web UI. Default 12
#opennms.nodesWithOutages.count=12

# This value allows you to enable/disable the nodes with outages box on the front
# page in the OpenNMS web UI. Default: true
#opennms.nodesWithOutages.show=true

# This value allows you to set the number of situations to display on the front
# page in the OpenNMS web UI. Default: 16
#opennms.situations.count=16

# This value allows you to enable/disable the situations summary box on the front
# page in the OpenNMS web UI. Default: true
#
#opennms.situations.show=true

# This value allows you to set the number of nodes with problems to display on the front
# page in the OpenNMS web UI. Default: 16
#opennms.nodesWithProblems.count=16

# This value allows you to enable/disable the nodes with problems box on the front
# page in the OpenNMS web UI. Default: true
#
#opennms.nodesWithProblems.show=true

# This value allows you to enable/disable the status bar resume at the top of the node
# page in the OpenNMS web UI. Default: false
#
#opennms.nodeStatusBar.show=false

# This value disables the sending of successful login events.  The default is to send the
# event.  Change this value to true to disable the publishing of this event.
#org.opennms.security.disableLoginSuccessEvent=false

# This value represents the maximum number of interfaces before the availability box is
# hidden in the node page. Default: 10
#org.opennms.interfaceAvailabilityBox.maxInterfaceCount=10

###### JasperReports Properties ######
# Defines the Version of the Jasperreports library
org.opennms.jasperReportsVersion=${jasperreportsVersion}

# Define if duplicates are ignored when using pie charts within a JasperReport template (*.jrxml) file.
# See http://jasperreports.sourceforge.net/config.reference.html for more details.
net.sf.jasperreports.chart.pie.ignore.duplicated.key=true

###### Web Console - Front Page ######
# This value controls the content that will be displayed in the middle box of the front page.
# The default is the view of SLM/RTC categories and the geographical map: /includes/categories-box.jsp,/geomap/map-box.jsp.
# You can also use a comma-separated list of files to include more than one content file.
# Uncomment the following line to display the widget for the surveillance view from the dashboard.
# (It uses the same rules for the dashboard)
#org.opennms.web.console.centerUrl=/status/status-box.jsp,/includes/categories-box.jsp,/geomap/map-box.jsp


###### DASHBOARD LANDING PAGE ######
# This setting controls whether users will be redirected to the dashboard page after
# a successful login. The two valid options for this are 'true' or 'false' which is
# the default value.
#org.opennms.dashboard.redirect=false

###### Time Series Strategy ####
# Use this property to set the strategy used to persist and retrieve time series metrics:
# Supported values are:
#   rrd (default)
#   newts
#   evaluate (for sizing purposes only)
#   tcp (export metrics using protobuf messages over TCP)
#   integration (the timeseries integration layer - used by timeseries plugins)
#org.opennms.timeseries.strategy=rrd

###### Graphing #####
# Use this property to set the graph rendering engine type.
# Supported values are:
#   backshift (default)
#   png
#   placeholder
#org.opennms.web.graphs.engine=png

# Use this property to set the default time period when rendering graphs.
# Supported values are:
#    last_1_hour
#    last_2_hour
#    last_4_hour
#    last_8_hour
#    last_12_hour
#    lastday
#    lastweek
#    lastmonth
#    lastyear
#org.opennms.web.defaultGraphPeriod=lastday

###### Newts #####
# Use these properties to configure persistence using Newts
# Note that Newts must be enabled using the 'org.opennms.timeseries.strategy' property
# for these to take effect.
#
#org.opennms.newts.config.hostname=localhost
#org.opennms.newts.config.keyspace=newts
#org.opennms.newts.config.port=9042
#org.opennms.newts.config.username=cassandra
#org.opennms.newts.config.password=cassandra
#org.opennms.newts.config.read_consistency=ONE
#org.opennms.newts.config.write_consistency=ANY
# Depends the Cassandra cluster's batch_size_fail_threshold_in_kb property
#org.opennms.newts.config.max_batch_size=16
#org.opennms.newts.config.ring_buffer_size=8192
# One year in seconds
#org.opennms.newts.config.ttl=31540000
# Seven days in seconds
#org.opennms.newts.config.resource_shard=604800
# Local In-Memory cache (default)
#org.opennms.newts.config.cache.strategy=org.opennms.netmgt.newts.support.GuavaSearchableResourceMetadataCache
#org.opennms.newts.config.cache.max_entries=8192
# External Redis cache
#org.opennms.newts.config.cache.strategy=org.opennms.netmgt.newts.support.RedisResourceMetadataCache
#org.opennms.newts.config.cache.redis_hostname=localhost
#org.opennms.newts.config.cache.redis_port=6379
# Cache priming
#org.opennms.newts.config.cache.priming.disable=false
#org.opennms.newts.config.cache.priming.block_ms=120000

#Disables the processing of counter wraps, replacing these with NaNs instead.
org.opennms.newts.nan_on_counter_wrap=true

###### Evaluate #####
# Use these properties to configure persistence using Evaluate
# Note that Evaluate must be enabled using the 'org.opennms.timeseries.strategy' property
# for these to take effect.
#
#org.opennms.evaluate.dump_stats_frequency=5
#org.opennms.evaluate.dump_cache_frequency=60

###### HEATMAP ######
# The following options are used to configure the default behaviour of the
# heatmap visualization of outages and alarms.
#
# There exist two modes for operating the heatmap. Valid options
# are 'alarms' and 'outages'. The default is 'alarms'.
#org.opennms.heatmap.defaultMode=alarms
#
# The heatmap will work with categories or foreign sources. The
# default heatmap can be set here by choosing 'categories',
# 'foreignSources' or 'monitoredServices'. The default is 'categories'.
#org.opennms.heatmap.defaultHeatmap=categories
#
# The following option is used to filter for categories to be displayed in
# the heatmap. This option uses the Java regular expression syntax. The default
# is '.*' so all categories will be displayed.
#org.opennms.heatmap.categoryFilter=.*
#
# The following option is used to filter for foreign sources to be displayed in
# the heatmap. This option uses the Java regular expression syntax. The default
# is '.*' so all foreign sources will be displayed.
#org.opennms.heatmap.foreignSourceFilter=.*
#
# The following option is used to filter for services to be displayed in
# the heatmap. This option uses the Java regular expression syntax. The default
# is '.*' so all services will be displayed.
#org.opennms.heatmap.serviceFilter=.*
#
# You can use negative lookahead expressions for excluding categories you wish
# not to be displayed in the heatmap, e.g. by using an expression like '^(?!XY).*'
# you can filter out entities with names starting with 'XY'.
#
# The next option configures whether only unacknowledged alarms will be taken into
# account when generating the alarm-based heatmap.
#org.opennms.heatmap.onlyUnacknowledged=false

# ###### GEOMAP BOX ######
# This setting controls how each node's status is calculated.
# Valid options are Alarms or Outages
#org.opennms.geomap.defaultStrategy=Alarms

# This setting controls the node's severity to show up.
# By default all nodes with a severity >= Normal are shown.
#org.opennms.geomap.defaultSeverity=Normal

# ###### STATUS BOX ######
# This setting controls which elements are shown to in the status box.
# Valid arguments are:
#   * business-services
#   * nodes-by-alarms
#   * nodes-by-outages
#   * applications
# The elements appear in the order the same order as they appear in the list,
# e.g. by default Business Services are shown first.
#org.opennms.statusbox.elements=business-services,nodes-by-alarms,nodes-by-outages

# ###### GRAFANA BOX ######
# This setting controls whether a grafana box showing the available dashboards is
# placed on the landing page. The two valid options for this are 'true' or 'false'
# which is the default value.
#org.opennms.grafanaBox.show=false
#
# If the box is enabled you also need to specify hostname of the grafana server
#org.opennms.grafanaBox.hostname=localhost
#
# And also the port of the grafana server
#org.opennms.grafanaBox.port=3000
#
# The Grafana base path to be used
#org.opennms.grafanaBox.basePath=
#
# The API key is needed for the ReST calls to work
#org.opennms.grafanaBox.apiKey=
#
# When a tag is specified only dashboards with this given tag
# will be displayed. When no tag is given all dashboards will
# be displayed.
#org.opennms.grafanaBox.tag=
#
# The protocol for the ReST call can also be specified
#org.opennms.grafanaBox.protocol=http
#
# Timeouts for contacting the grafana server
#org.opennms.grafanaBox.connectionTimeout=500
#org.opennms.grafanaBox.soTimeout=500
#
# Limit the number of grafana dashboards to list.
#org.opennms.grafanaBox.dashboardLimit=0

# ###### VMware connection pool ######
# This setting controls the interval for the VMware integrations to check and close
# idle not longer used connections. The default is 5 minutes.
#org.opennms.protocols.vmware.housekeepingInterval=300000

# ###### ActiveMQ Settings ######
# These settings are used to control which ActiveMQ broker will be used.
# By default, we use an embedded broker.
#
#org.opennms.activemq.broker.disable=false
#org.opennms.activemq.broker.url=vm://localhost?create=false&jms.useAsyncSend=true
#org.opennms.activemq.broker.username=
#org.opennms.activemq.broker.password=
#org.opennms.activemq.client.max-connections=8
#org.opennms.activemq.client.concurrent-consumers=10

# ###### Minion provisioning ######
# These settings control the automatic provisioning of minions.
#
# Enables the provisioning mechanism
#opennms.minion.provisioning=true
#
# The pattern is used to name the foreign source used to provision the minions.
# The pattern can contain a single '%s' placeholder which is replaced with the
# minions locations.
#opennms.minion.provisioning.foreignSourcePattern=Minions

# ###### InterfaceToNodeCache ######
# Defines the time in ms on which the InterfaceToNodeCache is automatically refreshed
#org.opennms.interface-node-cache.refresh-timer=300000

# ###### JMS Timeout ######
# Various OpenNMS components communicate via a message queue. These messages require a request timeout value to
# be set. In many cases OpenNMS computes a proper timeout value for its operations. However, if a value cannot be
# determined this default value (ms) will be used.
#org.opennms.jms.timeout = 20000

# ###### Alarm List Page Options ######
# Several options are available to change the default behaviour of the Alarm List Page.
# <opennms url>/opennms/alarm/list.htm 
#
# The alarm list page has the ability to generate a sound either on each new alarm
# or (more annoyingly) on each change to an alarm event count on the page.
#  
# Turn on the sound feature. Set true and Alarm List Pages can generate sounds in the web browser.
# opennms.alarmlist.sound.enable=false
#
# Set the default setting for how the Alarm List Pages generates sounds. The default setting can be 
# modified by users for the duration of their logged-in session using a drop down menu . 
#    off = no sounds generated by the page.
#    newalarm = sounds generated for every new alarm in the page
#    newalarmcount = sounds generated for every increase in alarm event count for alarms on the page
#
# opennms.alarmlist.sound.status=off

# By default the alarm list page displays acknowledged and unacknowledged alarms in separate search tabs
# Some users have asked to be able to see both on the same page. This option allows the alarm list page 
# to display acknowleged and unacknowledged alarms on the same list but unacknowledged alarms
# flash until they are acknowledged.
#
# opennms.alarmlist.unackflash=false


# ###### OSGI ReST Bridge Options ######
# Defines which endpoints are dispatched to the "osgi rest provider".
# By default /rest and /api/v2 resources are dispatched.
# org.opennms.features.osgi.bridge.restAliases=/rest,/api/v2

# ###### Flow Indicator Cleanup ######
# An interface is marked if flow data has been received within the number of seconds specified here.
# By default this value is 604800 seconds (= 7 days)
# org.opennms.features.telemetry.maxFlowAgeSeconds=604800

# When this property is set, a interface is only marked for flow data if ingress and egress data is available.
# By default this option is disabled.
# org.opennms.features.telemetry.ingressAndEgressRequired=false

<|MERGE_RESOLUTION|>--- conflicted
+++ resolved
@@ -258,13 +258,11 @@
 # If you change the above query to load the snmpInterfaces along with the if and node data then set this true
 # org.opennms.netmgt.collectd.DefaultCollectionAgent.loadSnmpDataOnInit=false
 
-<<<<<<< HEAD
+# Set this to false to disallow creating/storing old-style MD5-hashed passwords
+# org.opennms.users.allowUnsalted=true
+
 # Rate limit for refreshing perspective poller jobs
 # org.opennms.netmgt.perspectivepoller.trackerRefreshRateLimit=30000
-=======
-# Set this to false to disallow creating/storing old-style MD5-hashed passwords
-# org.opennms.users.allowUnsalted=true
->>>>>>> 2b9526bd
 
 ###### REPORTING ######
 opennms.report.template.dir=${install.dir}/etc
