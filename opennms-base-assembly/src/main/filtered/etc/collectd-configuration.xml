<collectd-configuration xmlns="http://xmlns.opennms.org/xsd/config/collectd" threads="50">
   <package name="cassandra-via-jmx" remote="false">
      <filter>IPADDR != '0.0.0.0'</filter>
      <service name="JMX-Cassandra" interval="300000" user-defined="false" status="on">
         <parameter key="port" value="7199"/>
         <parameter key="retry" value="2"/>
         <parameter key="timeout" value="3000"/>
         <parameter key="protocol" value="rmi"/>
         <parameter key="urlPath" value="/jmxrmi"/>
         <parameter key="friendly-name" value="cassandra"/>
         <parameter key="collection" value="cassandra30x"/>
         <parameter key="thresholding-enabled" value="true"/>
         <parameter key="factory" value="PASSWORD-CLEAR"/>
         <parameter key="username" value="cassandra-username"/>
         <parameter key="password" value="cassandra-password"/>
      </service>

<<<<<<< HEAD
      <service name="JMX-Cassandra-Newts" interval="300000" user-defined="false" status="on">
         <parameter key="port" value="7199"/>
         <parameter key="retry" value="2"/>
         <parameter key="timeout" value="3000"/>
         <parameter key="protocol" value="rmi"/>
         <parameter key="urlPath" value="/jmxrmi"/>
         <parameter key="friendly-name" value="cassandra-newts"/>
         <parameter key="collection" value="cassandra30x-newts"/>
         <parameter key="thresholding-enabled" value="true"/>
         <parameter key="factory" value="PASSWORD-CLEAR"/>
         <parameter key="username" value="cassandra-username"/>
         <parameter key="password" value="cassandra-password"/>
      </service>
   </package>
   <package name="vmware3" remote="false">
      <filter>(IPADDR != '0.0.0.0') &amp; (categoryName == 'VMware3')</filter>
      <service name="VMware-VirtualMachine" interval="300000" user-defined="false" status="on">
         <parameter key="collection" value="default-VirtualMachine3"/>
         <parameter key="thresholding-enabled" value="true"/>
      </service>
      <service name="VMware-HostSystem" interval="300000" user-defined="false" status="on">
         <parameter key="collection" value="default-HostSystem3"/>
         <parameter key="thresholding-enabled" value="true"/>
      </service>
      <service name="VMwareCim-HostSystem" interval="300000" user-defined="false" status="on">
         <parameter key="collection" value="default-ESX-HostSystem"/>
         <parameter key="thresholding-enabled" value="true"/>
      </service>
   </package>
   <package name="vmware4" remote="false">
      <filter>(IPADDR != '0.0.0.0') &amp; (categoryName == 'VMware4')</filter>
      <service name="VMware-VirtualMachine" interval="300000" user-defined="false" status="on">
         <parameter key="collection" value="default-VirtualMachine4"/>
         <parameter key="thresholding-enabled" value="true"/>
      </service>
      <service name="VMware-HostSystem" interval="300000" user-defined="false" status="on">
         <parameter key="collection" value="default-HostSystem4"/>
         <parameter key="thresholding-enabled" value="true"/>
      </service>
      <service name="VMwareCim-HostSystem" interval="300000" user-defined="false" status="on">
         <parameter key="collection" value="default-ESX-HostSystem"/>
         <parameter key="thresholding-enabled" value="true"/>
      </service>
   </package>
   <package name="vmware5" remote="false">
      <filter>(IPADDR != '0.0.0.0') &amp; (categoryName == 'VMware5')</filter>
      <service name="VMware-VirtualMachine" interval="300000" user-defined="false" status="on">
         <parameter key="collection" value="default-VirtualMachine5"/>
         <parameter key="thresholding-enabled" value="true"/>
      </service>
      <service name="VMware-HostSystem" interval="300000" user-defined="false" status="on">
         <parameter key="collection" value="default-HostSystem5"/>
         <parameter key="thresholding-enabled" value="true"/>
      </service>
      <service name="VMwareCim-HostSystem" interval="300000" user-defined="false" status="on">
         <parameter key="collection" value="default-ESX-HostSystem"/>
         <parameter key="thresholding-enabled" value="true"/>
      </service>
   </package>
   <package name="example1" remote="false">
      <filter>IPADDR != '0.0.0.0'</filter>
      <include-range begin="1.1.1.1" end="254.254.254.254"/>
      <include-range begin="::1" end="ffff:ffff:ffff:ffff:ffff:ffff:ffff:ffff"/>
      <service name="SNMP" interval="300000" user-defined="false" status="on">
         <parameter key="collection" value="default"/>
         <parameter key="thresholding-enabled" value="true"/>
      </service>
      <service name="WMI" interval="300000" user-defined="false" status="off">
         <parameter key="collection" value="default"/>
         <parameter key="thresholding-enabled" value="true"/>
      </service>
      <service name="WS-Man" interval="300000" user-defined="false" status="on">
         <parameter key="collection" value="default"/>
         <parameter key="thresholding-enabled" value="true"/>
      </service>
      <service name="OpenNMS-JVM" interval="300000" user-defined="false" status="on">
         <parameter key="port" value="18980"/>
         <parameter key="retry" value="2"/>
         <parameter key="timeout" value="3000"/>
         <parameter key="rrd-base-name" value="java"/>
         <parameter key="collection" value="jsr160"/>
         <parameter key="thresholding-enabled" value="true"/>
         <parameter key="ds-name" value="opennms-jvm"/>
         <parameter key="friendly-name" value="opennms-jvm"/>
      </service>
      <service name="PostgreSQL" interval="300000" user-defined="false" status="on">
         <parameter key="collection" value="PostgreSQL"/>
         <parameter key="thresholding-enabled" value="true"/>
         <parameter key="driver" value="org.postgresql.Driver"/>
         <parameter key="user" value="postgres"/>
         <parameter key="password" value="postgres"/>
         <parameter key="url" value="jdbc:postgresql://OPENNMS_JDBC_HOSTNAME:5432/opennms"/>
      </service>
   </package>
   <collector service="JMX-Cassandra" class-name="org.opennms.netmgt.collectd.Jsr160Collector"/>
   <collector service="JMX-Cassandra-Newts" class-name="org.opennms.netmgt.collectd.Jsr160Collector"/>
   <collector service="SNMP" class-name="org.opennms.netmgt.collectd.SnmpCollector"/>
   <collector service="WMI" class-name="org.opennms.netmgt.collectd.WmiCollector"/>
   <collector service="WS-Man" class-name="org.opennms.netmgt.collectd.WsManCollector"/>
   <collector service="OpenNMS-JVM" class-name="org.opennms.netmgt.collectd.Jsr160Collector"/>
   <collector service="VMware-VirtualMachine" class-name="org.opennms.netmgt.collectd.VmwareCollector"/>
   <collector service="VMware-HostSystem" class-name="org.opennms.netmgt.collectd.VmwareCollector"/>
   <collector service="VMwareCim-HostSystem" class-name="org.opennms.netmgt.collectd.VmwareCimCollector"/>
   <collector service="PostgreSQL" class-name="org.opennms.netmgt.collectd.JdbcCollector"/>
=======
    <package name="cassandra-via-jmx">
        <filter>IPADDR != '0.0.0.0'</filter>
        <service name="JMX-Cassandra" interval="300000" user-defined="false" status="on">
            <parameter key="port" value="7199"/>
            <parameter key="retry" value="2"/>
            <parameter key="timeout" value="3000"/>
            <parameter key="protocol" value="rmi"/>
            <parameter key="urlPath" value="/jmxrmi"/>
            <parameter key="collection" value="jmx-cassandra30x"/>
            <parameter key="friendly-name" value="cassandra"/>
            <parameter key="thresholding-enabled" value="true"/>
            <parameter key="factory" value="PASSWORD-CLEAR"/>
            <parameter key="username" value="cassandra-username"/>
            <parameter key="password" value="cassandra-password"/>
        </service>
        <service name="JMX-Cassandra-Newts" interval="300000" user-defined="false" status="on">
            <parameter key="port" value="7199"/>
            <parameter key="retry" value="2"/>
            <parameter key="timeout" value="3000"/>
            <parameter key="protocol" value="rmi"/>
            <parameter key="urlPath" value="/jmxrmi"/>
            <parameter key="collection" value="jmx-cassandra30x-newts"/>
            <parameter key="friendly-name" value="cassandra-newts"/>
            <parameter key="thresholding-enabled" value="true"/>
            <parameter key="factory" value="PASSWORD-CLEAR"/>
            <parameter key="username" value="cassandra-username"/>
            <parameter key="password" value="cassandra-password"/>
        </service>
    </package>

    <package name="vmware3">
        <filter><![CDATA[(IPADDR != '0.0.0.0') & (categoryName == 'VMware3')]]></filter>
        <service name="VMware-VirtualMachine" interval="300000" user-defined="false" status="on">
            <parameter key="collection" value="default-VirtualMachine3"/>
            <parameter key="thresholding-enabled" value="true"/>
        </service>

        <service name="VMware-HostSystem" interval="300000" user-defined="false" status="on">
            <parameter key="collection" value="default-HostSystem3"/>
            <parameter key="thresholding-enabled" value="true"/>
        </service>
        <service name="VMwareCim-HostSystem" interval="300000" user-defined="false" status="on">
            <parameter key="collection" value="default-ESX-HostSystem"/>
            <parameter key="thresholding-enabled" value="true"/>
        </service>
    </package>

    <package name="vmware4">
        <filter><![CDATA[(IPADDR != '0.0.0.0') & (categoryName == 'VMware4')]]></filter>
        <service name="VMware-VirtualMachine" interval="300000" user-defined="false" status="on">
            <parameter key="collection" value="default-VirtualMachine4"/>
            <parameter key="thresholding-enabled" value="true"/>
        </service>

        <service name="VMware-HostSystem" interval="300000" user-defined="false" status="on">
            <parameter key="collection" value="default-HostSystem4"/>
            <parameter key="thresholding-enabled" value="true"/>
        </service>
        <service name="VMwareCim-HostSystem" interval="300000" user-defined="false" status="on">
            <parameter key="collection" value="default-ESX-HostSystem"/>
            <parameter key="thresholding-enabled" value="true"/>
        </service>
    </package>

    <package name="vmware5">
        <filter><![CDATA[(IPADDR != '0.0.0.0') & (categoryName == 'VMware5')]]></filter>
        <service name="VMware-VirtualMachine" interval="300000" user-defined="false" status="on">
            <parameter key="collection" value="default-VirtualMachine5"/>
            <parameter key="thresholding-enabled" value="true"/>
        </service>

        <service name="VMware-HostSystem" interval="300000" user-defined="false" status="on">
            <parameter key="collection" value="default-HostSystem5"/>
            <parameter key="thresholding-enabled" value="true"/>
        </service>
        <service name="VMwareCim-HostSystem" interval="300000" user-defined="false" status="on">
            <parameter key="collection" value="default-ESX-HostSystem"/>
            <parameter key="thresholding-enabled" value="true"/>
        </service>
    </package>
        <package name="vmware6">
        <filter><![CDATA[(IPADDR != '0.0.0.0') & (categoryName == 'VMware6')]]></filter>
        <service name="VMware-VirtualMachine" interval="300000" user-defined="false" status="on">
            <parameter key="collection" value="default-VirtualMachine6"/>
            <parameter key="thresholding-enabled" value="true"/>
        </service>

        <service name="VMware-HostSystem" interval="300000" user-defined="false" status="on">
            <parameter key="collection" value="default-HostSystem6"/>
            <parameter key="thresholding-enabled" value="true"/>
        </service>
        <service name="VMwareCim-HostSystem" interval="300000" user-defined="false" status="on">
            <parameter key="collection" value="default-ESX-HostSystem"/>
            <parameter key="thresholding-enabled" value="true"/>
        </service>
    </package>
    <package name="example1">
        <filter>IPADDR != '0.0.0.0'</filter>
        <include-range begin="1.1.1.1" end="254.254.254.254"/>
        <include-range begin="::1" end="ffff:ffff:ffff:ffff:ffff:ffff:ffff:ffff"/>

        <service name="SNMP" interval="300000" user-defined="false" status="on">
            <parameter key="collection" value="default"/>
            <parameter key="thresholding-enabled" value="true"/>
        </service>

        <service name="WMI" interval="300000" user-defined="false" status="off">
            <parameter key="collection" value="default"/>
            <parameter key="thresholding-enabled" value="true"/>
        </service>

        <service name="WS-Man" interval="300000" user-defined="false" status="on">
            <parameter key="collection" value="default"/>
            <parameter key="thresholding-enabled" value="true"/>
        </service>

        <service name="OpenNMS-JVM" interval="300000" user-defined="false" status="on">
            <parameter key="port" value="18980"/>
            <parameter key="retry" value="2"/>
            <parameter key="timeout" value="3000"/>
            <parameter key="rrd-base-name" value="java"/>
            <parameter key="collection" value="jsr160"/>
            <parameter key="thresholding-enabled" value="true"/>
            <parameter key="ds-name" value="opennms-jvm"/>
            <parameter key="friendly-name" value="opennms-jvm"/>
        </service>

        <service name="JMX-Minion" interval="300000" user-defined="false" status="on">
            <parameter key="port" value="1299"/>
            <parameter key="retry" value="2"/>
            <parameter key="timeout" value="3000"/>
            <parameter key="urlPath" value="/karaf-minion"/>
            <parameter key="factory" value="PASSWORD-CLEAR"/>
            <parameter key="username" value="admin"/>
            <parameter key="password" value="admin"/>
            <parameter key="rrd-base-name" value="java"/>
            <parameter key="collection" value="jmx-minion"/>
            <parameter key="thresholding-enabled" value="true"/>
            <parameter key="ds-name" value="jmx-minion"/>
            <parameter key="friendly-name" value="jmx-minion"/>
        </service>

        <service name="JMX-Kafka" interval="300000" user-defined="false" status="on">
            <parameter key="port" value="9999"/>
            <parameter key="retry" value="2"/>
            <parameter key="timeout" value="3000"/>
            <parameter key="rrd-base-name" value="java"/>
            <parameter key="collection" value="jmx-kafka"/>
            <parameter key="thresholding-enabled" value="true"/>
            <parameter key="ds-name" value="jmx-kafka"/>
            <parameter key="friendly-name" value="jmx-kafka"/>
        </service>

        <service name="PostgreSQL" interval="300000" user-defined="false" status="on">
            <parameter key="collection" value="PostgreSQL"/>
            <parameter key="thresholding-enabled" value="true"/>
            <parameter key="driver" value="org.postgresql.Driver"/>
            <parameter key="user" value="postgres"/>
            <parameter key="password" value="postgres"/>
            <parameter key="url" value="jdbc:postgresql://OPENNMS_JDBC_HOSTNAME:5432/opennms"/>
        </service>

        <service name="Elasticsearch" interval="300000" user-defined="false" status="on">
            <parameter key="collection" value="xml-elasticsearch-cluster-stats" />
            <parameter key="handler-class" value="org.opennms.protocols.json.collector.DefaultJsonCollectionHandler"/>
        </service>
    </package>


    <collector service="Elasticsearch" class-name="org.opennms.protocols.xml.collector.XmlCollector"/>
    <collector service="PostgreSQL" class-name="org.opennms.netmgt.collectd.JdbcCollector"/>
    <collector service="SNMP" class-name="org.opennms.netmgt.collectd.SnmpCollector"/>
    <collector service="WMI" class-name="org.opennms.netmgt.collectd.WmiCollector"/>
    <collector service="WS-Man" class-name="org.opennms.netmgt.collectd.WsManCollector"/>
    <collector service="VMware-VirtualMachine" class-name="org.opennms.netmgt.collectd.VmwareCollector"/>
    <collector service="VMware-HostSystem" class-name="org.opennms.netmgt.collectd.VmwareCollector"/>
    <collector service="VMwareCim-HostSystem" class-name="org.opennms.netmgt.collectd.VmwareCimCollector"/>

    <collector service="OpenNMS-JVM" class-name="org.opennms.netmgt.collectd.Jsr160Collector"/>
    <collector service="JMX-Minion" class-name="org.opennms.netmgt.collectd.Jsr160Collector"/>
    <collector service="JMX-Cassandra" class-name="org.opennms.netmgt.collectd.Jsr160Collector"/>
    <collector service="JMX-Cassandra-Newts" class-name="org.opennms.netmgt.collectd.Jsr160Collector"/>
    <collector service="JMX-Kafka" class-name="org.opennms.netmgt.collectd.Jsr160Collector"/>
>>>>>>> c77b3c8f
</collectd-configuration><|MERGE_RESOLUTION|>--- conflicted
+++ resolved
@@ -7,23 +7,21 @@
          <parameter key="timeout" value="3000"/>
          <parameter key="protocol" value="rmi"/>
          <parameter key="urlPath" value="/jmxrmi"/>
+         <parameter key="collection" value="jmx-cassandra30x"/>
          <parameter key="friendly-name" value="cassandra"/>
-         <parameter key="collection" value="cassandra30x"/>
          <parameter key="thresholding-enabled" value="true"/>
          <parameter key="factory" value="PASSWORD-CLEAR"/>
          <parameter key="username" value="cassandra-username"/>
          <parameter key="password" value="cassandra-password"/>
       </service>
-
-<<<<<<< HEAD
       <service name="JMX-Cassandra-Newts" interval="300000" user-defined="false" status="on">
          <parameter key="port" value="7199"/>
          <parameter key="retry" value="2"/>
          <parameter key="timeout" value="3000"/>
          <parameter key="protocol" value="rmi"/>
          <parameter key="urlPath" value="/jmxrmi"/>
+         <parameter key="collection" value="jmx-cassandra30x-newts"/>
          <parameter key="friendly-name" value="cassandra-newts"/>
-         <parameter key="collection" value="cassandra30x-newts"/>
          <parameter key="thresholding-enabled" value="true"/>
          <parameter key="factory" value="PASSWORD-CLEAR"/>
          <parameter key="username" value="cassandra-username"/>
@@ -75,6 +73,21 @@
          <parameter key="thresholding-enabled" value="true"/>
       </service>
    </package>
+   <package name="vmware6" remote="false">
+      <filter>(IPADDR != '0.0.0.0') &amp; (categoryName == 'VMware6')</filter>
+      <service name="VMware-VirtualMachine" interval="300000" user-defined="false" status="on">
+         <parameter key="collection" value="default-VirtualMachine6"/>
+         <parameter key="thresholding-enabled" value="true"/>
+      </service>
+      <service name="VMware-HostSystem" interval="300000" user-defined="false" status="on">
+         <parameter key="collection" value="default-HostSystem6"/>
+         <parameter key="thresholding-enabled" value="true"/>
+      </service>
+      <service name="VMwareCim-HostSystem" interval="300000" user-defined="false" status="on">
+         <parameter key="collection" value="default-ESX-HostSystem"/>
+         <parameter key="thresholding-enabled" value="true"/>
+      </service>
+   </package>
    <package name="example1" remote="false">
       <filter>IPADDR != '0.0.0.0'</filter>
       <include-range begin="1.1.1.1" end="254.254.254.254"/>
@@ -101,6 +114,30 @@
          <parameter key="ds-name" value="opennms-jvm"/>
          <parameter key="friendly-name" value="opennms-jvm"/>
       </service>
+      <service name="JMX-Minion" interval="300000" user-defined="false" status="on">
+         <parameter key="port" value="1299"/>
+         <parameter key="retry" value="2"/>
+         <parameter key="timeout" value="3000"/>
+         <parameter key="urlPath" value="/karaf-minion"/>
+         <parameter key="factory" value="PASSWORD-CLEAR"/>
+         <parameter key="username" value="admin"/>
+         <parameter key="password" value="admin"/>
+         <parameter key="rrd-base-name" value="java"/>
+         <parameter key="collection" value="jmx-minion"/>
+         <parameter key="thresholding-enabled" value="true"/>
+         <parameter key="ds-name" value="jmx-minion"/>
+         <parameter key="friendly-name" value="jmx-minion"/>
+      </service>
+      <service name="JMX-Kafka" interval="300000" user-defined="false" status="on">
+         <parameter key="port" value="9999"/>
+         <parameter key="retry" value="2"/>
+         <parameter key="timeout" value="3000"/>
+         <parameter key="rrd-base-name" value="java"/>
+         <parameter key="collection" value="jmx-kafka"/>
+         <parameter key="thresholding-enabled" value="true"/>
+         <parameter key="ds-name" value="jmx-kafka"/>
+         <parameter key="friendly-name" value="jmx-kafka"/>
+      </service>
       <service name="PostgreSQL" interval="300000" user-defined="false" status="on">
          <parameter key="collection" value="PostgreSQL"/>
          <parameter key="thresholding-enabled" value="true"/>
@@ -109,200 +146,22 @@
          <parameter key="password" value="postgres"/>
          <parameter key="url" value="jdbc:postgresql://OPENNMS_JDBC_HOSTNAME:5432/opennms"/>
       </service>
+      <service name="Elasticsearch" interval="300000" user-defined="false" status="on">
+         <parameter key="collection" value="xml-elasticsearch-cluster-stats"/>
+         <parameter key="handler-class" value="org.opennms.protocols.json.collector.DefaultJsonCollectionHandler"/>
+      </service>
    </package>
-   <collector service="JMX-Cassandra" class-name="org.opennms.netmgt.collectd.Jsr160Collector"/>
-   <collector service="JMX-Cassandra-Newts" class-name="org.opennms.netmgt.collectd.Jsr160Collector"/>
+   <collector service="Elasticsearch" class-name="org.opennms.protocols.xml.collector.XmlCollector"/>
+   <collector service="PostgreSQL" class-name="org.opennms.netmgt.collectd.JdbcCollector"/>
    <collector service="SNMP" class-name="org.opennms.netmgt.collectd.SnmpCollector"/>
    <collector service="WMI" class-name="org.opennms.netmgt.collectd.WmiCollector"/>
    <collector service="WS-Man" class-name="org.opennms.netmgt.collectd.WsManCollector"/>
-   <collector service="OpenNMS-JVM" class-name="org.opennms.netmgt.collectd.Jsr160Collector"/>
    <collector service="VMware-VirtualMachine" class-name="org.opennms.netmgt.collectd.VmwareCollector"/>
    <collector service="VMware-HostSystem" class-name="org.opennms.netmgt.collectd.VmwareCollector"/>
    <collector service="VMwareCim-HostSystem" class-name="org.opennms.netmgt.collectd.VmwareCimCollector"/>
-   <collector service="PostgreSQL" class-name="org.opennms.netmgt.collectd.JdbcCollector"/>
-=======
-    <package name="cassandra-via-jmx">
-        <filter>IPADDR != '0.0.0.0'</filter>
-        <service name="JMX-Cassandra" interval="300000" user-defined="false" status="on">
-            <parameter key="port" value="7199"/>
-            <parameter key="retry" value="2"/>
-            <parameter key="timeout" value="3000"/>
-            <parameter key="protocol" value="rmi"/>
-            <parameter key="urlPath" value="/jmxrmi"/>
-            <parameter key="collection" value="jmx-cassandra30x"/>
-            <parameter key="friendly-name" value="cassandra"/>
-            <parameter key="thresholding-enabled" value="true"/>
-            <parameter key="factory" value="PASSWORD-CLEAR"/>
-            <parameter key="username" value="cassandra-username"/>
-            <parameter key="password" value="cassandra-password"/>
-        </service>
-        <service name="JMX-Cassandra-Newts" interval="300000" user-defined="false" status="on">
-            <parameter key="port" value="7199"/>
-            <parameter key="retry" value="2"/>
-            <parameter key="timeout" value="3000"/>
-            <parameter key="protocol" value="rmi"/>
-            <parameter key="urlPath" value="/jmxrmi"/>
-            <parameter key="collection" value="jmx-cassandra30x-newts"/>
-            <parameter key="friendly-name" value="cassandra-newts"/>
-            <parameter key="thresholding-enabled" value="true"/>
-            <parameter key="factory" value="PASSWORD-CLEAR"/>
-            <parameter key="username" value="cassandra-username"/>
-            <parameter key="password" value="cassandra-password"/>
-        </service>
-    </package>
-
-    <package name="vmware3">
-        <filter><![CDATA[(IPADDR != '0.0.0.0') & (categoryName == 'VMware3')]]></filter>
-        <service name="VMware-VirtualMachine" interval="300000" user-defined="false" status="on">
-            <parameter key="collection" value="default-VirtualMachine3"/>
-            <parameter key="thresholding-enabled" value="true"/>
-        </service>
-
-        <service name="VMware-HostSystem" interval="300000" user-defined="false" status="on">
-            <parameter key="collection" value="default-HostSystem3"/>
-            <parameter key="thresholding-enabled" value="true"/>
-        </service>
-        <service name="VMwareCim-HostSystem" interval="300000" user-defined="false" status="on">
-            <parameter key="collection" value="default-ESX-HostSystem"/>
-            <parameter key="thresholding-enabled" value="true"/>
-        </service>
-    </package>
-
-    <package name="vmware4">
-        <filter><![CDATA[(IPADDR != '0.0.0.0') & (categoryName == 'VMware4')]]></filter>
-        <service name="VMware-VirtualMachine" interval="300000" user-defined="false" status="on">
-            <parameter key="collection" value="default-VirtualMachine4"/>
-            <parameter key="thresholding-enabled" value="true"/>
-        </service>
-
-        <service name="VMware-HostSystem" interval="300000" user-defined="false" status="on">
-            <parameter key="collection" value="default-HostSystem4"/>
-            <parameter key="thresholding-enabled" value="true"/>
-        </service>
-        <service name="VMwareCim-HostSystem" interval="300000" user-defined="false" status="on">
-            <parameter key="collection" value="default-ESX-HostSystem"/>
-            <parameter key="thresholding-enabled" value="true"/>
-        </service>
-    </package>
-
-    <package name="vmware5">
-        <filter><![CDATA[(IPADDR != '0.0.0.0') & (categoryName == 'VMware5')]]></filter>
-        <service name="VMware-VirtualMachine" interval="300000" user-defined="false" status="on">
-            <parameter key="collection" value="default-VirtualMachine5"/>
-            <parameter key="thresholding-enabled" value="true"/>
-        </service>
-
-        <service name="VMware-HostSystem" interval="300000" user-defined="false" status="on">
-            <parameter key="collection" value="default-HostSystem5"/>
-            <parameter key="thresholding-enabled" value="true"/>
-        </service>
-        <service name="VMwareCim-HostSystem" interval="300000" user-defined="false" status="on">
-            <parameter key="collection" value="default-ESX-HostSystem"/>
-            <parameter key="thresholding-enabled" value="true"/>
-        </service>
-    </package>
-        <package name="vmware6">
-        <filter><![CDATA[(IPADDR != '0.0.0.0') & (categoryName == 'VMware6')]]></filter>
-        <service name="VMware-VirtualMachine" interval="300000" user-defined="false" status="on">
-            <parameter key="collection" value="default-VirtualMachine6"/>
-            <parameter key="thresholding-enabled" value="true"/>
-        </service>
-
-        <service name="VMware-HostSystem" interval="300000" user-defined="false" status="on">
-            <parameter key="collection" value="default-HostSystem6"/>
-            <parameter key="thresholding-enabled" value="true"/>
-        </service>
-        <service name="VMwareCim-HostSystem" interval="300000" user-defined="false" status="on">
-            <parameter key="collection" value="default-ESX-HostSystem"/>
-            <parameter key="thresholding-enabled" value="true"/>
-        </service>
-    </package>
-    <package name="example1">
-        <filter>IPADDR != '0.0.0.0'</filter>
-        <include-range begin="1.1.1.1" end="254.254.254.254"/>
-        <include-range begin="::1" end="ffff:ffff:ffff:ffff:ffff:ffff:ffff:ffff"/>
-
-        <service name="SNMP" interval="300000" user-defined="false" status="on">
-            <parameter key="collection" value="default"/>
-            <parameter key="thresholding-enabled" value="true"/>
-        </service>
-
-        <service name="WMI" interval="300000" user-defined="false" status="off">
-            <parameter key="collection" value="default"/>
-            <parameter key="thresholding-enabled" value="true"/>
-        </service>
-
-        <service name="WS-Man" interval="300000" user-defined="false" status="on">
-            <parameter key="collection" value="default"/>
-            <parameter key="thresholding-enabled" value="true"/>
-        </service>
-
-        <service name="OpenNMS-JVM" interval="300000" user-defined="false" status="on">
-            <parameter key="port" value="18980"/>
-            <parameter key="retry" value="2"/>
-            <parameter key="timeout" value="3000"/>
-            <parameter key="rrd-base-name" value="java"/>
-            <parameter key="collection" value="jsr160"/>
-            <parameter key="thresholding-enabled" value="true"/>
-            <parameter key="ds-name" value="opennms-jvm"/>
-            <parameter key="friendly-name" value="opennms-jvm"/>
-        </service>
-
-        <service name="JMX-Minion" interval="300000" user-defined="false" status="on">
-            <parameter key="port" value="1299"/>
-            <parameter key="retry" value="2"/>
-            <parameter key="timeout" value="3000"/>
-            <parameter key="urlPath" value="/karaf-minion"/>
-            <parameter key="factory" value="PASSWORD-CLEAR"/>
-            <parameter key="username" value="admin"/>
-            <parameter key="password" value="admin"/>
-            <parameter key="rrd-base-name" value="java"/>
-            <parameter key="collection" value="jmx-minion"/>
-            <parameter key="thresholding-enabled" value="true"/>
-            <parameter key="ds-name" value="jmx-minion"/>
-            <parameter key="friendly-name" value="jmx-minion"/>
-        </service>
-
-        <service name="JMX-Kafka" interval="300000" user-defined="false" status="on">
-            <parameter key="port" value="9999"/>
-            <parameter key="retry" value="2"/>
-            <parameter key="timeout" value="3000"/>
-            <parameter key="rrd-base-name" value="java"/>
-            <parameter key="collection" value="jmx-kafka"/>
-            <parameter key="thresholding-enabled" value="true"/>
-            <parameter key="ds-name" value="jmx-kafka"/>
-            <parameter key="friendly-name" value="jmx-kafka"/>
-        </service>
-
-        <service name="PostgreSQL" interval="300000" user-defined="false" status="on">
-            <parameter key="collection" value="PostgreSQL"/>
-            <parameter key="thresholding-enabled" value="true"/>
-            <parameter key="driver" value="org.postgresql.Driver"/>
-            <parameter key="user" value="postgres"/>
-            <parameter key="password" value="postgres"/>
-            <parameter key="url" value="jdbc:postgresql://OPENNMS_JDBC_HOSTNAME:5432/opennms"/>
-        </service>
-
-        <service name="Elasticsearch" interval="300000" user-defined="false" status="on">
-            <parameter key="collection" value="xml-elasticsearch-cluster-stats" />
-            <parameter key="handler-class" value="org.opennms.protocols.json.collector.DefaultJsonCollectionHandler"/>
-        </service>
-    </package>
-
-
-    <collector service="Elasticsearch" class-name="org.opennms.protocols.xml.collector.XmlCollector"/>
-    <collector service="PostgreSQL" class-name="org.opennms.netmgt.collectd.JdbcCollector"/>
-    <collector service="SNMP" class-name="org.opennms.netmgt.collectd.SnmpCollector"/>
-    <collector service="WMI" class-name="org.opennms.netmgt.collectd.WmiCollector"/>
-    <collector service="WS-Man" class-name="org.opennms.netmgt.collectd.WsManCollector"/>
-    <collector service="VMware-VirtualMachine" class-name="org.opennms.netmgt.collectd.VmwareCollector"/>
-    <collector service="VMware-HostSystem" class-name="org.opennms.netmgt.collectd.VmwareCollector"/>
-    <collector service="VMwareCim-HostSystem" class-name="org.opennms.netmgt.collectd.VmwareCimCollector"/>
-
-    <collector service="OpenNMS-JVM" class-name="org.opennms.netmgt.collectd.Jsr160Collector"/>
-    <collector service="JMX-Minion" class-name="org.opennms.netmgt.collectd.Jsr160Collector"/>
-    <collector service="JMX-Cassandra" class-name="org.opennms.netmgt.collectd.Jsr160Collector"/>
-    <collector service="JMX-Cassandra-Newts" class-name="org.opennms.netmgt.collectd.Jsr160Collector"/>
-    <collector service="JMX-Kafka" class-name="org.opennms.netmgt.collectd.Jsr160Collector"/>
->>>>>>> c77b3c8f
+   <collector service="OpenNMS-JVM" class-name="org.opennms.netmgt.collectd.Jsr160Collector"/>
+   <collector service="JMX-Minion" class-name="org.opennms.netmgt.collectd.Jsr160Collector"/>
+   <collector service="JMX-Cassandra" class-name="org.opennms.netmgt.collectd.Jsr160Collector"/>
+   <collector service="JMX-Cassandra-Newts" class-name="org.opennms.netmgt.collectd.Jsr160Collector"/>
+   <collector service="JMX-Kafka" class-name="org.opennms.netmgt.collectd.Jsr160Collector"/>
 </collectd-configuration>