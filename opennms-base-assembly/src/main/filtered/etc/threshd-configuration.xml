<?xml version="1.0" encoding="UTF-8"?>
<threshd-configuration
    xmlns="http://xmlns.opennms.org/xsd/config/threshd" threads="5">
<<<<<<< HEAD
    <package name="TH-Storage-High-95">
        <filter>categoryname == 'TH-Storage-High-95'</filter>
        <include-range begin="1.1.1.1" end="254.254.254.254"/>
        <include-range begin="::1" end="ffff:ffff:ffff:ffff:ffff:ffff:ffff:ffff"/>
        <service name="SNMP" interval="300000" user-defined="false" status="on">
            <parameter key="thresholding-group" value="TH-Storage-High-95"/>
        </service>
    </package>
    <package name="TH-Storage-Relative-33">
        <filter>categoryname == 'TH-Storage-Relative-33'</filter>
        <include-range begin="1.1.1.1" end="254.254.254.254"/>
        <include-range begin="::1" end="ffff:ffff:ffff:ffff:ffff:ffff:ffff:ffff"/>
        <service name="SNMP" interval="300000" user-defined="false" status="on">
            <parameter key="thresholding-group" value="TH-Storage-Relative-33"/>
        </service>
    </package>
    <package name="TH-Network-Discards-High-5">
        <filter>categoryname == 'TH-Network-Discards-High-5'</filter>
        <include-range begin="1.1.1.1" end="254.254.254.254"/>
        <include-range begin="::1" end="ffff:ffff:ffff:ffff:ffff:ffff:ffff:ffff"/>
        <service name="SNMP" interval="300000" user-defined="false" status="on">
            <parameter key="thresholding-group" value="TH-Network-Discards-High-5"/>
        </service>
    </package>
    <package name="TH-System-Temp-High-55">
        <filter>categoryname == 'TH-System-Temp-High-55'</filter>
        <include-range begin="1.1.1.1" end="254.254.254.254"/>
        <include-range begin="::1" end="ffff:ffff:ffff:ffff:ffff:ffff:ffff:ffff"/>
        <service name="SNMP" interval="300000" user-defined="false" status="on">
            <parameter key="thresholding-group" value="TH-System-Temp-High-55"/>
        </service>
    </package>
    <package name="TH-Network-Bandwidth-High-90">
        <filter>categoryname == 'TH-Network-Bandwidth-High-90'</filter>
        <include-range begin="1.1.1.1" end="254.254.254.254"/>
        <include-range begin="::1" end="ffff:ffff:ffff:ffff:ffff:ffff:ffff:ffff"/>
        <service name="SNMP" interval="300000" user-defined="false" status="on">
            <parameter key="thresholding-group" value="TH-Network-Bandwidth-High-90"/>
=======
    <package name="mib2">
        <filter>IPADDR != '0.0.0.0'</filter>
        <include-range begin="1.1.1.1" end="254.254.254.254"/>
        <include-range begin="::1" end="ffff:ffff:ffff:ffff:ffff:ffff:ffff:ffff"/>
        <service name="SNMP" interval="300000" user-defined="false" status="on">
            <parameter key="thresholding-group" value="mib2"/>
        </service>
    </package>
    <package name="hrstorage">
        <filter>IPADDR != '0.0.0.0' &amp; (nodeSysOID LIKE '.1.3.6.1.4.1.311.%' | nodeSysOID LIKE '.1.3.6.1.4.1.2.3.1.2.1.1.3.%')</filter>
        <include-range begin="1.1.1.1" end="254.254.254.254"/>
        <include-range begin="::1" end="ffff:ffff:ffff:ffff:ffff:ffff:ffff:ffff"/>
        <service name="SNMP" interval="300000" user-defined="false" status="on">
            <parameter key="thresholding-group" value="hrstorage"/>
        </service>
    </package>
    <package name="cisco">
        <filter>IPADDR != '0.0.0.0' &amp; nodeSysOID LIKE '.1.3.6.1.4.1.9.%'</filter>
        <include-range begin="1.1.1.1" end="254.254.254.254"/>
        <include-range begin="::1" end="ffff:ffff:ffff:ffff:ffff:ffff:ffff:ffff"/>
        <service name="SNMP" interval="300000" user-defined="false" status="on">
            <parameter key="thresholding-group" value="cisco"/>
        </service>
    </package>
    <package name="juniper-srx">
        <filter>IPADDR != '0.0.0.0' &amp; nodeSysOID LIKE '.1.3.6.1.4.1.2636.1.1.1.2.39'</filter>
        <include-range begin="1.1.1.1" end="254.254.254.254"/>
        <include-range begin="::1" end="ffff:ffff:ffff:ffff:ffff:ffff:ffff:ffff"/>
        <service name="SNMP" interval="300000" user-defined="false" status="on">
            <parameter key="thresholding-group" value="juniper-srx"/>
        </service>
    </package>
    <package name="netsnmp">
        <filter>IPADDR != '0.0.0.0' &amp; (nodeSysOID LIKE '.1.3.6.1.4.1.2021.%' | nodeSysOID LIKE '.1.3.6.1.4.1.8072.%')</filter>
        <include-range begin="1.1.1.1" end="254.254.254.254"/>
        <include-range begin="::1" end="ffff:ffff:ffff:ffff:ffff:ffff:ffff:ffff"/>
        <service name="SNMP" interval="300000" user-defined="false" status="on">
            <parameter key="thresholding-group" value="netsnmp"/>
        </service>
    </package>
    <package name="netsnmp-memory-linux">
        <filter>IPADDR != '0.0.0.0' &amp; nodeSysOID == '.1.3.6.1.4.1.8072.3.2.10'</filter>
        <include-range begin="1.1.1.1" end="254.254.254.254"/>
        <include-range begin="::1" end="ffff:ffff:ffff:ffff:ffff:ffff:ffff:ffff"/>
        <service name="SNMP" interval="300000" user-defined="false" status="on">
            <parameter key="thresholding-group" value="netsnmp-memory-linux"/>
        </service>
    </package>
    <package name="netsnmp-memory-nonlinux">
        <filter>IPADDR != '0.0.0.0' &amp; (nodeSysOID LIKE '.1.3.6.1.4.1.2021.%' | nodeSysOID LIKE '.1.3.6.1.4.1.8072.%') &amp; nodeSysOID != '.1.3.6.1.4.1.8072.3.2.10'</filter>
        <include-range begin="1.1.1.1" end="254.254.254.254"/>
        <include-range begin="::1" end="ffff:ffff:ffff:ffff:ffff:ffff:ffff:ffff"/>
        <service name="SNMP" interval="300000" user-defined="false" status="on">
            <parameter key="thresholding-group" value="netsnmp-memory-nonlinux"/>
>>>>>>> 65da858e
        </service>
    </package>
</threshd-configuration><|MERGE_RESOLUTION|>--- conflicted
+++ resolved
@@ -1,7 +1,6 @@
 <?xml version="1.0" encoding="UTF-8"?>
 <threshd-configuration
     xmlns="http://xmlns.opennms.org/xsd/config/threshd" threads="5">
-<<<<<<< HEAD
     <package name="TH-Storage-High-95">
         <filter>categoryname == 'TH-Storage-High-95'</filter>
         <include-range begin="1.1.1.1" end="254.254.254.254"/>
@@ -40,7 +39,8 @@
         <include-range begin="::1" end="ffff:ffff:ffff:ffff:ffff:ffff:ffff:ffff"/>
         <service name="SNMP" interval="300000" user-defined="false" status="on">
             <parameter key="thresholding-group" value="TH-Network-Bandwidth-High-90"/>
-=======
+        </service>
+    </package>
     <package name="mib2">
         <filter>IPADDR != '0.0.0.0'</filter>
         <include-range begin="1.1.1.1" end="254.254.254.254"/>
@@ -95,7 +95,6 @@
         <include-range begin="::1" end="ffff:ffff:ffff:ffff:ffff:ffff:ffff:ffff"/>
         <service name="SNMP" interval="300000" user-defined="false" status="on">
             <parameter key="thresholding-group" value="netsnmp-memory-nonlinux"/>
->>>>>>> 65da858e
         </service>
     </package>
 </threshd-configuration>