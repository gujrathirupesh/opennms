--- conflicted
+++ resolved
@@ -14,25 +14,6 @@
 # pure java implementation of RrdTool.  Its class name is 
 # org.opennms.netmgt.rrd.jrobin.JRobinRrdStrategy
 #
-<<<<<<< HEAD
-# The JNI implementation is set here by default:
-org.opennms.rrd.strategyClass=org.opennms.netmgt.rrd.rrdtool.JniRrdStrategy
-#
-# This property can be used to set the path to jrrd.jar, typically provided by the jrrd package:
-#org.opennms.rrd.interfaceJar=/usr/share/java/jrrd.jar
-#
-# This property can be used to customize the path to the shared library used by the JNI implementation.
-# The value of this property is automatically detected by the installer
-# and set in libraries.properties. This field can be used to overwrite the value in that file.
-# Note that paths may differ from one platform to the next, and a few platforms
-# use an extension other than ".so" on JNI shared objects; Mac OS X notably
-# uses ".jnilib":
-#opennms.library.jrrd=/usr/lib/libjrrd.so
-#
-# To enable the JRobin strategy, comment the line containing the strategyClass above
-# and uncomment the following:
-#org.opennms.rrd.strategyClass=org.opennms.netmgt.rrd.jrobin.JRobinRrdStrategy
-=======
 # The new multithreaded JNI implementation is set here by default:
 org.opennms.rrd.strategyClass=org.opennms.netmgt.rrd.rrdtool.MultithreadedJniRrdStrategy
 org.opennms.rrd.interfaceJar=/usr/share/java/jrrd2.jar
@@ -44,7 +25,6 @@
 #org.opennms.rrd.strategyClass=org.opennms.netmgt.rrd.rrdtool.JniRrdStrategy
 #org.opennms.rrd.interfaceJar=/usr/share/java/jrrd.jar
 #opennms.library.jrrd=/usr/lib64/libjrrd.so
->>>>>>> 673e377b
 
 #
 # This property allows the definition of a custom file extension to use for data files.
@@ -169,11 +149,11 @@
 
 
 #
-# This property defines which log4j category to use when printing the queue
+# This property defines which log4j2 routing prefix to use when printing the queue
 # statistics
 #
 # The default setting is for the queueing daemon
-#org.opennms.rrd.queuing.category=OpenNMS.Queued
+#org.opennms.rrd.queuing.category=queued
 
 #
 # The following constants are related to how long a write thread lingers before
