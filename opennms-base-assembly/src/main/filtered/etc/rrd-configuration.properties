################################################################################
# This file is the configuration for the the RrdUtils class.  It is used to
# specify the details of the Rrd backend
################################################################################
#
# Properties are defined but commented out indicating the default values.
#

#
# This property defines which RrdStrategy implementation to use for writing data to
# RRD files.  There are two RrdStrategies that ship with opennms.  The first one is
# org.opennms.netmgt.rrd.rrdtool.JniRrdStrategy.  It uses the original JNI RrdTool based code
# to write to the rrdtool compatible .rrd files.  The second version uses JRobin, a
# pure java implementation of RrdTool.  Its class name is 
# org.opennms.netmgt.rrd.jrobin.JRobinRrdStrategy
#
# The JNI implementation is set here by default:
org.opennms.rrd.strategyClass=org.opennms.netmgt.rrd.rrdtool.JniRrdStrategy
#
# This property can be used to set the path to jrrd.jar, typically provided by the jrrd package:
#org.opennms.rrd.interfaceJar=/usr/share/java/jrrd.jar
#
# This property can be used to customize the path to the shared library used by the JNI implementation.
# The value of this property is automatically detected by the installer
# and set in libraries.properties. This field can be used to overwrite the value in that file.
# Note that paths may differ from one platform to the next, and a few platforms
# use an extension other than ".so" on JNI shared objects; Mac OS X notably
# uses ".jnilib":
<<<<<<< HEAD
#opennms.library.jrrd=/usr/lib/libjrrd.so
=======
#org.opennms.rrd.strategyClass=org.opennms.netmgt.rrd.rrdtool.MultithreadedJniRrdStrategy
#org.opennms.rrd.interfaceJar=/usr/share/java/jrrd2.jar
#opennms.library.jrrd2=/usr/lib64/libjrrd2.so
>>>>>>> 65da858e
#
# To enable the JRobin strategy, comment the line containing the strategyClass above
# and uncomment the following:
#org.opennms.rrd.strategyClass=org.opennms.netmgt.rrd.jrobin.JRobinRrdStrategy

#
# This property allows the definition of a custom file extension to use for data files.
# OpenNMS uses the extension to find which files to use.  The jrobin convertor tool will
# append .jrb to the filenames for the new files it creates.  This property will allow the 
# use of these new files by setting the extension to .rrd.jrb
#
# The default fileExtension is approperiate for the Strategy in use... JRobin uses .jrb and 
# JNI uses .rrd.  If you set a value here that value will be used regardless of the value preferred
# by the individual strategies.
#org.opennms.rrd.fileExtension=.jrb


#
# This property defines whether or not to use the write queuing system.  
# The write queuing queues rrd create and update operations so as not to
# lose collected data due to slow I/O performance.  As the I/O system gets
# behind this leads to multiple data points being stored per file update.
# This leads to greater amortized performance of the I/O system.  
#
# The default setting is true (use the queuing system)
#org.opennms.rrd.usequeue=true

#
# The following properties are for the queuing system
#
# This property defines how many threads to use to process the queue and
# write to the disk. You may get some performance benefit by increasing threads.
# This of course depends on your I/O subsystem. It is unlikely that more than 10 threads
# or so are needed here but there may be some # system where this is not true.
# 
# The default setting is 2
#org.opennms.rrd.queuing.writethreads=2

#
# This property defines whether creates should be processed immediately or enqueued.
# Setting it to true enqueues the creates and they are processed
# as the threads get to them.  False, causes the enqueuing thread to block as the
# files are created.  
#
# WARNING: There is currently a bug in the queueing of creates in that multiple creates
# will get queued if many updates happen and there is a lag in the actual creation
# due the delay of queuing.  This may cause the loss of some initial data.  It is not
# recommended that this be changed until the bug is fixed!
#
# The default setting is false (don't enqueue the creates)
#org.opennms.rrd.queuing.queuecreates=false

#
# The queuing system distinguishes between zero valued and non-zero valued updates.
# Zero-value updates are termed 'insignificant' by the queuing system and pushed
# down in priority compared with 'significant' updates which have non-zero values
# if you set the "org.opennms.rrd.queuing.prioritizeSignificantUpdates" property to
# "true". The default value is "false" because this optimization is only necessary
# on systems that are heavily-loaded by data collection.
# 
# As updates are queued, files which have significant updates in their list of
# pending updates are boosted in priority to ensure that their data is written as soon
# as possible.  Files with only insignificant updates are delayed until 'free time'
# exists on the write threads and they have time to be processed.
#
# Given this situation there is an inherent 'unfairness' which on busy systems will
# cause the files with only insignificant updates to never get written.  
# 
#org.opennms.rrd.queuing.prioritizeSignificantUpdates=false

# This property represents the number of seconds over which (on average) all
# insignificant files will be promoted to the significant list.  This ensures that
# all files will eventually get written.
#
# An example value for this file would be 21600.  This would cause all the 
# insignificant files to be pushed through the updates queue over a six hour period.
# 
# Setting the value to 0 means don't promote insignificant files at all.
# 
# The default setting is 0 (don't promote insignificant files).
#org.opennms.rrd.queuing.maxInsigUpdateSeconds=0

#
# This queuing system regularly prints statistics regarding queue size, pending 
# operations, enqueue rates, dequeue rates, etc.  These updates are printed every
# so often based on the number of updates that get processed by the system.
# 
# This property defines the modulus indicating how often to print the statistics.
# If (updateCount % modulus) == 0 then printStats;
#
# The default setting is 10000L
#org.opennms.rrd.queuing.modulus=10000

# On some very large installations it is possible to overwhelm the I/O system of the
# the NMS and continue queuing data until all of the JVM memory is used up.  The next
# three properties indicated high water marks beyond which collected data will be thrown
# away because it is not possible to continue queuing collected data.  The best mix of
# values for these will need to be experimentally determined based on your data collection
# requirements and I/O subsystem capabilities.
#
# When the totalOperationsPending value reaches or is higher than the value of the 
# below high water mark, any newly enqueued insignificant operations will be 
# discarded.  This will allow for the loss of only zero valued data and may be
# sufficient to keep your system from becoming overwhelmed.
#
# The default value is 0L (don't discard insignificant operations)
#org.opennms.rrd.queuing.inSigHighWaterMark=0

#
# When the totalOpsPending value reaches or is higher than the value of the below
# high water mark, any newly enqueue signficant operations will be discarded.  This
# will allow the system to 'catch up' by writing a higher percentage of high throughput
# insignificant operations.
#
# The default value is 0L (don't discard significant operations
#org.opennms.rrd.queuing.sigHighWaterMark=0

#
# When the totalOpsPending value reaches or is higher than the value of the below
# high water mark, any newly enqueued operations or any sort will be discarded, this
# will prevent the queue from using up all the memory of the system and eventually
# crashing the JVM. 
#
# The default value is 0L (don't discard operations)
#org.opennms.rrd.queuing.queueHighWaterMark=0


#
# This property defines which log4j2 routing prefix to use when printing the queue
# statistics
#
# The default setting is for the queueing daemon
#org.opennms.rrd.queuing.category=queued

#
# The following constants are related to how long a write thread lingers before
# it exits.  You probably don't need to change these.  Changing these values will 
# void your warranty.  grins.
# 
#org.opennms.rrd.queuing.writethread.sleepTime=50
#org.opennms.rrd.queuing.writethread.exitDelay=60000

#
# The following property sets the default JRobin backend Factory.  Acceptable values are
# FILE, SAFE, NIO, MNIO, MEMORY.  Default is FILE.
#
# Recommended backends:
# FILE - Standard RRD algorithm, cache when possible and no locking.
# MNIO - NIO ByteBuffer RRD implementation.  Experimental.  This will become the default
#        in future OpenNMS releases.  Note that this will use more memory than FILE.  The
#        additional memory usage is nominal, but can be can be computed with:
#            additinal memory = (jrb file size) * (number of queued write threads)
#        When queuing is disabled, the number of write threads becomes the number of 
#        Collectd threads since it is these threads that with then do the persisting.
# 
# Other backends (not recommended):
# SAFE - Aggressive locking and low levels of caching.  Untested.
# MEMORY - In-memory only.
# NIO - MMAPped RRDs, using NIO.
#org.jrobin.core.RrdBackendFactory=FILE


#
# If you would like to export performance data to an external system
# over a TCP port, please set org.opennms.rrd.usetcp to 'true' and fill
# in your values for the external listener. 
#org.opennms.rrd.usetcp=false
#
# The IPv4 address or hostname of the target system
#org.opennms.rrd.tcp.host=
#
# The TCP port where the target system is listening for performance data
#org.opennms.rrd.tcp.port=
#
# The queue size for outgoing TCP metrics
#org.opennms.rrd.queuing.queueSize=50000<|MERGE_RESOLUTION|>--- conflicted
+++ resolved
@@ -26,13 +26,9 @@
 # Note that paths may differ from one platform to the next, and a few platforms
 # use an extension other than ".so" on JNI shared objects; Mac OS X notably
 # uses ".jnilib":
-<<<<<<< HEAD
-#opennms.library.jrrd=/usr/lib/libjrrd.so
-=======
 #org.opennms.rrd.strategyClass=org.opennms.netmgt.rrd.rrdtool.MultithreadedJniRrdStrategy
 #org.opennms.rrd.interfaceJar=/usr/share/java/jrrd2.jar
 #opennms.library.jrrd2=/usr/lib64/libjrrd2.so
->>>>>>> 65da858e
 #
 # To enable the JRobin strategy, comment the line containing the strategyClass above
 # and uncomment the following:
