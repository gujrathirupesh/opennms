<?xml version="1.0" encoding="UTF-8"?>
<project xmlns="http://maven.apache.org/POM/4.0.0" xmlns:xsi="http://www.w3.org/2001/XMLSchema-instance" xsi:schemaLocation="http://maven.apache.org/POM/4.0.0 http://maven.apache.org/maven-v4_0_0.xsd">
  <parent>
    <artifactId>opennms</artifactId>
    <groupId>org.opennms</groupId>
    <version>16.0.0-SNAPSHOT</version>
  </parent>
  <modelVersion>4.0.0</modelVersion>
  <artifactId>opennms-base-assembly</artifactId>
  <packaging>pom</packaging>
  <name>OpenNMS Base Assembly</name>
  <build>
    <resources>
      <resource>
        <directory>src/main/resources</directory>
      </resource>
      <resource>
        <filtering>true</filtering>
        <directory>src/main/filtered</directory>
      </resource>
    </resources>
    <plugins>
      <plugin>
        <artifactId>maven-deploy-plugin</artifactId>
        <configuration>
          <skip>true</skip>
        </configuration>
      </plugin>
      <plugin>
        <groupId>org.apache.maven.plugins</groupId>
        <artifactId>maven-dependency-plugin</artifactId>
        <executions>
          <execution>
            <id>unpack-remote-poller</id>
            <phase>process-resources</phase>
            <goals>
              <goal>unpack</goal>
            </goals>
            <configuration>
              <outputDirectory>${project.build.directory}</outputDirectory>
              <artifactItems>
                <artifactItem>
                  <groupId>org.opennms.assemblies</groupId>
                  <artifactId>org.opennms.assemblies.remote-poller-standalone</artifactId>
                  <version>${project.version}</version>
                  <classifier>remote-poller</classifier>
                  <type>tar.gz</type>
                </artifactItem>
              </artifactItems>
            </configuration>
          </execution>
          <execution>
            <id>copy-jmx-config-generator</id>
            <phase>process-resources</phase>
            <goals><goal>copy</goal></goals>
            <configuration>
              <artifactItems>
                <artifactItem>
                  <groupId>org.opennms.assemblies</groupId>
                  <artifactId>org.opennms.assemblies.jmx-config-generator-onejar</artifactId>
                  <type>jar</type>
                  <classifier>signed-jar-with-dependencies</classifier>
                  <destFileName>opennms_jmx_config_generator.jar</destFileName>
                </artifactItem>
              </artifactItems>
              <outputDirectory>${project.build.directory}/jmx</outputDirectory>
            </configuration>
          </execution>
        </executions>
      </plugin>
      <plugin>
        <artifactId>maven-assembly-plugin</artifactId>
        <configuration>
          <descriptors>
            <descriptor>src/assembly/daemon.xml</descriptor>
            <descriptor>src/assembly/log4j2.xml</descriptor>
          </descriptors>
        </configuration>
        <executions>
          <execution>
            <phase>package</phase>
            <goals>
              <goal>single</goal>
            </goals>
          </execution>
        </executions>
      </plugin>
      <plugin>
        <groupId>org.codehaus.mojo</groupId>
        <artifactId>jasperreports-maven-plugin</artifactId>
<<<<<<< HEAD
        <version>1.0-beta-3-OPENNMS-20141110-1</version>
=======
        <version>1.0-beta-3-OPENNMS-20150402-1</version>
>>>>>>> 011d8bea
        <executions>
          <execution>
            <phase>compile</phase>
            <goals>
              <goal>compile-reports</goal>
            </goals>
          </execution>
        </executions>
        <configuration>
          <sourceDirectory>target/classes/etc/report-templates</sourceDirectory>
          <outputDirectory>${project.build.directory}/jasper</outputDirectory>
          <xmlValidation>true</xmlValidation>
          <forceCompile>false</forceCompile>
          <additionalProperties>
            <net.sf.jasperreports.query.executer.factory.jrobin>org.opennms.netmgt.jasper.jrobin.JRobinQueryExecutorFactory</net.sf.jasperreports.query.executer.factory.jrobin>
          </additionalProperties>
        </configuration>
        <dependencies>
          <dependency>
            <groupId>net.sf.jasperreports</groupId>
            <artifactId>jasperreports</artifactId>
            <version>${jasperreportsVersion}</version>
            <exclusions>
              <exclusion>
                <groupId>eclipse</groupId>
                <artifactId>jdtcore</artifactId>
              </exclusion>
            </exclusions>
          </dependency>
          <dependency>
            <groupId>xerces</groupId>
            <artifactId>xercesImpl</artifactId>
            <version>${xercesVersion}</version>
          </dependency>
          <dependency>
            <groupId>org.opennms</groupId>
            <artifactId>jasper-extensions</artifactId>
            <version>${project.version}</version>
          </dependency>
          <dependency>
            <groupId>org.postgresql</groupId>
            <artifactId>postgresql</artifactId>
            <version>9.3-1100-jdbc4</version>
          </dependency>
        </dependencies>
      </plugin>
      <plugin>
        <artifactId>maven-resources-plugin</artifactId>
        <executions>
          <execution>
            <phase>process-resources</phase>
            <goals>
              <goal>resources</goal>
            </goals>
          </execution>
        </executions>
        <configuration>
          <encoding>UTF-8</encoding>
          <escapeString>\</escapeString>
        </configuration>
      </plugin>
    </plugins>
  </build>
  <dependencies>
    <dependency>
      <groupId>org.opennms</groupId>
      <artifactId>opennms-ackd</artifactId>
    </dependency>
    <dependency>
      <groupId>org.opennms</groupId>
      <artifactId>opennms-alarmd</artifactId>
    </dependency>
    <dependency>
      <groupId>org.opennms</groupId>
      <artifactId>opennms-alarm-northbounder-syslog</artifactId>
    </dependency>
    <dependency>
      <groupId>org.opennms</groupId>
      <artifactId>opennms-correlator</artifactId>
    </dependency>
    <dependency>
      <groupId>org.opennms</groupId>
      <artifactId>drools-correlation-engine</artifactId>
    </dependency>
    <dependency>
      <groupId>org.opennms</groupId>
      <artifactId>opennms-install</artifactId>
      <scope>compile</scope>
    </dependency>
    <dependency>
      <groupId>org.opennms</groupId>
      <artifactId>opennms-bootstrap</artifactId>
      <scope>compile</scope>
    </dependency>
    <dependency>
      <groupId>org.opennms</groupId>
      <artifactId>opennms-config-tester</artifactId>
      <scope>compile</scope>
    </dependency>
    <dependency>
      <groupId>org.opennms</groupId>
      <artifactId>opennms-icmp-api</artifactId>
    </dependency>
    <dependency>
      <groupId>org.opennms</groupId>
      <artifactId>opennms-icmp-jni</artifactId>
    </dependency>
    <dependency>
      <groupId>org.opennms</groupId>
      <artifactId>opennms-icmp-jni6</artifactId>
    </dependency>
    <dependency>
      <groupId>org.opennms</groupId>
      <artifactId>opennms-icmp-jna</artifactId>
    </dependency>
    <dependency>
      <groupId>org.opennms</groupId>
      <artifactId>opennms-reportd</artifactId>
    </dependency>
    <dependency>
      <groupId>org.opennms.core</groupId>
      <artifactId>org.opennms.core.upgrade</artifactId>
    </dependency>
    <!-- begin provisiond dependencies -->
    <dependency>
      <groupId>org.opennms</groupId>
      <artifactId>opennms-provision-api</artifactId>
    </dependency>
    <dependency>
      <groupId>org.opennms</groupId>
      <artifactId>opennms-provision-persistence</artifactId>
    </dependency>
    <dependency>
      <groupId>org.opennms</groupId>
      <artifactId>opennms-provisiond</artifactId>
    </dependency>
    <dependency>
      <groupId>org.opennms</groupId>
      <artifactId>opennms-detector-bsf</artifactId>
    </dependency>
    <dependency>
      <groupId>org.opennms</groupId>
      <artifactId>opennms-detector-datagram</artifactId>
    </dependency>
    <dependency>
      <groupId>org.opennms</groupId>
      <artifactId>opennms-detector-generic</artifactId>
    </dependency>
    <dependency>
      <groupId>org.opennms</groupId>
      <artifactId>opennms-detector-jdbc</artifactId>
    </dependency>
    <dependency>
      <groupId>org.opennms</groupId>
      <artifactId>opennms-detector-jmx</artifactId>
    </dependency>
    <dependency>
      <groupId>org.opennms</groupId>
      <artifactId>opennms-detector-lineoriented</artifactId>
    </dependency>
    <dependency>
      <groupId>org.opennms</groupId>
      <artifactId>opennms-detector-simple</artifactId>
    </dependency>
    <dependency>
      <groupId>org.opennms</groupId>
      <artifactId>opennms-detector-ssh</artifactId>
    </dependency>
    <dependency>
      <groupId>org.opennms</groupId>
      <artifactId>opennms-detector-web</artifactId>
    </dependency>
    <!-- end provisiond dependencies -->
    <dependency>
      <groupId>org.opennms</groupId>
      <artifactId>opennms-jetty</artifactId>
    </dependency>
    <dependency>
      <groupId>org.opennms.features</groupId>
      <artifactId>opennms-integration-rt</artifactId>
    </dependency>
    <dependency>
      <groupId>org.opennms.features</groupId>
      <artifactId>opennms-integration-otrs</artifactId>
    </dependency>
    <dependency>
      <groupId>org.opennms.features</groupId>
      <artifactId>opennms-integration-remedy</artifactId>
    </dependency>
    <dependency>
      <groupId>org.opennms</groupId>
      <artifactId>opennms-reporting</artifactId>
      <scope>runtime</scope>
    </dependency>
    <dependency>
      <groupId>org.opennms</groupId>
      <artifactId>opennms-rrd-model</artifactId>
      <scope>compile</scope>
    </dependency>
    <dependency>
      <groupId>org.opennms</groupId>
      <artifactId>opennms-rrd-jrobin</artifactId>
      <scope>compile</scope>
    </dependency>
    <dependency>
      <groupId>org.opennms</groupId>
      <artifactId>opennms-rrd-tcp</artifactId>
      <scope>compile</scope>
    </dependency>
    <dependency>
      <groupId>org.opennms</groupId>
      <artifactId>opennms-rrdtool-api</artifactId>
      <scope>compile</scope>
    </dependency>
    <dependency>
      <groupId>org.opennms.dependencies</groupId>
      <artifactId>snmp-dependencies</artifactId>
      <type>pom</type>
    </dependency>
    <dependency>
      <groupId>org.opennms</groupId>
      <artifactId>opennms-wmi</artifactId>
      <scope>compile</scope>
    </dependency>
    <dependency>
      <groupId>org.opennms</groupId>
      <artifactId>opennms-vmware</artifactId>
      <scope>compile</scope>
    </dependency>
    <dependency>
      <groupId>org.opennms</groupId>
      <artifactId>opennms-asterisk</artifactId>
      <scope>compile</scope>
    </dependency>
    <dependency>
      <groupId>org.opennms.features.events</groupId>
      <artifactId>org.opennms.features.events.daemon</artifactId>
    </dependency>
    <dependency>
      <groupId>org.opennms.features.events</groupId>
      <artifactId>org.opennms.features.events.traps</artifactId>
    </dependency>
    <dependency>
      <groupId>org.opennms.features.notifications</groupId>
      <artifactId>org.opennms.features.notifications.ticket-strategy</artifactId>
      <version>${project.version}</version>
    </dependency>
    <dependency>
      <groupId>org.opennms.features</groupId>
      <artifactId>org.opennms.features.system-report</artifactId>
      <scope>compile</scope>
    </dependency>
    <dependency>
      <groupId>org.opennms.features</groupId>
      <artifactId>org.opennms.features.jdbc-collector</artifactId>
      <scope>compile</scope>
    </dependency>
    <dependency>
      <groupId>org.opennms.features.poller</groupId>
      <artifactId>org.opennms.features.poller.remote</artifactId>
      <version>${project.version}</version>
    </dependency>
    <dependency>
      <groupId>org.opennms.features.ticketing</groupId>
      <artifactId>org.opennms.features.ticketing.drools-integration</artifactId>
      <version>${project.version}</version>
      <scope>compile</scope>
    </dependency>
    <dependency>
      <groupId>org.opennms.features</groupId>
      <artifactId>jira-troubleticketer</artifactId>
      <version>${project.version}</version>
      <scope>compile</scope>
    </dependency>
    <!--
    <dependency>
      <groupId>org.opennms.features</groupId>
      <artifactId>org.opennms.features.access-point-monitor</artifactId>
      <version>${project.version}</version>
      <scope>compile</scope>
    </dependency>
    -->
    <dependency>
      <groupId>org.opennms.core</groupId>
      <artifactId>org.opennms.core.logging</artifactId>
    </dependency>
    <dependency>
      <groupId>org.opennms.core</groupId>
      <artifactId>org.opennms.core.soa</artifactId>
    </dependency>
    <!-- webapp dependencies -->
    <dependency>
      <groupId>org.slf4j</groupId>
      <artifactId>log4j-over-slf4j</artifactId>
    </dependency>
    <dependency>
      <groupId>org.apache.logging.log4j</groupId>
      <artifactId>log4j-api</artifactId>
    </dependency>
    <dependency>
      <groupId>org.apache.logging.log4j</groupId>
      <artifactId>log4j-core</artifactId>
    </dependency>
    <dependency>
      <groupId>org.apache.logging.log4j</groupId>
      <artifactId>log4j-slf4j-impl</artifactId>
    </dependency>                      
    <dependency>
      <groupId>commons-codec</groupId>
      <artifactId>commons-codec</artifactId>
    </dependency>
    <dependency>
      <groupId>commons-collections</groupId>
      <artifactId>commons-collections</artifactId>
    </dependency>
    <dependency>
      <groupId>commons-configuration</groupId>
      <artifactId>commons-configuration</artifactId>
    </dependency>
    <dependency>
      <groupId>commons-io</groupId>
      <artifactId>commons-io</artifactId>
    </dependency>
    <dependency>
      <groupId>commons-lang</groupId>
      <artifactId>commons-lang</artifactId>
    </dependency>
    <dependency>
      <groupId>org.slf4j</groupId>
      <artifactId>slf4j-api</artifactId>
    </dependency>
    <dependency>
      <groupId>com.google.guava</groupId>
      <artifactId>guava</artifactId>
    </dependency>
    <dependency>
      <groupId>geoGoogle</groupId>
      <artifactId>geoGoogle</artifactId>
    </dependency>
    <dependency>
      <groupId>net.sf.json-lib</groupId>
      <artifactId>json-lib</artifactId>
      <classifier>jdk15</classifier>
      <exclusions>
        <exclusion>
          <groupId>commons-logging</groupId>
          <artifactId>commons-logging</artifactId>
        </exclusion>
      </exclusions>
    </dependency>
    <dependency>
      <groupId>net.sf.opencsv</groupId>
      <artifactId>opencsv</artifactId>
    </dependency>
    <dependency>
      <groupId>net.simon04.jelementtree</groupId>
      <artifactId>jelementtree</artifactId>
      <version>20100506</version>
    </dependency>
    <dependency>
      <groupId>ognl</groupId>
      <artifactId>ognl</artifactId>
    </dependency>
    <dependency>
      <groupId>org.opennms</groupId>
      <artifactId>opennms-config</artifactId>
    </dependency>
    <dependency>
      <groupId>org.opennms</groupId>
      <artifactId>opennms-dao</artifactId>
    </dependency>
    <dependency>
      <groupId>org.opennms.dependencies</groupId>
      <artifactId>gwt-dependencies</artifactId>
      <type>pom</type>
    </dependency>
    <dependency>
      <groupId>org.opennms.dependencies</groupId>
      <artifactId>jaxb-dependencies</artifactId>
      <type>pom</type>
    </dependency>
    <dependency>
      <groupId>org.opennms.dependencies</groupId>
      <artifactId>spring-dependencies</artifactId>
      <type>pom</type>
    </dependency>
    <dependency>
      <groupId>org.opennms.dependencies</groupId>
      <artifactId>spring-web-dependencies</artifactId>
      <type>pom</type>
    </dependency>
    <dependency>
      <groupId>org.opennms.features</groupId>
      <artifactId>org.opennms.features.gwt-ksc-add</artifactId>
      <version>${project.version}</version>
    </dependency>
    <dependency>
      <groupId>org.opennms.features</groupId>
      <artifactId>org.opennms.features.gwt-ksc-combobox</artifactId>
      <version>${project.version}</version>
    </dependency>
    <dependency>
      <groupId>org.opennms.features</groupId>
      <artifactId>org.opennms.features.gwt-suggestion-combobox</artifactId>
      <version>${project.version}</version>
    </dependency>
    <dependency>
      <groupId>org.opennms.features</groupId>
      <artifactId>org.opennms.features.gwt-graph-resources-list</artifactId>
      <version>${project.version}</version>
    </dependency>
    <dependency>
      <groupId>org.opennms.features</groupId>
      <artifactId>org.opennms.features.gwt-snmpselect-list</artifactId>
      <version>${project.version}</version>
    </dependency>
    <dependency>
      <groupId>org.opennms.features</groupId>
      <artifactId>org.opennms.features.opennms-gwt-theme</artifactId>
      <version>${project.version}</version>
    </dependency>
    <dependency>
      <groupId>org.opennms.features</groupId>
      <artifactId>org.opennms.features.instrumentationLogReader</artifactId>
    </dependency>   
    <dependency>
      <groupId>org.opennms.features</groupId>
      <artifactId>org.opennms.features.node-page-list</artifactId>
      <version>${project.version}</version>
    </dependency>
    <dependency>
      <groupId>org.opennms.features.reporting</groupId>
      <artifactId>org.opennms.features.reporting.core</artifactId>
    </dependency>
    <dependency>
      <groupId>org.opennms.features.reporting</groupId>
      <artifactId>org.opennms.features.reporting.api</artifactId>
    </dependency>
    <dependency>
      <groupId>org.opennms.features.reporting</groupId>
      <artifactId>org.opennms.features.reporting.availability</artifactId>
    </dependency>
    <dependency>
      <groupId>org.opennms.features.reporting</groupId>
      <artifactId>org.opennms.features.reporting.repository</artifactId>
    </dependency>
    <dependency>
      <groupId>org.opennms.features.reporting</groupId>
      <artifactId>org.opennms.features.reporting.model</artifactId>
    </dependency>
    <dependency>
      <groupId>org.opennms.features.reporting</groupId>
      <artifactId>org.opennms.features.reporting.dao</artifactId>
    </dependency>
    <dependency>
      <groupId>org.opennms.features.reporting</groupId>
      <artifactId>org.opennms.features.reporting.sdo</artifactId>
    </dependency>
    <dependency>
      <groupId>org.opennms.features.reporting</groupId>
      <artifactId>org.opennms.features.reporting.jasper-reports</artifactId>
    </dependency>
    <dependency>
      <groupId>org.opennms.features</groupId>
      <artifactId>org.opennms.features.springframework-security</artifactId>
    </dependency>
    <dependency>
      <groupId>org.opennms.features</groupId>
      <artifactId>org.opennms.features.rest-measurements-api</artifactId>
      <version>${project.version}</version>
    </dependency>
    <dependency>
      <groupId>org.apache.xmlgraphics</groupId>
      <artifactId>batik-dom</artifactId>
    </dependency>
    <dependency>
      <groupId>org.apache.xmlgraphics</groupId>
      <artifactId>batik-svg-dom</artifactId>
    </dependency>
    <dependency>
      <groupId>org.apache.xmlgraphics</groupId>
      <artifactId>batik-transcoder</artifactId>
    </dependency>
    <dependency>
      <groupId>org.apache.xmlgraphics</groupId>
      <artifactId>batik-xml</artifactId>
    </dependency>
    <dependency>
      <groupId>org.apache.xmlgraphics</groupId>
      <artifactId>batik-util</artifactId>
    </dependency>
    <dependency>
      <groupId>org.tuckey</groupId>
      <artifactId>urlrewritefilter</artifactId>
    </dependency>
    <dependency>
      <groupId>oro</groupId>
      <artifactId>oro</artifactId>
    </dependency>
    <dependency>
      <groupId>poi</groupId>
      <artifactId>poi</artifactId>
    </dependency>
    <dependency>
      <groupId>rome</groupId>
      <artifactId>rome</artifactId>
    </dependency>
    <!-- dependencies for SMS monitors -->
    <!--
    <dependency>
      <groupId>org.opennms.features.sms-reflector</groupId>
      <artifactId>sms-gateway</artifactId>
    </dependency>
    <dependency>
      <groupId>org.opennms.features.sms-reflector</groupId>
      <artifactId>sms-service</artifactId>
    </dependency>
    <dependency>
      <groupId>org.opennms.features.sms-reflector</groupId>
      <artifactId>sms-ping</artifactId>
    </dependency>
    <dependency>
      <groupId>org.opennms.features.sms-reflector</groupId>
      <artifactId>sms-monitor</artifactId>
    </dependency>
    <dependency>
      <groupId>org.opennms.dependencies</groupId>
      <artifactId>smslib-dependencies</artifactId>
      <type>pom</type>
    </dependency>
    <dependency>
      <groupId>org.opennms.dependencies</groupId>
      <artifactId>rxtx-dependencies</artifactId>
      <type>pom</type>
    </dependency>
    -->
    <!-- dependencies for XML/JSON collector -->
    <dependency>
      <groupId>commons-jxpath</groupId>
      <artifactId>commons-jxpath</artifactId>
    </dependency>
    <dependency>
      <groupId>org.jsoup</groupId>
      <artifactId>jsoup</artifactId>
    </dependency>
    <!-- this is a runtime dependency we need at install time -->
    <dependency>
      <groupId>org.opennms.dependencies</groupId>
      <artifactId>javamail-dependencies</artifactId>
      <scope>runtime</scope>
      <type>pom</type>
    </dependency>
    <!-- We depend on our JDBC database driver here instead of in the above
         OpenNMS dependencies that use the database because the database is
         configured in opennms-database.xml, which is in this project.
         We only work on PostgreSQL now, though. -->
    <dependency>
      <groupId>org.postgresql</groupId>
      <artifactId>postgresql</artifactId>
    </dependency>
    <dependency>
      <groupId>axis</groupId>
      <artifactId>axis</artifactId>
      <exclusions>
        <exclusion>
          <groupId>commons-logging</groupId>
          <artifactId>commons-logging</artifactId>
        </exclusion>
      </exclusions>
    </dependency>
    <dependency>
      <groupId>org.opennms.features</groupId>
      <artifactId>org.opennms.features.request-tracker</artifactId>
    </dependency>
    <dependency>
      <groupId>org.opennms.dependencies</groupId>
      <artifactId>jersey-dependencies</artifactId>
      <type>pom</type>
    </dependency>
    <dependency>
      <groupId>org.opennms</groupId>
      <artifactId>jasper-extensions</artifactId>
      <version>${project.version}</version>
    </dependency>
    <!-- TODO: Is this the better place for the following dependency? -->
    <dependency>
      <groupId>org.opennms.dependencies</groupId>
      <artifactId>jradius-dependencies</artifactId>
      <type>pom</type>
    </dependency>
  </dependencies>

  <pluginRepositories>
    <pluginRepository>
      <snapshots><enabled>false</enabled></snapshots>
      <releases><enabled>true</enabled></releases>
      <id>opennms-repo</id>
      <name>OpenNMS Repository</name>
      <url>http://maven.opennms.org/content/groups/opennms.org-release</url>
    </pluginRepository>
  </pluginRepositories>

  <repositories>
    <repository>
      <snapshots><enabled>false</enabled></snapshots>
      <releases><enabled>true</enabled></releases>
      <id>opennms-repo</id>
      <name>OpenNMS Repository</name>
      <url>http://maven.opennms.org/content/groups/opennms.org-release</url>
    </repository>
    <repository>
      <snapshots><enabled>true</enabled></snapshots>
      <releases><enabled>false</enabled></releases>
      <id>opennms-snapshots</id>
      <name>OpenNMS Snapshot Maven Repository</name>
      <url>http://maven.opennms.org/content/groups/opennms.org-snapshot</url>
    </repository>
  </repositories>

</project><|MERGE_RESOLUTION|>--- conflicted
+++ resolved
@@ -88,11 +88,7 @@
       <plugin>
         <groupId>org.codehaus.mojo</groupId>
         <artifactId>jasperreports-maven-plugin</artifactId>
-<<<<<<< HEAD
-        <version>1.0-beta-3-OPENNMS-20141110-1</version>
-=======
         <version>1.0-beta-3-OPENNMS-20150402-1</version>
->>>>>>> 011d8bea
         <executions>
           <execution>
             <phase>compile</phase>
