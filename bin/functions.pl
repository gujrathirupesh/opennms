#!/usr/bin/env perl -w

use strict;
use warnings;

use Config;
use Cwd qw(abs_path getcwd);
use File::Basename;
use File::Find;
use File::Path qw(rmtree);
use File::Spec;
use Getopt::Long qw(:config permute bundling pass_through);
use IO::Handle;
use IPC::Open2;

use vars qw(
	$BUILD_PROFILE
	$GIT
	$HELP
	$JAVA_HOME
	@JAVA_SEARCH_DIRS
	$LOGLEVEL
	$MVN
	$MAVEN_VERSION
	$MAVEN_OPTS
	$OOSNMP_TRUSTSTORE
	$PATHSEP
	$PREFIX
	$SKIP_OPENJDK
	$TESTS
	$VERBOSE
	@ARGS
);
@ARGS          = ();
$BUILD_PROFILE = "default";
$HELP          = undef;
$JAVA_HOME     = undef;
$LOGLEVEL      = 'debug' unless (defined $LOGLEVEL);
$PATHSEP       = $Config{'path_sep'};
$SKIP_OPENJDK  = $ENV{'SKIP_OPENJDK'};
$VERBOSE       = undef;

@JAVA_SEARCH_DIRS = qw(
	/usr/lib/jvm
	/usr/java
	/System/Library/Java/JavaVirtualMachines
	/Library/Java/JavaVirtualMachines
	/Library/Java/Home
	/opt
	/opt/ci/java
);
unshift(@JAVA_SEARCH_DIRS, File::Spec->catdir($ENV{'HOME'}, 'ci', 'java'));

push(@JAVA_SEARCH_DIRS, File::Spec->catdir($ENV{'HOME'}, 'ci', 'java'));

eval {
	setpriority(0, 0, 10);
};

if (not defined $PATHSEP) { $PATHSEP = ':'; }
die "\$PREFIX not set!" unless (defined $PREFIX);

# If we were called from bin, remove the /bin so we're always
# rooted in the top-of-tree
if (basename($PREFIX) eq "bin") {
	my @dirs = File::Spec->splitdir($PREFIX);
	pop(@dirs);
	$PREFIX = File::Spec->catdir(@dirs);
}

$GIT = find_git();

# path to maven executable
$MVN = $ENV{'MVN'};
if (not defined $MVN or not -x $MVN) {
	$MVN = File::Spec->catfile($PREFIX, 'maven', 'bin', 'mvn');
	if ($^O =~ /(mswin|msys)/i) {
		$MVN .= '.bat';
	}
}

delete $ENV{'M2_HOME'};

# maven options
$MAVEN_OPTS = $ENV{'MAVEN_OPTS'};
$OOSNMP_TRUSTSTORE = File::Spec->catfile($PREFIX, 'bin', 'oosnmp.net.trustStore');
if (not defined $MAVEN_OPTS or $MAVEN_OPTS eq '') {
	$MAVEN_OPTS = "-XX:PermSize=512m -XX:MaxPermSize=1g -Xmx1g -XX:ReservedCodeCacheSize=512m -Djavax.net.ssl.trustStore=$OOSNMP_TRUSTSTORE -Djavax.net.ssl.trustStorePassword=password";
}

my $result = GetOptions(
	"help|h"                    => \$HELP,
	"enable-tests|tests|test|t" => \$TESTS,
	"maven-opts|m=s"            => \$MAVEN_OPTS,
	"profile|p=s"               => \$BUILD_PROFILE,
	"java-home|java|j=s"        => \$JAVA_HOME,
	"verbose|v"                 => \$VERBOSE,
	"log-level|l=s"             => \$LOGLEVEL,
);

if (not $result) {
	error("failed to parse command-line options");
	exit 1;
}
if ($BUILD_PROFILE !~ /^(default|dir|full|fulldir)$/) {
	error("unknown --profile option, $BUILD_PROFILE, must be one of 'default', 'dir', 'full', or 'fulldir'");
	exit 1;
}

@ARGS = @ARGV;

if (defined $HELP) {
	print <<END;
usage: $0 [-h] [-j \$JAVA_HOME] [-t] [-v]

	-h/--help              this help
	-j/--java-home DIR     set \$JAVA_HOME to DIR
	-m/--maven-opts OPTS   set \$MAVEN_OPTS to OPTS
	                       (default: $MAVEN_OPTS)
	-p/--profile PROFILE   default, dir, full, or fulldir
	-t/--enable-tests      enable tests when building
	-l/--log-level         log level (error/warning/info/debug)
END
	exit 1;
}

if ($VERBOSE) {
	$LOGLEVEL = 'debug';
}

if (not defined $LOGLEVEL or $LOGLEVEL eq '') {
	$LOGLEVEL = 'info';
}

$LOGLEVEL = lc($LOGLEVEL);
if ($LOGLEVEL !~ /^(error|warning|info|debug)$/) {
	print STDERR "Log level $LOGLEVEL invalid.  Must be one of 'error', 'warning', 'info', or 'debug'.\n";
	exit 1;
}

if ((defined $JAVA_HOME and -d $JAVA_HOME) or (exists $ENV{'JAVA_HOME'} and -d $ENV{'JAVA_HOME'})) {
	if (not defined $JAVA_HOME or not -d $JAVA_HOME) {
		$JAVA_HOME = $ENV{'JAVA_HOME'};
	}

	my ($shortversion) = get_version_from_java(File::Spec->catfile($JAVA_HOME, 'bin', 'java'));
	my $minimumversion = get_minimum_java();

	if ($shortversion < $minimumversion) {
<<<<<<< HEAD
		warning("You specified a Java home of $JAVA_HOME, but it does not meet minimum java version $minimumversion!  Will try detecting instead.");
		undef $JAVA_HOME;
=======
		warning("You specified a Java home of $JAVA_HOME, but it does not meet minimum java version $minimumversion!  Will attempt to search for one instead.");
		$JAVA_HOME = undef;
>>>>>>> d7b89888
		delete $ENV{'JAVA_HOME'};
	}
}

if (not defined $JAVA_HOME or $JAVA_HOME eq "") {
	debug("--java-home not passed, searching for \$JAVA_HOME");
	$JAVA_HOME = find_java_home();
	if (not defined $JAVA_HOME) {
		warning("\$JAVA_HOME is not set, things might go wonky.  Or not.");
	}
}

if (defined $JAVA_HOME and $JAVA_HOME ne "") {
	info("Using \$JAVA_HOME=$JAVA_HOME");
	$ENV{'JAVA_HOME'} = $JAVA_HOME;
	$ENV{'PATH'}      = File::Spec->catfile($JAVA_HOME, 'bin') . $PATHSEP . $ENV{'PATH'};
}

if (not exists $ENV{'JAVA_VENDOR'}) {
	warning("You do not have \$JAVA_VENDOR set. This is probably OK, but on some platforms");
	warning("you might need to set it, eg, to 'Sun' or 'openjdk'.");
}

$MAVEN_VERSION = `$MVN --version`;
$MAVEN_VERSION =~ s/^.*Apache Maven ([\d\.]+).*?$/$1/gs;
chomp($MAVEN_VERSION);
if ($MAVEN_VERSION =~ /^[12]/) {
	warning("Your maven version ($MAVEN_VERSION) is too old.  There are known bugs building with a version less than 3.0.  Expect trouble.");
}

if (defined $TESTS) {
	debug("tests are enabled");
	unshift(@ARGS, '-DfailIfNoTests=false');
} else {
	debug("tests are not enabled, passing -Dmaven.test.skip.exec=true");
	unshift(@ARGS, '-Dmaven.test.skip.exec=true');
}
unshift(@ARGS, '-Djava.awt.headless=true');

if (not grep { $_ =~ /^-Dmaven.metadata.legacy/ } @ARGS) {
	unshift(@ARGS, '-Dmaven.metadata.legacy=true');
}

if (grep { $_ =~ /^-Droot.dir=/ } @ARGS) {
	debug("root.dir defined");
} else {
	debug("setting root.dir to $PREFIX");
	unshift(@ARGS, '-Droot.dir=' . $PREFIX);
}

if (grep { $_ =~ /^-Dbuild.profile=/ } @ARGS) {
	debug("build.profile defined");
} else {
	debug("setting build.profile to $BUILD_PROFILE");
	unshift(@ARGS, "-Dbuild.profile=$BUILD_PROFILE");
}


if (-r File::Spec->catfile($ENV{'HOME'}, '.opennms-buildrc')) {
	if (open(FILEIN, File::Spec->catfile($ENV{'HOME'}, '/.opennms-buildrc'))) {
		while (my $line = <FILEIN>) {
			chomp($line);
			if ($line !~ /^\s*$/ && $line !~ /^\s*\#/) {
				unshift(@ARGS, $line);
			}
		}
		close(FILEIN);
	}
}

$ENV{'MAVEN_OPTS'} = $MAVEN_OPTS;

info("JAVA_HOME = $JAVA_HOME") if (defined $JAVA_HOME and $JAVA_HOME ne "");
info("PATH = " . $ENV{'PATH'});
info("MVN = $MVN");
info("MAVEN_OPTS = $MAVEN_OPTS"); 

chomp(my $git_branch=`$GIT symbolic-ref HEAD 2>/dev/null || $GIT rev-parse HEAD 2>/dev/null`);
$git_branch =~ s,^refs/heads/,,;
info("Git Branch = $git_branch");

sub find_git {
	my $git = $ENV{'GIT'};

	if (not defined $git or not -x $git) {
		for my $dir (File::Spec->path()) {
			my $g = File::Spec->catfile($dir, 'git');
			if ($^O =~ /(mswin|msys)/i) {
				$g .= '.exe';
			}
			if (-x $g) {
				return $g;
			}
		}
	}

	if ($git eq "" or ! -x $git) {
		warning("Unable to locate git.");
		$git = undef;
	}
	return $git;
}

sub get_minimum_java {
	my $minimum_java = '1.6';

	my $pomfile = File::Spec->catfile($PREFIX, 'pom.xml');
	if (-e $pomfile) {
		open(POMFILE, $pomfile) or die "Unable to read $pomfile: $!\n";
		while (<POMFILE>) {
			if (/<source>([\d\.]+)<\/source>/) {
				$minimum_java = $1;
				last;
			}
		}
		close(POMFILE) or die "Unable to close $pomfile: $!\n";
	}

	return $minimum_java;
}

sub get_version_from_java {
	my $javacmd = shift;

	if (not defined $javacmd or not -x $javacmd) {
		return ();
	}

	my ($output, $bindir, $shortversion, $version, $build, $java_home);

	$output = `"$javacmd" -version 2>\&1`;
	($version) = $output =~ / version \"?([\d\.]+?(?:[\-\_]\S+?)?)\"?$/ms;
	($version, $build) = $version =~ /^([\d\.]+)(?:[\-\_](.*?))?$/;
	($shortversion) = $version =~ /^(\d+\.\d+)/;
	$build = 0 if (not defined $build);

	$bindir = dirname($javacmd);
	$java_home = Cwd::realpath(File::Spec->catdir($bindir, '..'));

	return ($shortversion, $version, $build, $java_home);
}

sub find_java_home {
	my $minimum_java = get_minimum_java();

	my $versions = {};
	my $javacmd = 'java';

	if ($^O =~ /(mswin|msys)/i) {
		$javacmd .= '.exe';
	}

	for my $searchdir (@JAVA_SEARCH_DIRS) {
		my @javas = (
			glob(File::Spec->catfile($searchdir, 'bin', $javacmd)),
			glob(File::Spec->catfile($searchdir, '*', 'bin', $javacmd)),
			glob(File::Spec->catfile($searchdir, '*', '*', 'bin', $javacmd)),
			glob(File::Spec->catfile($searchdir, '*', '*', '*', 'bin', $javacmd)),
			glob(File::Spec->catfile($searchdir, '*', '*', '*', '*', 'bin', $javacmd))
		);

		for my $java (@javas) {
			if (-x $java and ! -d $java) {
				$java = abs_path($java);
				my ($shortversion, $version, $build, $java_home) = get_version_from_java($java);

				if ($SKIP_OPENJDK) {
					next if ($java  =~ /openjdk/i);
					next if ($build =~ /openjdk/i);
				}

				next if (exists $versions->{$shortversion}->{$version}->{$build});

				$versions->{$shortversion}->{$version}->{$build} = $java_home;
			}
		}
	}

	my $highest_valid = undef;

	for my $majorversion (sort keys %$versions) {
		if ($majorversion < $minimum_java) {
			next;
		}

		#print STDERR "Java $majorversion:\n";
		JDK_SEARCH: for my $version (sort keys %{$versions->{$majorversion}}) {
			#print STDERR "  $version:\n";
			for my $build (sort keys %{$versions->{$majorversion}->{$version}}) {
				my $java_home = $versions->{$majorversion}->{$version}->{$build};
				#print STDERR "    ", $build, ": ", $java_home, "\n";
				if ($build =~ /^(\d+)/) {
					my $buildnumber = $1 || 0;
					if ($majorversion eq "1.7" and $buildnumber >= 65 and defined $highest_valid) {
						# if we've already found an older Java 7, skip build 65 and higher because of bytecode verification issues
						next;
					}

					$highest_valid = $java_home;
				} elsif (defined $highest_valid) {
					last JDK_SEARCH;
				}
			}
		}

		if (defined $highest_valid) {
			# we've matched in this version, don't bother looking at higher JDKs
			last;
		}
	}

	return $highest_valid;
}

sub clean_git {
	if (-d '.git') {
		my @command = ($GIT, "clean", "-fdx", ".");
		info("running:", @command);
		handle_errors_and_exit_on_failure(system(@command));
	} else {
		warning("No .git directory found, skipping clean.");
	}
}

sub clean_m2_repository {
	my %dirs;
	find(
		{
			wanted => sub {
				my ($dev,$ino,$mode,$nlink,$uid,$gid) = lstat($_);
				if (int(-C _) > 7) {
					$dirs{$File::Find::dir}++;
				}
			}
		},
		File::Spec->catfile($ENV{'HOME'}, '.m2', 'repository')
	);
	my @remove = sort keys %dirs;
	info("cleaning up old m2_repo directories: " . @remove);
	rmtree(\@remove);
}

sub get_dependencies {
	my $directory = shift;

	my @SKIP = qw(
		org\.opennms\:jicmp-api
		org\.opennms\:jrrd-api
		org\.opennms\:rancid-api
		org\.opennms\.lib
		org\.opennms\.smslib\:smslib
	);

	my $old_version;
	my $old_module;
	my $moduledir = $PREFIX . "/" . $directory;
	my $deps = { 'org.opennms:opennms' => 1 };
	my $versions = {};
	my $cwd = getcwd;

	if (-d $moduledir) {
		my $current_module_name = undef;
		my $in_module = undef;

		chdir($moduledir);
		open(MVNRUN, "$MVN dependency:list |") or die "unable to run $MVN dependency:list in $moduledir: $!";
		LIST: while (my $line = <MVNRUN>) {
			chomp($line);
			$line =~ s/^\[[^\]]*\]\s*//;
			if (defined $in_module) {
				if ($line =~ /^$/) {
					$in_module = undef;
				} elsif ($line !~ /opennms/) {
					# skip non-opennms dependencies
				} else {
					for my $skip (@SKIP) {
						if ($line =~ /$skip/) {
							next LIST;
						}
					}
					$line =~ s/^\s*//;
					$line =~ s/\s*$//;
					my @maven_info = split(/\:/, $line);
					my $dep = $maven_info[0] . ":" . $maven_info[1];
					push(@{$deps->{$current_module_name}}, $dep);

					# next unless ($maven_info[2] eq "jar" or $maven_info[2] eq "pom");

					# do some extra checking of versions
					my $version = $maven_info[3];
					$version = $maven_info[4] if ($version eq "xsds");
					$version = $maven_info[4] if ($version eq "tests");
					if (exists $versions->{$dep}) {
						$old_version = $versions->{$dep}->{'version'};
						$old_module  = $versions->{$dep}->{'module'};
						next if ($old_module eq $current_module_name);

						if ($old_version ne $version) {
							warning("$current_module_name wants $dep version $version, but $old_module wants version $old_version");
						}
					}
					$versions->{$dep} = {
						'version' => $version,
						'module' => $current_module_name,
					};

				}
			} else {
				if ($line =~ /--- maven-dependency-plugin.*? \@ (\S+)/) {
					$current_module_name = $1;
				}
				if ($line =~ /The following files have been resolved/) {
					$in_module = $current_module_name;
				}
			}
		}
		close(MVNRUN);
		chdir($cwd);
	}

	return $deps;
}

sub handle_errors {
	my $exit = shift;
	if ($exit == 0) {
		info("finished successfully");
	} elsif ($exit == -1) {
		error("failed to execute: $!");
	} elsif ($exit & 127) {
		error("child died with signal " . ($exit & 127));
	} else {
		error("child exited with value " . ($exit >> 8));
	}
	return $exit;
}

sub handle_errors_and_exit_on_failure {
	my $exit = handle_errors(@_);
	if ($exit != 0) {
		exit ($exit >> 8);
	}
}

sub handle_errors_and_exit {
	my $exit = handle_errors(@_);
	exit ($exit >> 8);
}

sub run_command {
	my $outfile = shift;
	my @command = @_;

	my $start = time;
	my $count = 0;

	my $read   = IO::Handle->new();
	my $write  = IO::Handle->new();
	my $output = IO::Handle->new();

	if (not defined $outfile) {
		$outfile = 'output.log';
	}
	open($output, '>' . $outfile) or die "unable to write to $outfile: $!";
	$output->autoflush(1);

	my $pid = open2($read, $write, @command);

	close($write);

	my $elapsed = 0;
	while (<$read>) {
		print $output $_;
		if (($count++ % 1000) == 0) {
			$elapsed = time - $start;
			info(sprintf("elapsed time: %.2f minutes", ($elapsed / 60.0)));
		}
	}

	close($read);
	close($output);

	waitpid($pid, 0);
	return $?;
}

sub debug {
	print "[DEBUG] " . join(' ', @_) . "\n" if ($LOGLEVEL eq 'debug');
}

sub warning {
	print "[WARN] " . join(' ', @_) . "\n" if ($LOGLEVEL =~ /^(debug|warning)$/);
}

sub info {
	print "[INFO] " . join(' ', @_) . "\n" if ($LOGLEVEL =~ /^(debug|warning|info)$/);
}

sub error {
	print "[ERROR] " . join(' ', @_) . "\n";
}

1;<|MERGE_RESOLUTION|>--- conflicted
+++ resolved
@@ -147,13 +147,8 @@
 	my $minimumversion = get_minimum_java();
 
 	if ($shortversion < $minimumversion) {
-<<<<<<< HEAD
-		warning("You specified a Java home of $JAVA_HOME, but it does not meet minimum java version $minimumversion!  Will try detecting instead.");
-		undef $JAVA_HOME;
-=======
 		warning("You specified a Java home of $JAVA_HOME, but it does not meet minimum java version $minimumversion!  Will attempt to search for one instead.");
 		$JAVA_HOME = undef;
->>>>>>> d7b89888
 		delete $ENV{'JAVA_HOME'};
 	}
 }
