##
# Makefile to build Minion container image with Docker
##
.PHONY: help test build install uninstall clean clean-all

.DEFAULT_GOAL := build

VERSION                 := localbuild
SHELL                   := /bin/bash -o nounset -o pipefail -o errexit
BUILD_DATE              := $(shell date -u +"%Y-%m-%dT%H:%M:%SZ")
<<<<<<< HEAD
BASE_IMAGE              := opennms/deploy-base:jre-1.2.0.b54
=======
BASE_IMAGE              := opennms/deploy-base:jre-1.2.0.b58
>>>>>>> c5a9d170
DOCKER_CLI_EXPERIMENTAL := enabled
DOCKERX_INSTANCE        := env-minion-oci
DOCKER_REGISTRY         := docker.io
DOCKER_ORG              := opennms
DOCKER_PROJECT          := minion
DOCKER_TAG              := $(DOCKER_REGISTRY)/$(DOCKER_ORG)/$(DOCKER_PROJECT):$(VERSION)
DOCKER_ARCH             := linux/amd64
DOCKER_FLAGS            := --output=type=docker,dest=images/minion.oci
SOURCE                  := $(shell git remote get-url origin)
REVISION                := $(shell git describe --always)
BUILD_NUMBER            := "unset"
BUILD_URL               := "unset"
BUILD_BRANCH            := $(shell git describe --always)

help:
	@echo ""
	@echo "Makefile to build Minion Docker container images and push to a registry."
	@echo ""
	@echo "Requirements to build images:"
	@echo "  * Docker 18+"
	@echo "  * Buildx CLI tools from https://github.com/docker/buildx/releases in search path as docker-buildx"
	@echo "  * Minion assembled with: ./assemble.pl -Dopennms.home=/opt/opennms -DskipTests"
	@echo ""
	@echo "Targets:"
	@echo "  help:      Show this help"
	@echo "  build:     Create an OCI image file in images/minion.oci"
	@echo "  test:      Test requirements to build the Minion OCI"
	@echo "  install:   Load the OCI file in your Docker instance"
	@echo "  uninstall: Remove the container image from your Docker instance"
	@echo "  clean:     Remove the Dockerx build instance keep the files in the directory images/"
	@echo "  clean-all: Remove the Dockerx build instance and delete *everything* in the directory images/"
	@echo ""
	@echo "Arguments to modify the build:"
	@echo "  VERSION:            Version number for this release of the deploy-base artefact, default: $(VERSION)"
	@echo "  BASE_IMAGE:         The base image we install our Java app as a tarball, default: $(BASE_IMAGE)"
	@echo "  DOCKERX_INSTANCE:   Name of the docker buildx instance, default: $(DOCKERX_INSTANCE)"
	@echo "  DOCKER_REGISTRY:    Registry to push the image to, default is set to $(DOCKER_REGISTRY)"
	@echo "  DOCKER_ORG:         Organisation where the image should pushed in the registry, default is set to $(DOCKER_ORG)"
	@echo "  DOCKER_PROJECT:     Name of the project in the registry, the default is set to $(DOCKER_PROJECT)"
	@echo "  DOCKER_TAG:         Docker tag is generated from registry, org, project, version and build number, set to $(DOCKER_TAG)"
	@echo "  DOCKER_ARCH:        Architecture for OCI image, default: $(DOCKER_ARCH)"
	@echo "  DOCKER_FLAGS:       Additional docker buildx flags, by default write a single architecture to a file, default: $(DOCKER_FLAGS)"
	@echo "  BUILD_NUMBER:       In case we run in CI/CD this is the build number which produced the artifact, default: $(BUILD_NUMBER)"
	@echo "  BUILD_URL:          In case we run in CI/CD this is the URL which for the build, default: $(BUILD_URL)"
	@echo "  BUILD_BRANCH:       In case we run in CI/CD this is the branch of the build, default: $(BUILD_BRANCH)"
	@echo ""
	@echo "Example:"
	@echo "  make build DOCKER_REGISTRY=myregistry.com DOCKER_ORG=myorg DOCKER_FLAGS=--push"
	@echo ""

test:
	@echo "Test Docker Buildx installation and existence of the Minion tarball ..."
	@command -v docker
	@command -v docker-buildx
	test -f ../../opennms-assemblies/minion/target/org.opennms.assemblies.minion-*-minion.tar.gz

build: test
	@echo "Copy Minion tarball to Docker context ..."
	@find ../../opennms-assemblies/minion/target -name "*.tar.gz" -type f -not -iname '*source*' -exec cp {} ./tarball/minion.tar.gz \;
	@echo "Initialize builder instance ..."
	# If we don't have a builder instance create it, otherwise use the existing one
	@if ! docker-buildx inspect $(DOCKERX_INSTANCE); then docker-buildx create --name $(DOCKERX_INSTANCE); fi;
	@docker-buildx use $(DOCKERX_INSTANCE)
	@echo "Build container image for architecture: $(DOCKER_ARCH) ..."
	docker-buildx build --platform=$(DOCKER_ARCH) \
	  --build-arg BASE_IMAGE=$(BASE_IMAGE) \
	  --build-arg VERSION=$(VERSION) \
	  --build-arg BUILD_DATE=$(BUILD_DATE) \
	  --build-arg SOURCE=$(SOURCE) \
	  --build-arg REVISION=$(REVISION) \
	  --build-arg BUILD_NUMBER=$(BUILD_NUMBER) \
	  --build-arg BUILD_URL=$(BUILD_URL) \
	  --build-arg BUILD_BRANCH=$(BUILD_BRANCH) \
	  --tag=$(DOCKER_TAG) \
	  $(DOCKER_FLAGS) \
	  .

install: images/minion.oci
	@echo "Load image ..."
	@docker image load -i images/minion.oci

uninstall:
	@echo "Remove image ..."
	@docker rmi $(DOCKER_TAG)

clean:
	@echo "Destroy builder environment: $(DOCKERX_INSTANCE) ..."
	@docker-buildx rm $(DOCKERX_INSTANCE)

clean-all:
	@echo "Destroy builder environment: $(DOCKERX_INSTANCE) ..."
	@docker-buildx rm $(DOCKERX_INSTANCE)
	@echo "Delete tarball and artifacts ..."
	@rm -rf images/*.*
	@rm -rf tarball/*.*<|MERGE_RESOLUTION|>--- conflicted
+++ resolved
@@ -8,11 +8,7 @@
 VERSION                 := localbuild
 SHELL                   := /bin/bash -o nounset -o pipefail -o errexit
 BUILD_DATE              := $(shell date -u +"%Y-%m-%dT%H:%M:%SZ")
-<<<<<<< HEAD
-BASE_IMAGE              := opennms/deploy-base:jre-1.2.0.b54
-=======
 BASE_IMAGE              := opennms/deploy-base:jre-1.2.0.b58
->>>>>>> c5a9d170
 DOCKER_CLI_EXPERIMENTAL := enabled
 DOCKERX_INSTANCE        := env-minion-oci
 DOCKER_REGISTRY         := docker.io
