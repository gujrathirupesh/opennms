--- conflicted
+++ resolved
@@ -8,11 +8,7 @@
 VERSION                 := $(shell ../../.circleci/scripts/pom2version.sh ../../pom.xml)
 SHELL                   := /bin/bash -o nounset -o pipefail -o errexit
 BUILD_DATE              := $(shell date -u +"%Y-%m-%dT%H:%M:%SZ")
-<<<<<<< HEAD
-BASE_IMAGE              := opennms/deploy-base:jre-2.0.4.b161
-=======
 BASE_IMAGE              := opennms/deploy-base:jre-2.0.6.b165
->>>>>>> dc52ac67
 DOCKER_CLI_EXPERIMENTAL := enabled
 DOCKERX_INSTANCE        := env-minion-oci
 DOCKER_REGISTRY         := docker.io
