--- conflicted
+++ resolved
@@ -123,11 +123,7 @@
 
     if [ ! -f ${MINION_HOME}/etc/configured ]; then
         # Create SSH Key-Pair to use with the Karaf Shell
-<<<<<<< HEAD
-        RUN mkdir -p "${MINION_HOME}/.ssh" && \
-=======
         mkdir -p "${MINION_HOME}/.ssh" && \
->>>>>>> dc52ac67
             chmod 700 "${MINION_HOME}/.ssh" && \
             ssh-keygen -t rsa -f "${MINION_HOME}/.ssh/id_rsa" -q -N "" && \
             echo "minion=$(cat "${MINION_HOME}/.ssh/id_rsa.pub" | awk '{print $2}'),viewer" > "${MINION_HOME}/etc/keys.properties" && \
