#!/usr/bin/env bash

# Exit immediately if anything returns non-zero
set -e

# Exit script if a statement returns a non-true return value.
set -o errexit

# Use the error status of the first failure, rather than that of the last item in a pipeline.
set -o pipefail

cd "$(dirname "$0")"

# shellcheck disable=SC1091
source ../set-build-environment.sh

MINION_TARBALL="$(find ../.. -name \*-minion.tar.gz -type f | grep opennms-assemblies | head -n 1)"
if [ -z "${MINION_TARBALL}" ]; then
  echo "unable to find minion tarball in opennms-assemblies"
  exit 1
fi
cp "${MINION_TARBALL}" tarball/minion.tar.gz

<<<<<<< HEAD
docker build -t meridian-minion \
=======
sed -e "s,@VERSION@,${VERSION}," \
  -e "s,@REVISION@,${REVISION}," \
  -e "s,@BRANCH@,${BRANCH}," \
  -e "s,@BUILD_NUMBER@,${BUILD_NUMBER}," \
  minion-config-schema.yml.in > minion-config-schema.yml

docker build -t minion \
>>>>>>> fefd0990
  --build-arg BUILD_DATE="${BUILD_DATE}" \
  --build-arg VERSION="${VERSION}" \
  --build-arg SOURCE="${SOURCE}" \
  --build-arg REVISION="${REVISION}" \
  --build-arg BUILD_JOB_ID="${BUILD_JOB_ID}" \
  --build-arg BUILD_NUMBER="${BUILD_NUMBER}" \
  --build-arg BUILD_URL="${BUILD_URL}" \
  --build-arg BUILD_BRANCH="${BUILD_BRANCH}" \
  .

docker image save meridian-minion -o images/container.oci

rm -f rpms/*.repo
../stop_yum_server.sh<|MERGE_RESOLUTION|>--- conflicted
+++ resolved
@@ -21,17 +21,13 @@
 fi
 cp "${MINION_TARBALL}" tarball/minion.tar.gz
 
-<<<<<<< HEAD
-docker build -t meridian-minion \
-=======
 sed -e "s,@VERSION@,${VERSION}," \
   -e "s,@REVISION@,${REVISION}," \
   -e "s,@BRANCH@,${BRANCH}," \
   -e "s,@BUILD_NUMBER@,${BUILD_NUMBER}," \
   minion-config-schema.yml.in > minion-config-schema.yml
 
-docker build -t minion \
->>>>>>> fefd0990
+docker build -t meridian-minion \
   --build-arg BUILD_DATE="${BUILD_DATE}" \
   --build-arg VERSION="${VERSION}" \
   --build-arg SOURCE="${SOURCE}" \
