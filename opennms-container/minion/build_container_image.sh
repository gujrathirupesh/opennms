#!/usr/bin/env bash

# Exit script if a statement returns a non-true return value.
set -o errexit

# Use the error status of the first failure, rather than that of the last item in a pipeline.
set -o pipefail

[ -n "${YUM_CONTAINER_NAME}" ] || YUM_CONTAINER_NAME="yum-repo"
[ -n "${BUILD_NETWORK}"  ] || BUILD_NETWORK="opennms-build-network"

MYDIR="$(dirname "$0")"
cd "$MYDIR"

# shellcheck source=registry-config.sh
source ../registry-config.sh

# shellcheck source=opennms-container/version-n-tags.sh
source ../version-tags.sh

RPMDIR="$(cd ../../target/rpm/RPMS/noarch; pwd -P)"
../launch_yum_server.sh "$RPMDIR"

<<<<<<< HEAD
MINION_TARBALL="$(find ../.. -name \*-minion.tar.gz -type f | grep opennms-assemblies | head -n 1)"
if [ -z "${MINION_TARBALL}" ]; then
  echo "unable to find minion tarball in opennms-assemblies"
  exit 1
fi
cp "${MINION_TARBALL}" tarball/minion.tar.gz
=======
cat <<END >rpms/opennms-docker.repo
[opennms-repo-docker-common]
name=Local RPMs to Install from Docker
baseurl=http://${YUM_CONTAINER_NAME}:19990/
enabled=1
gpgcheck=0
END
>>>>>>> fd7e8fa7

docker build -t minion \
  --network "${BUILD_NETWORK}" \
  --build-arg BUILD_DATE="$(date -u +\"%Y-%m-%dT%H:%M:%S%z\")" \
  --build-arg VERSION="${VERSION}" \
  --build-arg SOURCE="${CIRCLE_REPOSITORY_URL}" \
  --build-arg REVISION="$(git describe --always)" \
  --build-arg BUILD_JOB_ID="${CIRCLE_WORKFLOW_JOB_ID}" \
  --build-arg BUILD_NUMBER="${CIRCLE_BUILD_NUM}" \
  --build-arg BUILD_URL="${CIRCLE_BUILD_URL}" \
  --build-arg BUILD_BRANCH="${CIRCLE_BRANCH}" \
  .

docker image save minion -o images/container.oci

rm -f rpms/*.repo
../stop_yum_server.sh<|MERGE_RESOLUTION|>--- conflicted
+++ resolved
@@ -18,28 +18,14 @@
 # shellcheck source=opennms-container/version-n-tags.sh
 source ../version-tags.sh
 
-RPMDIR="$(cd ../../target/rpm/RPMS/noarch; pwd -P)"
-../launch_yum_server.sh "$RPMDIR"
-
-<<<<<<< HEAD
 MINION_TARBALL="$(find ../.. -name \*-minion.tar.gz -type f | grep opennms-assemblies | head -n 1)"
 if [ -z "${MINION_TARBALL}" ]; then
   echo "unable to find minion tarball in opennms-assemblies"
   exit 1
 fi
 cp "${MINION_TARBALL}" tarball/minion.tar.gz
-=======
-cat <<END >rpms/opennms-docker.repo
-[opennms-repo-docker-common]
-name=Local RPMs to Install from Docker
-baseurl=http://${YUM_CONTAINER_NAME}:19990/
-enabled=1
-gpgcheck=0
-END
->>>>>>> fd7e8fa7
 
 docker build -t minion \
-  --network "${BUILD_NETWORK}" \
   --build-arg BUILD_DATE="$(date -u +\"%Y-%m-%dT%H:%M:%S%z\")" \
   --build-arg VERSION="${VERSION}" \
   --build-arg SOURCE="${CIRCLE_REPOSITORY_URL}" \
