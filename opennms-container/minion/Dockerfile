--- conflicted
+++ resolved
@@ -4,11 +4,7 @@
 # To avoid issues, we rearrange the directories in pre-stage to avoid injecting these
 # as additional layers into the final image.
 ##
-<<<<<<< HEAD
-ARG BASE_IMAGE="opennms/deploy-base:jre-2.0.4.b161"
-=======
 ARG BASE_IMAGE="opennms/deploy-base:jre-2.0.6.b165"
->>>>>>> dc52ac67
 
 FROM ${BASE_IMAGE} as minion-base
 
