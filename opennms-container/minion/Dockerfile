##
# Pre-stage image to extract and manipulate Minion directory structure
<<<<<<< HEAD
# Normally we install to /opt/minion and not /opt/minion-2020.1.1
=======
# Normally we install to /opt/minion and not /opt/minion-2020.1.2-SNAPSHOT
>>>>>>> 4241966f
# To avoid issues, we rearrange the directories in pre-stage to avoid injecting these
# as addtional layers into the final image.
##
ARG BASE_IMAGE="opennms/deploy-base:jre-1.0.0.b39"

FROM ${BASE_IMAGE} as meridian-minion-base

ADD ./tarball/minion.tar.gz /opt/

# Organize files based on the build home dir /opt/minion
RUN mv /opt/minion-* /opt/minion

# We set the correct permissions in this stage, so we don't have this as an addtional
# layer in our deploy image.
RUN groupadd --gid 10001 minion && \
    useradd --system --uid 10001 --gid minion minion --home-dir /opt/minion && \
    chown 10001 /opt/minion -R && \
    chgrp -R 0 /opt/minion && \
    chmod -R g=u /opt/minion

##
# Prod image with minimal image size
##
FROM ${BASE_IMAGE}

# Create user to be able to run as non root with a known user and group id.
RUN groupadd --gid 10001 minion && \
    useradd --system --uid 10001 --gid minion minion --home-dir /opt/minion

# https://issues.opennms.org/browse/NMS-12635
# It is possible to set sysctls: net.ipv4.ping_group_range=0 10001 which allows the container using sockets. If we run on
# infrastructure which doesn't allow whitelisting net.ipv4.ping_group_range as a safe sysctl (Kubernetes < 1.18) the
# minimal solution is giving the Java binary the cap_net_raw+ep capabilities.
RUN setcap cap_net_raw+ep $(readlink -f /usr/bin/java)

# Install entrypoint wrapper and health check script
COPY container-fs/entrypoint.sh /
COPY container-fs/health.sh /

# If you copy from /opt/minion to /opt/minion the permissions are not preserved
# We would have 755 for minion:root instead of 775 and prevents writing lock files in /opt/minion
COPY --chown=10001:0 --from=meridian-minion-base /opt /opt

# Install confd.io configuration files and scripts and ensure they are executable
COPY ./container-fs/confd/ /opt/minion/confd/
RUN chmod +x /opt/minion/confd/scripts/*

# Create SSH Key-Pair to use with the Karaf Shell
# This is a workaround to be able to use our opennms:health-check which does not work with the karaf/bin/client command
RUN mkdir /opt/minion/.ssh && \
    ssh-keygen -t rsa -f /opt/minion/.ssh/id_rsa -q -N "" && \
    chmod 700 /opt/minion/.ssh && \
    chmod 600 /opt/minion/.ssh/id_rsa && \
    chown 10001 /opt/minion/.ssh -R && \
    echo minion=$(cat /opt/minion/.ssh/id_rsa.pub | awk '{print $2}'),viewer > /opt/minion/etc/keys.properties && \
    echo "_g_\\:admingroup = group,admin,manager,viewer,systembundles,ssh" >> /opt/minion/etc/keys.properties

# Arguments for labels should not invalidate caches
ARG BUILD_DATE="1970-01-01T00:00:00+0000"
ARG VERSION
ARG SOURCE
ARG REVISION
ARG BUILD_JOB_ID
ARG BUILD_NUMBER
ARG BUILD_URL
ARG BUILD_BRANCH

LABEL org.opencontainers.image.created="${BUILD_DATE}" \
      org.opencontainers.image.title="OpenNMS Meridian Minion ${VERSION}" \
      org.opencontainers.image.source="${SOURCE}" \
      org.opencontainers.image.revision="${REVISION}" \
      org.opencontainers.image.version="${VERSION}" \
      org.opencontainers.image.vendor="The OpenNMS Group, Inc." \
      org.opencontainers.image.authors="OpenNMS Community" \
      org.opencontainers.image.licenses="AGPL-3.0" \
      org.opennms.image.base="${BASE_IMAGE}" \
      org.opennme.cicd.jobid="${BUILD_JOB_ID}" \
      org.opennms.cicd.buildnumber="${BUILD_NUMBER}" \
      org.opennms.cicd.buildurl="${BUILD_URL}" \
      org.opennms.cicd.branch="${BUILD_BRANCH}"

WORKDIR /opt/minion

USER 10001

ENTRYPOINT [ "/entrypoint.sh" ]

STOPSIGNAL SIGTERM

CMD [ "-f" ]

### Runtime information and not relevant at build time
ENV MINION_ID="00000000-0000-0000-0000-deadbeef0001" \
    MINION_LOCATION="MINION" \
    OPENNMS_BROKER_URL="tcp://127.0.0.1:61616" \
    OPENNMS_HTTP_URL="http://127.0.0.1:8980/opennms" \
    OPENNMS_HTTP_USER="minion" \
    OPENNMS_HTTP_PASS="minion" \
    OPENNMS_BROKER_USER="minion" \
    OPENNMS_BROKER_PASS="minion"

##------------------------------------------------------------------------------
## EXPOSED PORTS
##------------------------------------------------------------------------------
## -- OpenNMS KARAF SSH    8201/TCP
## -- SNMP Trapd           1162/UDP
## -- Syslog               1514/UDP
EXPOSE 8201/tcp 1162/udp 1514/udp<|MERGE_RESOLUTION|>--- conflicted
+++ resolved
@@ -1,10 +1,6 @@
 ##
 # Pre-stage image to extract and manipulate Minion directory structure
-<<<<<<< HEAD
-# Normally we install to /opt/minion and not /opt/minion-2020.1.1
-=======
 # Normally we install to /opt/minion and not /opt/minion-2020.1.2-SNAPSHOT
->>>>>>> 4241966f
 # To avoid issues, we rearrange the directories in pre-stage to avoid injecting these
 # as addtional layers into the final image.
 ##
