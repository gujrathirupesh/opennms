--- conflicted
+++ resolved
@@ -64,23 +64,9 @@
 ARG BUILD_NUMBER
 ARG BUILD_URL
 ARG BUILD_BRANCH
-<<<<<<< HEAD
-ARG BUILD_SHA1
-
-LABEL maintainer="The OpenNMS Group" \
-      license="AGPLv3" \
-      name="Meridian Minion" \
-      version="${VERSION}" \
-      vendor="The OpenNMS Group" \
-      cicd.build.date="${BUILD_DATE}" \
-      cicd.build.number="${BUILD_NUMBER}" \
-      cicd.build.url="${BUILD_URL}" \
-      cicd.build.branch="${BUILD_BRANCH}" \
-      cicd.build.sha1="${CIRCLE_SHA1}"
-=======
 
 LABEL org.opencontainers.image.created="${BUILD_DATE}" \
-      org.opencontainers.image.title="OpenNMS Minion ${VERSION}" \
+      org.opencontainers.image.title="OpenNMS Meridian Minion ${VERSION}" \
       org.opencontainers.image.source="${SOURCE}" \
       org.opencontainers.image.revision="${REVISION}" \
       org.opencontainers.image.version="${VERSION}" \
@@ -92,7 +78,6 @@
       org.opennms.cicd.buildnumber="${BUILD_NUMBER}" \
       org.opennms.cicd.buildurl="${BUILD_URL}" \
       org.opennms.cicd.branch="${BUILD_BRANCH}"
->>>>>>> b5c8a865
 
 WORKDIR /opt/minion
 
