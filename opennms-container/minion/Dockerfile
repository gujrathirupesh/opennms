##
# Pre-stage image to extract and manipulate Minion directory structure
# Normally we install to /opt/minion and not /opt/minion-XX.X.X-SNAPSHOT
# To avoid issues, we rearrange the directories in pre-stage to avoid injecting these
# as addtional layers into the final image.
##
ARG BASE_IMAGE="opennms/deploy-base:jre-1.2.0.b105"

FROM ${BASE_IMAGE} as minion-base

ADD ./tarball/minion.tar.gz /opt/

# Organize files based on the build home dir /opt/minion
RUN mv /opt/minion-* /opt/minion

# We set the correct permissions in this stage, so we don't have this as an addtional
# layer in our deploy image.
RUN groupadd --gid 10001 minion && \
    useradd --system --uid 10001 --gid minion minion --home-dir /opt/minion && \
    chown 10001 /opt/minion -R && \
    chgrp -R 0 /opt/minion && \
    chmod -R g=u /opt/minion

##
# Prod image with minimal image size
##
FROM ${BASE_IMAGE}

# Create user to be able to run as non root with a known user and group id.
RUN groupadd --gid 10001 minion && \
    useradd --system --uid 10001 --gid minion minion --home-dir /opt/minion

# https://issues.opennms.org/browse/NMS-12635
# It is possible to set sysctls: net.ipv4.ping_group_range=0 10001 which allows the container using sockets. If we run on
# infrastructure which doesn't allow whitelisting net.ipv4.ping_group_range as a safe sysctl (Kubernetes < 1.18) the
# minimal solution is giving the Java binary the cap_net_raw+ep capabilities.
RUN setcap cap_net_raw+ep $(readlink -f /usr/bin/java)

# Install entrypoint wrapper and health check script
COPY container-fs/entrypoint.sh /
COPY container-fs/health.sh /

# If you copy from /opt/minion to /opt/minion the permissions are not preserved
# We would have 755 for minion:root instead of 775 and prevents writing lock files in /opt/minion
COPY --chown=10001:0 --from=minion-base /opt /opt

# Install confd.io configuration files and scripts and ensure they are executable
COPY ./container-fs/confd/ /opt/minion/confd/
RUN chmod +x /opt/minion/confd/scripts/*
COPY ./minion-config-schema.yml /opt/minion/confd/

# Create the directory for server certificates
RUN mkdir /opt/minion/server-certs

<<<<<<< HEAD
# Create SSH Key-Pair to use with the Karaf Shell
# This is a workaround to be able to use our health:check which does not work with the karaf/bin/client command
RUN mkdir /opt/minion/.ssh && \
    ssh-keygen -t rsa -f /opt/minion/.ssh/id_rsa -q -N "" && \
    chmod 700 /opt/minion/.ssh && \
    chmod 600 /opt/minion/.ssh/id_rsa && \
    chown 10001 /opt/minion/.ssh -R && \
    echo minion=$(cat /opt/minion/.ssh/id_rsa.pub | awk '{print $2}'),viewer > /opt/minion/etc/keys.properties && \
    echo "_g_\\:admingroup = group,admin,manager,viewer,systembundles,ssh" >> /opt/minion/etc/keys.properties

=======
>>>>>>> 63b38568
# Arguments for labels should not invalidate caches
ARG BUILD_DATE="1970-01-01T00:00:00+0000"
ARG VERSION
ARG SOURCE
ARG REVISION
ARG BUILD_JOB_ID
ARG BUILD_NUMBER
ARG BUILD_URL
ARG BUILD_BRANCH

LABEL org.opencontainers.image.created="${BUILD_DATE}" \
      org.opencontainers.image.title="OpenNMS Minion ${VERSION}" \
      org.opencontainers.image.source="${SOURCE}" \
      org.opencontainers.image.revision="${REVISION}" \
      org.opencontainers.image.version="${VERSION}" \
      org.opencontainers.image.vendor="The OpenNMS Group, Inc." \
      org.opencontainers.image.authors="OpenNMS Community" \
      org.opencontainers.image.licenses="AGPL-3.0" \
      org.opennms.image.base="${BASE_IMAGE}" \
      org.opennme.cicd.jobid="${BUILD_JOB_ID}" \
      org.opennms.cicd.buildnumber="${BUILD_NUMBER}" \
      org.opennms.cicd.buildurl="${BUILD_URL}" \
      org.opennms.cicd.branch="${BUILD_BRANCH}"

WORKDIR /opt/minion

USER 10001

ENTRYPOINT [ "/entrypoint.sh" ]

STOPSIGNAL SIGTERM

CMD [ "-f" ]

### Runtime information and not relevant at build time
ENV MINION_ID="00000000-0000-0000-0000-deadbeef0001" \
    MINION_LOCATION="MINION" \
    OPENNMS_BROKER_URL="tcp://127.0.0.1:61616" \
    OPENNMS_HTTP_URL="http://127.0.0.1:8980/opennms" \
    OPENNMS_HTTP_USER="minion" \
    OPENNMS_HTTP_PASS="minion" \
    OPENNMS_BROKER_USER="minion" \
    OPENNMS_BROKER_PASS="minion"

##------------------------------------------------------------------------------
## EXPOSED PORTS
##------------------------------------------------------------------------------
## -- OpenNMS KARAF SSH    8201/TCP
## -- SNMP Trapd           1162/UDP
## -- Syslog               1514/UDP
EXPOSE 8201/tcp 1162/udp 1514/udp<|MERGE_RESOLUTION|>--- conflicted
+++ resolved
@@ -52,19 +52,6 @@
 # Create the directory for server certificates
 RUN mkdir /opt/minion/server-certs
 
-<<<<<<< HEAD
-# Create SSH Key-Pair to use with the Karaf Shell
-# This is a workaround to be able to use our health:check which does not work with the karaf/bin/client command
-RUN mkdir /opt/minion/.ssh && \
-    ssh-keygen -t rsa -f /opt/minion/.ssh/id_rsa -q -N "" && \
-    chmod 700 /opt/minion/.ssh && \
-    chmod 600 /opt/minion/.ssh/id_rsa && \
-    chown 10001 /opt/minion/.ssh -R && \
-    echo minion=$(cat /opt/minion/.ssh/id_rsa.pub | awk '{print $2}'),viewer > /opt/minion/etc/keys.properties && \
-    echo "_g_\\:admingroup = group,admin,manager,viewer,systembundles,ssh" >> /opt/minion/etc/keys.properties
-
-=======
->>>>>>> 63b38568
 # Arguments for labels should not invalidate caches
 ARG BUILD_DATE="1970-01-01T00:00:00+0000"
 ARG VERSION
