#!/bin/bash

BAMBOO_HOST="https://bamboo.opennms.org"

# We need a url
if [ "${#}" -ne 1 ]; then
    echo ""
    echo "Script to download RPM artifacts from OpenNMS Bamboo system."
    echo "The argument is a Bamboo URL from a specific build. The rpms"
    echo "will be downloaded into an rpms subdirectory."
    echo ""
    echo "Example:"
    echo "  url: https://${BAMBOO_HOST}/browse/OPENNMS-ONMS2852-6"
    echo ""
    echo "Usage: $0 <url>"
    exit 1
fi

# PARSE URL
URL=$1
BUILD=$(echo "${URL}" | awk -F'/' '{ print $NF }')
PLAN_KEY=$(echo "${BUILD}" | awk -F'-' '{ print $(NF-2) "-" $(NF-1) }')
BUILD_ID=$(echo "${BUILD}" | awk -F'-' '{ print $NF }')

# Figure out RPM_VERSION
RPM_VERSION=$(curl -s "${BAMBOO_HOST}/artifact/${PLAN_KEY}/shared/build-${BUILD_ID}/RPMs/" | grep -i meridian-core | sed -E 's/(.*>)(meridian-core-)(.*)\.noarch.rpm<\/a>.*/\3/g')

<<<<<<< HEAD
RPMS_HORIZON=("opennms-core-${RPM_VERSION}.noarch.rpm"
              "opennms-webapp-jetty-${RPM_VERSION}.noarch.rpm"
              "opennms-webapp-remoting-${RPM_VERSION}.noarch.rpm"
              "opennms-webapp-hawtio-${RPM_VERSION}.noarch.rpm")
=======
RPMS_HORIZON=("meridian-core-${RPM_VERSION}.noarch.rpm"
              "meridian-webapp-jetty-${RPM_VERSION}.noarch.rpm"
              "meridian-webapp-remoting-${RPM_VERSION}.noarch.rpm")
>>>>>>> cca2f498

RPMS_MINION=("meridian-minion-${RPM_VERSION}.noarch.rpm")

# Start Downloading

echo "Downloading rpms to build docker images"
echo "BUILD: ${BUILD}"
echo "PLAN_KEY: ${PLAN_KEY}"
echo "BUILD_ID: ${BUILD_ID}"
echo "RPM_VERSION: ${RPM_VERSION}"
echo "RPMS: ${RPMS[*]}"

# ensure everything is initialized
if [ -z "${BUILD}" ] || [ -z "${PLAN_KEY}" ] || [ -z "${BUILD_ID}" ] || [ -z "${RPM_VERSION}" ]; then
    echo "Something went wrong, not initialized correctly. Bailing.."
    exit 2
fi

for RPM in ${RPMS_HORIZON[*]}; do
    echo "RPM: ${RPM}"
    wget --no-clobber "${BAMBOO_HOST}/artifact/${PLAN_KEY}/shared/build-${BUILD_ID}/RPMs/${RPM}" -P horizon/rpms
done

for RPM in ${RPMS_MINION[*]}; do
    echo "RPM: ${RPM}"
    wget --no-clobber "${BAMBOO_HOST}/artifact/${PLAN_KEY}/shared/build-${BUILD_ID}/RPMs/${RPM}" -P minion/rpms
done

cat <<END

=== ALL DONE ===

Note that if you are trying to just build local versions of these images for
running smoke tests, you don't need to use the "build_container_image.sh"
scripts, you can just go into the individual projects and run
"docker build -t horizon ." and so on...

END<|MERGE_RESOLUTION|>--- conflicted
+++ resolved
@@ -25,16 +25,10 @@
 # Figure out RPM_VERSION
 RPM_VERSION=$(curl -s "${BAMBOO_HOST}/artifact/${PLAN_KEY}/shared/build-${BUILD_ID}/RPMs/" | grep -i meridian-core | sed -E 's/(.*>)(meridian-core-)(.*)\.noarch.rpm<\/a>.*/\3/g')
 
-<<<<<<< HEAD
-RPMS_HORIZON=("opennms-core-${RPM_VERSION}.noarch.rpm"
-              "opennms-webapp-jetty-${RPM_VERSION}.noarch.rpm"
-              "opennms-webapp-remoting-${RPM_VERSION}.noarch.rpm"
-              "opennms-webapp-hawtio-${RPM_VERSION}.noarch.rpm")
-=======
 RPMS_HORIZON=("meridian-core-${RPM_VERSION}.noarch.rpm"
               "meridian-webapp-jetty-${RPM_VERSION}.noarch.rpm"
-              "meridian-webapp-remoting-${RPM_VERSION}.noarch.rpm")
->>>>>>> cca2f498
+              "meridian-webapp-remoting-${RPM_VERSION}.noarch.rpm"
+              "meridian-webapp-hawtio-${RPM_VERSION}.noarch.rpm")
 
 RPMS_MINION=("meridian-minion-${RPM_VERSION}.noarch.rpm")
 
