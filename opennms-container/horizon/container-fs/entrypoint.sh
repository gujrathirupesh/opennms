--- conflicted
+++ resolved
@@ -29,13 +29,9 @@
 export RUNAS="${MYUSER}"
 
 if [ "$MYID" -eq 0 ]; then
-<<<<<<< HEAD
-  echo "RUNAS=${MYUSER}" >> "${OPENNMS_HOME}/etc/opennms.conf"
-=======
   if ! grep -Fxq "RUNAS=${MYUSER}" "${OPENNMS_HOME}/etc/opennms.conf"; then
       echo "RUNAS=${MYUSER}" >> "${OPENNMS_HOME}/etc/opennms.conf"
   fi
->>>>>>> 05ad1258
   chown "$MYUSER" "${OPENNMS_HOME}/etc/opennms.conf"
 fi
 
