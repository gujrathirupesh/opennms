##
# Use Java base image and setup required RPMS as cacheable image.
##
<<<<<<< HEAD
ARG BASE_IMAGE="opennms/deploy-base:jre-2.0.4.b161"
=======
ARG BASE_IMAGE="opennms/deploy-base:jre-2.0.6.b165"
>>>>>>> dc52ac67

FROM ${BASE_IMAGE} as horizon-base

ADD --chown=10001:10001 ./tarball-root/ /usr/share/opennms/

ARG REQUIRED_DEBS="rrdtool jrrd2 r-base-core rsync libxml-twig-perl libwww-perl jq diffutils hostname sudo"

ARG REPO_KEY_URL="https://debian.opennms.org/OPENNMS-GPG-KEY"

SHELL ["/bin/bash", "-c"]

# Prevent setup prompt
ENV DEBIAN_FRONTEND=noninteractive
<<<<<<< HEAD

# Collect generic steps in a layer for caching
RUN curl \
    --retry 5 \
    --fail \
    -L ${CONFD_URL} \
    -o /usr/bin/confd && \
    chmod +x /usr/bin/confd
=======
>>>>>>> dc52ac67

# import keys
RUN apt-get update && \
    apt-get \
        --no-install-recommends \
        -yq \
        install \
            gnupg \
            ca-certificates && \
    curl -fsSL ${REPO_KEY_URL} | apt-key add && \
    echo "deb https://debian.opennms.org stable main" > /etc/apt/sources.list.d/opennms.list && \
    apt-get update && \
    apt-get \
        --no-install-recommends \
        -yq \
        install \
            ${REQUIRED_DEBS} && \
    apt-get -y autoclean && \
    apt-get -y clean && \
    rm -rf /var/cache/apt

# Allow to send ICMP messages as non-root user
RUN setcap cap_net_raw+ep ${JAVA_HOME}/bin/java && \
    echo ${JAVA_HOME}/lib/jli > /etc/ld.so.conf.d/java-latest.conf && \
    ldconfig

# Create OpenNMS user with a specific group ID
RUN groupadd \
        -g 10001 \
        opennms && \
    adduser \
        --uid 10001 \
        --gid 10001 \
        --home /opt/opennms \
        --no-create-home \
        --shell /usr/bin/bash \
        opennms

##
# Install and setup OpenNMS RPMS
##
FROM horizon-base

# Allow to install optional packages via YUM
ARG ADD_DEB_PACKAGES

SHELL ["/bin/bash", "-c"]

# we want these to break the caching so yum will re-install now that
# we're not copying RPMs into /tmp/rpms by default
ARG BUILD_DATE="1970-01-01T00:00:00+0000"
ARG REVISION
ARG ADD_DEB_PACKAGES

# Install any spare packages and create some compatibility links
RUN if [[ -n "${ADD_DEB_PACKAGES}" ]]; then \
        apt-get --no-install-recommends install -yq ${ADD_DEB_PACKAGES}; \
    fi && \
    apt-get -y autoclean && \
    apt-get -y clean && \
    rm -rf /usr/share/opennms/share/rrd \
           /usr/share/opennms/share/reports \
           /usr/share/opennms/share/mibs \
           /var/cache/apt && \
    install -d -m 755 -g 10001 -o 10001 \
            /opt/opennms-etc-overlay \
            /opt/opennms-jetty-webinf-overlay \
            /opt/opennms-overlay \
            /opennms-data && \
    install -d -m 755 -g 10001 -o 10001 \
            /opennms-data/rrd \
            /opennms-data/reports \
            /opennms-data/mibs && \
    ln -s /opennms-data/rrd /usr/share/opennms/share/rrd && \
    ln -s /opennms-data/reports /usr/share/opennms/share/reports && \
    ln -s /opennms-data/mibs /usr/share/opennms/share/mibs && \
# Align with old opennms path
<<<<<<< HEAD
    ln -s /usr/share/opennms /opt/opennms
=======
    ln -s /usr/share/opennms /opt/opennms && \
# Create etc-pristine
    rsync -ar /opt/opennms/etc/ /opt/opennms/share/etc-pristine/
>>>>>>> dc52ac67

# Add templates replaced at runtime and entrypoint
COPY --chown=10001:0 ./container-fs/confd /etc/confd
COPY --chown=10001:0 ./container-fs/entrypoint.sh /

# Arguments for labels should not invalidate caches
ARG VERSION
ARG SOURCE
ARG BUILD_JOB_ID
ARG BUILD_NUMBER
ARG BUILD_URL
ARG BUILD_BRANCH

LABEL org.opencontainers.image.created="${BUILD_DATE}" \
      org.opencontainers.image.title="OpenNMS Horizon ${VERSION}" \
      org.opencontainers.image.source="${SOURCE}" \
      org.opencontainers.image.revision="${REVISION}" \
      org.opencontainers.image.version="${VERSION}" \
      org.opencontainers.image.vendor="The OpenNMS Group, Inc." \
      org.opencontainers.image.authors="OpenNMS Community" \
      org.opencontainers.image.licenses="AGPL-3.0" \
      org.opennms.image.base="${BASE_IMAGE}" \
      org.opennme.cicd.jobid="${BUILD_JOB_ID}" \
      org.opennms.cicd.buildnumber="${BUILD_NUMBER}" \
      org.opennms.cicd.buildurl="${BUILD_URL}" \
      org.opennms.cicd.branch="${BUILD_BRANCH}"

WORKDIR /opt/opennms

### Containers should NOT run as root as a good practice
USER 10001

ENTRYPOINT [ "/entrypoint.sh" ]

STOPSIGNAL SIGTERM

CMD [ "-h" ]

### Runtime information and not relevant at build time
ENV JAVA_OPTS="-Xmx1024m -XX:MaxMetaspaceSize=512m"

# Volumes for storing data outside of the container
VOLUME [ "/opt/opennms/etc", "/opt/opennms-etc-overlay", "/opennms-data" ]

##------------------------------------------------------------------------------
## EXPOSED PORTS
##------------------------------------------------------------------------------
## -- OpenNMS HTTP        8980/TCP
## -- OpenNMS JMX        18980/TCP
## -- OpenNMS KARAF RMI   1099/TCP
## -- OpenNMS KARAF SSH   8101/TCP
## -- OpenNMS MQ         61616/TCP
## -- OpenNMS Eventd      5817/TCP
## -- SNMP Trapd          1162/UDP
## -- Syslog Receiver    10514/UDP
EXPOSE 8980 8101 1162/udp 10514/udp<|MERGE_RESOLUTION|>--- conflicted
+++ resolved
@@ -1,11 +1,7 @@
 ##
 # Use Java base image and setup required RPMS as cacheable image.
 ##
-<<<<<<< HEAD
-ARG BASE_IMAGE="opennms/deploy-base:jre-2.0.4.b161"
-=======
 ARG BASE_IMAGE="opennms/deploy-base:jre-2.0.6.b165"
->>>>>>> dc52ac67
 
 FROM ${BASE_IMAGE} as horizon-base
 
@@ -19,34 +15,23 @@
 
 # Prevent setup prompt
 ENV DEBIAN_FRONTEND=noninteractive
-<<<<<<< HEAD
-
-# Collect generic steps in a layer for caching
-RUN curl \
-    --retry 5 \
-    --fail \
-    -L ${CONFD_URL} \
-    -o /usr/bin/confd && \
-    chmod +x /usr/bin/confd
-=======
->>>>>>> dc52ac67
 
 # import keys
 RUN apt-get update && \
     apt-get \
-        --no-install-recommends \
-        -yq \
-        install \
-            gnupg \
-            ca-certificates && \
+    --no-install-recommends \
+    -yq \
+    install \
+    gnupg \
+    ca-certificates && \
     curl -fsSL ${REPO_KEY_URL} | apt-key add && \
     echo "deb https://debian.opennms.org stable main" > /etc/apt/sources.list.d/opennms.list && \
     apt-get update && \
     apt-get \
-        --no-install-recommends \
-        -yq \
-        install \
-            ${REQUIRED_DEBS} && \
+    --no-install-recommends \
+    -yq \
+    install \
+    ${REQUIRED_DEBS} && \
     apt-get -y autoclean && \
     apt-get -y clean && \
     rm -rf /var/cache/apt
@@ -58,15 +43,15 @@
 
 # Create OpenNMS user with a specific group ID
 RUN groupadd \
-        -g 10001 \
-        opennms && \
+    -g 10001 \
+    opennms && \
     adduser \
-        --uid 10001 \
-        --gid 10001 \
-        --home /opt/opennms \
-        --no-create-home \
-        --shell /usr/bin/bash \
-        opennms
+    --uid 10001 \
+    --gid 10001 \
+    --home /opt/opennms \
+    --no-create-home \
+    --shell /usr/bin/bash \
+    opennms
 
 ##
 # Install and setup OpenNMS RPMS
@@ -86,34 +71,30 @@
 
 # Install any spare packages and create some compatibility links
 RUN if [[ -n "${ADD_DEB_PACKAGES}" ]]; then \
-        apt-get --no-install-recommends install -yq ${ADD_DEB_PACKAGES}; \
+    apt-get --no-install-recommends install -yq ${ADD_DEB_PACKAGES}; \
     fi && \
     apt-get -y autoclean && \
     apt-get -y clean && \
     rm -rf /usr/share/opennms/share/rrd \
-           /usr/share/opennms/share/reports \
-           /usr/share/opennms/share/mibs \
-           /var/cache/apt && \
+    /usr/share/opennms/share/reports \
+    /usr/share/opennms/share/mibs \
+    /var/cache/apt && \
     install -d -m 755 -g 10001 -o 10001 \
-            /opt/opennms-etc-overlay \
-            /opt/opennms-jetty-webinf-overlay \
-            /opt/opennms-overlay \
-            /opennms-data && \
+    /opt/opennms-etc-overlay \
+    /opt/opennms-jetty-webinf-overlay \
+    /opt/opennms-overlay \
+    /opennms-data && \
     install -d -m 755 -g 10001 -o 10001 \
-            /opennms-data/rrd \
-            /opennms-data/reports \
-            /opennms-data/mibs && \
+    /opennms-data/rrd \
+    /opennms-data/reports \
+    /opennms-data/mibs && \
     ln -s /opennms-data/rrd /usr/share/opennms/share/rrd && \
     ln -s /opennms-data/reports /usr/share/opennms/share/reports && \
     ln -s /opennms-data/mibs /usr/share/opennms/share/mibs && \
-# Align with old opennms path
-<<<<<<< HEAD
-    ln -s /usr/share/opennms /opt/opennms
-=======
+    # Align with old opennms path
     ln -s /usr/share/opennms /opt/opennms && \
-# Create etc-pristine
+    # Create etc-pristine
     rsync -ar /opt/opennms/etc/ /opt/opennms/share/etc-pristine/
->>>>>>> dc52ac67
 
 # Add templates replaced at runtime and entrypoint
 COPY --chown=10001:0 ./container-fs/confd /etc/confd
@@ -128,18 +109,18 @@
 ARG BUILD_BRANCH
 
 LABEL org.opencontainers.image.created="${BUILD_DATE}" \
-      org.opencontainers.image.title="OpenNMS Horizon ${VERSION}" \
-      org.opencontainers.image.source="${SOURCE}" \
-      org.opencontainers.image.revision="${REVISION}" \
-      org.opencontainers.image.version="${VERSION}" \
-      org.opencontainers.image.vendor="The OpenNMS Group, Inc." \
-      org.opencontainers.image.authors="OpenNMS Community" \
-      org.opencontainers.image.licenses="AGPL-3.0" \
-      org.opennms.image.base="${BASE_IMAGE}" \
-      org.opennme.cicd.jobid="${BUILD_JOB_ID}" \
-      org.opennms.cicd.buildnumber="${BUILD_NUMBER}" \
-      org.opennms.cicd.buildurl="${BUILD_URL}" \
-      org.opennms.cicd.branch="${BUILD_BRANCH}"
+    org.opencontainers.image.title="OpenNMS Horizon ${VERSION}" \
+    org.opencontainers.image.source="${SOURCE}" \
+    org.opencontainers.image.revision="${REVISION}" \
+    org.opencontainers.image.version="${VERSION}" \
+    org.opencontainers.image.vendor="The OpenNMS Group, Inc." \
+    org.opencontainers.image.authors="OpenNMS Community" \
+    org.opencontainers.image.licenses="AGPL-3.0" \
+    org.opennms.image.base="${BASE_IMAGE}" \
+    org.opennme.cicd.jobid="${BUILD_JOB_ID}" \
+    org.opennms.cicd.buildnumber="${BUILD_NUMBER}" \
+    org.opennms.cicd.buildurl="${BUILD_URL}" \
+    org.opennms.cicd.branch="${BUILD_BRANCH}"
 
 WORKDIR /opt/opennms
 
