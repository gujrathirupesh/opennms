##
# Use Java base image and setup required RPMS as cacheable image.
##
ARG BASE_IMAGE="opennms/openjdk"
ARG BASE_IMAGE_VERSION="1.8.0.242.b08-b3766"

FROM ${BASE_IMAGE}:${BASE_IMAGE_VERSION} as horizon-base

ARG REQUIRED_RPMS="rrdtool jrrd2 jicmp jicmp6 R-core rsync perl-XML-Twig perl-libwww-perl jq"

ARG REPO_KEY_URL="https://yum.opennms.org/OPENNMS-GPG-KEY"
ARG REPO_RPM="https://yum.opennms.org/repofiles/opennms-repo-stable-rhel8.noarch.rpm"

ARG CONFD_VERSION="0.16.0"
ARG CONFD_URL="https://github.com/kelseyhightower/confd/releases/download/v${CONFD_VERSION}/confd-${CONFD_VERSION}-linux-amd64"

SHELL ["/bin/bash", "-c"]

# Collect generic steps in a layer for caching
RUN curl --retry 5 --fail -L ${CONFD_URL} -o /usr/bin/confd && \
    chmod +x /usr/bin/confd

RUN dnf -y install dnf-plugins-core && \
    dnf config-manager --set-enabled PowerTools && \
    rpm --import "${REPO_KEY_URL}" && \
    dnf -y install epel-release && \
    dnf -y install "${REPO_RPM}" && \
    dnf -y install ${REQUIRED_RPMS} && \
    dnf clean all && \
    rm -rf /var/cache/yum

# Allow to send ICMP messages as non-root user
RUN setcap cap_net_raw+ep ${JAVA_HOME}/bin/java && \
    echo ${JAVA_HOME}/lib/amd64/jli > /etc/ld.so.conf.d/java-latest.conf && \
    ldconfig

# Create OpenNMS user with a specific group ID
RUN groupadd -g 10001 opennms && \
    adduser -u 10001 -g 10001 -d /opt/opennms -s /usr/bin/bash opennms
##
# Install and setup OpenNMS RPMS
##
FROM horizon-base

# A default which installs the required OpenNMS Horizon packages
<<<<<<< HEAD
ARG ONMS_PACKAGES="meridian-core meridian-webapp-jetty meridian-webapp-remoting"
=======
ARG ONMS_PACKAGES="meridian-core meridian-webapp-jetty"
>>>>>>> 9057c9b0

# Allow to install optional packages via YUM
ARG ADD_YUM_PACKAGES

COPY ./rpms /tmp/rpms
COPY ./tarball /tmp/tarball

SHELL ["/bin/bash", "-c"]

# Install repositories, system and OpenNMS packages and do some cleanup
# 1. Try to install from tarball
# 2. Try to install from local RPMS
# 3. Try to install from public yum repository
#
# To avoid different behavior, between a RPM or tarball installation,
# the directory structure is unified, the links for /opt/opennms/share
# and /opt/opennms/logs introduced by RPM installs are removed.
RUN if [[ "$(ls -1 /tmp/tarball/*.tar.gz 2>/dev/null | wc -l)" != 0 ]]; then \
        mkdir -p /opt/opennms && tar xzf /tmp/tarball/opennms-*.tar.gz -C /opt/opennms && \
        cp -r /opt/opennms/etc /opt/opennms/share/etc-pristine; \
    elif [[ "$(ls -1 /tmp/rpms/*.rpm 2>/dev/null | wc -l)" != 0 ]]; then \
        dnf -y install /tmp/rpms/*.rpm && \
        rm -rf /opt/opennms/logs \
               /opt/opennms/share && \
        mv /var/opennms /opt/opennms/share && \
        mv /var/log/opennms /opt/opennms/logs; \
    else \
        dnf -y install ${ONMS_PACKAGES} && \
        rm -rf /opt/opennms/logs \
               /opt/opennms/share && \
        mv /var/opennms /opt/opennms/share && \
        mv /var/log/opennms /opt/opennms/logs; \
    fi && \
    if [[ -n ${ADD_YUM_PACKAGES} ]]; then dnf -y install ${ADD_YUM_PACKAGES}; fi && \
    rm -rf /tmp/rpms /tmp/tarball && \
    dnf clean all && \
    rm -rf /var/cache/yum && \
    rm -rf /opt/opennms/share/rrd \
           /opt/opennms/share/reports \
           /opt/opennms/share/mibs && \
    mkdir -p /opt/opennms-etc-overlay \
             /opt/opennms-jetty-webinf-overlay \
             /opt/opennms-overlay && \
    mkdir -p /opennms-data/rrd \
             /opennms-data/reports \
             /opennms-data/mibs && \
    ln -s /opennms-data/rrd /opt/opennms/share/rrd && \
    ln -s /opennms-data/reports /opt/opennms/share/reports && \
    ln -s /opennms-data/mibs /opt/opennms/share/mibs && \
    chown 10001:10001 -R /opt/opennms \
                         /opennms-data \
                         /opt/opennms-overlay \
                         /opt/opennms-etc-overlay \
                         /opt/opennms-jetty-webinf-overlay && \
    chgrp -R 0 /opt/opennms \
               /opennms-data \
               /opt/opennms-overlay \
               /opt/opennms-etc-overlay \
               /opt/opennms-jetty-webinf-overlay && \
    chmod -R g=u /opt/opennms \
                 /opennms-data \
                 /opt/opennms-overlay \
                 /opt/opennms-etc-overlay \
                 /opt/opennms-jetty-webinf-overlay

# Add templates replaced at runtime and entrypoint
COPY --chown=10001:0 ./container-fs/confd /etc/confd
COPY --chown=10001:0 ./container-fs/entrypoint.sh /

# Arguments for labels should not invalidate caches
ARG BUILD_DATE="1970-01-01T00:00:00+0000"
ARG VERSION
ARG SOURCE
ARG REVISION
ARG BUILD_JOB_ID
ARG BUILD_NUMBER
ARG BUILD_URL
ARG BUILD_BRANCH

LABEL org.opencontainers.image.created="${BUILD_DATE}" \
      org.opencontainers.image.title="OpenNMS Horizon ${VERSION}" \
      org.opencontainers.image.source="${SOURCE}" \
      org.opencontainers.image.revision="${REVISION}" \
      org.opencontainers.image.version="${VERSION}" \
      org.opencontainers.image.vendor="The OpenNMS Group, Inc." \
      org.opencontainers.image.authors="OpenNMS Community" \
      org.opencontainers.image.licenses="AGPL-3.0" \
      org.opennms.image.base="${BASE_IMAGE}:${BASE_IMAGE_VERSION}" \
      org.opennme.cicd.jobid="${BUILD_JOB_ID}" \
      org.opennms.cicd.buildnumber="${BUILD_NUMBER}" \
      org.opennms.cicd.buildurl="${BUILD_URL}" \
      org.opennms.cicd.branch="${BUILD_BRANCH}"

WORKDIR /opt/opennms

### Containers should NOT run as root as a good practice
USER 10001

ENTRYPOINT [ "/entrypoint.sh" ]

STOPSIGNAL SIGTERM

CMD [ "-h" ]

### Runtime information and not relevant at build time
ENV JAVA_OPTS="-Xmx1024m -XX:MaxMetaspaceSize=512m"

# Volumes for storing data outside of the container
VOLUME [ "/opt/opennms/etc", "/opt/opennms-etc-overlay", "/opennms-data" ]

##------------------------------------------------------------------------------
## EXPOSED PORTS
##------------------------------------------------------------------------------
## -- OpenNMS HTTP        8980/TCP
## -- OpenNMS JMX        18980/TCP
## -- OpenNMS KARAF RMI   1099/TCP
## -- OpenNMS KARAF SSH   8101/TCP
## -- OpenNMS MQ         61616/TCP
## -- OpenNMS Eventd      5817/TCP
## -- SNMP Trapd          1162/UDP
## -- Syslog Receiver    10514/UDP
EXPOSE 8980 8101 1162/udp 10514/udp<|MERGE_RESOLUTION|>--- conflicted
+++ resolved
@@ -43,11 +43,7 @@
 FROM horizon-base
 
 # A default which installs the required OpenNMS Horizon packages
-<<<<<<< HEAD
 ARG ONMS_PACKAGES="meridian-core meridian-webapp-jetty meridian-webapp-remoting"
-=======
-ARG ONMS_PACKAGES="meridian-core meridian-webapp-jetty"
->>>>>>> 9057c9b0
 
 # Allow to install optional packages via YUM
 ARG ADD_YUM_PACKAGES
