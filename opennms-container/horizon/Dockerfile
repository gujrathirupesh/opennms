##
# Use Java base image and setup required RPMS as cacheable image.
##
ARG BASE_IMAGE="opennms/openjdk"
ARG BASE_IMAGE_VERSION="11.0.5.10-b3108"

FROM ${BASE_IMAGE}:${BASE_IMAGE_VERSION} as meridian-base

ARG REQUIRED_RPMS="rrdtool jrrd2 jicmp jicmp6 R-core rsync perl-XML-Twig perl-libwww-perl jq"

ARG REPO_KEY_URL="https://yum.opennms.org/OPENNMS-GPG-KEY"
ARG REPO_RPM="https://yum.opennms.org/repofiles/opennms-repo-stable-rhel8.noarch.rpm"

ARG CONFD_VERSION="0.16.0"
ARG CONFD_URL="https://github.com/kelseyhightower/confd/releases/download/v${CONFD_VERSION}/confd-${CONFD_VERSION}-linux-amd64"

SHELL ["/bin/bash", "-c"]

# Collect generic steps in a layer for caching
RUN curl --retry 5 --fail -L ${CONFD_URL} -o /usr/bin/confd && \
    chmod +x /usr/bin/confd

RUN dnf -y install dnf-plugins-core && \
    dnf config-manager --set-enabled PowerTools && \
    rpm --import "${REPO_KEY_URL}" && \
    dnf -y install epel-release && \
    dnf -y install "${REPO_RPM}" && \
    dnf -y install ${REQUIRED_RPMS} && \
    dnf clean all && \
    rm -rf /var/cache/yum

# Allow to send ICMP messages as non-root user
RUN setcap cap_net_raw+ep ${JAVA_HOME}/bin/java && \
    echo ${JAVA_HOME}/lib/jli > /etc/ld.so.conf.d/java-latest.conf && \
    ldconfig

# Create OpenNMS user with a specific group ID
RUN groupadd -g 10001 opennms && \
    adduser -u 10001 -g 10001 -d /opt/opennms -s /usr/bin/bash opennms
##
# Install and setup OpenNMS RPMS
##
FROM meridian-base

<<<<<<< HEAD
# A default which installs the required OpenNMS Meridian packages
=======
# A default which installs the required OpenNMS Horizon packages
>>>>>>> 8b2ad662
ARG ONMS_PACKAGES="meridian-core meridian-webapp-jetty meridian-webapp-remoting meridian-webapp-hawtio"

# Allow to install optional packages via YUM
ARG ADD_YUM_PACKAGES

COPY ./rpms /tmp/rpms
COPY ./tarball /tmp/tarball

SHELL ["/bin/bash", "-c"]

# Install repositories, system and OpenNMS packages and do some cleanup
# 1. Try to install from tarball
# 2. Try to install from local RPMS
# 3. Try to install from public yum repository
#
# To avoid different behavior, between a RPM or tarball installation,
# the directory structure is unified, the links for /opt/opennms/share
# and /opt/opennms/logs introduced by RPM installs are removed.
RUN if [[ "$(ls -1 /tmp/tarball/*.tar.gz 2>/dev/null | wc -l)" != 0 ]]; then \
        mkdir -p /opt/opennms && tar xzf /tmp/tarball/opennms-*.tar.gz -C /opt/opennms && \
        cp -r /opt/opennms/etc /opt/opennms/share/etc-pristine; \
    elif [[ "$(ls -1 /tmp/rpms/*.rpm 2>/dev/null | wc -l)" != 0 ]]; then \
        dnf -y install /tmp/rpms/*.rpm && \
        rm -rf /opt/opennms/logs \
               /opt/opennms/share && \
        mv /var/opennms /opt/opennms/share && \
        mv /var/log/opennms /opt/opennms/logs; \
    else \
        dnf -y install ${ONMS_PACKAGES} && \
        rm -rf /opt/opennms/logs \
               /opt/opennms/share && \
        mv /var/opennms /opt/opennms/share && \
        mv /var/log/opennms /opt/opennms/logs; \
    fi && \
    if [[ -n ${ADD_YUM_PACKAGES} ]]; then dnf -y install ${ADD_YUM_PACKAGES}; fi && \
    rm -rf /tmp/rpms /tmp/tarball && \
    dnf clean all && \
    rm -rf /var/cache/yum && \
    rm -rf /opt/opennms/share/rrd \
           /opt/opennms/share/reports \
           /opt/opennms/share/mibs && \
    mkdir -p /opt/opennms-etc-overlay \
             /opt/opennms-jetty-webinf-overlay \
             /opt/opennms-overlay && \
    mkdir -p /opennms-data/rrd \
             /opennms-data/reports \
             /opennms-data/mibs && \
    ln -s /opennms-data/rrd /opt/opennms/share/rrd && \
    ln -s /opennms-data/reports /opt/opennms/share/reports && \
    ln -s /opennms-data/mibs /opt/opennms/share/mibs && \
    chown 10001:10001 -R /opt/opennms \
                         /opennms-data \
                         /opt/opennms-overlay \
                         /opt/opennms-etc-overlay \
                         /opt/opennms-jetty-webinf-overlay && \
    chgrp -R 0 /opt/opennms \
               /opennms-data \
               /opt/opennms-overlay \
               /opt/opennms-etc-overlay \
               /opt/opennms-jetty-webinf-overlay && \
    chmod -R g=u /opt/opennms \
                 /opennms-data \
                 /opt/opennms-overlay \
                 /opt/opennms-etc-overlay \
                 /opt/opennms-jetty-webinf-overlay

# Add templates replaced at runtime and entrypoint
COPY --chown=10001:0 ./container-fs/confd /etc/confd
COPY --chown=10001:0 ./container-fs/entrypoint.sh /

# Arguments for labels should not invalidate caches
ARG BUILD_DATE="1970-01-01T00:00:00+0000"
ARG VERSION
ARG SOURCE
ARG REVISION
ARG BUILD_JOB_ID
ARG BUILD_NUMBER
ARG BUILD_URL
ARG BUILD_BRANCH

LABEL org.opencontainers.image.created="${BUILD_DATE}" \
      org.opencontainers.image.title="OpenNMS Meridian ${VERSION}" \
      org.opencontainers.image.source="${SOURCE}" \
      org.opencontainers.image.revision="${REVISION}" \
      org.opencontainers.image.version="${VERSION}" \
      org.opencontainers.image.vendor="The OpenNMS Group, Inc." \
      org.opencontainers.image.authors="OpenNMS Community" \
      org.opencontainers.image.licenses="AGPL-3.0" \
      org.opennms.image.base="${BASE_IMAGE}:${BASE_IMAGE_VERSION}" \
      org.opennme.cicd.jobid="${BUILD_JOB_ID}" \
      org.opennms.cicd.buildnumber="${BUILD_NUMBER}" \
      org.opennms.cicd.buildurl="${BUILD_URL}" \
      org.opennms.cicd.branch="${BUILD_BRANCH}"

WORKDIR /opt/opennms

### Containers should NOT run as root as a good practice
USER 10001

ENTRYPOINT [ "/entrypoint.sh" ]

STOPSIGNAL SIGTERM

CMD [ "-h" ]

### Runtime information and not relevant at build time
ENV JAVA_OPTS="-Xmx1024m -XX:MaxMetaspaceSize=512m"

# Volumes for storing data outside of the container
VOLUME [ "/opt/opennms/etc", "/opt/opennms-etc-overlay", "/opennms-data" ]

##------------------------------------------------------------------------------
## EXPOSED PORTS
##------------------------------------------------------------------------------
## -- OpenNMS HTTP        8980/TCP
## -- OpenNMS JMX        18980/TCP
## -- OpenNMS KARAF RMI   1099/TCP
## -- OpenNMS KARAF SSH   8101/TCP
## -- OpenNMS MQ         61616/TCP
## -- OpenNMS Eventd      5817/TCP
## -- SNMP Trapd          1162/UDP
## -- Syslog Receiver    10514/UDP
EXPOSE 8980 8101 1162/udp 10514/udp<|MERGE_RESOLUTION|>--- conflicted
+++ resolved
@@ -42,11 +42,7 @@
 ##
 FROM meridian-base
 
-<<<<<<< HEAD
 # A default which installs the required OpenNMS Meridian packages
-=======
-# A default which installs the required OpenNMS Horizon packages
->>>>>>> 8b2ad662
 ARG ONMS_PACKAGES="meridian-core meridian-webapp-jetty meridian-webapp-remoting meridian-webapp-hawtio"
 
 # Allow to install optional packages via YUM
