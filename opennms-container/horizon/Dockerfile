--- conflicted
+++ resolved
@@ -2,11 +2,7 @@
 # Use Java base image and setup required RPMS as cacheable image.
 ##
 ARG BASE_IMAGE="opennms/openjdk"
-<<<<<<< HEAD
-ARG BASE_IMAGE_VERSION="11.0.9.11-b5706"
-=======
 ARG BASE_IMAGE_VERSION="11.0.14_9-b8084"
->>>>>>> d7f13d16
 
 FROM ${BASE_IMAGE}:${BASE_IMAGE_VERSION} as horizon-base
 
