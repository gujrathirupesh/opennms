#!/bin/bash

export ALEC_VERSION="latest"
export CLOUD_VERSION="latest"
export CORTEX_VERSION="latest"
export VELOCLOUD_VERSION="latest"
<<<<<<< HEAD
#export DEPLOY_FOLDER="/usr/share/opennms/deploy" 
=======

>>>>>>> 4dad9e73
export DEPLOY_FOLDER="/opt/usr-plugins"

mkdir $DEPLOY_FOLDER 

apt-get update
apt-get install -y python3-pip wget curl jq
pip3 install --upgrade cloudsmith-cli 

mkdir ~/test
cd ~/test || exit
artifact_urls=$(cloudsmith list packages --query="opennms-alec-plugin version:$ALEC_VERSION format:deb" opennms/common -F json  | jq -r '.data[].cdn_url')
for url in $artifact_urls; do 
 wget "$url"
done
dpkg-deb -R *-alec-plugin_*_all.deb ./
find . -name '*.kar' -exec mv {} $DEPLOY_FOLDER \;

cd ~/ || exit
rm -rf test
mkdir ~/test
cd ~/test || exit

artifact_urls=$(cloudsmith list packages --query="opennms-plugin-cloud version:$CLOUD_VERSION format:deb" opennms/common -F json  | jq -r '.data[].cdn_url')
for url in $artifact_urls; do
    wget "$url"
done
dpkg-deb -R *-plugin-cloud_*_all.deb ./
find . -name '*.kar' -exec mv {} $DEPLOY_FOLDER \;

cd ..
rm -r test

cd $DEPLOY_FOLDER || exit 
if [ $CORTEX_VERSION == "latest" ]
then
<<<<<<< HEAD
 curls=$(curl --silent https://api.github.com/repos/OpenNMS/opennms-cortex-tss-plugin/releases | jq -r '.[0].assets[0].browser_download_url')
else
 curls=$(curl --silent https://api.github.com/repos/OpenNMS/opennms-cortex-tss-plugin/releases | jq -r '.[] | select(.tag_name=="$CORTEX_VERSION") | .assets[0].browser_download_url')
fi
if [ -z "$curls" ]; then
 for url in $curls; do
    wget "$url"
 done
fi

cd $DEPLOY_FOLDER || exit 
if [ $VELOCLOUD_VERSION == "latest" ]
then
 vurls=$(curl --silent https://api.github.com/repos/OpenNMS/opennms-velocloud-plugin/releases | jq -r '.[0].assets[0].browser_download_url')
else
 vurls=$(curl --silent https://api.github.com/repos/OpenNMS/opennms-velocloud-plugin/releases | jq -r '.[] | select(.tag_name=="$VELOCLOUD_VERSION") | .assets[0].browser_download_url')
fi
if [ -z "$vurls"  ]; then
 for url in $vurls; do
=======
 artifact_urls=$(curl --silent https://api.github.com/repos/OpenNMS/opennms-cortex-tss-plugin/releases | jq -r '.[0].assets[0].browser_download_url')
else
 artifact_urls=$(curl --silent https://api.github.com/repos/OpenNMS/opennms-cortex-tss-plugin/releases | jq -r '.[] | select(.tag_name=="$CORTEX_VERSION") | .assets[0].browser_download_url')
fi
if [ -z "$artifact_urls" ]; then
 for url in $artifact_urls; do
    wget "$url"
 done
fi

cd $DEPLOY_FOLDER || exit 
if [ $VELOCLOUD_VERSION == "latest" ]
then
 artifact_urls=$(curl --silent https://api.github.com/repos/OpenNMS/opennms-velocloud-plugin/releases | jq -r '.[0].assets[0].browser_download_url')
else
 artifact_urls=$(curl --silent https://api.github.com/repos/OpenNMS/opennms-velocloud-plugin/releases | jq -r '.[] | select(.tag_name=="$VELOCLOUD_VERSION") | .assets[0].browser_download_url')
fi
if [ -z "$artifact_urls"  ]; then
 for url in $artifact_urls; do
>>>>>>> 4dad9e73
    wget "$url"
 done
fi<|MERGE_RESOLUTION|>--- conflicted
+++ resolved
@@ -4,11 +4,6 @@
 export CLOUD_VERSION="latest"
 export CORTEX_VERSION="latest"
 export VELOCLOUD_VERSION="latest"
-<<<<<<< HEAD
-#export DEPLOY_FOLDER="/usr/share/opennms/deploy" 
-=======
-
->>>>>>> 4dad9e73
 export DEPLOY_FOLDER="/opt/usr-plugins"
 
 mkdir $DEPLOY_FOLDER 
@@ -44,27 +39,6 @@
 cd $DEPLOY_FOLDER || exit 
 if [ $CORTEX_VERSION == "latest" ]
 then
-<<<<<<< HEAD
- curls=$(curl --silent https://api.github.com/repos/OpenNMS/opennms-cortex-tss-plugin/releases | jq -r '.[0].assets[0].browser_download_url')
-else
- curls=$(curl --silent https://api.github.com/repos/OpenNMS/opennms-cortex-tss-plugin/releases | jq -r '.[] | select(.tag_name=="$CORTEX_VERSION") | .assets[0].browser_download_url')
-fi
-if [ -z "$curls" ]; then
- for url in $curls; do
-    wget "$url"
- done
-fi
-
-cd $DEPLOY_FOLDER || exit 
-if [ $VELOCLOUD_VERSION == "latest" ]
-then
- vurls=$(curl --silent https://api.github.com/repos/OpenNMS/opennms-velocloud-plugin/releases | jq -r '.[0].assets[0].browser_download_url')
-else
- vurls=$(curl --silent https://api.github.com/repos/OpenNMS/opennms-velocloud-plugin/releases | jq -r '.[] | select(.tag_name=="$VELOCLOUD_VERSION") | .assets[0].browser_download_url')
-fi
-if [ -z "$vurls"  ]; then
- for url in $vurls; do
-=======
  artifact_urls=$(curl --silent https://api.github.com/repos/OpenNMS/opennms-cortex-tss-plugin/releases | jq -r '.[0].assets[0].browser_download_url')
 else
  artifact_urls=$(curl --silent https://api.github.com/repos/OpenNMS/opennms-cortex-tss-plugin/releases | jq -r '.[] | select(.tag_name=="$CORTEX_VERSION") | .assets[0].browser_download_url')
@@ -84,7 +58,6 @@
 fi
 if [ -z "$artifact_urls"  ]; then
  for url in $artifact_urls; do
->>>>>>> 4dad9e73
     wget "$url"
  done
 fi