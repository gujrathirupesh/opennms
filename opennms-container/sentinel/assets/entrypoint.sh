--- conflicted
+++ resolved
@@ -72,11 +72,7 @@
 
     if [ ! -f ${SENTINEL_HOME}/etc/configured ]; then
         # Create SSH Key-Pair to use with the Karaf Shell
-<<<<<<< HEAD
-        RUN mkdir -p "${SENTINEL_HOME}/.ssh" && \
-=======
         mkdir -p "${SENTINEL_HOME}/.ssh" && \
->>>>>>> dc52ac67
             chmod 700 "${SENTINEL_HOME}/.ssh" && \
             ssh-keygen -t rsa -f "${SENTINEL_HOME}/.ssh/id_rsa" -q -N "" && \
             echo "sentinel=$(cat "${SENTINEL_HOME}/.ssh/id_rsa.pub" | awk '{print $2}'),viewer" > "${SENTINEL_HOME}/etc/keys.properties" && \
