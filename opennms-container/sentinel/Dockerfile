##
# Use Java base image and setup required DEBS as cacheable image.
##
<<<<<<< HEAD
ARG BASE_IMAGE="opennms/deploy-base:jre-2.0.4.b161"
=======
ARG BASE_IMAGE="opennms/deploy-base:jre-2.0.6.b165"
>>>>>>> dc52ac67

FROM ${BASE_IMAGE} as sentinel-base

ADD --chown=10001:10001 ./tarball-root/ /usr/share/sentinel/

ARG REQUIRED_DEBS="hostname wget gettext openssh-client"

ARG REPO_KEY_URL="https://debian.opennms.org/OPENNMS-GPG-KEY"

SHELL ["/bin/bash", "-c"]

# Prevent prompts
ENV DEBIAN_FRONTEND=noninteractive

# Collect generic steps in a layer for caching
# import keys & install required debs
RUN apt-get update && \
    apt-get --no-install-recommends install -yq gnupg ca-certificates && \
    curl -fsSL ${REPO_KEY_URL} | apt-key add && \
    apt-get --no-install-recommends install -yq ${REQUIRED_DEBS} && \
    apt-get -y autoclean && \
    apt-get -y clean && \
    rm -rf /var/cache/apt

# get any security updates for the base system
RUN grep security /etc/apt/sources.list > /etc/apt/security.sources.list && \
    apt update -o Dir::Etc::SourceList=/etc/apt/security.sources.list && \
    apt -y -u -o Dir::Etc::SourceList=/etc/apt/security.sources.list full-upgrade && \
    apt clean && \
    rm -rf /var/cache/apt /etc/apt/security.sources.list

##
# Install and setup OpenNMS Sentinel
##
FROM sentinel-base

SHELL ["/bin/bash", "-c"]

# Create Sentinel user with a specific group ID
RUN groupadd -g 10001 sentinel && \
    useradd \
      --system \
      --uid 10001 \
      --gid 10001 \
      --home-dir /usr/share/sentinel \
      --no-create-home \
      --shell /usr/bin/bash \
      sentinel

# we want these to break the caching so yum will re-install now that
# we're not copying DEBs into /tmp/debs by default
ARG BUILD_DATE="1970-01-01T00:00:00+0000"
ARG REVISION
ARG ADD_DEB_PACKAGES

RUN id sentinel
RUN  getent group sentinel
RUN  getent passwd sentinel

# Install any spare packages and create some compatibility links
RUN if [[ -n "${ADD_DEB_PACKAGES}" ]]; then \
        apt-get --no-install-recommends install -yq ${ADD_DEB_PACKAGES}; \
    fi && \
    install -d -g 10001 -o 10001 -m 755 \
        /var/lib/sentinel \
        /usr/share/sentinel/data/{log,tmp} && \
    ln -s /usr/share/sentinel/data /var/lib/sentinel/data && \
    ln -s /usr/share/sentinel/deploy /var/lib/sentinel/deploy && \
    ln -s /usr/share/sentinel/etc /etc/sentinel && \
    chown 10001:10001 /var/lib/sentinel/* && \
    ln -s /usr/share/sentinel /opt/sentinel

COPY ./assets/* /

# Allow to send ICMP messages as non-root user
RUN setcap cap_net_raw+ep ${JAVA_HOME}/bin/java && \
    echo ${JAVA_HOME}/lib/jli > /etc/ld.so.conf.d/java-latest.conf && \
    ldconfig

VOLUME [ "/usr/share/sentinel/deploy", "/usr/share/sentinel/etc", "/usr/share/sentinel/data" ]

WORKDIR /usr/share/sentinel

### Containers should NOT run as root as a good practice
USER 10001

ENTRYPOINT [ "/entrypoint.sh" ]

STOPSIGNAL SIGTERM

CMD [ "-f" ]

# Arguments for labels should not invalidate caches
ARG VERSION
ARG SOURCE
ARG BUILD_JOB_ID
ARG BUILD_NUMBER
ARG BUILD_URL
ARG BUILD_BRANCH

LABEL org.opencontainers.image.created="${BUILD_DATE}" \
      org.opencontainers.image.title="OpenNMS Sentinel ${VERSION}" \
      org.opencontainers.image.source="${SOURCE}" \
      org.opencontainers.image.revision="${REVISION}" \
      org.opencontainers.image.version="${VERSION}" \
      org.opencontainers.image.vendor="The OpenNMS Group, Inc." \
      org.opencontainers.image.authors="OpenNMS Community" \
      org.opencontainers.image.licenses="AGPL-3.0" \
      org.opennms.image.base="${BASE_IMAGE}" \
      org.opennme.cicd.jobid="${BUILD_JOB_ID}" \
      org.opennms.cicd.buildnumber="${BUILD_NUMBER}" \
      org.opennms.cicd.buildurl="${BUILD_URL}" \
      org.opennms.cicd.branch="${BUILD_BRANCH}"

### Runtime information and not relevant at build time

# TODO MVR SENTINEL_LOCATION is not used at the moment
ENV SENTINEL_HOME="/usr/share/sentinel" \
    SENTINEL_ID="" \
    SENTINEL_LOCATION="SENTINEL" \
    OPENNMS_BROKER_URL="tcp://127.0.0.1:61616" \
    OPENNMS_HTTP_USER="minion" \
    OPENNMS_HTTP_PASS="minion" \
    OPENNMS_BROKER_USER="minion" \
    OPENNMS_BROKER_PASS="minion" \
    POSTGRES_HOST="localhost" \
    POSTGRES_PORT="5432" \
    POSTGRES_USER="postgres" \
    POSTGRES_PASSWORD="" \
    POSTGRES_DB="opennms"

##------------------------------------------------------------------------------
## EXPOSED PORTS
##------------------------------------------------------------------------------
## -- Sentinel Karaf Debug 5005/TCP
## -- Sentinel KARAF SSH   8301/TCP

EXPOSE 8301<|MERGE_RESOLUTION|>--- conflicted
+++ resolved
@@ -1,11 +1,7 @@
 ##
 # Use Java base image and setup required DEBS as cacheable image.
 ##
-<<<<<<< HEAD
-ARG BASE_IMAGE="opennms/deploy-base:jre-2.0.4.b161"
-=======
 ARG BASE_IMAGE="opennms/deploy-base:jre-2.0.6.b165"
->>>>>>> dc52ac67
 
 FROM ${BASE_IMAGE} as sentinel-base
 
@@ -47,13 +43,13 @@
 # Create Sentinel user with a specific group ID
 RUN groupadd -g 10001 sentinel && \
     useradd \
-      --system \
-      --uid 10001 \
-      --gid 10001 \
-      --home-dir /usr/share/sentinel \
-      --no-create-home \
-      --shell /usr/bin/bash \
-      sentinel
+    --system \
+    --uid 10001 \
+    --gid 10001 \
+    --home-dir /usr/share/sentinel \
+    --no-create-home \
+    --shell /usr/bin/bash \
+    sentinel
 
 # we want these to break the caching so yum will re-install now that
 # we're not copying DEBs into /tmp/debs by default
@@ -67,11 +63,11 @@
 
 # Install any spare packages and create some compatibility links
 RUN if [[ -n "${ADD_DEB_PACKAGES}" ]]; then \
-        apt-get --no-install-recommends install -yq ${ADD_DEB_PACKAGES}; \
+    apt-get --no-install-recommends install -yq ${ADD_DEB_PACKAGES}; \
     fi && \
     install -d -g 10001 -o 10001 -m 755 \
-        /var/lib/sentinel \
-        /usr/share/sentinel/data/{log,tmp} && \
+    /var/lib/sentinel \
+    /usr/share/sentinel/data/{log,tmp} && \
     ln -s /usr/share/sentinel/data /var/lib/sentinel/data && \
     ln -s /usr/share/sentinel/deploy /var/lib/sentinel/deploy && \
     ln -s /usr/share/sentinel/etc /etc/sentinel && \
@@ -107,18 +103,18 @@
 ARG BUILD_BRANCH
 
 LABEL org.opencontainers.image.created="${BUILD_DATE}" \
-      org.opencontainers.image.title="OpenNMS Sentinel ${VERSION}" \
-      org.opencontainers.image.source="${SOURCE}" \
-      org.opencontainers.image.revision="${REVISION}" \
-      org.opencontainers.image.version="${VERSION}" \
-      org.opencontainers.image.vendor="The OpenNMS Group, Inc." \
-      org.opencontainers.image.authors="OpenNMS Community" \
-      org.opencontainers.image.licenses="AGPL-3.0" \
-      org.opennms.image.base="${BASE_IMAGE}" \
-      org.opennme.cicd.jobid="${BUILD_JOB_ID}" \
-      org.opennms.cicd.buildnumber="${BUILD_NUMBER}" \
-      org.opennms.cicd.buildurl="${BUILD_URL}" \
-      org.opennms.cicd.branch="${BUILD_BRANCH}"
+    org.opencontainers.image.title="OpenNMS Sentinel ${VERSION}" \
+    org.opencontainers.image.source="${SOURCE}" \
+    org.opencontainers.image.revision="${REVISION}" \
+    org.opencontainers.image.version="${VERSION}" \
+    org.opencontainers.image.vendor="The OpenNMS Group, Inc." \
+    org.opencontainers.image.authors="OpenNMS Community" \
+    org.opencontainers.image.licenses="AGPL-3.0" \
+    org.opennms.image.base="${BASE_IMAGE}" \
+    org.opennme.cicd.jobid="${BUILD_JOB_ID}" \
+    org.opennms.cicd.buildnumber="${BUILD_NUMBER}" \
+    org.opennms.cicd.buildurl="${BUILD_URL}" \
+    org.opennms.cicd.branch="${BUILD_BRANCH}"
 
 ### Runtime information and not relevant at build time
 
