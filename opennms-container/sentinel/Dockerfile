--- conflicted
+++ resolved
@@ -28,14 +28,6 @@
 RUN groupadd -g 10001 sentinel && \
     adduser --uid 10001 --gid 10001 --home /usr/share/sentinel --shell /usr/bin/bash sentinel
 
-<<<<<<< HEAD
-# Create SSH Key-Pair to use with the Karaf Shell
-RUN mkdir /usr/share/sentinel/.ssh && \
-    chmod 700 /usr/share/sentinel/.ssh && \
-    ssh-keygen -t rsa -f /usr/share/sentinel/.ssh/id_rsa -q -N ""
-
-=======
->>>>>>> 24b8409a
 ##
 # Install and setup OpenNMS Sentinel DEBS
 ##
@@ -77,7 +69,6 @@
         echo "installing remote DEBs from stable" && \
         apt-get install -yq ${SENTINEL_PACKAGES}; \
     fi && \
-<<<<<<< HEAD
     if [[ -n ${ADD_DEB_PACKAGES} ]]; then apt-get install -yq ${ADD_DEB_PACKAGES}; fi && \
     rm -rf /tmp/debs && \
     apt-get autoclean && \
@@ -90,23 +81,10 @@
     ln -s /usr/share/sentinel/deploy /var/lib/sentinel/deploy && \
     ln -s /usr/share/sentinel/etc /etc/sentinel && \
     mkdir -p /usr/share/sentinel/data/{log,tmp} && \
-    echo sentinel=$(cat /usr/share/sentinel/.ssh/id_rsa.pub | awk '{print $2}'),viewer > /usr/share/sentinel/etc/keys.properties && \
-    echo "_g_\\:admingroup = group,admin,manager,viewer,systembundles,ssh" >> /usr/share/sentinel/etc/keys.properties && \
     chown 10001:10001 -R /usr/share/sentinel /var/lib/sentinel && \
     chgrp -R 0 /usr/share/sentinel && \
     chmod -R g=u /usr/share/sentinel && \
-    chmod 600 /usr/share/sentinel/.ssh/id_rsa && \
     ln -s /usr/share/sentinel /opt/sentinel
-=======
-    if [[ -n ${ADD_YUM_PACKAGES} ]]; then dnf -y install ${ADD_YUM_PACKAGES}; fi && \
-    rm -rf /tmp/rpms && \
-    dnf clean all && \
-    rm -rf /var/cache/yum && \
-    mkdir -p /opt/sentinel/data/{log,tmp} && \
-    chown 10001:10001 -R /opt/sentinel && \
-    chgrp -R 0 /opt/sentinel && \
-    chmod -R g=u /opt/sentinel
->>>>>>> 24b8409a
 
 COPY ./assets/* /
 
