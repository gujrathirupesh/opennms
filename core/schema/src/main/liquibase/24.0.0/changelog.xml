--- conflicted
+++ resolved
@@ -401,7 +401,6 @@
 
   </changeSet>
 
-<<<<<<< HEAD
   <changeSet author="jwhite" id="24.0.0-user-defined-links">
     <createTable tableName="user_defined_links" >
       <column name="id" type="integer">
@@ -434,7 +433,6 @@
                              onDelete="CASCADE"/>
   </changeSet>
 
-=======
   <changeSet author="cpape" id="24.0.0-node-metadata-on-delete-cascade">
     <dropForeignKeyConstraint baseTableName="node_metadata" constraintName="fk_node_metadata_id"/>
     <addForeignKeyConstraint constraintName="fk_node_metadata_id"
@@ -451,5 +449,5 @@
                              baseTableName="ifservices_metadata" baseColumnNames="id"
                              referencedTableName="ifservices" referencedColumnNames="id" onDelete="CASCADE"/>
   </changeSet>
->>>>>>> f905ea70
+
 </databaseChangeLog>