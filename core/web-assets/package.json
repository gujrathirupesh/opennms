{
    "name": "opennms-core-web-assets",
    "version": "29.0.6-SNAPSHOT",
    "description": "JavaScript Web Components for OpenNMS",
    "license": "AGPL-3.0",
    "repository": {
        "type": "git",
        "url": "http://github.com/OpenNMS/opennms.git"
    },
    "devDependencies": {
        "@babel/cli": "^7.16.0",
        "@babel/core": "^7.16.5",
        "@babel/plugin-proposal-async-generator-functions": "^7.16.5",
        "@babel/plugin-proposal-class-properties": "^7.16.5",
        "@babel/plugin-proposal-object-rest-spread": "^7.16.5",
        "@babel/plugin-transform-destructuring": "^7.16.5",
        "@babel/plugin-transform-for-of": "^7.16.5",
        "@babel/plugin-transform-modules-commonjs": "^7.16.5",
        "@babel/plugin-transform-regenerator": "^7.16.5",
        "@babel/plugin-transform-runtime": "^7.16.5",
        "@babel/polyfill": "^7.12.1",
        "@babel/preset-env": "^7.16.5",
        "@babel/preset-typescript": "^7.16.5",
        "@rangerrick/moment-javaformat": "^2.0.1",
        "@types/jest": "^27.0.3",
        "@types/lodash": "^4.14.141",
        "@typescript-eslint/eslint-plugin": "^2.3.2",
        "@typescript-eslint/parser": "^2.3.2",
        "angular-mocks": "~1.5.11",
        "assets-webpack-plugin": "^3.9.10",
        "autoprefixer": "^9.6.1",
        "babel-core": "^7.0.0-bridge.0",
        "babel-eslint": "^10.1.0",
        "babel-loader": "^8.2.3",
        "babel-plugin-angularjs-annotate": "^0.10.0",
        "babel-plugin-module-resolver": "^4.1.0",
        "babel-preset-es2015-nostrict": "^6.6.2",
        "cache-loader": "^4.1.0",
        "copy-webpack-plugin": "^6.4.1",
        "css-loader": "^3.2.0",
        "cssnano": "^4.1.10",
        "eslint": "^6.8.0",
        "eslint-loader": "^4.0.2",
        "expose-loader": "^0.7.5",
        "extract-text-webpack-plugin": "^4.0.0-beta.0",
        "file": "^0.2.2",
        "file-loader": "^6.2.0",
        "html-loader": "^1.3.2",
        "identity-obj-proxy": "^3.0.0",
        "imports-loader": "^1.2.0",
        "jasmine-core": "^4.0.0",
        "jest": "^24.9.0",
        "lodash.clonedeep": "^4.5.0",
        "main-bower-files": "^2.13.3",
        "moment-timezone": "^0.5.33",
        "ngtemplate-loader": "^2.0.1",
        "parallel-webpack": "^2.6.0",
        "phantomjs-prebuilt": "^2.1.16",
        "postcss-loader": "^3.0.0",
        "prettier": "^2.5.1",
        "sass": "^1.49.8",
        "sass-loader": "^10.2.1",
        "script-loader": "^0.7.2",
        "speed-measure-webpack-plugin": "^1.5.0",
        "string-replace-webpack-plugin": "^0.1.3",
        "style-loader": "^2.0.0",
        "terser-webpack-plugin": "^4.2.3",
        "touch": "^3.1.0",
        "ts-jest": "^24.3.0",
        "typescript": "^4.5.5",
        "webpack": "^4.46.0",
        "webpack-bundle-analyzer": "^3.9.0",
        "webpack-cli": "^3.3.12",
        "yargs": "^14.2.3"
    },
    "dependencies": {
        "@babel/runtime-corejs3": "^7.16.5",
        "angular": "~1.5.11",
        "angular-animate": "~1.5.11",
        "angular-bootstrap-checkbox": "^0.5.0",
        "angular-bootstrap-confirm": "^2.5.1",
        "angular-bootstrap-toggle": "0.4.2",
        "angular-cookies": "~1.5.11",
        "angular-growl-v2": "https://github.com/JanStevens/angular-growl-2#v0.7.9",
        "angular-loading-bar": "^0.9.0",
        "angular-resource": "~1.5.11",
        "angular-route": "~1.5.11",
        "angular-sanitize": "~1.5.11",
        "angular-ui-router": "^1.0.22",
        "angular-ui-sortable": "^0.19.0",
        "backshift": "https://github.com/opennms/backshift.git#v1.2.3",
        "bootbox": "^5.5.2",
        "bootstrap": "~4.6.1",
        "c3": "^0.4.24",
        "core-js": "^3.19.3",
<<<<<<< HEAD
        "cron-parser": "^4.2.1",
        "cross-env": "^6.0.3",
=======
        "cron-parser": "^3.5.0",
        "cross-env": "^7.0.3",
>>>>>>> d965a3fd
        "d3": "^3.5.17",
        "flot": "https://github.com/flot/flot.git#v0.8.3",
        "flot-datatable": "https://github.com/RangerRick/flot-datatable.git#master",
        "flot-legend": "https://github.com/OpenNMS/flot-legend.git#master",
        "flot.axislabels": "https://github.com/RangerRick/flot-axislabels.git#master",
        "flot.navigate": "https://github.com/OpenNMS/flot-navigate.git#master",
        "flot.saveas": "https://github.com/RangerRick/flot-saveas.git#master",
        "font-awesome": "^4.7.0",
        "hash.js": "^1.1.7",
        "holderjs": "^2.9.6",
        "ionicons": "^2.0.1",
        "ip-address": "^6.4.0",
        "jquery": "^3.6.0",
        "jquery-migrate": "^3.3.2",
        "jquery-sparkline": "https://github.com/kapusta/jquery.sparkline#2.1.3",
        "jquery-treegrid": "^0.3.0",
        "jquery-ui": "^1.13.0",
        "jquery-ui-treemap": "https://github.com/RangerRick/jsTreemap#master",
        "jquery.flot.tooltip": "^0.9.0",
        "leaflet": "~1.7.1",
        "leaflet.markercluster": "^1.5.3",
        "moment": "^2.29.1",
        "popper.js": "^1.16.1",
        "regenerator-runtime": "^0.13.9",
        "tempusdominus-bootstrap-4": "^5.1.2",
        "tempusdominus-core": "^5.0.3",
        "ui-bootstrap4": "^3.0.7",
        "ui-select-bs4": "https://github.com/bmontgomery/ui-select#300af1b2b5c8aa94faa3c6d3bb1df4e543d097ae",
        "underscore": "^1.13.1"
    },
    "resolutions": {
        "atob": "^2.1.0",
        "clean-css": "^4.1.11",
        "cryptiles": "^4.1.2",
        "deep-extend": "^0.5.1",
        "extend": "^3.0.2",
        "flot-datatable": "https://github.com/RangerRick/flot-datatable.git#master",
        "flot-legend": "https://github.com/OpenNMS/flot-legend.git#master",
        "fstream": "^1.0.12",
        "hoek": "^5.0.3",
        "jquery": "^3.6.0",
        "js-yaml": "^3.13.1",
        "lodash": "^4.17.5",
        "mixin-deep": "^2.0.1",
        "phantomjs-prebuilt": "^2.1.16",
        "set-value": "^3.0.1",
        "sshpk": "^1.14.1",
        "stringstream": "^1.0.0",
        "tar": "^4.4.13",
        "upath": "^1.2.0"
    },
    "jest": {
        "moduleFileExtensions": [
            "js",
            "ts"
        ],
        "moduleNameMapper": {
            "\\.(css|less)$": "identity-obj-proxy",
            "\\.html$": "<rootDir>/src/test/javascript/__mocks__/htmlLoader.js"
        },
        "transform": {
            "^.+\\.[jt]sx?$": "ts-jest"
        },
        "setupFiles": [
            "<rootDir>/src/test/javascript/__mocks__/beforeTest.js"
        ],
        "moduleDirectories": [
            "./target/dist/assets",
            "./src/main/assets/modules",
            "./src/main/assets/js",
            "./src/main/assets/style",
            "./node_modules"
        ],
        "testPathIgnorePatterns": [
            "<rootDir>/node_modules/",
            "<rootDir>/src/main/",
            "<rootDir>/src/test/java/",
            "<rootDir>/src/test/resources/",
            "<rootDir>/target/"
        ]
    },
    "scripts": {
        "webpack": "cross-env NODE_OPTIONS=--max-old-space-size=4096 webpack --colors --display-error-details --env=development",
        "webpack-release": "cross-env NODE_OPTIONS=--max-old-space-size=4096 webpack --colors --display-error-details --env=production",
        "check-git": "node check-git.js",
        "install-deps": "npm --prefer-offline --no-progress install",
        "build": "npm run check-git && npm run webpack",
        "build-release": "npm run check-git && npm run webpack-release",
        "build-verbose": "npm run check-git && npm run lint && cross-env NODE_OPTIONS=--max-old-space-size=4096 webpack --debug --colors --display-modules --display-chunks --display-error-details --display-origins --display-reasons --env=development",
        "release": "npm run lint && npm run build-release",
        "watch": "nodetouch package.json && cross-env NODE_OPTIONS=--max-old-space-size=4096 webpack --colors --display-error-details --watch --env=development",
        "watch-release": "nodetouch package.json && cross-env NODE_OPTIONS=--max-old-space-size=4096 webpack --colors --display-error-details --watch --env=production",
        "lint": "eslint \"src/**/*.[jt]s\"",
        "maven-test": "jest --all --verbose --useStderr=false --color=false",
        "test": "jest"
    }
}<|MERGE_RESOLUTION|>--- conflicted
+++ resolved
@@ -93,13 +93,8 @@
         "bootstrap": "~4.6.1",
         "c3": "^0.4.24",
         "core-js": "^3.19.3",
-<<<<<<< HEAD
         "cron-parser": "^4.2.1",
-        "cross-env": "^6.0.3",
-=======
-        "cron-parser": "^3.5.0",
         "cross-env": "^7.0.3",
->>>>>>> d965a3fd
         "d3": "^3.5.17",
         "flot": "https://github.com/flot/flot.git#v0.8.3",
         "flot-datatable": "https://github.com/RangerRick/flot-datatable.git#master",
