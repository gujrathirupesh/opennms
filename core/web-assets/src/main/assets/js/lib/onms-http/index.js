--- conflicted
+++ resolved
@@ -13,10 +13,7 @@
                         && (rejection.config.url.startsWith('rest/')
                             || rejection.config.url.startsWith('api/v2/'))
                     ) {
-<<<<<<< HEAD
-=======
                         console.error('Login Required', rejection, rejection.headers); // eslint-disable-line no-console
->>>>>>> 01541ae5
                         $rootScope.$emit('loginRequired');
                     }
                 }
