/*******************************************************************************
 * This file is part of OpenNMS(R).
 *
 * Copyright (C) 2021 The OpenNMS Group, Inc.
 * OpenNMS(R) is Copyright (C) 1999-2021 The OpenNMS Group, Inc.
 *
 * OpenNMS(R) is a registered trademark of The OpenNMS Group, Inc.
 *
 * OpenNMS(R) is free software: you can redistribute it and/or modify
 * it under the terms of the GNU Affero General Public License as published
 * by the Free Software Foundation, either version 3 of the License,
 * or (at your option) any later version.
 *
 * OpenNMS(R) is distributed in the hope that it will be useful,
 * but WITHOUT ANY WARRANTY; without even the implied warranty of
 * MERCHANTABILITY or FITNESS FOR A PARTICULAR PURPOSE.  See the
 * GNU Affero General Public License for more details.
 *
 * You should have received a copy of the GNU Affero General Public License
 * along with OpenNMS(R).  If not, see:
 *      http://www.gnu.org/licenses/
 *
 * For more information contact:
 *     OpenNMS(R) Licensing <license@opennms.org>
 *     http://www.opennms.org/
 *     http://www.opennms.com/
 *******************************************************************************/

package org.opennms.core.ipc.twin.test;

import static com.jayway.awaitility.Awaitility.await;
import static org.hamcrest.Matchers.contains;
import static org.hamcrest.Matchers.empty;
import static org.hamcrest.Matchers.hasItems;
import static org.junit.Assert.assertThat;

import java.io.Closeable;
import java.io.IOException;
import java.util.ArrayList;
import java.util.List;
import java.util.Objects;

import org.junit.After;
import org.junit.Before;
import org.junit.Test;
import org.opennms.core.ipc.twin.api.TwinPublisher;
import org.opennms.core.ipc.twin.api.TwinSubscriber;
import org.opennms.distributed.core.api.MinionIdentity;

public abstract class AbstractTwinBrokerIT {

<<<<<<< HEAD
=======

>>>>>>> 71ad787b
    protected abstract TwinPublisher createPublisher() throws Exception;
    protected abstract TwinSubscriber createSubscriber(final MinionIdentity identity) throws Exception;

    private TwinPublisher publisher;
    private TwinSubscriber subscriber;

    private final MinionIdentity standardIdentity = new MockMinionIdentity("remote");

    @Before
    public void setup() throws Exception {
        this.publisher = this.createPublisher();
        this.subscriber = this.createSubscriber(this.standardIdentity);
    }

    @After
    public void teardown() throws Exception {
        this.subscriber.close();
        this.publisher.close();
    }

    /**
     * Tests that an object can be published and the same object can be received by the subscriber.
     */
    @Test
    public void testPublishSubscribe() throws Exception {
        final var session = this.publisher.register("test", String.class);
        session.publish("Test1");

        final var tracker = Tracker.subscribe(this.subscriber, "test", String.class);

        await().until(tracker::getLog, hasItems("Test1"));
    }

    /**
     * Tests that a publisher can update an object and the subscriber will receives all versions.
     */
    @Test
    public void testUpdates() throws Exception {
        final var session = this.publisher.register("test", String.class);
        session.publish("Test1");

        final var tracker = Tracker.subscribe(this.subscriber, "test", String.class);
        // Ensure Test1 is received.
<<<<<<< HEAD
        await().until(tracker::getLog, contains("Test1"));
=======
        await().until(tracker::getLog, hasItems("Test1"));
>>>>>>> 71ad787b

        session.publish("Test2");
        session.publish("Test3");

        await().until(tracker::getLog, hasItems("Test1", "Test2", "Test3"));
    }

    /**
     * Tests that a subscriber can register before a publisher exists.
     */
    @Test
    public void testSubscribeBeforePublish() throws Exception {
        final var tracker = Tracker.subscribe(this.subscriber, "test", String.class);

        final var session = this.publisher.register("test", String.class);
        session.publish("Test1");
        await().until(tracker::getLog, hasItems("Test1"));
        session.publish("Test2");

        await().until(tracker::getLog, hasItems("Test2"));
    }

    /**
     * Tests that multiple subscriptions exists for the same key.
     */
    @Test
    public void testMultipleSubscription() throws Exception {
        final var tracker1 = Tracker.subscribe(this.subscriber, "test", String.class);

        final var session = this.publisher.register("test", String.class);

        session.publish("Test1");
        await().until(tracker1::getLog, contains("Test1"));

        session.publish("Test2");
        await().until(tracker1::getLog, contains("Test1", "Test2"));

        final var tracker2 = Tracker.subscribe(this.subscriber, "test", String.class);
        await().until(tracker2::getLog, contains("Test2"));

        session.publish("Test3");
        await().until(tracker1::getLog, contains("Test1", "Test2", "Test3"));
        await().until(tracker2::getLog, contains("Test2", "Test3"));
    }

    /**
     * Tests that multiple subscribers get the same update.
     */
    @Test
    public void testMultipleSubscribers() throws Exception {
        final var session = this.publisher.register("test", String.class);

        final var subscriber1 = this.createSubscriber(new MockMinionIdentity("location_a", "minion_1"));
        final var tracker1 = Tracker.subscribe(subscriber1, "test", String.class);
        await().until(tracker1::getLog, empty());

        session.publish("Test1");
        await().until(tracker1::getLog, contains("Test1"));

        session.publish("Test2");
        await().until(tracker1::getLog, contains("Test1", "Test2"));

        final var subscriber2 = this.createSubscriber(new MockMinionIdentity("location_a", "minion_2"));
        final var tracker2 = Tracker.subscribe(subscriber2, "test", String.class);
        await().until(tracker2::getLog, contains("Test2"));

        session.publish("Test3");
        await().until(tracker1::getLog, contains("Test1", "Test2", "Test3"));
        await().until(tracker2::getLog, contains("Test2", "Test3"));

        final var subscriber3 = this.createSubscriber(new MockMinionIdentity("location_b", "minion_3"));
        final var tracker3 = Tracker.subscribe(subscriber3, "test", String.class);
        await().until(tracker3::getLog, contains("Test3"));

        subscriber1.close();
        subscriber2.close();
        subscriber3.close();
    }

    /**
     * Tests that subscription works if publisher gets restarted.
     */
    @Test
    public void testPublisherRestart() throws Exception {
        final var tracker = Tracker.subscribe(this.subscriber, "test", String.class);

        final var session1 = this.publisher.register("test", String.class);
        session1.publish("Test1");
        session1.publish("Test2");

        await().until(tracker::getLog, contains("Test1", "Test2"));

        this.publisher.close();
        this.publisher = this.createPublisher();

        final var session2 = this.publisher.register("test", String.class);
        session2.publish("Test3");

        await().until(tracker::getLog, contains("Test1", "Test2", "Test3"));
    }

    /**
     * Tests that subscription can be closed and reopened.
     */
    @Test
    public void testSubscriberClose() throws Exception {
        final var session = this.publisher.register("test", String.class);
        session.publish("Test1");

        final var tracker1 = Tracker.subscribe(this.subscriber, "test", String.class);
        await().until(tracker1::getLog, contains("Test1"));

        tracker1.close();

        session.publish("Test2");
        session.publish("Test3");

        final var tracker2 = Tracker.subscribe(this.subscriber, "test", String.class);
        await().until(tracker2::getLog, hasItems("Test3"));

        assertThat(tracker1.getLog(), contains("Test1"));
    }

    /**
     * Tests that subscription can be closed before registration.
     */
    @Test
    public void testSubscriberCloseBeforeRegister() throws Exception {
        final var tracker1 = Tracker.subscribe(this.subscriber, "test", String.class);
        tracker1.close();

        final var session = this.publisher.register("test", String.class);
        session.publish("Test1");

        final var tracker2 = Tracker.subscribe(this.subscriber, "test", String.class);
        await().until(tracker2::getLog, contains("Test1"));

        assertThat(tracker1.getLog(), empty());
    }

    public static class Tracker<T> implements Closeable {
        private final List<T> log;
        private final Closeable subscription;

        private Tracker(final List<T> log,
                        final Closeable subscription) {
            this.log = Objects.requireNonNull(log);
            this.subscription = Objects.requireNonNull(subscription);
        }

        public List<T> getLog() {
            return this.log;
        }

        @Override
        public void close() throws IOException {
            this.subscription.close();
        }

        public static <T> Tracker<T> subscribe(final TwinSubscriber subscriber, final String key, final Class<T> clazz) {
            final var log = new ArrayList<T>();
            final var subscription = subscriber.subscribe(key, clazz, log::add);

            return new Tracker<>(log, subscription);
        }
    }
}<|MERGE_RESOLUTION|>--- conflicted
+++ resolved
@@ -49,10 +49,7 @@
 
 public abstract class AbstractTwinBrokerIT {
 
-<<<<<<< HEAD
-=======
-
->>>>>>> 71ad787b
+
     protected abstract TwinPublisher createPublisher() throws Exception;
     protected abstract TwinSubscriber createSubscriber(final MinionIdentity identity) throws Exception;
 
@@ -96,11 +93,7 @@
 
         final var tracker = Tracker.subscribe(this.subscriber, "test", String.class);
         // Ensure Test1 is received.
-<<<<<<< HEAD
-        await().until(tracker::getLog, contains("Test1"));
-=======
         await().until(tracker::getLog, hasItems("Test1"));
->>>>>>> 71ad787b
 
         session.publish("Test2");
         session.publish("Test3");
