--- conflicted
+++ resolved
@@ -33,11 +33,8 @@
 import org.opennms.core.grpc.common.GrpcIpcServer;
 import org.opennms.core.grpc.common.GrpcIpcServerBuilder;
 import org.opennms.core.grpc.common.GrpcIpcUtils;
-<<<<<<< HEAD
-=======
 import org.opennms.core.ipc.twin.api.TwinPublisher;
 import org.opennms.core.ipc.twin.api.TwinSubscriber;
->>>>>>> 71ad787b
 import org.opennms.core.ipc.twin.common.LocalTwinSubscriberImpl;
 import org.opennms.core.ipc.twin.grpc.publisher.GrpcTwinPublisher;
 import org.opennms.core.ipc.twin.grpc.subscriber.GrpcTwinSubscriber;
@@ -81,22 +78,7 @@
         configAdmin = mock(ConfigurationAdmin.class, RETURNS_DEEP_STUBS);
         when(configAdmin.getConfiguration(GrpcIpcUtils.GRPC_SERVER_PID).getProperties()).thenReturn(serverConfig);
         when(configAdmin.getConfiguration(GrpcIpcUtils.GRPC_CLIENT_PID).getProperties()).thenReturn(clientConfig);
-<<<<<<< HEAD
-
-        MinionIdentity minionIdentity = new MockMinionIdentity("remote");
-        twinSubscriber = new GrpcTwinSubscriber(minionIdentity, configAdmin, port);
-        twinSubscriber.start();
-        twinPublisher = new GrpcTwinPublisher(new LocalTwinSubscriberImpl(), configAdmin, port);
-        twinPublisher.start();
-    }
-
-    @After
-    public void destroy() throws IOException {
-        super.destroy();
-    }
-=======
         super.setupAbstract();
     }
 
->>>>>>> 71ad787b
 }