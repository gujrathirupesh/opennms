--- conflicted
+++ resolved
@@ -12,11 +12,7 @@
     <bean id="grpcTwinPublisher" class="org.opennms.core.ipc.twin.grpc.publisher.GrpcTwinPublisher"
           init-method="start" destroy-method="close">
         <argument ref="localTwinSubscriber"/>
-<<<<<<< HEAD
-        <argument ref="configAdmin"/>
-=======
         <argument ref="grpcIpcServer"/>
->>>>>>> 71ad787b
         <argument value="${port}"/>
     </bean>
 
