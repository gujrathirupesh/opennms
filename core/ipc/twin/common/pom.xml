--- conflicted
+++ resolved
@@ -25,8 +25,6 @@
                         <version>1.6.2</version>
                     </extension>
                 </extensions>-->
-<<<<<<< HEAD
-=======
         <!-- Include core protos in the bundle as resources -->
         <resources>
             <resource>
@@ -36,7 +34,6 @@
                 </includes>
             </resource>
         </resources>
->>>>>>> a8c149a9
         <plugins>
            <!-- &lt;!&ndash; Use Antrun plugin to generate sources with protoc &ndash;&gt;
             <plugin>
@@ -84,11 +81,7 @@
                     </instructions>
                 </configuration>
             </plugin>
-<<<<<<< HEAD
-<!--            <plugin>
-=======
             <!--<plugin>
->>>>>>> a8c149a9
                 <groupId>org.xolstice.maven.plugins</groupId>
                 <artifactId>protobuf-maven-plugin</artifactId>
                 <version>0.6.1</version>
