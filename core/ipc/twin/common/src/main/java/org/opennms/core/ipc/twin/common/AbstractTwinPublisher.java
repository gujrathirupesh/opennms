/*******************************************************************************
 * This file is part of OpenNMS(R).
 *
 * Copyright (C) 2021 The OpenNMS Group, Inc.
 * OpenNMS(R) is Copyright (C) 1999-2021 The OpenNMS Group, Inc.
 *
 * OpenNMS(R) is a registered trademark of The OpenNMS Group, Inc.
 *
 * OpenNMS(R) is free software: you can redistribute it and/or modify
 * it under the terms of the GNU Affero General Public License as published
 * by the Free Software Foundation, either version 3 of the License,
 * or (at your option) any later version.
 *
 * OpenNMS(R) is distributed in the hope that it will be useful,
 * but WITHOUT ANY WARRANTY; without even the implied warranty of
 * MERCHANTABILITY or FITNESS FOR A PARTICULAR PURPOSE.  See the
 * GNU Affero General Public License for more details.
 *
 * You should have received a copy of the GNU Affero General Public License
 * along with OpenNMS(R).  If not, see:
 *      http://www.gnu.org/licenses/
 *
 * For more information contact:
 *     OpenNMS(R) Licensing <license@opennms.org>
 *     http://www.opennms.org/
 *     http://www.opennms.com/
 *******************************************************************************/

package org.opennms.core.ipc.twin.common;

import java.io.IOException;
import java.util.Map;
import java.util.Objects;
import java.util.concurrent.ConcurrentHashMap;

import org.opennms.core.ipc.twin.api.TwinPublisher;
import org.opennms.core.ipc.twin.api.TwinSubscriber;
import org.slf4j.Logger;
import org.slf4j.LoggerFactory;

import com.fasterxml.jackson.databind.ObjectMapper;

public abstract class AbstractTwinPublisher implements TwinPublisher {

    private static final Logger LOG = LoggerFactory.getLogger(AbstractTwinPublisher.class);
    private final Map<SessionKey, byte[]> objMap = new ConcurrentHashMap<>();
    protected final ObjectMapper objectMapper = new ObjectMapper();

    private final LocalTwinSubscriber localTwinSubscriber;

    public AbstractTwinPublisher(LocalTwinSubscriber localTwinSubscriber) {
        Objects.requireNonNull(localTwinSubscriber);
        this.localTwinSubscriber = localTwinSubscriber;
    }

    /**
     * @param sinkUpdate Handle sink Update from @{@link AbstractTwinPublisher}.
     */
    protected abstract void handleSinkUpdate(TwinResponseBean sinkUpdate);

    @Override
    public <T> Session<T> register(String key, Class<T> clazz, String location) throws IOException {
        SessionKey sessionKey = new SessionKey(key, location);
        LOG.info("Registered a session with key {}", sessionKey);
        return new SessionImpl<>(sessionKey);
    }

    protected TwinResponseBean getTwin(TwinRequestBean twinRequest) {
        byte[] value = objMap.get(new SessionKey(twinRequest.getKey(), twinRequest.getLocation()));
        if (value == null) {
            value = objMap.get(new SessionKey(twinRequest.getKey(), null));
        }
        return new TwinResponseBean(twinRequest.getKey(), twinRequest.getLocation(), value);
    }

    public void close() throws IOException {
        objMap.clear();
    }

<<<<<<< HEAD
=======
    public Map<SessionKey, byte[]> getObjMap() {
        return objMap;
    }

>>>>>>> a8c149a9
    private class SessionImpl<T> implements Session<T> {

        private final SessionKey sessionKey;

        public SessionImpl(SessionKey sessionKey) {
            this.sessionKey = sessionKey;
        }

        @Override
        public void publish(T obj) throws IOException {
            LOG.info("Published an object update for the session with key {}", sessionKey.toString());
            byte[] value = objectMapper.writeValueAsBytes(obj);
            objMap.put(sessionKey, value);
            TwinResponseBean twinResponseBean = new TwinResponseBean(sessionKey.key, sessionKey.location, value);
            // Handle local updates for the twin.
            localTwinSubscriber.accept(twinResponseBean);
            handleSinkUpdate(twinResponseBean);
        }

        @Override
        public void close() throws IOException {
            objMap.remove(sessionKey);
            LOG.info("Closed session with key {} ", sessionKey);
        }
    }

    public static class SessionKey {

        public final String key;
        public final String location;

        private SessionKey(String key, String location) {
            this.key = key;
            this.location = location;
        }

        @Override
        public boolean equals(Object o) {
            if (this == o) return true;
            if (o == null || getClass() != o.getClass()) return false;
            SessionKey that = (SessionKey) o;
            return Objects.equals(key, that.key) && Objects.equals(location, that.location);
        }

        @Override
        public int hashCode() {
            return Objects.hash(key, location);
        }

        @Override
        public String toString() {
            return "SessionKey{" +
                    "key='" + key + '\'' +
                    ", location='" + location + '\'' +
                    '}';
        }
    }

}<|MERGE_RESOLUTION|>--- conflicted
+++ resolved
@@ -77,13 +77,10 @@
         objMap.clear();
     }
 
-<<<<<<< HEAD
-=======
     public Map<SessionKey, byte[]> getObjMap() {
         return objMap;
     }
 
->>>>>>> a8c149a9
     private class SessionImpl<T> implements Session<T> {
 
         private final SessionKey sessionKey;
