--- conflicted
+++ resolved
@@ -5,11 +5,7 @@
   <parent>
     <artifactId>org.opennms.core.ipc.grpc</artifactId>
     <groupId>org.opennms.core.ipc</groupId>
-<<<<<<< HEAD
     <version>32.0.0-SNAPSHOT</version>
-=======
-    <version>31.0.5-SNAPSHOT</version>
->>>>>>> ed51ceeb
   </parent>
   <modelVersion>4.0.0</modelVersion>
 
