--- conflicted
+++ resolved
@@ -3,11 +3,7 @@
   <parent>
     <groupId>org.opennms.core.test-api</groupId>
     <artifactId>org.opennms.core.test-api.schema</artifactId>
-<<<<<<< HEAD
-    <version>2020.1.1</version>
-=======
     <version>2020.1.2-SNAPSHOT</version>
->>>>>>> 4241966f
   </parent>
   <modelVersion>4.0.0</modelVersion>
   <groupId>org.opennms.core.test-api.schema</groupId>
