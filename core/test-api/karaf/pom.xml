<?xml version="1.0" encoding="UTF-8"?>
<project xmlns="http://maven.apache.org/POM/4.0.0" xmlns:xsi="http://www.w3.org/2001/XMLSchema-instance" xsi:schemaLocation="http://maven.apache.org/POM/4.0.0 http://maven.apache.org/maven-v4_0_0.xsd">
  <parent>
    <groupId>org.opennms.core</groupId>
    <artifactId>org.opennms.core.test-api</artifactId>
    <version>21.1.0-SNAPSHOT</version>
  </parent>
  <modelVersion>4.0.0</modelVersion>
  <groupId>org.opennms.core.test-api</groupId>
  <artifactId>org.opennms.core.test-api.karaf</artifactId>
  <name>OpenNMS :: Core :: Test API :: Karaf</name>
  <packaging>bundle</packaging>
  <build>
    <plugins>
      <plugin>
        <groupId>org.apache.felix</groupId>
        <artifactId>maven-bundle-plugin</artifactId>
        <extensions>true</extensions>
        <configuration>
          <instructions>
            <Bundle-RequiredExecutionEnvironment>JavaSE-1.8</Bundle-RequiredExecutionEnvironment>
            <Bundle-SymbolicName>${project.artifactId}</Bundle-SymbolicName>
            <Bundle-Version>${project.version}</Bundle-Version>
          </instructions>
        </configuration>
      </plugin>
      <plugin>
        <groupId>org.apache.servicemix.tooling</groupId>
        <artifactId>depends-maven-plugin</artifactId>
        <executions>
          <execution>
            <id>generate-depends-file</id>
            <goals>
              <goal>generate-depends-file</goal>
            </goals>
          </execution>
        </executions>
      </plugin>
      <plugin>
        <groupId>org.apache.maven.plugins</groupId>
        <artifactId>maven-dependency-plugin</artifactId>
        <executions>
          <!-- Copy all Pax Exam artifacts into the Karaf repository -->
          <execution>
            <id>copy</id>
            <phase>process-test-classes</phase>
            <goals>
              <goal>copy-dependencies</goal>
            </goals>
            <configuration>
              <useRepositoryLayout>true</useRepositoryLayout>
              <excludeTypes>tar.gz</excludeTypes>
              <excludeGroupIds>org.opennms</excludeGroupIds>
              <outputDirectory>${project.build.directory}/paxexam/test-repo</outputDirectory>
            </configuration>
          </execution>
        </executions>
      </plugin>
      <plugin>
        <groupId>org.apache.karaf.tooling</groupId>
        <artifactId>karaf-maven-plugin</artifactId>
        <version>${karafVersion}</version>
        <executions>
          <execution>
            <id>features-add-to-repository</id>
            <phase>generate-resources</phase>
            <goals>
              <goal>features-add-to-repository</goal>
            </goals>
            <configuration>
              <karafVersion>${karafVersion}</karafVersion>
              <descriptors>
                <!-- Karaf framework features -->
                <descriptor>mvn:org.apache.karaf.features/framework/${karafVersion}/xml/features</descriptor>
                <!-- Karaf standard features -->
                <descriptor>mvn:org.apache.karaf.features/standard/${karafVersion}/xml/features</descriptor>
                <!-- Karaf Spring features -->
                <descriptor>mvn:org.apache.karaf.features/spring/${karafVersion}/xml/features</descriptor>
                <!-- Karaf Spring legacy features -->
                <descriptor>mvn:org.apache.karaf.features/spring-legacy/${karafVersion}/xml/features</descriptor>
                <!-- Pax Exam features -->
                <descriptor>mvn:org.ops4j.pax.exam/pax-exam-features/${paxExamVersion}/xml</descriptor>
                <!-- Pax Web features -->
                <descriptor>mvn:org.ops4j.pax.web/pax-web-features/${paxWebVersion}/xml/features</descriptor>
              </descriptors>
              <features>
                <!--
                  Make sure that all features that we try to install inside the integration tests and 
                  their dependencies are installed into the test-repo repository.
                -->

                <!-- Pax Exam feature that is necessary to run the tests -->
                <feature>exam</feature>

                <!-- Karaf framework features -->
                <feature>framework</feature>

                <!-- Karaf standard features -->
                <feature>aries-blueprint</feature>
                <feature>aries-proxy</feature>
                <feature>blueprint-web</feature>
                <feature>bundle</feature>
                <feature>config</feature>
                <feature>deployer</feature>
                <feature>diagnostic</feature>
                <feature>eventadmin</feature>
                <feature>feature</feature>
                <feature>framework-security</feature>
                <feature>httplite</feature>
                <feature>http</feature>
                <feature>http-whiteboard</feature>
                <feature>instance</feature>
                <feature>jaas-boot</feature>
                <feature>jaas</feature>
                <feature>jasypt-encryption</feature>
                <!-- TODO: Should we import both versions of Jetty? -->
                <feature>jetty/8.1.14.v20131031</feature>
                <feature>jetty/9.3.9.v20160517</feature>
                <feature>jolokia</feature>
                <feature>kar</feature>
                <feature>log</feature>
                <feature>management</feature>
                <feature>minimal</feature>
                <feature>obr</feature>
                <feature>package</feature>
                <!-- Replaced by opennms-bridge-http-service -->
                <!-- <feature>pax-http-service</feature> -->
                <feature>profile</feature>
                <feature>scheduler</feature>
                <feature>scr</feature>
                <feature>service</feature>
                <feature>service-security</feature>
                <feature>service-wrapper</feature>
                <feature>shell-compat</feature>
                <feature>shell</feature>
                <feature>ssh</feature>
                <feature>standard</feature>
                <feature>system</feature>
                <feature>war</feature>
                <feature>webconsole</feature>
                <feature>wrap</feature>
                <feature>wrapper</feature>

                <!-- Karaf Spring features -->
                <feature>spring/${springVersion}</feature>
                <feature>spring-aspects/${springVersion}</feature>
                <feature>spring-instrument/${springVersion}</feature>
                <feature>spring-jdbc/${springVersion}</feature>
                <feature>spring-jms/${springVersion}</feature>
                <feature>spring-orm/${springVersion}</feature>
                <feature>spring-oxm/${springVersion}</feature>
                <feature>spring-test/${springVersion}</feature>
                <feature>spring-tx/${springVersion}</feature>
                <feature>spring-web/${springVersion}</feature>
                <feature>spring-web-portlet/${springVersion}</feature>
                <feature>spring-websocket/${springVersion}</feature>

              </features>
              <repository>${project.build.directory}/paxexam/test-repo</repository>
            </configuration>
          </execution>
        </executions>
      </plugin>
      <plugin> 
        <artifactId>maven-clean-plugin</artifactId> 
        <executions> 
          <execution> 
            <id>cleanup-after-integration-tests</id> 
            <phase>post-integration-test</phase> 
            <goals> 
              <goal>clean</goal> 
            </goals> 
            <configuration> 
              <excludeDefaultDirectories>true</excludeDefaultDirectories> 
              <filesets> 
                <fileset> 
                  <directory>${project.build.directory}/paxexam/test-repo</directory> 
                </fileset> 
              </filesets> 
            </configuration> 
          </execution> 
        </executions> 
      </plugin>
    </plugins>
  </build>
  <dependencies>
    <dependency>
      <groupId>junit</groupId>
      <artifactId>junit</artifactId>
      <scope>compile</scope>
    </dependency>
    <dependency>
      <groupId>org.opennms.dependencies</groupId>
      <artifactId>pax-exam-dependencies</artifactId>
      <type>pom</type>
      <scope>compile</scope>
    </dependency>

    <dependency>
      <groupId>org.osgi</groupId>
      <artifactId>org.osgi.core</artifactId>
      <scope>provided</scope>
    </dependency>

    <!-- Apache Karaf container tar.gz -->
    <dependency>
      <groupId>org.apache.karaf</groupId>
      <artifactId>apache-karaf</artifactId>
      <version>${karafVersion}</version>
      <type>tar.gz</type>
      <exclusions>
        <exclusion>
          <groupId>commons-logging</groupId>
          <artifactId>commons-logging</artifactId>
        </exclusion>
        <exclusion>
          <groupId>org.springframework</groupId>
          <artifactId>spring-aop</artifactId>
        </exclusion>
        <exclusion>
          <groupId>org.springframework</groupId>
          <artifactId>spring-asm</artifactId>
        </exclusion>
        <exclusion>
          <groupId>org.springframework</groupId>
          <artifactId>spring-beans</artifactId>
        </exclusion>
        <exclusion>
          <groupId>org.springframework</groupId>
          <artifactId>spring-context</artifactId>
        </exclusion>
        <exclusion>
          <groupId>org.springframework</groupId>
          <artifactId>spring-core</artifactId>
        </exclusion>
        <exclusion>
          <groupId>org.springframework</groupId>
          <artifactId>spring-expression</artifactId>
        </exclusion>
      </exclusions>
    </dependency>
    <dependency>
      <groupId>org.opennms.dependencies</groupId>
      <artifactId>spring-dependencies</artifactId>
      <type>pom</type>
    </dependency>

    <!-- Karaf framework features artifact -->
    <dependency>
      <groupId>org.apache.karaf.features</groupId>
      <artifactId>framework</artifactId>
      <version>${karafVersion}</version>
      <classifier>features</classifier>
      <type>xml</type>
      <scope>compile</scope>
    </dependency>

    <!-- Karaf standard features artifact -->
    <dependency>
      <groupId>org.apache.karaf.features</groupId>
      <artifactId>standard</artifactId>
      <version>${karafVersion}</version>
      <classifier>features</classifier>
      <type>xml</type>
      <scope>compile</scope>
    </dependency>

    <!-- Karaf Spring features artifact -->
    <dependency>
      <groupId>org.apache.karaf.features</groupId>
      <artifactId>spring</artifactId>
      <version>${karafVersion}</version>
      <classifier>features</classifier>
      <type>xml</type>
      <scope>compile</scope>
    </dependency>

    <!-- Karaf Spring legacy features artifact -->
    <dependency>
      <groupId>org.apache.karaf.features</groupId>
      <artifactId>spring-legacy</artifactId>
      <version>${karafVersion}</version>
      <classifier>features</classifier>
      <type>xml</type>
      <scope>compile</scope>
    </dependency>

    <!-- Pax Exam features artifact -->
    <dependency>
      <groupId>org.ops4j.pax.exam</groupId>
      <artifactId>pax-exam-features</artifactId>
      <version>${paxExamVersion}</version>
      <type>xml</type>
      <scope>compile</scope>
    </dependency>

    <!-- Pax Web features artifact -->
    <dependency>
      <groupId>org.ops4j.pax.web</groupId>
      <artifactId>pax-web-features</artifactId>
      <version>${paxWebVersion}</version>
      <classifier>features</classifier>
      <type>xml</type>
      <scope>compile</scope>
    </dependency>

    <!-- OpenNMS container features artifact -->
    <!--
    <dependency>
      <groupId>org.opennms.container</groupId>
      <artifactId>karaf</artifactId>
      <version>${project.version}</version>
      <classifier>features</classifier>
      <type>xml</type>
      <scope>test</scope>
    </dependency>
    -->

    <!-- OpenNMS product features artifact -->
    <!--
    <dependency>
      <groupId>org.opennms.karaf</groupId>
      <artifactId>opennms</artifactId>
      <version>${project.version}</version>
      <classifier>features</classifier>
      <type>xml</type>
      <scope>test</scope>
    </dependency>
    -->

    <!-- OpenNMS Minion features artifact -->
    <!--
    <dependency>
      <groupId>org.opennms.karaf</groupId>
      <artifactId>opennms</artifactId>
      <version>${project.version}</version>
      <classifier>minion</classifier>
      <type>xml</type>
      <scope>test</scope>
    </dependency>
    -->

    <!-- Other projects necessary to make the karaf-maven-plugin happy -->
    <!--
    <dependency>
      <groupId>org.opennms.features.amqp</groupId>
      <artifactId>org.opennms.features.amqp.event-forwarder</artifactId>
      <version>${project.version}</version>
      <scope>provided</scope>
    </dependency>
    <dependency>
      <groupId>org.opennms.features.amqp</groupId>
      <artifactId>org.opennms.features.amqp.event-receiver</artifactId>
      <version>${project.version}</version>
      <scope>provided</scope>
    </dependency>
    <dependency>
      <groupId>org.opennms.features.activemq</groupId>
      <artifactId>org.opennms.features.activemq.broker</artifactId>
      <version>${project.version}</version>
      <type>xml</type>
      <classifier>activemq-receiver</classifier>
      <scope>provided</scope>
    </dependency>
    <dependency>
      <groupId>org.opennms.features.vaadin-dashlets</groupId>
      <artifactId>dashlet-alarms</artifactId>
      <version>${project.version}</version>
      <scope>provided</scope>
    </dependency>
    <dependency>
      <groupId>org.opennms.features.vaadin-dashlets</groupId>
      <artifactId>dashlet-bsm</artifactId>
      <version>${project.version}</version>
      <scope>provided</scope>
    </dependency>
    <dependency>
      <groupId>org.opennms.features.vaadin-dashlets</groupId>
      <artifactId>dashlet-charts</artifactId>
      <version>${project.version}</version>
      <scope>provided</scope>
    </dependency>
    <dependency>
      <groupId>org.opennms.features.vaadin-dashlets</groupId>
      <artifactId>dashlet-image</artifactId>
      <version>${project.version}</version>
      <scope>provided</scope>
    </dependency>
    <dependency>
      <groupId>org.opennms.features.vaadin-dashlets</groupId>
      <artifactId>dashlet-ksc</artifactId>
      <version>${project.version}</version>
      <scope>provided</scope>
    </dependency>
    <dependency>
      <groupId>org.opennms.features.vaadin-dashlets</groupId>
      <artifactId>dashlet-map</artifactId>
      <version>${project.version}</version>
      <scope>provided</scope>
    </dependency>
    <dependency>
      <groupId>org.opennms.features.vaadin-dashlets</groupId>
      <artifactId>dashlet-rrd</artifactId>
      <version>${project.version}</version>
      <scope>provided</scope>
    </dependency>
    <dependency>
      <groupId>org.opennms.features.vaadin-dashlets</groupId>
      <artifactId>dashlet-rtc</artifactId>
      <version>${project.version}</version>
      <scope>provided</scope>
    </dependency>
    <dependency>
      <groupId>org.opennms.features.vaadin-dashlets</groupId>
      <artifactId>dashlet-summary</artifactId>
      <version>${project.version}</version>
      <scope>provided</scope>
    </dependency>
    <dependency>
      <groupId>org.opennms.features.vaadin-dashlets</groupId>
      <artifactId>dashlet-surveillance</artifactId>
      <version>${project.version}</version>
      <scope>provided</scope>
    </dependency>
    <dependency>
      <groupId>org.opennms.features.vaadin-dashlets</groupId>
      <artifactId>dashlet-topology</artifactId>
      <version>${project.version}</version>
      <scope>provided</scope>
    </dependency>
    <dependency>
      <groupId>org.opennms.features.vaadin-dashlets</groupId>
      <artifactId>dashlet-url</artifactId>
      <version>${project.version}</version>
      <scope>provided</scope>
    </dependency>
    <dependency>
      <groupId>org.opennms.features</groupId>
      <artifactId>org.opennms.features.discovery</artifactId>
      <version>${project.version}</version>
      <scope>test</scope>
    </dependency>
    -->

    <dependency>
      <groupId>org.apache.karaf.shell</groupId>
      <artifactId>org.apache.karaf.shell.core</artifactId>
      <version>${karafVersion}</version>
    </dependency>

  </dependencies>
  <repositories>
    <repository>
      <snapshots><enabled>false</enabled></snapshots>
      <releases><enabled>true</enabled></releases>
      <id>opennms-repo</id>
      <name>OpenNMS Repository</name>
      <url>https://maven.opennms.org/content/groups/opennms.org-release/</url>
    </repository>
    <repository>
      <snapshots><enabled>true</enabled></snapshots>
      <releases><enabled>false</enabled></releases>
      <id>opennms-snapshots</id>
      <name>OpenNMS Snapshot Maven Repository</name>
      <url>https://maven.opennms.org/content/groups/opennms.org-snapshot/</url>
    </repository>
    <repository>
       <id>vaadin-addons</id>
       <url>https://maven.opennms.org/content/repositories/vaadin-addons/</url>
    </repository>
<<<<<<< HEAD
=======
    <repository>
      <id>sonatype-public-repo</id>
      <name>Sonatype Public Maven Repository</name>
      <url>https://maven.opennms.org/content/repositories/sonatype-public-repo/</url>
    </repository>
>>>>>>> 6645c7d8
  </repositories>
</project><|MERGE_RESOLUTION|>--- conflicted
+++ resolved
@@ -468,13 +468,5 @@
        <id>vaadin-addons</id>
        <url>https://maven.opennms.org/content/repositories/vaadin-addons/</url>
     </repository>
-<<<<<<< HEAD
-=======
-    <repository>
-      <id>sonatype-public-repo</id>
-      <name>Sonatype Public Maven Repository</name>
-      <url>https://maven.opennms.org/content/repositories/sonatype-public-repo/</url>
-    </repository>
->>>>>>> 6645c7d8
   </repositories>
 </project>