<?xml version="1.0" encoding="UTF-8"?>
<project xmlns="http://maven.apache.org/POM/4.0.0" xmlns:xsi="http://www.w3.org/2001/XMLSchema-instance" xsi:schemaLocation="http://maven.apache.org/POM/4.0.0 http://maven.apache.org/maven-v4_0_0.xsd">
  <parent>
    <groupId>org.opennms.core</groupId>
    <artifactId>org.opennms.core.test-api</artifactId>
    <version>22.0.0-SNAPSHOT</version>
  </parent>
  <modelVersion>4.0.0</modelVersion>
  <groupId>org.opennms.core.test-api</groupId>
  <artifactId>org.opennms.core.test-api.kafka</artifactId>
  <name>OpenNMS :: Core :: Test API :: Kafka</name>
  <packaging>bundle</packaging>
  <build>
    <plugins>
      <plugin>
        <groupId>org.apache.felix</groupId>
        <artifactId>maven-bundle-plugin</artifactId>
        <extensions>true</extensions>
        <configuration>
          <instructions>
            <Bundle-RequiredExecutionEnvironment>JavaSE-1.8</Bundle-RequiredExecutionEnvironment>
            <Bundle-SymbolicName>${project.artifactId}</Bundle-SymbolicName>
            <Bundle-Version>${project.version}</Bundle-Version>
          </instructions>
        </configuration>
      </plugin>
    </plugins>
  </build>
  <dependencies>
    <dependency>
      <groupId>junit</groupId>
      <artifactId>junit</artifactId>
      <scope>compile</scope>
    </dependency>
    <dependency>
      <groupId>org.hamcrest</groupId>
      <artifactId>hamcrest-library</artifactId>
      <scope>compile</scope>
    </dependency>
    <dependency>
      <groupId>com.jayway.awaitility</groupId>
      <artifactId>awaitility</artifactId>
      <scope>compile</scope>
    </dependency>
    <dependency>
      <groupId>commons-io</groupId>
      <artifactId>commons-io</artifactId>
    </dependency>
    <dependency>
      <groupId>org.apache.servicemix.bundles</groupId>
<<<<<<< HEAD
      <artifactId>org.apache.servicemix.bundles.kafka_2.10</artifactId>
      <version>0.10.1.1_2</version>
=======
      <artifactId>org.apache.servicemix.bundles.kafka-clients</artifactId>
      <version>${kafkaStreamsBundleVersion}</version>
      <exclusions>
        <exclusion>
          <artifactId>log4j</artifactId>
          <groupId>log4j</groupId>
        </exclusion>
        <exclusion>
          <artifactId>slf4j-log4j12</artifactId>
          <groupId>org.slf4j</groupId>
        </exclusion>
      </exclusions>
    </dependency>
    <dependency>
      <groupId>org.apache.kafka</groupId>
      <artifactId>kafka_2.11</artifactId>
      <version>${kafkaStreamsVersion}</version>
>>>>>>> df6a4d70
      <exclusions>
        <exclusion>
          <artifactId>log4j</artifactId>
          <groupId>log4j</groupId>
        </exclusion>
        <exclusion>
          <artifactId>slf4j-log4j12</artifactId>
          <groupId>org.slf4j</groupId>
        </exclusion>
      </exclusions>
    </dependency>
    <dependency>
      <groupId>org.apache.zookeeper</groupId>
      <artifactId>zookeeper</artifactId>
      <version>3.4.10</version>
      <exclusions>
        <exclusion>
          <artifactId>log4j</artifactId>
          <groupId>log4j</groupId>
        </exclusion>
        <exclusion>
          <artifactId>slf4j-log4j12</artifactId>
          <groupId>org.slf4j</groupId>
        </exclusion>
      </exclusions>
    </dependency>
    <dependency>
      <groupId>com.101tec</groupId>
      <artifactId>zkclient</artifactId>
      <version>0.10</version>
    </dependency>
    <dependency>
      <groupId>org.scala-lang</groupId>
      <artifactId>scala-library</artifactId>
      <version>2.11.11</version>
    </dependency>
    <dependency>
      <groupId>com.yammer.metrics</groupId>
      <artifactId>metrics-annotation</artifactId>
      <version>2.2.0</version>
    </dependency>
    <dependency>
      <groupId>com.yammer.metrics</groupId>
      <artifactId>metrics-core</artifactId>
      <version>2.2.0</version>
    </dependency>
    <dependency>
      <groupId>org.apache.curator</groupId>
      <artifactId>curator-test</artifactId>
      <version>2.11.1</version>
    </dependency>
  </dependencies>
</project><|MERGE_RESOLUTION|>--- conflicted
+++ resolved
@@ -48,10 +48,6 @@
     </dependency>
     <dependency>
       <groupId>org.apache.servicemix.bundles</groupId>
-<<<<<<< HEAD
-      <artifactId>org.apache.servicemix.bundles.kafka_2.10</artifactId>
-      <version>0.10.1.1_2</version>
-=======
       <artifactId>org.apache.servicemix.bundles.kafka-clients</artifactId>
       <version>${kafkaStreamsBundleVersion}</version>
       <exclusions>
@@ -69,7 +65,6 @@
       <groupId>org.apache.kafka</groupId>
       <artifactId>kafka_2.11</artifactId>
       <version>${kafkaStreamsVersion}</version>
->>>>>>> df6a4d70
       <exclusions>
         <exclusion>
           <artifactId>log4j</artifactId>
