--- conflicted
+++ resolved
@@ -121,11 +121,8 @@
         properties.put("log.dir", kafkaLogDir);
         properties.put("port", String.valueOf(kafkaPort.get()));
         properties.put("zookeeper.connect", zkServer.getConnectString());
-<<<<<<< HEAD
+        properties.put("offsets.topic.replication.factor", (short)1);
         properties.put("listeners", "PLAINTEXT://" + "localhost:" + String.valueOf(kafkaPort.get()));
-=======
-        properties.put("offsets.topic.replication.factor", (short)1);
->>>>>>> df6a4d70
 
         System.err.println("Kafka server properties: " + properties);
         kafkaConfig = new KafkaConfig(properties);
