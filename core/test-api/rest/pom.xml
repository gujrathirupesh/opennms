--- conflicted
+++ resolved
@@ -3,11 +3,7 @@
   <parent>
     <groupId>org.opennms.core</groupId>
     <artifactId>org.opennms.core.test-api</artifactId>
-<<<<<<< HEAD
-    <version>2018.1.11-SNAPSHOT</version>
-=======
     <version>2018.1.12-SNAPSHOT</version>
->>>>>>> 395d9c81
   </parent>
   <modelVersion>4.0.0</modelVersion>
   <groupId>org.opennms.core.test-api</groupId>
