/*******************************************************************************
 * This file is part of OpenNMS(R).
 *
 * Copyright (C) 2011-2017 The OpenNMS Group, Inc.
 * OpenNMS(R) is Copyright (C) 1999-2017 The OpenNMS Group, Inc.
 *
 * OpenNMS(R) is a registered trademark of The OpenNMS Group, Inc.
 *
 * OpenNMS(R) is free software: you can redistribute it and/or modify
 * it under the terms of the GNU Affero General Public License as published
 * by the Free Software Foundation, either version 3 of the License,
 * or (at your option) any later version.
 *
 * OpenNMS(R) is distributed in the hope that it will be useful,
 * but WITHOUT ANY WARRANTY; without even the implied warranty of
 * MERCHANTABILITY or FITNESS FOR A PARTICULAR PURPOSE.  See the
 * GNU Affero General Public License for more details.
 *
 * You should have received a copy of the GNU Affero General Public License
 * along with OpenNMS(R).  If not, see:
 *      http://www.gnu.org/licenses/
 *
 * For more information contact:
 *     OpenNMS(R) Licensing <license@opennms.org>
 *     http://www.opennms.org/
 *     http://www.opennms.com/
 *******************************************************************************/

package org.opennms.core.xml;

import java.io.File;
import java.io.FileInputStream;
import java.io.FileNotFoundException;
import java.io.FileOutputStream;
import java.io.FileReader;
import java.io.IOException;
import java.io.InputStream;
import java.io.InputStreamReader;
import java.io.OutputStreamWriter;
import java.io.Reader;
import java.io.StringReader;
import java.io.StringWriter;
import java.io.Writer;
import java.net.URL;
import java.nio.charset.StandardCharsets;
import java.util.ArrayList;
import java.util.Collection;
import java.util.Collections;
import java.util.HashSet;
import java.util.List;
import java.util.Map;
import java.util.Set;
import java.util.WeakHashMap;

import javax.xml.bind.JAXBContext;
import javax.xml.bind.JAXBElement;
import javax.xml.bind.JAXBException;
import javax.xml.bind.Marshaller;
import javax.xml.bind.Unmarshaller;
import javax.xml.bind.ValidationEvent;
import javax.xml.bind.ValidationEventHandler;
import javax.xml.bind.annotation.XmlRootElement;
import javax.xml.bind.annotation.XmlSchema;
import javax.xml.bind.annotation.XmlSeeAlso;
import javax.xml.stream.FactoryConfigurationError;
import javax.xml.transform.Source;
import javax.xml.transform.sax.SAXSource;
import javax.xml.transform.stream.StreamSource;
import javax.xml.validation.Schema;
import javax.xml.validation.SchemaFactory;

import org.apache.commons.io.IOUtils;
import org.eclipse.persistence.jaxb.MarshallerProperties;
import org.slf4j.Logger;
import org.slf4j.LoggerFactory;
import org.springframework.beans.factory.config.BeanDefinition;
import org.springframework.context.annotation.ClassPathScanningCandidateComponentProvider;
import org.springframework.core.io.Resource;
import org.springframework.core.type.filter.AnnotationTypeFilter;
import org.xml.sax.InputSource;
import org.xml.sax.SAXException;
import org.xml.sax.XMLFilter;
import org.xml.sax.XMLReader;
import org.xml.sax.helpers.XMLReaderFactory;

public abstract class JaxbUtils {
    private static final Logger LOG = LoggerFactory.getLogger(JaxbUtils.class);

    private static final Class<?>[] EMPTY_CLASS_LIST = new Class<?>[0];
    private static final Source[] EMPTY_SOURCE_LIST = new Source[0];

    protected static final class LoggingValidationEventHandler implements ValidationEventHandler {

        protected LoggingValidationEventHandler() {
        }

        @Override
        public boolean handleEvent(final ValidationEvent event) {
            LOG.trace("event = {}", event, event.getLinkedException());
            return false;
        }
    }

    private static final MarshallingExceptionTranslator EXCEPTION_TRANSLATOR = new MarshallingExceptionTranslator();
    private static ThreadLocal<Map<Class<?>, Marshaller>> m_marshallers = new ThreadLocal<Map<Class<?>, Marshaller>>();
    private static ThreadLocal<Map<Class<?>, Unmarshaller>> m_unMarshallers = new ThreadLocal<Map<Class<?>, Unmarshaller>>();
    private static final Map<Class<?>,JAXBContext> m_contexts = Collections.synchronizedMap(new WeakHashMap<Class<?>,JAXBContext>());
    private static final Map<Class<?>,Schema> m_schemas = Collections.synchronizedMap(new WeakHashMap<Class<?>,Schema>());
    private static final Map<String,Class<?>> m_elementClasses = Collections.synchronizedMap(new WeakHashMap<String,Class<?>>());
    private static final boolean VALIDATE_IF_POSSIBLE = true;

    private JaxbUtils() {
    }

    public static String marshal(final Object obj) {
        final StringWriter jaxbWriter = new StringWriter();
        marshal(obj, jaxbWriter);
        return jaxbWriter.toString();
    }

    public static void marshal(final Object obj, final File file) throws IOException {
        /*
         * Marshal to a string first, then write the string to the file.
         * This way the original configuration isn't lost if the XML from the
         * marshal is hosed.
         */
        String xmlString = marshal(obj);

        if (xmlString != null) {
            Writer fileWriter = new OutputStreamWriter(new FileOutputStream(file), StandardCharsets.UTF_8);
            fileWriter.write(xmlString);
            fileWriter.flush();
            fileWriter.close();
        }
    }

    public static Class<?> getClassForElement(final String elementName) {
        if (elementName == null) return null;

        final Class<?> existing = m_elementClasses.get(elementName);
        if (existing != null) return existing;

        final ClassPathScanningCandidateComponentProvider scanner = new ClassPathScanningCandidateComponentProvider(false);
        scanner.addIncludeFilter(new AnnotationTypeFilter(XmlRootElement.class));
        for (final BeanDefinition bd : scanner.findCandidateComponents("org.opennms")) {
            final String className = bd.getBeanClassName();
            try {
                final Class<?> clazz = Class.forName(className);
                final XmlRootElement annotation = clazz.getAnnotation(XmlRootElement.class);
                if (annotation == null) {
                    LOG.warn("Somehow found class {} but it has no @XmlRootElement annotation! Skipping.", className);
                    continue;
                }
                if (elementName.equalsIgnoreCase(annotation.name())) {
                    LOG.trace("Found class {} for element name {}", className, elementName);
                    m_elementClasses.put(elementName, clazz);
                    return clazz;
                }
            } catch (final ClassNotFoundException e) {
                LOG.warn("Unable to get class object from class name {}. Skipping.", className, e);
            }
        }
        return null;
    }

    public static <T> List<String> getNamespacesForClass(final Class<T> clazz) {
        final List<String> namespaces = new ArrayList<>();
        final XmlSeeAlso seeAlso = clazz.getAnnotation(XmlSeeAlso.class);
        if (seeAlso != null) {
            for (final Class<?> c : seeAlso.value()) {
                namespaces.addAll(getNamespacesForClass(c));
            }
        }
        return namespaces;
    }

    public static void marshal(final Object obj, final Writer writer) {
        final Marshaller jaxbMarshaller = getMarshallerFor(obj, null);
        try {
            jaxbMarshaller.marshal(obj, writer);
        } catch (final JAXBException e) {
            throw EXCEPTION_TRANSLATOR.translate("marshalling " + obj.getClass().getSimpleName(), e);
        } catch (final FactoryConfigurationError e) {
            throw EXCEPTION_TRANSLATOR.translate("marshalling " + obj.getClass().getSimpleName(), e);
        }
    }

    public static <T> T unmarshal(final Class<T> clazz, final File file) {
        return unmarshal(clazz, file, VALIDATE_IF_POSSIBLE);
    }

    public static <T> T unmarshal(final Class<T> clazz, final File file, final boolean validate) {
        FileReader reader = null;
        try {
            reader = new FileReader(file);
            return unmarshal(clazz, new InputSource(reader), null, validate);
        } catch (final FileNotFoundException e) {
            throw EXCEPTION_TRANSLATOR.translate("reading " + file, e);
        } finally {
            IOUtils.closeQuietly(reader);
        }
    }

    public static <T> T unmarshal(final Class<T> clazz, final Reader reader) {
        return unmarshal(clazz, reader, VALIDATE_IF_POSSIBLE);
    }

    public static <T> T unmarshal(final Class<T> clazz, final Reader reader, final boolean validate) {
        return unmarshal(clazz, new InputSource(reader), null, validate);
    }

    public static <T> T unmarshal(final Class<T> clazz, final InputStream stream) {
        try (final Reader reader = new InputStreamReader(stream)) {
            return unmarshal(clazz, reader, VALIDATE_IF_POSSIBLE);
        } catch (final IOException e) {
            throw EXCEPTION_TRANSLATOR.translate("reading stream", e);
        }
    }

    public static <T> T unmarshal(final Class<T> clazz, final InputStream stream, final boolean validate) {
        try (final Reader reader = new InputStreamReader(stream)) {
            return unmarshal(clazz, new InputSource(reader), null, validate);
        } catch (final IOException e) {
            throw EXCEPTION_TRANSLATOR.translate("reading stream", e);
        }
    }

    public static <T> T unmarshal(final Class<T> clazz, final String xml) {
        return unmarshal(clazz, xml, VALIDATE_IF_POSSIBLE);
    }

    public static <T> T unmarshal(final Class<T> clazz, final String xml, final boolean validate) {
        final StringReader sr = new StringReader(xml);
        final InputSource is = new InputSource(sr);
        try {
            return unmarshal(clazz, is, null, validate);
        } finally {
            IOUtils.closeQuietly(sr);
        }
    }

    public static <T> T unmarshal(final Class<T> clazz, final Resource resource) {
        return unmarshal(clazz, resource, VALIDATE_IF_POSSIBLE);
    }

    public static <T> T unmarshal(final Class<T> clazz, final Resource resource, final boolean validate) {
        try {
            return unmarshal(clazz, new InputSource(resource.getInputStream()), null, validate);
        } catch (final IOException e) {
            throw EXCEPTION_TRANSLATOR.translate("getting a configuration resource from spring", e);
        }
    }

    public static <T> T unmarshal(final Class<T> clazz, final InputSource inputSource) {
        return unmarshal(clazz, inputSource, VALIDATE_IF_POSSIBLE);
    }

    public static <T> T unmarshal(final Class<T> clazz, final InputSource inputSource, final boolean validate) {
        return unmarshal(clazz, inputSource, null, validate);
    }

    public static <T> T unmarshal(final Class<T> clazz, final InputSource inputSource, final JAXBContext jaxbContext) {
        return unmarshal(clazz, inputSource, jaxbContext, VALIDATE_IF_POSSIBLE);
    }

    public static <T> T unmarshal(final Class<T> clazz, final InputSource inputSource, final JAXBContext jaxbContext, final boolean validate) {
        final Unmarshaller um = getUnmarshallerFor(clazz, jaxbContext, validate);

        LOG.trace("unmarshalling class {} from input source {} with unmarshaller {}", clazz.getSimpleName(), inputSource, um);
        try {
            final XMLFilter filter = getXMLFilterForClass(clazz);
            final SAXSource source = new SAXSource(filter, inputSource);

            um.setEventHandler(new LoggingValidationEventHandler());

            final JAXBElement<T> element = um.unmarshal(source, clazz);
            return element.getValue();
        } catch (final SAXException e) {
            throw EXCEPTION_TRANSLATOR.translate("creating an XML reader object", e);
        } catch (final JAXBException e) {
            throw EXCEPTION_TRANSLATOR.translate("unmarshalling an object (" + clazz.getSimpleName() + ")", e);
        }
    }

    public static <T> String getNamespaceForClass(final Class<T> clazz) {
        final XmlSchema schema = clazz.getPackage().getAnnotation(XmlSchema.class);
        if (schema != null) {
            final String namespace = schema.namespace();
            if (namespace != null && !"".equals(namespace)) {
                return namespace;
            }
        }
        return null;
    }

    public static <T> XMLFilter getXMLFilterForClass(final Class<T> clazz) throws SAXException {
        final String namespace = getNamespaceForClass(clazz);
        XMLFilter filter = namespace == null? new SimpleNamespaceFilter("", false) : new SimpleNamespaceFilter(namespace, true);

        LOG.trace("namespace filter for class {}: {}", clazz, filter);
        final XMLReader xmlReader = XMLReaderFactory.createXMLReader();
        xmlReader.setFeature("http://apache.org/xml/features/nonvalidating/load-external-dtd", false);

        filter.setParent(xmlReader);
        return filter;
    }

    public static XMLFilter getXMLFilterForNamespace(final String namespace) throws SAXException {
<<<<<<< HEAD
        XMLFilter filter = namespace == null? new SimpleNamespaceFilter("", false) : new SimpleNamespaceFilter(namespace, true);
=======
        XMLFilter filter = namespace == null ? new SimpleNamespaceFilter("", false) : new SimpleNamespaceFilter(namespace, true);
>>>>>>> 70c67465

        LOG.trace("namespace filter for namesapce {}: {}", namespace, filter);
        final XMLReader xmlReader = XMLReaderFactory.createXMLReader();
        xmlReader.setFeature("http://apache.org/xml/features/nonvalidating/load-external-dtd", false);

        filter.setParent(xmlReader);
        return filter;
    }

    public static Marshaller getMarshallerFor(final Object obj, final JAXBContext jaxbContext) {
        final Class<?> clazz = (Class<?>)(obj instanceof Class<?> ? obj : obj.getClass());

        Map<Class<?>, Marshaller> marshallers = m_marshallers.get();
        if (jaxbContext == null) {
            if (marshallers == null) {
                marshallers = new WeakHashMap<Class<?>, Marshaller>();
                m_marshallers.set(marshallers);
            }
            if (marshallers.containsKey(clazz)) {
                LOG.trace("found unmarshaller for {}", clazz);
                return marshallers.get(clazz);
            }
        }
        LOG.trace("creating unmarshaller for {}", clazz);

        try {
            final JAXBContext context;
            if (jaxbContext == null) {
                context = getContextFor(clazz);
            } else {
                context = jaxbContext;
            }
            final Marshaller marshaller = context.createMarshaller();
            marshaller.setProperty(Marshaller.JAXB_ENCODING, StandardCharsets.UTF_8.name());
            marshaller.setProperty(Marshaller.JAXB_FORMATTED_OUTPUT, true);
            marshaller.setProperty(Marshaller.JAXB_FRAGMENT, true);
            if (context.getClass().getName().startsWith("org.eclipse.persistence.jaxb")) {
                marshaller.setProperty(MarshallerProperties.NAMESPACE_PREFIX_MAPPER, new EmptyNamespacePrefixMapper());
                marshaller.setProperty(MarshallerProperties.JSON_MARSHAL_EMPTY_COLLECTIONS, true);
            }
            final Schema schema = getValidatorFor(clazz);
            marshaller.setSchema(schema);
            if (jaxbContext == null) marshallers.put(clazz, marshaller);

            return marshaller;
        } catch (final JAXBException e) {
            throw EXCEPTION_TRANSLATOR.translate("creating XML marshaller", e);
        }
    }

    /**
     * Get a JAXB unmarshaller for the given object.  If no JAXBContext is provided,
     * JAXBUtils will create and cache a context for the given object.
     * @param obj The object type to be unmarshalled.
     * @param jaxbContext An optional JAXB context to create the unmarshaller from.
     * @param validate TODO
     * @return an Unmarshaller
     */
    public static Unmarshaller getUnmarshallerFor(final Object obj, final JAXBContext jaxbContext, boolean validate) {
        final Class<?> clazz = (Class<?>)(obj instanceof Class<?> ? obj : obj.getClass());

        Unmarshaller unmarshaller = null;

        Map<Class<?>, Unmarshaller> unmarshallers = m_unMarshallers.get();
        if (jaxbContext == null) {
            if (unmarshallers == null) {
                unmarshallers = new WeakHashMap<Class<?>, Unmarshaller>();
                m_unMarshallers.set(unmarshallers);
            }
            if (unmarshallers.containsKey(clazz)) {
                LOG.trace("found unmarshaller for {}", clazz);
                unmarshaller = unmarshallers.get(clazz);
            }
        }

        if (unmarshaller == null) {
            try {
                if (jaxbContext == null) {
                    unmarshaller = getContextFor(clazz).createUnmarshaller();
                } else {
                    unmarshaller = jaxbContext.createUnmarshaller();
                }
            } catch (final JAXBException e) {
                throw EXCEPTION_TRANSLATOR.translate("creating XML marshaller", e);
            }
        }

        LOG.trace("created unmarshaller for {}", clazz);

        if (validate) {
            final Schema schema = getValidatorFor(clazz);
            if (schema == null) {
                LOG.trace("Validation is enabled, but no XSD found for class {}", clazz.getSimpleName());
            }
            unmarshaller.setSchema(schema);
        }
        if (jaxbContext == null) unmarshallers.put(clazz, unmarshaller);

        return unmarshaller;
    }

    private static Collection<Class<?>> getAllRelatedClasses(final Class<?> clazz) {
        final Set<Class<?>> classes = new HashSet<Class<?>>();
        classes.add(clazz);

        // Get any XmlSeeAlsos on the class
        final XmlSeeAlso seeAlso = clazz.getAnnotation(XmlSeeAlso.class);
        if (seeAlso != null && seeAlso.value() != null) {
            for (final Class<?> c : seeAlso.value()) {
                classes.addAll(getAllRelatedClasses(c));
            }
        }

        LOG.trace("getAllRelatedClasses({}): {}", clazz, classes);
        return classes;
    }

    public static JAXBContext getContextFor(final Class<?> clazz) throws JAXBException {
        LOG.trace("Getting context for class {}", clazz);
        final JAXBContext context;
        if (m_contexts.containsKey(clazz)) {
            context = m_contexts.get(clazz);
        } else {
            final Collection<Class<?>> allRelatedClasses = getAllRelatedClasses(clazz);
            LOG.trace("Creating new context for classes: {}", allRelatedClasses);
            context = org.eclipse.persistence.jaxb.JAXBContextFactory.createContext(allRelatedClasses.toArray(EMPTY_CLASS_LIST), null);
            LOG.trace("Context for {}: {}", allRelatedClasses, context);
            m_contexts.put(clazz, context);
        }
        return context;
    }

    private static List<String> getSchemaFilesFor(final Class<?> clazz) {
        final List<String> schemaFiles = new ArrayList<>();
        for (final Class<?> c : getAllRelatedClasses(clazz)) {
            final ValidateUsing annotation = c.getAnnotation(ValidateUsing.class);
            if (annotation == null || annotation.value() == null) {
                LOG.debug("@ValidateUsing is missing from class {}", c);
                continue;
            } else {
                schemaFiles.add(annotation.value());
            }
        }
        return schemaFiles;
    }

    private static Schema getValidatorFor(final Class<?> clazz) {
        LOG.trace("finding XSD for class {}", clazz);

        if (m_schemas.containsKey(clazz)) {
            return m_schemas.get(clazz);
        }

        final List<Source> sources = new ArrayList<>();
        final SchemaFactory factory = SchemaFactory.newInstance("http://www.w3.org/2001/XMLSchema");

        for (final String schemaFileName : getSchemaFilesFor(clazz)) {
            InputStream schemaInputStream = null;
            try {
                if (schemaInputStream == null) {
                    final File schemaFile = new File(System.getProperty("opennms.home") + "/share/xsds/" + schemaFileName);
                    if (schemaFile.exists()) {
                        LOG.trace("Found schema file {} related to {}", schemaFile, clazz);
                        schemaInputStream = new FileInputStream(schemaFile);
                    };
                }
                if (schemaInputStream == null) {
                    final File schemaFile = new File("target/xsds/" + schemaFileName);
                    if (schemaFile.exists()) {
                        LOG.trace("Found schema file {} related to {}", schemaFile, clazz);
                        schemaInputStream = new FileInputStream(schemaFile);
                    };
                }
                if (schemaInputStream == null) {
                    URL schemaResource = Thread.currentThread().getContextClassLoader().getResource("xsds/" + schemaFileName);
                    if (schemaResource == null) {
                        schemaResource = clazz.getClassLoader().getResource("xsds/" + schemaFileName);
                    }
                    if (schemaResource == null) {
                        LOG.debug("Unable to load resource xsds/{} from the classpath.", schemaFileName);
                    } else {
                        LOG.trace("Found schema resource {} related to {}", schemaResource, clazz);
                        schemaInputStream = schemaResource.openStream();
                    }
                }
                if (schemaInputStream == null) {
                    LOG.trace("Did not find a suitable XSD.  Skipping.");
                    continue;
                } else {
                    sources.add(new StreamSource(schemaInputStream));
                }
            } catch (final Throwable t) {
                LOG.warn("an error occurred while attempting to load {} for validation", schemaFileName);
                continue;
            }
        }

        if (sources.size() == 0) {
            LOG.debug("No schema files found for validating {}", clazz);
            return null;
        }

        LOG.trace("Schema sources: {}", sources);

        try {
            final Schema schema = factory.newSchema(sources.toArray(EMPTY_SOURCE_LIST));
            m_schemas.put(clazz, schema);
            return schema;
        } catch (final SAXException e) {
            LOG.warn("an error occurred while attempting to load schema validation files for class {}", clazz, e);
            return null;
        }
    }

    public static <T> T duplicateObject(T obj, final Class<T> clazz) {
        return unmarshal(clazz, marshal(obj));
    }
}<|MERGE_RESOLUTION|>--- conflicted
+++ resolved
@@ -306,11 +306,7 @@
     }
 
     public static XMLFilter getXMLFilterForNamespace(final String namespace) throws SAXException {
-<<<<<<< HEAD
-        XMLFilter filter = namespace == null? new SimpleNamespaceFilter("", false) : new SimpleNamespaceFilter(namespace, true);
-=======
         XMLFilter filter = namespace == null ? new SimpleNamespaceFilter("", false) : new SimpleNamespaceFilter(namespace, true);
->>>>>>> 70c67465
 
         LOG.trace("namespace filter for namesapce {}: {}", namespace, filter);
         final XMLReader xmlReader = XMLReaderFactory.createXMLReader();
