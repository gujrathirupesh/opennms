--- conflicted
+++ resolved
@@ -727,13 +727,8 @@
     	final Statement st = getConnection().createStatement();
         ResultSet rs;
 
-<<<<<<< HEAD
         final StringBuilder ct = new StringBuilder();
-        for (final int columnType : columnTypes) {
-=======
-        final StringBuffer ct = new StringBuffer();
         for (final long columnType : columnTypes) {
->>>>>>> db9c48aa
             ct.append(" " + columnType);
         }
 
