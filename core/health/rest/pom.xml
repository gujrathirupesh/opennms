--- conflicted
+++ resolved
@@ -4,11 +4,7 @@
     <parent>
         <groupId>org.opennms.core</groupId>
         <artifactId>org.opennms.core.health</artifactId>
-<<<<<<< HEAD
         <version>2019.1.11</version>
-=======
-        <version>2019.1.12-SNAPSHOT</version>
->>>>>>> 13aa97f3
     </parent>
     <modelVersion>4.0.0</modelVersion>
     <groupId>org.opennms.core.health</groupId>
