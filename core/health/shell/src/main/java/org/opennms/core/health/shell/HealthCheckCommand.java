--- conflicted
+++ resolved
@@ -29,7 +29,6 @@
 package org.opennms.core.health.shell;
 
 import java.time.Duration;
-import java.util.ArrayList;
 import java.util.Arrays;
 import java.util.Comparator;
 import java.util.IdentityHashMap;
@@ -40,7 +39,6 @@
 
 import org.apache.karaf.shell.api.action.Action;
 import org.apache.karaf.shell.api.action.Command;
-import org.apache.karaf.shell.api.action.Completion;
 import org.apache.karaf.shell.api.action.Option;
 import org.apache.karaf.shell.api.action.lifecycle.Reference;
 import org.apache.karaf.shell.api.action.lifecycle.Service;
@@ -72,10 +70,6 @@
 
     @Option(name = "--maxAge", description = "Maximum age of cached health check responses in milliseconds. Defaults to 90,000.")
     public long maxAgeMs = 90000;
-
-    @Option(name = "--tag", multiValued = true, description = "Tags of the health checks that are executed. If unset then all checks are executed.")
-    @Completion(HealthCheckTagCompleter.class)
-    public List<String> tags = new ArrayList<>();
 
     @Reference
     private BundleContext bundleContext;
@@ -114,36 +108,7 @@
                     return null;
                 });
 
-<<<<<<< HEAD
-    private CompletableFuture<Health> performHealthCheck(BundleContext bundleContext, Context context) throws InvalidSyntaxException {
-        // Determine attributes (e.g. max length) for visualization
-        final Collection<ServiceReference<HealthCheck>> serviceReferences = bundleContext.getServiceReferences(HealthCheck.class, null);
-        final List<HealthCheck> healthChecks = serviceReferences.stream().map(s -> bundleContext.getService(s)).collect(Collectors.toList());
-        final int maxColorLength = Arrays.stream(Color.values()).map(c -> c.toAnsi()).max(Comparator.comparingInt(String::length)).get().length();
-        final int maxDescriptionLength = healthChecks.stream().map(check -> check.getDescription()).max(Comparator.comparingInt(String::length)).orElse("").length();
-        final int maxStatusLength = Arrays.stream(Status.values()).map(v -> v.name()).max(Comparator.comparingInt(String::length)).get().length() + maxColorLength + "\033[m".length() * 2 + Color.NoColor.toAnsi().length();
-        final String descFormat = String.format(DESCRIPTION_FORMAT, maxDescriptionLength);
-        final String statusFormat = String.format(STATUS_FORMAT, maxStatusLength);
-
-        // Run Health Checks
-        final CompletableFuture<Health> future = healthCheckService
-                .performAsyncHealthCheck(context,
-                        healthCheck -> System.out.print(String.format(descFormat, healthCheck.getDescription())),
-                        (healthCheck, response) -> {
-                            final Status status = response.getStatus();
-                            final Color statusColor = determineColor(status);
-                            final String statusText = String.format(statusFormat, Colorizer.colorize(status.name(), statusColor));
-                            System.out.print(statusText);
-                            if (response.getMessage() != null) {
-                                System.out.print(" => " + response.getMessage());
-                            }
-                            System.out.println();
-                        },
-                        tags);
-        return future;
-=======
         return null;
->>>>>>> d422a42f
     }
 
     private static Color determineColor(Status status) {
