<?xml version="1.0" encoding="UTF-8"?>
<project xmlns="http://maven.apache.org/POM/4.0.0" xmlns:xsi="http://www.w3.org/2001/XMLSchema-instance" xsi:schemaLocation="http://maven.apache.org/POM/4.0.0 http://maven.apache.org/maven-v4_0_0.xsd">
  <parent>
    <groupId>org.opennms</groupId>
    <artifactId>opennms</artifactId>
<<<<<<< HEAD
    <version>15.0.0-PJSM-SNAPSHOT</version>
=======
    <version>15.0.0-SNAPSHOT</version>
>>>>>>> cf65d591
  </parent>
  <modelVersion>4.0.0</modelVersion>
  <artifactId>org.opennms.core</artifactId>
  <packaging>pom</packaging>
  <name>OpenNMS Core</name>
  <build>
    <plugins>
      <plugin>
        <artifactId>maven-assembly-plugin</artifactId>
        <configuration>
          <descriptors>
            <descriptor>src/assembly/bin.xml</descriptor>
          </descriptors>
        </configuration>
      </plugin>
    </plugins>
  </build>
  <modules>
    <module>api</module>
    <module>build</module>
    <module>castor-properties</module>
    <module>camel</module>
    <module>config</module>
    <module>criteria</module>
    <module>daemon</module>
    <module>db</module>
    <module>db-install</module>
    <module>doc</module>
    <module>icmp-jna</module>
    <module>jmx</module>
    <module>lib</module>
    <module>logging-api</module>
    <module>runtime</module>
    <module>schema</module>
    <module>snmp</module>
    <module>soa</module>
    <module>spring</module>
<<<<<<< HEAD
=======
    <module>spring-web</module>
>>>>>>> cf65d591
    <module>tasks</module>
    <module>test-api</module>
    <module>upgrade</module>
    <module>web</module>
    <module>xml</module>
  </modules>
</project><|MERGE_RESOLUTION|>--- conflicted
+++ resolved
@@ -3,11 +3,7 @@
   <parent>
     <groupId>org.opennms</groupId>
     <artifactId>opennms</artifactId>
-<<<<<<< HEAD
     <version>15.0.0-PJSM-SNAPSHOT</version>
-=======
-    <version>15.0.0-SNAPSHOT</version>
->>>>>>> cf65d591
   </parent>
   <modelVersion>4.0.0</modelVersion>
   <artifactId>org.opennms.core</artifactId>
@@ -45,10 +41,7 @@
     <module>snmp</module>
     <module>soa</module>
     <module>spring</module>
-<<<<<<< HEAD
-=======
     <module>spring-web</module>
->>>>>>> cf65d591
     <module>tasks</module>
     <module>test-api</module>
     <module>upgrade</module>
