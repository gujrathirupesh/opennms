<?xml version="1.0" encoding="UTF-8"?>
<project xmlns="http://maven.apache.org/POM/4.0.0" xmlns:xsi="http://www.w3.org/2001/XMLSchema-instance" xsi:schemaLocation="http://maven.apache.org/POM/4.0.0 http://maven.apache.org/maven-v4_0_0.xsd">
  <parent>
    <groupId>org.opennms</groupId>
    <artifactId>org.opennms.core</artifactId>
<<<<<<< HEAD
    <version>2015.1.0-SNAPSHOT</version>
=======
    <version>2016.1.0-SNAPSHOT</version>
>>>>>>> a04525cd
  </parent>
  <modelVersion>4.0.0</modelVersion>
  <groupId>org.opennms.core</groupId>
  <artifactId>org.opennms.core.snmp</artifactId>
  <packaging>pom</packaging>
  <name>OpenNMS Core SNMP</name>
  <modules>
    <module>joesnmp</module>
    <module>api</module>
    <module>impl-joesnmp</module>
    <module>impl-snmp4j</module>
    <module>impl-mock</module>
    <module>integration-tests</module>
    <module>commands</module>
  </modules>
</project><|MERGE_RESOLUTION|>--- conflicted
+++ resolved
@@ -3,11 +3,7 @@
   <parent>
     <groupId>org.opennms</groupId>
     <artifactId>org.opennms.core</artifactId>
-<<<<<<< HEAD
-    <version>2015.1.0-SNAPSHOT</version>
-=======
     <version>2016.1.0-SNAPSHOT</version>
->>>>>>> a04525cd
   </parent>
   <modelVersion>4.0.0</modelVersion>
   <groupId>org.opennms.core</groupId>
