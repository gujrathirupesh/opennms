--- conflicted
+++ resolved
@@ -4,11 +4,7 @@
   <parent>
     <groupId>org.opennms.core</groupId>
     <artifactId>org.opennms.core.snmp</artifactId>
-<<<<<<< HEAD
-    <version>2018.1.9-SNAPSHOT</version>
-=======
     <version>2018.1.10-SNAPSHOT</version>
->>>>>>> 47b7533c
   </parent>
 
   <modelVersion>4.0.0</modelVersion>
