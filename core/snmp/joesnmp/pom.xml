--- conflicted
+++ resolved
@@ -3,11 +3,7 @@
   <parent>
     <groupId>org.opennms.core</groupId>
     <artifactId>org.opennms.core.snmp</artifactId>
-<<<<<<< HEAD
-    <version>2020.1.1</version>
-=======
     <version>2020.1.2-SNAPSHOT</version>
->>>>>>> 4241966f
 	 <relativePath>..</relativePath>
   </parent>
   <modelVersion>4.0.0</modelVersion>
