--- conflicted
+++ resolved
@@ -1,8 +1,8 @@
 /*******************************************************************************
  * This file is part of OpenNMS(R).
  *
- * Copyright (C) 2011-2016 The OpenNMS Group, Inc.
- * OpenNMS(R) is Copyright (C) 1999-2016 The OpenNMS Group, Inc.
+ * Copyright (C) 2011-2014 The OpenNMS Group, Inc.
+ * OpenNMS(R) is Copyright (C) 1999-2014 The OpenNMS Group, Inc.
  *
  * OpenNMS(R) is a registered trademark of The OpenNMS Group, Inc.
  *
@@ -131,47 +131,9 @@
      */
     public abstract long getTimeStamp();
 
-<<<<<<< HEAD
     public abstract TrapIdentity getTrapIdentity();
-=======
-    protected abstract TrapIdentity getTrapIdentity();
 
     protected abstract Integer getRequestId();
-
-    protected static TrapProcessor processTrap(TrapInformation trap, TrapProcessor trapProcessor) {
-        
-        trap.validate();
-        
-        trapProcessor.setSystemId(trap.getSystemId());
-        trapProcessor.setLocation(trap.getLocation());
-        trapProcessor.setCreationTime(trap.getCreationTime());
-        trapProcessor.setVersion(trap.getVersion());
-        trapProcessor.setCommunity(trap.getCommunity());
-        trapProcessor.setAgentAddress(trap.getAgentAddress());
-        trapProcessor.setTrapAddress(trap.getTrapAddress());
-    
-        LOG.debug("{} trap - trapInterface: ()", trap.getVersion(), trap.getTrapAddress());
-        
-        // time-stamp
-        trapProcessor.setTimeStamp(trap.getTimeStamp());
-    
-        trapProcessor.setTrapIdentity(trap.getTrapIdentity());
-        
-        int i = 0;
-        try {
-            for (i = 0; i < trap.getPduLength(); i++) {
-                trap.processVarBindAt(i);
-            } // end for loop
-        } catch (Throwable t) {
-            LOG.error("Caught {} while processing varbind {} of trap; rethrowing. Trap info: {}. Stack trace: {}", t.getClass(), i+1, trap.toString(), t.getStackTrace());
-            throw t;
-        }
-    
-        return trapProcessor;
-    }
-
-    protected abstract void processVarBindAt(int i);
->>>>>>> 86657a4d
 
     public abstract SnmpVarBindDTO getSnmpVarBindDTO(int i);
 
