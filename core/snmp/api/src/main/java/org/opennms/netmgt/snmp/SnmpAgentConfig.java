/*******************************************************************************
 * This file is part of OpenNMS(R).
 *
 * Copyright (C) 2011-2012 The OpenNMS Group, Inc.
 * OpenNMS(R) is Copyright (C) 1999-2012 The OpenNMS Group, Inc.
 *
 * OpenNMS(R) is a registered trademark of The OpenNMS Group, Inc.
 *
 * OpenNMS(R) is free software: you can redistribute it and/or modify
 * it under the terms of the GNU General Public License as published
 * by the Free Software Foundation, either version 3 of the License,
 * or (at your option) any later version.
 *
 * OpenNMS(R) is distributed in the hope that it will be useful,
 * but WITHOUT ANY WARRANTY; without even the implied warranty of
 * MERCHANTABILITY or FITNESS FOR A PARTICULAR PURPOSE.  See the
 * GNU General Public License for more details.
 *
 * You should have received a copy of the GNU General Public License
 * along with OpenNMS(R).  If not, see:
 *      http://www.gnu.org/licenses/
 *
 * For more information contact:
 *     OpenNMS(R) Licensing <license@opennms.org>
 *     http://www.opennms.org/
 *     http://www.opennms.com/
 *******************************************************************************/

package org.opennms.netmgt.snmp;

import java.io.Serializable;
import java.net.InetAddress;

import javax.xml.bind.annotation.XmlRootElement;
import javax.xml.bind.annotation.XmlTransient;
import javax.xml.bind.annotation.adapters.XmlJavaTypeAdapter;

import org.slf4j.Logger;
import org.slf4j.LoggerFactory;

/**
 * @author (various previous authors not documented)
 * @author <a href="mailto:david@opennms.org">David Hustace</a>
 */
@XmlRootElement(name = "snmpAgentConfig")
public class SnmpAgentConfig extends SnmpConfiguration implements Serializable {

	private static final long serialVersionUID = 1456963719970029200L;

	private static final transient Logger LOG = LoggerFactory.getLogger(SnmpAgentConfig.class);

    private InetAddress m_address;
    private InetAddress m_proxyFor;

    public SnmpAgentConfig() {
        this(null);
    }

    public SnmpAgentConfig(InetAddress agentAddress) {
        this(agentAddress, SnmpConfiguration.DEFAULTS);
    }

    public SnmpAgentConfig(InetAddress agentAddress, SnmpConfiguration defaults) {
        super(defaults);
        m_address = agentAddress;
    }

    public static SnmpAgentConfig parseProtocolConfigurationString(String protocolConfigString) {
        if (protocolConfigString == null) {
            throw new IllegalArgumentException("Protocol configuration string for SnmpAgentConfig must not be null.");
        }
        if (!protocolConfigString.startsWith("snmp:")) {
            throw new IllegalArgumentException("Invalid protocol configuration string for SnmpAgentConfig: Expected it to start with snmp:" + protocolConfigString);
        }

        SnmpAgentConfig agentConfig = new SnmpAgentConfig();


        String[] attributes = protocolConfigString.substring("snmp:".length()).split(",");

        for (String attribute : attributes) {
            String[] pair = attribute.split("=");
            if (pair.length != 2) {
                throw new IllegalArgumentException("unexpected format for key value pair in SnmpAgentConfig configuration string" + attribute);
            }

            String key = pair[0];
            String value = pair[1];

            if ("address".equalsIgnoreCase(key)) {
                agentConfig.setAddress(InetAddrUtils.addr(value));
            } else if ("port".equalsIgnoreCase(key)) {
                agentConfig.setPort(Integer.parseInt(value));
            } else if ("timeout".equalsIgnoreCase(key)) {
                agentConfig.setTimeout(Integer.parseInt(value));
            } else if ("retries".equalsIgnoreCase(key)) {
                agentConfig.setRetries(Integer.parseInt(value));
            } else if ("max-vars-per-pdu".equalsIgnoreCase(key)) {
                agentConfig.setMaxVarsPerPdu(Integer.parseInt(value));
            } else if ("max-repetitions".equalsIgnoreCase(key)) {
                agentConfig.setMaxRepetitions(Integer.parseInt(value));
            } else if ("max-request-size".equalsIgnoreCase(key)) {
                agentConfig.setMaxRequestSize(Integer.parseInt(value));
            } else if ("version".equalsIgnoreCase(key)) {
                agentConfig.setVersionAsString(value);
            } else if ("security-level".equalsIgnoreCase(key)) {
                agentConfig.setSecurityLevel(Integer.parseInt(value));
            } else if ("security-name".equalsIgnoreCase(key)) {
                agentConfig.setSecurityName(value);
            } else if ("auth-passphrase".equalsIgnoreCase(key)) {
                agentConfig.setAuthPassPhrase(value);
            } else if ("auth-protocol".equalsIgnoreCase(key)) {
                agentConfig.setAuthProtocol(value);
            } else if ("priv-passprhase".equalsIgnoreCase(key)) {
                agentConfig.setPrivPassPhrase(value);
            } else if ("priv-protocol".equalsIgnoreCase(key)) {
                agentConfig.setPrivProtocol(value);
            } else if ("read-community".equalsIgnoreCase(key)) {
                agentConfig.setReadCommunity(value);
            } else if ("engine-id".equalsIgnoreCase(key)) {
            	agentConfig.setEngineId(value);
            } else if ("context-engine-id".equalsIgnoreCase(key)) {
            	agentConfig.setContextEngineId(value);
            } else if ("context-name".equalsIgnoreCase(key)) {
            	agentConfig.setContextName(value);
            } else if ("enterprise-id".equalsIgnoreCase(key)) {
            	agentConfig.setEnterpriseId(value);
            } else if ("write-community".equalsIgnoreCase(key)) {
            	agentConfig.setWriteCommunity(value);
            } else {
                LOG.warn("Unexpected attribute in protocol configuration string for SnmpAgentConfig: '{}'", attribute);
            }
        }
        return agentConfig;
    }

    public String toProtocolConfigString() {
        StringBuffer buff = new StringBuffer("snmp:");
<<<<<<< HEAD
        buff.append("address=" + InetAddrUtils.str(m_address));
=======
        buff.append("address=" + m_address == null? null : InetAddressUtils.str(m_address));
>>>>>>> a51d7265
        buff.append(",port=" + getPort());
        buff.append(",timeout=" + getTimeout());
        buff.append(",retries=" + getRetries());
        buff.append(",max-vars-per-pdu=" + getMaxVarsPerPdu());
        buff.append(",max-repetitions=" + getMaxRepetitions());
        buff.append(",max-request-size=" + getMaxRequestSize());
        buff.append(",version=" + versionToString(getVersion()));
        if (isVersion3()) {
            buff.append(",security-level=" + getSecurityLevel());
            buff.append(",security-name=" + getSecurityName());
            buff.append(",auth-passphrase=" + getAuthPassPhrase());
            buff.append(",auth-protocol=" + getAuthProtocol());
            buff.append(",priv-passphrase=" + getPrivPassPhrase());
            buff.append(",priv-protocol=" + getPrivProtocol());
            buff.append(",engine-id=" + getEngineId());
            buff.append(",context-engine-id=" + getContextEngineId());
            buff.append(",context-name=" + getContextName());
            buff.append(",enterprise-id=" + getEnterpriseId());
        } else {
            buff.append(",read-community=" + getReadCommunity());
            buff.append(",write-community=" + getWriteCommunity());
        }
        return buff.toString();
    }

    public String toString() {
<<<<<<< HEAD
        StringBuffer buff = new StringBuffer("SnmpAgentConfig[");
        buff.append("Address: " + InetAddrUtils.str(m_address));
        buff.append(", ProxyForAddress: " + InetAddrUtils.str(m_proxyFor));
=======
        StringBuffer buff = new StringBuffer("AgentConfig[");
        buff.append("Address: " + m_address == null? null : InetAddressUtils.str(m_address));
        buff.append(", ProxyForAddress: " + m_proxyFor == null? null : InetAddressUtils.str(m_proxyFor));
>>>>>>> a51d7265
        buff.append(", Port: " + getPort());
        buff.append(", Timeout: " + getTimeout());
        buff.append(", Retries: " + getRetries());
        buff.append(", MaxVarsPerPdu: " + getMaxVarsPerPdu());
        buff.append(", MaxRepetitions: " + getMaxRepetitions());
        buff.append(", MaxRequestSize: " + getMaxRequestSize());
        buff.append(", Version: " + versionToString(getVersion()));
        if (isVersion3()) {
            buff.append(", SecurityLevel: " + getSecurityLevel());
            buff.append(", SecurityName: " + getSecurityName());
            buff.append(", AuthPassPhrase: " + getAuthPassPhrase());
            buff.append(", AuthProtocol: " + getAuthProtocol());
            buff.append(", PrivPassprhase: " + getPrivPassPhrase());
            buff.append(", PrivProtocol: " + getPrivProtocol());
            buff.append(", EngineId: " + getEngineId());
            buff.append(", ContextEngineId: " + getContextEngineId());
            buff.append(", ContextName: " + getContextName());
            buff.append(", EnterpriseId:" + getEnterpriseId());
        } else {
        	buff.append(", ReadCommunity: " + getReadCommunity());
        	buff.append(", WriteCommunity: " + getWriteCommunity());
        }
        buff.append("]");
        return buff.toString();
    }


    @XmlJavaTypeAdapter(InetAddrXmlAdapter.class)
    public InetAddress getAddress() {
        return m_address;
    }

    public void setAddress(InetAddress address) {
        m_address = address;
    }

    @XmlJavaTypeAdapter(InetAddrXmlAdapter.class)
    public InetAddress getProxyFor() {
        return m_proxyFor;
    }

    public void setProxyFor(InetAddress address) {
        m_proxyFor = address;
    }

    @XmlTransient
    public InetAddress getEffectiveAddress() {
        if (m_proxyFor == null) return m_address;
        return m_proxyFor;
    }

}<|MERGE_RESOLUTION|>--- conflicted
+++ resolved
@@ -136,11 +136,7 @@
 
     public String toProtocolConfigString() {
         StringBuffer buff = new StringBuffer("snmp:");
-<<<<<<< HEAD
-        buff.append("address=" + InetAddrUtils.str(m_address));
-=======
-        buff.append("address=" + m_address == null? null : InetAddressUtils.str(m_address));
->>>>>>> a51d7265
+        buff.append("address=" + m_address == null? null : InetAddrUtils.str(m_address));
         buff.append(",port=" + getPort());
         buff.append(",timeout=" + getTimeout());
         buff.append(",retries=" + getRetries());
@@ -167,15 +163,9 @@
     }
 
     public String toString() {
-<<<<<<< HEAD
         StringBuffer buff = new StringBuffer("SnmpAgentConfig[");
-        buff.append("Address: " + InetAddrUtils.str(m_address));
-        buff.append(", ProxyForAddress: " + InetAddrUtils.str(m_proxyFor));
-=======
-        StringBuffer buff = new StringBuffer("AgentConfig[");
-        buff.append("Address: " + m_address == null? null : InetAddressUtils.str(m_address));
-        buff.append(", ProxyForAddress: " + m_proxyFor == null? null : InetAddressUtils.str(m_proxyFor));
->>>>>>> a51d7265
+        buff.append("Address: " + m_address == null? null : InetAddrUtils.str(m_address));
+        buff.append(", ProxyForAddress: " + m_proxyFor == null? null : InetAddrUtils.str(m_proxyFor));
         buff.append(", Port: " + getPort());
         buff.append(", Timeout: " + getTimeout());
         buff.append(", Retries: " + getRetries());
