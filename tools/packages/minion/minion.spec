--- conflicted
+++ resolved
@@ -68,18 +68,11 @@
 Requires:       /usr/bin/sudo
 Requires(post): util-linux
 Requires:       util-linux
-<<<<<<< HEAD
-Requires:       jicmp >= 2.0.0
-Requires(pre):  jicmp >= 2.0.0
-Requires:       jicmp6 >= 2.0.0
-Requires(pre):  jicmp6 >= 2.0.0
-Provides:	opennms-plugin-api = %{opa_version}
-=======
 Requires:       jicmp >= 3.0.0
 Requires(pre):  jicmp >= 3.0.0
 Requires:       jicmp6 >= 3.0.0
 Requires(pre):  jicmp6 >= 3.0.0
->>>>>>> 03740be6
+Provides:	opennms-plugin-api = %{opa_version}
 Recommends:	haveged
 
 Conflicts:      %{name}-container        < %{version}-%{release}
