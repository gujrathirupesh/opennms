#
#  $Id$
#
# The version used to be passed from build.xml. It's hardcoded here
# the build system generally passes --define "version X" to rpmbuild.
%{!?version:%define version 1.3.10}
# The release number is set to 0 unless overridden
%{!?releasenumber:%define releasenumber 0}
# The install prefix becomes $OPENMS_HOME in the finished package
%{!?instprefix:%define instprefix /opt/opennms}
# This is where the OPENNMS_HOME variable will be set on the remote 
# operating system. Not sure this is needed anymore.
%{!?profiledir:%define profiledir /etc/profile.d}
# This is where the "share" directory will link on RPM-based systems
%{!?sharedir:%define sharedir /var/opennms}
# This is where the "logs" directory will link on RPM-based systems
%{!?logdir:%define logdir /var/log/opennms}
# Where the OpenNMS Jetty webapp lives
%{!?jettydir:%define jettydir %instprefix/jetty-webapps}
# The directory for the OpenNMS webapp
%{!?servletdir:%define servletdir opennms}
# Where OpenNMS binaries live
%{!?bindir:%define bindir %instprefix/bin}

# Description
%{!?_name:%define _name "opennms"}
%{!?_descr:%define _descr "OpenNMS"}
%{!?packagedir:%define packagedir %{_name}-%version-%{releasenumber}}

%{!?jdk:%define jdk java-1.8.0}

%{!?extrainfo:%define extrainfo }
%{!?extrainfo2:%define extrainfo2 }
%{!?skip_compile:%define skip_compile 0}
%{!?enable_snapshots:%define enable_snapshots 1}

# keep RPM from making an empty debug package
%define debug_package %{nil}
# don't do a bunch of weird redhat post-stuff  :)
%define _use_internal_dependency_generator 0
%define __os_install_post %{nil}
%define __find_requires %{nil}
%define __perl_requires %{nil}
%global _binaries_in_noarch_packages_terminate_build 0
AutoReq: no
AutoProv: no

%define with_tests	0%{nil}

Name:			%{_name}
Summary:		Enterprise-grade Network Management Platform (Easy Install)
Release:		%releasenumber
Version:		%version
License:		LGPL/AGPL
Group:			Applications/System
BuildArch:		noarch

Source:			%{name}-source-%{version}-%{releasenumber}.tar.gz
URL:			http://www.opennms.org/

Requires(pre):		%{name}-webui       = %{version}-%{release}
Requires:		%{name}-webui       = %{version}-%{release}
Requires(pre):		%{name}-core        = %{version}-%{release}
Requires:		%{name}-core        = %{version}-%{release}
Requires(pre):		postgresql-server  >= 9.1
Requires:		postgresql-server  >= 9.1

# don't worry about buildrequires, the shell script will bomb quick  =)
#BuildRequires:		%{jdk}

Prefix: %{instprefix}
Prefix: %{sharedir}
Prefix: %{logdir}

%description
%{_descr} is an enterprise-grade network management platform.

This package used to contain what is now in the "%{name}-core" package.
It now exists to give a reasonable default installation of OpenNMS.

When you install this package, you will likely also need to install the
webapp package.

%{extrainfo}
%{extrainfo2}


%package core
Summary:	The core OpenNMS backend.
Group:		Applications/System
Requires(pre):	jicmp >= 2.0.0
Requires:	jicmp >= 2.0.0
Requires(pre):	jicmp6 >= 2.0.0
Requires:	jicmp6 >= 2.0.0
Requires(pre):	%{jdk}
Requires:	%{jdk}
Obsoletes:	opennms < 1.3.11
Obsoletes: opennms-plugin-protocol-xml

%description core
The core backend.  This package contains the main daemon responsible
for discovery, polling, data collection, and notifications (ie,
anything that is not part of the web UI).

If you want to be able to view your data, you will need to install
the webapp package.

The logs and data directories are relocatable.  By default, they are:

  logs: %{logdir}
  data: %{sharedir}

If you wish to install them to an alternate location, use the --relocate rpm
option, like so:

  rpm -i --relocate %{logdir}=/mnt/netapp/%{name}-logs %{name}-core.rpm

%{extrainfo}
%{extrainfo2}


%package source
Summary:	Source for the %{_descr} network management platform
Group:		Applications/System

%description source
This package contains the source tarball for %{_descr}, for AGPL compliance.

%{extrainfo}
%{extrainfo2}


%package docs
Summary:	Documentation for the %{_descr} network management platform
Group:		Applications/System

%description docs
This package contains the API and user documentation.

%{extrainfo}
%{extrainfo2}


%package remote-poller
Summary:	Remote (Distributed) Poller for %{_descr}
Group:		Applications/System
Requires(pre):	%{jdk}
Requires:	%{jdk}

%description remote-poller
The distributed monitor.  For details, see:
  http://www.opennms.org/index.php/Distributed_Monitoring

%{extrainfo}
%{extrainfo2}


%package jmx-config-generator
Summary:	Generate JMX Configuration
Group:		Applications/System
Requires(pre):	%{jdk}
Requires:	%{jdk}
Requires:	%{name}-core = %{version}-%{release}

%description jmx-config-generator
Generates configuration files for monitoring/collecting from
the Java Management Extensions.

%{extrainfo}
%{extrainfo2}


%package webapp-jetty
Summary:	Embedded web interface
Group:		Applications/System
Requires(pre):	%{name}-core = %{version}-%{release}
Requires:	%{name}-core = %{version}-%{release}
Provides:	%{name}-webui = %{version}-%{release}
Obsoletes:	opennms-webapp < 1.3.11

%description webapp-jetty
The web UI.  This is the Jetty version, which runs
embedded in the main core process.

%{extrainfo}
%{extrainfo2}


%package webapp-remoting
Summary:	Remote Poller webapp
Group:		Applications/System
Requires:	%{name}-webapp-jetty = %{version}-%{release}
Conflicts:	%{name}-webapp-jetty < 19.0.0-0

%description webapp-remoting
The JNLP application that provides the Remote Poller.

%{extrainfo}
%{extrainfo2}


%package ncs
Summary:	Network Component Services
Group:		Applications/System
Requires:	%{name}-webapp-jetty = %{version}-%{release}

%description ncs
NCS provides a framework for doing correlation of service events across
disparate nodes.

%{extrainfo}
%{extrainfo2}


%package plugins
Summary:	All Plugins
Group:		Applications/System
Requires(pre):	%{name}-plugin-northbounder-jms
Requires:	%{name}-plugin-northbounder-jms
Requires(pre):	%{name}-plugin-provisioning-dns
Requires:	%{name}-plugin-provisioning-dns
Requires(pre):	%{name}-plugin-provisioning-rancid
Requires:	%{name}-plugin-provisioning-rancid
Requires(pre):	%{name}-plugin-provisioning-reverse-dns
Requires:	%{name}-plugin-provisioning-reverse-dns
Requires(pre):	%{name}-plugin-provisioning-snmp-asset
Requires:	%{name}-plugin-provisioning-snmp-asset
Requires(pre):	%{name}-plugin-provisioning-snmp-hardware-inventory
Requires:	%{name}-plugin-provisioning-snmp-hardware-inventory
Requires(pre):	%{name}-plugin-ticketer-jira
Requires:	%{name}-plugin-ticketer-jira
Requires(pre):	%{name}-plugin-ticketer-otrs
Requires:	%{name}-plugin-ticketer-otrs
Requires(pre):	%{name}-plugin-ticketer-rt
Requires:	%{name}-plugin-ticketer-rt
Requires(pre):	%{name}-plugin-protocol-cifs
Requires:	%{name}-plugin-protocol-cifs
Requires(pre):	%{name}-plugin-protocol-dhcp
Requires:	%{name}-plugin-protocol-dhcp
Requires(pre):	%{name}-plugin-protocol-nsclient
Requires:	%{name}-plugin-protocol-nsclient
Requires(pre):	%{name}-plugin-protocol-radius
Requires:	%{name}-plugin-protocol-radius
Requires(pre):	%{name}-plugin-protocol-xmp
Requires:	%{name}-plugin-protocol-xmp
Requires(pre):	%{name}-plugin-collector-vtdxml-handler
Requires:	%{name}-plugin-collector-vtdxml-handler

%description plugins
This installs all optional plugins.

%{extrainfo}
%{extrainfo2}


%package plugin-northbounder-jms
Summary:	JMS Alarm Northbounder
Group:		Applications/System
Requires:	%{name}-core = %{version}-%{release}

%description plugin-northbounder-jms
This northbounder allows you to send OpenNMS alarms to an 
external JMS listener.

%{extrainfo}
%{extrainfo2}


%package plugin-provisioning-map
Summary:	Obsolete: Map Provisioning Adapter
Group:		Applications/System
Requires(pre):	%{name}-core = %{version}-%{release}
Requires:	%{name}-core = %{version}-%{release}

%description plugin-provisioning-map
The map provisioning adapter is no longer part of OpenNMS.


%package plugin-provisioning-link
Summary:	Obsolete: Link Provisioning Adapter
Group:		Applications/System
Requires(pre):	%{name}-core = %{version}-%{release}
Requires:	%{name}-core = %{version}-%{release}

%description plugin-provisioning-link
The map provisioning adapter is no longer part of OpenNMS.


%package plugin-provisioning-dns
Summary:	DNS Provisioning Adapter
Group:		Applications/System
Requires(pre):	%{name}-core = %{version}-%{release}
Requires:	%{name}-core = %{version}-%{release}

%description plugin-provisioning-dns
The DNS provisioning adapter allows for updating dynamic DNS records based on
provisioned nodes.

%{extrainfo}
%{extrainfo2}


%package plugin-provisioning-reverse-dns
Summary:	Reverse DNS Provisioning Adapter
Group:		Applications/System
Requires(pre):	%{name}-core = %{version}-%{release}
Requires:	%{name}-core = %{version}-%{release}

%description plugin-provisioning-reverse-dns
The Reverse DNS provisioning adapter allows for updating the hostname on an
interface based on its reverse DNS lookup.

%{extrainfo}
%{extrainfo2}


%package plugin-provisioning-rancid
Summary:	RANCID Provisioning Adapter
Group:		Applications/System
Requires(pre):	%{name}-core = %{version}-%{release}
Requires:	%{name}-core = %{version}-%{release}

%description plugin-provisioning-rancid
The RANCID provisioning adapter coordinates with the RANCID Web Service by updating
RANCID's device database when %{_descr} provisions nodes.

%{extrainfo}
%{extrainfo2}


%package plugin-provisioning-snmp-asset
Summary:	SNMP Asset Provisioning Adapter
Group:		Applications/System
Requires(pre):	%{name}-core = %{version}-%{release}
Requires:	%{name}-core = %{version}-%{release}

%description plugin-provisioning-snmp-asset
The SNMP asset provisioning adapter responds to provisioning events by updating asset
fields with data fetched from SNMP GET requests.

%{extrainfo}
%{extrainfo2}


%package plugin-provisioning-snmp-hardware-inventory
Summary:	SNMP Hardware Inventory Provisioning Adapter
Group:		Applications/System
Requires(pre):	%{name}-core = %{version}-%{release}
Requires:	%{name}-core = %{version}-%{release}

%description plugin-provisioning-snmp-hardware-inventory
The SNMP Hardware Inventory provisioning adapter responds to provisioning events by updating 
hardware fields with data fetched from the ENTITY-MIB and vendor extensions of this MIB.

%{extrainfo}
%{extrainfo2}


%package plugin-ticketer-jira
Summary:	JIRA Ticketer Plugin
Group:		Applications/System
Requires(pre):	%{name}-core = %{version}-%{release}
Requires:	%{name}-core = %{version}-%{release}

%description plugin-ticketer-jira
The JIRA ticketer plugin provides the ability to automatically create JIRA
issues from %{_descr} alarms.

%{extrainfo}
%{extrainfo2}


%package plugin-ticketer-otrs
Summary:	OTRS Ticketer Plugin
Group:		Applications/System
Requires(pre):	%{name}-core = %{version}-%{release}
Requires:	%{name}-core = %{version}-%{release}

%description plugin-ticketer-otrs
The OTRS ticketer plugin provides the ability to automatically create OTRS
issues from %{_descr} alarms.

%{extrainfo}
%{extrainfo2}


%package plugin-ticketer-rt
Summary:	RT Ticketer Plugin
Group:		Applications/System
Requires(pre):	%{name}-core = %{version}-%{release}
Requires:	%{name}-core = %{version}-%{release}

%description plugin-ticketer-rt
The RT ticketer plugin provides the ability to automatically create RT
tickets from %{_descr} alarms.

%{extrainfo}
%{extrainfo2}


%package plugin-protocol-cifs
Summary:	CIFS Poller Plugin
Group:		Applications/System
Requires(pre):	%{name}-core = %{version}-%{release}
Requires:	%{name}-core = %{version}-%{release}

%description plugin-protocol-cifs
The CIFS protocol plugin provides a poller monitor for CIFS network shares.

%{extrainfo}
%{extrainfo2}


%package plugin-protocol-dhcp
Summary:	DHCP Poller and Detector Plugin
Group:		Applications/System
Requires(pre):	%{name}-core = %{version}-%{release}
Requires:	%{name}-core = %{version}-%{release}

%description plugin-protocol-dhcp
The DHCP protocol plugin provides a daemon, provisioning detector, capsd plugin, and
poller monitor for DHCP.

%{extrainfo}
%{extrainfo2}


%package plugin-protocol-nsclient
Summary:	NSCLIENT Plugin Support
Group:		Applications/System
Requires(pre):	%{name}-core = %{version}-%{release}
Requires:	%{name}-core = %{version}-%{release}

%description plugin-protocol-nsclient
The NSClient protocol plugin provides a capsd plugin and poller monitor for NSClient
and NSClient++.

%{extrainfo}
%{extrainfo2}


%package plugin-protocol-radius
Summary:	RADIUS Plugin Support
Group:		Applications/System
Requires(pre):	%{name}-core = %{version}-%{release}
Requires:	%{name}-core = %{version}-%{release}

%description plugin-protocol-radius
The RADIUS protocol plugin provides a provisioning detector, capsd plugin, poller
monitor, and Spring Security authorization mechanism for RADIUS.

%{extrainfo}
%{extrainfo2}


%package plugin-protocol-xmp
Summary:	XMP Poller
Group:		Applications/System
Requires(pre):	%{name}-core = %{version}-%{release}
Requires:	%{name}-core = %{version}-%{release}

%description plugin-protocol-xmp
The XMP protocol plugin provides a capsd plugin and poller monitor for XMP.

%{extrainfo}
%{extrainfo2}


%package plugin-collector-juniper-tca
Summary:	Juniper TCA Collector
Group:		Applications/System
Requires(pre):	%{name}-core = %{version}-%{release}
Requires:	%{name}-core = %{version}-%{release}

%description plugin-collector-juniper-tca
The Juniper JCA collector provides a collector plugin for Collectd to collect data from TCA devices.

%{extrainfo}
%{extrainfo2}


%package plugin-collector-vtdxml-handler
Summary:	VTD-XML Collection Handler
Group:		Applications/System
License:	GPL
Requires(pre):	%{name}-core = %{version}-%{release}
Requires:	%{name}-core = %{version}-%{release}

%description plugin-collector-vtdxml-handler
The XML Collection Handler for Standard and 3GPP XMLs based on VTD-XML.
VTD-XML is very fast GPL library for parsing XMLs with XPath Support.

%{extrainfo}
%{extrainfo2}

%prep

tar -xvzf %{_sourcedir}/%{name}-source-%{version}-%{release}.tar.gz -C "%{_builddir}"
%define setupdir %{packagedir}

%setup -D -T -n %setupdir

##############################################################################
# building
##############################################################################

%build
rm -rf %{buildroot}

# nothing necessary

##############################################################################
# installation
##############################################################################

%install
#
# This next bit is to keep gprintify.py on Mandriva/Mandrake from screwing
# up the "echo" statements in the opennms init script.  See:
#	http://qa.mandriva.com/twiki/bin/view/Main/InitscriptHowto?skin=print
#
DONT_GPRINTIFY="yes, please do not"
export DONT_GPRINTIFY

export OPTS_SKIP_TESTS="-DskipITs=true -Dmaven.test.skip.exec=true"

if [ -e "settings.xml" ]; then
	export OPTS_SETTINGS_XML="-s `pwd`/settings.xml"
fi

if [ "%{skip_compile}" = 1 ]; then
	echo "=== SKIPPING COMPILE ==="
	if [ "%{enable_snapshots}" = 1 ]; then
		OPTS_ENABLE_SNAPSHOTS="-Denable.snapshots=true"
		OPTS_UPDATE_POLICY="-DupdatePolicy=always"
	fi
	TOPDIR=`pwd`
	for dir in . opennms-tools; do
		cd $dir
			"$TOPDIR"/compile.pl -N $OPTS_SKIP_TESTS $OPTS_SETTINGS_XML $OPTS_ENABLE_SNAPSHOTS $OPTS_UPDATE_POLICY -Dinstall.version="%{version}-%{release}" -Ddist.name="%{name}-%{version}-%{release}.%{_arch}" -Dopennms.home="%{instprefix}" install
		cd -
	done
else
	echo "=== RUNNING COMPILE ==="
	./compile.pl $OPTS_SKIP_TESTS $OPTS_SETTINGS_XML $OPTS_ENABLE_SNAPSHOTS $OPTS_UPDATE_POLICY -Dbuild=all -Dinstall.version="%{version}-%{release}" -Ddist.name="%{name}-%{version}-%{release}.%{_arch}" \
		-Daether.connector.basic.threads=1 -Daether.connector.resumeDownloads=false \
		-Dopennms.home="%{instprefix}" -Prun-expensive-tasks install
fi

echo "=== BUILDING ASSEMBLIES ==="
./assemble.pl $OPTS_SKIP_TESTS $OPTS_SETTINGS_XML $OPTS_ENABLE_SNAPSHOTS $OPTS_UPDATE_POLICY -Dbuild=all -Dinstall.version="%{version}-%{release}" -Ddist.name="%{name}-%{version}-%{release}.%{_arch}" \
	-Daether.connector.basic.threads=1 -Daether.connector.resumeDownloads=false \
	-Dopennms.home="%{instprefix}" -Prun-expensive-tasks -Dbuild.profile=full install

cd opennms-tools
	../compile.pl $OPTS_SKIP_TESTS $OPTS_SETTINGS_XML $OPTS_ENABLE_SNAPSHOTS $OPTS_UPDATE_POLICY -N -Dinstall.version="%{version}-%{release}" -Ddist.name="%{name}-%{version}-%{release}.%{_arch}" \
	-Dopennms.home="%{instprefix}" install
cd -

echo "=== INSTALL COMPLETED ==="

echo "=== UNTAR BUILD ==="

mkdir -p %{buildroot}%{instprefix}

# Untar the tar.gz created by opennms-full-assembly
tar zxvf %{_builddir}/%{name}-%{version}-%{release}/target/%{name}-%{version}-%{release}.%{_arch}.tar.gz -C %{buildroot}%{instprefix}

echo "=== UNTAR BUILD COMPLETED ==="

### Set this so users can refer to $OPENNMS_HOME easily.
### /etc/profile.d

mkdir -p %{buildroot}%{profiledir}
cat > %{buildroot}%{profiledir}/%{name}.sh << END
#!/bin/bash

OPENNMS_HOME=%{instprefix}
if ! echo "\$PATH" | grep "\$OPENNMS_HOME/bin" >/dev/null 2>&1; then
	PATH="\$PATH:\$OPENNMS_HOME/bin"
fi

export OPENNMS_HOME PATH

END

# Move the docs into %{_docdir}
rm -rf %{buildroot}%{_docdir}/%{name}-%{version}
mkdir -p %{buildroot}%{_docdir}
mv %{buildroot}%{instprefix}/docs %{buildroot}%{_docdir}/%{name}-%{version}
cp README* %{buildroot}%{instprefix}/etc/
rm -rf %{buildroot}%{instprefix}/etc/README
rm -rf %{buildroot}%{instprefix}/etc/README.build

install -d -m 755 %{buildroot}%{logdir}
mv %{buildroot}%{instprefix}/logs/.readme %{buildroot}%{logdir}/
rm -rf %{buildroot}%{instprefix}/logs

install -d -m 755 %{buildroot}%{sharedir}
mv %{buildroot}%{instprefix}/share/* %{buildroot}%{sharedir}/
rm -rf %{buildroot}%{instprefix}/share

# Copy the /etc directory into /etc/pristine
rsync -avr --exclude=examples %{buildroot}%{instprefix}/etc/ %{buildroot}%{sharedir}/etc-pristine/
chmod -R go-w %{buildroot}%{sharedir}/etc-pristine/

install -d -m 755 %{buildroot}%{_initrddir} %{buildroot}%{_sysconfdir}/sysconfig
install -m 755 %{buildroot}%{instprefix}/contrib/remote-poller/remote-poller.init      %{buildroot}%{_initrddir}/opennms-remote-poller
install -m 640 %{buildroot}%{instprefix}/contrib/remote-poller/remote-poller.sysconfig %{buildroot}%{_sysconfdir}/sysconfig/opennms-remote-poller
rm -rf %{buildroot}%{instprefix}/contrib/remote-poller

rm -rf %{buildroot}%{instprefix}/lib/*.tar.gz

# Remove all duplicate JARs from /system and symlink them to the JARs in /lib to save disk space
for FILE in %{buildroot}%{instprefix}/lib/*.jar; do BASENAME=`basename $FILE`; for SYSFILE in `find %{buildroot}%{instprefix}/system -name $BASENAME`; do rm -f $SYSFILE; ln -s /opt/opennms/lib/$BASENAME $SYSFILE; done; done
# Remove all duplicate JARs from /jetty-webapps/opennms-remoting/webstart and symlink them to the JARs in /lib to save disk space
# NOTE: We can't do this because the JARs in webstart are signed
#for FILE in %{buildroot}%{instprefix}/lib/*.jar; do BASENAME=`basename $FILE`; for SYSFILE in `find %{buildroot}%{instprefix}/jetty-webapps/opennms-remoting/webstart -name $BASENAME`; do rm -f $SYSFILE; ln -s %{instprefix}/lib/$BASENAME $SYSFILE; done; done

cd %{buildroot}

# core package files
find %{buildroot}%{instprefix}/etc ! -type d | \
	sed -e "s,^%{buildroot},%config(noreplace) ," | \
	grep -v '%{_initrddir}/opennms-remote-poller' | \
	grep -v '%{_sysconfdir}/sysconfig/opennms-remote-poller' | \
	grep -v 'ncs-northbounder-configuration.xml' | \
	grep -v 'drools-engine.d/ncs' | \
	grep -v 'dhcpd-configuration.xml' | \
	grep -v 'jira.properties' | \
	grep -v 'jms-northbounder-configuration.xml' | \
	grep -v 'juniper-tca' | \
	grep -v 'mapsadapter-configuration.xml' | \
	grep -v 'nsclient-config.xml' | \
	grep -v 'nsclient-datacollection-config.xml' | \
	grep -v 'otrs.properties' | \
	grep -v '/rt.properties' | \
	grep -v 'snmp-asset-adapter-configuration.xml' | \
	grep -v 'snmp-hardware-inventory-adapter-configuration.xml' | \
<<<<<<< HEAD
=======
	grep -v '/users.xml' | \
	grep -v 'xml-datacollection-config.xml' | \
>>>>>>> 4aa3b894
	grep -v 'xmp-config.xml' | \
	grep -v 'xmp-datacollection-config.xml' | \
	grep -v 'tca-datacollection-config.xml' | \
	sort > %{_tmppath}/files.main
find %{buildroot}%{sharedir}/etc-pristine ! -type d | \
	sed -e "s,^%{buildroot},," | \
	grep -v '%{_initrddir}/opennms-remote-poller' | \
	grep -v '%{_sysconfdir}/sysconfig/opennms-remote-poller' | \
	grep -v 'ncs-northbounder-configuration.xml' | \
	grep -v 'ncs.xml' | \
	grep -v 'drools-engine.d/ncs' | \
	grep -v 'dhcpd-configuration.xml' | \
	grep -v 'jira.properties' | \
	grep -v 'jms-northbounder-configuration.xml' | \
	grep -v 'juniper-tca' | \
	grep -v 'mapsadapter-configuration.xml' | \
	grep -v 'nsclient-config.xml' | \
	grep -v 'nsclient-datacollection-config.xml' | \
	grep -v 'otrs.properties' | \
	grep -v '/rt.properties' | \
	grep -v 'snmp-asset-adapter-configuration.xml' | \
	grep -v 'snmp-hardware-inventory-adapter-configuration.xml' | \
	grep -v 'xmp-config.xml' | \
	grep -v 'xmp-datacollection-config.xml' | \
	grep -v 'tca-datacollection-config.xml' | \
	sort >> %{_tmppath}/files.main
find %{buildroot}%{instprefix}/bin ! -type d | \
	sed -e "s|^%{buildroot}|%attr(755,root,root) |" | \
	grep -v '/jmx-config-generator' | \
	grep -v '/remote-poller.sh' | \
	grep -v '/remote-poller.jar' | \
	sort >> %{_tmppath}/files.main
find %{buildroot}%{sharedir} ! -type d | \
	sed -e "s,^%{buildroot},," | \
	grep -v 'etc-pristine' | \
	grep -v 'ncs-' | \
	grep -v 'nsclient-config.xsd' | \
	grep -v 'nsclient-datacollection.xsd' | \
	grep -v 'xmp-config.xsd' | \
	grep -v 'xmp-datacollection-config.xsd' | \
	grep -v 'tca-datacollection-config.xml' | \
	grep -v 'juniper-tca' | \
	sort >> %{_tmppath}/files.main
find %{buildroot}%{instprefix}/contrib ! -type d | \
	sed -e "s|^%{buildroot}|%attr(755,root,root) |" | \
	sort >> %{_tmppath}/files.main
find %{buildroot}%{instprefix}/lib ! -type d | \
	sed -e "s|^%{buildroot}|%attr(755,root,root) |" | \
	grep -v 'gnu-crypto' | \
	grep -v 'jdhcp' | \
	grep -v 'jradius' | \
	grep -v 'org.opennms.features.ncs.ncs-' | \
	grep -v 'opennms-alarm-northbounder-jms' | \
	grep -v 'opennms-integration-otrs' | \
	grep -v 'opennms-integration-rt' | \
	grep -v 'opennms_jmx_config_generator' | \
	grep -v 'org.opennms.features.juniper-tca-collector' | \
	grep -v 'org.opennms.protocols.cifs' | \
	grep -v 'org.opennms.protocols.dhcp' | \
	grep -v 'org.opennms.protocols.nsclient' | \
	grep -v 'org.opennms.protocols.radius' | \
	grep -v 'org.opennms.protocols.xmp' | \
	grep -v 'opennms-vtdxml-collector-handler' | \
	grep -v 'provisioning-adapter' | \
	grep -v 'vtd-xml' | \
	grep -v 'xmp' | \
	sort >> %{_tmppath}/files.main
find %{buildroot}%{instprefix}/system ! -type d | \
    sed -e "s|^%{buildroot}|%attr(755,root,root) |" | \
	grep -v 'jira-' | \
    sort >> %{_tmppath}/files.main
# Put the etc, lib, and system subdirectories into the package
find %{buildroot}%{instprefix}/etc %{buildroot}%{instprefix}/lib %{buildroot}%{instprefix}/system -type d | \
	sed -e "s,^%{buildroot},%dir ," | \
	sort >> %{_tmppath}/files.main

# jetty
find %{buildroot}%{jettydir} ! -type d | \
	sed -e "s,^%{buildroot},," | \
	grep -v '/opennms-remoting' | \
	grep -v '/opennms/source/' | \
	grep -v '/WEB-INF/[^/]*\.xml$' | \
	grep -v '/WEB-INF/[^/]*\.properties$' | \
	grep -v '/WEB-INF/jsp/alarm/ncs' | \
	grep -v '/WEB-INF/jsp/ncs/' | \
	grep -v '/WEB-INF/lib/org.opennms.features.ncs.ncs' | \
	sort >> %{_tmppath}/files.jetty
find %{buildroot}%{jettydir}/*/WEB-INF/*.xml | \
	sed -e "s,^%{buildroot},%config ," | \
	grep -v '/opennms-remoting' | \
	grep -v '/WEB-INF/ncs' | \
	sort >> %{_tmppath}/files.jetty
find %{buildroot}%{jettydir} -type d | \
	sed -e "s,^%{buildroot},%dir ," | \
	grep -v '/opennms-remoting' | \
	sort >> %{_tmppath}/files.jetty

cd -

%clean
rm -rf %{buildroot}

##############################################################################
# file setup
##############################################################################

%files
%defattr(664 root root 775)

%files core -f %{_tmppath}/files.main
%defattr(664 root root 775)
%attr(755,root,root)	%{profiledir}/%{name}.sh
%attr(755,root,root)	%{logdir}
%attr(640,root,root)	%{instprefix}/etc/users.xml
			%{instprefix}/data
			%{instprefix}/deploy

%files docs
%defattr(644 root root 755)
%{_docdir}/%{name}-%{version}

%files remote-poller
%attr(755,root,root) %{_initrddir}/opennms-remote-poller
%attr(755,root,root) %config(noreplace) %{_sysconfdir}/sysconfig/opennms-remote-poller
%attr(755,root,root) %{bindir}/remote-poller.sh
%{instprefix}/bin/remote-poller.jar

%files jmx-config-generator
%attr(755,root,root) %{bindir}/jmx-config-generator
%{instprefix}/lib/opennms_jmx_config_generator.jar

%files ncs
%defattr(644 root root 755)
%{instprefix}/lib/org.opennms.features.ncs.ncs-*.jar
%{jettydir}/%{servletdir}/WEB-INF/lib/org.opennms.features.ncs.ncs-*.jar
%config(noreplace) %{instprefix}/etc/drools-engine.d/ncs/*
%config(noreplace) %{instprefix}/etc/ncs-northbounder-configuration.xml
%{sharedir}/xsds/ncs-*.xsd
%config %{jettydir}/%{servletdir}/WEB-INF/ncs*.xml
%config %{jettydir}/%{servletdir}/WEB-INF/jsp/alarm/ncs-*
%config %{jettydir}/%{servletdir}/WEB-INF/jsp/ncs
%dir %{sharedir}/etc-pristine/drools-engine.d/ncs
%{sharedir}/etc-pristine/drools-engine.d/ncs/*
%{sharedir}/etc-pristine/ncs-northbounder-configuration.xml

%files source
%defattr(644 root root 755)
%{jettydir}/opennms/source/*

%files webapp-jetty -f %{_tmppath}/files.jetty
%defattr(644 root root 755)
%config %{jettydir}/%{servletdir}/WEB-INF/*.properties

%files webapp-remoting
%defattr(644 root root 755)
%config %{jettydir}/opennms-remoting/WEB-INF/*.xml
%{jettydir}/opennms-remoting

%files plugins

%files plugin-northbounder-jms
%defattr(644 root root 755)
%{instprefix}/lib/opennms-alarm-northbounder-jms-*.jar
%config(noreplace) %{instprefix}/etc/jms-northbounder-configuration.xml
%{sharedir}/etc-pristine/jms-northbounder-configuration.xml

%files plugin-provisioning-dns
%defattr(664 root root 775)
%{instprefix}/lib/opennms-dns-provisioning-adapter*.jar

%files plugin-provisioning-reverse-dns
%defattr(664 root root 775)
%{instprefix}/lib/opennms-reverse-dns-provisioning-adapter*.jar

%files plugin-provisioning-rancid
%defattr(664 root root 775)
%{instprefix}/lib/opennms-rancid-provisioning-adapter*.jar

%files plugin-provisioning-snmp-asset
%defattr(664 root root 775)
%{instprefix}/lib/opennms-snmp-asset-provisioning-adapter*.jar
%config(noreplace) %{instprefix}/etc/snmp-asset-adapter-configuration.xml
%{sharedir}/etc-pristine/snmp-asset-adapter-configuration.xml

%files plugin-provisioning-snmp-hardware-inventory
%defattr(664 root root 775)
%{instprefix}/lib/opennms-snmp-hardware-inventory-provisioning-adapter*.jar
%config(noreplace) %{instprefix}/etc/snmp-hardware-inventory-adapter-configuration.xml
%{sharedir}/etc-pristine/snmp-hardware-inventory-adapter-configuration.xml

%files plugin-protocol-cifs
%defattr(664 root root 775)
%{instprefix}/lib/org.opennms.protocols.cifs*.jar

%files plugin-ticketer-jira
%defattr(664 root root 775)
%{instprefix}/system/org/opennms/features/jira-troubleticketer/*/jira-*.jar
%{instprefix}/system/org/opennms/features/jira-troubleticketer/*/jira-*.jar.sha1
%{instprefix}/system/org/opennms/features/jira-client/*/jira-*.jar
%{instprefix}/system/org/opennms/features/jira-client/*/jira-*.jar.sha1
%config(noreplace) %{instprefix}/etc/jira.properties
%{sharedir}/etc-pristine/jira.properties

%files plugin-ticketer-otrs
%defattr(664 root root 775)
%{instprefix}/lib/opennms-integration-otrs-*.jar
%config(noreplace) %{instprefix}/etc/otrs.properties
%{sharedir}/etc-pristine/otrs.properties

%files plugin-ticketer-rt
%defattr(664 root root 775)
%{instprefix}/lib/opennms-integration-rt-*.jar
%config(noreplace) %{instprefix}/etc/rt.properties
%{sharedir}/etc-pristine/rt.properties

%files plugin-protocol-dhcp
%defattr(664 root root 775)
%config(noreplace) %{instprefix}/etc/dhcp*.xml
%{instprefix}/lib/jdhcp-*.jar
%{instprefix}/lib/org.opennms.protocols.dhcp*.jar
%{sharedir}/etc-pristine/dhcp*.xml
%{sharedir}/xsds/dhcp*.xsd

%files plugin-protocol-nsclient
%defattr(664 root root 775)
%config(noreplace) %{instprefix}/etc/nsclient*.xml
%{instprefix}/etc/examples/nsclient*.xml
%{instprefix}/lib/org.opennms.protocols.nsclient*.jar
%{sharedir}/etc-pristine/nsclient*.xml
%{sharedir}/xsds/nsclient*.xsd

%files plugin-protocol-radius
%defattr(664 root root 775)
%{instprefix}/lib/gnu-crypto*.jar
%{instprefix}/lib/jradius-*.jar
%{instprefix}/lib/org.opennms.protocols.radius*.jar

%files plugin-protocol-xmp
%defattr(664 root root 775)
%config(noreplace) %{instprefix}/etc/xmp*.xml
%{instprefix}/lib/org.opennms.protocols.xmp-*.jar
%{instprefix}/lib/xmp-*.jar
%{sharedir}/etc-pristine/xmp*.xml
%{sharedir}/xsds/xmp*.xsd

%files plugin-collector-juniper-tca
%defattr(664 root root 775)
%config(noreplace) %{instprefix}/etc/tca*.xml
%config(noreplace) %{instprefix}/etc/datacollection/juniper-tca*
%config(noreplace) %{instprefix}/etc/snmp-graph.properties.d/juniper-tca*
%{instprefix}/lib/org.opennms.features.juniper-tca-collector-*.jar
%{sharedir}/etc-pristine/tca*.xml
%{sharedir}/etc-pristine/datacollection/juniper-tca*
%{sharedir}/etc-pristine/snmp-graph.properties.d/juniper-tca*

%files plugin-collector-vtdxml-handler
%defattr(664 root root 775)
%{instprefix}/lib/opennms-vtdxml-collector-handler-*.jar
%{instprefix}/lib/vtd-xml-*.jar

%post -p /bin/bash docs
ROOT_INST="$RPM_INSTALL_PREFIX0"
SHARE_INST="$RPM_INSTALL_PREFIX1"
LOG_INST="$RPM_INSTALL_PREFIX2"
[ -z "$ROOT_INST"  ] && ROOT_INST="%{instprefix}"
[ -z "$SHARE_INST" ] && SHARE_INST="%{sharedir}"
[ -z "$LOG_INST"   ] && LOG_INST="%{logdir}"

printf -- "- making symlink for $ROOT_INST/docs... "
if [ -e "$ROOT_INST/docs" ] && [ ! -L "$ROOT_INST/docs" ]; then
	echo "failed: $ROOT_INST/docs is a real directory, but it should be a symlink to %{_docdir}/%{name}-%{version}."
else
	rm -rf "$ROOT_INST/docs"
	ln -sf "%{_docdir}/%{name}-%{version}" "$ROOT_INST/docs"
	echo "done"
fi

printf -- "- making symlink for $ROOT_INST/jetty-webapps/%{servletdir}/docs... "
if [ -e "$ROOT_INST/jetty-webapps/%{servletdir}/docs" ] && [ ! -L "$ROOT_INST/jetty-webapps/%{servletdir}/docs" ]; then
  echo "failed: $ROOT_INST/jetty-webapps/%{servletdir}/docs is a real directory, but it should be a symlink to %{_docdir}/%{name}-%{version}."
else
  rm -rf "$ROOT_INST/jetty-webapps/%{servletdir}/docs"
  ln -sf "%{_docdir}/%{name}-%{version}" "$ROOT_INST/jetty-webapps/%{servletdir}/docs"
  echo "done"
fi

%postun -p /bin/bash docs
ROOT_INST="$RPM_INSTALL_PREFIX0"
SHARE_INST="$RPM_INSTALL_PREFIX1"
LOG_INST="$RPM_INSTALL_PREFIX2"
[ -z "$ROOT_INST"  ] && ROOT_INST="%{instprefix}"
[ -z "$SHARE_INST" ] && SHARE_INST="%{sharedir}"
[ -z "$LOG_INST"   ] && LOG_INST="%{logdir}"

if [ "$1" = 0 ]; then
	if [ -L "$ROOT_INST/docs" ]; then
		rm -f "$ROOT_INST/docs"
	fi
fi

if [ "$1" = 0 ]; then
  if [ -L "$ROOT_INST/jetty-webapps/%{servletdir}/docs" ]; then
    rm -f "$ROOT_INST/jetty-webapps/%{servletdir}/docs"
  fi
fi

%post -p /bin/bash core
ROOT_INST="$RPM_INSTALL_PREFIX0"
SHARE_INST="$RPM_INSTALL_PREFIX1"
LOG_INST="$RPM_INSTALL_PREFIX2"
[ -z "$ROOT_INST"  ] && ROOT_INST="%{instprefix}"
[ -z "$SHARE_INST" ] && SHARE_INST="%{sharedir}"
[ -z "$LOG_INST"   ] && LOG_INST="%{logdir}"

if [ -n "$DEBUG" ]; then
	env | grep RPM_INSTALL_PREFIX | sort -u
fi

for prefix in lib lib64; do
	if [ -d "/usr/$prefix/systemd" ]; then
		SYSTEMDDIR="/usr/$prefix/systemd/system"
		printf -- "- installing service into $SYSTEMDDIR... "
		install -d -m 755 "$SYSTEMDDIR"
		install -m 644 "%{instprefix}/etc/opennms.service" "$SYSTEMDDIR"/
		echo "done"
	fi
done

if [ "$ROOT_INST/logs" != "$LOG_INST" ]; then
	printf -- "- making symlink for $ROOT_INST/logs... "
	if [ -e "$ROOT_INST/logs" ] && [ ! -L "$ROOT_INST/logs" ]; then
		echo "failed: $ROOT_INST/logs is a real directory or file, but it should be a symlink to $LOG_INST."
		echo "Your %{_descr} install may not function properly."
	else
		rm -rf "$ROOT_INST/logs"
		ln -sf "$LOG_INST" "$ROOT_INST/logs"
		echo "done"
	fi
fi

if [ "$ROOT_INST/share" != "$SHARE_INST" ]; then
	printf -- "- making symlink for $ROOT_INST/share... "
	if [ -e "$ROOT_INST/share" ] && [ ! -L "$ROOT_INST/share" ]; then
		echo "failed: $ROOT_INST/share is a real directory, but it should be a symlink to $SHARE_INST."
		echo "Your %{_descr} install may not function properly."
	else
		rm -rf "$ROOT_INST/share"
		ln -sf "$SHARE_INST" "$ROOT_INST/share"
		echo "done"
	fi
fi

printf -- "- moving *.sql.rpmnew files (if any)... "
if [ `ls $ROOT_INST/etc/*.sql.rpmnew 2>/dev/null | wc -l` -gt 0 ]; then
	for i in $ROOT_INST/etc/*.sql.rpmnew; do
		mv $i ${i%%%%.rpmnew}
	done
fi
echo "done"

printf -- "- checking for old update files... "

JAR_UPDATES=`find $ROOT_INST/lib/updates -name \*.jar   -exec rm -rf {} \; -print 2>/dev/null | wc -l`
CLASS_UPDATES=`find $ROOT_INST/lib/updates -name \*.class -exec rm -rf {} \; -print 2>/dev/null | wc -l`
TOTAL_UPDATES=`expr $JAR_UPDATES + $CLASS_UPDATES`
if [ "$TOTAL_UPDATES" -gt 0 ]; then
	echo "FOUND"
	echo ""
	echo "WARNING: $TOTAL_UPDATES old update files were found in your"
	echo "$ROOT_INST/lib/updates directory.  They have been deleted"
	echo "because they should now be out of date."
	echo ""
else
	echo "done"
fi

rm -f $ROOT_INST/etc/configured
for dir in /etc /etc/rc.d; do
	if [ -d "$dir" ]; then
		ln -sf $ROOT_INST/bin/opennms $dir/init.d/opennms
		break
	fi
done

for LIBNAME in jicmp jicmp6 jrrd jrrd2; do
	if [ `grep "opennms.library.${LIBNAME}" "$ROOT_INST/etc/libraries.properties" 2>/dev/null | wc -l` -eq 0 ]; then
		LIBRARY_PATH=`rpm -ql "${LIBNAME}" 2>/dev/null | grep "/lib${LIBNAME}.so\$" | head -n 1`
		if [ -n "$LIBRARY_PATH" ]; then
			echo "opennms.library.${LIBNAME}=${LIBRARY_PATH}" >> "$ROOT_INST/etc/libraries.properties"
		fi
	fi
done

printf -- "- cleaning up \$OPENNMS_HOME/data... "
if [ -d "$ROOT_INST/data" ]; then
	find "$ROOT_INST/data/"* -maxdepth 0 -name tmp -prune -o -print | xargs rm -rf
	find "$ROOT_INST/data/tmp/"* -maxdepth 0 -name README -prune -o -print | xargs rm -rf
fi
echo "done"

if [ ! -e "$ROOT_INST/etc/java.conf" ]; then
	"$ROOT_INST/bin/runjava" "-s"
fi

echo ""
echo " *** Installation complete.  You must still run the installer at"
echo " *** \$OPENNMS_HOME/bin/install -dis to be sure your database is up"
echo " *** to date before you start %{_descr}.  See the install guide at"
echo " *** http://www.opennms.org/wiki/Installation:RPM and the"
echo " *** release notes for details."
echo ""

%postun -p /bin/bash core
ROOT_INST="$RPM_INSTALL_PREFIX0"
SHARE_INST="$RPM_INSTALL_PREFIX1"
LOG_INST="$RPM_INSTALL_PREFIX2"
[ -z "$ROOT_INST"  ] && ROOT_INST="%{instprefix}"
[ -z "$SHARE_INST" ] && SHARE_INST="%{sharedir}"
[ -z "$LOG_INST"   ] && LOG_INST="%{logdir}"

if [ "$1" = 0 ]; then
	for dir in logs share; do
		if [ -L "$ROOT_INST/$dir" ]; then
			rm -f "$ROOT_INST/$dir"
		fi
	done
fi

%changelog
* Thu Feb 10 2011 Benjamin Reed <ranger@opennms.org>
- See http://opennms.git.sourceforge.net/git/gitweb.cgi?p=opennms/opennms;a=history;f=tools/packages/opennms/opennms.spec;hb=HEAD for the full commit log.<|MERGE_RESOLUTION|>--- conflicted
+++ resolved
@@ -637,11 +637,7 @@
 	grep -v '/rt.properties' | \
 	grep -v 'snmp-asset-adapter-configuration.xml' | \
 	grep -v 'snmp-hardware-inventory-adapter-configuration.xml' | \
-<<<<<<< HEAD
-=======
 	grep -v '/users.xml' | \
-	grep -v 'xml-datacollection-config.xml' | \
->>>>>>> 4aa3b894
 	grep -v 'xmp-config.xml' | \
 	grep -v 'xmp-datacollection-config.xml' | \
 	grep -v 'tca-datacollection-config.xml' | \
