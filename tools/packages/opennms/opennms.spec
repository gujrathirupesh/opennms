--- conflicted
+++ resolved
@@ -93,15 +93,8 @@
 Requires:	jicmp
 Requires(pre):	jicmp6
 Requires:	jicmp6
-<<<<<<< HEAD
-Requires(pre):  jrrd >= 1.0.9
-Requires:       jrrd >= 1.0.9
-Requires(pre):  opennms-rrdtool
-Requires:       opennms-rrdtool
-=======
 Requires(pre):  jrrd2
 Requires:       jrrd2
->>>>>>> 673e377b
 Requires(pre):	%{jdk}
 Requires:	%{jdk}
 Obsoletes:	opennms < 1.3.11
@@ -533,15 +526,6 @@
 fi
 
 echo "=== BUILDING ASSEMBLIES ==="
-<<<<<<< HEAD
-./assemble.pl $OPTS_SETTINGS_XML $OPTS_ENABLE_SNAPSHOTS $OPTS_UPDATE_POLICY \
-	-Dbuild=all \
-	-Dinstall.version="%{version}-%{release}" \
-	-Dinstall.rrdtool.bin="%{instprefix}/bin/rrdtool" \
-	-Ddist.name="$RPM_BUILD_ROOT" \
-	-Dopennms.home="%{instprefix}" \
-	-Dbuild.profile=full \
-=======
 ./assemble.pl $OPTS_SKIP_TESTS $OPTS_SETTINGS_XML $OPTS_ENABLE_SNAPSHOTS $OPTS_UPDATE_POLICY \
 	-Dbuild=all \
 	-Dinstall.version="%{version}-%{release}" \
@@ -550,7 +534,6 @@
 	-Dbuild.profile=full \
 	-Daether.connector.basic.threads=1 \
 	-Daether.connector.resumeDownloads=false \
->>>>>>> 673e377b
 	install
 
 cd opennms-tools
