--- conflicted
+++ resolved
@@ -1,10 +1,6 @@
 {
   "name": "opennms-smoke-tests",
-<<<<<<< HEAD
-  "version": "2018.1.9-SNAPSHOT",
-=======
   "version": "2018.1.10-SNAPSHOT",
->>>>>>> 47b7533c
   "main": "src/main/javascript/index.js",
   "devDependencies": {
     "casper-chai": "^0.2.1",
