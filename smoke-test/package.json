{
  "name": "opennms-smoke-tests",
<<<<<<< HEAD
  "version": "2018.1.7-SNAPSHOT",
=======
  "version": "2018.1.8-SNAPSHOT",
>>>>>>> 0f4e5a2d
  "main": "src/main/javascript/index.js",
  "devDependencies": {
    "casper-chai": "^0.2.1",
    "casperjs": "^1.1.0-beta5",
    "chai": "^3.5.0",
    "eslint": "^1.10.3",
    "eslint-friendly-formatter": "^1.2.2",
    "eslint-loader": "^1.3.0",
    "fs-extra": "^0.26.5",
    "moment": "^2.12.0",
    "path": "^0.12.7",
    "phantomjs": "^2.1.3",
    "phantomjs-prebuilt": "^2.1.5"
  },
  "scripts": {
    "test": "npm run lint && find src/test/javascript/tests -type f -name \\*.js | xargs casperjs test --xunit=target/failsafe-reports/casperjs.xml",
    "lint": "eslint . --ext .js"
  }
}<|MERGE_RESOLUTION|>--- conflicted
+++ resolved
@@ -1,10 +1,6 @@
 {
   "name": "opennms-smoke-tests",
-<<<<<<< HEAD
-  "version": "2018.1.7-SNAPSHOT",
-=======
   "version": "2018.1.8-SNAPSHOT",
->>>>>>> 0f4e5a2d
   "main": "src/main/javascript/index.js",
   "devDependencies": {
     "casper-chai": "^0.2.1",
