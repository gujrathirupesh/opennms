{
  "name": "opennms-smoke-tests",
<<<<<<< HEAD
  "version": "2018.1.0-SNAPSHOT",
=======
  "version": "2018.1.0",
>>>>>>> 15b526cc
  "main": "src/main/javascript/index.js",
  "devDependencies": {
    "casper-chai": "^0.2.1",
    "casperjs": "^1.1.0-beta5",
    "chai": "^3.5.0",
    "eslint": "^1.10.3",
    "eslint-friendly-formatter": "^1.2.2",
    "eslint-loader": "^1.3.0",
    "fs-extra": "^0.26.5",
    "moment": "^2.12.0",
    "path": "^0.12.7",
    "phantomjs": "^2.1.3",
    "phantomjs-prebuilt": "^2.1.5"
  },
  "scripts": {
    "test": "npm run lint && find src/test/javascript/tests -type f -name \\*.js | xargs casperjs test --xunit=target/failsafe-reports/casperjs.xml",
    "lint": "eslint . --ext .js"
  }
}<|MERGE_RESOLUTION|>--- conflicted
+++ resolved
@@ -1,10 +1,6 @@
 {
   "name": "opennms-smoke-tests",
-<<<<<<< HEAD
-  "version": "2018.1.0-SNAPSHOT",
-=======
   "version": "2018.1.0",
->>>>>>> 15b526cc
   "main": "src/main/javascript/index.js",
   "devDependencies": {
     "casper-chai": "^0.2.1",
