{
  "name": "opennms-smoke-tests",
<<<<<<< HEAD
  "version": "2018.1.6-SNAPSHOT",
=======
  "version": "2018.1.7-SNAPSHOT",
>>>>>>> 4e3e93fb
  "main": "src/main/javascript/index.js",
  "devDependencies": {
    "casper-chai": "^0.2.1",
    "casperjs": "^1.1.0-beta5",
    "chai": "^3.5.0",
    "eslint": "^1.10.3",
    "eslint-friendly-formatter": "^1.2.2",
    "eslint-loader": "^1.3.0",
    "fs-extra": "^0.26.5",
    "moment": "^2.12.0",
    "path": "^0.12.7",
    "phantomjs": "^2.1.3",
    "phantomjs-prebuilt": "^2.1.5"
  },
  "scripts": {
    "test": "npm run lint && find src/test/javascript/tests -type f -name \\*.js | xargs casperjs test --xunit=target/failsafe-reports/casperjs.xml",
    "lint": "eslint . --ext .js"
  }
}<|MERGE_RESOLUTION|>--- conflicted
+++ resolved
@@ -1,10 +1,6 @@
 {
   "name": "opennms-smoke-tests",
-<<<<<<< HEAD
-  "version": "2018.1.6-SNAPSHOT",
-=======
   "version": "2018.1.7-SNAPSHOT",
->>>>>>> 4e3e93fb
   "main": "src/main/javascript/index.js",
   "devDependencies": {
     "casper-chai": "^0.2.1",
