--- conflicted
+++ resolved
@@ -55,11 +55,7 @@
         new String[] { "Configure SNMP Community Names by IP Address", "//span[text()='SNMP Config Lookup']" },
         new String[] { "Manually Add an Interface", "//span[text()='Enter IP Address']" },
         new String[] { "Delete Nodes", "//span[text()='Delete Nodes']" },
-<<<<<<< HEAD
-        new String[] { "Configure Provisioning Subsystem", "//h1[contains(text(), 'Configuration')]" },
-=======
         new String[] { "Configure External Requisitions and Thread Pools", "//h1[contains(text(), 'Configuration')]" },
->>>>>>> 1b0a513c
         new String[] { "Configure Geocoder Service", "//div/nav/ol/li[text()='Geocoder Configuration']" },
 
         // Flow Management
