/*******************************************************************************
 * This file is part of OpenNMS(R).
 *
 * Copyright (C) 2011-2014 The OpenNMS Group, Inc.
 * OpenNMS(R) is Copyright (C) 1999-2014 The OpenNMS Group, Inc.
 *
 * OpenNMS(R) is a registered trademark of The OpenNMS Group, Inc.
 *
 * OpenNMS(R) is free software: you can redistribute it and/or modify
 * it under the terms of the GNU Affero General Public License as published
 * by the Free Software Foundation, either version 3 of the License,
 * or (at your option) any later version.
 *
 * OpenNMS(R) is distributed in the hope that it will be useful,
 * but WITHOUT ANY WARRANTY; without even the implied warranty of
 * MERCHANTABILITY or FITNESS FOR A PARTICULAR PURPOSE.  See the
 * GNU Affero General Public License for more details.
 *
 * You should have received a copy of the GNU Affero General Public License
 * along with OpenNMS(R).  If not, see:
 *      http://www.gnu.org/licenses/
 *
 * For more information contact:
 *     OpenNMS(R) Licensing <license@opennms.org>
 *     http://www.opennms.org/
 *     http://www.opennms.com/
 *******************************************************************************/

package org.opennms.smoketest;

import static org.junit.Assert.assertEquals;

import org.junit.Before;
import org.junit.FixMethodOrder;
import org.junit.Test;
import org.junit.runners.MethodSorters;
import org.slf4j.Logger;
import org.slf4j.LoggerFactory;

@FixMethodOrder(MethodSorters.NAME_ASCENDING)
public class AdminPageIT extends OpenNMSSeleniumTestCase {
    private static final Logger LOG = LoggerFactory.getLogger(AdminPageIT.class);

    private final String[][] m_adminPageEntries = new String[][] {
        // OpenNMS System
        new String[] { "System Configuration", "//h3[text()='OpenNMS Configuration']" },
        new String[] { "Configure Users, Groups and On-Call Roles", "//h3[text()='Users and Groups']" },

        // Provisioning
        new String[] { "Manage Provisioning Requisitions", "//h4[contains(text(), 'Requisitions (')]" },
        new String[] { "Import and Export Asset Information", "//h3[text()='Import and Export Assets']" },
        new String[] { "Manage Surveillance Categories", "//h3[text()='Surveillance Categories']" },
        new String[] { "Configure Discovery", "//h3[text()='General Settings']" },
        new String[] { "Configure SNMP Community Names by IP Address", "//h3[text()='SNMP Config Lookup']" },
        new String[] { "Manually Add an Interface", "//h3[text()='Enter IP Address']" },
        new String[] { "Delete Nodes", "//h3[text()='Delete Nodes']" },

        // Event Management
        new String[] { "Manually Send an Event", "//h3[text()='Send Event to OpenNMS']" },
        new String[] { "Configure Notifications", "//h3[text()='Configure Notifications']" },
        new String[] { "Customize Event Configurations", "//div[@id='content']//iframe" },

        // Service Monitoring
        new String[] { "Configure Scheduled Outages", "//form//input[@value='New Name']" },
        new String[] { "Manage and Unmanage Interfaces and Services", "//h3[text()='Manage and Unmanage Interfaces and Services']" },

        // Performance Measurement
        new String[] { "Configure SNMP Collections and Data Collection Groups", "//div[@id='content']//iframe" },
        new String[] { "Configure SNMP Data Collection per Interface", "//h3[text()='Manage SNMP Data Collection per Interface']" },
        new String[] { "Configure Thresholds", "//h3[text()='Threshold Configuration']" },

        // Distributed Monitoring
        new String[] { "Manage Monitoring Locations", "//div[contains(@class,'panel')]/table//tr//a[text()='Location Name']" },
        new String[] { "Manage Applications", "//h3[text()='Applications']" },
        new String[] { "Manage Remote Pollers", "//h3[contains(text(),'Remote Poller Status')]" },
        new String[] { "Manage Minions", "//div[contains(@class,'panel')]/table//th/a[text()='Location']" },

        // Additional Tools
        new String[] { "Instrumentation Log Reader", "//h3[text()='Filtering']" },
        new String[] { "SNMP MIB Compiler", "//div[@id='content']//iframe" },
        new String[] { "Ops Board Configuration", "//div[@id='content']//iframe" },
        new String[] { "Surveillance Views Configuration", "//div[@id='content']//iframe" },
        new String[] { "JMX Configuration Generator", "//div[@id='content']//iframe" },
        new String[] { "Data Choices", "//*[@id='datachoices-enable']" }
    };

    @Before
    public void setUp() throws Exception {
        adminPage();
    }

    @Test
    public void testAllTextIsPresent() throws Exception {
        assertEquals(8, countElementsMatchingCss("h3.panel-title"));
        findElementByXpath("//h3[text()='OpenNMS System']");
        findElementByXpath("//h3[text()='Provisioning']");
        findElementByXpath("//h3[text()='Event Management']");
        findElementByXpath("//h3[text()='Service Monitoring']");
        findElementByXpath("//h3[text()='Performance Measurement']");
        findElementByXpath("//h3[text()='Distributed Monitoring']");
        findElementByXpath("//h3[text()='Additional Tools']");
        findElementByXpath("//h3[text()='Descriptions']");
    }

    @Test
    public void testAllLinks() throws Exception {
<<<<<<< HEAD
        for (final String[] entry : new String[][] {
                // OpenNMS System
                new String[] { "Configure Users, Groups and On-Call Roles", "//h3[text()='Users and Groups']" },
                new String[] { "System Configuration", "//h3[text()='OpenNMS Configuration']" },
                new String[] { "Instrumentation Log Reader", "//h3[text()='Filtering']" },

                // Operations
                new String[] { "Configure Discovery", "//h3[text()='General Settings']" },
                new String[] { "Configure SNMP Community Names by IP Address", "//h3[text()='SNMP Config Lookup']" },
                new String[] { "Configure SNMP Data Collection per Interface", "//h3[text()='Manage SNMP Data Collection per Interface']" },
                new String[] { "Manage and Unmanage Interfaces and Services", "//h3[text()='Manage and Unmanage Interfaces and Services']" },
                new String[] { "Configure Thresholds", "//h3[text()='Threshold Configuration']" },
                new String[] { "Manually Send an Event", "//h3[text()='Send Event to OpenNMS']" },
                new String[] { "Configure Notifications", "//h3[text()='Configure Notifications']" },
                new String[] { "Configure Scheduled Outages", "//form//input[@value='New Name']" },
                new String[] { "Customize Event Configurations", "//div[@id='content']//iframe" },
                new String[] { "Configure SNMP Collections and Data Collection Groups", "//div[@id='content']//iframe" },
                new String[] { "SNMP MIB Compiler", "//div[@id='content']//iframe" },
                new String[] { "Ops Board Configuration", "//div[@id='content']//iframe" },
                new String[] { "Surveillance Views Configuration", "//div[@id='content']//iframe" },
                new String[] { "JMX Configuration Generator", "//div[@id='content']//iframe" },
                new String[] { "OpenNMS Plugin Manager", "/html/body/iframe" },

                // Node Provisioning
                new String[] { "Manually Add an Interface", "//h3[text()='Enter IP Address']" },
                new String[] { "Manage Provisioning Requisitions", "//h4[contains(text(), 'Requisitions (')]" },
                new String[] { "Import and Export Asset Information", "//h3[text()='Import and Export Assets']" },
                new String[] { "Manage Surveillance Categories", "//h3[text()='Surveillance Categories']" },
                new String[] { "Delete Nodes", "//h3[text()='Delete Nodes']" },
=======
        adminPage();
        findElementById("content");
        findElementByXpath("//div[contains(@class,'panel-body')]");
        final int count = countElementsMatchingCss("div.panel-body > ul > li > a");
        assertEquals("We expect " + m_adminPageEntries.length + " link entries on the admin page.", m_adminPageEntries.length, count);
>>>>>>> 548b51e9

        for (final String[] entry : m_adminPageEntries) {
            LOG.debug("clicking: '{}', expecting: '{}'", entry[0], entry[1]);
            adminPage();
            findElementByLink(entry[0]).click();
            findElementByXpath(entry[1]);
        }
    }
}<|MERGE_RESOLUTION|>--- conflicted
+++ resolved
@@ -81,6 +81,7 @@
         new String[] { "Ops Board Configuration", "//div[@id='content']//iframe" },
         new String[] { "Surveillance Views Configuration", "//div[@id='content']//iframe" },
         new String[] { "JMX Configuration Generator", "//div[@id='content']//iframe" },
+        new String[] { "OpenNMS Plugin Manager", "/html/body/iframe" },
         new String[] { "Data Choices", "//*[@id='datachoices-enable']" }
     };
 
@@ -104,43 +105,11 @@
 
     @Test
     public void testAllLinks() throws Exception {
-<<<<<<< HEAD
-        for (final String[] entry : new String[][] {
-                // OpenNMS System
-                new String[] { "Configure Users, Groups and On-Call Roles", "//h3[text()='Users and Groups']" },
-                new String[] { "System Configuration", "//h3[text()='OpenNMS Configuration']" },
-                new String[] { "Instrumentation Log Reader", "//h3[text()='Filtering']" },
-
-                // Operations
-                new String[] { "Configure Discovery", "//h3[text()='General Settings']" },
-                new String[] { "Configure SNMP Community Names by IP Address", "//h3[text()='SNMP Config Lookup']" },
-                new String[] { "Configure SNMP Data Collection per Interface", "//h3[text()='Manage SNMP Data Collection per Interface']" },
-                new String[] { "Manage and Unmanage Interfaces and Services", "//h3[text()='Manage and Unmanage Interfaces and Services']" },
-                new String[] { "Configure Thresholds", "//h3[text()='Threshold Configuration']" },
-                new String[] { "Manually Send an Event", "//h3[text()='Send Event to OpenNMS']" },
-                new String[] { "Configure Notifications", "//h3[text()='Configure Notifications']" },
-                new String[] { "Configure Scheduled Outages", "//form//input[@value='New Name']" },
-                new String[] { "Customize Event Configurations", "//div[@id='content']//iframe" },
-                new String[] { "Configure SNMP Collections and Data Collection Groups", "//div[@id='content']//iframe" },
-                new String[] { "SNMP MIB Compiler", "//div[@id='content']//iframe" },
-                new String[] { "Ops Board Configuration", "//div[@id='content']//iframe" },
-                new String[] { "Surveillance Views Configuration", "//div[@id='content']//iframe" },
-                new String[] { "JMX Configuration Generator", "//div[@id='content']//iframe" },
-                new String[] { "OpenNMS Plugin Manager", "/html/body/iframe" },
-
-                // Node Provisioning
-                new String[] { "Manually Add an Interface", "//h3[text()='Enter IP Address']" },
-                new String[] { "Manage Provisioning Requisitions", "//h4[contains(text(), 'Requisitions (')]" },
-                new String[] { "Import and Export Asset Information", "//h3[text()='Import and Export Assets']" },
-                new String[] { "Manage Surveillance Categories", "//h3[text()='Surveillance Categories']" },
-                new String[] { "Delete Nodes", "//h3[text()='Delete Nodes']" },
-=======
         adminPage();
         findElementById("content");
         findElementByXpath("//div[contains(@class,'panel-body')]");
         final int count = countElementsMatchingCss("div.panel-body > ul > li > a");
         assertEquals("We expect " + m_adminPageEntries.length + " link entries on the admin page.", m_adminPageEntries.length, count);
->>>>>>> 548b51e9
 
         for (final String[] entry : m_adminPageEntries) {
             LOG.debug("clicking: '{}', expecting: '{}'", entry[0], entry[1]);
