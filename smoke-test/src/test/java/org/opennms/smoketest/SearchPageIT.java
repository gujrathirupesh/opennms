/*******************************************************************************
 * This file is part of OpenNMS(R).
 *
 * Copyright (C) 2011-2014 The OpenNMS Group, Inc.
 * OpenNMS(R) is Copyright (C) 1999-2014 The OpenNMS Group, Inc.
 *
 * OpenNMS(R) is a registered trademark of The OpenNMS Group, Inc.
 *
 * OpenNMS(R) is free software: you can redistribute it and/or modify
 * it under the terms of the GNU Affero General Public License as published
 * by the Free Software Foundation, either version 3 of the License,
 * or (at your option) any later version.
 *
 * OpenNMS(R) is distributed in the hope that it will be useful,
 * but WITHOUT ANY WARRANTY; without even the implied warranty of
 * MERCHANTABILITY or FITNESS FOR A PARTICULAR PURPOSE.  See the
 * GNU Affero General Public License for more details.
 *
 * You should have received a copy of the GNU Affero General Public License
 * along with OpenNMS(R).  If not, see:
 *      http://www.gnu.org/licenses/
 *
 * For more information contact:
 *     OpenNMS(R) Licensing <license@opennms.org>
 *     http://www.opennms.org/
 *     http://www.opennms.com/
 *******************************************************************************/

package org.opennms.smoketest;

import static java.util.concurrent.TimeUnit.SECONDS;
import static org.awaitility.Awaitility.await;
import static org.junit.Assert.assertEquals;

import org.junit.Before;
import org.junit.FixMethodOrder;
import org.junit.Test;
import org.junit.runners.MethodSorters;
import org.openqa.selenium.By;
import org.openqa.selenium.Keys;
import org.openqa.selenium.WebElement;

@FixMethodOrder(MethodSorters.NAME_ASCENDING)
public class SearchPageIT extends OpenNMSSeleniumIT {
    @Before
    public void setUp() throws Exception {
        deleteTestRequisition();
        searchPage();
    }

    @Test
    public void testAllTextIsPresent() throws Exception {
        assertEquals(3, countElementsMatchingCss("div.card-header"));
        findElementByXpath("//span[text()='Search for Nodes']");
        findElementByXpath("//span[text()='Search Asset Information']");
        findElementByXpath("//span[text()='Search Options']");
    }

    @Test
    public void testAllFormsArePresent() throws Exception {
<<<<<<< HEAD
        await().atMost(20, SECONDS).pollInterval(5, SECONDS).until(() -> countElementsMatchingCss("form") == 13);
=======
        assertEquals(12, countElementsMatchingCss("form"));
>>>>>>> 03343034
        for (final String matchingElement : new String[] {
                "input[@id='byname_nodename']",
                "input[@id='byip_iplike']",
                "select[@name='mib2Parm']",
                "select[@name='snmpParm']",
                "select[@id='bymonitoringLocation_monitoringLocation']",
                "select[@id='byservice_service']",
                "input[@name='maclike']",
                "input[@name='foreignSource']",
                "select[@name='flows']",
                "input[@name='topology']"
        }) {
            findElementByXpath("//form[@action='element/nodeList.htm']//" + matchingElement);
        }

        findElementByXpath("//form[@action='asset/nodelist.jsp']//select[@name='searchvalue']");
        findElementByXpath("//form[@action='asset/nodelist.jsp']//select[@name='column']");
    }

    @Test
    public void testAllLinks() throws InterruptedException {
        findElementByLink("All nodes").click();
        findElementByXpath("//div[@class='btn-toolbar']/span[text()='Nodes']");

        searchPage();
        findElementByLink("All nodes and their interfaces").click();
        findElementByXpath("//span[text()='Nodes and their interfaces']");
        findElementByLink("Hide interfaces");

        searchPage();
        findElementByLink("All nodes with asset info").click();
        findElementByXpath("//span[text()='Assets']");
    }

    @Test
    public void testSearchMacAddress() throws Exception {
        final WebElement maclike = enterText(By.cssSelector("input[name='maclike']"), "0");
        maclike.sendKeys(Keys.ENTER);
        findElementByXpath("//div[@id='content']/nav/ol/li[text()='Node List']");
        findElementByXpath("//div[@class='card-header']//div[@class='btn-toolbar']/span[text()='Nodes']");
    }
}<|MERGE_RESOLUTION|>--- conflicted
+++ resolved
@@ -58,11 +58,7 @@
 
     @Test
     public void testAllFormsArePresent() throws Exception {
-<<<<<<< HEAD
-        await().atMost(20, SECONDS).pollInterval(5, SECONDS).until(() -> countElementsMatchingCss("form") == 13);
-=======
-        assertEquals(12, countElementsMatchingCss("form"));
->>>>>>> 03343034
+        await().atMost(20, SECONDS).pollInterval(5, SECONDS).until(() -> countElementsMatchingCss("form") == 12);
         for (final String matchingElement : new String[] {
                 "input[@id='byname_nodename']",
                 "input[@id='byip_iplike']",
