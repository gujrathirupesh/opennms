/*******************************************************************************
 * This file is part of OpenNMS(R).
 *
 * Copyright (C) 2016-2022 The OpenNMS Group, Inc.
 * OpenNMS(R) is Copyright (C) 1999-2022 The OpenNMS Group, Inc.
 *
 * OpenNMS(R) is a registered trademark of The OpenNMS Group, Inc.
 *
 * OpenNMS(R) is free software: you can redistribute it and/or modify
 * it under the terms of the GNU Affero General Public License as published
 * by the Free Software Foundation, either version 3 of the License,
 * or (at your option) any later version.
 *
 * OpenNMS(R) is distributed in the hope that it will be useful,
 * but WITHOUT ANY WARRANTY; without even the implied warranty of
 * MERCHANTABILITY or FITNESS FOR A PARTICULAR PURPOSE.  See the
 * GNU Affero General Public License for more details.
 *
 * You should have received a copy of the GNU Affero General Public License
 * along with OpenNMS(R).  If not, see:
 *      http://www.gnu.org/licenses/
 *
 * For more information contact:
 *     OpenNMS(R) Licensing <license@opennms.org>
 *     http://www.opennms.org/
 *     http://www.opennms.com/
 *******************************************************************************/

package org.opennms.smoketest;

import static org.junit.Assert.assertNotEquals;

import java.time.Duration;
import java.util.List;
import java.util.Set;
import java.util.concurrent.TimeUnit;

import org.junit.Assert;
import org.junit.Test;
import org.openqa.selenium.By;
<<<<<<< HEAD
import org.openqa.selenium.Cookie;
import org.openqa.selenium.WebDriver;
=======
>>>>>>> b69bd44b
import org.openqa.selenium.WebElement;
import org.openqa.selenium.support.ui.ExpectedConditions;
import org.openqa.selenium.support.ui.WebDriverWait;
import org.slf4j.Logger;
import org.slf4j.LoggerFactory;

/**
 * The Test Class for the Index Page.
 * 
 * @author <a href="mailto:agalue@opennms.org">Alejandro Galue</a>
 */
@org.junit.experimental.categories.Category(org.opennms.smoketest.junit.FlakyTests.class)
public class IndexPageIT extends OpenNMSSeleniumIT {

    private static final Logger LOG = LoggerFactory.getLogger(IndexPageIT.class);

    /**
     * Can render search boxes.
     *
     * @throws Exception the exception
     */
    @Test
    public void canRenderSearchBoxes() throws Exception {
        driver.get(getBaseUrlInternal() + "opennms/index.jsp");
        // The following input fields will exist on index.jsp, only if includes/search-box.jsp is rendered and processed by AngularJS
        WebElement asyncKsc = findElementByXpath("//input[@ng-model='asyncKsc']");
        Assert.assertNotNull(asyncKsc);
        WebElement asyncNode = findElementByXpath("//input[@ng-model='asyncNode']");
        Assert.assertNotNull(asyncNode);
    }

    @Test
    public void verifyStatusMap() {
        // In order to have anything show up, we have to create a node with long/lat information first
        // A interface and service which does not exist is used, in order to provoke an alarm beeing sent by opennms
        // to have a status >= Warning
        // INITIALIZE
        LOG.info("Initializing foreign source with no detectors");
        String foreignSourceXML = "<foreign-source name=\"" + OpenNMSSeleniumIT.REQUISITION_NAME + "\">\n" +
                "<scan-interval>1d</scan-interval>\n" +
                "<detectors/>\n" +
                "<policies/>\n" +
                "</foreign-source>";
        createForeignSource(REQUISITION_NAME, foreignSourceXML);
        LOG.info("Initializing node with  source with no detectors");
        String requisitionXML = "<model-import foreign-source=\"" + OpenNMSSeleniumIT.REQUISITION_NAME + "\">" +
                "   <node foreign-id=\"tests\" node-label=\"192.0.2.1\">" +
                "       <interface ip-addr=\"192.0.2.1\" status=\"1\" snmp-primary=\"N\">" +
                "           <monitored-service service-name=\"ICMP\"/>" +
                "       </interface>" +
                "       <asset name=\"longitude\" value=\"-0.075949\"/>" +
                "       <asset name=\"latitude\" value=\"51.508112\"/>" +
                "   </node>" +
                "</model-import>";
        createRequisition(REQUISITION_NAME, requisitionXML, 1);

        // try every 5 seconds, for 120 seconds, until the service on 127.0.0.2 has been detected as "down", or fail afterwards
        try {
            setImplicitWait(5, TimeUnit.SECONDS);
            new WebDriverWait(driver, Duration.ofSeconds(120)).until(input -> {
                // refresh page
                input.get(getBaseUrlInternal() + "opennms/index.jsp");

                // Wait until we have markers
                List<WebElement> markerElements = input.findElements(By.xpath("//*[contains(@class, 'leaflet-marker-icon')]"));
                return !markerElements.isEmpty();
            });
        } finally {
            setImplicitWait();
        }
    }

<<<<<<< HEAD
    private String getSessionId() {
        final Set<Cookie> cookies = driver.manage().getCookies();
        for (final Cookie cookie : cookies) {
            if (cookie.getName().equalsIgnoreCase("JSESSIONID")) {
                return cookie.getValue().replaceAll(";.*$","");
            }
        }
        return null;
    }

    @Test
    public void testSessionFixation_NMS15310() {
        logout();
        final String preLoginSessionId = getSessionId();
        login();
        final String postLoginSessionId = getSessionId();
        assertNotEquals(preLoginSessionId, postLoginSessionId);
=======
    @Test
    public void verifyDeepLinks() {
        logout();
        driver.get(getBaseUrlInternal() + "opennms/event/detail.jsp?id=999999999");
        wait.until(ExpectedConditions.visibilityOfElementLocated(By.name("j_username")));
        wait.until(ExpectedConditions.visibilityOfElementLocated(By.name("j_password")));
        wait.until(ExpectedConditions.elementToBeClickable(By.name("Login")));
        enterText(By.name("j_username"), BASIC_AUTH_USERNAME);
        enterText(By.name("j_password"), BASIC_AUTH_PASSWORD);
        clickElement(By.name("Login"));
        wait.until(ExpectedConditions.visibilityOfElementLocated(By.xpath("//h1[text()='Event ID Not Found']")));
>>>>>>> b69bd44b
    }
}<|MERGE_RESOLUTION|>--- conflicted
+++ resolved
@@ -38,11 +38,8 @@
 import org.junit.Assert;
 import org.junit.Test;
 import org.openqa.selenium.By;
-<<<<<<< HEAD
 import org.openqa.selenium.Cookie;
 import org.openqa.selenium.WebDriver;
-=======
->>>>>>> b69bd44b
 import org.openqa.selenium.WebElement;
 import org.openqa.selenium.support.ui.ExpectedConditions;
 import org.openqa.selenium.support.ui.WebDriverWait;
@@ -115,7 +112,6 @@
         }
     }
 
-<<<<<<< HEAD
     private String getSessionId() {
         final Set<Cookie> cookies = driver.manage().getCookies();
         for (final Cookie cookie : cookies) {
@@ -133,7 +129,8 @@
         login();
         final String postLoginSessionId = getSessionId();
         assertNotEquals(preLoginSessionId, postLoginSessionId);
-=======
+    }
+
     @Test
     public void verifyDeepLinks() {
         logout();
@@ -145,6 +142,5 @@
         enterText(By.name("j_password"), BASIC_AUTH_PASSWORD);
         clickElement(By.name("Login"));
         wait.until(ExpectedConditions.visibilityOfElementLocated(By.xpath("//h1[text()='Event ID Not Found']")));
->>>>>>> b69bd44b
     }
 }