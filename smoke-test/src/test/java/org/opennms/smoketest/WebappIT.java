--- conflicted
+++ resolved
@@ -83,11 +83,7 @@
         .extract().response().body().print();
 
     // The expected payload looks like:
-<<<<<<< HEAD
-    //  {"packageDescription":"OpenNMS","displayVersion":"2019.1.13","packageName":"opennms","version":"2019.1.13", "ticketerConfig":{"enabled":false, "plugin": null}}
-=======
     //  {"packageDescription":"OpenNMS","displayVersion":"2019.1.14-SNAPSHOT","packageName":"opennms","version":"2019.1.14", "ticketerConfig":{"enabled":false, "plugin": null}}
->>>>>>> d6d262b6
     final ObjectMapper mapper = new ObjectMapper();
     final JsonNode infoObject = mapper.readTree(json);
 
