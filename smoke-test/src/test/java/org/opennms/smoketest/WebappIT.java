/*******************************************************************************
 * This file is part of OpenNMS(R).
 *
 * Copyright (C) 2017-2019 The OpenNMS Group, Inc.
 * OpenNMS(R) is Copyright (C) 1999-2019 The OpenNMS Group, Inc.
 *
 * OpenNMS(R) is a registered trademark of The OpenNMS Group, Inc.
 *
 * OpenNMS(R) is free software: you can redistribute it and/or modify
 * it under the terms of the GNU Affero General Public License as published
 * by the Free Software Foundation, either version 3 of the License,
 * or (at your option) any later version.
 *
 * OpenNMS(R) is distributed in the hope that it will be useful,
 * but WITHOUT ANY WARRANTY; without even the implied warranty of
 * MERCHANTABILITY or FITNESS FOR A PARTICULAR PURPOSE.  See the
 * GNU Affero General Public License for more details.
 *
 * You should have received a copy of the GNU Affero General Public License
 * along with OpenNMS(R).  If not, see:
 *      http://www.gnu.org/licenses/
 *
 * For more information contact:
 *     OpenNMS(R) Licensing <license@opennms.org>
 *     http://www.opennms.org/
 *     http://www.opennms.com/
 *******************************************************************************/

package org.opennms.smoketest;

import static io.restassured.RestAssured.given;
import static org.hamcrest.Matchers.containsString;
import static org.hamcrest.Matchers.is;
import static org.junit.Assert.assertNotNull;
import static org.junit.Assert.assertTrue;

import com.fasterxml.jackson.databind.JsonNode;
import com.fasterxml.jackson.databind.ObjectMapper;
import com.google.common.base.Strings;
import io.restassured.RestAssured;
import io.restassured.builder.RequestSpecBuilder;
import io.restassured.specification.RequestSpecification;
import java.io.IOException;
import java.util.Arrays;
import org.apache.http.client.ClientProtocolException;
import org.junit.After;
import org.junit.Before;
import org.junit.ClassRule;
import org.junit.Test;
import org.opennms.smoketest.selenium.AbstractOpenNMSSeleniumHelper;
import org.opennms.smoketest.stacks.OpenNMSStack;

/** Contains cross concern  */
public class WebappIT {

  @ClassRule
  public static final OpenNMSStack stack = OpenNMSStack.MINIMAL;

  @Before
  public void setUp() {
    RestAssured.baseURI = stack.opennms().getBaseUrlExternal().toString();
    RestAssured.port = stack.opennms().getWebPort();
    RestAssured.basePath = "/opennms/";
  }

  @After
  public void tearDown() {
    RestAssured.reset();
  }

  /**
   * Verifies that each of the known keys in the output contains some value.
   *
   * See NMS-9103.
   */
  @Test
  public void canRetrieveProductInfo() throws ClientProtocolException, IOException, InterruptedException {
    // Retrieve the info summary
    final String json  = given()
        .auth().basic(AbstractOpenNMSSeleniumHelper.BASIC_AUTH_USERNAME, AbstractOpenNMSSeleniumHelper.BASIC_AUTH_PASSWORD)
        .get("rest/info")
        .then().statusCode(200)
        .extract().response().body().print();

    // The expected payload looks like:
<<<<<<< HEAD
    //  {"packageDescription":"OpenNMS","displayVersion":"27.0.2","packageName":"opennms","version":"27.0.2", "ticketerConfig":{"enabled":false, "plugin": null}}
=======
    //  {"packageDescription":"OpenNMS","displayVersion":"27.0.3","packageName":"opennms","version":"27.0.3", "ticketerConfig":{"enabled":false, "plugin": null}}
>>>>>>> 0e30c0a1
    final ObjectMapper mapper = new ObjectMapper();
    final JsonNode infoObject = mapper.readTree(json);

    // Verify that some value is present for each of the known keys
    for (String key : Arrays.asList("packageDescription", "displayVersion", "packageName", "version")) {
      assertTrue(String.format("Expected value for key '%s', but none was found. Info returned: %s", key, json),
          !Strings.isNullOrEmpty(infoObject.get(key).asText()));
    }
    assertNotNull(infoObject.get("ticketerConfig"));
  }

  @Test
  public void verifyNoCachingOfRequestWithSessionCookie() {
    given().get("login.jsp").then().assertThat()
        .statusCode(200)
        .header("Set-Cookie", containsString("JSESSIONID"))
        .header("Cache-Control", is("no-cache"));
  }

  @Test
  public void verifyNoCachingOfRequestWithSessionIdInUrl() {
    // if an internal page is called we get a 302 with the Location header that contains the sessionid which we don't want to cache
    String sessionId = given().redirects().follow(false)
        .log().all()
        .get("admin/classification/index.jsp")
        .getHeader("Set-Cookie").split("=")[1].split(";")[0];

    RequestSpecification noEncoding = new RequestSpecBuilder().setUrlEncodingEnabled(false).build();
    given()
        .log().all()
        .spec(noEncoding)
        .get("login.jsp;jsessionid="+sessionId)
        .then().assertThat()
        .log().all()
        .statusCode(200)
        .header("Cache-Control", is("no-cache"));
  }
}<|MERGE_RESOLUTION|>--- conflicted
+++ resolved
@@ -83,11 +83,7 @@
         .extract().response().body().print();
 
     // The expected payload looks like:
-<<<<<<< HEAD
-    //  {"packageDescription":"OpenNMS","displayVersion":"27.0.2","packageName":"opennms","version":"27.0.2", "ticketerConfig":{"enabled":false, "plugin": null}}
-=======
     //  {"packageDescription":"OpenNMS","displayVersion":"27.0.3","packageName":"opennms","version":"27.0.3", "ticketerConfig":{"enabled":false, "plugin": null}}
->>>>>>> 0e30c0a1
     final ObjectMapper mapper = new ObjectMapper();
     final JsonNode infoObject = mapper.readTree(json);
 
