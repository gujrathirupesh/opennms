--- conflicted
+++ resolved
@@ -100,24 +100,8 @@
         event.setParmCollection(parms);
         stack.opennms().getRestClient().sendEvent(event);
 
-<<<<<<< HEAD
-        // Grab the output from the
-        String shellOutput;
-        try (final SshClient sshClient = stack.opennms().ssh()) {
-            PrintStream pipe = sshClient.openShell();
-            pipe.println("opennms:kafka-list-alarms");
-            pipe.println("logout");
-            await().atMost(60, SECONDS)
-                    .conditionEvaluationListener(new OnTimeOutLogger(() -> System.out.println("Shell output: " + sshClient.getStdoutOrNull())))
-                    .until(sshClient.isShellClosedCallable());
-            shellOutput = CommandTestUtils.stripAnsiCodes(sshClient.getStdout());
-            shellOutput = StringUtils.substringAfter(shellOutput, "opennms:kafka-list-alarms");
-        }
-        return shellOutput;
-=======
         String shellOutput = runCommandAndLogout(stack, "opennms:kafka-list-alarms");
         return StringUtils.substringAfter(shellOutput, "opennms:kafka-list-alarms");
->>>>>>> 0419037d
     }
 
     @Test
@@ -159,13 +143,9 @@
             PrintStream pipe = sshClient.openShell();
             pipe.println(command);
             pipe.println("logout");
-<<<<<<< HEAD
-            await().atMost(60, SECONDS)
+            await().atMost(2, MINUTES)
                     .conditionEvaluationListener(new OnTimeOutLogger(() -> System.out.println("Shell output: " + sshClient.getStdoutOrNull())))
                     .until(sshClient.isShellClosedCallable());
-=======
-            await().atMost(2, MINUTES).until(sshClient.isShellClosedCallable());
->>>>>>> 0419037d
             shellOutput = CommandTestUtils.stripAnsiCodes(sshClient.getStdout());
         }
         return shellOutput;
