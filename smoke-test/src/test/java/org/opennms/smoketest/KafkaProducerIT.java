/*******************************************************************************
 * This file is part of OpenNMS(R).
 *
 * Copyright (C) 2018 The OpenNMS Group, Inc.
 * OpenNMS(R) is Copyright (C) 1999-2018 The OpenNMS Group, Inc.
 *
 * OpenNMS(R) is a registered trademark of The OpenNMS Group, Inc.
 *
 * OpenNMS(R) is free software: you can redistribute it and/or modify
 * it under the terms of the GNU Affero General Public License as published
 * by the Free Software Foundation, either version 3 of the License,
 * or (at your option) any later version.
 *
 * OpenNMS(R) is distributed in the hope that it will be useful,
 * but WITHOUT ANY WARRANTY; without even the implied warranty of
 * MERCHANTABILITY or FITNESS FOR A PARTICULAR PURPOSE.  See the
 * GNU Affero General Public License for more details.
 *
 * You should have received a copy of the GNU Affero General Public License
 * along with OpenNMS(R).  If not, see:
 *      http://www.gnu.org/licenses/
 *
 * For more information contact:
 *     OpenNMS(R) Licensing <license@opennms.org>
 *     http://www.opennms.org/
 *     http://www.opennms.com/
 *******************************************************************************/

package org.opennms.smoketest;

import static com.jayway.awaitility.Awaitility.await;
import static java.util.concurrent.TimeUnit.MINUTES;
import static java.util.concurrent.TimeUnit.SECONDS;
import static org.hamcrest.Matchers.containsString;
import static org.hamcrest.Matchers.not;
import static org.hamcrest.Matchers.notNullValue;
import static org.hamcrest.Matchers.nullValue;
import static org.junit.Assert.assertNotNull;

import java.io.PrintStream;
import java.time.Duration;
import java.time.temporal.ChronoUnit;
import java.util.ArrayList;
import java.util.Collections;
import java.util.Date;
import java.util.List;
import java.util.Properties;
import java.util.UUID;
import java.util.concurrent.Executors;
import java.util.concurrent.atomic.AtomicBoolean;

import org.apache.commons.lang.StringUtils;
import org.apache.kafka.clients.consumer.ConsumerConfig;
import org.apache.kafka.clients.consumer.ConsumerRecord;
import org.apache.kafka.clients.consumer.ConsumerRecords;
import org.apache.kafka.clients.consumer.KafkaConsumer;
import org.apache.kafka.common.serialization.ByteArrayDeserializer;
import org.apache.kafka.common.serialization.StringDeserializer;
import org.junit.ClassRule;
import org.junit.Test;
import org.opennms.core.criteria.CriteriaBuilder;
import org.opennms.netmgt.dao.api.NodeDao;
import org.opennms.netmgt.dao.hibernate.NodeDaoHibernate;
import org.opennms.netmgt.model.OnmsNode;
import org.opennms.netmgt.xml.event.Event;
import org.opennms.netmgt.xml.event.Parm;
import org.opennms.smoketest.stacks.OpenNMSStack;
import org.opennms.smoketest.minion.DetectorsOnMinionIT;
import org.opennms.smoketest.stacks.OpenNMSProfile;
import org.opennms.smoketest.stacks.StackModel;
import org.opennms.smoketest.utils.CommandTestUtils;
import org.opennms.smoketest.utils.DaoUtils;
import org.opennms.smoketest.utils.HibernateDaoFactory;
import org.opennms.smoketest.utils.SshClient;

public class KafkaProducerIT extends BaseKafkaPersisterIT {

    @ClassRule
    public static final OpenNMSStack stack = OpenNMSStack.withModel(StackModel.newBuilder()
            .withOpenNMS(OpenNMSProfile.newBuilder()
                    .withKafkaProducerEnabled(true)
                    .build())
            .build());

    @Test
    public void testKafkaAlarmStoreData() throws Exception {
        await().atMost(2, MINUTES).pollInterval(15, SECONDS)
                .until(this::triggerAlarmAndListReductionKeysInKtable, containsString("uei.opennms.org/alarms/trigger:::kafka-producer-test"));
    }

    private String triggerAlarmAndListReductionKeysInKtable() throws Exception {
        // On every call, send another event to trigger the alarm
        Event event = new Event();
        event.setUei("uei.opennms.org/alarms/trigger");
        event.setSeverity("7");
        List<Parm> parms = new ArrayList<>();
        Parm parm = new Parm("service", "kafka-producer-test");
        parms.add(parm);
        event.setParmCollection(parms);
        stack.opennms().getRestClient().sendEvent(event);

<<<<<<< HEAD
        // Grab the output from the
        String shellOutput;
        try (final SshClient sshClient = stack.opennms().ssh()) {
            PrintStream pipe = sshClient.openShell();
            pipe.println("opennms:kafka-list-alarms");
            pipe.println("logout");
            await().atMost(60, SECONDS).until(sshClient.isShellClosedCallable());
            shellOutput = CommandTestUtils.stripAnsiCodes(sshClient.getStdout());
            shellOutput = StringUtils.substringAfter(shellOutput, "opennms:kafka-list-alarms");
        }
        return shellOutput;
=======
        String shellOutput = runCommandAndLogout(stack, "kafka-producer:list-alarms");
        return StringUtils.substringAfter(shellOutput, "kafka-producer:list-alarms");
>>>>>>> 2cb8b508
    }

    @Test
    public void testKafkaPersisterForMetrics() {
        Date startOfTest = new Date();

        String localhost = "127.0.0.1";
        DetectorsOnMinionIT.addRequisition(stack.opennms().getRestClient(), null, localhost);
        HibernateDaoFactory daoFactory = stack.postgres().getDaoFactory();
        NodeDao nodeDao = daoFactory.getDao(NodeDaoHibernate.class);
        final OnmsNode onmsNode = await().atMost(1, MINUTES).pollInterval(15, SECONDS)
                .until(DaoUtils.findMatchingCallable(nodeDao, new CriteriaBuilder(OnmsNode.class)
                        .ge("createTime", startOfTest)
                        .eq("label", localhost).toCriteria()), notNullValue());

        assertNotNull(onmsNode);
        String nodeId = onmsNode.getId().toString();
        KafkaMessageConsumerRunner kafkaConsumer = new KafkaMessageConsumerRunner(stack.kafka().getBootstrapServers(), "metrics");
        kafkaConsumer.setNodeId(nodeId);
        Executors.newSingleThreadExecutor().execute(kafkaConsumer);
        await().atMost(2, MINUTES).pollInterval(15, SECONDS)
                .until(() -> persistCollectionData(stack, nodeId), containsString("Persisted collection"));

        // Can't get proto3 in here, so only verify non-null
        await().atMost(1, MINUTES).pollInterval(15, SECONDS).until(kafkaConsumer::getValue, not(nullValue()));
        kafkaConsumer.stop();
    }

    protected String persistCollectionData(OpenNMSStack stack, String nodeId) throws Exception {
        return runCommandAndLogout(stack, "collection:collect --node " + nodeId + " --persist org.opennms.netmgt.collectd.Jsr160Collector 127.0.0.1 port=18980");
    }

    /**
     * log out and return the contents of the SSH output
     */
    protected String runCommandAndLogout(final OpenNMSStack stack, final String command) throws Exception {
        String shellOutput;
        try (final SshClient sshClient = stack.opennms().ssh()) {
            PrintStream pipe = sshClient.openShell();
<<<<<<< HEAD
            //opennms:collect --node #nodeId --persist org.opennms.netmgt.collectd.SnmpCollector #host
            pipe.println("opennms:collect --node " + nodeId + " --persist org.opennms.netmgt.collectd.Jsr160Collector 127.0.0.1 port=18980");
=======
            pipe.println(command);
>>>>>>> 2cb8b508
            pipe.println("logout");
            await().atMost(2, MINUTES).until(sshClient.isShellClosedCallable());
            shellOutput = CommandTestUtils.stripAnsiCodes(sshClient.getStdout());
        }
        return shellOutput;
    }

    public static class KafkaMessageConsumerRunner implements Runnable {

        private String topicName;
        private final AtomicBoolean closed = new AtomicBoolean(false);
        private KafkaConsumer<String, byte[]> consumer;
        private byte[] value;
        private String nodeId;

        public KafkaMessageConsumerRunner(String bootstrapServer, String topicName) {
            this.topicName = topicName;
            Properties props = new Properties();
            props.put(ConsumerConfig.BOOTSTRAP_SERVERS_CONFIG, bootstrapServer);
            props.put(ConsumerConfig.GROUP_ID_CONFIG,
                    KafkaProducerIT.class.getCanonicalName() + "-" + UUID.randomUUID().toString());
            props.put(ConsumerConfig.KEY_DESERIALIZER_CLASS_CONFIG, StringDeserializer.class);
            props.put(ConsumerConfig.VALUE_DESERIALIZER_CLASS_CONFIG, ByteArrayDeserializer.class);
            props.put(ConsumerConfig.AUTO_OFFSET_RESET_CONFIG, "earliest");
            props.put(ConsumerConfig.ENABLE_AUTO_COMMIT_CONFIG, Boolean.TRUE.toString());
            props.put(ConsumerConfig.AUTO_COMMIT_INTERVAL_MS_CONFIG, "1000");
            consumer = new KafkaConsumer<>(props);
        }

        @Override
        public void run() {

            consumer.subscribe(Collections.singletonList(topicName));
            while (!closed.get()) {
                ConsumerRecords<String, byte[]> records = consumer.poll(Duration.of(100, ChronoUnit.MILLIS));
                for (ConsumerRecord<String, byte[]> record : records) {
                    if (record.key().equals(nodeId)) {
                        setValue(record.value());
                    }
                }
            }
            consumer.close();
        }

        public byte[] getValue() {
            return value;
        }

        public void setValue(byte[] value) {
            this.value = value;
        }

        public void setNodeId(String nodeId) {
            this.nodeId = nodeId;
        }

        public void stop() {
            closed.set(true);
        }
    }

}<|MERGE_RESOLUTION|>--- conflicted
+++ resolved
@@ -1,8 +1,8 @@
 /*******************************************************************************
  * This file is part of OpenNMS(R).
  *
- * Copyright (C) 2018 The OpenNMS Group, Inc.
- * OpenNMS(R) is Copyright (C) 1999-2018 The OpenNMS Group, Inc.
+ * Copyright (C) 2018-2021 The OpenNMS Group, Inc.
+ * OpenNMS(R) is Copyright (C) 1999-2021 The OpenNMS Group, Inc.
  *
  * OpenNMS(R) is a registered trademark of The OpenNMS Group, Inc.
  *
@@ -99,22 +99,8 @@
         event.setParmCollection(parms);
         stack.opennms().getRestClient().sendEvent(event);
 
-<<<<<<< HEAD
-        // Grab the output from the
-        String shellOutput;
-        try (final SshClient sshClient = stack.opennms().ssh()) {
-            PrintStream pipe = sshClient.openShell();
-            pipe.println("opennms:kafka-list-alarms");
-            pipe.println("logout");
-            await().atMost(60, SECONDS).until(sshClient.isShellClosedCallable());
-            shellOutput = CommandTestUtils.stripAnsiCodes(sshClient.getStdout());
-            shellOutput = StringUtils.substringAfter(shellOutput, "opennms:kafka-list-alarms");
-        }
-        return shellOutput;
-=======
-        String shellOutput = runCommandAndLogout(stack, "kafka-producer:list-alarms");
-        return StringUtils.substringAfter(shellOutput, "kafka-producer:list-alarms");
->>>>>>> 2cb8b508
+        String shellOutput = runCommandAndLogout(stack, "opennms:kafka-list-alarms");
+        return StringUtils.substringAfter(shellOutput, "opennms:kafka-list-alarms");
     }
 
     @Test
@@ -144,7 +130,7 @@
     }
 
     protected String persistCollectionData(OpenNMSStack stack, String nodeId) throws Exception {
-        return runCommandAndLogout(stack, "collection:collect --node " + nodeId + " --persist org.opennms.netmgt.collectd.Jsr160Collector 127.0.0.1 port=18980");
+        return runCommandAndLogout(stack, "opennms:collect --node " + nodeId + " --persist org.opennms.netmgt.collectd.Jsr160Collector 127.0.0.1 port=18980");
     }
 
     /**
@@ -154,12 +140,7 @@
         String shellOutput;
         try (final SshClient sshClient = stack.opennms().ssh()) {
             PrintStream pipe = sshClient.openShell();
-<<<<<<< HEAD
-            //opennms:collect --node #nodeId --persist org.opennms.netmgt.collectd.SnmpCollector #host
-            pipe.println("opennms:collect --node " + nodeId + " --persist org.opennms.netmgt.collectd.Jsr160Collector 127.0.0.1 port=18980");
-=======
             pipe.println(command);
->>>>>>> 2cb8b508
             pipe.println("logout");
             await().atMost(2, MINUTES).until(sshClient.isShellClosedCallable());
             shellOutput = CommandTestUtils.stripAnsiCodes(sshClient.getStdout());
