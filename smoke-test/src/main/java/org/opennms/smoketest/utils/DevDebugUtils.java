--- conflicted
+++ resolved
@@ -144,24 +144,6 @@
 
         LOG.debug("send SIGQUIT to process in container");
         try {
-<<<<<<< HEAD
-            // We've been having tests hang, and I suspect it's in this code.
-            // The LIMITER interrupts the thread running the callable, but I
-            // suspect the command isn't reacting to the interrupt.
-            await("send kill to process in container")
-                    .atMost(Duration.ofSeconds(65))
-                    .untilAsserted(
-                        () ->
-                            LIMITER.callWithTimeout(() -> {
-                                container.execInContainer("kill", "-3", "1");
-                                return null;
-                            }, 1, TimeUnit.MINUTES)
-                    );
-        } catch (Exception e) {
-            LOG.warn("Sending SIGQUIT to JVM in container failed. Thread dump may not be available.", e);
-        }
-        LOG.info("kill sent");
-=======
             LIMITER.callWithTimeout(() -> {
                 container.execInContainer("kill", "-3", "1");
                 return null;
@@ -170,7 +152,6 @@
             LOG.warn("Sending SIGQUIT to JVM in container failed. Thread dump may not be available.", e);
         }
         LOG.debug("kill sent");
->>>>>>> 4088a128
 
         final Callable<String> threadDumpCallable;
         if (outputLog != null) {
@@ -191,11 +172,7 @@
                     outputLog != null ? outputLog : "console logs",
                     e);
         }
-<<<<<<< HEAD
-        LOG.info("thread dump complete");
-=======
         LOG.debug("thread dump complete");
->>>>>>> 4088a128
 
         if (targetLogFolder == null) {
             return null;
@@ -207,11 +184,7 @@
             throw new RuntimeException("Failed to create " + targetLogFolder, e);
         }
 
-<<<<<<< HEAD
-        LOG.info("grabbing thread dump");
-=======
         LOG.debug("grabbing thread dump");
->>>>>>> 4088a128
         var targetFile = targetLogFolder.resolve("threadDump.log");
         try {
             // Example:
