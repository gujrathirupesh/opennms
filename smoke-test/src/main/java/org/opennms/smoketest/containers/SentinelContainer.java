/*******************************************************************************
 * This file is part of OpenNMS(R).
 *
 * Copyright (C) 2019-2022 The OpenNMS Group, Inc.
 * OpenNMS(R) is Copyright (C) 1999-2022 The OpenNMS Group, Inc.
 *
 * OpenNMS(R) is a registered trademark of The OpenNMS Group, Inc.
 *
 * OpenNMS(R) is free software: you can redistribute it and/or modify
 * it under the terms of the GNU Affero General Public License as published
 * by the Free Software Foundation, either version 3 of the License,
 * or (at your option) any later version.
 *
 * OpenNMS(R) is distributed in the hope that it will be useful,
 * but WITHOUT ANY WARRANTY; without even the implied warranty of
 * MERCHANTABILITY or FITNESS FOR A PARTICULAR PURPOSE.  See the
 * GNU Affero General Public License for more details.
 *
 * You should have received a copy of the GNU Affero General Public License
 * along with OpenNMS(R).  If not, see:
 *      http://www.gnu.org/licenses/
 *
 * For more information contact:
 *     OpenNMS(R) Licensing <license@opennms.org>
 *     http://www.opennms.org/
 *     http://www.opennms.com/
 *******************************************************************************/

package org.opennms.smoketest.containers;

import static org.opennms.smoketest.utils.KarafShellUtils.awaitHealthCheckSucceeded;
import static org.opennms.smoketest.utils.OverlayUtils.writeFeaturesBoot;
import static org.opennms.smoketest.utils.OverlayUtils.writeProps;

import java.io.File;
import java.io.IOException;
import java.net.InetSocketAddress;
import java.nio.file.Files;
import java.nio.file.Path;
import java.nio.file.Paths;
import java.util.ArrayList;
import java.util.Arrays;
import java.util.List;
import java.util.Objects;
import java.util.Optional;

import org.apache.commons.io.FileUtils;
import org.opennms.smoketest.stacks.IpcStrategy;
import org.opennms.smoketest.stacks.JsonStoreStrategy;
import org.opennms.smoketest.stacks.SentinelProfile;
import org.opennms.smoketest.stacks.StackModel;
import org.opennms.smoketest.stacks.TimeSeriesStrategy;
import org.opennms.smoketest.utils.DevDebugUtils;
import org.opennms.smoketest.utils.OverlayUtils;
import org.opennms.smoketest.utils.SshClient;
import org.opennms.smoketest.utils.TargetRoot;
import org.opennms.smoketest.utils.TestContainerUtils;
import org.slf4j.Logger;
import org.slf4j.LoggerFactory;
import org.testcontainers.containers.BindMode;
import org.testcontainers.containers.CassandraContainer;
import org.testcontainers.containers.GenericContainer;
import org.testcontainers.containers.Network;
import org.testcontainers.containers.PostgreSQLContainer;
import org.testcontainers.containers.SelinuxContext;
import org.testcontainers.lifecycle.TestDescription;
import org.testcontainers.lifecycle.TestLifecycleAware;
import org.testcontainers.utility.MountableFile;

import com.github.dockerjava.api.command.CreateContainerCmd;
import com.google.common.collect.ImmutableMap;

public class SentinelContainer extends GenericContainer implements KarafContainer, TestLifecycleAware {
    private static final Logger LOG = LoggerFactory.getLogger(SentinelContainer.class);
    private static final int SENTINEL_DEBUG_PORT = 5005;
    private static final int SENTINEL_SSH_PORT = 8301;
    static final String ALIAS = "sentinel";

    private final StackModel model;
    private final SentinelProfile profile;
    private final Path overlay;

    public SentinelContainer(StackModel model, SentinelProfile profile) {
        super(ALIAS);
        this.model = Objects.requireNonNull(model);
        this.profile = Objects.requireNonNull(profile);
        this.overlay = writeOverlay();
        withExposedPorts(SENTINEL_DEBUG_PORT, SENTINEL_SSH_PORT)
                .withEnv("SENTINEL_LOCATION", "Sentinel")
                .withEnv("SENTINEL_ID", profile.getId())
                .withEnv("POSTGRES_HOST", OpenNMSContainer.DB_ALIAS)
                .withEnv("POSTGRES_PORT", Integer.toString(PostgreSQLContainer.POSTGRESQL_PORT))
                // User/pass are hardcoded in PostgreSQLContainer but are not exposed
                .withEnv("POSTGRES_USER", "test")
                .withEnv("POSTGRES_PASSWORD", "test")
                .withEnv("OPENNMS_DBNAME", "opennms")
                .withEnv("OPENNMS_DBUSER", "opennms")
                .withEnv("OPENNMS_DBPASS", "opennms")
                .withEnv("OPENNMS_BROKER_URL", "failover:tcp://" + OpenNMSContainer.ALIAS + ":61616")
                .withEnv("OPENNMS_HTTP_URL", "http://" + OpenNMSContainer.ALIAS + ":8980/opennms")
                .withEnv("OPENNMS_HTTP_USER", "admin")
                .withEnv("OPENNMS_HTTP_PASS", "admin")
                .withEnv("OPENNMS_BROKER_USER", "admin")
                .withEnv("OPENNMS_BROKER_PASS", "admin")
<<<<<<< HEAD
                .withEnv("JACOCO_AGENT_ENABLED", "1")
                .withEnv("JAVA_OPTS", "-Xms512m -Xmx512m -Djava.security.egd=file:/dev/./urandom -Dorg.opennms.rrd.storeByForeignSource=true")
=======
                .withEnv("JAVA_OPTS", "-Xms1g -Xmx1g -Djava.security.egd=file:/dev/./urandom -Dorg.opennms.rrd.storeByForeignSource=true")
>>>>>>> 73c11f05
                .withNetwork(Network.SHARED)
                .withNetworkAliases(ALIAS)
                .withCommand("-f")
                .waitingFor(new WaitForSentinel(this))
                .withCreateContainerCmdModifier(cmd -> {
                    final CreateContainerCmd createCmd = (CreateContainerCmd)cmd;
                    TestContainerUtils.setGlobalMemAndCpuLimits(createCmd);
                })
                .addFileSystemBind(overlay.toString(),
                        "/opt/sentinel-overlay", BindMode.READ_ONLY, SelinuxContext.SINGLE);

        if (profile.isJvmDebuggingEnabled()) {
            withEnv("KARAF_DEBUG", "true");
            withEnv("JAVA_DEBUG_PORT", "*:" + SENTINEL_DEBUG_PORT);
        }

        // Help make development/debugging easier
        DevDebugUtils.setupMavenRepoBind(this, "/opt/sentinel/.m2");
    }

    @SuppressWarnings("java:S5443")
    private Path writeOverlay() {
        try {
            final Path home = Files.createTempDirectory(ALIAS).toAbsolutePath();
            writeOverlay(home);
            return home;
        } catch (IOException e) {
            throw new RuntimeException(e);
        }
    }

    private void writeOverlay(Path home) throws IOException {
        // Allow other users to read the folder
        OverlayUtils.setOverlayPermissions(home);

        // Copy the files from the profile *first*
        // If this test class writes something, we expect it to be there
        OverlayUtils.copyFiles(profile.getFiles(), home);

        Path etc = home.resolve("etc");
        Files.createDirectories(etc);

        // Copy configuration from $OPENNMS_HOME/etc
        final Path opennmsSourceEtcDirectory = new TargetRoot(getClass()).getPath("system-test-resources", "etc");
        FileUtils.copyDirectory(opennmsSourceEtcDirectory.resolve("telemetryd-adapters").toFile(), etc.resolve("telemetryd-adapters").toFile());
        FileUtils.copyDirectory(opennmsSourceEtcDirectory.resolve("resource-types.d").toFile(), etc.resolve("resource-types.d").toFile());
        FileUtils.copyDirectory(opennmsSourceEtcDirectory.resolve("datacollection").toFile(), etc.resolve("datacollection").toFile());
        FileUtils.copyFile(opennmsSourceEtcDirectory.resolve("datacollection-config.xml").toFile(), etc.resolve("datacollection-config.xml").toFile());

        // Copy over the fixed configuration from the class-path
        FileUtils.copyDirectory(new File(MountableFile.forClasspathResource("sentinel-overlay").getFilesystemPath()), home.toFile());

        Path bootD = etc.resolve("featuresBoot.d");
        Files.createDirectories(bootD);
        writeFeaturesBoot(bootD.resolve("stest.boot"), getFeaturesOnBoot());

        writeProps(etc.resolve("org.opennms.core.ipc.sink.kafka.consumer.cfg"),
                ImmutableMap.<String,String>builder()
                        .put("bootstrap.servers", OpenNMSContainer.KAFKA_ALIAS + ":9092")
                        .put("acks", "1")
                        .put("compression.type", model.getKafkaCompressionStrategy().getCodec())
                        .build());

        writeProps(etc.resolve("org.opennms.core.ipc.sink.kafka.cfg"),
                ImmutableMap.<String,String>builder()
                        .put("bootstrap.servers", OpenNMSContainer.KAFKA_ALIAS + ":9092")
                        .put("acks", "1")
                        .put("compression.type", model.getKafkaCompressionStrategy().getCodec())
                        .build());

        writeProps(etc.resolve("org.opennms.features.flows.persistence.elastic.cfg"),
                ImmutableMap.<String,String>builder()
                        .put("elasticUrl", "http://" + OpenNMSContainer.ELASTIC_ALIAS + ":9200")
                        .build());

        if (TimeSeriesStrategy.NEWTS.equals(model.getTimeSeriesStrategy())) {
            writeProps(etc.resolve("org.opennms.newts.config.cfg"),
                    ImmutableMap.<String,String>builder()
                            .put("hostname", OpenNMSContainer.CASSANDRA_ALIAS)
                            .put("port", Integer.toString(CassandraContainer.CQL_PORT))
                            .build());
        }
    }

    public List<String> getFeaturesOnBoot() {
        final List<String> featuresOnBoot = new ArrayList<>();
        featuresOnBoot.add("sentinel-persistence");
        if (IpcStrategy.KAFKA.equals(model.getIpcStrategy())) {
            featuresOnBoot.add("sentinel-kafka");
        } else if (IpcStrategy.JMS.equals(model.getIpcStrategy())) {
            featuresOnBoot.add("sentinel-jms");
        }
        if (TimeSeriesStrategy.NEWTS.equals(model.getTimeSeriesStrategy())) {
            featuresOnBoot.add("sentinel-newts");
        }
        if (model.isTelemetryProcessingEnabled()) {
            featuresOnBoot.add("sentinel-flows");
            featuresOnBoot.add("sentinel-telemetry-bmp");
            featuresOnBoot.add("sentinel-telemetry-graphite");
            featuresOnBoot.add("sentinel-telemetry-jti");
            featuresOnBoot.add("sentinel-telemetry-nxos");
        }
        
        switch (model.getBlobStoreStrategy()) {
            case NOOP:
                featuresOnBoot.add("sentinel-blobstore-noop");
                break;
            case NEWTS_CASSANDRA:
                featuresOnBoot.add("sentinel-blobstore-cassandra");
                break;
        }

        if (model.getJsonStoreStrategy() == null || model.getJsonStoreStrategy() == JsonStoreStrategy.POSTGRES) {
            featuresOnBoot.add("sentinel-jsonstore-postgres");
        }

        return featuresOnBoot;
    }

    public InetSocketAddress getSshAddress() {
        return new InetSocketAddress(getContainerIpAddress(), getMappedPort(SENTINEL_SSH_PORT));
    }

    @Override
    public SshClient ssh() {
        return new SshClient(getSshAddress(), OpenNMSContainer.ADMIN_USER, OpenNMSContainer.ADMIN_PASSWORD);
    }

    private static class WaitForSentinel extends org.testcontainers.containers.wait.strategy.AbstractWaitStrategy {
        private final SentinelContainer container;

        public WaitForSentinel(SentinelContainer container) {
            this.container = Objects.requireNonNull(container);
        }

        @Override
        protected void waitUntilReady() {
            LOG.info("Waiting for Sentinel health check...");
            final InetSocketAddress sshAddr = container.getSshAddress();
            awaitHealthCheckSucceeded(sshAddr, 5, "Sentinel");
            LOG.info("Health check passed.");
        }
    }

    @Override
    public void afterTest(TestDescription description, Optional<Throwable> throwable) {
        // not working yet in karaf-started JVMs
        // KarafShellUtils.saveCoverage(this, description.getFilesystemFriendlyName(), ALIAS);
        retainLogsfNeeded(description.getFilesystemFriendlyName(), !throwable.isPresent());
    }

    private void retainLogsfNeeded(String prefix, boolean succeeded) {
        LOG.info("Triggering thread dump...");
        DevDebugUtils.triggerThreadDump(this);
        LOG.info("Gathering logs...");
        copyLogs(this, prefix);
    }

    private static void copyLogs(SentinelContainer container, String prefix) {
        // List of known log files we expect to find in the container
        final List<String> logFiles = Arrays.asList("karaf.log");
        DevDebugUtils.copyLogs(container,
                // dest
                Paths.get("target", "logs", prefix, ALIAS),
                // source folder
                Paths.get("/opt", ALIAS, "data", "log"),
                // log files
                logFiles);
    }
}<|MERGE_RESOLUTION|>--- conflicted
+++ resolved
@@ -102,12 +102,8 @@
                 .withEnv("OPENNMS_HTTP_PASS", "admin")
                 .withEnv("OPENNMS_BROKER_USER", "admin")
                 .withEnv("OPENNMS_BROKER_PASS", "admin")
-<<<<<<< HEAD
                 .withEnv("JACOCO_AGENT_ENABLED", "1")
-                .withEnv("JAVA_OPTS", "-Xms512m -Xmx512m -Djava.security.egd=file:/dev/./urandom -Dorg.opennms.rrd.storeByForeignSource=true")
-=======
                 .withEnv("JAVA_OPTS", "-Xms1g -Xmx1g -Djava.security.egd=file:/dev/./urandom -Dorg.opennms.rrd.storeByForeignSource=true")
->>>>>>> 73c11f05
                 .withNetwork(Network.SHARED)
                 .withNetworkAliases(ALIAS)
                 .withCommand("-f")
