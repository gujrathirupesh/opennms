--- conflicted
+++ resolved
@@ -3,11 +3,7 @@
   <modelVersion>4.0.0</modelVersion>
   <groupId>org.opennms</groupId>
   <artifactId>smoke-test</artifactId>
-<<<<<<< HEAD
   <version>2018.1.20-SNAPSHOT</version>
-=======
-  <version>2017.1.24-SNAPSHOT</version>
->>>>>>> 9c44beda
   <name>OpenNMS Smoke Test</name>
   <properties>
     <skipITs>true</skipITs>
