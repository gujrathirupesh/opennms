<<<<<<< HEAD
opennms (1.11.92-1) unstable; urgency=high

  * New upstream release.  This release contains a fix for reading
    eventconf.xml when it does not contain an XML namespace attribute.

 -- OpenNMS Release Manager <opennms@opennms.org>  Fri, 21 Jun 2013 14:53:00 -0400

opennms (1.11.91-1) unstable; urgency=low

  * New upstream release.

 -- OpenNMS Release Manager <opennms@opennms.org>  Fri, 21 Jun 2013 10:46:00 -0400

opennms (1.11.90-1) unstable; urgency=low

  * New upstream release.

 -- OpenNMS Release Manager <opennms@opennms.org>  Wed, 03 Apr 2013 14:57:00 -0400

opennms (1.11.3-1) unstable; urgency=low

  * New upstream release.

 -- OpenNMS Release Manager <opennms@opennms.org>  Thu, 11 Oct 2012 11:52:00 -0400

opennms (1.11.2-1) unstable; urgency=low

  * New upstream release.

 -- OpenNMS Release Manager <opennms@opennms.org>  Wed, 29 Aug 2012 11:09:00 -0400

opennms (1.11.1-1) unstable; urgency=low

  * New upstream release.

 -- OpenNMS Release Manager <opennms@opennms.org>  Fri, 13 Jul 2012 11:14:00 -0400

opennms (1.11.0-1) unstable; urgency=low

  * New upstream release.

 -- OpenNMS Release Manager <opennms@opennms.org>  Mon, 07 May 2012 11:21:00 -0400
=======
opennms (1.10.11-1) stable; urgency=low

  * New upstream release.  This release has a few bug fixes and enhancements.

 -- OpenNMS Release Manager <opennms@opennms.org>  Mon, 15 Jul 2013 16:11:00 -0500
>>>>>>> 92c44b82

opennms (1.10.10-1) stable; urgency=low

  * New upstream release.  This release has a few bug fixes and enhancements.

 -- OpenNMS Release Manager <opennms@opennms.org>  Fri, 31 May 2013 11:13:00 -0500

opennms (1.10.9-1) stable; urgency=low

  * New upstream release.  This release has a few bug fixes and enhancements.

 -- OpenNMS Release Manager <opennms@opennms.org>  Mon, 08 Apr 2013 10:31:00 -0500

opennms (1.10.8-1) stable; urgency=low

  * New upstream release.  This release has a few bug fixes and enhancements.

 -- OpenNMS Release Manager <opennms@opennms.org>  Wed, 23 Jan 2013 13:46:00 -0500

opennms (1.10.7-1) stable; urgency=low

  * New upstream release.  This release has a few bug fixes and enhancements,
    including support for adding annotations to alarms.

 -- OpenNMS Release Manager <opennms@opennms.org>  Mon, 19 Nov 2012 12:43:00 -0500

opennms (1.10.6-1) stable; urgency=low

  * New upstream release.  This release has a few bug fixes and enhancements,
    including a fix for a memory leak in a thresholding cache.

 -- OpenNMS Release Manager <opennms@opennms.org>  Wed, 10 Oct 2012 14:36:00 -0400

opennms (1.10.5-1) stable; urgency=high

  * New upstream release.  This release fixes an issue in the remote poller where
    the GUI code (including the password prompt) would not initialize.

 -- OpenNMS Release Manager <opennms@opennms.org>  Tue, 28 Aug 2012 11:38:00 -0400

opennms (1.10.4-1) stable; urgency=low

  * New upstream release.

 -- OpenNMS Release Manager <opennms@opennms.org>  Thu, 12 Jul 2012 16:35:00 -0400

opennms (1.10.3-1) stable; urgency=high

  * New upstream release.  Includes a fix for a potential deadlock in provisiond.

 -- OpenNMS Release Manager <opennms@opennms.org>  Mon, 21 May 2012 17:01:00 -0400

opennms (1.10.2-1) stable; urgency=high

  * New upstream release.  Includes a fix to reduce the number of open filehandles
  when using provisiond.

 -- OpenNMS Release Manager <opennms@opennms.org>  Mon, 07 May 2012 10:53:00 -0400

opennms (1.10.1-1) stable; urgency=medium

  * New upstream release.

 -- OpenNMS Release Manager <opennms@opennms.org>  Mon, 09 Apr 2012 09:42:00 -0400

opennms (1.10.0-2) stable; urgency=low

  * Fix inclusion of etc-pristine in -core package

 -- OpenNMS Release Manager <opennms@opennms.org>  Wed, 08 Feb 2012 12:42:00 -0400

opennms (1.10.0-1) unstable; urgency=high

  * New upstream release.

 -- OpenNMS Release Manager <opennms@opennms.org>  Thu, 19 Jan 2012 17:50:00 -0400

opennms (1.9.93-1) unstable; urgency=low

  * New upstream release.

 -- OpenNMS Release Manager <opennms@opennms.org>  Wed, 09 Nov 2011 11:45:00 -0500

opennms (1.9.92-1) unstable; urgency=medium

  * New upstream release.

 -- OpenNMS Release Manager <opennms@opennms.org>  Wed, 12 Oct 2011 13:45:00 -0400

opennms (1.9.91-2) unstable; urgency=low

  * Fix dependency issue in opennms-db.

 -- OpenNMS Release Manager <opennms@opennms.org>  Wed, 14 Sep 2011 12:05:00 -0400

opennms (1.9.91-1) unstable; urgency=medium

  * New upstream release.

 -- OpenNMS Release Manager <opennms@opennms.org>  Tue, 13 Sep 2011 21:31:00 -0400

opennms (1.9.90-1) unstable; urgency=high

  * New upstream release.  Note that this release fixes two important bugs: a
  filehandle leak that can be triggered by Provisiond scanning, and a memory leak
  in the logging infrastructure.

 -- OpenNMS Release Manager <opennms@opennms.org>  Tue, 10 Aug 2011 17:09:00 -0400

opennms (1.9.8-1) unstable; urgency=medium

  * New upstream release.

 -- OpenNMS Release Manager <opennms@opennms.org>  Tue, 10 May 2011 10:00:00 -0400

opennms (1.9.7-1) unstable; urgency=medium

  * New upstream release.

 -- OpenNMS Release Manager <opennms@opennms.org>  Wed, 6 Apr 2011 11:01:00 -0400

opennms (1.9.6-1) unstable; urgency=high

  * New upstream release.  Includes a number of important bugfixes.

 -- OpenNMS Release Manager <opennms@opennms.org>  Wed, 16 Feb 2011 14:14:00 -0400

opennms (1.9.5-1) unstable; urgency=high

  * New upstream release.  Includes a fix for the database check on startup.

 -- OpenNMS Release Manager <opennms@opennms.org>  Wed, 09 Feb 2011 11:41:00 -0400

opennms (1.9.4-1) unstable; urgency=medium

  * New upstream release.

 -- OpenNMS Release Manager <opennms@opennms.org>  Tue, 08 Feb 2011 16:14:00 -0400

opennms (1.9.3-2) unstable; urgency=high

  * Rerelease with reporting fixes.

 -- OpenNMS Release Manager <opennms@opennms.org>  Tue, 7 Dec 2010 16:32:00 -0500

opennms (1.9.3-1) unstable; urgency=high

  * New upstream release.

 -- OpenNMS Release Manager <opennms@opennms.org>  Tue, 7 Dec 2010 11:20:00 -0500

opennms (1.9.2-1) unstable; urgency=low

  * New upstream release.

 -- Benjamin Reed <ranger@opennms.org>  Wed, 13 Oct 2010 12:34:00 -0500

opennms (1.9.1-1) unstable; urgency=low

  * New upstream release.

 -- Benjamin Reed <ranger@opennms.org>  Mon, 13 Sep 2010 13:20:00 -0500

opennms (1.9.0-1) unstable; urgency=low

  * New upstream release.

 -- Benjamin Reed <ranger@opennms.org>  Tue, 10 Aug 2010 11:42:00 -0500

opennms (1.8.17-2) unstable; urgency=low

  * Fix makedeb.sh for source builds.

 -- OpenNMS Release Manager <opennms@opennms.org>  Fri, 03 Feb 2012 16:41:00 -0400

opennms (1.8.17-1) unstable; urgency=low

  * New upstream release.

 -- OpenNMS Release Manager <opennms@opennms.org>  Thu, 19 Jan 2012 11:33:00 -0400

opennms (1.8.16-1) unstable; urgency=low

  * New upstream release.

 -- OpenNMS Release Manager <opennms@opennms.org>  Tue, 08 Nov 2011 14:14:00 -0500

opennms (1.8.15-1) unstable; urgency=low

  * New upstream release.

 -- OpenNMS Release Manager <opennms@opennms.org>  Tue, 11 Oct 2011 12:14:00 -0400

opennms (1.8.14-2) unstable; urgency=low

  * Fix dependency issue in opennms-db.

 -- OpenNMS Release Manager <opennms@opennms.org>  Wed, 14 Sep 2011 12:05:00 -0400

opennms (1.8.14-1) unstable; urgency=low

  * New upstream release.

 -- OpenNMS Release Manager <opennms@opennms.org>  Tue, 13 Sep 2011 10:57:00 -0400

opennms (1.8.13-1) unstable; urgency=high

  * New upstream release.  Note that this release fixes two important bugs: a
  filehandle leak that can be triggered by Provisiond scanning, and a memory leak
  in the logging infrastructure.

 -- OpenNMS Release Manager <opennms@opennms.org>  Tue, 09 Aug 2011 15:41:00 -0400

opennms (1.8.12-1) unstable; urgency=medium

  * New upstream release.

 -- OpenNMS Release Manager <opennms@opennms.org>  Tue, 10 May 2011 10:00:00 -0400

opennms (1.8.11-1) unstable; urgency=medium

  * New upstream release.

 -- OpenNMS Release Manager <opennms@opennms.org>  Wed, 6 Apr 2011 10:57:00 -0400

opennms (1.8.10-1) unstable; urgency=high

  * New upstream release.  Includes a number of important bugfixes.

 -- OpenNMS Release Manager <opennms@opennms.org>  Wed, 16 Feb 2011 14:14:00 -0400

opennms (1.8.9-1) unstable; urgency=high

  * New upstream release.  Includes a fix for the database check on startup.

 -- OpenNMS Release Manager <opennms@opennms.org>  Wed, 09 Feb 2011 11:41:00 -0400

opennms (1.8.8-1) unstable; urgency=medium

  * New upstream release.

 -- OpenNMS Release Manager <opennms@opennms.org>  Tue, 08 Feb 2011 16:14:00 -0400

opennms (1.8.7-1) unstable; urgency=high

  * New upstream release.

 -- OpenNMS Release Manager <opennms@opennms.org>  Wed, 08 Dec 2010 10:31:00 -0400

opennms (1.8.6-1) unstable; urgency=medium

  * New upstream release.

 -- Benjamin Reed <ranger@opennms.org>  Mon, 08 Nov 2010 11:18:00 -0400

opennms (1.8.5-1) unstable; urgency=medium

  * New upstream release.

 -- Benjamin Reed <ranger@opennms.org>  Wed, 13 Oct 2010 12:33:00 -0500

opennms (1.8.4-2) unstable; urgency=high

  * Re-release with proper jar versions.

 -- Benjamin Reed <ranger@opennms.org>  Mon, 13 Sep 2010 14:59:00 -0500

opennms (1.8.4-1) unstable; urgency=high

  * New upstream release.  Includes a fix to file handle leaks when monitoring
    WMI, as well as a fix for a cross-site scripting vulnerability in the
    web UI.

 -- Benjamin Reed <ranger@opennms.org>  Mon, 13 Sep 2010 13:20:00 -0500

opennms (1.8.3-1) unstable; urgency=high

  * New upstream release.  Includes a critical fix to snmp-graph.properties.

 -- Benjamin Reed <ranger@opennms.org>  Thu, 12 Aug 2010 09:14:00 -0500

opennms (1.8.2-1) unstable; urgency=low

  * New upstream release.

 -- Benjamin Reed <ranger@opennms.org>  Mon, 09 Aug 2010 15:03:00 -0500

opennms (1.8.1-1) unstable; urgency=medium

  * New upstream release.

 -- Benjamin Reed <ranger@opennms.org>  Wed, 14 Jul 2010 11:23:00 -0500

opennms (1.8.0-2) unstable; urgency=high

  * Handle liquibase upgrade when unable to reach liquibase.org

 -- Benjamin Reed <ranger@opennms.org>  Tue, 08 Jun 2010 07:39:00 -0800

opennms (1.8.0-1) unstable; urgency=high

  * New upstream release.

 -- Benjamin Reed <ranger@opennms.org>  Mon, 07 Jun 2010 18:14:00 -0800

opennms (1.7.92-1) unstable; urgency=medium

  * New upstream release.

 -- Benjamin Reed <ranger@opennms.org>  Wed, 02 Jun 2010 22:33:00 -0500

opennms (1.7.91-1) unstable; urgency=medium

  * New upstream release.

 -- Benjamin Reed <ranger@opennms.org>  Wed, 26 May 2010 12:37:00 -0500

opennms (1.7.90-2) unstable; urgency=medium

  * Build non-SNAPSHOT jars.

 -- Benjamin Reed <ranger@opennms.org>  Thu, 20 May 2010 12:31:00 -0500

opennms (1.7.90-1) unstable; urgency=medium

  * New upstream release.

 -- Benjamin Reed <ranger@opennms.org>  Thu, 20 May 2010 02:00:00 -0500

opennms (1.7.10-4) unstable; urgency=low

  * Fix PostgreSQL dependency

 -- Benjamin Reed <ranger@opennms.org>  Thu, 06 May 2010 10:57:00 +0200

opennms (1.7.10-3) unstable; urgency=low

  * Include small fix for RXTX native libraries.

 -- Benjamin Reed <ranger@opennms.org>  Thu, 18 Mar 2010 10:30:00 -0500

opennms (1.7.10-2) unstable; urgency=low

  * Fix jar filenames.

 -- Benjamin Reed <ranger@opennms.org>  Tue, 11 Mar 2010 17:49:00 -0500

opennms (1.7.10-1) unstable; urgency=medium

  * New upstream release.

 -- Benjamin Reed <ranger@opennms.org>  Tue, 11 Mar 2010 10:35:00 -0500

opennms (1.7.9-1) unstable; urgency=medium

  * New upstream release.

 -- Benjamin Reed <ranger@opennms.org>  Thu, 11 Feb 2010 10:45:00 -0500

opennms (1.7.8-1) unstable; urgency=medium

  * New upstream release.

 -- Benjamin Reed <ranger@opennms.org>  Tue, 08 Dec 2009 12:02:00 -0500

opennms (1.7.7-1) unstable; urgency=medium

  * New upstream release.

 -- Benjamin Reed <ranger@opennms.org>  Mon, 05 Oct 2009 19:57:00 -0500

opennms (1.7.6-1) unstable; urgency=medium

  * New upstream release.

 -- Benjamin Reed <ranger@opennms.org>  Mon, 03 Aug 2009 14:07:00 -0500

opennms (1.7.5-1) unstable; urgency=medium

  * New upstream release.

 -- Benjamin Reed <ranger@opennms.org>  Mon, 13 Jul 2009 12:46:00 -0500

opennms (1.7.4-1) unstable; urgency=medium

  * New upstream release.

 -- Benjamin Reed <ranger@opennms.org>  Sun, 07 Jun 2009 13:21:00 -0500

opennms (1.7.3-1) unstable; urgency=medium

  * New upstream release.

 -- Benjamin Reed <ranger@opennms.org>  Wed, 29 Apr 2009 17:15:00 -0500

opennms (1.7.2-1) unstable; urgency=high

  * New upstream release.

 -- Benjamin Reed <ranger@opennms.org>  Wed, 01 Apr 2009 12:30:00 -0500

opennms (1.7.1-1) unstable; urgency=low

  * New upstream release.

 -- Benjamin Reed <ranger@opennms.org>  Tue, 31 Mar 2009 21:38:55 -0500

opennms (1.7.0-1) unstable; urgency=low

  * New upstream release.

 -- Benjamin Reed <ranger@opennms.org>  Wed, 15 Oct 2008 21:38:55 -0500

opennms (1.6.9-1) stable; urgency=low

  * Fix missing setup war.

 -- Benjamin Reed <ranger@opennms.org>  Mon, 08 Feb 2010 15:16:00 -0500

opennms (1.6.8-1) stable; urgency=low

  * New upstream release.

 -- Benjamin Reed <ranger@opennms.org>  Wed, 09 Dec 2009 22:05:00 -0500

opennms (1.6.7-1) stable; urgency=low

  * New upstream release.

 -- Benjamin Reed <ranger@opennms.org>  Mon, 05 Oct 2009 12:32:00 -0500

opennms (1.6.6-1) stable; urgency=medium

  * New upstream release.

 -- Benjamin Reed <ranger@opennms.org>  Fri, 18 Sep 2009 10:45:00 -0500

opennms (1.6.5-1) stable; urgency=medium

  * New upstream release.

 -- Benjamin Reed <ranger@opennms.org>  Fri, 15 May 2009 13:42:00 -0500

opennms (1.6.4-1) stable; urgency=high

  * New upstream release.

 -- Benjamin Reed <ranger@opennms.org>  Wed, 01 Apr 2009 12:00:00 -0500

opennms (1.6.3-1) stable; urgency=medium

  * New upstream release.

 -- Benjamin Reed <ranger@opennms.org>  Tue, 31 Mar 2009 14:02:00 -0500

opennms (1.6.2-2) stable; urgency=low

  * Update dependencies to allow OpenJDK.

 -- Benjamin Reed <ranger@opennms.org>  Fri, 13 Feb 2009 16:07:00 -0500

opennms (1.6.2-1) stable; urgency=low

  * New upstream release.

 -- Benjamin Reed <ranger@opennms.org>  Thu, 15 Jan 2009 09:15:35 -0500

opennms (1.6.1-1) stable; urgency=low

  * New upstream release.

 -- Benjamin Reed <ranger@opennms.org>  Thu, 13 Nov 2008 14:05:15 -0500

opennms (1.6.0-1) stable; urgency=medium

  * New upstream release.

 -- Benjamin Reed <ranger@opennms.org>  Tue, 28 Oct 2008 10:49:06 -0500

opennms (1.5.99-1) unstable; urgency=medium

  * New upstream release.

 -- Benjamin Reed <ranger@opennms.org>  Wed, 23 Oct 2008 12:11:10 -0500

opennms (1.5.98-1) unstable; urgency=medium

  * New upstream release.

 -- Benjamin Reed <ranger@opennms.org>  Wed, 22 Oct 2008 21:45:57 -0500

opennms (1.5.97-1) unstable; urgency=low

  * New upstream release.

 -- Benjamin Reed <ranger@opennms.org>  Wed, 15 Oct 2008 21:38:55 -0500

opennms (1.5.96-6) unstable; urgency=medium

  * Rebuild with a patch for notification stuff.

 -- Benjamin Reed <ranger@opennms.org>  Wed, 01 Oct 2008 15:37:23 -0500

opennms (1.5.96-4) unstable; urgency=medium

  * New upstream release.

 -- Benjamin Reed <ranger@opennms.org>  Tue, 30 Sep 2008 23:54:22 -0500

opennms (1.5.96-1) unstable; urgency=medium

  * New upstream release.

 -- Benjamin Reed <ranger@opennms.org>  Tue, 30 Sep 2008 18:38:28 -0500

opennms (1.5.95-1) unstable; urgency=high

  * New upstream release.
  * Fix for important poller bug.

 -- Benjamin Reed <ranger@opennms.org>  Tue, 30 Sep 2008 12:23:53 -0500

opennms (1.5.94-1) unstable; urgency=medium

  * New upstream release.

 -- Benjamin Reed <ranger@opennms.org>  Thu, 25 Sep 2008 16:30:23 -0500

opennms (1.5.93-1) unstable; urgency=low

  * New upstream release.

 -- Benjamin Reed <ranger@opennms.org>  Tue, 24 Jun 2008 11:15:23 -0500

opennms (1.5.92-1) unstable; urgency=low

  * New upstream release.

 -- Benjamin Reed <ranger@opennms.org>  Wed, 18 Jun 2008 12:08:13 -0500

opennms (1.5.91-3) unstable; urgency=low

  * More package tweaks and fix for an upgrade issue

 -- Benjamin Reed <ranger@opennms.org>  Fri, 09 May 2008 09:55:57 -0500

opennms (1.5.91-3) unstable; urgency=low

  * Fix for bug #2461 (incorrect script location)

 -- Benjamin Reed <ranger@opennms.org>  Thu, 08 May 2008 08:52:08 -0500

opennms (1.5.91-1) unstable; urgency=low

  * New upstream release.

 -- Benjamin Reed <ranger@opennms.org>  Mon, 05 May 2008 16:54:00 -0500

opennms (1.5.90-1) unstable; urgency=low

  * New upstream release.

 -- Benjamin Reed <ranger@opennms.org>  Fri, 21 Mar 2008 17:43:00 -0500

opennms (1.3.11-1) unstable; urgency=low

  * New upstream release.

 -- Benjamin Reed <ranger@opennms.org>  Wed, 07 Feb 2008 14:40:00 -0500

opennms (1.3.10-1) unstable; urgency=low

  * New upstream release.

 -- Benjamin Reed <ranger@opennms.org>  Wed, 06 Feb 2008 14:30:00 -0500

opennms (1.3.9-1) unstable; urgency=low

  * New upstream release.

 -- Benjamin Reed <ranger@opennms.org>  Wed, 28 Nov 2007 14:29:26 -0500

opennms (1.3.8-1) unstable; urgency=low

  * New upstream release.

 -- Benjamin Reed <ranger@opennms.org>  Wed, 07 Nov 2007 13:11:00 -0500

opennms (1.3.7-1) unstable; urgency=low

  * New upstream release.

 -- Benjamin Reed <ranger@opennms.org>  Fri, 14 Sep 2007 15:26:26 -0500

opennms (1.3.7-SNAPSHOT-1) unstable; urgency=low

  * New upstream release.

 -- Jeff Gehlbach <jeffg@opennms.org>  Sun, 29 Jul 2007 18:51:01 -0500

opennms (1.3.6-1) unstable; urgency=low

  * New upstream release.
  * Removed requirement for libjicmp, changed to suggest jicmp,
    now separately maintained
  * Changed dependency on librrd-java to jrrd, now separately
    maintained

 -- Jeff Gehlbach <jeffg@opennms.org>  Sun, 29 Jul 2007 15:43:47 -0500

opennms (1.3.5-1) unstable; urgency=low

  * New upstream release.

 -- Jeff Gehlbach <jeffg@opennms.org>  Fri, 29 Jun 2007 15:43:10 -0400

opennms (1.3.3-1) unstable; urgency=low

  * New upstream release.
  * Package libiplike-pgsql now separately versioned in three flavors
    to match the target PostgreSQL version (7.4, 8.1, 8.2).

 -- Jeff Gehlbach <jeffg@opennms.org>  Wed, 28 Mar 2007 09:55:31 -0400

opennms (1.3.2) unstable; urgency=low

  * New upstream release.

 -- Jeff Gehlbach <jeffg@opennms.org>  Sat, 13 Jan 2007 22:32:31 -0400

opennms (1.2.5-1) unstable; urgency=low

  * New upstream release.

 -- Eric Evans <eevans@sym-link.com>  Thu, 24 Nov 2005 15:01:19 -0600

opennms (1.2.4-1) unstable; urgency=low

  * New upstream release.

 -- Eric Evans <eevans@sym-link.com>  Sat, 27 Aug 2005 17:20:45 -0500

opennms (1.2.3-1) unstable; urgency=low

  * New upstream release.

 -- Eric Evans <eevans@sym-link.com>  Sun, 29 May 2005 14:20:30 -0500

opennms (1.2.2-1) unstable; urgency=low

  * New upstream release.

 -- Eric Evans <eevans@sym-link.com>  Sat,  2 Apr 2005 14:39:35 -0600

opennms (1.2.1-1) unstable; urgency=low

  * New upstream release.

 -- Eric Evans <eevans@sym-link.com>  Mon, 21 Mar 2005 14:11:28 -0600

opennms (1.2.0-1) unstable; urgency=low

  * New upstream release.

 -- Eric Evans <eevans@sym-link.com>  Mon, 14 Feb 2005 11:26:15 -0600

opennms (1.1.5-1) unstable; urgency=low

  * New upstream release.
  * Dropped installer invocation in opennms-db, opennms-webapp.
  * Only remove data in /var/lib/opennms on purge.
  * Added debconf note, (conditional on upgrade from < 1.1.5), about
    the need to manually run the installer.

 -- Eric Evans <eevans@sym-link.com>  Wed, 26 Jan 2005 13:17:53 -0600

opennms (1.1.4-1) unstable; urgency=low

  * New upstream release.
  * Added debconf note to opennms-webapp regarding need to manually
    remove the old server context, (conditional upon upgrade from 
    versions < 1.1.4).

 -- Eric Evans <eevans@sym-link.com>  Sun, 07 Nov 2004 04:58:21 +0000
 
opennms (1.1.3-2) unstable; urgency=low

  * Updated dependencies to include libpgjava, and dropped the copy of 
    postgresql.jar that was being installed by upstream.
  * Re-added clobbered conffiles

 -- Eric Evans <eevans@sym-link.com>  Tue, 27 Jul 2004 09:30:17 -0500

opennms (1.1.3-1) unstable; urgency=low

  * New upstream release
  * Updated opennms-db post-install to accomodate the new java-based 
    installer.
  * Updated opennms-webapp post-install to accomodate the new java-based
    installer.
  * Added libgetopt-mixed-perl as a dependency for common, removed it as
    a dependency for contrib, (it was backward before, this is how it 
    should have been).
  * Added opennms-common as a dependency for opennms-db, and moved 
    install.pl from common to db.
  * Added a symlink to CATALINA_HOME/server/lib for upstream copy of 
    log4j and removed dependency on package from Debian repository.
  * Reverted log4j.properties back to upstream defaults.
  * Changed opennms-db.postinst and opennms-db.postrm to be kinder
    about starting and stoping the database, (see
    http://bugs.opennms.org/cgi-bin/bugzilla/show_bug.cgi?id=814).
  * Eliminated opennms-server.preinst

 -- Eric Evans <eevans@sym-link.com>  Sat,  14 Feb 2004 14:10:00 -0600

opennms (1.1.2-1) stable; urgency=low

  * Made /etc/opennms/web.xml a symlink that points to
    /usr/share/java/webapps/opennms/WEB-INF/web.xml to make tomcat happy.
  * Changed the post-install of opennms-webapp and opennms-db, since
    install.pl now runs as root.
  * Fixed postrm of opennms-db so that dropdb works.
  * Replaced reference to /opt/Opennms with /usr/share/opennms in init script.
  * Added dependency on libgetopt-mixed-perl for opennms-contrib,
    (send-event.pl requires it).
  * Fixed duplicate and missing depends to make lintian happy.

 -- Eric Evans <eevans@opennms.org>  Fri,  5 Sep 2003 14:10:00 -0500

opennms (1.1.1-5) unstable; urgency=low

  * The "Tax Man Cometh" release!
  * Fixed the database install portion so that upgrades now run smoothly.
  * We now use the "postgres" user to do the db work instead of root.
  * Split up packages again to use an opennms-db package for all database
    stuff.
  * Moved the misc jars (not opennms*jar) to opennms-server, since it's the
    only package that needs them (webapp has it's jars in WEB-INF/lib).

 -- Tony Simone <tony.simone@medvantx.com>  Tue, 15 Apr 2003 11:52:00 -0500

opennms (1.1.1-4) unstable; urgency=low

  * Massive rework to split into numerous packages.
  * Fixed several dependency issues for the latest cut.
  * Fixed the TOMCAT var install / no-install issue in install.pl.

 -- Tony Simone <tony.simone@medvantx.com>  Wed,  2 Apr 2003 23:06:00 -0500

opennms (1.1.1-3) unstable; urgency=low

  * Merged latest changes from upstream 1.1.1.1.
  * Eliminated install-tomcat4.pl, modified the newly enhanced install.pl.

 -- Tony Simone <tony.simone@medvantx.com>  Thu, 27 Feb 2003 16:34:00 -0500

opennms (1.1.1-2) unstable; urgency=low

  * Not released.
  * Updated dependencies to reflect current Postgres version and need for
    Tomcat4 >= 4.1.18.
  * Split off the opennms-webapps opennms-doc packages.
  * Fixed some layout of the libs.
  * Hacked up install.pl, took out the tomcat part and put it in a separate
    install-tomcat4.pl script.

 -- Tony Simone <tony.simone@medvantx.com>  Thu, 14 Feb 2003 11:00:00 -0500

opennms (1.1.1-1) unstable; urgency=low

  * Updated to Debian standards version 3.5.8.
  * Added a (undocumented) manpage.

 -- Tony Simone <tony.simone@medvantx.com>  Mon, 10 Feb 2003 14:27:00 -0500

opennms (1.1.1-0) unstable; urgency=low

  * New upstream release.
  * Added a postgres createuser "root" to the postinst script now that 7.3.1
    doesn't have a root user setup already.
  * Added a fix to install.pl for the proper location of postgres libs on
    Debian.
  * Another fix for the new postgresql pg_hba.conf format.
  * Fixed the log4j problem by depending on a reasonable version.

 -- Tony Simone <tony.simone@medvantx.com>  Mon, 10 Feb 2003 09:11:00 -0500

opennms (1.1.0-0) unstable; urgency=low

  * New upstream release.
  * Fixed the 1.0.2-1 bug of opennms not stopping (due to mismatched
    HttpManagment ports in source file, config file, and opennms.sh script).
  * Fixed the debian/control file to use real and virtual depends on java
    stuff.

 -- Tony Simone <tony.simone@medvantx.com>  Fri, 22 Nov 2002 08:29:00 -0500

opennms (1.0.2-1) unstable; urgency=low

  * Re-worked postinst to take a username/password for Postgres access.
  * Removed the conffiles list since it is autogenerated.
  * Changed configs to match Debian Woody/Sid tomcat4 running on port 8180.
  * To work with Debian tomcat4 which is already on 8180 by default,
    moved HttpConnector to port 8280 and server on 8281.
  * Fixed up all the symlinks using dh_link.

 -- Tony Simone <tony.simone@medvantx.com>  Mon, 18 Nov 2002 13:24:00 -0500

opennms (1.0.2-0) unstable; urgency=low

  * New upstream release.
  * Changed Section to contrib since it depends on a non-free package (java2).
  * Fixed Depends to use autogenerated shlibs deps.
  * Removed logrotate config and just downshifted the defaults in the
    log4j.properties to INFO level and smaller logfiles.
  * Added a tomcat policy to allow proper access to OpenNMS stuff.
    (Thanks to Dmitry Glushenok <glush@rasko.ru> for pointing that out)

 -- Tony Simone <tony.simone@medvantx.com>  Fri, 15 Nov 2002 09:00:00 -0500

opennms (1.0.1-2) unstable; urgency=low

  * Added Depends on metamail since the Reports mailing functions require it.
  * Now linking /usr/share/opennms/share to /var/lib/opennms, since certain
    functions are hardcoded to the share dir.  This fixes reports generation.
  * Moved all Java native libs to /usr/lib, and do ldconfig in postinst.
  * Fixed logrotate script to be quiet unless there is a problem.

 -- Tony Simone <tony.simone@medvantx.com>  Tue, 30 Sep 2002 20:37:00 -0400

opennms (1.0.1-1) unstable; urgency=low

  * Changed postinst to tell admin about some special needs.
  * update-rc.d now starts opennms as S21, since postgresql is S20 and needs
    to start first.
  * Added a logrotate script (these logs get big fast).
  * Changed the Depends to accurately reflect rrdtool instead of librrd0 and
    remove perl since it is required by libdbd-pg-perl.

 -- Tony Simone <tony.simone@medvantx.com>  Thu, 19 Sep 2002 16:15:00 -0400

opennms (1.0.1-0) unstable; urgency=low

  * Upstream update.
  * Complete rebuild to be more Debian FHS compliant. A truly massive work-over
    that hacked up the debian dirs build scripts pretty thoroughly.

 -- Tony Simone <tony.simone@medvantx.com>  Fri, 13 Sep 2002 09:00:00 -0400

opennms (0.9.0-1) unstable; urgency=low

  * Initial Release.

 -- Ben Reed <ben@opennms.org>  Wed, 12 Sep 2001 23:42:39 +0000

Local variables:
mode: debian-changelog
End:<|MERGE_RESOLUTION|>--- conflicted
+++ resolved
@@ -1,4 +1,3 @@
-<<<<<<< HEAD
 opennms (1.11.92-1) unstable; urgency=high
 
   * New upstream release.  This release contains a fix for reading
@@ -41,13 +40,12 @@
   * New upstream release.
 
  -- OpenNMS Release Manager <opennms@opennms.org>  Mon, 07 May 2012 11:21:00 -0400
-=======
+
 opennms (1.10.11-1) stable; urgency=low
 
   * New upstream release.  This release has a few bug fixes and enhancements.
 
  -- OpenNMS Release Manager <opennms@opennms.org>  Mon, 15 Jul 2013 16:11:00 -0500
->>>>>>> 92c44b82
 
 opennms (1.10.10-1) stable; urgency=low
 
