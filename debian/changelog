--- conflicted
+++ resolved
@@ -1,11 +1,3 @@
-<<<<<<< HEAD
-opennms (23.0.3-1) stable; urgency=low
-
-  * New stable release.  It contains a number of bug fixes including fixes for
-    sending notifications for events without associated nodes, XSS issues, and
-    more.  It also includes a number of performance improvements and and update
-    to the latest Jetty web server framework.
-=======
 opennms (23.0.4-1) stable; urgency=medium
 
   * New stable release.  It contains a number of bug fixes including fixes for
@@ -22,7 +14,6 @@
   * New stable release.  It contains a number of bug fixes including fixes for
     sending notifications for events without associated nodes, XSS issues, and
     more.  It also includes a number of performance improvements.
->>>>>>> 459e84bb
     
     For details on what has changed, see:
     http://docs.opennms.org/opennms/releases/23.0.3/releasenotes/releasenotes.html
