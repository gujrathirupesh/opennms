<<<<<<< HEAD
opennms (1.13.0-1) stable; urgency=low

  * New upstream release.  This is the first unstable release for the eventual
    1.14.x stable series.

 -- OpenNMS Release Manager <opennms@opennms.org>  Thu, 12 Dec 2013 15:28:00 -0400
=======
opennms (1.12.4-1) stable; urgency=high

  * New upstream release.  This release contains upgrade fixes as well as other
    minor bug fixes and enhancements.

 -- OpenNMS Release Manager <opennms@opennms.org>  Wed, 12 Feb 2014 12:23:00 -0400
>>>>>>> 8e19e3d6

opennms (1.12.3-1) stable; urgency=high

  * New upstream release.  This release contains a critical upgrade bug fix.

 -- OpenNMS Release Manager <opennms@opennms.org>  Fri, 13 Dec 2013 11:35:00 -0400

opennms (1.12.2-1) stable; urgency=high

  * New upstream release.  This release contains a number of important bug fixes
    and enhancements.

 -- OpenNMS Release Manager <opennms@opennms.org>  Tue, 10 Dec 2013 15:29:00 -0400

opennms (1.12.1-1) stable; urgency=medium

  * New upstream release.  This release contains a number of important bug fixes
    and minor enhancements.

 -- OpenNMS Release Manager <opennms@opennms.org>  Tue, 17 Sep 2013 13:20:00 -0400

opennms (1.12.0-1) stable; urgency=high

  * First OpenNMS 1.12 release.

 -- OpenNMS Release Manager <opennms@opennms.org>  Wed, 14 Aug 2013 16:16:00 -0400

opennms (1.11.94-1) unstable; urgency=medium

  * New upstream release.  This release has a few bug fixes and enhancements,
    including a fix for the alarm details page.

 -- OpenNMS Release Manager <opennms@opennms.org>  Fri, 26 Jul 2013 13:07:00 -0400

opennms (1.11.93-1) unstable; urgency=low

  * New upstream release.

 -- OpenNMS Release Manager <opennms@opennms.org>  Mon, 15 Jul 2013 16:22:00 -0400

opennms (1.11.92-1) unstable; urgency=high

  * New upstream release.  This release contains a fix for reading
    eventconf.xml when it does not contain an XML namespace attribute.

 -- OpenNMS Release Manager <opennms@opennms.org>  Fri, 21 Jun 2013 14:53:00 -0400

opennms (1.11.91-1) unstable; urgency=low

  * New upstream release.

 -- OpenNMS Release Manager <opennms@opennms.org>  Fri, 21 Jun 2013 10:46:00 -0400

opennms (1.11.90-1) unstable; urgency=low

  * New upstream release.

 -- OpenNMS Release Manager <opennms@opennms.org>  Wed, 03 Apr 2013 14:57:00 -0400

opennms (1.11.3-1) unstable; urgency=low

  * New upstream release.

 -- OpenNMS Release Manager <opennms@opennms.org>  Thu, 11 Oct 2012 11:52:00 -0400

opennms (1.11.2-1) unstable; urgency=low

  * New upstream release.

 -- OpenNMS Release Manager <opennms@opennms.org>  Wed, 29 Aug 2012 11:09:00 -0400

opennms (1.11.1-1) unstable; urgency=low

  * New upstream release.

 -- OpenNMS Release Manager <opennms@opennms.org>  Fri, 13 Jul 2012 11:14:00 -0400

opennms (1.11.0-1) unstable; urgency=low

  * New upstream release.

 -- OpenNMS Release Manager <opennms@opennms.org>  Mon, 07 May 2012 11:21:00 -0400

opennms (1.10.13-1) stable; urgency=low

  * New upstream release.  This release has a number of bugfixes.

 -- OpenNMS Release Manager <opennms@opennms.org>  Tue, 17 Sep 2013 10:19:00 -0500

opennms (1.10.12-1) stable; urgency=medium

  * New upstream release.  This release has a few bug fixes and enhancements,
    including a fix for the alarm details page.

 -- OpenNMS Release Manager <opennms@opennms.org>  Wed, 24 Jul 2013 16:06:00 -0500

opennms (1.10.11-1) stable; urgency=low

  * New upstream release.  This release has a few bug fixes and enhancements.

 -- OpenNMS Release Manager <opennms@opennms.org>  Mon, 15 Jul 2013 16:11:00 -0500

opennms (1.10.10-1) stable; urgency=low

  * New upstream release.  This release has a few bug fixes and enhancements.

 -- OpenNMS Release Manager <opennms@opennms.org>  Fri, 31 May 2013 11:13:00 -0500

opennms (1.10.9-1) stable; urgency=low

  * New upstream release.  This release has a few bug fixes and enhancements.

 -- OpenNMS Release Manager <opennms@opennms.org>  Mon, 08 Apr 2013 10:31:00 -0500

opennms (1.10.8-1) stable; urgency=low

  * New upstream release.  This release has a few bug fixes and enhancements.

 -- OpenNMS Release Manager <opennms@opennms.org>  Wed, 23 Jan 2013 13:46:00 -0500

opennms (1.10.7-1) stable; urgency=low

  * New upstream release.  This release has a few bug fixes and enhancements,
    including support for adding annotations to alarms.

 -- OpenNMS Release Manager <opennms@opennms.org>  Mon, 19 Nov 2012 12:43:00 -0500

opennms (1.10.6-1) stable; urgency=low

  * New upstream release.  This release has a few bug fixes and enhancements,
    including a fix for a memory leak in a thresholding cache.

 -- OpenNMS Release Manager <opennms@opennms.org>  Wed, 10 Oct 2012 14:36:00 -0400

opennms (1.10.5-1) stable; urgency=high

  * New upstream release.  This release fixes an issue in the remote poller where
    the GUI code (including the password prompt) would not initialize.

 -- OpenNMS Release Manager <opennms@opennms.org>  Tue, 28 Aug 2012 11:38:00 -0400

opennms (1.10.4-1) stable; urgency=low

  * New upstream release.

 -- OpenNMS Release Manager <opennms@opennms.org>  Thu, 12 Jul 2012 16:35:00 -0400

opennms (1.10.3-1) stable; urgency=high

  * New upstream release.  Includes a fix for a potential deadlock in provisiond.

 -- OpenNMS Release Manager <opennms@opennms.org>  Mon, 21 May 2012 17:01:00 -0400

opennms (1.10.2-1) stable; urgency=high

  * New upstream release.  Includes a fix to reduce the number of open filehandles
  when using provisiond.

 -- OpenNMS Release Manager <opennms@opennms.org>  Mon, 07 May 2012 10:53:00 -0400

opennms (1.10.1-1) stable; urgency=medium

  * New upstream release.

 -- OpenNMS Release Manager <opennms@opennms.org>  Mon, 09 Apr 2012 09:42:00 -0400

opennms (1.10.0-2) stable; urgency=low

  * Fix inclusion of etc-pristine in -core package

 -- OpenNMS Release Manager <opennms@opennms.org>  Wed, 08 Feb 2012 12:42:00 -0400

opennms (1.10.0-1) unstable; urgency=high

  * New upstream release.

 -- OpenNMS Release Manager <opennms@opennms.org>  Thu, 19 Jan 2012 17:50:00 -0400

opennms (1.9.93-1) unstable; urgency=low

  * New upstream release.

 -- OpenNMS Release Manager <opennms@opennms.org>  Wed, 09 Nov 2011 11:45:00 -0500

opennms (1.9.92-1) unstable; urgency=medium

  * New upstream release.

 -- OpenNMS Release Manager <opennms@opennms.org>  Wed, 12 Oct 2011 13:45:00 -0400

opennms (1.9.91-2) unstable; urgency=low

  * Fix dependency issue in opennms-db.

 -- OpenNMS Release Manager <opennms@opennms.org>  Wed, 14 Sep 2011 12:05:00 -0400

opennms (1.9.91-1) unstable; urgency=medium

  * New upstream release.

 -- OpenNMS Release Manager <opennms@opennms.org>  Tue, 13 Sep 2011 21:31:00 -0400

opennms (1.9.90-1) unstable; urgency=high

  * New upstream release.  Note that this release fixes two important bugs: a
  filehandle leak that can be triggered by Provisiond scanning, and a memory leak
  in the logging infrastructure.

 -- OpenNMS Release Manager <opennms@opennms.org>  Tue, 10 Aug 2011 17:09:00 -0400

opennms (1.9.8-1) unstable; urgency=medium

  * New upstream release.

 -- OpenNMS Release Manager <opennms@opennms.org>  Tue, 10 May 2011 10:00:00 -0400

opennms (1.9.7-1) unstable; urgency=medium

  * New upstream release.

 -- OpenNMS Release Manager <opennms@opennms.org>  Wed, 6 Apr 2011 11:01:00 -0400

opennms (1.9.6-1) unstable; urgency=high

  * New upstream release.  Includes a number of important bugfixes.

 -- OpenNMS Release Manager <opennms@opennms.org>  Wed, 16 Feb 2011 14:14:00 -0400

opennms (1.9.5-1) unstable; urgency=high

  * New upstream release.  Includes a fix for the database check on startup.

 -- OpenNMS Release Manager <opennms@opennms.org>  Wed, 09 Feb 2011 11:41:00 -0400

opennms (1.9.4-1) unstable; urgency=medium

  * New upstream release.

 -- OpenNMS Release Manager <opennms@opennms.org>  Tue, 08 Feb 2011 16:14:00 -0400

opennms (1.9.3-2) unstable; urgency=high

  * Rerelease with reporting fixes.

 -- OpenNMS Release Manager <opennms@opennms.org>  Tue, 7 Dec 2010 16:32:00 -0500

opennms (1.9.3-1) unstable; urgency=high

  * New upstream release.

 -- OpenNMS Release Manager <opennms@opennms.org>  Tue, 7 Dec 2010 11:20:00 -0500

opennms (1.9.2-1) unstable; urgency=low

  * New upstream release.

 -- Benjamin Reed <ranger@opennms.org>  Wed, 13 Oct 2010 12:34:00 -0500

opennms (1.9.1-1) unstable; urgency=low

  * New upstream release.

 -- Benjamin Reed <ranger@opennms.org>  Mon, 13 Sep 2010 13:20:00 -0500

opennms (1.9.0-1) unstable; urgency=low

  * New upstream release.

 -- Benjamin Reed <ranger@opennms.org>  Tue, 10 Aug 2010 11:42:00 -0500

opennms (1.8.17-2) unstable; urgency=low

  * Fix makedeb.sh for source builds.

 -- OpenNMS Release Manager <opennms@opennms.org>  Fri, 03 Feb 2012 16:41:00 -0400

opennms (1.8.17-1) unstable; urgency=low

  * New upstream release.

 -- OpenNMS Release Manager <opennms@opennms.org>  Thu, 19 Jan 2012 11:33:00 -0400

opennms (1.8.16-1) unstable; urgency=low

  * New upstream release.

 -- OpenNMS Release Manager <opennms@opennms.org>  Tue, 08 Nov 2011 14:14:00 -0500

opennms (1.8.15-1) unstable; urgency=low

  * New upstream release.

 -- OpenNMS Release Manager <opennms@opennms.org>  Tue, 11 Oct 2011 12:14:00 -0400

opennms (1.8.14-2) unstable; urgency=low

  * Fix dependency issue in opennms-db.

 -- OpenNMS Release Manager <opennms@opennms.org>  Wed, 14 Sep 2011 12:05:00 -0400

opennms (1.8.14-1) unstable; urgency=low

  * New upstream release.

 -- OpenNMS Release Manager <opennms@opennms.org>  Tue, 13 Sep 2011 10:57:00 -0400

opennms (1.8.13-1) unstable; urgency=high

  * New upstream release.  Note that this release fixes two important bugs: a
  filehandle leak that can be triggered by Provisiond scanning, and a memory leak
  in the logging infrastructure.

 -- OpenNMS Release Manager <opennms@opennms.org>  Tue, 09 Aug 2011 15:41:00 -0400

opennms (1.8.12-1) unstable; urgency=medium

  * New upstream release.

 -- OpenNMS Release Manager <opennms@opennms.org>  Tue, 10 May 2011 10:00:00 -0400

opennms (1.8.11-1) unstable; urgency=medium

  * New upstream release.

 -- OpenNMS Release Manager <opennms@opennms.org>  Wed, 6 Apr 2011 10:57:00 -0400

opennms (1.8.10-1) unstable; urgency=high

  * New upstream release.  Includes a number of important bugfixes.

 -- OpenNMS Release Manager <opennms@opennms.org>  Wed, 16 Feb 2011 14:14:00 -0400

opennms (1.8.9-1) unstable; urgency=high

  * New upstream release.  Includes a fix for the database check on startup.

 -- OpenNMS Release Manager <opennms@opennms.org>  Wed, 09 Feb 2011 11:41:00 -0400

opennms (1.8.8-1) unstable; urgency=medium

  * New upstream release.

 -- OpenNMS Release Manager <opennms@opennms.org>  Tue, 08 Feb 2011 16:14:00 -0400

opennms (1.8.7-1) unstable; urgency=high

  * New upstream release.

 -- OpenNMS Release Manager <opennms@opennms.org>  Wed, 08 Dec 2010 10:31:00 -0400

opennms (1.8.6-1) unstable; urgency=medium

  * New upstream release.

 -- Benjamin Reed <ranger@opennms.org>  Mon, 08 Nov 2010 11:18:00 -0400

opennms (1.8.5-1) unstable; urgency=medium

  * New upstream release.

 -- Benjamin Reed <ranger@opennms.org>  Wed, 13 Oct 2010 12:33:00 -0500

opennms (1.8.4-2) unstable; urgency=high

  * Re-release with proper jar versions.

 -- Benjamin Reed <ranger@opennms.org>  Mon, 13 Sep 2010 14:59:00 -0500

opennms (1.8.4-1) unstable; urgency=high

  * New upstream release.  Includes a fix to file handle leaks when monitoring
    WMI, as well as a fix for a cross-site scripting vulnerability in the
    web UI.

 -- Benjamin Reed <ranger@opennms.org>  Mon, 13 Sep 2010 13:20:00 -0500

opennms (1.8.3-1) unstable; urgency=high

  * New upstream release.  Includes a critical fix to snmp-graph.properties.

 -- Benjamin Reed <ranger@opennms.org>  Thu, 12 Aug 2010 09:14:00 -0500

opennms (1.8.2-1) unstable; urgency=low

  * New upstream release.

 -- Benjamin Reed <ranger@opennms.org>  Mon, 09 Aug 2010 15:03:00 -0500

opennms (1.8.1-1) unstable; urgency=medium

  * New upstream release.

 -- Benjamin Reed <ranger@opennms.org>  Wed, 14 Jul 2010 11:23:00 -0500

opennms (1.8.0-2) unstable; urgency=high

  * Handle liquibase upgrade when unable to reach liquibase.org

 -- Benjamin Reed <ranger@opennms.org>  Tue, 08 Jun 2010 07:39:00 -0800

opennms (1.8.0-1) unstable; urgency=high

  * New upstream release.

 -- Benjamin Reed <ranger@opennms.org>  Mon, 07 Jun 2010 18:14:00 -0800

opennms (1.7.92-1) unstable; urgency=medium

  * New upstream release.

 -- Benjamin Reed <ranger@opennms.org>  Wed, 02 Jun 2010 22:33:00 -0500

opennms (1.7.91-1) unstable; urgency=medium

  * New upstream release.

 -- Benjamin Reed <ranger@opennms.org>  Wed, 26 May 2010 12:37:00 -0500

opennms (1.7.90-2) unstable; urgency=medium

  * Build non-SNAPSHOT jars.

 -- Benjamin Reed <ranger@opennms.org>  Thu, 20 May 2010 12:31:00 -0500

opennms (1.7.90-1) unstable; urgency=medium

  * New upstream release.

 -- Benjamin Reed <ranger@opennms.org>  Thu, 20 May 2010 02:00:00 -0500

opennms (1.7.10-4) unstable; urgency=low

  * Fix PostgreSQL dependency

 -- Benjamin Reed <ranger@opennms.org>  Thu, 06 May 2010 10:57:00 +0200

opennms (1.7.10-3) unstable; urgency=low

  * Include small fix for RXTX native libraries.

 -- Benjamin Reed <ranger@opennms.org>  Thu, 18 Mar 2010 10:30:00 -0500

opennms (1.7.10-2) unstable; urgency=low

  * Fix jar filenames.

 -- Benjamin Reed <ranger@opennms.org>  Tue, 11 Mar 2010 17:49:00 -0500

opennms (1.7.10-1) unstable; urgency=medium

  * New upstream release.

 -- Benjamin Reed <ranger@opennms.org>  Tue, 11 Mar 2010 10:35:00 -0500

opennms (1.7.9-1) unstable; urgency=medium

  * New upstream release.

 -- Benjamin Reed <ranger@opennms.org>  Thu, 11 Feb 2010 10:45:00 -0500

opennms (1.7.8-1) unstable; urgency=medium

  * New upstream release.

 -- Benjamin Reed <ranger@opennms.org>  Tue, 08 Dec 2009 12:02:00 -0500

opennms (1.7.7-1) unstable; urgency=medium

  * New upstream release.

 -- Benjamin Reed <ranger@opennms.org>  Mon, 05 Oct 2009 19:57:00 -0500

opennms (1.7.6-1) unstable; urgency=medium

  * New upstream release.

 -- Benjamin Reed <ranger@opennms.org>  Mon, 03 Aug 2009 14:07:00 -0500

opennms (1.7.5-1) unstable; urgency=medium

  * New upstream release.

 -- Benjamin Reed <ranger@opennms.org>  Mon, 13 Jul 2009 12:46:00 -0500

opennms (1.7.4-1) unstable; urgency=medium

  * New upstream release.

 -- Benjamin Reed <ranger@opennms.org>  Sun, 07 Jun 2009 13:21:00 -0500

opennms (1.7.3-1) unstable; urgency=medium

  * New upstream release.

 -- Benjamin Reed <ranger@opennms.org>  Wed, 29 Apr 2009 17:15:00 -0500

opennms (1.7.2-1) unstable; urgency=high

  * New upstream release.

 -- Benjamin Reed <ranger@opennms.org>  Wed, 01 Apr 2009 12:30:00 -0500

opennms (1.7.1-1) unstable; urgency=low

  * New upstream release.

 -- Benjamin Reed <ranger@opennms.org>  Tue, 31 Mar 2009 21:38:55 -0500

opennms (1.7.0-1) unstable; urgency=low

  * New upstream release.

 -- Benjamin Reed <ranger@opennms.org>  Wed, 15 Oct 2008 21:38:55 -0500

opennms (1.6.9-1) stable; urgency=low

  * Fix missing setup war.

 -- Benjamin Reed <ranger@opennms.org>  Mon, 08 Feb 2010 15:16:00 -0500

opennms (1.6.8-1) stable; urgency=low

  * New upstream release.

 -- Benjamin Reed <ranger@opennms.org>  Wed, 09 Dec 2009 22:05:00 -0500

opennms (1.6.7-1) stable; urgency=low

  * New upstream release.

 -- Benjamin Reed <ranger@opennms.org>  Mon, 05 Oct 2009 12:32:00 -0500

opennms (1.6.6-1) stable; urgency=medium

  * New upstream release.

 -- Benjamin Reed <ranger@opennms.org>  Fri, 18 Sep 2009 10:45:00 -0500

opennms (1.6.5-1) stable; urgency=medium

  * New upstream release.

 -- Benjamin Reed <ranger@opennms.org>  Fri, 15 May 2009 13:42:00 -0500

opennms (1.6.4-1) stable; urgency=high

  * New upstream release.

 -- Benjamin Reed <ranger@opennms.org>  Wed, 01 Apr 2009 12:00:00 -0500

opennms (1.6.3-1) stable; urgency=medium

  * New upstream release.

 -- Benjamin Reed <ranger@opennms.org>  Tue, 31 Mar 2009 14:02:00 -0500

opennms (1.6.2-2) stable; urgency=low

  * Update dependencies to allow OpenJDK.

 -- Benjamin Reed <ranger@opennms.org>  Fri, 13 Feb 2009 16:07:00 -0500

opennms (1.6.2-1) stable; urgency=low

  * New upstream release.

 -- Benjamin Reed <ranger@opennms.org>  Thu, 15 Jan 2009 09:15:35 -0500

opennms (1.6.1-1) stable; urgency=low

  * New upstream release.

 -- Benjamin Reed <ranger@opennms.org>  Thu, 13 Nov 2008 14:05:15 -0500

opennms (1.6.0-1) stable; urgency=medium

  * New upstream release.

 -- Benjamin Reed <ranger@opennms.org>  Tue, 28 Oct 2008 10:49:06 -0500

opennms (1.5.99-1) unstable; urgency=medium

  * New upstream release.

 -- Benjamin Reed <ranger@opennms.org>  Wed, 23 Oct 2008 12:11:10 -0500

opennms (1.5.98-1) unstable; urgency=medium

  * New upstream release.

 -- Benjamin Reed <ranger@opennms.org>  Wed, 22 Oct 2008 21:45:57 -0500

opennms (1.5.97-1) unstable; urgency=low

  * New upstream release.

 -- Benjamin Reed <ranger@opennms.org>  Wed, 15 Oct 2008 21:38:55 -0500

opennms (1.5.96-6) unstable; urgency=medium

  * Rebuild with a patch for notification stuff.

 -- Benjamin Reed <ranger@opennms.org>  Wed, 01 Oct 2008 15:37:23 -0500

opennms (1.5.96-4) unstable; urgency=medium

  * New upstream release.

 -- Benjamin Reed <ranger@opennms.org>  Tue, 30 Sep 2008 23:54:22 -0500

opennms (1.5.96-1) unstable; urgency=medium

  * New upstream release.

 -- Benjamin Reed <ranger@opennms.org>  Tue, 30 Sep 2008 18:38:28 -0500

opennms (1.5.95-1) unstable; urgency=high

  * New upstream release.
  * Fix for important poller bug.

 -- Benjamin Reed <ranger@opennms.org>  Tue, 30 Sep 2008 12:23:53 -0500

opennms (1.5.94-1) unstable; urgency=medium

  * New upstream release.

 -- Benjamin Reed <ranger@opennms.org>  Thu, 25 Sep 2008 16:30:23 -0500

opennms (1.5.93-1) unstable; urgency=low

  * New upstream release.

 -- Benjamin Reed <ranger@opennms.org>  Tue, 24 Jun 2008 11:15:23 -0500

opennms (1.5.92-1) unstable; urgency=low

  * New upstream release.

 -- Benjamin Reed <ranger@opennms.org>  Wed, 18 Jun 2008 12:08:13 -0500

opennms (1.5.91-3) unstable; urgency=low

  * More package tweaks and fix for an upgrade issue

 -- Benjamin Reed <ranger@opennms.org>  Fri, 09 May 2008 09:55:57 -0500

opennms (1.5.91-3) unstable; urgency=low

  * Fix for bug #2461 (incorrect script location)

 -- Benjamin Reed <ranger@opennms.org>  Thu, 08 May 2008 08:52:08 -0500

opennms (1.5.91-1) unstable; urgency=low

  * New upstream release.

 -- Benjamin Reed <ranger@opennms.org>  Mon, 05 May 2008 16:54:00 -0500

opennms (1.5.90-1) unstable; urgency=low

  * New upstream release.

 -- Benjamin Reed <ranger@opennms.org>  Fri, 21 Mar 2008 17:43:00 -0500

opennms (1.3.11-1) unstable; urgency=low

  * New upstream release.

 -- Benjamin Reed <ranger@opennms.org>  Wed, 07 Feb 2008 14:40:00 -0500

opennms (1.3.10-1) unstable; urgency=low

  * New upstream release.

 -- Benjamin Reed <ranger@opennms.org>  Wed, 06 Feb 2008 14:30:00 -0500

opennms (1.3.9-1) unstable; urgency=low

  * New upstream release.

 -- Benjamin Reed <ranger@opennms.org>  Wed, 28 Nov 2007 14:29:26 -0500

opennms (1.3.8-1) unstable; urgency=low

  * New upstream release.

 -- Benjamin Reed <ranger@opennms.org>  Wed, 07 Nov 2007 13:11:00 -0500

opennms (1.3.7-1) unstable; urgency=low

  * New upstream release.

 -- Benjamin Reed <ranger@opennms.org>  Fri, 14 Sep 2007 15:26:26 -0500

opennms (1.3.7-SNAPSHOT-1) unstable; urgency=low

  * New upstream release.

 -- Jeff Gehlbach <jeffg@opennms.org>  Sun, 29 Jul 2007 18:51:01 -0500

opennms (1.3.6-1) unstable; urgency=low

  * New upstream release.
  * Removed requirement for libjicmp, changed to suggest jicmp,
    now separately maintained
  * Changed dependency on librrd-java to jrrd, now separately
    maintained

 -- Jeff Gehlbach <jeffg@opennms.org>  Sun, 29 Jul 2007 15:43:47 -0500

opennms (1.3.5-1) unstable; urgency=low

  * New upstream release.

 -- Jeff Gehlbach <jeffg@opennms.org>  Fri, 29 Jun 2007 15:43:10 -0400

opennms (1.3.3-1) unstable; urgency=low

  * New upstream release.
  * Package libiplike-pgsql now separately versioned in three flavors
    to match the target PostgreSQL version (7.4, 8.1, 8.2).

 -- Jeff Gehlbach <jeffg@opennms.org>  Wed, 28 Mar 2007 09:55:31 -0400

opennms (1.3.2) unstable; urgency=low

  * New upstream release.

 -- Jeff Gehlbach <jeffg@opennms.org>  Sat, 13 Jan 2007 22:32:31 -0400

opennms (1.2.5-1) unstable; urgency=low

  * New upstream release.

 -- Eric Evans <eevans@sym-link.com>  Thu, 24 Nov 2005 15:01:19 -0600

opennms (1.2.4-1) unstable; urgency=low

  * New upstream release.

 -- Eric Evans <eevans@sym-link.com>  Sat, 27 Aug 2005 17:20:45 -0500

opennms (1.2.3-1) unstable; urgency=low

  * New upstream release.

 -- Eric Evans <eevans@sym-link.com>  Sun, 29 May 2005 14:20:30 -0500

opennms (1.2.2-1) unstable; urgency=low

  * New upstream release.

 -- Eric Evans <eevans@sym-link.com>  Sat,  2 Apr 2005 14:39:35 -0600

opennms (1.2.1-1) unstable; urgency=low

  * New upstream release.

 -- Eric Evans <eevans@sym-link.com>  Mon, 21 Mar 2005 14:11:28 -0600

opennms (1.2.0-1) unstable; urgency=low

  * New upstream release.

 -- Eric Evans <eevans@sym-link.com>  Mon, 14 Feb 2005 11:26:15 -0600

opennms (1.1.5-1) unstable; urgency=low

  * New upstream release.
  * Dropped installer invocation in opennms-db, opennms-webapp.
  * Only remove data in /var/lib/opennms on purge.
  * Added debconf note, (conditional on upgrade from < 1.1.5), about
    the need to manually run the installer.

 -- Eric Evans <eevans@sym-link.com>  Wed, 26 Jan 2005 13:17:53 -0600

opennms (1.1.4-1) unstable; urgency=low

  * New upstream release.
  * Added debconf note to opennms-webapp regarding need to manually
    remove the old server context, (conditional upon upgrade from 
    versions < 1.1.4).

 -- Eric Evans <eevans@sym-link.com>  Sun, 07 Nov 2004 04:58:21 +0000
 
opennms (1.1.3-2) unstable; urgency=low

  * Updated dependencies to include libpgjava, and dropped the copy of 
    postgresql.jar that was being installed by upstream.
  * Re-added clobbered conffiles

 -- Eric Evans <eevans@sym-link.com>  Tue, 27 Jul 2004 09:30:17 -0500

opennms (1.1.3-1) unstable; urgency=low

  * New upstream release
  * Updated opennms-db post-install to accomodate the new java-based 
    installer.
  * Updated opennms-webapp post-install to accomodate the new java-based
    installer.
  * Added libgetopt-mixed-perl as a dependency for common, removed it as
    a dependency for contrib, (it was backward before, this is how it 
    should have been).
  * Added opennms-common as a dependency for opennms-db, and moved 
    install.pl from common to db.
  * Added a symlink to CATALINA_HOME/server/lib for upstream copy of 
    log4j and removed dependency on package from Debian repository.
  * Reverted log4j.properties back to upstream defaults.
  * Changed opennms-db.postinst and opennms-db.postrm to be kinder
    about starting and stoping the database, (see
    http://bugs.opennms.org/cgi-bin/bugzilla/show_bug.cgi?id=814).
  * Eliminated opennms-server.preinst

 -- Eric Evans <eevans@sym-link.com>  Sat,  14 Feb 2004 14:10:00 -0600

opennms (1.1.2-1) stable; urgency=low

  * Made /etc/opennms/web.xml a symlink that points to
    /usr/share/java/webapps/opennms/WEB-INF/web.xml to make tomcat happy.
  * Changed the post-install of opennms-webapp and opennms-db, since
    install.pl now runs as root.
  * Fixed postrm of opennms-db so that dropdb works.
  * Replaced reference to /opt/Opennms with /usr/share/opennms in init script.
  * Added dependency on libgetopt-mixed-perl for opennms-contrib,
    (send-event.pl requires it).
  * Fixed duplicate and missing depends to make lintian happy.

 -- Eric Evans <eevans@opennms.org>  Fri,  5 Sep 2003 14:10:00 -0500

opennms (1.1.1-5) unstable; urgency=low

  * The "Tax Man Cometh" release!
  * Fixed the database install portion so that upgrades now run smoothly.
  * We now use the "postgres" user to do the db work instead of root.
  * Split up packages again to use an opennms-db package for all database
    stuff.
  * Moved the misc jars (not opennms*jar) to opennms-server, since it's the
    only package that needs them (webapp has it's jars in WEB-INF/lib).

 -- Tony Simone <tony.simone@medvantx.com>  Tue, 15 Apr 2003 11:52:00 -0500

opennms (1.1.1-4) unstable; urgency=low

  * Massive rework to split into numerous packages.
  * Fixed several dependency issues for the latest cut.
  * Fixed the TOMCAT var install / no-install issue in install.pl.

 -- Tony Simone <tony.simone@medvantx.com>  Wed,  2 Apr 2003 23:06:00 -0500

opennms (1.1.1-3) unstable; urgency=low

  * Merged latest changes from upstream 1.1.1.1.
  * Eliminated install-tomcat4.pl, modified the newly enhanced install.pl.

 -- Tony Simone <tony.simone@medvantx.com>  Thu, 27 Feb 2003 16:34:00 -0500

opennms (1.1.1-2) unstable; urgency=low

  * Not released.
  * Updated dependencies to reflect current Postgres version and need for
    Tomcat4 >= 4.1.18.
  * Split off the opennms-webapps opennms-doc packages.
  * Fixed some layout of the libs.
  * Hacked up install.pl, took out the tomcat part and put it in a separate
    install-tomcat4.pl script.

 -- Tony Simone <tony.simone@medvantx.com>  Thu, 14 Feb 2003 11:00:00 -0500

opennms (1.1.1-1) unstable; urgency=low

  * Updated to Debian standards version 3.5.8.
  * Added a (undocumented) manpage.

 -- Tony Simone <tony.simone@medvantx.com>  Mon, 10 Feb 2003 14:27:00 -0500

opennms (1.1.1-0) unstable; urgency=low

  * New upstream release.
  * Added a postgres createuser "root" to the postinst script now that 7.3.1
    doesn't have a root user setup already.
  * Added a fix to install.pl for the proper location of postgres libs on
    Debian.
  * Another fix for the new postgresql pg_hba.conf format.
  * Fixed the log4j problem by depending on a reasonable version.

 -- Tony Simone <tony.simone@medvantx.com>  Mon, 10 Feb 2003 09:11:00 -0500

opennms (1.1.0-0) unstable; urgency=low

  * New upstream release.
  * Fixed the 1.0.2-1 bug of opennms not stopping (due to mismatched
    HttpManagment ports in source file, config file, and opennms.sh script).
  * Fixed the debian/control file to use real and virtual depends on java
    stuff.

 -- Tony Simone <tony.simone@medvantx.com>  Fri, 22 Nov 2002 08:29:00 -0500

opennms (1.0.2-1) unstable; urgency=low

  * Re-worked postinst to take a username/password for Postgres access.
  * Removed the conffiles list since it is autogenerated.
  * Changed configs to match Debian Woody/Sid tomcat4 running on port 8180.
  * To work with Debian tomcat4 which is already on 8180 by default,
    moved HttpConnector to port 8280 and server on 8281.
  * Fixed up all the symlinks using dh_link.

 -- Tony Simone <tony.simone@medvantx.com>  Mon, 18 Nov 2002 13:24:00 -0500

opennms (1.0.2-0) unstable; urgency=low

  * New upstream release.
  * Changed Section to contrib since it depends on a non-free package (java2).
  * Fixed Depends to use autogenerated shlibs deps.
  * Removed logrotate config and just downshifted the defaults in the
    log4j.properties to INFO level and smaller logfiles.
  * Added a tomcat policy to allow proper access to OpenNMS stuff.
    (Thanks to Dmitry Glushenok <glush@rasko.ru> for pointing that out)

 -- Tony Simone <tony.simone@medvantx.com>  Fri, 15 Nov 2002 09:00:00 -0500

opennms (1.0.1-2) unstable; urgency=low

  * Added Depends on metamail since the Reports mailing functions require it.
  * Now linking /usr/share/opennms/share to /var/lib/opennms, since certain
    functions are hardcoded to the share dir.  This fixes reports generation.
  * Moved all Java native libs to /usr/lib, and do ldconfig in postinst.
  * Fixed logrotate script to be quiet unless there is a problem.

 -- Tony Simone <tony.simone@medvantx.com>  Tue, 30 Sep 2002 20:37:00 -0400

opennms (1.0.1-1) unstable; urgency=low

  * Changed postinst to tell admin about some special needs.
  * update-rc.d now starts opennms as S21, since postgresql is S20 and needs
    to start first.
  * Added a logrotate script (these logs get big fast).
  * Changed the Depends to accurately reflect rrdtool instead of librrd0 and
    remove perl since it is required by libdbd-pg-perl.

 -- Tony Simone <tony.simone@medvantx.com>  Thu, 19 Sep 2002 16:15:00 -0400

opennms (1.0.1-0) unstable; urgency=low

  * Upstream update.
  * Complete rebuild to be more Debian FHS compliant. A truly massive work-over
    that hacked up the debian dirs build scripts pretty thoroughly.

 -- Tony Simone <tony.simone@medvantx.com>  Fri, 13 Sep 2002 09:00:00 -0400

opennms (0.9.0-1) unstable; urgency=low

  * Initial Release.

 -- Ben Reed <ben@opennms.org>  Wed, 12 Sep 2001 23:42:39 +0000

Local variables:
mode: debian-changelog
End:<|MERGE_RESOLUTION|>--- conflicted
+++ resolved
@@ -1,18 +1,16 @@
-<<<<<<< HEAD
 opennms (1.13.0-1) stable; urgency=low
 
   * New upstream release.  This is the first unstable release for the eventual
     1.14.x stable series.
 
  -- OpenNMS Release Manager <opennms@opennms.org>  Thu, 12 Dec 2013 15:28:00 -0400
-=======
+
 opennms (1.12.4-1) stable; urgency=high
 
   * New upstream release.  This release contains upgrade fixes as well as other
     minor bug fixes and enhancements.
 
  -- OpenNMS Release Manager <opennms@opennms.org>  Wed, 12 Feb 2014 12:23:00 -0400
->>>>>>> 8e19e3d6
 
 opennms (1.12.3-1) stable; urgency=high
 
