--- conflicted
+++ resolved
@@ -9,17 +9,7 @@
 
 case "$1" in
     configure)
-<<<<<<< HEAD
-        # Invoke runjava to setup java.conf
-        for JAVADIR in `find /usr/lib/jvm/* -maxdepth 0 -type d | grep java-8 | sort -u -r`; do
-            if [ -d "$JAVADIR" ] && [ -x "$JAVADIR/bin/java" ]; then
-                /usr/share/opennms/bin/runjava -q -S "$JAVADIR/bin/java" || :
-                (grep -v ^JAVA_HOME /etc/default/opennms || : ; echo "JAVA_HOME=$JAVADIR") > /etc/default/opennms.new
-                mv /etc/default/opennms.new /etc/default/opennms || :
-                break;
-            fi
-=======
-        for version in 7 8; do
+        for version in 8; do
             for postfix in oracle sun openjdk; do
                 dir="/usr/lib/jvm/java-$version-$postfix"
                 if [ -x "$dir"/bin/java ]; then
@@ -29,7 +19,6 @@
                     break 2
                 fi
             done
->>>>>>> 951788c7
         done
 
         if [ -d "/usr/share/opennms/data" ]; then
