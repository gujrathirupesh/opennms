name: horizon
<<<<<<< HEAD
version: '28.0.2-SNAPSHOT'
=======
version: '28.0.2'
>>>>>>> 7f1c7cd1
title: Horizon
prerelease: true
asciidoc:
  attributes:
    experimental: true
    prerelease: true
    source-language: asciidoc@
    xrefstyle: short@
    compatible-centos7: '7.x'
    compatible-centos8: '8.x'
    compatible-rhel7: '7.x'
    compatible-rhel8: '8.x'
    compatible-ubuntu: '20.04 LTS'
    compatible-debian: '9 - 10'
    compatible-opennms-helm: '3+'
    compatible-oia: '0.2.x'
    compatible-cassandra: '3.11.x'
    compatible-elasticsearch: '6.7.0 - 7.6.2'
    compatible-javajdk: 'OpenJDK 11'
    compatible-kafka: '1.x - 2.x'
    compatible-postgresql: '10.x - 13.x'
    compatible-rrdtool: '1.7.x'
    jasperreportsversion: '6.3.0'
    postgresql-version: '13'
nav:
- modules/ROOT/index.adoc
- modules/releasenotes/nav.adoc
- modules/deployment/nav.adoc
- modules/operation/nav.adoc
- modules/development/nav.adoc
- modules/reference/nav.adoc<|MERGE_RESOLUTION|>--- conflicted
+++ resolved
@@ -1,9 +1,5 @@
 name: horizon
-<<<<<<< HEAD
-version: '28.0.2-SNAPSHOT'
-=======
 version: '28.0.2'
->>>>>>> 7f1c7cd1
 title: Horizon
 prerelease: true
 asciidoc:
