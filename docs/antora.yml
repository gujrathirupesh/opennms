--- conflicted
+++ resolved
@@ -3,11 +3,7 @@
 title: Horizon
 asciidoc:
   attributes:
-<<<<<<< HEAD
     full-display-version: '32.0.0-SNAPSHOT'
-=======
-    full-display-version: '31.0.3-SNAPSHOT'
->>>>>>> 0a0e2a3e
     experimental: true
     source-language: asciidoc@
     xrefstyle: short@
