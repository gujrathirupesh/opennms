--- conflicted
+++ resolved
@@ -1,9 +1,5 @@
 name: meridian
-<<<<<<< HEAD
-version: '2021.1.3-SNAPSHOT'
-=======
 version: '2021.1.3'
->>>>>>> 486130c4
 title: Meridian
 prerelease: false
 asciidoc:
