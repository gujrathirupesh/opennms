[[ksc]]
= KSC Reports

This dashlet shows an existing KSC report. 
KSC Reports provide a way to generate prefabricated graphical views of collected data.

This dashlet displays data from an existing link:https://opennms.discourse.group/t/ksc-report-configuration/2209[KSC report] in the xref:admin/webui/opsboard/introduction.adoc#opsboard-config[Ops Board].
The view is exactly the same as the KSC report is built regarding order, columns, and time spans.
Key SNMP Customized (KSC) reports shows SNMP performance data using prefabricated graph types.

.KSC dashlet configuration options
[options="header,autowidth", cols="1,2"]
|===
|Field
|Description

| Boost support
| not available

| KSC-Report
| Name of the KSC report to show in this dashlet.
|===

== KSC Report Configuration

Configure KSC reports through the UI in *Reports -> KSC Reports*. 

Here is an example report entry that uses a custom index and graphs:
[source, xml]
----
<Report id="7" title="GlassFish JVM Stats" show_timespan_button="true"
        show_graphtype_button="true" graphs_per_line="2">
  <Graph title="Instance1 Heap Usage" resourceId="node[1].jmxJVMIndex[GlassFish]"
         timespan="7_day" graphtype="jvm.memory.heap"/>
  <Graph title="Instance1 Non-Heap Usage" resourceId="node[1].jmxJVMIndex[GlassFish]"
         timespan="7_day" graphtype="jvm.memory.nonheap"/>
  <Graph title="Instance2 Heap Used" resourceId="node[2].jmxJVMIndex[GlassFish]"
         timespan="7_day" graphtype="jvm.memory.heap"/>
  <Graph title="Instance2 Non-Heap Used" resourceId="node[2].jmxJVMIndex[GlassFish]"
         timespan="7_day" graphtype="jvm.memory.nonheap"/>
</Report>
----

Valid options for timespan are: (See org.opennms.netmgt.config.KSC_PerformanceReportFactory.java:TIMESPAN_OPTIONS)

[source, console]
----
  "1_hour", "2_hour", "4_hour", "6_hour", "8_hour", "12_hour",
  "1_day", "2_day", "7_day", "1_month", "3_month", "6_month",
  "1_year", "Today", "Yesterday", "Yesterday 9am-5pm",
  "Yesterday 5pm-10pm", "This Week", "Last Week", "This Month",
  "Last Month", "This Quarter", "Last Quarter", "This Year",
  "Last Year"
----

Be sure to keep each `id` unique for each `<Report>`.`

== Using KSC Reports

<<<<<<< HEAD
The *KSC Reports* area on the right side of the main page of OpenNMS includes a drop-down menu where you can select the KSC reports you have configured.
=======
The *KSC Reports* area on the right side of the main page of OpenNMS includes a drop-down menu where you can select the KSC reports you have configured.
>>>>>>> 3278d55f
<|MERGE_RESOLUTION|>--- conflicted
+++ resolved
@@ -57,8 +57,4 @@
 
 == Using KSC Reports
 
-<<<<<<< HEAD
 The *KSC Reports* area on the right side of the main page of OpenNMS includes a drop-down menu where you can select the KSC reports you have configured.
-=======
-The *KSC Reports* area on the right side of the main page of OpenNMS includes a drop-down menu where you can select the KSC reports you have configured.
->>>>>>> 3278d55f
