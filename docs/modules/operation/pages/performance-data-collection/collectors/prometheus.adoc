--- conflicted
+++ resolved
@@ -24,14 +24,6 @@
 [options="header"]
 [cols="1,3,2"]
 |===
-<<<<<<< HEAD
-| Parameter       | Description                                    | Required | Default value
-| `collection`    | The name of the _Prometheus Collection_ to use.| required | -
-| `url`           | HTTP URL to query for the metrics. (Default address may be `http://${interface:address}:9100/metrics` for most exporters.)  | required | -
-| `timeout`       | HTTP socket and read timeout in milliseconds.  | optional | 10000 (10 seconds)
-| `retry`         | Number of retries before failing.              | optional | 2
-| `header-*`      | Optional headers to pass in the HTTP request.  | optional | (none)
-=======
 | Parameter
 | Description
 | Default
@@ -44,6 +36,7 @@
 
 | url
 | HTTP URL to query for the metrics.
+(Default address may be `http://${interface:address}:9100/metrics` for most exporters.)
 | n/a
 
 3+| *Optional*
@@ -59,7 +52,6 @@
 | header-*
 | Optional headers to pass in the HTTP request.
 | n/a
->>>>>>> 848f41b6
 |===
 
 [[ga-performance-mgmt-collectors-prometheus-collector-usage]]
