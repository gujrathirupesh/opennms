--- conflicted
+++ resolved
@@ -29,45 +29,6 @@
 | \http://localhost:9200
 
 3+| *Optional*
-<<<<<<< HEAD
-| elasticIndexStrategy                   | daily                           | Index strategy for data. Allowed values: yearly, monthly, daily, hourly.
-| globalElasticUser                      | none                            | Username to use for all nodes, when link:https://www.elastic.co/guide/en/x-pack/current/setting-up-authentication.html[X-Pack Security] is configured.
-| globalElasticPassword                  | none                            | Password to use for all nodes, when X-Pack Security is configured.
-| ignoreCertificates                     | false                           | Set this to ignore HTTPS/SSL/TLS certificates.
-| defaultMaxTotalConnectionPerRoute      | <available processors> * 2      | Sets the default maximum connections per route.
-                                                                             Negative values are ignored.
-| maxTotalConnection                     | <max connections per route> * 3 | Sets the default maximum total connections.
-                                                                             Negative values are ignored.
-| nodeDiscovery                          | false                           | Enable/disable node discovery.
-                                                                             Valid values are `true\|false`.
-| nodeDiscoveryFrequency                 | none                            | Defines the frequency, in seconds, in which the nodes are rediscovered.
-                                                                             Must be set, if `discovery=true`
-| proxy                                  | none                            | Defines a proxy server for communicating with your Elasticsearch cluster.
-                                                                             Must be a valid URL.
-| httpCompression                        | none                            | Defines that HTTP compression is enabled.
-| retries                                | 0                               | Defines how many times an operation is retried before considered failed.
-| retryCooldown                          | 500                             | Defines the cool-down in ms to wait before retrying.
-                                                                             Value of 0 means no cool-down.
-                                                                             Value must be >= 0.
-| connTimeout                            | 5000                            | Defines the connection timeout in ms.
-| readTimeout                            | 30000                           | Defines the read timeout in ms.
-| bulkRetryCount                         | 5                               | Defines the number of retries performed before a bulk operation is considered failed.
-                                                                             When bulk operations fail, only the failed items are retried.
-| bulkSize                               | 1000                            | Number of flow documents to collect into a bulk operation before committing.
-                                                                             This is per thread. Set to `0` to disable bulking.
-| bulkFlushMs                            | 500                             | Timeout to flush bulk even if `bulkSize` wasn't reached.
-                                                                             This is per thread. Set to `0` to disable flushing.
-| settings.index.number_of_shards        | none                            | The number of primary shards that an index should have.
-                                                                             Refer to link:https://www.elastic.co/guide/en/elasticsearch/reference/current/index-modules.html#index-modules-setting[Elasticsearch Reference -> Index Modules] for more details.
-| settings.index.number_of_replicas      | none                            | The number of replicas each primary shard has.
-                                                                             Refer to link:https://www.elastic.co/guide/en/elasticsearch/reference/current/index-modules.html#index-modules-setting[Elasticsearch Reference -> Index Modules] for more details.
-| settings.index.refresh_interval        | none                            | How often to perform a refresh operation, which makes recent changes to the index visible to search.
-                                                                             Refer to link:https://www.elastic.co/guide/en/elasticsearch/reference/current/index-modules.html#index-modules-setting[Elasticsearch Reference -> Index Modules] for more details.
-| settings.index.routing_partition_size  | none                            | The number of shards a custom routing value can go to.
-                                                                             Refer to link:https://www.elastic.co/guide/en/elasticsearch/reference/current/index-modules.html#index-modules-setting[Elasticsearch Reference -> Index Modules] for more details.
-| indexPrefix                            | none                            | Prefix is prepended to the index and template names.
-                                                                             Used in cases where you want to share the same Elasticsearch cluster with many {page-component-title} instances.
-=======
 
 | elasticIndexStrategy
 | Index strategy for data. Allowed values: yearly, monthly, daily, hourly.
@@ -137,6 +98,16 @@
 When bulk operations fail, only the failed items are retried.
 | 5
 
+| bulkSize
+| The number of flow documents to collect into a bulk operation before committing.
+This is per thread. Set to `0` to disable bulking.
+| 1000
+
+| bulkFlushMs
+| Timeout to flush bulk even if `bulkSize` wasn't reached.
+This is per thread. Set to `0` to disable flushing.
+| 500
+
 | settings.index.number_of_shards
 | The number of primary shards that an index should have.
 Refer to link:https://www.elastic.co/guide/en/elasticsearch/reference/current/index-modules.html#index-modules-setting[Elasticsearch Reference -> Index Modules] for more details.
@@ -161,7 +132,6 @@
 | Prefix is prepended to the index and template names.
 Used in cases where you want to share the same Elasticsearch cluster with many {page-component-title} instances.
 | none
->>>>>>> 0cc74dc7
 |===
 
 
