
[[ga-provisioning-introduction]]
= Provisioning

Provisioning is a process that imports node and service definitions either from an external source, such as DNS or HTTP, or via the {page-component-title} web UI.
The Provisiond daemon maintains your managed entity inventory through policy-based provisioning.

Provisiond comes with a RESTful Web Service API for easy integration with external systems such as a configuration management database (CMDB) or external inventory systems.
It also includes an adapter API for interfacing with other management systems such as configuration management.

[[provisioning-works]]
== How it works

Provisiond receives requests to add managed entities (nodes, IP interfaces, SNMP interfaces, services) via three basic mechanisms:

* xref:provisioning/auto-discovery.adoc[Automatic discovery] (typically via the Discovery daemon).
* xref:provisioning/directed-discovery.adoc[Directed discovery] using an import requisition (typically via the Provisioning UI).
* xref:development:rest/nodes.adoc[Node asset import] through the REST API or the https://docs.opennms.com/pris/1.2.0/index.html[provisioning integration server] (PRIS).

{page-component-title} lets you control Provisiond behavior by creating provisioning policies that include scanning frequency, IP ranges, and which services to detect.

Regardless of the method, provisioning is an iterative process: you will need to fine-tune your results to exclude or add things to what you monitor.

[[discovery-auto]]
== Automatic discovery

{page-component-title} uses an ICMP ping sweep to find IP addresses on the network and provision node entities.
Use <<provisioning/auto-discovery.adoc#ga-provisioning-auto-discovery-detectors, auto discovery with detectors>> in addition to the ICMP IP address ping to specify services that you need to detect.

Use xref:reference:provisioning/handlers/introduction.adoc#import-handlers[import handlers] to provision nodes from other data sources such as DNS zone records and VMware.

Automatically discovered entities are analyzed, persisted to the relational data store, and managed based on the policies defined in the <<provisioning/getting-started.adoc#foreign-source-definition, default foreign source definition>>:

* Scanned to discover node entity’s interfaces (SNMP and IP).
* Interfaces are persisted.
* Service detection of each IP interface.
* Node merging.

NOTE: Merging occurs only when two automatically discovered nodes appear to be the same node.
Nodes <<provisioning/directed-discovery.adoc#discovery-directed, discovered directly>> are not included in the node merging process.

[[discovery-directed]]
== Directed discovery

Directed discovery lets you specify what you want to provision based on an existing data source such as an in-house inventory, a standalone provisioning system, or a set of element management systems.
Using an import requisition, this mechanism directs {page-component-title} to add, update, or delete a node entity exactly as defined by the external source.
No discovery process is used for finding more interfaces or services.

<<<<<<< HEAD
IMPORTANT: An import requisition is a definition of node entities to provision from an external source into {page-component-title}.
See the https://raw.githubusercontent.com/OpenNMS/opennms/develop/opennms-provision/opennms-provision-persistence/src/main/resources/xsds/model-import.xsd[requisition schema] (XSD) for more information.
=======
IMPORTANT: An import requisition is an XML definition of node entities to be provisioned from an external source into {page-component-title}.
See the https://xmlns.opennms.org/xsd/config/model-import[requisition schema] (XSD) for more information.
>>>>>>> 36cbc1a7

=== The process

Directed discovery involves three phases:

* Import (with three sub-phases)
** Marshal
** Audit
** Limited SNMP scan
* Node scan
* Service scan

The import phase begins when Provisiond receives a request to import a requisition from a URL.
The requisition is marshalled into Java objects for processing.
An audit, based on the unique foreign ID of the foreign source, determines whether the node already exists; the imported object is then added, updated, or deleted from the inventory.

NOTE: If any syntactical or structural problems occur in the requisition, the entire import is abandoned and no import operations are completed.

If a requisition node has an interface defined as the primary SNMP interface, the node is scanned for minimal SNMP attribute information during the update and add operations.

The node-scan phase discovers details about the node and interfaces that were not directly provisioned.
All physical (SNMP) and logical (IP) interfaces are discovered and persisted based on any provisioning policies that may have been defined for the foreign source associated with the import requisition.

After interface discovery, Provisiond moves to service detection on each IP interface entity.<|MERGE_RESOLUTION|>--- conflicted
+++ resolved
@@ -46,13 +46,8 @@
 Using an import requisition, this mechanism directs {page-component-title} to add, update, or delete a node entity exactly as defined by the external source.
 No discovery process is used for finding more interfaces or services.
 
-<<<<<<< HEAD
 IMPORTANT: An import requisition is a definition of node entities to provision from an external source into {page-component-title}.
-See the https://raw.githubusercontent.com/OpenNMS/opennms/develop/opennms-provision/opennms-provision-persistence/src/main/resources/xsds/model-import.xsd[requisition schema] (XSD) for more information.
-=======
-IMPORTANT: An import requisition is an XML definition of node entities to be provisioned from an external source into {page-component-title}.
 See the https://xmlns.opennms.org/xsd/config/model-import[requisition schema] (XSD) for more information.
->>>>>>> 36cbc1a7
 
 === The process
 
