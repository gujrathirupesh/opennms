--- conflicted
+++ resolved
@@ -33,11 +33,7 @@
 === RadixTreeSyslogParser
 
 The `RadixTreeSyslogParser` normally uses a set of internally defined patterns to parse multiple syslog message formats.
-<<<<<<< HEAD
-To customize the set of patterns, you can put a new set of patterns into  `$\{OPENNMS_HOME}/etc/syslog-grok-patterns.txt`.
-=======
 To customize the set of patterns, modify `$\{OPENNMS_HOME}/etc/syslogd-grok-patterns.txt`.
->>>>>>> ba914b98
 
 The patterns are defined in grok-style statements where each token is defined by a `%{PATTERN:semantic}` clause.
 Whitespace in the pattern will match 0...n whitespace characters, and character literals in the pattern will match the corresponding characters.
