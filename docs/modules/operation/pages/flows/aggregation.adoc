
<<<<<<< HEAD
[[flow-rest]]
=======
[[ga-flow-support-aggregation]]
>>>>>>> 164b64ae
= Aggregated flows by REST API

The flow query engine supports rendering Top-N metrics from pre-aggregated documents stored in Elasticsearch.
Use these to help alleviate compute load on the Elasticsearch cluster, particularly for environments with large volumes of flows (>10,000 flows/sec).

To use this functionality you must enable the Kafka forwarder as described in <<flows/setup.adoc#kafka-forwarder-config, Configure Kafka forwarder>> and set up <<flows/nephron.adoc#ga-nephron, Nephron>> to process flows and persist aggregates in Elasticsearch.

Set the following properties in `$OPENNMS_HOME/etc/org.opennms.features.flows.persistence.elastic.cfg` to control the query engine to use aggregated flows:

.Optional parameters for flow aggregation
[options="header" cols="2,3,1"]
|===
| Property
| Description
| Default

| alwaysUseRawForQueries
| Use raw flow documents to respond to all queries instead of aggregated flows.
| true

| alwaysUseAggForQueries
| Use aggregated flow documents to respond to all queries instead of raw flows.
| false

| timeRangeDurationAggregateThresholdMs
| Queries with time range filters that have a duration greater than this value will use aggregated flows when possible.
| 120000 (2 minutes)

| timeRangeEndpointAggregateThresholdMs
| Queries with time range filters that have an endpoint that is older than this value will use aggregated flows when possible.
| 604800000 (7 days)
|===<|MERGE_RESOLUTION|>--- conflicted
+++ resolved
@@ -1,9 +1,5 @@
 
-<<<<<<< HEAD
-[[flow-rest]]
-=======
 [[ga-flow-support-aggregation]]
->>>>>>> 164b64ae
 = Aggregated flows by REST API
 
 The flow query engine supports rendering Top-N metrics from pre-aggregated documents stored in Elasticsearch.
