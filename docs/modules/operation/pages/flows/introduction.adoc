--- conflicted
+++ resolved
@@ -32,24 +32,14 @@
 
 At a high level, with a xref:operation:flows/basic.adoc#flows-basic[basic setup], OpenNMS processes flows as follows:
 
-<<<<<<< HEAD
-* <<telemetryd/introduction.adoc#ga-telemetryd, Telemetryd>> receives and decodes flows on both {page-component-title} and Minion.
+* <<telemetryd/introduction.adoc#ga-telemetryd, Telemetryd>> receives and decodes flows on {page-component-title}.
 * Telemetryd adapters convert the flows to a canonical flow model.
 * Flows are enriched:
-** Flows are tagged with an application name via the <<flows/classification-engine.adoc#ga-flow-support-classification-engine, classification engine>>.
+** The <<flows/classification-engine.adoc#ga-flow-support-classification-engine, classification engine>> tags flows with an application name.
 ** Metadata related to associated nodes (such as IDs and categories) are also added to the flows.
 * Enriched flows are persisted in Elasticsearch and/or forwarded to Kafka.
 * You can use <<flows/nephron.adoc#ga-nephron, Nephron>> to aggregate flows and output aggregates to Elasticsearch, Cortex, or Kafka.
 * The REST API supports generating both summaries and time series data from the flows or flow aggregates stored in Elasticsearch.
 * Use OpenNMS Helm to visualize flows and/or flow aggregates:
 ** Use the "Flow Deep Dive" dashboard to visualize flows and flow aggregates that are stored in Elasticsearch using the flow datasource that interfaces with the {page-component-title} REST API.
-** Use the "Cortex Flow Deep Dive" dashboard that uses a Prometheus datasource to access flow aggregates stored in Cortex.
-=======
-* <<telemetryd/introduction.adoc#ga-telemetryd, Telemetryd>> receives and decodes flows on {page-component-title}.
-* Telemetryd adapters convert the flows to a canonical flow model and dispatch these to the flow repository.
-* The flow repository enriches the flows and persists them to Elasticsearch:
-** The <<flows/classification-engine.adoc#ga-flow-support-classification-engine, classification engine>> tags flows with an application name.
-** Metadata related to associated nodes (such as IDs and categories) are also added to the flows.
-* The REST API supports generating both summaries and time series data from the flows stored in the flow repository.
-* OpenNMS Helm visualizes the flow data through the flow datasource, which interfaces with the {page-component-title} REST API.
->>>>>>> 7b4d5e02
+** Use the "Cortex Flow Deep Dive" dashboard that uses a Prometheus datasource to access flow aggregates stored in Cortex.