--- conflicted
+++ resolved
@@ -77,15 +77,11 @@
 
 To enable metric forwarding, set the value of the `forward.metrics` property to `true`.
 
-<<<<<<< HEAD
-[source]
-=======
 WARNING: The producer's code sends a full CollectionSet per message to Kafka.
 Large network equipment might have hundreds of thousands of metrics that could generate messages over the Kafka limit (1MB in size by default).
 You must increase `max.request.size` at the producer level and `message.max.bytes` and `replica.fetch.max.bytes` at the broker level to avoid problems with the consumers.
 
 [source, console]
->>>>>>> de01676e
 ----
 $ ssh -p 8101 admin@localhost
 ...
