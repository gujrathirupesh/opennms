[[pagesequencemonitor]]
= PageSequenceMonitor

The PageSequenceMonitor (PSM) lets OpenNMS monitor web applications.
This monitor has several configuration options regarding IPv4, IPv6, and how to deal with name resolution.
To add flexibility, the node label and IP address can be passed as variables into the monitor.
This lets you run the monitor with node-dependent configuration.
Beyond testing a web application with a single URL, it can also test a path through a web application.
A test path through an web application can look like this:

. Log in to a certain web application.
. Run an action while logged in.
. Log off.

The service is considered as up if all of this works.
If there is an error somewhere, your application will need attention and the service changes the state to down.

== Monitor facts

[options="autowidth"]
|===
| Class Name     | `org.opennms.netmgt.poller.monitors.PageSequenceMonitor`
| Remote Enabled | true
|===

== Configuration and use

The configuration for this monitor consists of several parts.
First is the overall configuration for retries and timeouts.
These parameters are global for the whole path throughout the web application.

.Configuration overview of the PageSequenceMonitor
image::service-assurance/monitors/03_page-sequence-monitor-config.png[]

The overall layout of the monitor configuration is more complex.
Additionally, it is possible to configure a page sequence that contains a path through a web application.

.Monitor-specific parameters for the PageSequenceMonitor
[options="header"]
[cols="1,3,2"]
|===
| Parameter        | Description                                                     | Default
3+|*Required*
| page-sequence  | Definition of the page sequence to run. See table below with page sequence parameters.                 | n/a
3+|*Optional*
| retry          | The number of retries per page.                                                                      | 0
| strict-timeout | Defines how long to wait before retrying.
                     Used only if at least one (1) retry is configured.
                     If `retry >= 1` and `strict-timeout` is `true`, the next attempt is delayed and the Poller daemon
                     waits `NOW - InitialAttempt ms + Timeout ms`.
                     With `strict-timeout = false` the next attempt starts right after a failure.                      | false

| sequence-retry | The retry parameter for the entire page sequence.                                                    | 0
| use-system-proxy | Should the system-wide proxy settings be used? Configure the system proxy settings via
                     <<system-properties/introduction.adoc#system-properties, system properties>>                                                | false
|===

This monitor implements the <<service-assurance/monitors/introduction.adoc#ga-service-assurance-monitors-common-parameters, Common Configuration Parameters>>.

.Page parameters
[options="header"]
[cols="1,3,2"]
|===
<<<<<<< HEAD
| Parameter                  | Description                                                     | Default
3+|*Required*
| path                     | The relative URL to call in the request. Any query string content after a `?` should be part of the query parameter.   | n/a
3+|*Optional*
| name                     | The name of the page-sequence.                                                             | n/a
| method                   | HTTP method (GET or POST)                                                              | n/a
| http-version             | HTTP protocol version (0.9, 1.0, or 1.1)                                                    | HTTP/1.1
| user-agent               | Set the user agent field in the HTTP header to identify the OpenNMS monitor.                 | OpenNMS PageSequenceMonitor (Service name: "${SERVICE NAME}")
| virtual-host             | Set the virtual host field in the HTTP header.
                               In case of an HTTPS request, this is also the virtual domain to send as part of the TLS
                               negotiation, known as server name indication (SNI)
                               (See: link:https://www.ietf.org/rfc/rfc3546.txt[RFC3546], section 3.1.)                     | n/a

| scheme                   | Define the URL scheme as http or https.                                                | http
| user-info                | Set user info field in the HTTP header. Colon-separated credentials such as USERNAME:PASSWORD.                     | n/a
| host                     | Set host field in HTTP header.                                                           | IP interface address of the service
| requireIPv6              | Communication requires a connection to an IPv6 address (true or false).                | n/a
| requireIPv4              | Communication requires a connection to an IPv4 address (true or false)                | n/a
| disable-ssl-verification | Enable or disable SSL certificate verification for HTTPS tests.
                               Use this option carefully, since self-signed certificates import the CA certificate
                               in the JVM and do not just disable it.                                                      | false
| port                     | Host port number to use when connecting.                                                   | 80
| query                    | Value to concatenate with a `?` after the path parameter.                                | n/a
| failureMatch             | Text to look for in the response body.
                               This is a regular expression matched against every line, is considered a
                               failure at the first match, and sets the service with this monitor as Down.                  | n/a
| failureMessage           | The failure message constructs the reason code.
                               Use `${\n}` values to pull information from matching groups in the failureMatch
                               regular expression.                                                                        | n/a
| successMatch             | Text to look for in the response body.
                               This is a regular expression matched against every line, is considered a
                               success at the first match, and sets the service with this monitor  as Up.                    | n/a
| locationMatch            | The relative URL that must be located for the request to be successful.         | n/a
| response-range           | Range for allowed HTTP error codes from the response.                                      | n/a
| session-variable         | Assign the value of a regex match group to a session variable with a user-defined name.
                               The match group is identified by number and must be zero or greater.                       | n/a
| response-range           | A comma-separated list of acceptable HTTP response code ranges (200-202,299).            |100-399
=======
| Parameter                  | Description                                                                                | Required | Default
| `name`                     | The name of the page-sequence.                                                             | optional | `-`
| `method`                   | HTTP method (_GET_ or _POST_)                                                              | optional | `-`
| `http-version`             | HTTP protocol version (0.9, 1.0 or 1.1)                                                    | optional | `HTTP/1.1`
| `user-agent`               | Set the _user agent_ field in HTTP header to identify the OpenNMS monitor.                 | optional | `OpenNMS PageSequenceMonitor (Service name: "${SERVICE NAME}")`
| `virtual-host`             | Set the _host_ field in HTTP header.
                               Useful in cases where one server hosts multiple sites.
                               In case of an HTTPS request, this is also the virtual domain to send as part of the TLS
                               negotiation, known as server name indication (_SNI_)
                               (See: link:https://www.ietf.org/rfc/rfc3546.txt[RFC3546] section 3.1.)                     | optional | `-`
| `path`                     | The relative URL to call in the request. Any query string content after a `?` should be part of the `query` parameter.   | required | `-`
| `scheme`                   | Define the URL scheme as `http` or `https`.                                                | optional | `http`
| `user-info`                | Set _user info_ field in the HTTP header. Colon-separated credentials such as `USERNAME:PASSWORD`.                     | optional | `-`
| `host`                     | Set the IP or FQDN of destination host for the request.                                    | optional | `IP interface address of the service`
| `requireIPv6`              | Communication requires a connection to an IPv6 address. (`true` or `false`)                | optional | `-`
| `requireIPv4`              | Communication requires a connection to an IPv4 address. (`true` or `false`)                | optional | `-`
| `disable-ssl-verification` | Enable or disable SSL certificate verification for HTTPS tests.
                               Please use this option carefully, for self-signed certificates import the CA certificate
                               in the JVM and don't just disable it.                                                      | optional | `false`
| `port`                     | Host port number to use when connecting.                                                   | optional | `80`
| `query`                    | Value to concatenate with a `?` after the _path_ parameter.                                | optional | `-`
| `failureMatch`             | Text to look for in the response body.
                               This is a _Regular Expression_ matched against every line, and it will be considered a
                               failure at the first match and sets the service with this monitor _Down_.                  | optional | `-`
| `failureMessage`           | The failure message is used to construct the reason code.
                               `${\n}` values may be used to pull information from matching groups in the `failureMatch`
                               regular expression.                                                                        | optional | `-`
| `successMatch`             | Text to look for in the response body.
                               This is a _Regular Expression_ matched against every line, and it will be considered a
                               success at the first match and sets the service with this monitor _Up_.                    | optional | `-`
| `locationMatch`            | The relative URL which must be loaded for the request to be considered successful.         | optional | `-`
| `response-range`           | Range for allowed HTTP error codes from the response.                                      | optional | `-`
| `session-variable`         | Assign the value of a regex match group to a session variable with a user-defined name.
                               The match group is identified by number and must be zero or greater.                       | optional | `-`
| `response-range`           | A comma-separated list of acceptable HTTP response code ranges (`200-202,299`).            | optional | `100-399`
>>>>>>> b56c404c
|===

TIP: If you set both `requireIPv4` and `requireIPv6` to false, the host IP for connection will be resolved from system name resolver and the associated IP address from the IP interface is ignored.

.Variables that can be passed in the configuration
[options="header"]
[cols="1,3"]
|===
| Variable        | Description
| $\{nodelabel}  | Nodelabel of the node the monitor is associated with.
|===

== Session variables

It is possible to assign strings from a retrieved page to variables that can be used in page parameters later in the same sequence.
First, specify one or more capturing groups in the successMatch expression (see link:http://docs.oracle.com/javase/8/docs/api/java/util/regex/Pattern.html[Java Class Pattern] for more information on regular expressions in Java).
Use the session-variable parameter to assign the captured values to variable names for use in a later page load.

== Per-page response times

To collect response times for individual pages in a sequence, add a ds-name attribute to each page whose load time should be tracked.
The response time for each page will be stored in the same RRD file specified for the service via the rrd-base-name parameter under the specified data source name.

WARNING: You need to delete existing RRD files and let them be recreated with the new list of data sources when you add a ds-name attribute to a page in a sequence that is already storing response-time data.

== Examples

The following example shows how to monitor the OpenNMS web application using several mechanisms.

It first does an HTTP GET of `$\{ipaddr}/opennms` (following redirects as a browser would) and then checks to ensure that the resulting page has the phrase `Password` on it.
Next, it uses HTTP POST to attempt a login to the relative URL for submitting form data (usually the URL that the form action points to).
The parameters (`_j_username_` and `_j_password_`) indicate the form's data and values to submit.
Furthermore, it sets a custom header (`foo`) for demonstration purposes.
After getting the resulting page, the expression specified in the page's failureMatch attribute is verified, which when found anywhere on the page indicates that the page has failed.
If the failureMatch expression is not found in the resulting page, then the expression specified in the page's successMatch attribute is checked to ensure it matches the resulting page.
If the successMatch expression is not found on the page, then the page fails.

If the monitor was able to successfully log in, then the next page is processed.

In the example, the monitor navigates to the Event page, to ensure that it finds the text "Event Queries" on the page.
Finally, the monitor calls the URL of the logout page to close the session.
Using the locationMatch parameter verifies that the logout was successful and a redirect was triggered.

Each page is checked to ensure its HTTP response code fits into the response-range, before the failureMatch, successMatch, and locationMatch expressions are evaluated.

.Configuration to test the login to the OpenNMS Web application
[source, xml]
----
<service name="OpenNMS-Web-Login" interval="30000" user-defined="true" status="on">
  <parameter key="retry" value="1"/>
  <parameter key="timeout" value="5000"/>
  <parameter key="rrd-repository" value="/opt/opennms/share/rrd/response"/>
  <parameter key="ds-name" value="opennmslogin"/>
  <parameter key="page-sequence">
    <page-sequence>
      <page path="/opennms/login.jsp"
            port="8980"
            successMatch="Password" />
      <page path="/opennms/j_spring_security_check"
            port="8980"
            method="POST">
        <parameter key="j_username" value="admin"/>
        <parameter key="j_password" value="admin"/>
        <header name="foo" value="bar"/>
      </page>
      <page path="/opennms/index.jsp"
            port="8980"
            successMatch="Log Out" />
      <page path="/opennms/event/index"
            port="8980" successMatch="Event Queries" />
      <page path="/opennms/j_spring_security_logout"
            port="8980"
            method="POST"
            response-range="300-399"
            locationMatch="/opennms" />
    </page-sequence>
  </parameter>
</service>

<monitor service="OpenNMS-Web-Login" class-name="org.opennms.netmgt.poller.monitors.PageSequenceMonitor"/>
----

.Test with mixing HTTP and HTTPS in a page sequence
[source, xml]
----
<service name="OpenNMS-Web-Login" interval="30000" user-defined="true" status="on">
  <parameter key="retry" value="1"/>
  <parameter key="timeout" value="5000"/>
  <parameter key="rrd-repository" value="/opt/opennms/share/rrd/response"/>
  <parameter key="ds-name" value="opennmslogin"/>
  <parameter key="page-sequence">
    <page-sequence>
      <page scheme="http"
            host="ecomm.example.com"
            port="80"
            path="/ecomm/jsp/Login.jsp"
            virtual-host="ecomm.example.com"
            successMatch="eComm Login"
            timeout="10000"
            http-version="1.1"/>
      <page scheme="https"
            method="POST"
            host="ecomm.example.com" port="443"
            path="/ecomm/controller"
            virtual-host="ecomm.example.com"
            successMatch="requesttab_select.gif"
            failureMessage="Login failed: ${1}"
            timeout="10000"
            http-version="1.1">
        <parameter key="action_name" value="XbtnLogin"/>
        <parameter key="session_timeout" value=""/>
        <parameter key="userid" value="EXAMPLE"/>
        <parameter key="password" value="econ"/>
      </page>
      <page scheme="http"
            host="ecomm.example.com" port="80"
            path="/econsult/controller"
            virtual-host="ecomm.example.com"
            successMatch="You have successfully logged out of eComm"
            timeout="10000" http-version="1.1">
        <parameter key="action_name" value="XbtnLogout"/>
      </page>
    </page-sequence>
  </parameter>
</service>

<monitor service="OpenNMS-Web-Login" class-name="org.opennms.netmgt.poller.monitors.PageSequenceMonitor"/>
----

.Test login with dynamic credentials using session variables
[source, xml]
----
<service name="OpenNMS-Web-Login" interval="30000" user-defined="true" status="on">
  <parameter key="retry" value="1"/>
  <parameter key="timeout" value="5000"/>
  <parameter key="rrd-repository" value="/opt/opennms/share/rrd/response"/>
  <parameter key="ds-name" value="opennmslogin"/>
  <parameter key="page-sequence">
    <page-sequence name="opennms-login-seq-dynamic-credentials">
      <page path="/opennms"
            port="80"
            virtual-host="demo.opennms.org"
            successMatch="(?s)User:.*<strong>(.*?)</strong>.*?Password:.*?<strong>(.*?)</strong>">
        <session-variable name="username" match-group="1" />
        <session-variable name="password" match-group="2" />
      </page>
      <page path="/opennms/j_acegi_security_check"
            port="80"
            virtual-host="demo.opennms.org"
            method="POST"
            failureMatch="(?s)Your log-in attempt failed.*Reason: ([^<]*)"
            failureMessage="Login Failed: ${1}"
            successMatch="Log out">"
        <parameter key="j_username" value="$\{username\}" />
        <parameter key="j_password" value="${password}" />
      </page>
      <page path="/opennms/event/index.jsp"
            port="80"
            virtual-host="demo.opennms.org"
            successMatch="Event Queries" />
      <page path="/opennms/j_acegi_logout"
            port="80"
            virtual-host="demo.opennms.org"
            successMatch="logged off" />
    </page-sequence>
  </parameter>
</service>

<monitor service="OpenNMS-Web-Login" class-name="org.opennms.netmgt.poller.monitors.PageSequenceMonitor"/>
----

.Log in to demo.opennms.org without knowing username and password
[source, xml]
----
<service name="OpenNMS-Demo-Login" interval="300000" user-defined="true" status="on">
  <parameter key="page-sequence">
    <page-sequence>
      <page path="/opennms"
            port="80"
            virtual-host="demo.opennms.org"
            successMatch="(?s)User:.*<strong>(.*?)</strong>.*?Password:.*?<strong>(.*?)</strong>">
        <session-variable name="username" match-group="1" />
        <session-variable name="password" match-group="2" />
      </page>
      <page path="/opennms/j_acegi_security_check"
            port="80"
            virtual-host="demo.opennms.org"
            method="POST"
            successMatch="Log out">"
        <parameter key="j_username" value="$\{username\}" />
        <parameter key="j_password" value="${password}" />
      </page>
      <page path="/opennms/j_acegi_logout"
            port="80"
            virtual-host="demo.opennms.org"
            successMatch="logged off" />
    </page-sequence>
  </parameter>
</service>

<monitor service="OpenNMS-Demo-Login" class-name="org.opennms.netmgt.poller.monitors.PageSequenceMonitor"/>
----

.Example with per-page response times
[source, xml]
----
<service name="OpenNMS-Login" interval="300000" user-defined="false" status="on">
  <parameter key="rrd-repository" value="/opt/opennms/share/rrd/response"/>
  <parameter key="rrd-base-name" value="opennmslogin"/>
  <parameter key="ds-name" value="overall"/>
  <parameter key="page-sequence">
    <page-sequence>
      <page path="/opennms/acegilogin.jsp"
            port="8980"
            ds-name="login-page"/>
      <page path="/opennms/event/index.jsp"
            port="8980"
            ds-name="event-page"/>
    </page-sequence>
  </parameter>
</service>

<monitor service="OpenNMS-Login" class-name="org.opennms.netmgt.poller.monitors.PageSequenceMonitor"/>
----<|MERGE_RESOLUTION|>--- conflicted
+++ resolved
@@ -39,20 +39,20 @@
 [options="header"]
 [cols="1,3,2"]
 |===
-| Parameter        | Description                                                     | Default
+| Parameter        | Description                                                                                       | Default
 3+|*Required*
-| page-sequence  | Definition of the page sequence to run. See table below with page sequence parameters.                 | n/a
+| page-sequence  | Definition of the page sequence to run. See table below with page sequence parameters.              | n/a
 3+|*Optional*
-| retry          | The number of retries per page.                                                                      | 0
+| retry          | The number of retries per page.                                                                     | 0
 | strict-timeout | Defines how long to wait before retrying.
                      Used only if at least one (1) retry is configured.
                      If `retry >= 1` and `strict-timeout` is `true`, the next attempt is delayed and the Poller daemon
                      waits `NOW - InitialAttempt ms + Timeout ms`.
                      With `strict-timeout = false` the next attempt starts right after a failure.                      | false
 
-| sequence-retry | The retry parameter for the entire page sequence.                                                    | 0
+| sequence-retry | The retry parameter for the entire page sequence.                                                   | 0
 | use-system-proxy | Should the system-wide proxy settings be used? Configure the system proxy settings via
-                     <<system-properties/introduction.adoc#system-properties, system properties>>                                                | false
+                     <<system-properties/introduction.adoc#system-properties, system properties>>                      | false
 |===
 
 This monitor implements the <<service-assurance/monitors/introduction.adoc#ga-service-assurance-monitors-common-parameters, Common Configuration Parameters>>.
@@ -61,81 +61,43 @@
 [options="header"]
 [cols="1,3,2"]
 |===
-<<<<<<< HEAD
-| Parameter                  | Description                                                     | Default
+| Parameter                  | Description                                                                                                          | Default
 3+|*Required*
 | path                     | The relative URL to call in the request. Any query string content after a `?` should be part of the query parameter.   | n/a
 3+|*Optional*
-| name                     | The name of the page-sequence.                                                             | n/a
-| method                   | HTTP method (GET or POST)                                                              | n/a
-| http-version             | HTTP protocol version (0.9, 1.0, or 1.1)                                                    | HTTP/1.1
-| user-agent               | Set the user agent field in the HTTP header to identify the OpenNMS monitor.                 | OpenNMS PageSequenceMonitor (Service name: "${SERVICE NAME}")
+| name                     | The name of the page-sequence.                                                                                         | n/a
+| method                   | HTTP method (GET or POST)                                                                                              | n/a
+| http-version             | HTTP protocol version (0.9, 1.0, or 1.1)                                                                               | HTTP/1.1
+| user-agent               | Set the user agent field in the HTTP header to identify the OpenNMS monitor.                                           | OpenNMS PageSequenceMonitor (Service name: "${SERVICE NAME}")
 | virtual-host             | Set the virtual host field in the HTTP header.
                                In case of an HTTPS request, this is also the virtual domain to send as part of the TLS
                                negotiation, known as server name indication (SNI)
-                               (See: link:https://www.ietf.org/rfc/rfc3546.txt[RFC3546], section 3.1.)                     | n/a
-
-| scheme                   | Define the URL scheme as http or https.                                                | http
-| user-info                | Set user info field in the HTTP header. Colon-separated credentials such as USERNAME:PASSWORD.                     | n/a
-| host                     | Set host field in HTTP header.                                                           | IP interface address of the service
-| requireIPv6              | Communication requires a connection to an IPv6 address (true or false).                | n/a
-| requireIPv4              | Communication requires a connection to an IPv4 address (true or false)                | n/a
+                               (See: link:https://www.ietf.org/rfc/rfc3546.txt[RFC3546], section 3.1.)                                              | n/a
+
+| scheme                   | Define the URL scheme as http or https.                                                                                | http
+| user-info                | Set user info field in the HTTP header. Colon-separated credentials such as USERNAME:PASSWORD.                         | n/a
+| host                     | Set host field in HTTP header.                                                                                         | IP interface address of the service
+| requireIPv6              | Communication requires a connection to an IPv6 address (true or false).                                                | n/a
+| requireIPv4              | Communication requires a connection to an IPv4 address (true or false)                                                 | n/a
 | disable-ssl-verification | Enable or disable SSL certificate verification for HTTPS tests.
                                Use this option carefully, since self-signed certificates import the CA certificate
-                               in the JVM and do not just disable it.                                                      | false
-| port                     | Host port number to use when connecting.                                                   | 80
-| query                    | Value to concatenate with a `?` after the path parameter.                                | n/a
+                               in the JVM and do not just disable it.                                                                               | false
+| port                     | Host port number to use when connecting.                                                                               | 80
+| query                    | Value to concatenate with a `?` after the path parameter.                                                              | n/a
 | failureMatch             | Text to look for in the response body.
                                This is a regular expression matched against every line, is considered a
-                               failure at the first match, and sets the service with this monitor as Down.                  | n/a
+                               failure at the first match, and sets the service with this monitor as Down.                                          | n/a
 | failureMessage           | The failure message constructs the reason code.
                                Use `${\n}` values to pull information from matching groups in the failureMatch
-                               regular expression.                                                                        | n/a
+                               regular expression.                                                                                                  | n/a
 | successMatch             | Text to look for in the response body.
                                This is a regular expression matched against every line, is considered a
-                               success at the first match, and sets the service with this monitor  as Up.                    | n/a
-| locationMatch            | The relative URL that must be located for the request to be successful.         | n/a
-| response-range           | Range for allowed HTTP error codes from the response.                                      | n/a
+                               success at the first match, and sets the service with this monitor  as Up.                                           | n/a
+| locationMatch            | The relative URL that must be located for the request to be successful.                                                | n/a
+| response-range           | Range for allowed HTTP error codes from the response.                                                                  | n/a
 | session-variable         | Assign the value of a regex match group to a session variable with a user-defined name.
-                               The match group is identified by number and must be zero or greater.                       | n/a
-| response-range           | A comma-separated list of acceptable HTTP response code ranges (200-202,299).            |100-399
-=======
-| Parameter                  | Description                                                                                | Required | Default
-| `name`                     | The name of the page-sequence.                                                             | optional | `-`
-| `method`                   | HTTP method (_GET_ or _POST_)                                                              | optional | `-`
-| `http-version`             | HTTP protocol version (0.9, 1.0 or 1.1)                                                    | optional | `HTTP/1.1`
-| `user-agent`               | Set the _user agent_ field in HTTP header to identify the OpenNMS monitor.                 | optional | `OpenNMS PageSequenceMonitor (Service name: "${SERVICE NAME}")`
-| `virtual-host`             | Set the _host_ field in HTTP header.
-                               Useful in cases where one server hosts multiple sites.
-                               In case of an HTTPS request, this is also the virtual domain to send as part of the TLS
-                               negotiation, known as server name indication (_SNI_)
-                               (See: link:https://www.ietf.org/rfc/rfc3546.txt[RFC3546] section 3.1.)                     | optional | `-`
-| `path`                     | The relative URL to call in the request. Any query string content after a `?` should be part of the `query` parameter.   | required | `-`
-| `scheme`                   | Define the URL scheme as `http` or `https`.                                                | optional | `http`
-| `user-info`                | Set _user info_ field in the HTTP header. Colon-separated credentials such as `USERNAME:PASSWORD`.                     | optional | `-`
-| `host`                     | Set the IP or FQDN of destination host for the request.                                    | optional | `IP interface address of the service`
-| `requireIPv6`              | Communication requires a connection to an IPv6 address. (`true` or `false`)                | optional | `-`
-| `requireIPv4`              | Communication requires a connection to an IPv4 address. (`true` or `false`)                | optional | `-`
-| `disable-ssl-verification` | Enable or disable SSL certificate verification for HTTPS tests.
-                               Please use this option carefully, for self-signed certificates import the CA certificate
-                               in the JVM and don't just disable it.                                                      | optional | `false`
-| `port`                     | Host port number to use when connecting.                                                   | optional | `80`
-| `query`                    | Value to concatenate with a `?` after the _path_ parameter.                                | optional | `-`
-| `failureMatch`             | Text to look for in the response body.
-                               This is a _Regular Expression_ matched against every line, and it will be considered a
-                               failure at the first match and sets the service with this monitor _Down_.                  | optional | `-`
-| `failureMessage`           | The failure message is used to construct the reason code.
-                               `${\n}` values may be used to pull information from matching groups in the `failureMatch`
-                               regular expression.                                                                        | optional | `-`
-| `successMatch`             | Text to look for in the response body.
-                               This is a _Regular Expression_ matched against every line, and it will be considered a
-                               success at the first match and sets the service with this monitor _Up_.                    | optional | `-`
-| `locationMatch`            | The relative URL which must be loaded for the request to be considered successful.         | optional | `-`
-| `response-range`           | Range for allowed HTTP error codes from the response.                                      | optional | `-`
-| `session-variable`         | Assign the value of a regex match group to a session variable with a user-defined name.
-                               The match group is identified by number and must be zero or greater.                       | optional | `-`
-| `response-range`           | A comma-separated list of acceptable HTTP response code ranges (`200-202,299`).            | optional | `100-399`
->>>>>>> b56c404c
+                               The match group is identified by number and must be zero or greater.                                                 | n/a
+| response-range           | A comma-separated list of acceptable HTTP response code ranges (200-202,299).                                          | 100-399
 |===
 
 TIP: If you set both `requireIPv4` and `requireIPv6` to false, the host IP for connection will be resolved from system name resolver and the associated IP address from the IP interface is ignored.
@@ -144,7 +106,7 @@
 [options="header"]
 [cols="1,3"]
 |===
-| Variable        | Description
+| Variable       | Description
 | $\{nodelabel}  | Nodelabel of the node the monitor is associated with.
 |===
 
