--- conflicted
+++ resolved
@@ -2,7 +2,6 @@
 = HostResourceSwRunMonitor
 
 This monitor tests the running state of one or more processes.
-<<<<<<< HEAD
 It does this via SNMP by inspecting the http://www.ietf.org/rfc/rfc2790[HOST-RESOURCES-MIB] hrSwRunTable.
 The test matches a given process as hrSwRunName against the numeric value of the hrSwRunState.
 
@@ -10,15 +9,6 @@
 Therefore, systems against which you use it must have an SNMP agent supporting the HOST-RESOURCES-MIB installed and configured.
 Most modern SNMP agents, including most distributions of the Net-SNMP agent and the SNMP service that ship with Microsoft Windows, support this MIB.
 Out-of-the-box support for HOST-RESOURCES-MIB among commercial Unix operating systems may be somewhat spotty.
-=======
-It does this via SNMP by inspecting the _hrSWRunTable_ of the http://www.ietf.org/rfc/rfc2790[HOST-RESOURCES-MIB].
-A given service name is matched to a _hrSWRunName_ value, then the monitor checks the run level of the matching _hrSWRunState_.
-
-Your OpenNMS instance must be able to successfully collect SNMP metrics from your node(s) for this monitor to work.
-Furthermore, the SNMP agent on the system must support the HOST-RESOURCES-MIB.
-Most modern SNMP agents, including most distributions of the Net-SNMP agent and the SNMP service that ships with Microsoft Windows, support this MIB.
-Out-of-box support for HOST-RESOURCES-MIB among commercial Unix operating systems may be somewhat spotty.
->>>>>>> b56c404c
 
 == Monitor facts
 
@@ -34,51 +24,30 @@
 [options="header"]
 [cols="1,3,2"]
 |===
-<<<<<<< HEAD
 
-| Parameter           | Description | Default
+| Parameter           | Description                                                                                   | Default
 3+| *Required*
-| service-name       | The name of the process to be monitored.
-                       This parameter's value is case-sensitive and is evaluated as an exact match.                          | n/a
+| service-name        | The name of the process to be monitored.
+                       This parameter's value is case-sensitive and is evaluated as an exact match.                   | n/a
 3+|*Optional*
 
-| port              | The port of the server's SNMP agent to test.                                            | from `snmp-config.xml`
+| port                | The port of the server's SNMP agent to test.                                                  | from `snmp-config.xml`
 
-| match-all          | If the process name appears multiple times in the hrSwRunTable, and this parameter is set to
+| match-all           | If the process name appears multiple times in the hrSwRunTable, and this parameter is set to
                          `true`, then all instances of the named process must match the value specified for
-                         `run-level`.                                                                                   | false
-| run-level          | The maximum allowable value of hrSWRunStatus among +
+                         `run-level`.                                                                                 | false
+| run-level           | The maximum allowable value of hrSWRunStatus among +
                         `running(1)`, +
                          `runnable(2)` = waiting for resource +
                         `notRunnable(3)` = loaded but waiting for event +
-                         `invalid(4)` = not loaded                                                                      | 2
-| service-name-oid  | The numeric object identifier (OID) from which process names are queried. Defaults to
+                         `invalid(4)` = not loaded                                                                    | 2
+| service-name-oid    | The numeric object identifier (OID) from which process names are queried. Defaults to
                          hrSwRunName. You should never change it under normal
                          circumstances. That said, changing it to hrSwRunParameters (.1.3.6.1.2.1.25.4.2.1.5) is
                          often helpful when dealing with processes running under Java Virtual Machines which all have
-                         the same process name _java_.                                                                  | .1.3.6.1.2.1.25.4.2.1.2
-| service-status-oid | The numeric object identifier (OID) from which run status is queried. Defaults to
+                         the same process name _java_.                                                                | .1.3.6.1.2.1.25.4.2.1.2
+| service-status-oid  | The numeric object identifier (OID) from which run status is queried. Defaults to
                          hrSwRunStatus and should never be changed under normal circumstances.                        | .1.3.6.1.2.1.25.4.2.1.7
-=======
-| Parameter            | Description                                                                                    | Required | Default value
-| `service-name`       | The name of the process to be monitored. This parameter's value is case-sensitive and is
-                         evaluated as an exact match.                                                                   | required | `-`
-| `port`               | The port of the SNMP agent of the server to test.                                              | optional | `from snmp-config.xml`
-| `match-all`          | If the process name appears multiple times in the _hrSWRunTable_, and this parameter is set to
-                         `true`, then all instances of the named process must match the value specified for
-                         `run-level`.                                                                                   | optional | `false`
-| `run-level`          | The maximum allowable value of _hrSWRunStatus_ among +
-                         _running(1)_, +
-                         _runnable(2)_ = waiting for resource +
-                         _notRunnable(3)_ = loaded but waiting for event +
-                         _invalid(4)_ = not loaded                                                                      | optional | `2`
-| `service-name-oid`   | The numeric object identifier (OID) from which process names are queried.
-                         Defaults to _hrSWRunName_ and should not be changed under normal circumstances.
-                         However, changing it to _hrSWRunParameters_ (`.1.3.6.1.2.1.25.4.2.1.5`) is helpful when dealing
-                         with processes running in Java Virtual Machines which all have the same process name _java_.   | optional | `.1.3.6.1.2.1.25.4.2.1.2`
-| `service-status-oid` | The numeric object identifier (OID) from which run status is queried.
-                         Defaults to _hrSWRunStatus_ and should not be changed under normal circumstances.              | optional | `.1.3.6.1.2.1.25.4.2.1.7`
->>>>>>> b56c404c
 
 |===
 
