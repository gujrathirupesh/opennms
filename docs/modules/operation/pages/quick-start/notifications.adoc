--- conflicted
+++ resolved
@@ -15,13 +15,8 @@
 
 Follow these steps to enable notifications:
 
-<<<<<<< HEAD
-. Log out of the `admin` account and log in as the user you created in xref:operation:quick-start/users.adoc[Step 1: First-Time Login].
-. Click the *Gear* symbol in the top-right of the screen.
-=======
 . Log out of the `admin` account and log in as the user you created in <<quick-start/users.adoc, Step 1: First-Time Login>>.
 . Click the *gear* symbol in the top-right of the screen.
->>>>>>> c7213967
 . Under Event Management, click *On* beside Notification Status, and click *Update*.
 The red bell symbol in the top menu bar turns green, indicating that notifications are enabled globally.
 
