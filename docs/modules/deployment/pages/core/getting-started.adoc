--- conflicted
+++ resolved
@@ -178,24 +178,14 @@
 If all users have individual accounts, you can see who is completing tasks (for example, clearing or acknowledging alarms).
 For information on how to create personalized user accounts, see xref:operation:quick-start/users.adoc#create-user[Create a new user] in the Quick Start guide.
 
-<<<<<<< HEAD
+[[usage-statistics]]
 === Usage statistics
 
-The first time you sign in, {page-component-title} notifies you that anonymized usage statistics are collected and published to https://stats.opennms.org.
+The first time you sign in, {page-component-title} notifies you that it collects anonymized usage statistics and publishes them to https://stats.opennms.com.
+Consent to share collected usage statistics is assumed by default.
+
 The OpenNMS Group uses this information to help determine product use and to improve the {page-component-title} software.
 We do not share it with third parties, and we will not use it for sales purposes.
-Click *Show Me What is Being Sent* to see a list of xref:operation:deep-dive/admin/configuration/data-collection.adoc[information that we collect].
-
-NOTE: Admin users can xref:operation:deep-dive/admin/configuration/data-collection.adoc#disable-data-collection[enable or disable statistics collection] at any time.
-=======
-[[usage-statistics]]
-=== Usage statistics
-
-The first time you sign in, {page-component-title} notifies you that it collects anonymized usage statistics and publishes them to https://stats.opennms.com.
-Consent to share collected usage statistics is assumed by default.
-
-The OpenNMS Group uses this information to help determine product use and to improve the {page-component-title} software.
-We do not share it with third parties, and we will not use it for sales purposes.
 
 Click *Learn More* to view the xref:operation:deep-dive/admin/configuration/usage-statistics.adoc[information that we collect and share].
 This also hides the notification.
@@ -204,7 +194,6 @@
 You can view the usage statistics at any time on the admin page.
 
 NOTE: Admin users can xref:operation:deep-dive/admin/configuration/usage-statistics.adoc#disable-data-collection[opt out of sharing the statistics] at any time.
->>>>>>> 014eb614
 
 == First monitored node
 
