
[[getting-started-core]]
= Installation and Configuration

[[objectives-setup-core]]
== Objectives

* Install all required OpenNMS {page-component-title} components, including PostgreSQL, on a single node.
* Run {page-component-title} core and PostgreSQL with the default configuration (which is not optimized to run in production and monitor large networks).
ifeval::["{page-component-title}" == "Horizon"]
** By default, your time series storage is JRobin, which persists RRD files on the local file system.
endif::[]
ifeval::["{page-component-title}" == "Meridian"]
** By default, your time series storage is RRDtool, which persists RRD files on the local file system.
endif::[]
* Log in to the web UI and change the default admin password.

[[requirements-core]]
== Requirements

ifeval::["{page-component-title}" == "Meridian"]
* Credentials to access the Meridian repositories.
endif::[]
* A Linux physical server or a virtual machine running a supported xref:deployment:core/system-requirements.adoc#operating-systems-core[Linux operating system].
* Internet access to download the installation packages.
* A working DNS server, and a localhost and server name that resolve properly.
* A system user with administrative permissions (sudo) to perform installation.
ifeval::["{page-component-title}" == "Horizon"]
* To run services in https://docs.docker.com/[Docker], you need https://docs.docker.com/compose/install[Docker Compose] for the service stacks from our examples.

NOTE: On Debian, you must install and configure `sudo` yourself.
See the https://wiki.debian.org/sudo/[Debian Wiki] for more information.
endif::[]

include::../time-sync.adoc[]

[[setup-postgresql]]
== Set up PostgreSQL

[{tabs}]
====
CentOS/RHEL 8::
+
--
include::centos-rhel8/postgresql.adoc[]
--

CentOS/RHEL 7::
+
--
include::centos-rhel7/postgresql.adoc[]
--

ifeval::["{page-component-title}" == "Horizon"]
Debian/Ubuntu::
+
--
include::debian-ubuntu/postgresql.adoc[]
--

Docker::
+
--
include::docker/postgresql.adoc[]
--
endif::[]
====

[[install-core-instance]]
== Install the core instance

IMPORTANT: For security reasons, {page-component-title} is designed to run within an organization's protected intranet.
Do not expose the web console and login pages directly to the Internet without appropriate isolation controls (for example, a VPN with multi-factor authentication).

[{tabs}]
====
CentOS/RHEL 8::
+
--
include::centos-rhel8/install-core.adoc[]
--

CentOS/RHEL 7::
+
--
include::centos-rhel7/install-core.adoc[]
--

ifeval::["{page-component-title}" == "Horizon"]
Ubuntu::
+
--
include::ubuntu/install-core.adoc[]
--

Debian::
+
--
include::debian/install-core.adoc[]
--

Docker::
+
--
include::docker/core.adoc[]
--
endif::[]
====

[[set-up-core-instance]]
== Set up the core instance

[{tabs}]
====
CentOS/RHEL 7/8::
+
--
include::centos-rhel/initialize-core.adoc[]
--

ifeval::["{page-component-title}" == "Horizon"]
Debian/Ubuntu::
+
--
include::debian-ubuntu/initialize-core.adoc[]
--

Docker::
+
--
include::docker/initialize.adoc[]
--
endif::[]
====

<<<<<<< HEAD
== Encrypt database credentials

It is also possible to store the PostgreSQL credentials in the secure credentials vault.
To achieve this, use the `scvcli` command line utility to add the credentials, and reference these credentials in your `opennms-datasources.xml` file.

.Create encrypted credentials for the PostgreSQL database connections:
[source, console]
----
./bin/scvcli set postgres opennms opennms-password
./bin/scvcli set postgres-admin postgres postgres-password
----

.Reference the encrypted credentials stored in the secure credentials vault:
[source, xml]
----
<jdbc-data-source name="opennms"
                    database-name="opennms"
                    class-name="org.postgresql.Driver"
                    url="jdbc:postgresql://localhost:5432/opennms"
                    user-name="${scv:postgres:username}"
                    password="${scv:postgres:password}" />

<jdbc-data-source name="opennms-admin"
                    database-name="template1"
                    class-name="org.postgresql.Driver"
                    url="jdbc:postgresql://localhost:5432/template1"
                    user-name="${scv:postgres-admin:username}"
                    password="${scv:postgres-admin:password}" />
----

=======
[[receive-snmp-traps]]
>>>>>>> f56bb3b7
== Receive SNMP traps/informs

{page-component-title} core lets you receive and process SNMP traps/informs out of the box.
{page-component-title} services run as an unprivileged user and can't bind on port numbers below 1024 without escalated privileges.
For this reason, the default port for the SNMP trap/inform listener is set to port number `10162/udp` instead of the IANA registered port number `162/udp`.
The following example shows how to configure the local firewall daemon to forward port `162/udp` to `10162/udp`.

NOTE: If you need the SNMP trap listener on port `162/udp` directly, see the "Binding to privileged ports" steps in <<core/getting-started.adoc#set-up-core-instance, Set up the core instance>>.

[{tabs}]
====
CentOS/RHEL 7/8::
+
--
include::centos-rhel/firewall-core.adoc[]
--

ifeval::["{page-component-title}" == "Horizon"]
Debian/Ubuntu::
+
--
include::debian-ubuntu/firewall-core.adoc[]
--
endif::[]
====

You can verify your firewall and port forwarding configuration by sending an SNMP trap from a remote system to your {page-component-title} core instance:

[source, console]
----
snmptrap -v 2c -c public opennms-core-host '' 1.3.6.1.4.1.2021.991.17 .1.3.6.1.2.1.1.6.0 s "Milky Way"<1><2>
----
. By default, OpenNMS uses the community string `public`.
If you changed the community string in {page-component-title}, use that name here.
. Replace `opennms-core-host` with the IP or FQDN of your {page-component-title} core instance.

On RHEL and CentOS, the `snmptrap` command line tool is part of the `net-snmp-utils`.
If you run on Debian or Ubuntu, the tool is part of the `snmp-utils` package.

Your configuration works as expected when you see an SNMP trap event in the web UI.

. Log in to the web UI.
. Click *Status -> Events -> All events*.
. Verify you received a `uei.opennms.org/generic/traps/EnterpriseDefault` event from your test host.

== First login

After you start the {page-component-title} core services, access the web application at `\http://core-instance-ip:8980/opennms`.
The default login and password is *admin*.

IMPORTANT: Immediately change the password to a secure one.

. Open `\http://core-instance-ip:8980/opennms` in your web browser.
. Log in with with the default user name and password.
. Click  *admin -> Change Password* in the navigation bar.
. Use *admin* as the current password, then enter and confirm a new password in the appropriate boxes.
. Click *Submit*.
. Log out, then log in with your new password.

== First monitored node

The default configuration will discover a single node with an interface `127.0.0.1` and detect services exposed on the loopback interface, including the OpenNMS-JVM service.
Nodes with this service have JMX-based data collection performed on Java JVM statistics such as heap memory and open file handles.<|MERGE_RESOLUTION|>--- conflicted
+++ resolved
@@ -133,7 +133,6 @@
 endif::[]
 ====
 
-<<<<<<< HEAD
 == Encrypt database credentials
 
 It is also possible to store the PostgreSQL credentials in the secure credentials vault.
@@ -164,9 +163,7 @@
                     password="${scv:postgres-admin:password}" />
 ----
 
-=======
 [[receive-snmp-traps]]
->>>>>>> f56bb3b7
 == Receive SNMP traps/informs
 
 {page-component-title} core lets you receive and process SNMP traps/informs out of the box.
