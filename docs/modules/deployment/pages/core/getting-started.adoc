[[getting-started-core]]
= Installation and configuration

[[objectives-setup-core]]
== Objectives

* Install all required OpenNMS {page-component-title} components including PostgreSQL on a single node
* Run {page-component-title} Core and PostgreSQL with the default configuration (which is not optimized to run in production and monitor large networks)
ifeval::["{page-component-title}" == "Horizon"]
** By default your time series storage is JRobin, which persists RRD files on the local file system
endif::[]
ifeval::["{page-component-title}" == "Meridian"]
** By default your time series storage is RRDtool, which persists RRD files on the local file system
endif::[]
* Log in to the web UI and change the default admin password

[[requirements-core]]
== Requirements

ifeval::["{page-component-title}" == "Meridian"]
* Credentials to access the Meridian repositories
endif::[]
* Linux physical server or a virtual machine running a supported xref:deployment:core/system-requirements.adoc#operating-systems-core[Linux operating system]
* Internet access to download the installation packages
* DNS works and localhost and your server's host name resolve properly
* System user with administrative permissions (sudo) to perform installation
ifeval::["{page-component-title}" == "Horizon"]
* To run services in link:https://docs.docker.com/[Docker] you need link:https://docs.docker.com/compose/install[Docker Compose] for the service stacks from our examples

NOTE: On Debian, you must install and configure `sudo` yourself.
      See the link:https://wiki.debian.org/sudo/[Debian Wiki] for more information. 

endif::[]

== Set up PostgreSQL

[{tabs}]
====
CentOS/RHEL 8::
+
--
include::centos-rhel8/postgresql.adoc[]
--

CentOS/RHEL 7::
+
--
include::centos-rhel7/postgresql.adoc[]
--

ifeval::["{page-component-title}" == "Horizon"]
Debian/Ubuntu::
+
--
include::debian-ubuntu/postgresql.adoc[]
--

Docker::
+
--
include::docker/postgresql.adoc[]
--
endif::[]
====

== Install the Core instance

[{tabs}]
====
CentOS/RHEL 8::
+
--
include::centos-rhel8/install-core.adoc[]
--

CentOS/RHEL 7::
+
--
include::centos-rhel7/install-core.adoc[]
--

ifeval::["{page-component-title}" == "Horizon"]
Ubuntu::
+
--
include::ubuntu/install-core.adoc[]
--

Debian::
+
--
include::debian/install-core.adoc[]
--

Docker::
+
--
include::docker/core.adoc[]
--
endif::[]
====

== Set up the Core instance

[{tabs}]
====
CentOS/RHEL 7/8::
+
--
include::centos-rhel/initialize-core.adoc[]
--

ifeval::["{page-component-title}" == "Horizon"]
Debian/Ubuntu::
+
--
include::debian-ubuntu/initialize-core.adoc[]
--

Docker::
+
--
include::docker/initialize.adoc[]
--
endif::[]
====

== First login

After you start the {page-component-title} Core services, access the web application at +
`\http://core-instance-ip:8980/opennms`.
The default login and password is *admin*.

IMPORTANT: Immediately change the password to a secure one.

<<<<<<< HEAD
. Open `\http://core-instance-ip:8980/opennms` in your web browser
. Login with with admin/admin
. Click in main navigation menu on btn:[admin] -> btn:[Change Password]
. Use _admin_ as the current password and set a new password and confirm with btn:[Submit]
. Logout and login with your new password

== First monitored node
The default configuration will discover a single node with an interface 127.0.0.1 and detect services exposed on the loopback interface, including the OpenNMS-JVM service.
Nodes with this service have JMX-based data collection performed on Java JVM statistics such as heap memory and open file handles.
=======
. Open `\http://core-instance-ip:8980/opennms` in your web browser.
. Log in with with admin/admin.
. Click  btn:[admin] -> btn:[Change Password] in the navigation bar.
. Use *admin* as the current password then type and confirm a new password in the appropriate boxes.
. Click btn:[Submit].
. Log out, then log in with your new password.
>>>>>>> 31808bd2
<|MERGE_RESOLUTION|>--- conflicted
+++ resolved
@@ -133,21 +133,13 @@
 
 IMPORTANT: Immediately change the password to a secure one.
 
-<<<<<<< HEAD
-. Open `\http://core-instance-ip:8980/opennms` in your web browser
-. Login with with admin/admin
-. Click in main navigation menu on btn:[admin] -> btn:[Change Password]
-. Use _admin_ as the current password and set a new password and confirm with btn:[Submit]
-. Logout and login with your new password
-
-== First monitored node
-The default configuration will discover a single node with an interface 127.0.0.1 and detect services exposed on the loopback interface, including the OpenNMS-JVM service.
-Nodes with this service have JMX-based data collection performed on Java JVM statistics such as heap memory and open file handles.
-=======
 . Open `\http://core-instance-ip:8980/opennms` in your web browser.
 . Log in with with admin/admin.
 . Click  btn:[admin] -> btn:[Change Password] in the navigation bar.
 . Use *admin* as the current password then type and confirm a new password in the appropriate boxes.
 . Click btn:[Submit].
 . Log out, then log in with your new password.
->>>>>>> 31808bd2
+
+== First monitored node
+The default configuration will discover a single node with an interface 127.0.0.1 and detect services exposed on the loopback interface, including the OpenNMS-JVM service.
+Nodes with this service have JMX-based data collection performed on Java JVM statistics such as heap memory and open file handles.