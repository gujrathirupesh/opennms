--- conflicted
+++ resolved
@@ -34,13 +34,8 @@
 === Update Cloud Services Connector files
 
 The OpenNMS Cloud Services Connector is an extension that lets your {page-component-title} instance send time series data to the OpenNMS-hosted cloud service.
-<<<<<<< HEAD
-The packages for this extension are installed by default in Horizon 31 and later, but they do need to be configured and activated.
-You can use `yum` or `apt` to make sure your `opennms-plugin-cloud` package is up to date.
-=======
 The packages for this extension are installed by default, but they do need to be configured and activated.
 You can use `yum` or `apt` to make sure your `opennms-cloud-plugin` package is up to date.
->>>>>>> b560eec4
 
 To ensure that the feature is activated on future service restarts, add the feature to a file in `featuresBoot.d`:
 
@@ -49,19 +44,11 @@
 
 === Configure Cloud Services
 
-<<<<<<< HEAD
-You must configure your {page-component-title} instance to direct storage to the cloud service.
-If you are using Horizon 31 or later add or update the following line in `$\{OPENNMS_HOME}/etc/opennms.properties.d/timeseries.properties`:
-
-[source, console]
-org.opennms.timeseries.strategy=integration
-=======
 You must configure your {page-component-title} instance to load the Cloud Services plugin on start, and to direct storage to the cloud service.
 To do so, copy the example `timeseries.properties` file to your working directory:
 
 [source, shell]
 cp ${OPENNMS_HOME}/etc/examples/opennms.properties.d/hosted_tsdb.timeseries.properties ${OPENNMS_HOME}/etc/opennms.properties.d/timeseries.properties
->>>>>>> b560eec4
 
 You can configure custom tags in the following contexts in `timeseries.properties`:
 
