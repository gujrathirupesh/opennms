
[[install-jdbc-driver]]
= Install JDBC driver

To detect/poll/collect any JDBC service, you must install the corresponding JDBC driver in Minion.
The following shows how to install JDBC driver.

We reference the `repository directory` relative to the Minion home directory.
Depending on your operating system, the home directory is `/usr/share/minion` for Debian/Ubuntu or `/opt/minion` for CentOS/RHEL.

. Download the JDBC driver JAR from a repository, for example a public link:https://mvnrepository.com/artifact/mysql/mysql-connector-java/8.0.22[Maven Repository].
. Install the JAR file in the repository directory following the Maven repository pattern.

+
For MySQL 8.0.22, the path would be `repositories/default/mysql/mysql-connector-java/8.0.22/mysql-connector-java-8.0.22.jar`.

. Create a Karaf feature for the MySQL JDBC driver.

.Create a features configuration file
[source, console]
----
sudo vi deploy/jdbc-mysql.xml
----

.Add the following content to download the MySQL JDBC driver
[source, jdbc-mysql.xml]
[subs="verbatim,attributes"]
-----
<?xml version="1.0" encoding="UTF-8"?>
<features name="opennms-{page-component-version}"<1>
          xmlns="http://karaf.apache.org/xmlns/features/v1.4.0"
          xmlns:xsi="http://www.w3.org/2001/XMLSchema-instance"
          xsi:schemaLocation="http://karaf.apache.org/xmlns/features/v1.4.0 http://karaf.apache.org/xmlns/features/v1.4.0">
  <feature name="mysql-bundle" version="8.0.22" install="auto"><2>
    <bundle>wrap:mvn:mysql/mysql-connector-java/8.0.22</bundle><3>
  </feature>
</features>
-----

<1> The version should match your {page-component-title} Core version.
<2> The bundle is named `mysql-bundle` and we set the version number to `8.0.22`.
<3> Bundle to download version `8.0.22` with Maven from official repositories.

As soon you write the file, Karaf picks up the feature and tries to install it.
Troubleshoot the feature installation in the `data/log/karaf.log`.

.Connect to the Karaf shell
[source,console]
----
ssh -p 8201 admin@localhost
----

.Verify installation and start-up of the feature
[source, karaf]
----
feature:list | grep mysql
----

.MySQL bundle is installed and available
[source, output]
----
<<<<<<< HEAD
mysql-bundle   | 8.0.22   | x        | Started     | opennms-28.0.2-SNAPSHOT  |
=======
mysql-bundle   | 8.0.22   | x        | Started     | opennms-28.0.2  |
>>>>>>> 7f1c7cd1
----<|MERGE_RESOLUTION|>--- conflicted
+++ resolved
@@ -59,9 +59,5 @@
 .MySQL bundle is installed and available
 [source, output]
 ----
-<<<<<<< HEAD
-mysql-bundle   | 8.0.22   | x        | Started     | opennms-28.0.2-SNAPSHOT  |
-=======
 mysql-bundle   | 8.0.22   | x        | Started     | opennms-28.0.2  |
->>>>>>> 7f1c7cd1
 ----