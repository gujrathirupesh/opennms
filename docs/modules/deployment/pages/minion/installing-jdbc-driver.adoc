--- conflicted
+++ resolved
@@ -59,9 +59,5 @@
 .MySQL bundle is installed and available
 [source, output]
 ----
-<<<<<<< HEAD
-mysql-bundle   | 8.0.22   | x        | Started     | opennms-30.0.0-SNAPSHOT  |
-=======
 mysql-bundle   | 8.0.22   | x        | Started     | opennms-{page-component-version}  |
->>>>>>> 3f413282
 ----