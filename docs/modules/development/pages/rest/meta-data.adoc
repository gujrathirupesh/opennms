--- conflicted
+++ resolved
@@ -8,18 +8,6 @@
 
 [options="header", cols="5,10"]
 |===
-<<<<<<< HEAD
-| Resource                                                                                            | Description
-| `api/v2/nodes/\{id\}/metadata`                                                                      | Get the list of metadata associated with this node.
-| `api/v2/nodes/\{id\}/metadata/\{context\}`                                                          | Get the list of metadata associated with this node, filtered by the given context.
-| `api/v2/nodes/\{id\}/metadata/\{context\}/\{key}`                                                   | Get the entry for the given context and key associated with this node.
-| `api/v2/nodes/\{id\}/ipinterfaces/\{ipinterface\}/metadata`                                         | Get the list of metadata associated with this interface.
-| `api/v2/nodes/\{id\}/ipinterfaces/\{ipinterface\}/metadata/\{context\}`                             | Get the list of metadata associated with this interface, filtered by the given context.
-| `api/v2/nodes/\{id\}/ipinterfaces/\{ipinterface\}/metadata/\{context\}/\{key}`                      | Get the entry for the given context and key associated with this interface.
-| `api/v2/nodes/\{id\}/ipinterfaces/\{ipinterface\}/services/\{service\}/metadata`                    | Get the list of metadata associated with this service.
-| `api/v2/nodes/\{id\}/ipinterfaces/\{ipinterface\}/services/\{service\}/metadata/\{context\}`        | Get the list of metadata associated with this service, filtered by the given context.
-| `api/v2/nodes/\{id\}/ipinterfaces/\{ipinterface\}/services/\{service\}/metadata/\{context\}/\{key}` | Get the entry for the given context and key associated with this service.
-=======
 | Resource                                                                                           | Description
 | `api/v2/nodes/\{id}/metadata`                                                                      | Get the list of metadata associated with this node.
 | `api/v2/nodes/\{id}/metadata/\{context}`                                                           | Get the list of metadata associated with this node, filtered by the given context.
@@ -30,43 +18,4 @@
 | `api/v2/nodes/\{id}/ipinterfaces/\{ipinterface}/services/\{service}/metadata`                      | Get the list of metadata associated with this service.
 | `api/v2/nodes/\{id}/ipinterfaces/\{ipinterface}/services/\{service}/metadata/\{context}`           | Get the list of metadata associated with this service, filtered by the given context.
 | `api/v2/nodes/\{id}/ipinterfaces/\{ipinterface}/services/\{service}/metadata/\{context}/\{key}`    | Get the entry for the given context and key associated with this service.
-|===
-
-[[rest-api-meta-data-post]]
-== POSTs (Adding Meta-Data)
-
-POST requires XML using application/xml as its Content-Type.
-
-[options="header", cols="5,10"]
-|===
-| Resource                                                            | Description
-| `api/v2/nodes/\{id}/metadata`                                       | Adds a metadata entry to the given node.
-| `api/v2/nodes/\{id}/\{ipinterface}/metadata`                        | Adds a metadata entry to the given interface.
-| `api/v2/nodes/\{id}/\{ipinterface}/services/\{service}/metadata`    | Adds a metadata entry to the given service.
-|===
-
-[[rest-api-meta-data-put]]
-== PUTs (Modifying Meta-Data)
-
-[options="header", cols="5,10"]
-|===
-| Resource                                                                                                   | Description
-| `api/v2/nodes/\{id}/metadata/\{context}/\{key}/\{value}`                                                   | Sets the given value for the node-level metadata entry specified by the given context and key.
-| `api/v2/nodes/\{id}/ipinterfaces/\{ipinterface}/metadata/\{context}/\{key}/\{value}`                       | Sets the given value for the interface-level metadata entry specified by the given context and key.
-| `api/v2/nodes/\{id}/ipinterfaces/\{ipinterface}/services/\{service}/metadata/\{context}/\{key}/\{value}`   | Sets the given value for the service-level metadata entry specified by the given context and key.
-|===
-
-[[rest-api-meta-data-delete]]
-== DELETEs (Removing Meta-Data)
-
-[options="header", cols="5,10"]
-|===
-| Resource                                                                                          | Description
-| `api/v2/nodes/\{id}/metadata/\{context}`                                                          | Deletes node-level metadata with the given context.
-| `api/v2/nodes/\{id}/metadata/\{context}/\{key}`                                                   | Deletes the node-level metadata entry for the given context and key.
-| `api/v2/nodes/\{id}/ipinterfaces/\{ipinterface}/metadata/\{context}`                              | Deletes interface-level metadata with the given context.
-| `api/v2/nodes/\{id}/ipinterfaces/\{ipinterface}/metadata/\{context}/\{key}`                       | Deletes the interface-level metadata entry for the given context and key.
-| `api/v2/nodes/\{id}/ipinterfaces/\{ipinterface}/services/\{service}/metadata/\{context}`          | Deletes service-level metadata with the given context.
-| `api/v2/nodes/\{id}/ipinterfaces/\{ipinterface}/services/\{service}/metadata/\{context}/\{key}`   | Deletes the service-level metadata entry for the given context and key.
->>>>>>> 0af93d41
 |===