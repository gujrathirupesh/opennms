
[[releasenotes-29]]

= What's New in OpenNMS Horizon 29

== System Requirements

* *Java 11*: OpenNMS Horizon 29 runs on JDK 11.
* *PostgreSQL 10 or higher*: Horizon 29 requires any supported version of PostgreSQL from 10 up to (and including) 14.

== Breaking Changes

=== Running as Non-Root

By default, OpenNMS now runs as the `opennms` user rather than `root`.

WARNING: If you are upgrading from a version of OpenNMS Horizon older than 29, you will have to fix the ownership of your files.

==== Fixing Permissions and Ownership

Since many OpenNMS instances are very large with thousands or even millions of RRD and similar data files in `$OPENNMS_HOME/share`,
we decided _not_ to change ownership automatically upon package upgrade.

The OpenNMS installer will detect if you need to fix the ownership of your files and warn you to run the script to fix permissions
(`$OPENNMS_HOME/bin/fix-permissions`) in this case.

If you wish to revert to the previous behavior, create an `$OPENNMS_HOME/etc/opennms.conf` file if it doesn't already exist, and set `RUNAS`.

[source, shell]
----
RUNAS=root
----

Change the user to `root` in the systemd unit by editing the systemd unit file.

[source, shell]
----
systemctl edit opennms
----

.Add the following content
[source, shell]
----
[Service]
User=root
----

Save the file and reload systemd with `systemctl daemon-reload` and restart OpenNMS with `systemctl restart opennms`.
The OpenNMS process should run as root user instead of `opennms` and can be verified with `ps -aux | grep java`.

==== Trapd Port Changes

As OpenNMS can no longer listen on privileged ports by default, the default Trapd port is now `10162`.
You will need to configure a proxy agent or port forward to continue to receive traps at port `162`.
Otherwise, you must configure your agents to send traps to the new port instead.

==== Java ICMP Permissions

OpenNMS will attempt to configure ICMP permissions using the `net.ipv4.ping_group_range` sysctl.
However, Linux kernels older than version 3.11 (like the version provided by CentOS 7) do not support this setting fully.

If you are on a distribution with an older unsupported kernel, you can give Java ICMP permissions using the `setcap` utility once you have completed your upgrade.
Note that this example assumes you have already run `$OPENNMS_HOME/bin/install` after install or upgrade, so `$OPENNMS_HOME/etc/java.conf` exists.

[source, shell]
----
setcap cap_net_raw+ep $(</opt/opennms/etc/java.conf) && echo "$(dirname $(</opt/opennms/etc/java.conf))/../lib/jli/" > /etc/ld.so.conf.d/java.conf && ldconfig -v
----

=== Additional configuration needed when using Kafka/gRPC for Minion communication.

The Twin API has replaced the OpenNMS REST API for synchronizing Trapd configuration updates.
Additional settings are needed on both Minion and {page-component-title} to enable Twin when not using the ActiveMQ message broker.

Refer to the deployment section in the documentation for details.

NOTE: Horizon 29.0.5 consolidated IPC features into one feature on Minion. This groups all IPC (Sink/RPC/Twin) features of JMS into one feature as `openms-core-ipc-jms`. Similarly for Kafka and gRPC.
When using Kafka or gRPC, you need to disable `opennms-core-ipc-jms` instead of disabling individual features such as `opennms-core-ipc-sink-camel`.
<<<<<<< HEAD

=======
>>>>>>> 99da6088

=== SQS Minion IPC Support Dropped

Support for Amazon SQS for Minion communication has been removed.
We recommend to instead use Kafka for use cases that require horizontal scaling of Minion communication.

=== Time Series Integration Layer Changes

The Time Series integration layer has gone through link:https://issues.opennms.org/browse/NMS-13356[a number of big improvements] to reduce the complexity and cardinality of metadata and tags.

* Time series plugins need to be compatible with OIA 0.6.x.
* Resource level string attributes are now also stored via the plugin in the respective time series database.
  The `timeseries_meta` table which previously stored this metadata has been removed.
  There is no migration; string values are generally updated on the next poll.

== New Features and Improvements

=== Flows and Nephron

Nephron and flow processing have gone through a number of major enhancements.

* Flow metadata has been tuned and redundancy has been removed, resulting in less
  data being stored per update.
* Elasticsearch persistence has been improved to support batching updates.
* The flow classification engine has been almost entirely rewritten to be
  considerably more performant when processing large rulesets.
* Support has been added for persisting flows to Cortex.

=== Minion

The Minion continues to receive improvements in performance and features, most notably the addition of a new API (the "Twin API"), which pushes configuration to Minion over RPC, reducing the amount of data that needs to be passed over the wire.

The first subsystem to adopt this new API is SNMPv3 auth data, so the Minion no longer needs to make a REST call to the OpenNMS core.
Over time, all configuration information will be migrated to this new API.

=== Polling and Metadata

* Threshold metadata link:https://issues.opennms.org/browse/NMS-12689[is now validated].
* Kafka producer payloads now contain link:https://issues.opennms.org/browse/NMS-13191[additional useful resource metadata].
* Monitor status can now link:https://issues.opennms.org/browse/NMS-13324[optionally be persisted to RRD] so that it can be retrieved using the Measurements API.
* The `wsman-config.xml` link:https://issues.opennms.org/browse/NMS-13468[is now validated].

=== Provisioning

* A link:https://issues.opennms.org/browse/NMS-13313[`localhost` node is now monitored] and enumerates some useful OpenNMS metrics by default.
* LLDP scanning in Enlinkd has link:https://issues.opennms.org/browse/NMS-13593[added support for `TIMETRA-LLDP-MIB`].

=== GeoIP Provisioning Adapter
You can use the GeoIP Provisioning Adapter to enrich a node's asset data with location information.
It uses the GeoIP2 Databases from MaxMind to look up longitude/latitude values for a given IP address.

=== REST API

* RTC data now includes link:https://issues.opennms.org/browse/NMS-13238[an additional boolean field] for service up/down status.

=== Documentation

* A ton of work has gone into cleaning up, rearranging, and standardizing terms in the documentation.
* A bunch of additional REST APIs are now documented through OpenAPI.

== Important Internal Changes

* Kafka components have been updated to version 2.8.0
* Our embedded Karaf has been updated to version 4.3.2<|MERGE_RESOLUTION|>--- conflicted
+++ resolved
@@ -76,10 +76,6 @@
 
 NOTE: Horizon 29.0.5 consolidated IPC features into one feature on Minion. This groups all IPC (Sink/RPC/Twin) features of JMS into one feature as `openms-core-ipc-jms`. Similarly for Kafka and gRPC.
 When using Kafka or gRPC, you need to disable `opennms-core-ipc-jms` instead of disabling individual features such as `opennms-core-ipc-sink-camel`.
-<<<<<<< HEAD
-
-=======
->>>>>>> 99da6088
 
 === SQS Minion IPC Support Dropped
 
