[[release-29-changelog]]

= Changelog

<<<<<<< HEAD
[[releasenotes-changelog-29.0.5]]

=======
[[releasenotes-changelog-29.0.8]]

== Release 29.0.8

Release 29.0.8 contains a few small bug fixes mostly relating to upgrades, as well
as a bug in graphing, and an improvement to support pre-auth HTTP headers.

The codename for Horizon 29.0.8 is https://wikipedia.org/wiki/$$Chickadee$$[_Chickadee_].

=== Bug

* Upgrading opennms ignores RUNAS when setting ownership on logs directory (Issue http://issues.opennms.org/browse/NMS-14000[NMS-14000])
* Minion installation from Debian packages failed with missing dir /var/lib/minion/data/tmp (Issue http://issues.opennms.org/browse/NMS-14019[NMS-14019])
* OpenNMS points to the wrong URL when trying to generate graphs (Issue http://issues.opennms.org/browse/NMS-14057[NMS-14057])

=== Enhancement

* Add support for pre-authorization via HTTP header (to be used with pre-authentication) (Issue http://issues.opennms.org/browse/NMS-14059[NMS-14059])

[[releasenotes-changelog-29.0.7]]

== Release 29.0.7

Release 29.0.7 contains a bunch of bug and security fixes, plus a few small
enhancements and documentation improvements.

The codename for Horizon 29.0.7 is https://wikipedia.org/wiki/$$Pileated_woodpecker$$[_Pileated Woodpecker_].

=== Bug

* opennms user credentials wrongly exposed (Issue http://issues.opennms.org/browse/NMS-12146[NMS-12146])
* show-event-config displays unexpected content after adding new event definitions (Issue http://issues.opennms.org/browse/NMS-12863[NMS-12863])
* Install script fails when using Azure PostgreSQL Services (Issue http://issues.opennms.org/browse/NMS-13715[NMS-13715])
* In default installation the ActiveMQ Total Enqueued Messages throw divde error exceptions (Issue http://issues.opennms.org/browse/NMS-13737[NMS-13737])
* Remove requirements/logic from Dockerfile/Entrypoint/Confd about the OpenNMS HTTP URL from the Minion and Sentinel due to Twin API (Issue http://issues.opennms.org/browse/NMS-13768[NMS-13768])
* Systemd startup uses legacy SysV init script (Issue http://issues.opennms.org/browse/NMS-13783[NMS-13783])
* Telemetryd error occurring when testing with hsflowd  (Issue http://issues.opennms.org/browse/NMS-13795[NMS-13795])
* OpenNMS Availability 'Chart' Shouldn't Include Time Before Connected (Issue http://issues.opennms.org/browse/NMS-13822[NMS-13822])
* Support -> System Report exposes credentials in plain text (Issue http://issues.opennms.org/browse/NMS-13831[NMS-13831])
* Cross site scripting - Reflected (Issue http://issues.opennms.org/browse/NMS-13835[NMS-13835])
* TLS: Diffie-Hellman Key Exchange Insufficient DH Group Strength Vulnerability (Issue http://issues.opennms.org/browse/NMS-13845[NMS-13845])
* Password field with autocomplete enabled (Issue http://issues.opennms.org/browse/NMS-13847[NMS-13847])
* Remote RMI is broken in 29.0.x (Issue http://issues.opennms.org/browse/NMS-13887[NMS-13887])
* Unable to modify node/interface/service metadata through requisition after initial synchronization (Issue http://issues.opennms.org/browse/NMS-13890[NMS-13890])
* When examining the service status of the opennms -v, the service is stopped. (Issue http://issues.opennms.org/browse/NMS-13900[NMS-13900])
* Web UI redirects to http even with base-url set to https (Issue http://issues.opennms.org/browse/NMS-13901[NMS-13901])
* Prevent REST API from allowing multiple primary SNMP interfaces on a single node (Issue http://issues.opennms.org/browse/NMS-13939[NMS-13939])
* Instrument Provisiond Thread Pools (Issue http://issues.opennms.org/browse/NMS-13969[NMS-13969])
* SNMP Detector configuration page excludes useSnmpProfiles and ttl options (Issue http://issues.opennms.org/browse/NMS-13997[NMS-13997])
* install script fails if an OpenNMS directory contains root-owned lost+found directory (Issue http://issues.opennms.org/browse/NMS-14032[NMS-14032])
* Web UI copyright year needs updating (Issue http://issues.opennms.org/browse/NMS-14037[NMS-14037])

=== Enhancement

* Releases should document third party libraries and their licenses (Issue http://issues.opennms.org/browse/NMS-14004[NMS-14004])
* Delete BSM window should name the BSM (Issue http://issues.opennms.org/browse/NMS-14026[NMS-14026])
* Expand newts converter documentation (Issue http://issues.opennms.org/browse/NMS-14073[NMS-14073])
* Add TcpDetector documentation (Issue http://issues.opennms.org/browse/NMS-14074[NMS-14074])

[[releasenotes-changelog-29.0.6]]

== Release 29.0.6

Release 29.0.6 contains a number of bug fixes, including security fixes related
to Grafana PDF reports and Protobuf, as well as a few enhancements.

Thanks to Sahil Tikoo from Etisalat for reporting the Grafana endpoint issue.

A note about security issues: we have traditionally created CVEs in a pretty ad-hoc manner.
We are in the process of formalizing how we'll be doing so going into the future.

The codename for Horizon 29.0.6 is https://wikipedia.org/wiki/$$Dodo$$[_Dodo_].

=== Bug

* config-tester doesn't find malformed resourceTypes (Issue http://issues.opennms.org/browse/NMS-13723[NMS-13723])
* Event configuration UI fails to persist logmsg dest changes (Issue http://issues.opennms.org/browse/NMS-13729[NMS-13729])
* Outdated javascript library (Issue http://issues.opennms.org/browse/NMS-13848[NMS-13848])
* fix-karaf-setup.sh should honor RUNAS (Issue http://issues.opennms.org/browse/NMS-13881[NMS-13881])
* Remote RMI is broken in 29.0.x (Issue http://issues.opennms.org/browse/NMS-13887[NMS-13887])
* org.opennms.core.commands never got added to Karaf build (Issue http://issues.opennms.org/browse/NMS-13910[NMS-13910])
* grafana endpoint can be used to port-scan internal resources (Issue http://issues.opennms.org/browse/NMS-13917[NMS-13917])
* Minion fails to marshall requisition with JAXB error: Class [org.opennms.netmgt.model.PrimaryTypeAdapter] not found (Issue http://issues.opennms.org/browse/NMS-13927[NMS-13927])
* Kafka Minions with JMS disabled log errors loading JMS bundles (Issue http://issues.opennms.org/browse/NMS-13929[NMS-13929])
* "full" report type in Support -> System Report inserts "%n%n" between entries instead of newlines (Issue http://issues.opennms.org/browse/NMS-13948[NMS-13948])
* Unsynchronized access to service factories in TelemetryServiceRegistryImpl (Issue http://issues.opennms.org/browse/NMS-13961[NMS-13961])

=== Enhancement

* Split SNMP Property Extenders into multiple pages (Issue http://issues.opennms.org/browse/NMS-13760[NMS-13760])
* Upgrade protobuf-java version (Issue http://issues.opennms.org/browse/NMS-13889[NMS-13889])
* Agg Flow via Nephron showing gaps/drops since upgrading to 29.0.4 (Issue http://issues.opennms.org/browse/NMS-13926[NMS-13926])

[[releasenotes-changelog-29.0.5]]

>>>>>>> 5063d3b2
== Release 29.0.5

Release 29.0.5 contains a number of bug and security fixes, as well as a few enhancements.

It include an update to the latest Log4j2 release.
It is not believed that we are vulnerable to the Log4j issues fixed in these newer releases,
but are updating anyway link:https://www.merriam-webster.com/dictionary/belt-and-suspenders[just to be sure].

The codename for Horizon 29.0.5 is https://wikipedia.org/wiki/$$Kingfisher$$[_Kingfisher_].

=== Bug

* TimescaleDB extension can't added to existing opennms DB. (Issue http://issues.opennms.org/browse/NMS-13441[NMS-13441])
* Enlinkd API response extremely slow for some nodes (Issue http://issues.opennms.org/browse/NMS-13507[NMS-13507])
* Customer is not able to view Topology (Issue http://issues.opennms.org/browse/NMS-13851[NMS-13851])
* Javascript security updates (December, 2021) (Issue http://issues.opennms.org/browse/NMS-13857[NMS-13857])
* Very large node caches can cause telemetry adapters to fail on Sentinel (Issue http://issues.opennms.org/browse/NMS-13859[NMS-13859])
* Permission check in ./install -dis flags unwriteable files in the .git directory - redux (Issue http://issues.opennms.org/browse/NMS-13860[NMS-13860])
* CVE-2021-45105: Update to Log4j 2.17.0 (Issue http://issues.opennms.org/browse/NMS-13868[NMS-13868])
* upgrade to log4j2 2.17.1 and pax-logging 1.11.13/2.0.14 (Issue http://issues.opennms.org/browse/NMS-13878[NMS-13878])

=== Enhancement

* Consolidate all IPC features into one / need conf.d changes (Issue http://issues.opennms.org/browse/NMS-13610[NMS-13610])
* Add metrics about twin communication (Issue http://issues.opennms.org/browse/NMS-13649[NMS-13649])
* Extend SnmpMetadataProvisioningAdapter configuration to support exact OID matches (Issue http://issues.opennms.org/browse/NMS-13842[NMS-13842])
* Support an endpoint that allows to access parts of resources (Issue http://issues.opennms.org/browse/NMS-13863[NMS-13863])
* Minion Kafka docs missing reference to custom.system.properties (Issue http://issues.opennms.org/browse/NMS-13885[NMS-13885])

[[releasenotes-changelog-29.0.4]]

== Release 29.0.4

Release 29.0.4 is a re-release of 29.0.3 with additional fixes relating to
Log4j2 vulnerabilities.

The codename for Horizon 29.0.4 is https://wikipedia.org/wiki/$$Bird_(gesture)$$[_The Bird_].

=== Bug

* CVE-2021-45046: incomplete Log4j2 vulnerability mitigation (Issue http://issues.opennms.org/browse/NMS-13858[NMS-13858])

[[releasenotes-changelog-29.0.3]]

== Release 29.0.3

Release 29.0.3 is an out-of-band release with a fix for the Log4j2 security issue,
plus an enhancement to support `exclude-url` in discovery's configuration.

The codename for Horizon 29.0.3 is https://wikipedia.org/wiki/$$Penguin$$[_Penguin_].

=== Bug

* Log4j2 0-day: CVE-2021-44228 (Issue http://issues.opennms.org/browse/NMS-13850[NMS-13850])

=== Enhancement

* Update VMWare import documentation regarding multiple parameters (Issue http://issues.opennms.org/browse/NMS-9889[NMS-9889])
* Add "exclude-url" to Discoverd's configuration (Issue http://issues.opennms.org/browse/NMS-13718[NMS-13718])

[[releasenotes-changelog-29.0.2]]

== Release 29.0.2

Release 29.0.2 contains a fix for a Jetty CVE, plus a number of bug fixes and small enhancements,
including changes to user auth, Twin API, VMware, and running as non-root.

The codename for Horizon 29.0.2 is https://wikipedia.org/wiki/$$Satanic_nightjar$$[_Satanic Nightjar_].

=== Bug

* Update labelling in Configure Discover screen (Issue http://issues.opennms.org/browse/NMS-12992[NMS-12992])
* Link to release notes in web Help / About needs updating (Issue http://issues.opennms.org/browse/NMS-13579[NMS-13579])
* Twin logs doesn't appear in ipc.log (Issue http://issues.opennms.org/browse/NMS-13731[NMS-13731])
* Authorization changes not taking immediate effect (Issue http://issues.opennms.org/browse/NMS-13761[NMS-13761])
* VMware sessions not correctly closed in all cases (Issue http://issues.opennms.org/browse/NMS-13774[NMS-13774])
* Permission check in ./install -dis flags unwriteable files in the .git directory (Issue http://issues.opennms.org/browse/NMS-13778[NMS-13778])
* Uncatched exception when importing a VMware virtual machine without an IP interface (Issue http://issues.opennms.org/browse/NMS-13781[NMS-13781])
* opennms-webapp-hawtio %post chown errors (Issue http://issues.opennms.org/browse/NMS-13788[NMS-13788])
* 29.0.1 minion should be RUNAS=minion (Issue http://issues.opennms.org/browse/NMS-13789[NMS-13789])
* Missing RRD package definition in BMP persisting adapter (Issue http://issues.opennms.org/browse/NMS-13812[NMS-13812])
* CVE-2021-28164: access to WEB-INF (Issue http://issues.opennms.org/browse/NMS-13832[NMS-13832])

=== Enhancement

* Dynamic Configuration of Trap Listener (Issue http://issues.opennms.org/browse/NMS-13564[NMS-13564])
* Tracing support for twin communication (Issue http://issues.opennms.org/browse/NMS-13650[NMS-13650])
* Document how to install from source (Issue http://issues.opennms.org/browse/NMS-13685[NMS-13685])
* Improve Related Events box in Alarm detail page (Issue http://issues.opennms.org/browse/NMS-13749[NMS-13749])
* Optionally include a table of event parameters on the event detail page (Issue http://issues.opennms.org/browse/NMS-13765[NMS-13765])
* Remove link to wiki from the landing page (Issue http://issues.opennms.org/browse/NMS-13779[NMS-13779])
* Add support for VMware 7.0.3 performance data collection (Issue http://issues.opennms.org/browse/NMS-13780[NMS-13780])

[[releasenotes-changelog-29.0.1]]

== Release 29.0.1

Release 29.0.1 is a quick release outside of the normal schedule to address some bugs found
in 29.0.0 mostly related to running as non-root, and Minion communication.

The codename for Horizon 29.0.1 is https://wikipedia.org/wiki/$$Emu$$[_Emu_].

=== Bug

* Kafka topics should start with OpenNMS Instance ID for Twin (Issue http://issues.opennms.org/browse/NMS-13733[NMS-13733])
* opennms.spec file tries to find out if gid 1000 is used but doesn't actually check hat (Issue http://issues.opennms.org/browse/NMS-13734[NMS-13734])
* Events from Hardware Inventory Provisioning Adapter and SNMP Metadata Provisioning Adapter cannot be distinguished (Issue http://issues.opennms.org/browse/NMS-13735[NMS-13735])
* Upgrade to 29: fix-permissions script fails changing ownership (Issue http://issues.opennms.org/browse/NMS-13736[NMS-13736])
* Minion user not authorized to read from topic OpenNMS.Twin.Sink (Issue http://issues.opennms.org/browse/NMS-13742[NMS-13742])
* opennms-plugin-provisioning-wsman-asset missing on Debian (Issue http://issues.opennms.org/browse/NMS-13747[NMS-13747])
* Upgrade to 29: "$RUNAS is not set" (Issue http://issues.opennms.org/browse/NMS-13748[NMS-13748])
* SNMP Metadata XSD does not allow multiple <config> elements (Issue http://issues.opennms.org/browse/NMS-13752[NMS-13752])

=== Enhancement

* Support  multiple auth params for same SNMPV3 username (Issue http://issues.opennms.org/browse/NMS-13490[NMS-13490])
* Add retry for RPC calls (Issue http://issues.opennms.org/browse/NMS-13652[NMS-13652])
* Migrate Discovery settings from wiki into docs (Issue http://issues.opennms.org/browse/NMS-13730[NMS-13730])

[[releasenotes-changelog-29.0.0]]

== Release 29.0.0

Release 29.0.0 is the first in the Horizon 29 series, introducing running as non-root by default,
optimizations to Minion communication, time-series improvements, support for Cortex for storing
flow data, and more.

The codename for Horizon 29.0.0 is https://wikipedia.org/wiki/$$Turkey_(bird)$$[_Turkey_].

=== Bug

* Add Validation for Metadata in Thresholds (Issue http://issues.opennms.org/browse/NMS-12689[NMS-12689])
* Prometheus collector won't process untyped metrics (Issue http://issues.opennms.org/browse/NMS-12717[NMS-12717])
* Confd doesn't replace telemetryd config in etc  (Issue http://issues.opennms.org/browse/NMS-13265[NMS-13265])
* The node and interface counters of the Evaluation Layer are incorrect (Issue http://issues.opennms.org/browse/NMS-13283[NMS-13283])
* EvaluationMetrics.log is contaminated with non-related metrics. (Issue http://issues.opennms.org/browse/NMS-13284[NMS-13284])
* Meta-Data cannot be deleted using UI (Issue http://issues.opennms.org/browse/NMS-13314[NMS-13314])
* Maven: external HTTP insecure URLs are blocked (Issue http://issues.opennms.org/browse/NMS-13323[NMS-13323])
* Installation with non-root user failes on CentOS 8 (Issue http://issues.opennms.org/browse/NMS-13415[NMS-13415])
* Starting opennms with systemd as non-root fails with access denied for pid (Issue http://issues.opennms.org/browse/NMS-13417[NMS-13417])
* Fresh install requires to run fix-permissions script for iplike.so (Issue http://issues.opennms.org/browse/NMS-13418[NMS-13418])
* Docker not able to access etc overlay as non-root (Issue http://issues.opennms.org/browse/NMS-13436[NMS-13436])
* The Info ReST endpoint is not showing the services status (Issue http://issues.opennms.org/browse/NMS-13437[NMS-13437])
* Fix ipInterface PrimaryType Hibernate mapping (Issue http://issues.opennms.org/browse/NMS-13469[NMS-13469])
* Relaunch of bin/opennms script as opennms user fails due to missing arguments (Issue http://issues.opennms.org/browse/NMS-13470[NMS-13470])
* Reflected XSS in webapp notice wizard (Issue http://issues.opennms.org/browse/NMS-13496[NMS-13496])
* IFTTT integration not working anymore (Issue http://issues.opennms.org/browse/NMS-13501[NMS-13501])
* Minion stops processing flows with "Invalid packet: null" until restart (Issue http://issues.opennms.org/browse/NMS-13539[NMS-13539])
* Components that use JavaMail unable to use TLS 1.2+ (Issue http://issues.opennms.org/browse/NMS-13636[NMS-13636])
* Hardware information not displayed for some devices (SnmpMetadataProvisioningAdapter) (Issue http://issues.opennms.org/browse/NMS-13648[NMS-13648])
* Lock contention when processing large volume of REST API requests (Issue http://issues.opennms.org/browse/NMS-13655[NMS-13655])
* Clean unused data in srv001.txt and srv002.txt (Issue http://issues.opennms.org/browse/NMS-13657[NMS-13657])
* Nodes with complex hardware configuration are not correctly rendered (Issue http://issues.opennms.org/browse/NMS-13660[NMS-13660])
* automation cleanUpRpStatusChanges that references removed action with same name remains in default vacuumd-configuration.xml configuration (Issue http://issues.opennms.org/browse/NMS-13661[NMS-13661])
* ALEC in distributed mode doesn't start on Sentinel (Issue http://issues.opennms.org/browse/NMS-13664[NMS-13664])
* property name  importer.adapter.dns.reverse.level is incorrect in commented out example (Issue http://issues.opennms.org/browse/NMS-13670[NMS-13670])
* Fix JtiTelemetryIT smoke test (Issue http://issues.opennms.org/browse/NMS-13687[NMS-13687])
* START_TIMEOUT ignored when run from systemd (Issue http://issues.opennms.org/browse/NMS-13702[NMS-13702])
* macOS Monterey: older OpenNMS branches do not start anymore (Issue http://issues.opennms.org/browse/NMS-13703[NMS-13703])
* related events box in alarm detail shows all events when alarm has no node / interface / service / ifindex (Issue http://issues.opennms.org/browse/NMS-13705[NMS-13705])
* SNMP Metadata Provisioning Adapter: wrong line in debian/rules (Issue http://issues.opennms.org/browse/NMS-13717[NMS-13717])
* invalid permissions in /var/opennms on fresh install (Issue http://issues.opennms.org/browse/NMS-13725[NMS-13725])
* JMS Twin doesn't work with  minion user (Issue http://issues.opennms.org/browse/NMS-13726[NMS-13726])
* Remove reference to DHCP plugin from docs (Issue http://issues.opennms.org/browse/NMS-13727[NMS-13727])
* GeoIP Provisioning Adapter: SubnetUtils does not support IPv6 (Issue http://issues.opennms.org/browse/NMS-13728[NMS-13728])

=== Enhancement

* Change the webUI so it runs as a non-root user easily and reliably (Issue http://issues.opennms.org/browse/NMS-1231[NMS-1231])
* Create opennms user on install (Issue http://issues.opennms.org/browse/NMS-11970[NMS-11970])
* syslogd as non-root user (Issue http://issues.opennms.org/browse/NMS-11982[NMS-11982])
* opennms.service in non-root environment (Issue http://issues.opennms.org/browse/NMS-12005[NMS-12005])
* opennms init script "runas" setting (Issue http://issues.opennms.org/browse/NMS-12007[NMS-12007])
* TrapD won't run as non-root user (Issue http://issues.opennms.org/browse/NMS-12026[NMS-12026])
* non-root user:group file permissions (Issue http://issues.opennms.org/browse/NMS-12034[NMS-12034])
* Documentation for reloadable daemons (Issue http://issues.opennms.org/browse/NMS-12611[NMS-12611])
* Incorporate node related information to events and alarms topic in opennms-kafka-producer feature (Issue http://issues.opennms.org/browse/NMS-12778[NMS-12778])
* Update Provisioning chapter (Issue http://issues.opennms.org/browse/NMS-12810[NMS-12810])
* Create docs about Newts confd parameters (Issue http://issues.opennms.org/browse/NMS-13005[NMS-13005])
* Allow OpenNMS Core service to run as non-root (Issue http://issues.opennms.org/browse/NMS-13016[NMS-13016])
* Improve usability and self-contained features of the Kafka Producer payload for metrics (Issue http://issues.opennms.org/browse/NMS-13191[NMS-13191])
* Upgrade Kafka components to 2.8.0 (Issue http://issues.opennms.org/browse/NMS-13264[NMS-13264])
* Monitor localhost in a fresh install (Issue http://issues.opennms.org/browse/NMS-13313[NMS-13313])
* Location dropdown on Add Node does not sort/filter (Issue http://issues.opennms.org/browse/NMS-13316[NMS-13316])
* Persist monitor status in RRD (Issue http://issues.opennms.org/browse/NMS-13324[NMS-13324])
* TSS 2.0: Improved Tag handling (Issue http://issues.opennms.org/browse/NMS-13356[NMS-13356])
* Provide ability to store aggregated flow data from Nephron in Cortex (Issue http://issues.opennms.org/browse/NMS-13372[NMS-13372])
* Investigate the Conversations related performance with Cortex & large amount of data (Issue http://issues.opennms.org/browse/NMS-13375[NMS-13375])
* Nephron: Get rid of convo_key and grouped_by_key (Issue http://issues.opennms.org/browse/NMS-13377[NMS-13377])
* Define Minion/OpenNMS Object replication Interfaces (Issue http://issues.opennms.org/browse/NMS-13401[NMS-13401])
* Integrate Object replication with Trapd (for SNMPV3 Users)  (Issue http://issues.opennms.org/browse/NMS-13402[NMS-13402])
* Limit CollectionSet size in Kafka Producer to less than 1MB. (Issue http://issues.opennms.org/browse/NMS-13407[NMS-13407])
* Remove remote repository dependencies during Minion OCI build (Issue http://issues.opennms.org/browse/NMS-13432[NMS-13432])
* Implement gRPC broker for Object replication (Twin) (Issue http://issues.opennms.org/browse/NMS-13460[NMS-13460])
* Implement ActiveMQ broker for Object replication ( Twin) (Issue http://issues.opennms.org/browse/NMS-13461[NMS-13461])
* Implement In-memory broker for Object replication ( Twin) (Issue http://issues.opennms.org/browse/NMS-13462[NMS-13462])
* Implement Kafka broker for Object replication ( Twin) (Issue http://issues.opennms.org/browse/NMS-13463[NMS-13463])
* Changes to review bulk indexing with raw flow data (Issue http://issues.opennms.org/browse/NMS-13478[NMS-13478])
* Grpc IPC and Twin should be able to run from the same port (Issue http://issues.opennms.org/browse/NMS-13487[NMS-13487])
* Add Karaf Command to add query and publish Twin Objects (Issue http://issues.opennms.org/browse/NMS-13488[NMS-13488])
* delete the opennms-tools directory (Issue http://issues.opennms.org/browse/NMS-13563[NMS-13563])
* Upgrade Karaf to v4.3.2 (Issue http://issues.opennms.org/browse/NMS-13565[NMS-13565])
* Support partial updates to Twin API (Issue http://issues.opennms.org/browse/NMS-13576[NMS-13576])
* Optimize ip address handling in flow classification engine (Issue http://issues.opennms.org/browse/NMS-13577[NMS-13577])
* optimize repeated reloads of the flow classification engine (Issue http://issues.opennms.org/browse/NMS-13580[NMS-13580])
* The implementation of HealthCheck.performAsyncHealthCheck is not async (Issue http://issues.opennms.org/browse/NMS-13590[NMS-13590])
* Add 'tag' argument to health-check command (Issue http://issues.opennms.org/browse/NMS-13592[NMS-13592])
* Provide basic implementation for patch support for Twin (Issue http://issues.opennms.org/browse/NMS-13594[NMS-13594])
* Show Link State when viewing links on the Enlinkd topology maps (Issue http://issues.opennms.org/browse/NMS-13619[NMS-13619])
* Topologies menu (Issue http://issues.opennms.org/browse/NMS-13622[NMS-13622])
* Documentation for the new feature persisting flows in Cortex  (Issue http://issues.opennms.org/browse/NMS-13635[NMS-13635])
* Discover LLDP topology on devices running MikroTik RouterOS (Issue http://issues.opennms.org/browse/NMS-13637[NMS-13637])
* Drop SQS support  (Issue http://issues.opennms.org/browse/NMS-13640[NMS-13640])
* Remove Rest Client / OpenNMS Rest Health Checks on Minion (Issue http://issues.opennms.org/browse/NMS-13641[NMS-13641])
* Update docs with Twin implementation  (Issue http://issues.opennms.org/browse/NMS-13642[NMS-13642])
* Check doc source for wiki links (Issue http://issues.opennms.org/browse/NMS-13688[NMS-13688])
* Create Release Notes for Horizon 29 (Issue http://issues.opennms.org/browse/NMS-13700[NMS-13700])
* Add Twin feature/strategy to conf.d/smoke test (Issue http://issues.opennms.org/browse/NMS-13701[NMS-13701])
* GeoIP Provisioning Adapter (Issue http://issues.opennms.org/browse/NMS-13704[NMS-13704])
* Allow PostgreSQL 14 (Issue http://issues.opennms.org/browse/NMS-13714[NMS-13714])
* Add hint for time sync on OpenNMS components (Issue http://issues.opennms.org/browse/NMS-13724[NMS-13724])<|MERGE_RESOLUTION|>--- conflicted
+++ resolved
@@ -1,12 +1,6 @@
 [[release-29-changelog]]
 
 = Changelog
-
-<<<<<<< HEAD
-[[releasenotes-changelog-29.0.5]]
-
-=======
-[[releasenotes-changelog-29.0.8]]
 
 == Release 29.0.8
 
@@ -101,7 +95,6 @@
 
 [[releasenotes-changelog-29.0.5]]
 
->>>>>>> 5063d3b2
 == Release 29.0.5
 
 Release 29.0.5 contains a number of bug and security fixes, as well as a few enhancements.
