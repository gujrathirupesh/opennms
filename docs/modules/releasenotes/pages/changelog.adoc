
<<<<<<< HEAD
[[release-32-changelog]]
=======
[[release-31-changelog]]
= Changelog
[[releasenotes-changelog-31.0.6]]

==== Release 31.0.6

Release 31.0.6 contains a bunch of bug fixes, along with fixes for several security vulnerabilities.
It also upgrades the embedded Drools library from v7.x to v8.x, so be sure to test any custom rules that you depend on before moving to production.

The codename for Horizon 31.0.6 is https://wikipedia.org/wiki/$$Coyotas$$[_Coyotas_].

===== Bug

* DOC: Document Newts fetch step / heartbeat settings in opennms.properties (Issue https://issues.opennms.org/browse/NMS-10155[NMS-10155])
* Document the function hiding Meta-Data values with keynames containing "password" or "secret" (Issue https://issues.opennms.org/browse/NMS-12808[NMS-12808])
* Scriptd consumes CPU even when it does nothing (Issue https://issues.opennms.org/browse/NMS-13216[NMS-13216])
* dependabot: upgrade Apache POI to at least 4.1.1 (CVE-2019-12415) (Issue https://issues.opennms.org/browse/NMS-14589[NMS-14589])
* POW Arithmetic Operator Does not work with Backshift Graphing Engine (Issue https://issues.opennms.org/browse/NMS-14779[NMS-14779])
* Form Can Be Manipulated with Cross-Site Request Forgery (CSRF) (Issue https://issues.opennms.org/browse/NMS-14865[NMS-14865])
* Multiple CVEs for cxf 3.2.8 (Issue https://issues.opennms.org/browse/NMS-15065[NMS-15065])
* The management of alarms (escalation, and acknowledge) on the new MAP UI does not work for user without ROLE_REST. (Issue https://issues.opennms.org/browse/NMS-15080[NMS-15080])
* Concurrent requests to rrd summary endpoint fails (Issue https://issues.opennms.org/browse/NMS-15086[NMS-15086])
* Statistics Reports -> Export Excel fails with exception (Issue https://issues.opennms.org/browse/NMS-15148[NMS-15148])
* No health check for the OpenNMS Core container (Issue https://issues.opennms.org/browse/NMS-15291[NMS-15291])
* Inconsistent expectations on TimeseriesStorageManager.get() with null return values (Issue https://issues.opennms.org/browse/NMS-15323[NMS-15323])
* Polling and metrics storage can hard fail if opennms-timeseries-api is reloaded (Issue https://issues.opennms.org/browse/NMS-15325[NMS-15325])
* Destroying container for blueprint bundle org.opennms.features.org.opennms.features.timeseries leads to downstream problems (Issue https://issues.opennms.org/browse/NMS-15326[NMS-15326])
* The various SNMP extenders to not work with ifIndex-indexed resources (Issue https://issues.opennms.org/browse/NMS-15342[NMS-15342])
* SNMP Interfaces Endpoint returns multiple values [duplicates] when there are multiple "IP Interfaces" pointing to same SNMP-IfIndex "ipAdEntIfIndex". (Issue https://issues.opennms.org/browse/NMS-15352[NMS-15352])
* Missing XML Validation in Apache Xerces2 (Issue https://issues.opennms.org/browse/NMS-15373[NMS-15373])
* Adding or editing a schedule outage doesn't reload the configuration for Threshd (Issue https://issues.opennms.org/browse/NMS-15420[NMS-15420])
* M2022 Minions > 2022.1.8 Cannot use SCV credentials (Issue https://issues.opennms.org/browse/NMS-15450[NMS-15450])
* Event Datetime element parsing changed between M2018 and M2021 (Issue https://issues.opennms.org/browse/NMS-15471[NMS-15471])
* Minimum system requirements does not enumerate RHEL9 support (Issue https://issues.opennms.org/browse/NMS-15499[NMS-15499])
* Cortex plugin has no LICENSE.md (Issue https://issues.opennms.org/browse/NMS-15521[NMS-15521])
* upgrade Xalan to 2.7.3 (CVE-2022-34169) (Issue https://issues.opennms.org/browse/NMS-15578[NMS-15578])

===== Enhancement

* Deploy Release Jars to Maven Central (Issue https://issues.opennms.org/browse/NMS-14727[NMS-14727])
* DOC: Create documentation for vacuumd (Issue https://issues.opennms.org/browse/NMS-15440[NMS-15440])
* Upgrade Drools to 8.34.0.Final (from 7.31.0.Final) (Issue https://issues.opennms.org/browse/NMS-15459[NMS-15459])
* Update docs to include RHEL9 and Rocky/Alma compatability (Issue https://issues.opennms.org/browse/NMS-15500[NMS-15500])
* re-enable license maven plugin as a separate job (Issue https://issues.opennms.org/browse/NMS-15572[NMS-15572])

===== Task

* DOC: Update replacement tokens documentation (Issue https://issues.opennms.org/browse/NMS-15045[NMS-15045])
* Vulnerable c3p0 0.9.1.1 packaged in Meridian 2021 (Issue https://issues.opennms.org/browse/NMS-15072[NMS-15072])
* DOC: Restructure Alarm History documentation (Issue https://issues.opennms.org/browse/NMS-15287[NMS-15287])

[[releasenotes-changelog-31.0.5]]

== Release 31.0.5

Release 31.0.5 is a bugfix release that also incorporates several documentation improvements, upgrades a couple of library dependencies, improves how plugins are included in the container images, and adds one small enhancement to the web UI.

The codename for Horizon 31.0.5 is https://wikipedia.org/wiki/$$Macaron$$[_Macaron_].

=== Story

* Upgrade ActiveMQ to 5.15 (Issue https://issues.opennms.org/browse/NMS-12089[NMS-12089])
* Add documentation for using Scheduled Outages (Issue https://issues.opennms.org/browse/NMS-12621[NMS-12621])

=== Enhancement

* Replace wiki links across all codebase (Issue https://issues.opennms.org/browse/NMS-13912[NMS-13912])
* dependabot: mockito 3.4.6 to 4.6.1 (Issue https://issues.opennms.org/browse/NMS-14586[NMS-14586])
* DOC: Timeseries Documentation (Issue https://issues.opennms.org/browse/NMS-14959[NMS-14959])
* DOC: Configuration Manager API for External Requisitions is not documented (Issue https://issues.opennms.org/browse/NMS-15019[NMS-15019])
* Update dual write docs to clarify configuration (Issue https://issues.opennms.org/browse/NMS-15425[NMS-15425])
* Add collection package information to web UI (Issue https://issues.opennms.org/browse/NMS-15429[NMS-15429])
* PersistRegexSelectorStrategy is not where the docs say it should be (Issue https://issues.opennms.org/browse/NMS-15461[NMS-15461])

=== Bug

* Minion on Ubuntu fails to start (Issue https://issues.opennms.org/browse/NMS-15160[NMS-15160])
* Upgrade HikariCP to 5.x (Issue https://issues.opennms.org/browse/NMS-15171[NMS-15171])
* Docs: The "Housekeeping Tasks" page should not tell the user to always run fix-karaf-setup.sh on upgrade (Issue https://issues.opennms.org/browse/NMS-15296[NMS-15296])
* Elevation on Feather nav bar header casts undesirable shadow (Issue https://issues.opennms.org/browse/NMS-15367[NMS-15367])
* Docs: Update path reference for PostgreSQL config files (Issue https://issues.opennms.org/browse/NMS-15381[NMS-15381])
* opennms-karaf-health is not last in featuresBoot -- might miss status for a few features (Issue https://issues.opennms.org/browse/NMS-15407[NMS-15407])
* Add Jdbc graph definitions for default collection set (Issue https://issues.opennms.org/browse/NMS-15419[NMS-15419])
* Invalid syntax due to typo in provisiond snmp graph (Issue https://issues.opennms.org/browse/NMS-15434[NMS-15434])

=== Task

* Number examples in service monitor chapters (Issue https://issues.opennms.org/browse/NMS-15215[NMS-15215])
* Document the breaking changes done as part of Limit script file locations for GpDetector and ScriptPolicy (Issue https://issues.opennms.org/browse/NMS-15288[NMS-15288])
* Move the logic for downloading plugins into the Dockerfile (Issue https://issues.opennms.org/browse/NMS-15401[NMS-15401])

[[releasenotes-changelog-31.0.4]]

== Release 31.0.4

Release 31.0.4 introduces **one breaking change** (see below). It also brings a handful of containerization improvements, fixes several security vulnerabilities, upgrades many potentially vulnerable dependency libraries, fixes one bug in the BSM daemon, and fixes many non-security bugs.

=== Breaking changes

* The `GpDetector` and `ScriptPolicy` now require that their scripts be located beneath `$OPENNMS_HOME` and beneath `$OPENNMS_HOME/etc/script-policies`, respectively. If you are using either of these classes in your foreign-source definitions, please address this requirement before upgrading to this release.

=== Known issues

The following known issues impact Horizon 31.0.4; we expect all to be fixed in the next micro-version release:

* Regular users are unable to acknowledge or clear alarms from the geographical map's integrated alarm browser. Until we identify a fix, it is possible to work around this problem by adding `ROLE_REST` to a user's set of assigned roles. See https://issues.opennms.org/browse/NMS-15080[NMS-15080] for details. Thanks to Ricardo Monteiro for bringing this problem to our attention.
* On systems where dual-write time series persisting is enabled, an intermittent startup problem may cause either a delay in data starting to be persisted, or a hard failure necessitating a restarting of the core. See https://issues.opennms.org/browse/NMS-15326[NMS-15326] for details.
* The ALEC plugin currently cannot be successfully installed on a Sentinel node. At release time, it is unclear whether the problem lies in Sentinel or in ALEC. Some details are captured in https://issues.opennms.org/browse/NMS-15396[NMS-15396].

=== Shout-outs and errata

* Thanks to researcher Baharuddin Zulkifli of https://www.netbytesec.com[NetbyteSEC] for reporting https://issues.opennms.org/browse/NMS-14854[several cross-site scripting vulnerabilities].
* Thanks to researcher Stefan Schiller of https://www.sonarsource.com/[SonarSource] for reporting https://issues.opennms.org/browse/NMS-14878[a pair of authenticated command-injection vulnerabilities].
* Thanks to Ricardo Monteiro for bringing the geo-map alarms problem https://issues.opennms.org/browse/NMS-15080[NMS-15080] to our attention.
* The release notes for 31.0.3 incorrectly stated that https://issues.opennms.org/browse/NMS-15124[NMS-15124] was fixed in that release. In actual fact, the fix is in this release (31.0.4).

=== Story

* Add search term highlight functionality in documentation (Issue https://issues.opennms.org/browse/NMS-13540[NMS-13540])
* Geo Map node groups should split into individual markers (Issue https://issues.opennms.org/browse/NMS-15150[NMS-15150])
* Meridian container images are signed (Issue https://issues.opennms.org/browse/NMS-15341[NMS-15341])

The codename for Horizon 31.0.4 is https://wikipedia.org/wiki/$$Otap_(food)$$[_Otap_].

=== Enhancement

* remove image related defaults from Docker container makefile (Issue https://issues.opennms.org/browse/NMS-13583[NMS-13583])
* Add documentation for SELinux as a requirement to run OpenNMS (Issue https://issues.opennms.org/browse/NMS-14210[NMS-14210])
* No way to know the alarm type (as type 1, 2 or 3) from web UI (Issue https://issues.opennms.org/browse/NMS-14578[NMS-14578])
* Deploy Release Jars to Maven Central (Issue https://issues.opennms.org/browse/NMS-14727[NMS-14727])
* Make the cloud connect plugin available in container images (Issue https://issues.opennms.org/browse/NMS-15012[NMS-15012])
* Data collection and graph definitions for provisiond performance (Issue https://issues.opennms.org/browse/NMS-15018[NMS-15018])
* DOC: Configuration Manager API for External Requisitions is not documented (Issue https://issues.opennms.org/browse/NMS-15019[NMS-15019])
* Update docs with steps to activate Path Outage feature (Issue https://issues.opennms.org/browse/NMS-15218[NMS-15218])
* Container: output some details when we copy files into the container in entrypoint.sh (Issue https://issues.opennms.org/browse/NMS-15226[NMS-15226])
* Update VMware provisiond handler docs (Issue https://issues.opennms.org/browse/NMS-15270[NMS-15270])
* Make the ALEC plugin available in container images (Issue https://issues.opennms.org/browse/NMS-15349[NMS-15349])
* Make the Cortex TSS plugin available in container images (Issue https://issues.opennms.org/browse/NMS-15350[NMS-15350])
* Smoke test improvements and small tweaks to help developers (Issue https://issues.opennms.org/browse/NMS-15387[NMS-15387])

=== Bug

* Multiple stored and reflected XSS in webapp (Issue https://issues.opennms.org/browse/NMS-14854[NMS-14854])
* Authenticated Command Injection in GpDetector and ScriptPolicy (Issue https://issues.opennms.org/browse/NMS-14878[NMS-14878])
* Cacheable HTTPS Responses - Cache Control Directive Missing or Misconfigured (Issue https://issues.opennms.org/browse/NMS-14936[NMS-14936])
* reloading BSM daemon causes the state of serviceProblem alarm to be reset (Issue https://issues.opennms.org/browse/NMS-15124[NMS-15124])
* Notification number doesn't show more than 2 digits (Issue https://issues.opennms.org/browse/NMS-15172[NMS-15172])
* Jetty context startup failures are not clearly communicated to the user  (Issue https://issues.opennms.org/browse/NMS-15179[NMS-15179])
* CVE-2017-7504 for javassist 3.18.2-ga and 3.19.0-ga (Issue https://issues.opennms.org/browse/NMS-15191[NMS-15191])
* CVE-2017-7504 for jboss-logging 3.1.0.cr2 (Issue https://issues.opennms.org/browse/NMS-15192[NMS-15192])
* CVE-2014-2228 for org.restlet 1.1.10 (Issue https://issues.opennms.org/browse/NMS-15193[NMS-15193])
* CVE-2019-13990 for quartz 2.2.3 (Issue https://issues.opennms.org/browse/NMS-15194[NMS-15194])
* CVE-2022-45047 for sshd-sftp 2.5.1 (Issue https://issues.opennms.org/browse/NMS-15195[NMS-15195])
* CVE-2021-21342 and 7 others for xstream 1.4.11.1 (Issue https://issues.opennms.org/browse/NMS-15196[NMS-15196])
* CVE-2014-9970 for jasypt 1.9.0 (Issue https://issues.opennms.org/browse/NMS-15197[NMS-15197])
* CVE-2021-33813 for jdom2 2.0.6 (Issue https://issues.opennms.org/browse/NMS-15198[NMS-15198])
* CVE-2022-40149 and CVE-2022-40150 for jettison 1.3.8 (Issue https://issues.opennms.org/browse/NMS-15199[NMS-15199])
* CVE-2016-5725 for jsch 0.1.51 (Issue https://issues.opennms.org/browse/NMS-15200[NMS-15200])
* CVE-2022-3171 for protobuf-java 3.16.1 (Issue https://issues.opennms.org/browse/NMS-15201[NMS-15201])
* CVE-2018-17187 for proton-j 0.14.0 (Issue https://issues.opennms.org/browse/NMS-15202[NMS-15202])
* CVE-2017-15288 and CVE-2020-7907 for scala-library 2.11.0 and 2.12.12 (Issue https://issues.opennms.org/browse/NMS-15203[NMS-15203])
* CVE-2020-13936 for velocity 1.7 (Issue https://issues.opennms.org/browse/NMS-15204[NMS-15204])
* CVE-2020-11988 for xmlgraphics-commons 1.4 (Issue https://issues.opennms.org/browse/NMS-15205[NMS-15205])
* rescanExisting does not trigger a nodeScan for newly added nodes when scan-interval is 0 in foreignSource definition (Issue https://issues.opennms.org/browse/NMS-15208[NMS-15208])
* Update docs TOC to include missing notification commands file (Issue https://issues.opennms.org/browse/NMS-15266[NMS-15266])
* CircleCI: integration-test job isn't reporting test results (Issue https://issues.opennms.org/browse/NMS-15271[NMS-15271])
* NPE in karaf.log when parallel TSDB writes enabled (Issue https://issues.opennms.org/browse/NMS-15282[NMS-15282])
* Sanitize request parameters in outage/list.htm (Issue https://issues.opennms.org/browse/NMS-15294[NMS-15294])
* Plaintext Password Present in the Web logs (Issue https://issues.opennms.org/browse/NMS-15305[NMS-15305])
* Upgrade Apache Kafka Dependency Beyond 3.2.0 (Issue https://issues.opennms.org/browse/NMS-15317[NMS-15317])
* RingBufferTimeseriesWriter.destroy can take a long time or hang due to BlockingServiceLookup.lookup in WorkProcessors (Issue https://issues.opennms.org/browse/NMS-15324[NMS-15324])
* Dead transaction in flow thresholding on sentinel (Issue https://issues.opennms.org/browse/NMS-15340[NMS-15340])
* Regular requisition editor empty state incorrectly names external requisitions (Issue https://issues.opennms.org/browse/NMS-15347[NMS-15347])
* When we fail to startup, we don't exit with a non-zero exit code so failures cannot be properly reflected in containers (Issue https://issues.opennms.org/browse/NMS-15386[NMS-15386])
* ALEC plugin dependency update (Issue https://issues.opennms.org/browse/NMS-15391[NMS-15391])

=== Task

* CVE in Jolokia 1.3.3 dependency (Issue https://issues.opennms.org/browse/NMS-15068[NMS-15068])
* CVE-2021-37714 for jsoup (multiple versions) (Issue https://issues.opennms.org/browse/NMS-15069[NMS-15069])
* vulnerable Junit dependency (Issue https://issues.opennms.org/browse/NMS-15074[NMS-15074])
* RHEL9 installation documentation tab (Issue https://issues.opennms.org/browse/NMS-15079[NMS-15079])
* Document deviceconfig tftp maximumReceiveSize (Issue https://issues.opennms.org/browse/NMS-15121[NMS-15121])
* JAVA_KEYALIAS Variable needs to be updated (Issue https://issues.opennms.org/browse/NMS-15239[NMS-15239])
* JAVA_KEYSTORE Variable needs to be updated (Issue https://issues.opennms.org/browse/NMS-15240[NMS-15240])
* JAVA_STOREPASS Variable needs to be updated (Issue https://issues.opennms.org/browse/NMS-15241[NMS-15241])
* Document the breaking changes done as part of Limit script file locations for GpDetector and ScriptPolicy (Issue https://issues.opennms.org/browse/NMS-15288[NMS-15288])
* Release notes / wart: ALEC not installable on M2023.1.0 / H31.0.4 Sentinel (Issue https://issues.opennms.org/browse/NMS-15403[NMS-15403])
* Release notes / wart: dual-write TS delay on startup (Issue https://issues.opennms.org/browse/NMS-15404[NMS-15404])
* Release notes / wart: Geo map alarms and ROLE_REST (thank Ricardo Monteiro for the report) (Issue https://issues.opennms.org/browse/NMS-15406[NMS-15406])

=== Epic

* Publish container images to a container registry other than DockerHub (Issue https://issues.opennms.org/browse/NMS-15091[NMS-15091])

=== Unexpected Behavior

* Link on Netflow9 to main Netflow doc is broken (Issue https://issues.opennms.org/browse/NMS-15144[NMS-15144])

[[releasenotes-changelog-31.0.3]]

== Release 31.0.3

Release 31.0.3 is a minor release which fixes a number of UI and backend bugs, brings one small UI enhancement, patches two potential security vulnerabilities, and formalizes support for RHEL 9 and PostgreSQL 15.

The codename for Horizon 31.0.3 is https://wikipedia.org/wiki/$$Biscotti$$[_Biscotti_].

=== Task

* Geo Map: Add content to the map marker pop up (Issue https://issues.opennms.org/browse/NMS-13698[NMS-13698])
* Uncontrolled Resource Consumption in Jackson-databind (Issue https://issues.opennms.org/browse/NMS-15030[NMS-15030])
* Add flow version table to Flow Introduction (Issue https://issues.opennms.org/browse/NMS-15158[NMS-15158])
* Change OpenNMS Copyright from 2022 to 2023 (Issue https://issues.opennms.org/browse/NMS-15211[NMS-15211])
* Change OpenNMS Copyright from 2022 to 2023 in the documentation footer (Issue https://issues.opennms.org/browse/NMS-15212[NMS-15212])

=== Enhancement

* Include Minion version on "Manage Minions" page (Issue https://issues.opennms.org/browse/NMS-14493[NMS-14493])
* Update docs to include RHEL 9 install instructions (Issue https://issues.opennms.org/browse/NMS-15147[NMS-15147])
* Test and Document Support for PostgreSQL 15 (Issue https://issues.opennms.org/browse/NMS-15151[NMS-15151])

=== Bug

* RRD persistence with default configs in our Horizon OCI points to wrong libjrrd2.so (Issue https://issues.opennms.org/browse/NMS-14778[NMS-14778])
* Chrome/Edge Web Browser :  Geographical Map Node Counters are wrong (Issue https://issues.opennms.org/browse/NMS-14792[NMS-14792])
* Form Resubmission From Cache (Issue https://issues.opennms.org/browse/NMS-14933[NMS-14933])
* Web UI menu item "Endpoints" not in best location (Issue https://issues.opennms.org/browse/NMS-15004[NMS-15004])
* Incorrect labels on OpenNMS-JMX collection resource types (Issue https://issues.opennms.org/browse/NMS-15044[NMS-15044])
* Snmp collect reversing to unticked after a few hours (Issue https://issues.opennms.org/browse/NMS-15117[NMS-15117])
* Log Out does not work from new nav-bar menu (Issue https://issues.opennms.org/browse/NMS-15119[NMS-15119])
* reloading BSM daemon causes the state of serviceProblem alarm to be reset (Issue https://issues.opennms.org/browse/NMS-15124[NMS-15124])
* Vue Menubar items obscured by Geo Map (Issue https://issues.opennms.org/browse/NMS-15149[NMS-15149])
* Flows adapters don't start on Sentinel running as a container. (Issue https://issues.opennms.org/browse/NMS-15161[NMS-15161])
>>>>>>> 0f394001

= Changelog

[[releasenotes-changelog-32.0.0]]

== Release 32.0.0

Release 32.0.0 is a new major release.

It contains ...

The codename for Horizon 32.0.0 is https://de.wikipedia.org/wiki/$$Null$$[_Null_].

=== Epic
<|MERGE_RESOLUTION|>--- conflicted
+++ resolved
@@ -1,8 +1,6 @@
 
-<<<<<<< HEAD
 [[release-32-changelog]]
-=======
-[[release-31-changelog]]
+
 = Changelog
 [[releasenotes-changelog-31.0.6]]
 
@@ -53,192 +51,6 @@
 * Vulnerable c3p0 0.9.1.1 packaged in Meridian 2021 (Issue https://issues.opennms.org/browse/NMS-15072[NMS-15072])
 * DOC: Restructure Alarm History documentation (Issue https://issues.opennms.org/browse/NMS-15287[NMS-15287])
 
-[[releasenotes-changelog-31.0.5]]
-
-== Release 31.0.5
-
-Release 31.0.5 is a bugfix release that also incorporates several documentation improvements, upgrades a couple of library dependencies, improves how plugins are included in the container images, and adds one small enhancement to the web UI.
-
-The codename for Horizon 31.0.5 is https://wikipedia.org/wiki/$$Macaron$$[_Macaron_].
-
-=== Story
-
-* Upgrade ActiveMQ to 5.15 (Issue https://issues.opennms.org/browse/NMS-12089[NMS-12089])
-* Add documentation for using Scheduled Outages (Issue https://issues.opennms.org/browse/NMS-12621[NMS-12621])
-
-=== Enhancement
-
-* Replace wiki links across all codebase (Issue https://issues.opennms.org/browse/NMS-13912[NMS-13912])
-* dependabot: mockito 3.4.6 to 4.6.1 (Issue https://issues.opennms.org/browse/NMS-14586[NMS-14586])
-* DOC: Timeseries Documentation (Issue https://issues.opennms.org/browse/NMS-14959[NMS-14959])
-* DOC: Configuration Manager API for External Requisitions is not documented (Issue https://issues.opennms.org/browse/NMS-15019[NMS-15019])
-* Update dual write docs to clarify configuration (Issue https://issues.opennms.org/browse/NMS-15425[NMS-15425])
-* Add collection package information to web UI (Issue https://issues.opennms.org/browse/NMS-15429[NMS-15429])
-* PersistRegexSelectorStrategy is not where the docs say it should be (Issue https://issues.opennms.org/browse/NMS-15461[NMS-15461])
-
-=== Bug
-
-* Minion on Ubuntu fails to start (Issue https://issues.opennms.org/browse/NMS-15160[NMS-15160])
-* Upgrade HikariCP to 5.x (Issue https://issues.opennms.org/browse/NMS-15171[NMS-15171])
-* Docs: The "Housekeeping Tasks" page should not tell the user to always run fix-karaf-setup.sh on upgrade (Issue https://issues.opennms.org/browse/NMS-15296[NMS-15296])
-* Elevation on Feather nav bar header casts undesirable shadow (Issue https://issues.opennms.org/browse/NMS-15367[NMS-15367])
-* Docs: Update path reference for PostgreSQL config files (Issue https://issues.opennms.org/browse/NMS-15381[NMS-15381])
-* opennms-karaf-health is not last in featuresBoot -- might miss status for a few features (Issue https://issues.opennms.org/browse/NMS-15407[NMS-15407])
-* Add Jdbc graph definitions for default collection set (Issue https://issues.opennms.org/browse/NMS-15419[NMS-15419])
-* Invalid syntax due to typo in provisiond snmp graph (Issue https://issues.opennms.org/browse/NMS-15434[NMS-15434])
-
-=== Task
-
-* Number examples in service monitor chapters (Issue https://issues.opennms.org/browse/NMS-15215[NMS-15215])
-* Document the breaking changes done as part of Limit script file locations for GpDetector and ScriptPolicy (Issue https://issues.opennms.org/browse/NMS-15288[NMS-15288])
-* Move the logic for downloading plugins into the Dockerfile (Issue https://issues.opennms.org/browse/NMS-15401[NMS-15401])
-
-[[releasenotes-changelog-31.0.4]]
-
-== Release 31.0.4
-
-Release 31.0.4 introduces **one breaking change** (see below). It also brings a handful of containerization improvements, fixes several security vulnerabilities, upgrades many potentially vulnerable dependency libraries, fixes one bug in the BSM daemon, and fixes many non-security bugs.
-
-=== Breaking changes
-
-* The `GpDetector` and `ScriptPolicy` now require that their scripts be located beneath `$OPENNMS_HOME` and beneath `$OPENNMS_HOME/etc/script-policies`, respectively. If you are using either of these classes in your foreign-source definitions, please address this requirement before upgrading to this release.
-
-=== Known issues
-
-The following known issues impact Horizon 31.0.4; we expect all to be fixed in the next micro-version release:
-
-* Regular users are unable to acknowledge or clear alarms from the geographical map's integrated alarm browser. Until we identify a fix, it is possible to work around this problem by adding `ROLE_REST` to a user's set of assigned roles. See https://issues.opennms.org/browse/NMS-15080[NMS-15080] for details. Thanks to Ricardo Monteiro for bringing this problem to our attention.
-* On systems where dual-write time series persisting is enabled, an intermittent startup problem may cause either a delay in data starting to be persisted, or a hard failure necessitating a restarting of the core. See https://issues.opennms.org/browse/NMS-15326[NMS-15326] for details.
-* The ALEC plugin currently cannot be successfully installed on a Sentinel node. At release time, it is unclear whether the problem lies in Sentinel or in ALEC. Some details are captured in https://issues.opennms.org/browse/NMS-15396[NMS-15396].
-
-=== Shout-outs and errata
-
-* Thanks to researcher Baharuddin Zulkifli of https://www.netbytesec.com[NetbyteSEC] for reporting https://issues.opennms.org/browse/NMS-14854[several cross-site scripting vulnerabilities].
-* Thanks to researcher Stefan Schiller of https://www.sonarsource.com/[SonarSource] for reporting https://issues.opennms.org/browse/NMS-14878[a pair of authenticated command-injection vulnerabilities].
-* Thanks to Ricardo Monteiro for bringing the geo-map alarms problem https://issues.opennms.org/browse/NMS-15080[NMS-15080] to our attention.
-* The release notes for 31.0.3 incorrectly stated that https://issues.opennms.org/browse/NMS-15124[NMS-15124] was fixed in that release. In actual fact, the fix is in this release (31.0.4).
-
-=== Story
-
-* Add search term highlight functionality in documentation (Issue https://issues.opennms.org/browse/NMS-13540[NMS-13540])
-* Geo Map node groups should split into individual markers (Issue https://issues.opennms.org/browse/NMS-15150[NMS-15150])
-* Meridian container images are signed (Issue https://issues.opennms.org/browse/NMS-15341[NMS-15341])
-
-The codename for Horizon 31.0.4 is https://wikipedia.org/wiki/$$Otap_(food)$$[_Otap_].
-
-=== Enhancement
-
-* remove image related defaults from Docker container makefile (Issue https://issues.opennms.org/browse/NMS-13583[NMS-13583])
-* Add documentation for SELinux as a requirement to run OpenNMS (Issue https://issues.opennms.org/browse/NMS-14210[NMS-14210])
-* No way to know the alarm type (as type 1, 2 or 3) from web UI (Issue https://issues.opennms.org/browse/NMS-14578[NMS-14578])
-* Deploy Release Jars to Maven Central (Issue https://issues.opennms.org/browse/NMS-14727[NMS-14727])
-* Make the cloud connect plugin available in container images (Issue https://issues.opennms.org/browse/NMS-15012[NMS-15012])
-* Data collection and graph definitions for provisiond performance (Issue https://issues.opennms.org/browse/NMS-15018[NMS-15018])
-* DOC: Configuration Manager API for External Requisitions is not documented (Issue https://issues.opennms.org/browse/NMS-15019[NMS-15019])
-* Update docs with steps to activate Path Outage feature (Issue https://issues.opennms.org/browse/NMS-15218[NMS-15218])
-* Container: output some details when we copy files into the container in entrypoint.sh (Issue https://issues.opennms.org/browse/NMS-15226[NMS-15226])
-* Update VMware provisiond handler docs (Issue https://issues.opennms.org/browse/NMS-15270[NMS-15270])
-* Make the ALEC plugin available in container images (Issue https://issues.opennms.org/browse/NMS-15349[NMS-15349])
-* Make the Cortex TSS plugin available in container images (Issue https://issues.opennms.org/browse/NMS-15350[NMS-15350])
-* Smoke test improvements and small tweaks to help developers (Issue https://issues.opennms.org/browse/NMS-15387[NMS-15387])
-
-=== Bug
-
-* Multiple stored and reflected XSS in webapp (Issue https://issues.opennms.org/browse/NMS-14854[NMS-14854])
-* Authenticated Command Injection in GpDetector and ScriptPolicy (Issue https://issues.opennms.org/browse/NMS-14878[NMS-14878])
-* Cacheable HTTPS Responses - Cache Control Directive Missing or Misconfigured (Issue https://issues.opennms.org/browse/NMS-14936[NMS-14936])
-* reloading BSM daemon causes the state of serviceProblem alarm to be reset (Issue https://issues.opennms.org/browse/NMS-15124[NMS-15124])
-* Notification number doesn't show more than 2 digits (Issue https://issues.opennms.org/browse/NMS-15172[NMS-15172])
-* Jetty context startup failures are not clearly communicated to the user  (Issue https://issues.opennms.org/browse/NMS-15179[NMS-15179])
-* CVE-2017-7504 for javassist 3.18.2-ga and 3.19.0-ga (Issue https://issues.opennms.org/browse/NMS-15191[NMS-15191])
-* CVE-2017-7504 for jboss-logging 3.1.0.cr2 (Issue https://issues.opennms.org/browse/NMS-15192[NMS-15192])
-* CVE-2014-2228 for org.restlet 1.1.10 (Issue https://issues.opennms.org/browse/NMS-15193[NMS-15193])
-* CVE-2019-13990 for quartz 2.2.3 (Issue https://issues.opennms.org/browse/NMS-15194[NMS-15194])
-* CVE-2022-45047 for sshd-sftp 2.5.1 (Issue https://issues.opennms.org/browse/NMS-15195[NMS-15195])
-* CVE-2021-21342 and 7 others for xstream 1.4.11.1 (Issue https://issues.opennms.org/browse/NMS-15196[NMS-15196])
-* CVE-2014-9970 for jasypt 1.9.0 (Issue https://issues.opennms.org/browse/NMS-15197[NMS-15197])
-* CVE-2021-33813 for jdom2 2.0.6 (Issue https://issues.opennms.org/browse/NMS-15198[NMS-15198])
-* CVE-2022-40149 and CVE-2022-40150 for jettison 1.3.8 (Issue https://issues.opennms.org/browse/NMS-15199[NMS-15199])
-* CVE-2016-5725 for jsch 0.1.51 (Issue https://issues.opennms.org/browse/NMS-15200[NMS-15200])
-* CVE-2022-3171 for protobuf-java 3.16.1 (Issue https://issues.opennms.org/browse/NMS-15201[NMS-15201])
-* CVE-2018-17187 for proton-j 0.14.0 (Issue https://issues.opennms.org/browse/NMS-15202[NMS-15202])
-* CVE-2017-15288 and CVE-2020-7907 for scala-library 2.11.0 and 2.12.12 (Issue https://issues.opennms.org/browse/NMS-15203[NMS-15203])
-* CVE-2020-13936 for velocity 1.7 (Issue https://issues.opennms.org/browse/NMS-15204[NMS-15204])
-* CVE-2020-11988 for xmlgraphics-commons 1.4 (Issue https://issues.opennms.org/browse/NMS-15205[NMS-15205])
-* rescanExisting does not trigger a nodeScan for newly added nodes when scan-interval is 0 in foreignSource definition (Issue https://issues.opennms.org/browse/NMS-15208[NMS-15208])
-* Update docs TOC to include missing notification commands file (Issue https://issues.opennms.org/browse/NMS-15266[NMS-15266])
-* CircleCI: integration-test job isn't reporting test results (Issue https://issues.opennms.org/browse/NMS-15271[NMS-15271])
-* NPE in karaf.log when parallel TSDB writes enabled (Issue https://issues.opennms.org/browse/NMS-15282[NMS-15282])
-* Sanitize request parameters in outage/list.htm (Issue https://issues.opennms.org/browse/NMS-15294[NMS-15294])
-* Plaintext Password Present in the Web logs (Issue https://issues.opennms.org/browse/NMS-15305[NMS-15305])
-* Upgrade Apache Kafka Dependency Beyond 3.2.0 (Issue https://issues.opennms.org/browse/NMS-15317[NMS-15317])
-* RingBufferTimeseriesWriter.destroy can take a long time or hang due to BlockingServiceLookup.lookup in WorkProcessors (Issue https://issues.opennms.org/browse/NMS-15324[NMS-15324])
-* Dead transaction in flow thresholding on sentinel (Issue https://issues.opennms.org/browse/NMS-15340[NMS-15340])
-* Regular requisition editor empty state incorrectly names external requisitions (Issue https://issues.opennms.org/browse/NMS-15347[NMS-15347])
-* When we fail to startup, we don't exit with a non-zero exit code so failures cannot be properly reflected in containers (Issue https://issues.opennms.org/browse/NMS-15386[NMS-15386])
-* ALEC plugin dependency update (Issue https://issues.opennms.org/browse/NMS-15391[NMS-15391])
-
-=== Task
-
-* CVE in Jolokia 1.3.3 dependency (Issue https://issues.opennms.org/browse/NMS-15068[NMS-15068])
-* CVE-2021-37714 for jsoup (multiple versions) (Issue https://issues.opennms.org/browse/NMS-15069[NMS-15069])
-* vulnerable Junit dependency (Issue https://issues.opennms.org/browse/NMS-15074[NMS-15074])
-* RHEL9 installation documentation tab (Issue https://issues.opennms.org/browse/NMS-15079[NMS-15079])
-* Document deviceconfig tftp maximumReceiveSize (Issue https://issues.opennms.org/browse/NMS-15121[NMS-15121])
-* JAVA_KEYALIAS Variable needs to be updated (Issue https://issues.opennms.org/browse/NMS-15239[NMS-15239])
-* JAVA_KEYSTORE Variable needs to be updated (Issue https://issues.opennms.org/browse/NMS-15240[NMS-15240])
-* JAVA_STOREPASS Variable needs to be updated (Issue https://issues.opennms.org/browse/NMS-15241[NMS-15241])
-* Document the breaking changes done as part of Limit script file locations for GpDetector and ScriptPolicy (Issue https://issues.opennms.org/browse/NMS-15288[NMS-15288])
-* Release notes / wart: ALEC not installable on M2023.1.0 / H31.0.4 Sentinel (Issue https://issues.opennms.org/browse/NMS-15403[NMS-15403])
-* Release notes / wart: dual-write TS delay on startup (Issue https://issues.opennms.org/browse/NMS-15404[NMS-15404])
-* Release notes / wart: Geo map alarms and ROLE_REST (thank Ricardo Monteiro for the report) (Issue https://issues.opennms.org/browse/NMS-15406[NMS-15406])
-
-=== Epic
-
-* Publish container images to a container registry other than DockerHub (Issue https://issues.opennms.org/browse/NMS-15091[NMS-15091])
-
-=== Unexpected Behavior
-
-* Link on Netflow9 to main Netflow doc is broken (Issue https://issues.opennms.org/browse/NMS-15144[NMS-15144])
-
-[[releasenotes-changelog-31.0.3]]
-
-== Release 31.0.3
-
-Release 31.0.3 is a minor release which fixes a number of UI and backend bugs, brings one small UI enhancement, patches two potential security vulnerabilities, and formalizes support for RHEL 9 and PostgreSQL 15.
-
-The codename for Horizon 31.0.3 is https://wikipedia.org/wiki/$$Biscotti$$[_Biscotti_].
-
-=== Task
-
-* Geo Map: Add content to the map marker pop up (Issue https://issues.opennms.org/browse/NMS-13698[NMS-13698])
-* Uncontrolled Resource Consumption in Jackson-databind (Issue https://issues.opennms.org/browse/NMS-15030[NMS-15030])
-* Add flow version table to Flow Introduction (Issue https://issues.opennms.org/browse/NMS-15158[NMS-15158])
-* Change OpenNMS Copyright from 2022 to 2023 (Issue https://issues.opennms.org/browse/NMS-15211[NMS-15211])
-* Change OpenNMS Copyright from 2022 to 2023 in the documentation footer (Issue https://issues.opennms.org/browse/NMS-15212[NMS-15212])
-
-=== Enhancement
-
-* Include Minion version on "Manage Minions" page (Issue https://issues.opennms.org/browse/NMS-14493[NMS-14493])
-* Update docs to include RHEL 9 install instructions (Issue https://issues.opennms.org/browse/NMS-15147[NMS-15147])
-* Test and Document Support for PostgreSQL 15 (Issue https://issues.opennms.org/browse/NMS-15151[NMS-15151])
-
-=== Bug
-
-* RRD persistence with default configs in our Horizon OCI points to wrong libjrrd2.so (Issue https://issues.opennms.org/browse/NMS-14778[NMS-14778])
-* Chrome/Edge Web Browser :  Geographical Map Node Counters are wrong (Issue https://issues.opennms.org/browse/NMS-14792[NMS-14792])
-* Form Resubmission From Cache (Issue https://issues.opennms.org/browse/NMS-14933[NMS-14933])
-* Web UI menu item "Endpoints" not in best location (Issue https://issues.opennms.org/browse/NMS-15004[NMS-15004])
-* Incorrect labels on OpenNMS-JMX collection resource types (Issue https://issues.opennms.org/browse/NMS-15044[NMS-15044])
-* Snmp collect reversing to unticked after a few hours (Issue https://issues.opennms.org/browse/NMS-15117[NMS-15117])
-* Log Out does not work from new nav-bar menu (Issue https://issues.opennms.org/browse/NMS-15119[NMS-15119])
-* reloading BSM daemon causes the state of serviceProblem alarm to be reset (Issue https://issues.opennms.org/browse/NMS-15124[NMS-15124])
-* Vue Menubar items obscured by Geo Map (Issue https://issues.opennms.org/browse/NMS-15149[NMS-15149])
-* Flows adapters don't start on Sentinel running as a container. (Issue https://issues.opennms.org/browse/NMS-15161[NMS-15161])
->>>>>>> 0f394001
-
-= Changelog
-
 [[releasenotes-changelog-32.0.0]]
 
 == Release 32.0.0
