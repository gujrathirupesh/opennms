--- conflicted
+++ resolved
@@ -1,31 +1,5 @@
 
 [[release-32-changelog]]
-<<<<<<< HEAD
-
-= Changelog
-[[releasenotes-changelog-31.0.8]]
-
-==== Release 31.0.8
-
-Release 31.0.8 contains four security vulnerability fixes and a generous helping of other bug fixes.
-It also includes a few small enhancements to the startup scripts and other components.
-
-The codename for Horizon 31.0.8 is https://wikipedia.org/wiki/$$Spritzgeb%C3%A4ck$$[_Spritzgebäck_].
-
-===== Bug
-
-* POW Arithmetic Operator Does not work with Backshift Graphing Engine (Issue https://issues.opennms.org/browse/NMS-14779[NMS-14779])
-* Cacheable HTTPS Responses - Cache Control Directive Missing or Misconfigured (Issue https://issues.opennms.org/browse/NMS-14936[NMS-14936])
-* REST API: Deleting nodes fails with "could not insert: [org.opennms.netmgt.model.OnmsAssetRecord]" error message (Issue https://issues.opennms.org/browse/NMS-15033[NMS-15033])
-* Plaintext Password Present in the Web logs (Issue https://issues.opennms.org/browse/NMS-15305[NMS-15305])
-* Stored XSS on Quick-Add Node (Issue https://issues.opennms.org/browse/NMS-15308[NMS-15308])
-* Geographical Map map search capability is not as described in the docs (Issue https://issues.opennms.org/browse/NMS-15426[NMS-15426])
-* Foundation-2020: Snmp4JValueFactory: getOctetString displayable should be true (Issue https://issues.opennms.org/browse/NMS-15599[NMS-15599])
-* Jetty CVE-2023-26048/CVE-2023-26049 (Issue https://issues.opennms.org/browse/NMS-15612[NMS-15612])
-* Update to latest groovy 2.x (Issue https://issues.opennms.org/browse/NMS-15633[NMS-15633])
-* $OPENNMS_HOME/etc/THIRD-PARTY.txt has gone missing with Horizon 31.0.6 and onwards (Issue https://issues.opennms.org/browse/NMS-15636[NMS-15636])
-* SNMPv3 support for AES256 appears broken (Issue https://issues.opennms.org/browse/NMS-15637[NMS-15637])
-=======
 
 = Changelog
 [[releasenotes-changelog-31.0.8]]
@@ -36,23 +10,9 @@
 It also includes a few small enhancements to the startup scripts and other components.
 
 The codename for Horizon 31.0.8 is https://wikipedia.org/wiki/$$Spritzgeb%C3%A4ck$$[_Spritzgebäck_].
->>>>>>> 014eb614
 
-===== New Feature
+=== Bug
 
-<<<<<<< HEAD
-* Add a CLI mechanism to set the admin password (Issue https://issues.opennms.org/browse/NMS-15221[NMS-15221])
-
-===== Story
-
-* Add KPI for boolean containerization status (Issue https://issues.opennms.org/browse/NMS-15368[NMS-15368])
-* Add REST endpoint exposing usage analytics KPIs (Issue https://issues.opennms.org/browse/NMS-15371[NMS-15371])
-* Usage statistics docs updated to include containerization status (Issue https://issues.opennms.org/browse/NMS-15627[NMS-15627])
-
-===== Enhancement
-
-* Smoke test improvements and small tweaks to help developers (Issue https://issues.opennms.org/browse/NMS-15387[NMS-15387])
-=======
 * POW Arithmetic Operator Does not work with Backshift Graphing Engine (Issue https://issues.opennms.org/browse/NMS-14779[NMS-14779])
 * Cacheable HTTPS Responses - Cache Control Directive Missing or Misconfigured (Issue https://issues.opennms.org/browse/NMS-14936[NMS-14936])
 * REST API: Deleting nodes fails with "could not insert: [org.opennms.netmgt.model.OnmsAssetRecord]" error message (Issue https://issues.opennms.org/browse/NMS-15033[NMS-15033])
@@ -68,15 +28,9 @@
 === New Feature
 
 * Add a CLI mechanism to set the admin password (Issue https://issues.opennms.org/browse/NMS-15221[NMS-15221])
->>>>>>> 014eb614
 
-===== Task
+=== Story
 
-<<<<<<< HEAD
-* DOC: Pull changes into foundation branch (Issue https://issues.opennms.org/browse/NMS-15658[NMS-15658])
-
-[[releasenotes-changelog-31.0.7]]
-=======
 * Add KPI for boolean containerization status (Issue https://issues.opennms.org/browse/NMS-15368[NMS-15368])
 * Add REST endpoint exposing usage analytics KPIs (Issue https://issues.opennms.org/browse/NMS-15371[NMS-15371])
 * Usage statistics docs updated to include containerization status (Issue https://issues.opennms.org/browse/NMS-15627[NMS-15627])
@@ -84,33 +38,9 @@
 ==== Enhancement
 
 * Smoke test improvements and small tweaks to help developers (Issue https://issues.opennms.org/browse/NMS-15387[NMS-15387])
->>>>>>> 014eb614
 
-==== Release 31.0.7
+=== Task
 
-<<<<<<< HEAD
-Release 31.0.7 is an off-cadence release containing several small bug fixes.
-Most notably, it upgrades the OpenNMS Plugin API host to version 1.4.0, enabling OPA plugins targeting that version to load successfully.
-
-The codename for Horizon 31.0.7 is https://wikipedia.org/wiki/$$Snickerdoodle$$[_Snickerdoodle_].
-
-===== Bug
-
-* Adding new thresholds to an existing group often throws an IndexOutOfBoundsException (Issue https://issues.opennms.org/browse/NMS-15334[NMS-15334])
-* A small typo in plugin.sh prevents artifacts from GitHub to be included in containers (Issue https://issues.opennms.org/browse/NMS-15592[NMS-15592])
-* Syslog Northbounder maxMessageSize config option is not used (Issue https://issues.opennms.org/browse/NMS-15606[NMS-15606])
-
-===== Task
-
-* Visualization of database-report templates in docs (Issue https://issues.opennms.org/browse/NMS-15423[NMS-15423])
-* Add Velocloud plugin in our core and minion containers (Issue https://issues.opennms.org/browse/NMS-15567[NMS-15567])
-
-===== Story
-
-* Implement collector config extensions – NMS side (Issue https://issues.opennms.org/browse/NMS-15585[NMS-15585])
-
-[[releasenotes-changelog-31.0.6]]
-=======
 * DOC: Pull changes into foundation branch (Issue https://issues.opennms.org/browse/NMS-15658[NMS-15658])
 
 [[releasenotes-changelog-31.0.7]]
@@ -132,61 +62,9 @@
 
 * Visualization of database-report templates in docs (Issue https://issues.opennms.org/browse/NMS-15423[NMS-15423])
 * Add Velocloud plugin in our core and minion containers (Issue https://issues.opennms.org/browse/NMS-15567[NMS-15567])
->>>>>>> 014eb614
 
-==== Release 31.0.6
+=== Story
 
-<<<<<<< HEAD
-Release 31.0.6 contains a bunch of bug fixes, along with fixes for several security vulnerabilities.
-It also upgrades the embedded Drools library from v7.x to v8.x, so be sure to test any custom rules that you depend on before moving to production.
-
-The codename for Horizon 31.0.6 is https://wikipedia.org/wiki/$$Coyotas$$[_Coyotas_].
-
-===== Bug
-
-* DOC: Document Newts fetch step / heartbeat settings in opennms.properties (Issue https://issues.opennms.org/browse/NMS-10155[NMS-10155])
-* Document the function hiding Meta-Data values with keynames containing "password" or "secret" (Issue https://issues.opennms.org/browse/NMS-12808[NMS-12808])
-* Scriptd consumes CPU even when it does nothing (Issue https://issues.opennms.org/browse/NMS-13216[NMS-13216])
-* dependabot: upgrade Apache POI to at least 4.1.1 (CVE-2019-12415) (Issue https://issues.opennms.org/browse/NMS-14589[NMS-14589])
-* POW Arithmetic Operator Does not work with Backshift Graphing Engine (Issue https://issues.opennms.org/browse/NMS-14779[NMS-14779])
-* Form Can Be Manipulated with Cross-Site Request Forgery (CSRF) (Issue https://issues.opennms.org/browse/NMS-14865[NMS-14865])
-* Multiple CVEs for cxf 3.2.8 (Issue https://issues.opennms.org/browse/NMS-15065[NMS-15065])
-* The management of alarms (escalation, and acknowledge) on the new MAP UI does not work for user without ROLE_REST. (Issue https://issues.opennms.org/browse/NMS-15080[NMS-15080])
-* Concurrent requests to rrd summary endpoint fails (Issue https://issues.opennms.org/browse/NMS-15086[NMS-15086])
-* Statistics Reports -> Export Excel fails with exception (Issue https://issues.opennms.org/browse/NMS-15148[NMS-15148])
-* No health check for the OpenNMS Core container (Issue https://issues.opennms.org/browse/NMS-15291[NMS-15291])
-* Inconsistent expectations on TimeseriesStorageManager.get() with null return values (Issue https://issues.opennms.org/browse/NMS-15323[NMS-15323])
-* Polling and metrics storage can hard fail if opennms-timeseries-api is reloaded (Issue https://issues.opennms.org/browse/NMS-15325[NMS-15325])
-* Destroying container for blueprint bundle org.opennms.features.org.opennms.features.timeseries leads to downstream problems (Issue https://issues.opennms.org/browse/NMS-15326[NMS-15326])
-* The various SNMP extenders to not work with ifIndex-indexed resources (Issue https://issues.opennms.org/browse/NMS-15342[NMS-15342])
-* SNMP Interfaces Endpoint returns multiple values [duplicates] when there are multiple "IP Interfaces" pointing to same SNMP-IfIndex "ipAdEntIfIndex". (Issue https://issues.opennms.org/browse/NMS-15352[NMS-15352])
-* Missing XML Validation in Apache Xerces2 (Issue https://issues.opennms.org/browse/NMS-15373[NMS-15373])
-* Adding or editing a schedule outage doesn't reload the configuration for Threshd (Issue https://issues.opennms.org/browse/NMS-15420[NMS-15420])
-* M2022 Minions > 2022.1.8 Cannot use SCV credentials (Issue https://issues.opennms.org/browse/NMS-15450[NMS-15450])
-* Event Datetime element parsing changed between M2018 and M2021 (Issue https://issues.opennms.org/browse/NMS-15471[NMS-15471])
-* Minimum system requirements does not enumerate RHEL9 support (Issue https://issues.opennms.org/browse/NMS-15499[NMS-15499])
-* Cortex plugin has no LICENSE.md (Issue https://issues.opennms.org/browse/NMS-15521[NMS-15521])
-* upgrade Xalan to 2.7.3 (CVE-2022-34169) (Issue https://issues.opennms.org/browse/NMS-15578[NMS-15578])
-
-===== Enhancement
-
-* Deploy Release Jars to Maven Central (Issue https://issues.opennms.org/browse/NMS-14727[NMS-14727])
-* DOC: Create documentation for vacuumd (Issue https://issues.opennms.org/browse/NMS-15440[NMS-15440])
-* Upgrade Drools to 8.34.0.Final (from 7.31.0.Final) (Issue https://issues.opennms.org/browse/NMS-15459[NMS-15459])
-* Update docs to include RHEL9 and Rocky/Alma compatability (Issue https://issues.opennms.org/browse/NMS-15500[NMS-15500])
-* re-enable license maven plugin as a separate job (Issue https://issues.opennms.org/browse/NMS-15572[NMS-15572])
-
-===== Task
-
-* DOC: Update replacement tokens documentation (Issue https://issues.opennms.org/browse/NMS-15045[NMS-15045])
-* Vulnerable c3p0 0.9.1.1 packaged in Meridian 2021 (Issue https://issues.opennms.org/browse/NMS-15072[NMS-15072])
-* DOC: Restructure Alarm History documentation (Issue https://issues.opennms.org/browse/NMS-15287[NMS-15287])
-
-[[releasenotes-changelog-32.0.0]]
-
-== Release 32.0.0
-
-=======
 * Implement collector config extensions – NMS side (Issue https://issues.opennms.org/browse/NMS-15585[NMS-15585])
 
 [[releasenotes-changelog-31.0.6]]
@@ -242,7 +120,6 @@
 
 == Release 32.0.0
 
->>>>>>> 014eb614
 Release 32.0.0 is a new major release.
 
 It contains ...
