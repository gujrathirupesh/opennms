= Sentinel features

The following list contains some features which may be installed manually:

[options="header"]
|====
| Feature                      | Required                                         | Description

| sentinel-core
| true
| Base feature, installing all required bundles such as `opennms:health-check` and service requirements for other bundles, e.g. `sentinel-persistence`.

| sentinel-jms
| false
| Provides connectivity to the {page-component-title} _ActiveMQ_ Broker.

| sentinel-kafka
| false
| Provides connectivity to _Kafka_.

| sentinel-flows
| false
| Feature which starts all dependencies to start processing flows.

| sentinel-newts
| false
| Provides functionality to persist measurement data to Newts.

| sentinel-telemetry-nxos
| false
| Lets you use `NxosGpbAdapter`

| sentinel-telemetry-jti
| false
| Lets you use the `JtiGpbAdapter`

| sentinel-telemetry-bmp
| false
| Lets you use the `BmpTelemetryAdapter`

|====

== Auto install

In some cases it is desired to automatically configure the _Sentinel_ instance and also start required features/bundles.
As _Sentinel_ is based on _Apache Karaf_ - which supports auto deployment by simply copying any kind of data
to the `deploy` folder, _Sentinel_ can make use of that mechanism to enable auto or hot deployment.

In order to do so, in most cases it is sufficient to copy a `features.xml` file to `$\{SENTINEL_HOME}/deploy`.
This can be done even if the container is running.

The chapter _Configure Flow Processing_ contains an example on how to automatically start them with _Sentinel_

== Auto Start

In some cases it might not be sufficient to auto-deploy/configure the container with a `features.xml` file.
If more flexibility is required it is suggested to modify/copy `*.cfg` and `*.properties` files directly to the `$\{SENTINEL_HOME}/etc` directory.
To automatically start features with the container, the file `$\{SENTINEL_HOME}/etc/org.apache.karaf.features.cfg` must be updated:

[source]
----
# ...
featuresBoot = \
      (aries-blueprint, \
      deployer), \
      instance/4.2.2, \
      package/4.2.2, \
      log/4.2.2, \
<<<<<<< HEAD
      scv/28.0.2-SNAPSHOT, \
=======
      scv/28.0.2, \
>>>>>>> 7f1c7cd1
      ssh/4.2.2, \
      framework/4.2.2, \
      system/4.2.2, \
      eventadmin/4.2.2, \
      feature/4.2.2, \
      shell/4.2.2, \
      management/4.2.2, \
      service/4.2.2, \
      system/4.2.2, \
      eventadmin/4.2.2, \
      feature/4.2.2, \
      shell/4.2.2, \
      management/4.2.2, \
      service/4.2.2, \
      jaas/4.2.2, \
      shell-compat/4.2.2, \
      diagnostic/4.2.2, \
      wrap, \
      bundle/4.2.2, \
      config/4.2.2, \
      kar/4.2.2, \
      sentinel-jms, \ <1>
      sentinel-flows <2>

# ....
----
<1> Install and Start JMS communication feature
<2> Install and Start Sentinel Flows feature

== Auto configure flow processing for Sentinel

The following examples illustrate a `features.xml` which configures the _Sentinel_ instance and automatically starts
all required features to either consume messages via JMS (_ActiveMQ_) or _Kafka_.

Simply copy it to `$\{SENTINEL_HOME}/deploy/`.

.JMS
[source, xml]
-----
<?xml version="1.0" encoding="UTF-8"?>
<features
        name="opennms-${project.version}"
        xmlns="http://karaf.apache.org/xmlns/features/v1.4.0"
        xmlns:xsi="http://www.w3.org/2001/XMLSchema-instance"
        xsi:schemaLocation="http://karaf.apache.org/xmlns/features/v1.4.0 http://karaf.apache.org/xmlns/features/v1.4.0"
>
    <!-- Bootstrap feature to start all flow related features automatically -->
    <feature name="autostart-sentinel-flows" version="${project.version}" start-level="100" install="auto">
        <!-- Configure the controller itself -->
        <config name="org.opennms.sentinel.controller">
            location = SENTINEL
            id = 00000000-0000-0000-0000-000000ddba11
            http-url = http://127.0.0.1:8980/opennms
            broker-url = failover:tcp://127.0.0.1:61616
        </config>

        <!-- Configure datasource connection -->
        <config name="org.opennms.netmgt.distributed.datasource">
            datasource.url = jdbc:postgresql://localhost:5432/opennms
            datasource.username = postgres
            datasource.password = postgres
            datasource.databaseName = opennms
        </config>
        <!--
            Starts the Netflow5Adapter to process Netflow5 Messages.
            Be aware, that this requires a Listener with name "Netflow-5" on the Minion-side to have messages
            processed properly.
        -->
        <config name="org.opennms.features.telemetry.adapters-netflow5">
            name = Netflow-5
            class-name = org.opennms.netmgt.telemetry.adapters.netflow.v5.Netflow5Adapter
        </config>
        <!-- Point sentinel to the correct elastic endpoint -->
        <config name="org.opennms.features.flows.persistence.elastic">
            elasticUrl = http://elasticsearch:9200
        </config>
        <!-- Install JMS related features -->
        <feature>sentinel-jms</feature>
        <!-- Install Flow related features -->
        <feature>sentinel-flows</feature>
    </feature>
</features>
-----

.Kafka
[source, xml]
-----
<?xml version="1.0" encoding="UTF-8"?>
<features
        name="opennms-${project.version}"
        xmlns="http://karaf.apache.org/xmlns/features/v1.4.0"
        xmlns:xsi="http://www.w3.org/2001/XMLSchema-instance"
        xsi:schemaLocation="http://karaf.apache.org/xmlns/features/v1.4.0 http://karaf.apache.org/xmlns/features/v1.4.0"
>
    <!-- Bootstrap bootstrap feature to start all flow related features automatically -->
    <feature name="autostart-sentinel-telemetry-flows" version="${project.version}" start-level="200" install="auto">
        <!-- Configure the controller itself -->
        <config name="org.opennms.sentinel.controller">
            location = SENTINEL
            id = 00000000-0000-0000-0000-000000ddba11
            http-url = http://127.0.0.1:8980/opennms
            broker-url = failover:tcp://127.0.0.1:61616
        </config>

        <!-- Configure datasource connection -->
        <config name="org.opennms.netmgt.distributed.datasource">
            datasource.url = jdbc:postgresql://localhost:5432/opennms
            datasource.username = postgres
            datasource.password = postgres
            datasource.databaseName = opennms
        </config>
        <!--
            Starts the Netflow5Adapter to process Netflow5 Messages.
            Be aware, that this requires a Listener with name "Netflow-5" on the Minion-side to have messages
            processed properly.
        -->
        <config name="org.opennms.features.telemetry.adapters-netflow5">
            name = Netflow-5
            class-name = org.opennms.netmgt.telemetry.adapters.netflow.v5.Netflow5Adapter
        </config>
        <!-- Point sentinel to the correct elastic endpoint -->
        <config name="org.opennms.features.flows.persistence.elastic">
            elasticUrl = http://elasticsearch:9200
        </config>
        <!--
            Configure as Kafka Consumer.
            All properties desribed at https://kafka.apache.org/0100/documentation.html#newconsumerconfigs are supported.
        -->
        <config name="org.opennms.core.ipc.sink.kafka.consumer">
            group.id = OpenNMS
            bootstrap.servers = localhost:9092
        </config>
        <!--
            Configure as Kafka Producer for sending Events from Sentinel.
            All properties desribed at https://kafka.apache.org/0100/documentation.html#producerconfigs are supported.
        -->
        <config name="org.opennms.core.ipc.sink.kafka">
            bootstrap.servers = localhost:9092
        </config>
        <!-- Install Kafka related features -->
        <feature>sentinel-kafka</feature>
        <!-- Install flow related features -->
        <feature>sentinel-flows</feature>
    </feature>
</features>
-----

[[ga-kafka-configuration]]
== Kafka Configuration

Each Minion works as a producer and must be configured beforehand.
Please refer to section <<ga-minion-kafka-producer-configuration, Minion Kafka Producer Configuration>> on how to configure _Minion_ as a _Kafka Producer_.

Each _Sentinel_ works as a Consumer and can be configured in the file `$\{SENTINEL_HOME}/etc/org.opennms.core.ipc.sink.kafka.consumer.cfg`.
Either manually or via the `config:edit org.opennms.core.ipc.sink.kafka.consumer` statement.
For supported properties, see link:https://kafka.apache.org/10/documentation.html#newconsumerconfigs[here]

By default each _Kafka Consumer_ starts consuming messages immediately after the feature has been started.
It is possible to set a property `org.opennms.core.ipc.sink.initialSleepTime` to define an initial sleep time in ms before any messages are consumed.
In order to set this up, please add an entry to the end of the file `$\{SENTINEL_HOME}/etc/system.properties`:

[source]
----
# Initial delay of 5 seconds before consuming of messages is started in milliseconds
org.opennms.core.ipc.sink.initialSleepTime=5000
----

== Persisting Collection Sets to Newts

In the previous chapter it is described on how to setup _{page-component-title}_, _Minion_ and _Sentinel_ in order to distribute the processing of flows.
However, it only covered flow processing adapters, but there are more, e.g. the `NxosGpbAdapter`, which can also be run on a _Sentinel_.

The configuration of _Newts_ for _Sentinel_ uses the same properties as for _{page-component-title}_.
The only difference is, that the properties for _Sentinel_ are stored in `/opt/sentinel/etc/org.opennms.newts.config.cfg` instead of `*.properties` files.
The name of each property is the same as for _{page-component-title}_ without the `org.opennms.newts.config` prefix.
The following example shows a custom _Newts_ configuration using the _Sentinel_'s _Karaf Shell_.

----
$ ssh -p 8301 admin@localhost
----

----
admin@sentinel> config:edit org.opennms.newts.config
admin@sentinel> config:property-set hostname localhost
admin@sentinel> config:property-set port 9042
admin@sentinel> config:property-set cache.strategy org.opennms.netmgt.newts.support.GuavaSearchableResourceMetadataCache
admin@sentinel> config:update
----

=== Adapters

This chapter describes the various adapters which may contain sample data which may be stored to a Persistence Storage and can also run on a _Sentinel_.
At the moment only _Newts_ is supported as a Persistence Storage.
See chapter <<ga-sentinel-configure-newts>> on how to configure _Newts_.

In order to get it to work properly, please note, that an apropriate listener on the _Minion_ must also be configured.
The name of the listener should share the same name on _Sentinel_.

==== SFlowTelemetryAdapter

In order to use this adapter, the feature `sentinel-flows` and `sentinel-newts` must be installed.
In addition either `sentinel-jms` or `sentinel-kafka` should be installed and configured properly.
See the previous _Flow Processing_ chapter for more details.

If only sample data should be persisted, the following commands can be run on the _Sentinel_'s Karaf Shell

----
$ ssh -p 8301 admin@localhost
----

----
admin@sentinel> config:edit --alias sflow --factory org.opennms.features.telemetry.adapters
admin@sentinel> config:property-set name SFlow-Telemetry
admin@sentinel> config:property-set class-name org.opennms.netmgt.telemetry.adapters.netflow.sflow.SFlowTelemetryAdapter
admin@sentinel> config:property-set parameters.script  /opt/sentinel/etc/sflow-host.groovy
admin@sentinel> config:update
----

If SFlow flows and the sample data should be processed, multiple adapters can be configured:

----
config:edit --alias sflow-telemetry --factory org.opennms.features.telemetry.adapters
config:property-set name SFlow
config:property-set adapters.1.name SFlow-Adapter
config:property-set adapters.1.class-name org.opennms.netmgt.telemetry.adapters.netflow.sflow.SFlowAdapter
config:property-set adapters.2.name SFlow-Telemetry
config:property-set adapters.2.class-name org.opennms.netmgt.telemetry.adapters.netflow.sflow.SFlowTelemetryAdapter
config:property-set adapters.2.parameters.script /opt/sentinel/etc/sflow-host.groovy
config:update
----

Please note, that in both cases the file `/opt/sentinel/etc/sflow-host.groovy` must be provided manually, e.g. by manually copying it over from _{page-component-title}_.

==== NxosGpbAdapter

In order to use this adapter, the feature `sentinel-telemetry-nxos` and `sentinel-newts` must be installed.
In addition either `sentinel-jms` or `sentinel-kafka` should be installed and configured properly.
See the previous _Flow Processing_ chapter for more details.

Besides this, configuration files from _{page-component-title}_ must be copied to _Sentinel_ to `/opt/sentinel/etc`.
The following files and directories are required:

 * `$\{OPENNMS_HOME}/etc/datacollection`
 * `$\{OPENNMS_HOME}/etc/datacollection-config.xml`
 * `$\{OPENNMS_HOME}/etc/resource-types.d`

Afterwards the adapter can be set up:

----
$ ssh -p 8301 admin@localhost
----

----
admin@sentinel> config:edit --alias nxos --factory org.opennms.features.telemetry.adapters
admin@sentinel> config:property-set name NXOS
admin@sentinel> config:property-set class-name org.opennms.netmgt.telemetry.protocols.nxos.adapter.NxosGpbAdapter
admin@sentinel> config:property-set parameters.script /opt/sentinel/etc/cisco-nxos-telemetry-interface.groovy
admin@sentinel> config:update
----

Please note, that the file `/opt/sentinel/etc/cisco-nxos-telemetry-interface.groovy` must also be provided manually,
e.g. by manually copying it over from _{page-component-title}_.

==== JtiGpbAdapter

In order to use this adapter, the feature `sentinel-telemetry-jti` and `sentinel-newts` must be installed.
In addition either `sentinel-jms` or `sentinel-kafka` should be installed and be configured properly.
See the previous _Flow Processing_ chapter for more details.

Besides this, configuration files from _{page-component-title}_ must be copied to _Sentinel_ to `/opt/sentinel/etc`.
The following files and directories are required:

 * `$\{OPENNMS_HOME}/etc/datacollection`
 * `$\{OPENNMS_HOME}/etc/datacollection-config.xml`
 * `$\{OPENNMS_HOME}/etc/resource-types.d`

Afterwards the adapter can be set up:

----
$ ssh -p 8301 admin@localhost
----

----
admin@sentinel> config:edit --alias jti --factory org.opennms.features.telemetry.adapters
admin@sentinel> config:property-set name JTI
admin@sentinel> config:property-set class-name org.opennms.netmgt.telemetry.protocols.jti.adapter.JtiGpbAdapter
admin@sentinel> config:property-set parameters.script /opt/sentinel/etc/junos-telemetry-interface.groovy
admin@sentinel> config:update
----

Please note, that the file `/opt/sentinel/etc/junos-telemetry-interface.groovy` must also be provided manually,
e.g. by manually copying it over from _{page-component-title}_.<|MERGE_RESOLUTION|>--- conflicted
+++ resolved
@@ -66,11 +66,7 @@
       instance/4.2.2, \
       package/4.2.2, \
       log/4.2.2, \
-<<<<<<< HEAD
-      scv/28.0.2-SNAPSHOT, \
-=======
       scv/28.0.2, \
->>>>>>> 7f1c7cd1
       ssh/4.2.2, \
       framework/4.2.2, \
       system/4.2.2, \
