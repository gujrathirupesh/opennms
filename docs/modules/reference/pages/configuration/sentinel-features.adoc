--- conflicted
+++ resolved
@@ -63,29 +63,6 @@
 featuresBoot = \
       (aries-blueprint, \
       deployer), \
-<<<<<<< HEAD
-      instance/4.2.2, \
-      package/4.2.2, \
-      log/4.2.2, \
-      scv/30.0.0-SNAPSHOT, \
-      ssh/4.2.2, \
-      framework/4.2.2, \
-      system/4.2.2, \
-      eventadmin/4.2.2, \
-      feature/4.2.2, \
-      shell/4.2.2, \
-      management/4.2.2, \
-      service/4.2.2, \
-      system/4.2.2, \
-      eventadmin/4.2.2, \
-      feature/4.2.2, \
-      shell/4.2.2, \
-      management/4.2.2, \
-      service/4.2.2, \
-      jaas/4.2.2, \
-      shell-compat/4.2.2, \
-      diagnostic/4.2.2, \
-=======
       instance/4.3.2, \
       package/4.3.2, \
       log/4.3.2, \
@@ -107,7 +84,6 @@
       jaas/4.3.2, \
       shell-compat/4.3.2, \
       diagnostic/4.3.2, \
->>>>>>> 3f413282
       wrap, \
       bundle/4.3.2, \
       config/4.3.2, \
