--- conflicted
+++ resolved
@@ -2,9 +2,6 @@
 [[ref-daemon-config-files-enlinkd]]
 = Enlinkd
 
-<<<<<<< HEAD
-The enhanced link daemon collects xref:operation:deep-dive/topology/enlinkd/introduction.adoc[topology information] via SNMP to determine neighboring nodes.
-=======
 The enhanced link daemon collects xref:operation:topology/enlinkd/introduction.adoc[topology information] via SNMP to determine neighboring nodes.
 The daemon essentially asks each device the following question: "What is the network topology from your point of view?"
 The enlinkd discovery process attempts to discover bridge domain links with the data coming from all collected bridge forwarding tables.
@@ -24,7 +21,6 @@
 | yes
 | no
 |===
->>>>>>> 029efc65
 
 .Enlinkd log file overview
 [options="header"]
