--- conflicted
+++ resolved
@@ -155,11 +155,7 @@
 | false
 |===
 
-<<<<<<< HEAD
-WARNING: Specifying "false" with a `use-{protocol}-discovery` attribute deletes persisted protocol data.
-=======
 WARNING: Specifying "false" with a `use-\{protocol}-discovery` attribute deletes persisted protocol data.
->>>>>>> 014eb614
 
 The first run of the bridge discovery process is scheduled for `initial_sleep_time + bridge_topology_interval`.
 The first run of the updaters is scheduled for `0L`.