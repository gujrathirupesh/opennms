
[[ref-daemon-config-files-bsmd]]
= Bsmd

<<<<<<< HEAD
Processes updates of xref:operation:deep-dive/bsm/introduction.adoc[Business Service Monitoring] availability.
=======
Handles calculation of the operational status of the defined xref:operation:bsm/introduction.adoc[business services].
The daemon tracks the operational status of all business services and sends events when there are operational status changes.

Every time you change the configuration of a business service, you must reload the daemon's configuration.
This includes changes like the name of the business service or its attributes, as well as changes regarding the reduction keys, contained business services, or IP services.
Reload the BSMD configuration with any of the following mechanisms:

* Click the `Reload Daemon` button in the Business Service Editor.
* Send the `reloadDaemonConfig` event using `send-event.pl` or use the "Manually Send an Event"  UI with parameter `daemonName bsmd`.
* Use the REST API to perform a `POST` request to `/opennms/api/v2/business-services/daemon/reload`.
>>>>>>> 319aefc8

.Bsmd log file overview
[options="header"]
[cols="2,3"]
|===
| File
| Description

| bsmd.log
| Logs relating to bsmd server events.
|===<|MERGE_RESOLUTION|>--- conflicted
+++ resolved
@@ -2,10 +2,7 @@
 [[ref-daemon-config-files-bsmd]]
 = Bsmd
 
-<<<<<<< HEAD
-Processes updates of xref:operation:deep-dive/bsm/introduction.adoc[Business Service Monitoring] availability.
-=======
-Handles calculation of the operational status of the defined xref:operation:bsm/introduction.adoc[business services].
+Handles calculation of the operational status of the defined xref:operation:deep-dive/bsm/introduction.adoc[business services].
 The daemon tracks the operational status of all business services and sends events when there are operational status changes.
 
 Every time you change the configuration of a business service, you must reload the daemon's configuration.
@@ -15,7 +12,6 @@
 * Click the `Reload Daemon` button in the Business Service Editor.
 * Send the `reloadDaemonConfig` event using `send-event.pl` or use the "Manually Send an Event"  UI with parameter `daemonName bsmd`.
 * Use the REST API to perform a `POST` request to `/opennms/api/v2/business-services/daemon/reload`.
->>>>>>> 319aefc8
 
 .Bsmd log file overview
 [options="header"]
