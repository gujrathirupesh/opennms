--- conflicted
+++ resolved
@@ -2,9 +2,6 @@
 [[ref-daemon-config-files-provisiond]]
 = Provisiond
 
-<<<<<<< HEAD
-Handles scanning of requisition data to xref:operation:deep-dive/provisioning/introduction.adoc[provision] into monitored nodes.
-=======
 The provision daemon scans nodes from requisition and import files, and from newSuspect events.
 The scanned nodes are then added to the database.
 Note that only nodes in the database are monitored by other daemons.
@@ -47,7 +44,6 @@
 | yes
 | no
 |===
->>>>>>> 9ef5296f
 
 .Provisiond log file overview
 [options="header"]
