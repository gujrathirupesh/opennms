version: 2.1

aliases:
  #aliases:general#

docker_container_config: &docker_container_config
  executor: docker-executor

orbs:
  cloudsmith: cloudsmith/cloudsmith@1.0.3
  continuation: circleci/continuation@0.2.0
  # path-filtering: circleci/path-filtering@0.1.1
  sign-packages: opennms/sign-packages@2.1.3

commands:
<<<<<<< HEAD
<<<<<<< HEAD
  extract-pom-version:
      description: "Extracting Maven POM version"
      steps:
        - run:
            name: Extract Maven POM version
            command: .circleci/scripts/pom2version.sh pom.xml > pom-version-cache.key
  cached-checkout:
      description: "Checkout with caching"
      steps:
        - restore_cache:
            keys:
              - source-v3-{{ .Branch }}-{{ .Revision }}
              - source-v3-{{ .Branch }}-
              - source-v3-
        - checkout
        - run:
            name: git config merge.renameLimit
            command: git config merge.renameLimit 999999
        - run:
            name: git fetch origin
            command: git fetch origin
  save-cached-checkout:
      description: "Cache a checkout"
      steps:
        - save_cache:
            key: source-v3-{{ .Branch }}-{{ .Revision }}
            paths:
              - ".git"
  cached-checkout-for-pushing:
      description: "Configure a cached checkout that can push upstream"
      steps:
        - add_ssh_keys:
            fingerprints:
              - "5e:70:a4:1a:f3:9f:39:ca:2a:d9:b5:9a:6c:2b:c3:66"
        - cached-checkout
        - run:
            name: Create git identity
            command: |
              git config user.email "cicd-system@opennms.com"
              git config user.name "CI/CD System"
  restore-maven-cache:
      description: "Maven: Calculate cache key and restore cache"
      steps:
        - run:
            name: Calculate cache key from pom files
            command: find . -type f -name "pom.xml" | grep -v /target/ | sort -u | xargs cat > maven-dependency-pom-cache.key
        - restore_cache:
            keys:
              - maven-dependencies-v3-{{ checksum "pom-version-cache.key" }}-{{ checksum "maven-dependency-pom-cache.key" }}
              - maven-dependencies-v3-{{ checksum "pom-version-cache.key" }}-
        - run:
            name: Remove old artifacts to keep workspace size down
            command: .circleci/scripts/clean-m2.sh
  update-maven-cache:
      description: "Maven: Refresh local repository from POM files"
      steps:
        - run:
            name: Collect Maven Dependencies
            command: |
              ./compile.pl -t \
                -Dbuild.skip.tarball=true \
                --update-plugins \
                -Daether.connector.resumeDownloads=false \
                -Daether.connector.basic.threads=1 \
                -Dorg.slf4j.simpleLogger.log.org.apache.maven.cli.transfer.Slf4jMavenTransferListener=warn \
                -Pbuild-bamboo \
                -Prun-expensive-tasks \
                -Psmoke \
                -Denable.license=true \
                --batch-mode \
                dependency:resolve-plugins \
                de.qaware.maven:go-offline-maven-plugin:resolve-dependencies
  save-maven-cache:
    description: "Maven: Save cache"
    steps:
      - save_cache:
          key: maven-dependencies-v3-{{ checksum "pom-version-cache.key" }}-{{ checksum "maven-dependency-pom-cache.key" }}
          paths:
            - ~/.m2
  restore-nodejs-cache:
      description: "NodeJS: Calculate cache key and restore cache"
      steps:
        - run:
            name: Calculate cache key
            command: find core/web-assets -name package\*.json -o -name bower.json | grep -v /target/ | sort -u | xargs cat > nodejs-dependency-json-cache.key
        - restore_cache:
            keys:
              - nodejs-dependencies-v3-{{ checksum "pom-version-cache.key" }}-{{ checksum "nodejs-dependency-json-cache.key" }}
              - nodejs-dependencies-v3-{{ checksum "pom-version-cache.key" }}-
  save-nodejs-cache:
    description: "NodeJS: Save cache"
    steps:
      - save_cache:
          key: nodejs-dependencies-v3-{{ checksum "pom-version-cache.key" }}-{{ checksum "nodejs-dependency-json-cache.key" }}
          paths:
            - ~/.npm
  restore-sonar-cache:
      description: "Sonar: Restore sonar cache"
      steps:
        - restore_cache:
            keys:
              - sonar-cache-v2-{{ checksum "pom-version-cache.key" }}
  save-sonar-cache:
      description: "Sonar: Save sonar cache"
      steps:
        - save_cache:
            key: sonar-cache-v2-{{ checksum "pom-version-cache.key" }}
            paths:
              - ~/.sonar
  dockerhub-login:
    description: "Connect to DockerHub"
    steps:
      - run:
          name: Login to DockerHub
          command: |
            if [ -n "${DOCKERHUB_LOGIN}" ]; then
              docker login -u ${DOCKERHUB_LOGIN} -p ${DOCKERHUB_PASS}
            else
              echo "WARNING: dockerhub login not found. Assuming this is a PR or other external branch build."
            fi
  acr-login:
    description: "Connect to Azure Container Registry"
    steps:
      - run:
          name: Login to ACR
          command: |
            PUBACR=opennmspubacr.azurecr.io
            if [ -n "${AZURE_SP_PASSWORD}" ]; then
              docker login -u ${AZURE_SP} -p ${AZURE_SP_PASSWORD} ${PUBACR}
            else
              echo "WARNING: Azure credentials not found. Assuming this is a PR or other external branch build."
            fi
  run-smoke-tests:
    description: "Run the smoke tests"
    parameters:
      suite:
        default: core
        type: string
    steps:
      - run:
          name: Enable swap
          command: |
            sudo fallocate -l 8G /swapfile
            sudo chmod 600 /swapfile
            sudo mkswap /swapfile
            sudo swapon /swapfile
            sudo sysctl vm.swappiness=5
            cat /proc/sys/vm/swappiness
      - load-oci:
          key: horizon
      - load-oci:
          key: minion
      - load-oci:
          key: sentinel
      - run:
          name: Monitor JVM processes
          background: true
          command: |
            .circleci/scripts/jvmprocmon-start.sh
      - run:
          name: Monitor memory usage
          background: true
          command: |
            free -m -c 500 -s 30
      - run:
          name: Smoke Tests
          no_output_timeout: 30m
          command: |
            .circleci/scripts/smoke.sh << parameters.suite >>
      - run:
          name: Gather system logs
          when: always
          command: |
            mkdir -p ~/test-results/system-logs
            (dmesg || :) > ~/test-results/system-logs/dmesg 2>&1
            (ps auxf || :) > ~/test-results/system-logs/ps 2>&1
            (free -m || :) > ~/test-results/system-logs/free 2>&1
            (docker stats --no-stream || :) > ~/test-results/system-logs/docker_stats 2>&1
            cp -R /tmp/jvmprocmon ~/test-results/system-logs/ || :
            ls -alh ~/project/smoke-test/ || :
      - run:
          name: Gather test artifacts
          when: always
          command: |
            mkdir -p ~/test-results/junit
            find . -type f -regex ".*/target/surefire-reports/.*xml" -exec cp {} ~/test-results/junit/ \;
            find . -type f -regex ".*/target/failsafe-reports/.*xml" -exec cp {} ~/test-results/junit/ \;
            mkdir -p ~/test-artifacts/recordings
            cp -R ~/project/smoke-test/target/*.flv ~/test-artifacts/recordings || true
            cp -R ~/project/smoke-test/target/screenshots ~/test-artifacts/ || true
            cp -R ~/project/smoke-test/target/logs ~/test-artifacts/ || true
      - store_test_results:
          path: ~/test-results
      - store_artifacts:
          when: always
          path: ~/test-results
          destination: test-results
      - store_artifacts:
          when: always
          path: ~/test-artifacts
          destination: test-artifacts
  run-build:
    description: "Run the main build"
    parameters:
      number-vcpu:
        default: 8
        type: integer
      node-memory:
        default: echo "NODE_OPTIONS Not Set"
        type: string
      vaadin-javamaxmem:
        default: 1g
        type: string
    steps:
      - cached-checkout
      - save-cached-checkout
      - extract-pom-version
      - run:
          name: Check for Releasability
          command: |
            export OPENNMS_VERSION="$(.circleci/scripts/pom2version.sh pom.xml)"
            .circleci/scripts/release-lint.sh "${OPENNMS_VERSION}"
      - restore-maven-cache
      - restore-nodejs-cache
      - run:
          name: Compile OpenNMS
          command: |
            export OPENNMS_VERSION="$(.circleci/scripts/pom2version.sh pom.xml)"
            .circleci/scripts/configure-signing.sh
            ./clean.pl
            << parameters.node-memory >>
            export MAVEN_OPTS="-Xmx8g -XX:ReservedCodeCacheSize=1g -XX:+TieredCompilation"
            MAVEN_ARGS="install"
            case "${CIRCLE_BRANCH}" in
              "master-"*|"release-"*|develop)
                mkdir -p target/artifacts
                MAVEN_ARGS="-Dbuild.type=production $MAVEN_ARGS javadoc:aggregate"
                ;;
            esac
            ./compile.pl -DskipTests=true -Dbuild.skip.tarball=false \
              -Daether.connector.resumeDownloads=false \
              -Daether.connector.basic.threads=1 \
              -Dorg.slf4j.simpleLogger.log.org.apache.maven.cli.transfer.Slf4jMavenTransferListener=warn \
              -DvaadinJavaMaxMemory=<< parameters.vaadin-javamaxmem >> \
              -DmaxCpus=<< parameters.number-vcpu >> \
              -Prun-expensive-tasks \
              -Psmoke \
              --batch-mode \
              $MAVEN_ARGS
            if [ -d target/site/apidocs ]; then
              pushd target/site/apidocs
                tar -czf "../../artifacts/opennms-${OPENNMS_VERSION}-javadoc.tar.gz" *
              popd
            fi
      - update-maven-cache
      - run:
          name: Remove Extra Maven Repository OpenNMS Files
          command: |
            # move these out of the way so they're not stored in the maven pre-cache
            cd ~/.m2/repository/org/opennms
            mkdir /tmp/maven-keep
            mv $(ls -1 | grep -v -E '^(jicmp-api|jicmp6-api|jrrd-api|jrrd2-api|lib|maven)$') /tmp/maven-keep
      - save-maven-cache
      - run:
          name: Restore Extra Maven Repository OpenNMS Files
          command: |
            # now move them back so they end up in the workspace for builds further down the workflow
            mv /tmp/maven-keep/* ~/.m2/repository/org/opennms/
      - run:
          name: Calculate project and m2 folders disk usage
          command: |
            echo "=== START Project ==="
            tree ~/project
            echo "=== END Project ==="
            echo "=== START M2 ==="
            tree ~/.m2
            echo "=== END M2 ==="
            du -sh ~/project 
            du -sh ~/.m2
      - save-nodejs-cache
      - store_artifacts:
          path: ~/project/target/artifacts
          destination: artifacts
      - persist_to_workspace:
          root: ~/
          paths:
            - project
            - .m2
  run-integration-tests:
    parameters:
      run-code-coverage:
        default: false
        type: boolean
      rerun-failtest-count:
        default: 0
        type: integer
      failure-option:
        default: -fae
        type: string
      changes-only:
        default: true
        type: boolean
    steps:
      - run:
          name: Monitor JVM processes
          background: true
          command: |
            .circleci/scripts/jvmprocmon-start.sh
      - run:
          name: Monitor memory usage
          background: true
          command: |
            free -m -c 500 -s 30
      - run:
          name: Integration Tests
          no_output_timeout: 15m
          command: |
            export CCI_CODE_COVERAGE=<< parameters.run-code-coverage >>
            export CCI_RERUN_FAILTEST=<< parameters.rerun-failtest-count >>
            export CCI_FAILURE_OPTION=<< parameters.failure-option >>
            export CCI_CHANGES_ONLY=<< parameters.changes-only >>
            .circleci/scripts/itest.sh
      - run:
          name: Gather test results
          when: always
          command: |
            mkdir -p ~/test-results/junit
            find . -type f -regex ".*/target/.*-reports-[0-9]+/.*xml" -exec cp {} ~/test-results/junit/ \;
            find . -type f -regex ".*/target/.*-reports-[0-9]+/.*dump.*" -exec cp {} ~/test-results/junit/ \;
      - run:
          name: Gather tests
          when: always
          command: |
            mkdir -p ~/generated-tests
            cp ./surefire_classname* ~/generated-tests/ || :
            cp ./failsafe_classname* ~/generated-tests/ || :
            cp /tmp/this_node* ~/generated-tests/       || :
      - when:
          condition: << parameters.run-code-coverage >>
          steps:
            - run:
                name: Compress Target Directories (Code Coverage)
                when: always
                command: |
                  .circleci/scripts/codecoverage-save.sh
            - persist_to_workspace:
                root: ~/
                paths:
                  - code-coverage
      - run:
          name: Gather system logs
          when: always
          command: |
            mkdir -p ~/build-results/system-logs
            (dmesg || :) > ~/build-results/system-logs/dmesg 2>&1
            (ps auxf || :) > ~/build-results/system-logs/ps 2>&1
            (free -m || :) > ~/build-results/system-logs/free 2>&1
            (docker stats --no-stream || :) > ~/build-results/system-logs/docker_stats 2>&1
            cp -R /tmp/jvmprocmon ~/build-results/system-logs/ || :
      - store_test_results:
          path: ~/test-results
      - store_artifacts:
          when: always
          path: ~/test-results
          destination: test-results
      - store_artifacts:
          when: always
          path: ~/build-results
          destination: build-results
      - store_artifacts:
          when: always
          path: ~/generated-tests
          destination: generated-tests
  cache-workflow-assets:
    parameters:
      cache_prefix:
        description: the cache prefix
        type: string
      source_path:
        description: the source directory to cache
        type: string
    steps:
      - run:
          name: Stowing Assets in << parameters.source_path >> to cache prefix << parameters.cache_prefix >>
          command: |
            TARGET_PATH="/tmp/<< parameters.cache_prefix >>"
            rsync -ar "$(echo "<< parameters.source_path >>" | sed -e 's,/*$,,')/" "${TARGET_PATH}/"
            find "${TARGET_PATH}" -type d -print0 | xargs -0 chmod 775
            find "${TARGET_PATH}" ! -type d -print0 | xargs -0 chmod 664
      - save_cache:
          key: << parameters.cache_prefix >>-v3-{{ .Branch }}-{{ .Revision }}-{{ .Environment.CIRCLE_SHA1 }}
          paths:
            - "/tmp/<< parameters.cache_prefix >>"
  restore-workflow-assets:
    parameters:
      cache_prefix:
        description: the cache prefix
        type: string
      target_path:
        description: the target directory to restore into
        type: string
        default: ""
    steps:
      - restore_cache:
          keys:
            - << parameters.cache_prefix >>-v3-{{ .Branch }}-{{ .Revision }}-{{ .Environment.CIRCLE_SHA1 }}
      - when:
          condition: << parameters.target_path >>
          steps:
            - run:
                name: Restoring assets to << parameters.target_path >> from cached prefix << parameters.cache_prefix >>
                command: |
                  SOURCE_PATH="/tmp/<< parameters.cache_prefix >>"
                  mkdir -p "<< parameters.target_path >>"
                  rsync -ar "${SOURCE_PATH}/" "$(echo "<< parameters.target_path >>" | sed -e 's,/*$,,')/"
  cache-oci:
    parameters:
      key:
        description: the cache key for storing the OCI
        type: string
      path:
        description: the path to the directory containing the OCI
        type: string
    steps:
      - cache-workflow-assets:
          cache_prefix: oci-<< parameters.key >>
          source_path: << parameters.path >>
  load-oci:
    parameters:
      key:
        description: the OCI cache key to restore
        type: string
    steps:
      - restore-workflow-assets:
          cache_prefix: oci-<< parameters.key >>
      - run:
          name: Load Docker Image(s) in oci-<< parameters.key >>
          command: |
            cd "/tmp/oci-<< parameters.key >>"
            if [ "$(ls -1 *.oci | wc -l)" -eq 0 ]; then
              echo "ERROR: No OCI files to load. Something probably went wrong earlier."
              exit 1
            fi
            for FILE in *.oci; do
              echo "Loading ${FILE} into Docker..."
              docker image load -i "$FILE"
            done
  qemu-user-static:
    steps:
      - run:
          name: multiarch/qemu-user-static
          command: docker run --privileged multiarch/qemu-user-static --reset -p yes
  install-buildx:
    steps:
      - run:
          name: Install Docker buildx
          command: |
            sudo wget https://github.com/docker/buildx/releases/download/v0.5.1/buildx-v0.5.1.linux-amd64 -O /usr/local/bin/docker-buildx
            sudo chmod a+x /usr/local/bin/docker-buildx
            sudo systemctl restart docker
  build-image-single-arch:
    parameters:
      architecture:
        type: string
      cache_prefix:
        type: string
      container_name:
        type: string
    steps:
      - attach_workspace:
          at: ~/
      - qemu-user-static
      - install-buildx
      - restore-workflow-assets:
          cache_prefix: << parameters.cache_prefix >>
          target_path: "target/debs"
      - run:
          name: Fetch DEB artifacts and build << parameters.container_name >> container image
          command: |
            cd opennms-container/<< parameters.container_name >>
            env DOCKER_ARCH="<< parameters.architecture >>" ./build_container_image.sh
      - store_artifacts:
          path: ~/project/opennms-container/<< parameters.container_name >>/images/container.oci
          destination: << parameters.container_name >>.oci

workflows:
  weekly-coverage:
    when:
      equal: [ true, << pipeline.parameters.trigger-coverage >> ]
    jobs:
      - build
      - integration-test-with-coverage:
          requires:
            - build
      - code-coverage:
          requires:
            - integration-test-with-coverage
  #build_minimal#
  #workflow_docs#
  #workflow_ui#
  #build_deployFlaky#
  #build_deploy#

jobs:
  build:
    executor: centos-build-executor
    # Building currently requires the xlarge containers in order for the webpack compilation
    # in the core/web-assets module to complete reliably
    resource_class: xlarge
    steps:
      - attach_workspace:
          at: ~/
      - run-build:
          number-vcpu: 8
  #jobs_ui#    
  #build_docs#
  tarball-assembly:
    machine:
      image: ubuntu-2004:202010-01
      docker_layer_caching: true
    resource_class: xlarge
    environment:
      DOCKER_CLI_EXPERIMENTAL: enabled
    parameters:
      number-vcpu:
        default: 4
        type: integer
      vaadin-javamaxmem:
        default: 1g
        type: string
    steps:
      - attach_workspace:
          at: ~/
      - qemu-user-static
      - install-buildx
      - dockerhub-login
      - acr-login
      - run:
          name: Assemble tarballs and related artifacts
          command: |
            export MAVEN_OPTS="-Xmx8g -XX:ReservedCodeCacheSize=1g -XX:+TieredCompilation"
            export MAVEN_ARGS="install"
            export MAVEN_ARGS="install"
            case "${CIRCLE_BRANCH}" in
              "master"*|"release-"*|develop)
                # release branches should enable extra "production" stuff like license indexing
                MAVEN_ARGS="-Dbuild.type=production $MAVEN_ARGS"
                ;;
            esac
            ./compile.pl -DskipTests=true -Dbuild.skip.tarball=false \
              -Daether.connector.resumeDownloads=false \
              -Daether.connector.basic.threads=1 \
              -Dorg.slf4j.simpleLogger.log.org.apache.maven.cli.transfer.Slf4jMavenTransferListener=warn \
              -DvaadinJavaMaxMemory=<< parameters.vaadin-javamaxmem >> \
              -DmaxCpus=<< parameters.number-vcpu >> \
              -Pbuild-bamboo \
              -Prun-expensive-tasks \
              -Dopennms.home=/opt/opennms \
              --batch-mode \
              $MAVEN_ARGS
      - run:
          name: Build Minion OCI
          command: |
            cd opennms-container/minion

            # Create always a downloadable single OCI artifact for AMD architecture.
            # This image is used in our integration test suite which relies on the tag "minion:latest".
            make VERSION="$(../pom2version.py ../../pom.xml)" \
                 DOCKER_TAG="minion:latest" \
                 BUILD_NUMBER="${CIRCLE_BUILD_NUM}" \
                 BUILD_URL="${CIRCLE_BUILD_URL}" \
                 BUILD_BRANCH="${CIRCLE_BRANCH}"
      - run:
          name: Collect Artifacts
          command: |
            mkdir -p target/{artifacts,config-schema,tarballs}
            OPENNMS_VERSION="$(.circleci/scripts/pom2version.sh pom.xml)"
            find ./target -name "*.tar.gz" -type f -not -iname '*source*' -exec cp {} "./target/tarballs/opennms-${OPENNMS_VERSION}.tar.gz" \;
            find ./opennms-assemblies/minion/target -name "*.tar.gz" -type f -not -iname '*source*' -exec cp {} "./target/tarballs/minion-${OPENNMS_VERSION}.tar.gz" \;
            find ./opennms-assemblies/sentinel/target -name "*.tar.gz" -type f -not -iname '*source*' -exec cp {} "./target/tarballs/sentinel-${OPENNMS_VERSION}.tar.gz" \;
            cp ./opennms-assemblies/xsds/target/*-xsds.tar.gz "./target/artifacts/opennms-${OPENNMS_VERSION}-xsds.tar.gz"
            cp target/*-source.tar.gz ./target/artifacts/
            cp opennms-container/minion/minion-config-schema.yml "./target/config-schema/"
      - store_artifacts:
          when: always
          path: ~/project/target/artifacts
          destination: artifacts
      - store_artifacts:
          when: always
          path: ~/project/target/config-schema
          destination: config-schema
      - store_artifacts:
          when: always
          path: ~/project/target/tarballs
          destination: tarballs
      - store_artifacts:
          path: ~/project/opennms-container/minion/images/minion.oci
          destination: minion.oci
      - cache-workflow-assets:
          cache_prefix: minion-config-schema
          source_path: target/config-schema/
      - cache-oci:
          key: minion
          path: opennms-container/minion/images/
      - persist_to_workspace:
          root: ~/
          paths:
            - project/opennms-assemblies/minion/target/org.opennms.assemblies.minion-*-minion.tar.gz

  minion-image-single-arch:
    parameters:
      architecture:
        type: string
    machine:
      image: ubuntu-2004:202010-01
    environment:
      DOCKER_CLI_EXPERIMENTAL: enabled
    steps:
      - attach_workspace:
          at: ~/
      - qemu-user-static
      - install-buildx
      - dockerhub-login
      - acr-login
      - run: *setup_dct_env
      - run: *setup_dct_key
      - run:
          name: Single-arch build & push
          command: |
            cd opennms-container/minion
            ARCH="$(printf "<< parameters.architecture >>" | tr / -)"
            TAG="${MINION_IMAGE_VERSION}-${ARCH}"
            make DOCKER_ARCH="<< parameters.architecture >>" \
                 DOCKER_FLAGS=--load \
                 DOCKER_IMAGE_NAME="minion-${ARCH}.oci" \
                 VERSION="${TAG}" \
                 BUILD_NUMBER="${CIRCLE_BUILD_NUM}" \
                 BUILD_URL="${CIRCLE_BUILD_URL}" \
                 BUILD_BRANCH="${CIRCLE_BRANCH}"
            docker push ${MINION_DK_REPO}:${TAG}
            echo "pushed to DK"
            docker tag ${MINION_DK_REPO}:${TAG} ${MINION_AZ_REPO}:${TAG}
            export DOCKER_CONTENT_TRUST_REPOSITORY_PASSPHRASE=${AZURE_DCT_CI_PASSPHRASE}
            docker trust key load $KEY_FOLDER/$AZURE_DCT_CI_KEY_ID.key
            docker push ${MINION_AZ_REPO}:${TAG}
            echo "pushed to AZ"
      - store_artifacts:
          path: ~/project/opennms-container/minion/images/minion-linux-arm64.oci
          destination: minion-linux-arm64.oci

  minion-image-multi-arch:
    machine:
      image: ubuntu-2004:202010-01
    environment:
      DOCKER_CLI_EXPERIMENTAL: enabled
    steps:
      - attach_workspace:
          at: ~/
      - dockerhub-login
      - acr-login
      - run: *setup_dct_env
      - run: *setup_dct_key
      - run:
          name: Install notary
          command: |
            sudo wget https://github.com/theupdateframework/notary/releases/download/v0.6.1/notary-Linux-amd64 -O /usr/local/bin/notary
            sudo chmod a+x /usr/local/bin/notary
      - run:
          name: Create & push multi-arch manifest
          command: |
            create_and_push_manifest(){
              IMAGE_REF="${1}:${MINION_IMAGE_VERSION}"
              docker manifest create ${IMAGE_REF} \
                ${IMAGE_REF}-linux-amd64 \
                ${IMAGE_REF}-linux-arm64 \
                ${IMAGE_REF}-linux-arm-v7 \
                --amend
              SHA_256="$(docker manifest push "${IMAGE_REF}" --purge | cut -d ':' -f 2)"
              echo "Manifest SHA-256: ${SHA_256}"
              echo "Image-Ref: ${IMAGE_REF}"
              MANIFEST_FROM_REG="$(docker manifest inspect "${IMAGE_REF}" -v)";
              BYTES_SIZE="$(printf "${MANIFEST_FROM_REG}" | jq -r '.[].Descriptor.size' | uniq)";
              echo "Manifest-inspect BYTES: ${BYTES_SIZE}";
              echo "Manifest contents:\n";
              printf "${MANIFEST_FROM_REG}" | jq -r '.[].Descriptor | "Architecture: " + .platform.architecture + .platform.variant + ", digest: " + .digest';
              export SHA_256_${2}="${SHA_256}"
              export BYTES_SIZE_${2}="${BYTES_SIZE}"
            }

            # Docker multi-arch manifest
            create_and_push_manifest $MINION_DK_REPO DK

            # Azure multi-arch manifest
            create_and_push_manifest $MINION_AZ_REPO AZ

            # Notary sign on Docker
            export NOTARY_AUTH="$(printf "${DOCKERHUB_LOGIN}:${DOCKERHUB_PASS}" | base64 -w0)"
            echo "Sign ${SHA_256_DK} with Docker notary"
            # when the multi-arch image is signed by the delegate key then docker pull reports "No valid trust data..."
            # -> the following lines can not be used:
            #
            # export NOTARY_DELEGATION_PASSPHRASE="${DCT_DELEGATE_KEY_PASSPHRASE}"
            # notary -d ~/.docker/trust/ -s https://notary.docker.io addhash "${MINION_DK_REPO}" "${MINION_IMAGE_VERSION}" 946 --sha256 "${SHA_256_DK}" --roles targets/opennms-circle-delegate --publish --verbose
            #
            # -> use the targets key of the minion repository to sign the multi-arch image instead
            export NOTARY_TARGETS_PASSPHRASE="${DCT_REPO_MINION_KEY_PASSPHRASE}"
            notary -d ~/.docker/trust/ -s https://notary.docker.io addhash "${MINION_DK_REPO}" "${MINION_IMAGE_VERSION}" "${BYTES_SIZE_DK}" --sha256 "${SHA_256_DK}" --publish --verbose
            echo "Dockerhub Done!"
            # notary -d ~/.docker/trust/ -s https://notary.docker.io list "${MINION_DK_REPO}"

            # Notary sign on Azure
            NOTARY_AZ_SERVER="https://opennmspubacr.azurecr.io"
            export NOTARY_AUTH="$(printf "${AZURE_SP}:${AZURE_SP_PASSWORD}" | base64 -w0)"

            # publishing a new manifests requires targets key
            export NOTARY_TARGETS_PASSPHRASE="${AZURE_DCT_REPO_MINION_KEY_PASSPHRASE}"
            echo "Sign ${SHA_256_AZ} with Azure notary"
            notary -d ~/.docker/trust/ -s "${NOTARY_AZ_SERVER}" addhash "${MINION_AZ_REPO}" "${MINION_IMAGE_VERSION}" "${BYTES_SIZE_AZ}" --sha256 "${SHA_256_AZ}" --publish --verbose
            echo "ACR Done!"
            # notary -d ~/.docker/trust/ -s "${NOTARY_AZ_SERVER}" list "${MINION_AZ_REPO}"

  #rpm_builds#
  #debian_pkg_build#

  horizon-image-single-arch:
    parameters:
      architecture:
        type: string
    machine:
      image: ubuntu-2004:202010-01
    environment:
      DOCKER_CLI_EXPERIMENTAL: enabled
    steps:
      - build-image-single-arch:
          architecture: << parameters.architecture >>
          cache_prefix: deb-horizon
          container_name: horizon
  sentinel-image-single-arch:
    parameters:
      architecture:
        type: string
    machine:
      image: ubuntu-2004:202010-01
    environment:
      DOCKER_CLI_EXPERIMENTAL: enabled
    steps:
      - build-image-single-arch:
          architecture: << parameters.architecture >>
          cache_prefix: deb-sentinel
          container_name: sentinel

  horizon-publish-oci:
    executor: centos-build-executor
    steps:
      - cached-checkout
      - setup_remote_docker:
          docker_layer_caching: true
      - dockerhub-login
      - acr-login
      - load-oci:
          key: horizon
      - run:
          name: tag horizon Docker image and publish to registry
          command: |
            cd opennms-container/horizon
            ./tag.sh
            ./publish.sh
  sentinel-publish-oci:
    executor: centos-build-executor
    steps:
      - cached-checkout
      - setup_remote_docker:
          docker_layer_caching: true
      - dockerhub-login
      - acr-login
      - load-oci:
          key: sentinel
      - run:
          name: tag sentinel Docker image and publish to registry
          command: |
            cd opennms-container/sentinel
            ./tag.sh
            ./publish.sh
  #integration_test#
  code-coverage:
    executor: centos-build-executor
    resource_class: medium
    steps:
      - attach_workspace:
          at: ~/
      - extract-pom-version
      - restore-sonar-cache
      - run:
          name: Restore Target Directories (Code Coverage)
          when: always
          command: |
            .circleci/scripts/codecoverage-restore.sh
      - run:
          name: Run SonarQube Code Analysis
          when: always
          command: |
            export MAVEN_OPTS="-Xmx8g -XX:ReservedCodeCacheSize=1g -XX:+TieredCompilation"
            .circleci/scripts/sonar.sh
      - save-sonar-cache
  #smoke_tests#
  create-merge-foundation-branch:
    <<: *docker_container_config
    steps:
      - run:
          name: "Branch Merge Parameters"
          command: |
            echo "previous: << pipeline.parameters.previous_branch >>, main: << pipeline.parameters.main_branch >>, next: << pipeline.parameters.next_branch >>"
      - when:
          condition: << pipeline.parameters.next_branch >>
          steps:
            - cached-checkout-for-pushing
            - run:
                name: Checkout target branch and merge from source
                command: |
                  export GIT_MERGE_AUTOEDIT=no
                  git fetch --all
                  git checkout << pipeline.parameters.next_branch >>
                  git reset --hard origin/<< pipeline.parameters.next_branch >>
                  git merge origin/<< pipeline.parameters.main_branch >>
            - run:
                name: Push to github
                command: git push -f origin << pipeline.parameters.next_branch >>:merge-foundation/<< pipeline.parameters.main_branch_label >>-to-<< pipeline.parameters.next_branch_label >>

  # note, this is always run as part of the _next_ branch
  # for example, if main_branch is `foundation-2016` and next_branch is `foundation-2017`,
  # it will include the contents of the `foundation-2017` branch, thus we need to actually
  # look _backwards_ to the previous_branch and main_branch to merge the correct bits.
  merge-foundation-branch:
    <<: *docker_container_config
    steps:
      - run:
          name: "Branch Merge Parameters"
          command: |
            echo "previous: << pipeline.parameters.previous_branch >>, main: << pipeline.parameters.main_branch >>, next: << pipeline.parameters.next_branch >>"
      - when:
          condition: << pipeline.parameters.previous_branch >>
          steps:
            - cached-checkout-for-pushing
            - run:
                name: Checkout target and merge with merge branch
                command: |
                  export GIT_MERGE_AUTOEDIT=no
                  git fetch --all
                  git checkout << pipeline.parameters.main_branch >>
                  git reset --hard origin/<< pipeline.parameters.main_branch >>
                  git merge origin/merge-foundation/<< pipeline.parameters.previous_branch_label >>-to-<< pipeline.parameters.main_branch_label >>
            - run:
                name: Push to github
                command: git push origin << pipeline.parameters.main_branch >>:<< pipeline.parameters.main_branch >>

  create-merge-meridian-branch:
    <<: *docker_container_config
    steps:
      - when:
          condition: << pipeline.parameters.main_branch >>
          steps:
            - restore_cache:
                keys:
                  - meridian-v1-{{ .Branch }}-{{ .Revision }}
                  - meridian-v1-{{ .Branch }}-
                  - meridian-v1-
            - cached-checkout-for-pushing
            - run:
                name: Add Meridian remote if necessary
                command: |
                  REMOTE_MERIDIAN="$(git remote | grep -c -E '^meridian$' || :)"
                  if [ "$REMOTE_MERIDIAN" -eq 0 ]; then
                    git remote add meridian git@github.com:OpenNMS/opennms-prime.git
                  fi
            - run:
                name: git fetch meridian
                command: |
                  git fetch meridian
            - save_cache:
                key: meridian-v1-{{ .Branch }}-{{ .Revision }}
                paths:
                  - ".git"
            - run:
                name: Checkout target branch and merge from source
                command: |
                  export GIT_MERGE_AUTOEDIT=no
                  if git rev-parse from-<< pipeline.parameters.main_branch >> >/dev/null 2>&1; then
                    git checkout from-<< pipeline.parameters.main_branch >>
                  else
                    git checkout -b from-<< pipeline.parameters.main_branch >> meridian/from-<< pipeline.parameters.main_branch >>
                  fi
                  git reset --hard meridian/from-<< pipeline.parameters.main_branch >>
                  git merge origin/<< pipeline.parameters.main_branch >>
            - run:
                name: Push to Meridian github
                command: git push -f meridian from-<< pipeline.parameters.main_branch >>:from-<< pipeline.parameters.main_branch >>

  merge-poweredby-branch:
    <<: *docker_container_config
    steps:
      - when:
          condition: << pipeline.parameters.main_branch >>
          steps:
            - restore_cache:
                keys:
                  - poweredby-v1-{{ .Branch }}-{{ .Revision }}
                  - poweredby-v1-{{ .Branch }}-
                  - poweredby-v1-
            - cached-checkout-for-pushing
            - run:
                name: Merge Foundation to PoweredBy
                command: .circleci/scripts/merge-poweredby.sh
            - save_cache:
                key: poweredby-v1-{{ .Branch }}-{{ .Revision }}
                paths:
                  - ".git"

  publish-cloudsmith:
    executor: cloudsmith/default
    resource_class: small
    steps:
      - checkout
      - cloudsmith/ensure-api-key
      - cloudsmith/install-cli
      - restore-workflow-assets:
          cache_prefix: deb-horizon
      - restore-workflow-assets:
          cache_prefix: deb-minion
      - restore-workflow-assets:
          cache_prefix: deb-sentinel
      - restore-workflow-assets:
          cache_prefix: rpm-horizon
      - restore-workflow-assets:
          cache_prefix: rpm-minion
      - restore-workflow-assets:
          cache_prefix: rpm-sentinel
      - restore-workflow-assets:
          cache_prefix: minion-config-schema
      - run:
          name: Publish Packages
          command: |
            .circleci/scripts/publish-cloudsmith.sh
=======
  #commands:maven/maven.index#
  #commands:cache/cache#
  #commands:login/login.index#
  #commands:executions/executions.index#
  #commands:oci/oci#
  #commands:generic/generic#

#workflows#

jobs:
=======
  #commands:maven/maven.index#
  #commands:cache/cache#
  #commands:login/login.index#
  #commands:executions/executions.index#
  #commands:oci/oci#
  #commands:generic/generic#

#workflows#

jobs:
>>>>>>> dc52ac67
  #jobs:build/build.index#
  #jobs:tarball-assembly#
  #jobs:tarball-assembly-only#
  #jobs:rpms/rpms.index#
  #jobs:debian packages/deb.index#
  #jobs:oci/oci.index#
  #jobs:tests/integration/integration.index#
  #jobs:code-coverage#
  #jobs:tests/smoke/smoke-test.index#
  #jobs:create-merge-foundation-branch#
  #jobs:merge-foundation-branch#
  #jobs:create-merge-meridian-branch#
  #jobs:merge-poweredby-branch#
<<<<<<< HEAD
  #jobs:publish-cloudsmith#
>>>>>>> origin/develop
=======
  #jobs:publish-cloudsmith#
>>>>>>> dc52ac67
<|MERGE_RESOLUTION|>--- conflicted
+++ resolved
@@ -13,951 +13,6 @@
   sign-packages: opennms/sign-packages@2.1.3
 
 commands:
-<<<<<<< HEAD
-<<<<<<< HEAD
-  extract-pom-version:
-      description: "Extracting Maven POM version"
-      steps:
-        - run:
-            name: Extract Maven POM version
-            command: .circleci/scripts/pom2version.sh pom.xml > pom-version-cache.key
-  cached-checkout:
-      description: "Checkout with caching"
-      steps:
-        - restore_cache:
-            keys:
-              - source-v3-{{ .Branch }}-{{ .Revision }}
-              - source-v3-{{ .Branch }}-
-              - source-v3-
-        - checkout
-        - run:
-            name: git config merge.renameLimit
-            command: git config merge.renameLimit 999999
-        - run:
-            name: git fetch origin
-            command: git fetch origin
-  save-cached-checkout:
-      description: "Cache a checkout"
-      steps:
-        - save_cache:
-            key: source-v3-{{ .Branch }}-{{ .Revision }}
-            paths:
-              - ".git"
-  cached-checkout-for-pushing:
-      description: "Configure a cached checkout that can push upstream"
-      steps:
-        - add_ssh_keys:
-            fingerprints:
-              - "5e:70:a4:1a:f3:9f:39:ca:2a:d9:b5:9a:6c:2b:c3:66"
-        - cached-checkout
-        - run:
-            name: Create git identity
-            command: |
-              git config user.email "cicd-system@opennms.com"
-              git config user.name "CI/CD System"
-  restore-maven-cache:
-      description: "Maven: Calculate cache key and restore cache"
-      steps:
-        - run:
-            name: Calculate cache key from pom files
-            command: find . -type f -name "pom.xml" | grep -v /target/ | sort -u | xargs cat > maven-dependency-pom-cache.key
-        - restore_cache:
-            keys:
-              - maven-dependencies-v3-{{ checksum "pom-version-cache.key" }}-{{ checksum "maven-dependency-pom-cache.key" }}
-              - maven-dependencies-v3-{{ checksum "pom-version-cache.key" }}-
-        - run:
-            name: Remove old artifacts to keep workspace size down
-            command: .circleci/scripts/clean-m2.sh
-  update-maven-cache:
-      description: "Maven: Refresh local repository from POM files"
-      steps:
-        - run:
-            name: Collect Maven Dependencies
-            command: |
-              ./compile.pl -t \
-                -Dbuild.skip.tarball=true \
-                --update-plugins \
-                -Daether.connector.resumeDownloads=false \
-                -Daether.connector.basic.threads=1 \
-                -Dorg.slf4j.simpleLogger.log.org.apache.maven.cli.transfer.Slf4jMavenTransferListener=warn \
-                -Pbuild-bamboo \
-                -Prun-expensive-tasks \
-                -Psmoke \
-                -Denable.license=true \
-                --batch-mode \
-                dependency:resolve-plugins \
-                de.qaware.maven:go-offline-maven-plugin:resolve-dependencies
-  save-maven-cache:
-    description: "Maven: Save cache"
-    steps:
-      - save_cache:
-          key: maven-dependencies-v3-{{ checksum "pom-version-cache.key" }}-{{ checksum "maven-dependency-pom-cache.key" }}
-          paths:
-            - ~/.m2
-  restore-nodejs-cache:
-      description: "NodeJS: Calculate cache key and restore cache"
-      steps:
-        - run:
-            name: Calculate cache key
-            command: find core/web-assets -name package\*.json -o -name bower.json | grep -v /target/ | sort -u | xargs cat > nodejs-dependency-json-cache.key
-        - restore_cache:
-            keys:
-              - nodejs-dependencies-v3-{{ checksum "pom-version-cache.key" }}-{{ checksum "nodejs-dependency-json-cache.key" }}
-              - nodejs-dependencies-v3-{{ checksum "pom-version-cache.key" }}-
-  save-nodejs-cache:
-    description: "NodeJS: Save cache"
-    steps:
-      - save_cache:
-          key: nodejs-dependencies-v3-{{ checksum "pom-version-cache.key" }}-{{ checksum "nodejs-dependency-json-cache.key" }}
-          paths:
-            - ~/.npm
-  restore-sonar-cache:
-      description: "Sonar: Restore sonar cache"
-      steps:
-        - restore_cache:
-            keys:
-              - sonar-cache-v2-{{ checksum "pom-version-cache.key" }}
-  save-sonar-cache:
-      description: "Sonar: Save sonar cache"
-      steps:
-        - save_cache:
-            key: sonar-cache-v2-{{ checksum "pom-version-cache.key" }}
-            paths:
-              - ~/.sonar
-  dockerhub-login:
-    description: "Connect to DockerHub"
-    steps:
-      - run:
-          name: Login to DockerHub
-          command: |
-            if [ -n "${DOCKERHUB_LOGIN}" ]; then
-              docker login -u ${DOCKERHUB_LOGIN} -p ${DOCKERHUB_PASS}
-            else
-              echo "WARNING: dockerhub login not found. Assuming this is a PR or other external branch build."
-            fi
-  acr-login:
-    description: "Connect to Azure Container Registry"
-    steps:
-      - run:
-          name: Login to ACR
-          command: |
-            PUBACR=opennmspubacr.azurecr.io
-            if [ -n "${AZURE_SP_PASSWORD}" ]; then
-              docker login -u ${AZURE_SP} -p ${AZURE_SP_PASSWORD} ${PUBACR}
-            else
-              echo "WARNING: Azure credentials not found. Assuming this is a PR or other external branch build."
-            fi
-  run-smoke-tests:
-    description: "Run the smoke tests"
-    parameters:
-      suite:
-        default: core
-        type: string
-    steps:
-      - run:
-          name: Enable swap
-          command: |
-            sudo fallocate -l 8G /swapfile
-            sudo chmod 600 /swapfile
-            sudo mkswap /swapfile
-            sudo swapon /swapfile
-            sudo sysctl vm.swappiness=5
-            cat /proc/sys/vm/swappiness
-      - load-oci:
-          key: horizon
-      - load-oci:
-          key: minion
-      - load-oci:
-          key: sentinel
-      - run:
-          name: Monitor JVM processes
-          background: true
-          command: |
-            .circleci/scripts/jvmprocmon-start.sh
-      - run:
-          name: Monitor memory usage
-          background: true
-          command: |
-            free -m -c 500 -s 30
-      - run:
-          name: Smoke Tests
-          no_output_timeout: 30m
-          command: |
-            .circleci/scripts/smoke.sh << parameters.suite >>
-      - run:
-          name: Gather system logs
-          when: always
-          command: |
-            mkdir -p ~/test-results/system-logs
-            (dmesg || :) > ~/test-results/system-logs/dmesg 2>&1
-            (ps auxf || :) > ~/test-results/system-logs/ps 2>&1
-            (free -m || :) > ~/test-results/system-logs/free 2>&1
-            (docker stats --no-stream || :) > ~/test-results/system-logs/docker_stats 2>&1
-            cp -R /tmp/jvmprocmon ~/test-results/system-logs/ || :
-            ls -alh ~/project/smoke-test/ || :
-      - run:
-          name: Gather test artifacts
-          when: always
-          command: |
-            mkdir -p ~/test-results/junit
-            find . -type f -regex ".*/target/surefire-reports/.*xml" -exec cp {} ~/test-results/junit/ \;
-            find . -type f -regex ".*/target/failsafe-reports/.*xml" -exec cp {} ~/test-results/junit/ \;
-            mkdir -p ~/test-artifacts/recordings
-            cp -R ~/project/smoke-test/target/*.flv ~/test-artifacts/recordings || true
-            cp -R ~/project/smoke-test/target/screenshots ~/test-artifacts/ || true
-            cp -R ~/project/smoke-test/target/logs ~/test-artifacts/ || true
-      - store_test_results:
-          path: ~/test-results
-      - store_artifacts:
-          when: always
-          path: ~/test-results
-          destination: test-results
-      - store_artifacts:
-          when: always
-          path: ~/test-artifacts
-          destination: test-artifacts
-  run-build:
-    description: "Run the main build"
-    parameters:
-      number-vcpu:
-        default: 8
-        type: integer
-      node-memory:
-        default: echo "NODE_OPTIONS Not Set"
-        type: string
-      vaadin-javamaxmem:
-        default: 1g
-        type: string
-    steps:
-      - cached-checkout
-      - save-cached-checkout
-      - extract-pom-version
-      - run:
-          name: Check for Releasability
-          command: |
-            export OPENNMS_VERSION="$(.circleci/scripts/pom2version.sh pom.xml)"
-            .circleci/scripts/release-lint.sh "${OPENNMS_VERSION}"
-      - restore-maven-cache
-      - restore-nodejs-cache
-      - run:
-          name: Compile OpenNMS
-          command: |
-            export OPENNMS_VERSION="$(.circleci/scripts/pom2version.sh pom.xml)"
-            .circleci/scripts/configure-signing.sh
-            ./clean.pl
-            << parameters.node-memory >>
-            export MAVEN_OPTS="-Xmx8g -XX:ReservedCodeCacheSize=1g -XX:+TieredCompilation"
-            MAVEN_ARGS="install"
-            case "${CIRCLE_BRANCH}" in
-              "master-"*|"release-"*|develop)
-                mkdir -p target/artifacts
-                MAVEN_ARGS="-Dbuild.type=production $MAVEN_ARGS javadoc:aggregate"
-                ;;
-            esac
-            ./compile.pl -DskipTests=true -Dbuild.skip.tarball=false \
-              -Daether.connector.resumeDownloads=false \
-              -Daether.connector.basic.threads=1 \
-              -Dorg.slf4j.simpleLogger.log.org.apache.maven.cli.transfer.Slf4jMavenTransferListener=warn \
-              -DvaadinJavaMaxMemory=<< parameters.vaadin-javamaxmem >> \
-              -DmaxCpus=<< parameters.number-vcpu >> \
-              -Prun-expensive-tasks \
-              -Psmoke \
-              --batch-mode \
-              $MAVEN_ARGS
-            if [ -d target/site/apidocs ]; then
-              pushd target/site/apidocs
-                tar -czf "../../artifacts/opennms-${OPENNMS_VERSION}-javadoc.tar.gz" *
-              popd
-            fi
-      - update-maven-cache
-      - run:
-          name: Remove Extra Maven Repository OpenNMS Files
-          command: |
-            # move these out of the way so they're not stored in the maven pre-cache
-            cd ~/.m2/repository/org/opennms
-            mkdir /tmp/maven-keep
-            mv $(ls -1 | grep -v -E '^(jicmp-api|jicmp6-api|jrrd-api|jrrd2-api|lib|maven)$') /tmp/maven-keep
-      - save-maven-cache
-      - run:
-          name: Restore Extra Maven Repository OpenNMS Files
-          command: |
-            # now move them back so they end up in the workspace for builds further down the workflow
-            mv /tmp/maven-keep/* ~/.m2/repository/org/opennms/
-      - run:
-          name: Calculate project and m2 folders disk usage
-          command: |
-            echo "=== START Project ==="
-            tree ~/project
-            echo "=== END Project ==="
-            echo "=== START M2 ==="
-            tree ~/.m2
-            echo "=== END M2 ==="
-            du -sh ~/project 
-            du -sh ~/.m2
-      - save-nodejs-cache
-      - store_artifacts:
-          path: ~/project/target/artifacts
-          destination: artifacts
-      - persist_to_workspace:
-          root: ~/
-          paths:
-            - project
-            - .m2
-  run-integration-tests:
-    parameters:
-      run-code-coverage:
-        default: false
-        type: boolean
-      rerun-failtest-count:
-        default: 0
-        type: integer
-      failure-option:
-        default: -fae
-        type: string
-      changes-only:
-        default: true
-        type: boolean
-    steps:
-      - run:
-          name: Monitor JVM processes
-          background: true
-          command: |
-            .circleci/scripts/jvmprocmon-start.sh
-      - run:
-          name: Monitor memory usage
-          background: true
-          command: |
-            free -m -c 500 -s 30
-      - run:
-          name: Integration Tests
-          no_output_timeout: 15m
-          command: |
-            export CCI_CODE_COVERAGE=<< parameters.run-code-coverage >>
-            export CCI_RERUN_FAILTEST=<< parameters.rerun-failtest-count >>
-            export CCI_FAILURE_OPTION=<< parameters.failure-option >>
-            export CCI_CHANGES_ONLY=<< parameters.changes-only >>
-            .circleci/scripts/itest.sh
-      - run:
-          name: Gather test results
-          when: always
-          command: |
-            mkdir -p ~/test-results/junit
-            find . -type f -regex ".*/target/.*-reports-[0-9]+/.*xml" -exec cp {} ~/test-results/junit/ \;
-            find . -type f -regex ".*/target/.*-reports-[0-9]+/.*dump.*" -exec cp {} ~/test-results/junit/ \;
-      - run:
-          name: Gather tests
-          when: always
-          command: |
-            mkdir -p ~/generated-tests
-            cp ./surefire_classname* ~/generated-tests/ || :
-            cp ./failsafe_classname* ~/generated-tests/ || :
-            cp /tmp/this_node* ~/generated-tests/       || :
-      - when:
-          condition: << parameters.run-code-coverage >>
-          steps:
-            - run:
-                name: Compress Target Directories (Code Coverage)
-                when: always
-                command: |
-                  .circleci/scripts/codecoverage-save.sh
-            - persist_to_workspace:
-                root: ~/
-                paths:
-                  - code-coverage
-      - run:
-          name: Gather system logs
-          when: always
-          command: |
-            mkdir -p ~/build-results/system-logs
-            (dmesg || :) > ~/build-results/system-logs/dmesg 2>&1
-            (ps auxf || :) > ~/build-results/system-logs/ps 2>&1
-            (free -m || :) > ~/build-results/system-logs/free 2>&1
-            (docker stats --no-stream || :) > ~/build-results/system-logs/docker_stats 2>&1
-            cp -R /tmp/jvmprocmon ~/build-results/system-logs/ || :
-      - store_test_results:
-          path: ~/test-results
-      - store_artifacts:
-          when: always
-          path: ~/test-results
-          destination: test-results
-      - store_artifacts:
-          when: always
-          path: ~/build-results
-          destination: build-results
-      - store_artifacts:
-          when: always
-          path: ~/generated-tests
-          destination: generated-tests
-  cache-workflow-assets:
-    parameters:
-      cache_prefix:
-        description: the cache prefix
-        type: string
-      source_path:
-        description: the source directory to cache
-        type: string
-    steps:
-      - run:
-          name: Stowing Assets in << parameters.source_path >> to cache prefix << parameters.cache_prefix >>
-          command: |
-            TARGET_PATH="/tmp/<< parameters.cache_prefix >>"
-            rsync -ar "$(echo "<< parameters.source_path >>" | sed -e 's,/*$,,')/" "${TARGET_PATH}/"
-            find "${TARGET_PATH}" -type d -print0 | xargs -0 chmod 775
-            find "${TARGET_PATH}" ! -type d -print0 | xargs -0 chmod 664
-      - save_cache:
-          key: << parameters.cache_prefix >>-v3-{{ .Branch }}-{{ .Revision }}-{{ .Environment.CIRCLE_SHA1 }}
-          paths:
-            - "/tmp/<< parameters.cache_prefix >>"
-  restore-workflow-assets:
-    parameters:
-      cache_prefix:
-        description: the cache prefix
-        type: string
-      target_path:
-        description: the target directory to restore into
-        type: string
-        default: ""
-    steps:
-      - restore_cache:
-          keys:
-            - << parameters.cache_prefix >>-v3-{{ .Branch }}-{{ .Revision }}-{{ .Environment.CIRCLE_SHA1 }}
-      - when:
-          condition: << parameters.target_path >>
-          steps:
-            - run:
-                name: Restoring assets to << parameters.target_path >> from cached prefix << parameters.cache_prefix >>
-                command: |
-                  SOURCE_PATH="/tmp/<< parameters.cache_prefix >>"
-                  mkdir -p "<< parameters.target_path >>"
-                  rsync -ar "${SOURCE_PATH}/" "$(echo "<< parameters.target_path >>" | sed -e 's,/*$,,')/"
-  cache-oci:
-    parameters:
-      key:
-        description: the cache key for storing the OCI
-        type: string
-      path:
-        description: the path to the directory containing the OCI
-        type: string
-    steps:
-      - cache-workflow-assets:
-          cache_prefix: oci-<< parameters.key >>
-          source_path: << parameters.path >>
-  load-oci:
-    parameters:
-      key:
-        description: the OCI cache key to restore
-        type: string
-    steps:
-      - restore-workflow-assets:
-          cache_prefix: oci-<< parameters.key >>
-      - run:
-          name: Load Docker Image(s) in oci-<< parameters.key >>
-          command: |
-            cd "/tmp/oci-<< parameters.key >>"
-            if [ "$(ls -1 *.oci | wc -l)" -eq 0 ]; then
-              echo "ERROR: No OCI files to load. Something probably went wrong earlier."
-              exit 1
-            fi
-            for FILE in *.oci; do
-              echo "Loading ${FILE} into Docker..."
-              docker image load -i "$FILE"
-            done
-  qemu-user-static:
-    steps:
-      - run:
-          name: multiarch/qemu-user-static
-          command: docker run --privileged multiarch/qemu-user-static --reset -p yes
-  install-buildx:
-    steps:
-      - run:
-          name: Install Docker buildx
-          command: |
-            sudo wget https://github.com/docker/buildx/releases/download/v0.5.1/buildx-v0.5.1.linux-amd64 -O /usr/local/bin/docker-buildx
-            sudo chmod a+x /usr/local/bin/docker-buildx
-            sudo systemctl restart docker
-  build-image-single-arch:
-    parameters:
-      architecture:
-        type: string
-      cache_prefix:
-        type: string
-      container_name:
-        type: string
-    steps:
-      - attach_workspace:
-          at: ~/
-      - qemu-user-static
-      - install-buildx
-      - restore-workflow-assets:
-          cache_prefix: << parameters.cache_prefix >>
-          target_path: "target/debs"
-      - run:
-          name: Fetch DEB artifacts and build << parameters.container_name >> container image
-          command: |
-            cd opennms-container/<< parameters.container_name >>
-            env DOCKER_ARCH="<< parameters.architecture >>" ./build_container_image.sh
-      - store_artifacts:
-          path: ~/project/opennms-container/<< parameters.container_name >>/images/container.oci
-          destination: << parameters.container_name >>.oci
-
-workflows:
-  weekly-coverage:
-    when:
-      equal: [ true, << pipeline.parameters.trigger-coverage >> ]
-    jobs:
-      - build
-      - integration-test-with-coverage:
-          requires:
-            - build
-      - code-coverage:
-          requires:
-            - integration-test-with-coverage
-  #build_minimal#
-  #workflow_docs#
-  #workflow_ui#
-  #build_deployFlaky#
-  #build_deploy#
-
-jobs:
-  build:
-    executor: centos-build-executor
-    # Building currently requires the xlarge containers in order for the webpack compilation
-    # in the core/web-assets module to complete reliably
-    resource_class: xlarge
-    steps:
-      - attach_workspace:
-          at: ~/
-      - run-build:
-          number-vcpu: 8
-  #jobs_ui#    
-  #build_docs#
-  tarball-assembly:
-    machine:
-      image: ubuntu-2004:202010-01
-      docker_layer_caching: true
-    resource_class: xlarge
-    environment:
-      DOCKER_CLI_EXPERIMENTAL: enabled
-    parameters:
-      number-vcpu:
-        default: 4
-        type: integer
-      vaadin-javamaxmem:
-        default: 1g
-        type: string
-    steps:
-      - attach_workspace:
-          at: ~/
-      - qemu-user-static
-      - install-buildx
-      - dockerhub-login
-      - acr-login
-      - run:
-          name: Assemble tarballs and related artifacts
-          command: |
-            export MAVEN_OPTS="-Xmx8g -XX:ReservedCodeCacheSize=1g -XX:+TieredCompilation"
-            export MAVEN_ARGS="install"
-            export MAVEN_ARGS="install"
-            case "${CIRCLE_BRANCH}" in
-              "master"*|"release-"*|develop)
-                # release branches should enable extra "production" stuff like license indexing
-                MAVEN_ARGS="-Dbuild.type=production $MAVEN_ARGS"
-                ;;
-            esac
-            ./compile.pl -DskipTests=true -Dbuild.skip.tarball=false \
-              -Daether.connector.resumeDownloads=false \
-              -Daether.connector.basic.threads=1 \
-              -Dorg.slf4j.simpleLogger.log.org.apache.maven.cli.transfer.Slf4jMavenTransferListener=warn \
-              -DvaadinJavaMaxMemory=<< parameters.vaadin-javamaxmem >> \
-              -DmaxCpus=<< parameters.number-vcpu >> \
-              -Pbuild-bamboo \
-              -Prun-expensive-tasks \
-              -Dopennms.home=/opt/opennms \
-              --batch-mode \
-              $MAVEN_ARGS
-      - run:
-          name: Build Minion OCI
-          command: |
-            cd opennms-container/minion
-
-            # Create always a downloadable single OCI artifact for AMD architecture.
-            # This image is used in our integration test suite which relies on the tag "minion:latest".
-            make VERSION="$(../pom2version.py ../../pom.xml)" \
-                 DOCKER_TAG="minion:latest" \
-                 BUILD_NUMBER="${CIRCLE_BUILD_NUM}" \
-                 BUILD_URL="${CIRCLE_BUILD_URL}" \
-                 BUILD_BRANCH="${CIRCLE_BRANCH}"
-      - run:
-          name: Collect Artifacts
-          command: |
-            mkdir -p target/{artifacts,config-schema,tarballs}
-            OPENNMS_VERSION="$(.circleci/scripts/pom2version.sh pom.xml)"
-            find ./target -name "*.tar.gz" -type f -not -iname '*source*' -exec cp {} "./target/tarballs/opennms-${OPENNMS_VERSION}.tar.gz" \;
-            find ./opennms-assemblies/minion/target -name "*.tar.gz" -type f -not -iname '*source*' -exec cp {} "./target/tarballs/minion-${OPENNMS_VERSION}.tar.gz" \;
-            find ./opennms-assemblies/sentinel/target -name "*.tar.gz" -type f -not -iname '*source*' -exec cp {} "./target/tarballs/sentinel-${OPENNMS_VERSION}.tar.gz" \;
-            cp ./opennms-assemblies/xsds/target/*-xsds.tar.gz "./target/artifacts/opennms-${OPENNMS_VERSION}-xsds.tar.gz"
-            cp target/*-source.tar.gz ./target/artifacts/
-            cp opennms-container/minion/minion-config-schema.yml "./target/config-schema/"
-      - store_artifacts:
-          when: always
-          path: ~/project/target/artifacts
-          destination: artifacts
-      - store_artifacts:
-          when: always
-          path: ~/project/target/config-schema
-          destination: config-schema
-      - store_artifacts:
-          when: always
-          path: ~/project/target/tarballs
-          destination: tarballs
-      - store_artifacts:
-          path: ~/project/opennms-container/minion/images/minion.oci
-          destination: minion.oci
-      - cache-workflow-assets:
-          cache_prefix: minion-config-schema
-          source_path: target/config-schema/
-      - cache-oci:
-          key: minion
-          path: opennms-container/minion/images/
-      - persist_to_workspace:
-          root: ~/
-          paths:
-            - project/opennms-assemblies/minion/target/org.opennms.assemblies.minion-*-minion.tar.gz
-
-  minion-image-single-arch:
-    parameters:
-      architecture:
-        type: string
-    machine:
-      image: ubuntu-2004:202010-01
-    environment:
-      DOCKER_CLI_EXPERIMENTAL: enabled
-    steps:
-      - attach_workspace:
-          at: ~/
-      - qemu-user-static
-      - install-buildx
-      - dockerhub-login
-      - acr-login
-      - run: *setup_dct_env
-      - run: *setup_dct_key
-      - run:
-          name: Single-arch build & push
-          command: |
-            cd opennms-container/minion
-            ARCH="$(printf "<< parameters.architecture >>" | tr / -)"
-            TAG="${MINION_IMAGE_VERSION}-${ARCH}"
-            make DOCKER_ARCH="<< parameters.architecture >>" \
-                 DOCKER_FLAGS=--load \
-                 DOCKER_IMAGE_NAME="minion-${ARCH}.oci" \
-                 VERSION="${TAG}" \
-                 BUILD_NUMBER="${CIRCLE_BUILD_NUM}" \
-                 BUILD_URL="${CIRCLE_BUILD_URL}" \
-                 BUILD_BRANCH="${CIRCLE_BRANCH}"
-            docker push ${MINION_DK_REPO}:${TAG}
-            echo "pushed to DK"
-            docker tag ${MINION_DK_REPO}:${TAG} ${MINION_AZ_REPO}:${TAG}
-            export DOCKER_CONTENT_TRUST_REPOSITORY_PASSPHRASE=${AZURE_DCT_CI_PASSPHRASE}
-            docker trust key load $KEY_FOLDER/$AZURE_DCT_CI_KEY_ID.key
-            docker push ${MINION_AZ_REPO}:${TAG}
-            echo "pushed to AZ"
-      - store_artifacts:
-          path: ~/project/opennms-container/minion/images/minion-linux-arm64.oci
-          destination: minion-linux-arm64.oci
-
-  minion-image-multi-arch:
-    machine:
-      image: ubuntu-2004:202010-01
-    environment:
-      DOCKER_CLI_EXPERIMENTAL: enabled
-    steps:
-      - attach_workspace:
-          at: ~/
-      - dockerhub-login
-      - acr-login
-      - run: *setup_dct_env
-      - run: *setup_dct_key
-      - run:
-          name: Install notary
-          command: |
-            sudo wget https://github.com/theupdateframework/notary/releases/download/v0.6.1/notary-Linux-amd64 -O /usr/local/bin/notary
-            sudo chmod a+x /usr/local/bin/notary
-      - run:
-          name: Create & push multi-arch manifest
-          command: |
-            create_and_push_manifest(){
-              IMAGE_REF="${1}:${MINION_IMAGE_VERSION}"
-              docker manifest create ${IMAGE_REF} \
-                ${IMAGE_REF}-linux-amd64 \
-                ${IMAGE_REF}-linux-arm64 \
-                ${IMAGE_REF}-linux-arm-v7 \
-                --amend
-              SHA_256="$(docker manifest push "${IMAGE_REF}" --purge | cut -d ':' -f 2)"
-              echo "Manifest SHA-256: ${SHA_256}"
-              echo "Image-Ref: ${IMAGE_REF}"
-              MANIFEST_FROM_REG="$(docker manifest inspect "${IMAGE_REF}" -v)";
-              BYTES_SIZE="$(printf "${MANIFEST_FROM_REG}" | jq -r '.[].Descriptor.size' | uniq)";
-              echo "Manifest-inspect BYTES: ${BYTES_SIZE}";
-              echo "Manifest contents:\n";
-              printf "${MANIFEST_FROM_REG}" | jq -r '.[].Descriptor | "Architecture: " + .platform.architecture + .platform.variant + ", digest: " + .digest';
-              export SHA_256_${2}="${SHA_256}"
-              export BYTES_SIZE_${2}="${BYTES_SIZE}"
-            }
-
-            # Docker multi-arch manifest
-            create_and_push_manifest $MINION_DK_REPO DK
-
-            # Azure multi-arch manifest
-            create_and_push_manifest $MINION_AZ_REPO AZ
-
-            # Notary sign on Docker
-            export NOTARY_AUTH="$(printf "${DOCKERHUB_LOGIN}:${DOCKERHUB_PASS}" | base64 -w0)"
-            echo "Sign ${SHA_256_DK} with Docker notary"
-            # when the multi-arch image is signed by the delegate key then docker pull reports "No valid trust data..."
-            # -> the following lines can not be used:
-            #
-            # export NOTARY_DELEGATION_PASSPHRASE="${DCT_DELEGATE_KEY_PASSPHRASE}"
-            # notary -d ~/.docker/trust/ -s https://notary.docker.io addhash "${MINION_DK_REPO}" "${MINION_IMAGE_VERSION}" 946 --sha256 "${SHA_256_DK}" --roles targets/opennms-circle-delegate --publish --verbose
-            #
-            # -> use the targets key of the minion repository to sign the multi-arch image instead
-            export NOTARY_TARGETS_PASSPHRASE="${DCT_REPO_MINION_KEY_PASSPHRASE}"
-            notary -d ~/.docker/trust/ -s https://notary.docker.io addhash "${MINION_DK_REPO}" "${MINION_IMAGE_VERSION}" "${BYTES_SIZE_DK}" --sha256 "${SHA_256_DK}" --publish --verbose
-            echo "Dockerhub Done!"
-            # notary -d ~/.docker/trust/ -s https://notary.docker.io list "${MINION_DK_REPO}"
-
-            # Notary sign on Azure
-            NOTARY_AZ_SERVER="https://opennmspubacr.azurecr.io"
-            export NOTARY_AUTH="$(printf "${AZURE_SP}:${AZURE_SP_PASSWORD}" | base64 -w0)"
-
-            # publishing a new manifests requires targets key
-            export NOTARY_TARGETS_PASSPHRASE="${AZURE_DCT_REPO_MINION_KEY_PASSPHRASE}"
-            echo "Sign ${SHA_256_AZ} with Azure notary"
-            notary -d ~/.docker/trust/ -s "${NOTARY_AZ_SERVER}" addhash "${MINION_AZ_REPO}" "${MINION_IMAGE_VERSION}" "${BYTES_SIZE_AZ}" --sha256 "${SHA_256_AZ}" --publish --verbose
-            echo "ACR Done!"
-            # notary -d ~/.docker/trust/ -s "${NOTARY_AZ_SERVER}" list "${MINION_AZ_REPO}"
-
-  #rpm_builds#
-  #debian_pkg_build#
-
-  horizon-image-single-arch:
-    parameters:
-      architecture:
-        type: string
-    machine:
-      image: ubuntu-2004:202010-01
-    environment:
-      DOCKER_CLI_EXPERIMENTAL: enabled
-    steps:
-      - build-image-single-arch:
-          architecture: << parameters.architecture >>
-          cache_prefix: deb-horizon
-          container_name: horizon
-  sentinel-image-single-arch:
-    parameters:
-      architecture:
-        type: string
-    machine:
-      image: ubuntu-2004:202010-01
-    environment:
-      DOCKER_CLI_EXPERIMENTAL: enabled
-    steps:
-      - build-image-single-arch:
-          architecture: << parameters.architecture >>
-          cache_prefix: deb-sentinel
-          container_name: sentinel
-
-  horizon-publish-oci:
-    executor: centos-build-executor
-    steps:
-      - cached-checkout
-      - setup_remote_docker:
-          docker_layer_caching: true
-      - dockerhub-login
-      - acr-login
-      - load-oci:
-          key: horizon
-      - run:
-          name: tag horizon Docker image and publish to registry
-          command: |
-            cd opennms-container/horizon
-            ./tag.sh
-            ./publish.sh
-  sentinel-publish-oci:
-    executor: centos-build-executor
-    steps:
-      - cached-checkout
-      - setup_remote_docker:
-          docker_layer_caching: true
-      - dockerhub-login
-      - acr-login
-      - load-oci:
-          key: sentinel
-      - run:
-          name: tag sentinel Docker image and publish to registry
-          command: |
-            cd opennms-container/sentinel
-            ./tag.sh
-            ./publish.sh
-  #integration_test#
-  code-coverage:
-    executor: centos-build-executor
-    resource_class: medium
-    steps:
-      - attach_workspace:
-          at: ~/
-      - extract-pom-version
-      - restore-sonar-cache
-      - run:
-          name: Restore Target Directories (Code Coverage)
-          when: always
-          command: |
-            .circleci/scripts/codecoverage-restore.sh
-      - run:
-          name: Run SonarQube Code Analysis
-          when: always
-          command: |
-            export MAVEN_OPTS="-Xmx8g -XX:ReservedCodeCacheSize=1g -XX:+TieredCompilation"
-            .circleci/scripts/sonar.sh
-      - save-sonar-cache
-  #smoke_tests#
-  create-merge-foundation-branch:
-    <<: *docker_container_config
-    steps:
-      - run:
-          name: "Branch Merge Parameters"
-          command: |
-            echo "previous: << pipeline.parameters.previous_branch >>, main: << pipeline.parameters.main_branch >>, next: << pipeline.parameters.next_branch >>"
-      - when:
-          condition: << pipeline.parameters.next_branch >>
-          steps:
-            - cached-checkout-for-pushing
-            - run:
-                name: Checkout target branch and merge from source
-                command: |
-                  export GIT_MERGE_AUTOEDIT=no
-                  git fetch --all
-                  git checkout << pipeline.parameters.next_branch >>
-                  git reset --hard origin/<< pipeline.parameters.next_branch >>
-                  git merge origin/<< pipeline.parameters.main_branch >>
-            - run:
-                name: Push to github
-                command: git push -f origin << pipeline.parameters.next_branch >>:merge-foundation/<< pipeline.parameters.main_branch_label >>-to-<< pipeline.parameters.next_branch_label >>
-
-  # note, this is always run as part of the _next_ branch
-  # for example, if main_branch is `foundation-2016` and next_branch is `foundation-2017`,
-  # it will include the contents of the `foundation-2017` branch, thus we need to actually
-  # look _backwards_ to the previous_branch and main_branch to merge the correct bits.
-  merge-foundation-branch:
-    <<: *docker_container_config
-    steps:
-      - run:
-          name: "Branch Merge Parameters"
-          command: |
-            echo "previous: << pipeline.parameters.previous_branch >>, main: << pipeline.parameters.main_branch >>, next: << pipeline.parameters.next_branch >>"
-      - when:
-          condition: << pipeline.parameters.previous_branch >>
-          steps:
-            - cached-checkout-for-pushing
-            - run:
-                name: Checkout target and merge with merge branch
-                command: |
-                  export GIT_MERGE_AUTOEDIT=no
-                  git fetch --all
-                  git checkout << pipeline.parameters.main_branch >>
-                  git reset --hard origin/<< pipeline.parameters.main_branch >>
-                  git merge origin/merge-foundation/<< pipeline.parameters.previous_branch_label >>-to-<< pipeline.parameters.main_branch_label >>
-            - run:
-                name: Push to github
-                command: git push origin << pipeline.parameters.main_branch >>:<< pipeline.parameters.main_branch >>
-
-  create-merge-meridian-branch:
-    <<: *docker_container_config
-    steps:
-      - when:
-          condition: << pipeline.parameters.main_branch >>
-          steps:
-            - restore_cache:
-                keys:
-                  - meridian-v1-{{ .Branch }}-{{ .Revision }}
-                  - meridian-v1-{{ .Branch }}-
-                  - meridian-v1-
-            - cached-checkout-for-pushing
-            - run:
-                name: Add Meridian remote if necessary
-                command: |
-                  REMOTE_MERIDIAN="$(git remote | grep -c -E '^meridian$' || :)"
-                  if [ "$REMOTE_MERIDIAN" -eq 0 ]; then
-                    git remote add meridian git@github.com:OpenNMS/opennms-prime.git
-                  fi
-            - run:
-                name: git fetch meridian
-                command: |
-                  git fetch meridian
-            - save_cache:
-                key: meridian-v1-{{ .Branch }}-{{ .Revision }}
-                paths:
-                  - ".git"
-            - run:
-                name: Checkout target branch and merge from source
-                command: |
-                  export GIT_MERGE_AUTOEDIT=no
-                  if git rev-parse from-<< pipeline.parameters.main_branch >> >/dev/null 2>&1; then
-                    git checkout from-<< pipeline.parameters.main_branch >>
-                  else
-                    git checkout -b from-<< pipeline.parameters.main_branch >> meridian/from-<< pipeline.parameters.main_branch >>
-                  fi
-                  git reset --hard meridian/from-<< pipeline.parameters.main_branch >>
-                  git merge origin/<< pipeline.parameters.main_branch >>
-            - run:
-                name: Push to Meridian github
-                command: git push -f meridian from-<< pipeline.parameters.main_branch >>:from-<< pipeline.parameters.main_branch >>
-
-  merge-poweredby-branch:
-    <<: *docker_container_config
-    steps:
-      - when:
-          condition: << pipeline.parameters.main_branch >>
-          steps:
-            - restore_cache:
-                keys:
-                  - poweredby-v1-{{ .Branch }}-{{ .Revision }}
-                  - poweredby-v1-{{ .Branch }}-
-                  - poweredby-v1-
-            - cached-checkout-for-pushing
-            - run:
-                name: Merge Foundation to PoweredBy
-                command: .circleci/scripts/merge-poweredby.sh
-            - save_cache:
-                key: poweredby-v1-{{ .Branch }}-{{ .Revision }}
-                paths:
-                  - ".git"
-
-  publish-cloudsmith:
-    executor: cloudsmith/default
-    resource_class: small
-    steps:
-      - checkout
-      - cloudsmith/ensure-api-key
-      - cloudsmith/install-cli
-      - restore-workflow-assets:
-          cache_prefix: deb-horizon
-      - restore-workflow-assets:
-          cache_prefix: deb-minion
-      - restore-workflow-assets:
-          cache_prefix: deb-sentinel
-      - restore-workflow-assets:
-          cache_prefix: rpm-horizon
-      - restore-workflow-assets:
-          cache_prefix: rpm-minion
-      - restore-workflow-assets:
-          cache_prefix: rpm-sentinel
-      - restore-workflow-assets:
-          cache_prefix: minion-config-schema
-      - run:
-          name: Publish Packages
-          command: |
-            .circleci/scripts/publish-cloudsmith.sh
-=======
   #commands:maven/maven.index#
   #commands:cache/cache#
   #commands:login/login.index#
@@ -968,18 +23,6 @@
 #workflows#
 
 jobs:
-=======
-  #commands:maven/maven.index#
-  #commands:cache/cache#
-  #commands:login/login.index#
-  #commands:executions/executions.index#
-  #commands:oci/oci#
-  #commands:generic/generic#
-
-#workflows#
-
-jobs:
->>>>>>> dc52ac67
   #jobs:build/build.index#
   #jobs:tarball-assembly#
   #jobs:tarball-assembly-only#
@@ -993,9 +36,4 @@
   #jobs:merge-foundation-branch#
   #jobs:create-merge-meridian-branch#
   #jobs:merge-poweredby-branch#
-<<<<<<< HEAD
-  #jobs:publish-cloudsmith#
->>>>>>> origin/develop
-=======
-  #jobs:publish-cloudsmith#
->>>>>>> dc52ac67
+  #jobs:publish-cloudsmith#