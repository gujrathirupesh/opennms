{
    "bundles": {
        "build-deploy": {
            "extends": [
                "build",
                "integration-test",
                "oci",
                "horizon-deb-build",
                "horizon-rpm-build",
                "minion-deb-build",
                "minion-rpm-build",
                "sentinel-deb-build",
                "sentinel-rpm-build"
            ]
        },
        "smoke": {
            "extends": [
                "build",
                "tarball-assembly-only",
                "horizon-image-single-arch-linux-amd64",
                "minion-image-single-arch-linux-amd64",
                "sentinel-image-single-arch-linux-amd64",
                "integration-test",
                "smoke-test-core",
                "smoke-test-minion",
                "smoke-test-sentinel"
            ]
        },
        "rpms": {
            "extends": [
                "build",
                "integration-test",
                "horizon-rpm-build",
                "minion-rpm-build",
                "sentinel-rpm-build"
            ]
        },
        "debs": {
            "extends": [
                "build",
                "integration-test",
                "horizon-deb-build",
                "minion-deb-build",
                "sentinel-deb-build"
            ]
        },
        "oci": {
            "extends": [
                "oci-horizon",
                "oci-minion",
                "oci-sentinel"
            ]
        },
        "oci-horizon": {
            "extends": [
                "tarball-assembly-only",
                "horizon-image-single-arch",
                "horizon-image-single-arch-linux-amd64"
            ]
        },
        "oci-minion": {
            "extends": [
                "tarball-assembly-only",
                "minion-image-single-arch",
                "minion-image-single-arch-linux-amd64"
            ]
        },
        "oci-sentinel": {
            "extends": [
                "tarball-assembly-only",
                "sentinel-image-single-arch",
                "sentinel-image-single-arch-linux-amd64"
            ]
        },
        "build-publish": {
            "extends": [
                "build",
                "rpms",
                "debs",
                "oci",
                "smoke",
                "merge",
                "publish"
            ]
        },
        "merge": {
            "extends": [
                "create-merge-foundation-branch",
                "create-merge-meridian-branch",
                "merge-foundation-branch",
                "merge-poweredby-branch"
            ]
        },
        "weekly-coverage": {
            "extends": [
                "build",
                "integration-test-with-coverage",
                "code-coverage"
            ]
        },
        "master-branch": {
            "extends": [
                "tarball-assembly-only",
                "integration-test"
            ]
        },
        "experimental": {
            "extends": [
<<<<<<< HEAD
                "publish"
=======
                "empty"
>>>>>>> aec1b383
            ]
        }
    },
    "individual": {
        "empty": {
            "filters": {
                "branches": {
                    "ignore": [
                        "/.*/"
                    ]
                },
                "user_overridable": false
            }
        },
        "build": {
            "filters": {
                "branches": {
                    "ignore": [
                        "/^from-foundation.*/"
                    ]
                },
                "user_overridable": false
            }
        },
        "doc": {
            "job": "build-docs",
            "filters": {
                "branches": {
                    "ignore": [
                        "/^from-foundation.*/"
                    ]
                },
                "user_overridable": false
            }
        },
        "ui": {
            "job": "build-ui",
            "filters": {
                "branches": {
                    "ignore": [
                        "/^from-foundation.*/"
                    ]
                },
                "user_overridable": false
            }
        },
        "integration-test": {
            "context": [
                "docker-publish-account"
            ],
            "requires": [
                "build"
            ]
        },
        "minion-rpm-build": {
            "requires": [
                "build"
            ],
            "filters": {
                "branches": {
                    "ignore": [
                        "/^merge-foundation.*/"
                    ]
                }
            }
        },
        "horizon-rpm-build": {
            "requires": [
                "build"
            ],
            "filters": {
                "branches": {
                    "ignore": [
                        "/^merge-foundation.*/"
                    ]
                }
            }
        },
        "sentinel-rpm-build": {
            "requires": [
                "build"
            ],
            "filters": {
                "branches": {
                    "ignore": [
                        "/^merge-foundation.*/"
                    ]
                }
            }
        },
        "smoke-test-core": {
            "context": [
                "docker-publish-account"
            ],
            "requires": [
                "tarball-assembly-only",
                "horizon-image-single-arch-linux-amd64",
                "sentinel-image-single-arch-linux-amd64",
                "minion-image-single-arch-linux-amd64"
            ]
        },
        "smoke-test-flaky": {
            "context": [
                "docker-publish-account"
            ],
            "job": "smoke-test-flaky",
            "requires": [
                "tarball-assembly-only",
                "horizon-image-single-arch-linux-amd64",
                "minion-image-single-arch-linux-amd64",
                "sentinel-image-single-arch-linux-amd64"
            ]
        },
        "smoke-test-minion": {
            "context": [
                "docker-publish-account"
            ],
            "requires": [
                "tarball-assembly-only",
                "horizon-image-single-arch-linux-amd64",
                "minion-image-single-arch-linux-amd64",
                "sentinel-image-single-arch-linux-amd64"
            ]
        },
        "smoke-test-sentinel": {
            "context": [
                "docker-publish-account"
            ],
            "requires": [
                "tarball-assembly-only",
                "horizon-image-single-arch-linux-amd64",
                "minion-image-single-arch-linux-amd64",
                "sentinel-image-single-arch-linux-amd64"
            ]
        },
        "sentinel-deb-build": {
            "requires": [
                "build"
            ],
            "filters": {
                "branches": {
                    "ignore": [
                        "/^merge-foundation.*/"
                    ]
                }
            }
        },
        "tarball-assembly-only": {
            "requires": [
                "build"
            ]
        },
        "minion-deb-build": {
            "requires": [
                "build"
            ],
            "filters": {
                "branches": {
                    "ignore": [
                        "/^merge-foundation.*/"
                    ]
                }
            }
        },
        "horizon-deb-build": {
            "requires": [
                "build"
            ],
            "filters": {
                "branches": {
                    "ignore": [
                        "/^merge-foundation.*/"
                    ]
                }
            }
        },
        "minion-image-single-arch-linux-amd64": {
            "context": [
                "docker-publish-account"
            ],
            "requires": [
                "tarball-assembly-only"
            ]
        },
        "horizon-image-single-arch-linux-amd64": {
            "context": [
                "docker-publish-account"
            ],
            "requires": [
                "tarball-assembly-only"
            ]
        },
        "sentinel-image-single-arch-linux-amd64": {
            "context": [
                "docker-publish-account"
            ],
            "requires": [
                "tarball-assembly-only"
            ]
        },
        "minion-image-single-arch": {
            "context": [
                "docker-publish-account"
            ],
            "variations": [
                "linux/arm64",
                "linux/arm/v7"
            ],
            "requires": [
                "tarball-assembly-only"
            ]
        },
        "horizon-image-single-arch": {
            "context": [
                "docker-publish-account"
            ],
            "variations": [
                "linux/arm64",
                "linux/arm/v7"
            ],
            "requires": [
                "tarball-assembly-only"
            ]
        },
        "sentinel-image-single-arch": {
            "context": [
                "docker-publish-account"
            ],
            "variations": [
                "linux/arm64",
                "linux/arm/v7"
            ],
            "requires": [
                "tarball-assembly-only"
            ]
        },
        "create-merge-foundation-branch": {
            "requires": [
                "horizon-deb-build",
                "horizon-rpm-build",
                "horizon-image-single-arch",
                "horizon-image-single-arch-linux-amd64",
                "minion-deb-build",
                "minion-rpm-build",
                "minion-image-single-arch",
                "minion-image-single-arch-linux-amd64",
                "sentinel-deb-build",
                "sentinel-rpm-build",
                "sentinel-image-single-arch",
                "sentinel-image-single-arch-linux-amd64",
                "integration-test",
                "smoke-test-core",
                "smoke-test-flaky",
                "smoke-test-minion",
                "smoke-test-sentinel"
            ],
            "filters": {
                "branches": {
                    "ignore": [
                        "develop"
                    ],
                    "only": [
                        "<< pipeline.parameters.main_branch >>"
                    ]
                },
                "user_overridable": false
            }
        },
        "merge-foundation-branch": {
            "requires": [
                "tarball-assembly-only"
            ],
            "filters": {
                "branches": {
                    "only": [
                        "merge-foundation/<< pipeline.parameters.previous_branch_label >>-to-<< pipeline.parameters.main_branch_label >>"
                    ]
                },
                "user_overridable": false
            }
        },
        "create-merge-meridian-branch": {
            "requires": [
                "horizon-deb-build",
                "horizon-rpm-build",
                "horizon-image-single-arch",
                "horizon-image-single-arch-linux-amd64",
                "minion-deb-build",
                "minion-rpm-build",
                "minion-image-single-arch",
                "minion-image-single-arch-linux-amd64",
                "sentinel-deb-build",
                "sentinel-rpm-build",
                "sentinel-image-single-arch",
                "sentinel-image-single-arch-linux-amd64",
                "integration-test",
                "smoke-test-core",
                "smoke-test-flaky",
                "smoke-test-minion",
                "smoke-test-sentinel"
            ],
            "filters": {
                "branches": {
                    "only": [
                        "merge-foundation/<< pipeline.parameters.previous_branch_label >>-to-<< pipeline.parameters.main_branch_label >>"
                    ]
                },
                "user_overridable": false
            }
        },
        "merge-poweredby-branch": {
            "requires": [
                "horizon-deb-build",
                "horizon-rpm-build",
                "horizon-image-single-arch",
                "horizon-image-single-arch-linux-amd64",
                "minion-deb-build",
                "minion-rpm-build",
                "minion-image-single-arch",
                "minion-image-single-arch-linux-amd64",
                "sentinel-deb-build",
                "sentinel-rpm-build",
                "sentinel-image-single-arch",
                "sentinel-image-single-arch-linux-amd64",
                "integration-test",
                "smoke-test-core",
                "smoke-test-flaky",
                "smoke-test-minion",
                "smoke-test-sentinel"
            ],
            "filters": {
                "branches": {
                    "only": [
                        "/^foundation.*/"
                    ]
                },
                "user_overridable": false
            }
        },
        "publish": {
            "context": [
                "cloudsmith-publish-account",
                "docker-content-trust",
                "docker-publish-account",
                "azure-sp-dct"
            ],
            "requires": [
                "horizon-deb-build",
                "horizon-rpm-build",
                "horizon-image-single-arch",
                "horizon-image-single-arch-linux-amd64",
                "minion-deb-build",
                "minion-rpm-build",
                "minion-image-single-arch",
                "minion-image-single-arch-linux-amd64",
                "sentinel-deb-build",
                "sentinel-rpm-build",
                "sentinel-image-single-arch",
                "sentinel-image-single-arch-linux-amd64"
            ],
            "filters": {
                "branches": {
                    "only": [
                        "mem/dev",
                        "develop",
                        "/^master-.*/",
                        "/^release-.*/",
                        "/^foundation.*/"
                    ]
                },
                "user_overridable": false
            }
        },
        "integration-test-with-coverage": {
            "context": [
                "docker-publish-account"
            ],
            "requires": [
                "build"
            ]
        },
        "code-coverage": {
            "requires": [
                "integration-test-with-coverage"
            ]
        }
    }
}<|MERGE_RESOLUTION|>--- conflicted
+++ resolved
@@ -106,11 +106,7 @@
         },
         "experimental": {
             "extends": [
-<<<<<<< HEAD
-                "publish"
-=======
                 "empty"
->>>>>>> aec1b383
             ]
         }
     },
