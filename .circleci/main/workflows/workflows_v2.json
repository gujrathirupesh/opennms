--- conflicted
+++ resolved
@@ -29,6 +29,7 @@
         "rpms": {
             "extends": [
                 "build",
+                "integration-test",
                 "horizon-rpm-build",
                 "minion-rpm-build",
                 "sentinel-rpm-build"
@@ -37,6 +38,7 @@
         "debs": {
             "extends": [
                 "build",
+                "integration-test",
                 "horizon-deb-build",
                 "minion-deb-build",
                 "sentinel-deb-build"
@@ -93,13 +95,7 @@
             "extends": [
                 "build",
                 "integration-test-with-coverage",
-                "code-coverage",
-                "minion-image-single-arch-with-trivy-linux-amd64",
-                "horizon-image-single-arch-with-trivy-linux-amd64",
-                "sentinel-image-single-arch-with-trivy-linux-amd64",
-                "minion-image-single-arch-with-trivy",
-                "horizon-image-single-arch-with-trivy",
-                "sentinel-image-single-arch-with-trivy"
+                "code-coverage"
             ]
         },
         "master-branch": {
@@ -110,11 +106,7 @@
         },
         "experimental": {
             "extends": [
-<<<<<<< HEAD
-                "smoke-test-combined"
-=======
                 "master-branch"
->>>>>>> 91a253e0
             ]
         }
     },
@@ -228,17 +220,6 @@
                 "sentinel-image-single-arch-linux-amd64"
             ]
         },
-        "smoke-test-combined": {
-            "context": [
-                "docker-publish-account"
-            ],
-            "requires": [
-                "tarball-assembly-only",
-                "horizon-image-single-arch-linux-amd64",
-                "minion-image-single-arch-linux-amd64",
-                "sentinel-image-single-arch-linux-amd64"
-            ]
-        },
         "smoke-test-minion": {
             "context": [
                 "docker-publish-account"
@@ -372,66 +353,6 @@
                 "smoke-test-flaky",
                 "smoke-test-minion",
                 "smoke-test-sentinel"
-            ]
-        },
-        "minion-image-single-arch-with-trivy-linux-amd64": {
-            "context": [
-                "docker-publish-account"
-            ],
-            "requires": [
-                "tarball-assembly-only"
-            ]
-        },
-        "horizon-image-single-arch-with-trivy-linux-amd64": {
-            "context": [
-                "docker-publish-account"
-            ],
-            "requires": [
-                "tarball-assembly-only"
-            ]
-        },
-        "sentinel-image-single-arch-with-trivy-linux-amd64": {
-            "context": [
-                "docker-publish-account"
-            ],
-            "requires": [
-                "tarball-assembly-only"
-            ]
-        },
-        "minion-image-single-arch-with-trivy": {
-            "context": [
-                "docker-publish-account"
-            ],
-            "variations": [
-                "linux/arm64",
-                "linux/arm/v7"
-            ],
-            "requires": [
-                "tarball-assembly-only"
-            ]
-        },
-        "horizon-image-single-arch-with-trivy": {
-            "context": [
-                "docker-publish-account"
-            ],
-            "variations": [
-                "linux/arm64",
-                "linux/arm/v7"
-            ],
-            "requires": [
-                "tarball-assembly-only"
-            ]
-        },
-        "sentinel-image-single-arch-with-trivy": {
-            "context": [
-                "docker-publish-account"
-            ],
-            "variations": [
-                "linux/arm64",
-                "linux/arm/v7"
-            ],
-            "requires": [
-                "tarball-assembly-only"
             ]
         },
         "create-merge-foundation-branch": {
