--- conflicted
+++ resolved
@@ -106,16 +106,6 @@
                 "integration-test"
             ]
         },
-<<<<<<< HEAD
-        "trivy":{
-            "extends":[
-                "tarball-assembly-only",
-                "horizon-image-single-arch-with-trivy",
-                "horizon-image-single-arch-with-trivy-linux-amd64",
-                "minion-image-single-arch-with-trivy",
-                "minion-image-single-arch-with-trivy-linux-amd64",
-                "sentinel-image-single-arch-with-trivy"
-=======
         "trivy-scan": {
             "extends": [
                 "horizon-image-single-arch-trivy",
@@ -124,7 +114,6 @@
                 "horizon-image-single-arch-linux-amd64-trivy",
                 "sentinel-image-single-arch-linux-amd64-trivy",
                 "minion-image-single-arch-linux-amd64-trivy"
->>>>>>> 16b17fce
             ]
         },
         "experimental": {
@@ -354,23 +343,15 @@
                 "tarball-assembly-only"
             ]
         },
-<<<<<<< HEAD
-        "minion-image-single-arch-with-trivy-linux-amd64": {
-=======
         "minion-image-single-arch-linux-amd64-trivy": {
->>>>>>> 16b17fce
-            "context": [
-                "CircleCI",
-                "docker-publish-account"
-            ],
-            "requires": [
-                "tarball-assembly-only"
-            ]
-<<<<<<< HEAD
-        },
-=======
+            "context": [
+                "CircleCI",
+                "docker-publish-account"
+            ],
+            "requires": [
+                "tarball-assembly-only"
+            ]
         },        
->>>>>>> 16b17fce
         "horizon-image-single-arch-linux-amd64": {
             "context": [
                 "CircleCI",
@@ -380,11 +361,7 @@
                 "tarball-assembly-only"
             ]
         },
-<<<<<<< HEAD
-        "horizon-image-single-arch-with-trivy-linux-amd64": {
-=======
         "horizon-image-single-arch-linux-amd64-trivy": {
->>>>>>> 16b17fce
             "context": [
                 "CircleCI",
                 "docker-publish-account"
@@ -498,27 +475,31 @@
                 "horizon-image-single-arch-with-trivy-linux-amd64"
             ]
         },
-<<<<<<< HEAD
         "sentinel-image-single-arch-with-trivy":{
-=======
-        "sentinel-image-single-arch-trivy": {
->>>>>>> 16b17fce
-            "context": [
-                "CircleCI",
-                "docker-publish-account"
-            ],
-            "variations": [
-                "linux/arm64",
-                "linux/arm/v7"
-            ],
-            "requires": [
-<<<<<<< HEAD
+            "context": [
+                "CircleCI",
+                "docker-publish-account"
+            ],
+            "variations": [
+                "linux/arm64",
+                "linux/arm/v7"
+            ],
+            "requires": [
                 "sentinel-image-single-arch-with-trivy-linux-amd64"
             ]  
-=======
-                "tarball-assembly-only"
-            ]
->>>>>>> 16b17fce
+        },
+        "sentinel-image-single-arch-trivy": {
+            "context": [
+                "CircleCI",
+                "docker-publish-account"
+            ],
+            "variations": [
+                "linux/arm64",
+                "linux/arm/v7"
+            ],
+            "requires": [
+                "tarball-assembly-only"
+            ]
         },
         "sentinel-image-single-arch": {
             "context": [
