--- conflicted
+++ resolved
@@ -352,14 +352,10 @@
                 "linux/arm/v7"
             ],
             "requires": [
-<<<<<<< HEAD
-                "tarball-assembly-only"
-=======
                 "smoke-test-core",
                 "smoke-test-flaky",
                 "smoke-test-minion",
                 "smoke-test-sentinel"
->>>>>>> bd4eb498
             ]
         },
         "horizon-image-single-arch": {
@@ -372,14 +368,10 @@
                 "linux/arm/v7"
             ],
             "requires": [
-<<<<<<< HEAD
-                "tarball-assembly-only"
-=======
                 "smoke-test-core",
                 "smoke-test-flaky",
                 "smoke-test-minion",
                 "smoke-test-sentinel"
->>>>>>> bd4eb498
             ]
         },
         "sentinel-image-single-arch": {
@@ -392,14 +384,10 @@
                 "linux/arm/v7"
             ],
             "requires": [
-<<<<<<< HEAD
-                "tarball-assembly-only"
-=======
                 "smoke-test-core",
                 "smoke-test-flaky",
                 "smoke-test-minion",
                 "smoke-test-sentinel"
->>>>>>> bd4eb498
             ]
         },
         "create-merge-foundation-branch": {
@@ -511,11 +499,7 @@
                 "sentinel-deb-build",
                 "sentinel-rpm-build",
                 "sentinel-image-single-arch",
-<<<<<<< HEAD
-                "sentinel-image-single-arch-linux-amd64"
-=======
                 "integration-test"
->>>>>>> bd4eb498
             ],
             "filters": {
                 "branches": {
