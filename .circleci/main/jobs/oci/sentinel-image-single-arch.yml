jobs:  
  sentinel-image-single-arch:
    executor: base-executor
    resource_class: medium
    parameters:
      architecture:
        type: string
<<<<<<< HEAD
    #environment:
    #  DOCKER_CLI_EXPERIMENTAL: enabled
=======
>>>>>>> 52e8e4b1
    steps:
      - build-image-single-arch:
          architecture: << parameters.architecture >>
          container_name: sentinel
          container_dir: sentinel
          tarball_match: sentinel
          tarball_path: /opennms-assemblies/sentinel/target<|MERGE_RESOLUTION|>--- conflicted
+++ resolved
@@ -5,11 +5,6 @@
     parameters:
       architecture:
         type: string
-<<<<<<< HEAD
-    #environment:
-    #  DOCKER_CLI_EXPERIMENTAL: enabled
-=======
->>>>>>> 52e8e4b1
     steps:
       - build-image-single-arch:
           architecture: << parameters.architecture >>
