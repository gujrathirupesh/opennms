--- conflicted
+++ resolved
@@ -10,13 +10,6 @@
       - attach_workspace:
           at: ~/
       - restore-maven-cache
-<<<<<<< HEAD
-      - sign-packages/setup-env:
-          skip_if_forked_pr: true
-          gnupg_home: ~/tmp/gpg
-
-=======
->>>>>>> 16b17fce
       - run:
           name: Monitor memory usage
           background: true
