--- conflicted
+++ resolved
@@ -1,11 +1,6 @@
 jobs:
   horizon-rpm-build:
-<<<<<<< HEAD
-    executor: centos-build-executor
-    # Larger memory footprint required to speed up builds using Takari smartbuilder
-=======
     executor: build-executor
->>>>>>> 71c4f788
     resource_class: large
     steps:
       - cached-checkout
