--- conflicted
+++ resolved
@@ -238,14 +238,10 @@
             .circleci/scripts/configure-signing.sh
             mvn clean -DskipTests=true
             << parameters.node-memory >>
-<<<<<<< HEAD
             ./compile.pl -DskipTests=true -Dbuild.skip.tarball=false \
-=======
-            ./compile.pl -DskipTests=true -Dbuild.skip.tarball=true \
               -DupdatePolicy=never -Daether.connector.resumeDownloads=false \
               -Daether.connector.basic.threads=1 \
               -Dorg.slf4j.simpleLogger.log.org.apache.maven.cli.transfer.Slf4jMavenTransferListener=warn \
->>>>>>> 22cb040a
               -DvaadinJavaMaxMemory=<< parameters.vaadin-javamaxmem >> \
               -DmaxCpus=<< parameters.number-vcpu >> \
               install --batch-mode --builder smart --threads << parameters.number-vcpu >> \
