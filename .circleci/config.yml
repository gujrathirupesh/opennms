version: 2.1

executors:
  centos-build-executor:
    docker:
      - image: opennms/build-env:11.0.14_9-3.8.4-b8249
  debian-build-executor:
    docker:
      - image: opennms/build-env:debian-jdk11-b8243
  docker-executor:
    docker:
      - image: docker:20.10-git
  docs-executor:
    docker:
      - image: opennms/antora:2.3.4-b7274
  integration-test-executor:
    machine:
      image: ubuntu-2004:202010-01
  smoke-test-executor:
    machine:
      image: ubuntu-2004:202010-01

# NOTE: the "_label" versions of these are for the case when your source or target
# branches have slashes in them, that way the merge branch gets created properly
parameters:
  minimal:
    description: whether to do a minimal (build-and-merge only) build
    type: boolean
    default: false
  previous_branch:
    description: the previous branch, if any
    type: string
    default: foundation-2021
  previous_branch_label:
    description: the previous branch, if any (escaped, no slashes)
    type: string
    default: foundation-2021
  main_branch:
    description: the auto-merge main branch
    type: string
    default: foundation-2022
  main_branch_label:
    description: the auto-merge main branch (escaped, no slashes)
    type: string
    default: foundation-2022
  next_branch:
    description: the auto-merge target branch
    type: string
    default: foundation-2023
  next_branch_label:
    description: the auto-merge target branch (escaped, no slashes)
    type: string
    default: foundation-2023

  ### sub-tree "module" build setup ###
  trigger-setup:
    description: whether to use path filtering to determine which modules to trigger
    type: boolean
    default: true
  trigger-docs:
    description: whether to trigger the documentation build
    type: boolean
    default: false
  trigger-build:
    description: whether to trigger the main build
    type: boolean
    default: false
  trigger-coverage-api:
    description: whether to enable running code coverage
    type: boolean
    default: false
  trigger-flaky:
    description: whether to enable running flaky smoke tests
    type: boolean
    default: false

setup: << pipeline.parameters.trigger-setup >>

aliases:
  - &setup_dct_env
    name: Setup DCT environment
    command: |
      case "${CIRCLE_BRANCH}" in
        "master-"*)
           MINION_IMAGE_VERSION="$(~/project/.circleci/scripts/pom2version.sh ~/project/pom.xml)"
          ;;
        "release-"*)
           MINION_IMAGE_VERSION="release-candidate"
          ;;
        "foundation-"20[1-2][0-9])
           MINION_IMAGE_VERSION="${CIRCLE_BRANCH}"
          ;;
        "develop")
           MINION_IMAGE_VERSION="bleeding"
          ;;
        *)
          MINION_IMAGE_VERSION="${CIRCLE_BRANCH//\//-}"
          ;;
      esac
      echo "export DOCKER_CONTENT_TRUST=1" >> $BASH_ENV
      echo "export DOCKER_CONTENT_TRUST_REPOSITORY_PASSPHRASE=\"$DCT_DELEGATE_KEY_PASSPHRASE\"" >> $BASH_ENV
      echo "export MINION_IMAGE=docker.io/opennms/minion" >> $BASH_ENV
      echo "export MINION_IMAGE_VERSION=\"$MINION_IMAGE_VERSION\"" >> $BASH_ENV
  - &setup_dct_key
    name: Setup DCT key
    command: |
      KEY_FOLDER=~/.docker/trust/private
      mkdir -p $KEY_FOLDER
      # the key that is used to sign single-arch images
      echo "$DCT_DELEGATE_KEY" | base64 -d > $KEY_FOLDER/$DCT_DELEGATE_KEY_NAME.key
      # the key that is used by Notary to sign the multi-arch minion image
      echo "$DCT_REPO_MINION_KEY" | base64 -d > $KEY_FOLDER/$DCT_REPO_MINION_KEY_NAME.key
      chmod 600 $KEY_FOLDER/*
      # setup_dct_env must have been run first because it provide DOCKER_CONTENT_TRUST_REPOSITORY_PASSPHRASE
      # that is required for loading the
      docker trust key load $KEY_FOLDER/$DCT_DELEGATE_KEY_NAME.key

docker_container_config: &docker_container_config
  executor: docker-executor

orbs:
  cloudsmith: cloudsmith/cloudsmith@1.0.3
  continuation: circleci/continuation@0.2.0
  jira: circleci/jira@1.3.1
  # path-filtering: circleci/path-filtering@0.1.1
  sign-packages: opennms/sign-packages@2.1.3

commands:
  extract-pom-version:
      description: "Extracting Maven POM version"
      steps:
        - run:
            name: Extract Maven POM version
            command: .circleci/scripts/pom2version.sh pom.xml > pom-version-cache.key
  shallow-clone:
      description: "Quick shallow checkout"
      steps:
        - run:
            name: git clone
            command: |
              install -d -m 700 ~/.ssh
              ssh-keyscan github.com >> ~/.ssh/known_hosts
              ssh-keyscan -p 443 ssh.github.com >> ~/.ssh/known_hosts
              chmod 600 ~/.ssh/known_hosts
              git clone --depth 20 "${CIRCLE_REPOSITORY_URL}" --branch "${CIRCLE_BRANCH}" .
  cached-checkout-readonly:
      description: "Checkout from cache"
      steps:
        - restore_cache:
            keys:
              - source-v2-{{ .Branch }}-{{ .Revision }}
              - source-v2-{{ .Branch }}-
        - checkout
        - run:
            name: git config merge.renameLimit
            command: git config merge.renameLimit 999999
        - run:
            name: git fetch origin
            command: git fetch origin
  cached-checkout:
      description: "Checkout with cache (updates cache)"
      steps:
        - cached-checkout-readonly
        - save_cache:
            key: source-v2-{{ .Branch }}-{{ .Revision }}
            paths:
              - ".git"
  cached-checkout-for-pushing:
      description: "Configure a cached checkout that can push upstream"
      steps:
        - add_ssh_keys:
            fingerprints:
              - "5e:70:a4:1a:f3:9f:39:ca:2a:d9:b5:9a:6c:2b:c3:66"
        - cached-checkout
        - run:
            name: Create git identity
            command: |
              git config user.email "cicd-system@opennms.com"
              git config user.name "CI/CD System"
  cached-download:
      description: Download with wget or curl
      parameters:
        url:
          type: string
        file:
          type: string
      steps:
        - run:
            name: create checksum file
            command: echo "<< parameters.url >>|||<< parameters.file >>" > /tmp/download-parameters.txt
        - restore_cache:
            keys:
              - cached-download-v1-{{ checksum "/tmp/download-parameters.txt" }}
        - run:
            name: download (if necessary)
            command: |
              WGET="$(command -v wget || :)"
              CURL="$(command -v curl || :)"
              SUDO="$(command -v sudo || :)"

              if [ ! -e "<< parameters.file >>" ]; then
                if [ -x "${WGET}" ]; then
                  if [ -x "${SUDO}" ]; then
                    "${SUDO}" wget --quiet "<< parameters.url >>" -O "<< parameters.file >>"
                  else
                    wget --quiet "<< parameters.url >>" -O "<< parameters.file >>"
                  fi
                elif [ -x "${CURL}" ]; then
                  if [ -x "${SUDO}" ]; then
                    "${SUDO}" curl -sSf -L  "<< parameters.url >>" -o "<< parameters.file >>"
                  else
                    curl -sSf -L "<< parameters.url >>" -o "<< parameters.file >>"
                  fi
                else
                  echo "unable to locate wget or curl, make sure one is installed before using cached-download"
                  exit 1
                fi

                case "<< parameters.file >>" in
                  */bin/*)
                    if [ -x "${SUDO}" ]; then
                      sudo chmod a+x "<< parameters.file >>"
                    else
                      chmod a+x "<< parameters.file >>"
                    fi
                    ;;
                esac
              fi
        - save_cache:
            key: cached-download-v1-{{ checksum "/tmp/download-parameters.txt" }}
            paths:
              - << parameters.file >>

  restore-maven-cache:
      description: "Maven: Calculate cache key and restore cache"
      steps:
        - run:
            name: Calculate cache key from pom files
            command: find . -type f -name "pom.xml" | grep -v /target/ | sort -u | xargs cat > maven-dependency-pom-cache.key
        - restore_cache:
            keys:
              - maven-dependencies-v5-{{ checksum "pom-version-cache.key" }}-{{ checksum "maven-dependency-pom-cache.key" }}
              - maven-dependencies-v5-{{ checksum "pom-version-cache.key" }}-
        - run:
            name: Remove old artifacts to keep workspace size down
            command: .circleci/scripts/clean-m2.sh
  update-maven-cache:
      description: "Maven: Refresh local repository from POM files"
      steps:
        - run:
            name: Collect Maven Dependencies
            command: |
              ulimit -n 65536 || :
              ./compile.pl -t \
                -Dbuild.skip.tarball=true \
                --update-plugins \
                -Daether.connector.resumeDownloads=false \
                -Daether.connector.basic.threads=1 \
                -Dorg.slf4j.simpleLogger.log.org.apache.maven.cli.transfer.Slf4jMavenTransferListener=warn \
                -Pbuild-bamboo \
                -Prun-expensive-tasks \
                -Psmoke \
                -Denable.license=true \
                --batch-mode \
                dependency:resolve-plugins \
                de.qaware.maven:go-offline-maven-plugin:resolve-dependencies
  save-maven-cache:
    description: "Maven: Save cache"
    steps:
      - save_cache:
          key: maven-dependencies-v5-{{ checksum "pom-version-cache.key" }}-{{ checksum "maven-dependency-pom-cache.key" }}
          paths:
            - ~/.m2
  restore-nodejs-cache:
      description: "NodeJS: Calculate cache key and restore cache"
      steps:
        - run:
            name: Calculate cache key
            command: find core/web-assets -name package\*.json -o -name bower.json | grep -v /target/ | sort -u | xargs cat > nodejs-dependency-json-cache.key
        - restore_cache:
            keys:
              - nodejs-dependencies-v4-{{ checksum "pom-version-cache.key" }}-{{ checksum "nodejs-dependency-json-cache.key" }}
              - nodejs-dependencies-v4-{{ checksum "pom-version-cache.key" }}-
  save-nodejs-cache:
    description: "NodeJS: Save cache"
    steps:
      - run:
          description: clean up cache tmp directory
          command: rm -rf ~/.npm/_cacache/tmp
      - save_cache:
          key: nodejs-dependencies-v4-{{ checksum "pom-version-cache.key" }}-{{ checksum "nodejs-dependency-json-cache.key" }}
          paths:
            - ~/.npm
  restore-sonar-cache:
      description: "Sonar: Restore sonar cache"
      steps:
        - restore_cache:
            keys:
              - sonar-cache-v5-{{ .Branch }}-{{ checksum "pom-version-cache.key" }}-{{ .Revision }}
              - sonar-cache-v5-{{ .Branch }}-{{ checksum "pom-version-cache.key" }}-
              - sonar-cache-v5-{{ .Branch }}-
              - sonar-cache-v5-
  save-sonar-cache:
      description: "Sonar: Save sonar cache"
      steps:
        - save_cache:
            key: sonar-cache-v5-{{ .Branch }}- {{ checksum "pom-version-cache.key" }}-${{ .Revision }}
            paths:
              - /tmp/sonar-cache
  dockerhub-login:
    description: "Connect to DockerHub"
    steps:
      - run:
          name: Login to DockerHub
          command: |
            if [ -n "${DOCKERHUB_LOGIN}" ]; then
              docker login -u ${DOCKERHUB_LOGIN} -p ${DOCKERHUB_PASS}
            else
              echo "WARNING: dockerhub login not found. Assuming this is a PR or other external branch build."
            fi
  run-smoke-tests:
    description: "Run the smoke tests"
    parameters:
      suite:
        default: core
        type: string
    steps:
      - run:
          name: Enable swap
          command: |
            sudo fallocate -l 8G /swapfile
            sudo chmod 600 /swapfile
            sudo mkswap /swapfile
            sudo swapon /swapfile
            sudo sysctl vm.swappiness=5
            cat /proc/sys/vm/swappiness
      - load-oci:
          key: horizon
      - load-oci:
          key: minion
      - load-oci:
          key: sentinel
      - run:
          name: Monitor JVM processes
          background: true
          command: |
            .circleci/scripts/jvmprocmon-start.sh
      - run:
          name: Monitor memory usage
          background: true
          command: |
            free -m -c 500 -s 30
      - run:
          name: Smoke Tests
          no_output_timeout: 30m
          command: |
            .circleci/scripts/smoke.sh << parameters.suite >>
      - run:
          name: Gather system logs
          when: always
          command: |
            mkdir -p ~/test-results/system-logs
            (dmesg || :) > ~/test-results/system-logs/dmesg 2>&1
            (ps auxf || :) > ~/test-results/system-logs/ps 2>&1
            (free -m || :) > ~/test-results/system-logs/free 2>&1
            (docker stats --no-stream || :) > ~/test-results/system-logs/docker_stats 2>&1
            cp -R /tmp/jvmprocmon ~/test-results/system-logs/ || :
            ls -alh ~/project/smoke-test/ || :
      - run:
          name: Gather test artifacts
          when: always
          command: |
            mkdir -p ~/test-results/junit
            find . -type f -regex ".*/target/.*-reports/.*xml" -exec cp {} ~/test-results/junit/ \;
            find . -type f -regex ".*/target/.*-reports/.*dump.*" -exec cp {} ~/test-results/junit/ \;
            mkdir -p ~/test-artifacts/recordings
            cp -R ~/project/smoke-test/target/*.flv ~/test-artifacts/recordings || true
            cp -R ~/project/smoke-test/target/screenshots ~/test-artifacts/ || true
            cp -R ~/project/smoke-test/target/logs ~/test-artifacts/ || true
      - store_test_results:
          path: ~/test-results
      - store_artifacts:
          when: always
          path: ~/test-results
          destination: test-results
      - store_artifacts:
          when: always
          path: ~/test-artifacts
          destination: test-artifacts
  run-build:
    description: "Run the main build"
    parameters:
      number-vcpu:
        default: 8
        type: integer
      node-memory:
        default: echo "NODE_OPTIONS Not Set"
        type: string
      vaadin-javamaxmem:
        default: 1g
        type: string
    steps:
      - cached-checkout
      - extract-pom-version
      - run:
          name: Check for Releasability
          command: |
            export OPENNMS_VERSION="$(.circleci/scripts/pom2version.sh pom.xml)"
            .circleci/scripts/release-lint.sh "${OPENNMS_VERSION}"
      - restore-maven-cache
      - restore-nodejs-cache
      - run:
          name: Compile OpenNMS
          no_output_timeout: 20m
          command: |
            ulimit -n 65536 || :
            export OPENNMS_VERSION="$(.circleci/scripts/pom2version.sh pom.xml)"
            .circleci/scripts/configure-signing.sh
            << parameters.node-memory >>
            export MAVEN_OPTS="$MAVEN_OPTS -Xmx8g -XX:ReservedCodeCacheSize=1g"
            MAVEN_ARGS="install"
            case "${CIRCLE_BRANCH}" in
              "master"*|"release-"*|develop)
                # release branches get full javadoc
                mkdir -p target/artifacts
                MAVEN_ARGS="-Dbuild.type=production $MAVEN_ARGS javadoc:aggregate"
                ;;
            esac
            ./compile.pl -DskipTests=true -Dbuild.skip.tarball=false \
              -Daether.connector.resumeDownloads=false \
              -Daether.connector.basic.threads=1 \
              -Dorg.slf4j.simpleLogger.log.org.apache.maven.cli.transfer.Slf4jMavenTransferListener=warn \
              -DvaadinJavaMaxMemory=<< parameters.vaadin-javamaxmem >> \
              -DmaxCpus=<< parameters.number-vcpu >> \
              -Prun-expensive-tasks \
              -Psmoke \
              --batch-mode \
              $MAVEN_ARGS || exit 1
            if [ -d target/site/apidocs ]; then
              pushd target/site/apidocs
                tar -czf "../../artifacts/opennms-${OPENNMS_VERSION}-javadoc.tar.gz" *
              popd
            fi
      - update-maven-cache
      - run:
          name: Remove Extra Maven Repository OpenNMS Files
          command: |
            # move these out of the way so they're not stored in the maven pre-cache
            cd ~/.m2/repository/org/opennms
            mkdir /tmp/maven-keep
            mv $(ls -1 | grep -v -E '^(jicmp-api|jicmp6-api|jrrd-api|jrrd2-api|lib|maven)$') /tmp/maven-keep
      - save-maven-cache
      - run:
          name: Restore Extra Maven Repository OpenNMS Files
          command: |
            # now move them back so they end up in the workspace for builds further down the workflow
            mv /tmp/maven-keep/* ~/.m2/repository/org/opennms/
      - save-nodejs-cache
      - store_artifacts:
          path: ~/project/target/artifacts
          destination: artifacts
      - persist_to_workspace:
          root: ~/
          paths:
            - project
            - .m2
  run-integration-tests:
    parameters:
      run-code-coverage:
        default: false
        type: boolean
      rerun-failtest-count:
        default: 0
        type: integer
      failure-option:
        default: -fae
        type: string
      changes-only:
        default: true
        type: boolean
    steps:
      - run:
          name: Monitor JVM processes
          background: true
          command: |
            .circleci/scripts/jvmprocmon-start.sh
      - run:
          name: Monitor memory usage
          background: true
          command: |
            free -m -c 500 -s 30
      - run:
          name: Integration Tests
          no_output_timeout: 15m
          command: |
            export CCI_CODE_COVERAGE=<< parameters.run-code-coverage >>
            export CCI_RERUN_FAILTEST=<< parameters.rerun-failtest-count >>
            export CCI_FAILURE_OPTION=<< parameters.failure-option >>
            export CCI_CHANGES_ONLY=<< parameters.changes-only >>
            .circleci/scripts/itest.sh
      - run:
          name: Gather test results
          when: always
          command: |
            mkdir -p ~/test-results/junit
            find . -type f -regex ".*/target/.*-reports/.*xml" -exec cp {} ~/test-results/junit/ \;
            find . -type f -regex ".*/target/.*-reports/.*dump.*" -exec cp {} ~/test-results/junit/ \;
      - run:
          name: Gather tests
          when: always
          command: |
            mkdir -p ~/generated-tests
            cp target/find-tests/* ~/generated-tests/ || :
            cp /tmp/this_node* ~/generated-tests/     || :
      - when:
          condition: << parameters.run-code-coverage >>
          steps:
            - run:
                name: Save Code Coverage Data
                when: always
                command: |
                  .circleci/scripts/codecoverage-save.sh integration-test
            - persist_to_workspace:
                root: ~/
                paths:
                  - code-coverage
                  - project/target/find-tests
                  - project/target/structure-graph.json
      - run:
          name: Gather system logs
          when: always
          command: |
            mkdir -p ~/build-results/system-logs
            (dmesg || :) > ~/build-results/system-logs/dmesg 2>&1
            (ps auxf || :) > ~/build-results/system-logs/ps 2>&1
            (free -m || :) > ~/build-results/system-logs/free 2>&1
            (docker stats --no-stream || :) > ~/build-results/system-logs/docker_stats 2>&1
            cp -R /tmp/jvmprocmon ~/build-results/system-logs/ || :
      - store_test_results:
          path: ~/test-results
      - store_artifacts:
          when: always
          path: ~/test-results
          destination: test-results
      - store_artifacts:
          when: always
          path: ~/build-results
          destination: build-results
      - store_artifacts:
          when: always
          path: ~/generated-tests
          destination: generated-tests
  cache-workflow-assets:
    parameters:
      cache_prefix:
        description: the cache prefix
        type: string
      source_path:
        description: the source directory to cache
        type: string
    steps:
      - run:
          name: Stowing Assets in << parameters.source_path >> to cache prefix << parameters.cache_prefix >>
          command: |
            TARGET_PATH="/tmp/<< parameters.cache_prefix >>"
            rsync -ar "$(echo "<< parameters.source_path >>" | sed -e 's,/*$,,')/" "${TARGET_PATH}/"
            find "${TARGET_PATH}" -type d -print0 | xargs -0 chmod 775
            find "${TARGET_PATH}" ! -type d -print0 | xargs -0 chmod 664
      - save_cache:
          key: << parameters.cache_prefix >>-v3-{{ .Branch }}-{{ .Revision }}-{{ .Environment.CIRCLE_SHA1 }}
          paths:
            - "/tmp/<< parameters.cache_prefix >>"
  restore-workflow-assets:
    parameters:
      cache_prefix:
        description: the cache prefix
        type: string
      target_path:
        description: the target directory to restore into
        type: string
        default: ""
    steps:
      - restore_cache:
          keys:
            - << parameters.cache_prefix >>-v3-{{ .Branch }}-{{ .Revision }}-{{ .Environment.CIRCLE_SHA1 }}
      - when:
          condition: << parameters.target_path >>
          steps:
            - run:
                name: Restoring assets to << parameters.target_path >> from cached prefix << parameters.cache_prefix >>
                command: |
                  SOURCE_PATH="/tmp/<< parameters.cache_prefix >>"
                  mkdir -p "<< parameters.target_path >>"
                  rsync -ar "${SOURCE_PATH}/" "$(echo "<< parameters.target_path >>" | sed -e 's,/*$,,')/"
  cache-oci:
    parameters:
      key:
        description: the cache key for storing the OCI
        type: string
      path:
        description: the path to the directory containing the OCI
        type: string
    steps:
      - cache-workflow-assets:
          cache_prefix: oci-<< parameters.key >>
          source_path: << parameters.path >>
  load-oci:
    parameters:
      key:
        description: the OCI cache key to restore
        type: string
    steps:
      - restore-workflow-assets:
          cache_prefix: oci-<< parameters.key >>
      - run:
          name: Load Docker Image(s) in oci-<< parameters.key >>
          command: |
            cd "/tmp/oci-<< parameters.key >>"
            if [ "$(ls -1 *.oci | wc -l)" -eq 0 ]; then
              echo "ERROR: No OCI files to load. Something probably went wrong earlier."
              exit 1
            fi
            for FILE in *.oci; do
              echo "Loading ${FILE} into Docker..."
              docker image load -i "$FILE"
            done

workflows:
  pre-build:
    when: << pipeline.parameters.trigger-setup >>
    jobs:
      - trigger-path-filtering:
          base-revision: << pipeline.git.branch >>
          mapping: |
            .*            trigger-setup false
            ((?!docs/).)* trigger-build true
            docs/.*       trigger-docs  true
            .circleci/.*  trigger-docs  true
  coverage:
    when:
      and:
        - equal: [ true, << pipeline.parameters.trigger-coverage-api >> ]
        - equal: [ false, << pipeline.parameters.trigger-setup >> ]
    jobs:
      - build:
          context:
            - "CircleCI"
          post-steps:
            - jira/notify
      - integration-test-with-coverage:
          context:
            - "CircleCI"
          requires:
            - build
          post-steps:
            - jira/notify
      - code-coverage:
          context:
            - "CircleCI"
          requires:
            - integration-test-with-coverage
          post-steps:
            - jira/notify
  build-minimal:
    when:
      and:
        - equal: [ true, << pipeline.parameters.trigger-build >> ]
        - equal: [ false, << pipeline.parameters.trigger-setup >> ]
        - equal: [ true, << pipeline.parameters.minimal >> ]
    jobs:
      - build:
          context:
            - "CircleCI"
          post-steps:
            - jira/notify
      - create-merge-foundation-branch:
          requires:
            - build
          filters:
            branches:
              only: << pipeline.parameters.main_branch >>
      - merge-foundation-branch:
          requires:
            - build
          filters:
            branches:
              only: merge-foundation/<< pipeline.parameters.previous_branch_label >>-to-<< pipeline.parameters.main_branch_label >>
      - create-merge-meridian-branch:
          requires:
            - build
          filters:
            branches:
              only: /^foundation.*/
      - merge-poweredby-branch:
          # technically only requires the RPM/deb builds, but only publish
          # if everything passes
          requires:
            - build
          filters:
            branches:
              only:
                - /^foundation.*/
  docs:
    when:
      and:
        - equal: [ true,  << pipeline.parameters.trigger-docs >> ]
        - equal: [ false, << pipeline.parameters.trigger-setup >> ]
        - equal: [ false, << pipeline.parameters.minimal >> ]
    jobs:
      - build-docs:
          context:
            - "CircleCI"
          filters:
            branches:
              ignore:
                - /^from-foundation.*/
          post-steps:
            - jira/notify
  build-deploy:
    when:
      and:
        - equal: [ true,  << pipeline.parameters.trigger-build >> ]
        - equal: [ false, << pipeline.parameters.trigger-setup >> ]
        - equal: [ false, << pipeline.parameters.minimal >> ]
    jobs:
      - build:
          context:
            - "CircleCI"
          filters:
            branches:
              ignore:
                - /^from-foundation.*/
          post-steps:
            - jira/notify
      - tarball-assembly:
          context:
            - "CircleCI"
          requires:
            - build
          post-steps:
            - jira/notify
      - minion-image-single-arch:
          matrix:
            parameters:
              architecture: [linux/amd64,linux/arm64,linux/arm/v7]
          context:
            - "CircleCI"
            - "docker-content-trust"
          requires:
            - horizon-deb-build
            - minion-deb-build
            - sentinel-deb-build
            - integration-test
            - smoke-test-core
            - smoke-test-flaky
            - smoke-test-minion
            - smoke-test-sentinel
          filters:
            branches:
              only:
                - develop
                - /^master-.*/
                - /^release-.*/
          post-steps:
            - jira/notify
      - minion-image-multi-arch:
          context:
            - "CircleCI"
            - "docker-content-trust"
          requires:
            - minion-image-single-arch
          filters:
            branches:
              only:
                - develop
                - /^master-.*/
                - /^release-.*/
          post-steps:
            - jira/notify
      - horizon-rpm-build:
          context:
            - "CircleCI"
          requires:
            - build
          filters:
            branches:
              only:
                - develop
                - /^dependabot\/.*/
                - /^features.*/
                - /^foundation.*/
                - /^master-.*/
                - /^release-.*/
                - /.*rpm.*/
                - /.*smoke.*/
          post-steps:
            - jira/notify
      - minion-rpm-build:
          context:
            - "CircleCI"
            - "docker-publish-account"
          requires:
            - build
          filters:
            branches:
              only:
                - develop
                - /^foundation.*/
                - /^master-.*/
                - /^release-.*/
                - /.*rpm.*/
                - /.*smoke.*/
          post-steps:
            - jira/notify
      - sentinel-rpm-build:
          context:
            - "CircleCI"
          requires:
            - build
          filters:
            branches:
              only:
                - develop
                - /^dependabot\/.*/
                - /^features.*/
                - /^foundation.*/
                - /^master-.*/
                - /^release-.*/
                - /.*rpm.*/
                - /.*smoke.*/
          post-steps:
            - jira/notify
      - integration-test:
          context:
            - "CircleCI"
          requires:
            - build
          filters:
            branches:
              ignore:
                - /^.*sonar.*/
                - /^merge-foundation.*/
          post-steps:
            - jira/notify
      - integration-test-with-coverage:
          context:
            - "CircleCI"
          requires:
            - build
          filters:
            branches:
              only:
                - /^.*sonar.*/
          post-steps:
            - jira/notify
      - code-coverage:
          context:
            - "CircleCI"
          requires:
            - integration-test-with-coverage
          post-steps:
            - jira/notify
      - smoke-test-core:
          context:
            - "CircleCI"
          requires:
            - tarball-assembly
            - horizon-rpm-build
            - sentinel-rpm-build
          filters:
            branches:
              only:
                - develop
                - /^dependabot.*/
                - /^features.*/
                - /^foundation.*/
                - /^master-.*/
                - /^release-.*/
                - /.*smoke.*/
          post-steps:
            - jira/notify
      - smoke-test-flaky:
          context:
            - "CircleCI"
          requires:
            - tarball-assembly
            - horizon-rpm-build
            - sentinel-rpm-build
          filters:
            branches:
              only:
                - develop
                - /^dependabot.*/
                - /^features.*/
                - /^foundation.*/
                - /^master-.*/
                - /^release-.*/
                - /.*smoke.*/
          post-steps:
            - jira/notify
      - smoke-test-minion:
          context:
            - "CircleCI"
          requires:
            - tarball-assembly
            - horizon-rpm-build
            - sentinel-rpm-build
          filters:
            branches:
              only:
                - develop
                - /^dependabot.*/
                - /^features.*/
                - /^foundation.*/
                - /^master-.*/
                - /^release-.*/
                - /.*smoke.*/
          post-steps:
            - jira/notify
      - smoke-test-sentinel:
          context:
            - "CircleCI"
          requires:
            - tarball-assembly
            - horizon-rpm-build
            - sentinel-rpm-build
          filters:
            branches:
              only:
                - develop
                - /^dependabot.*/
                - /^features.*/
                - /^foundation.*/
                - /^master-.*/
                - /^release-.*/
                - /.*smoke.*/
          post-steps:
            - jira/notify
      - horizon-publish-oci:
          context:
            - "CircleCI"
<<<<<<< HEAD
            - "docker-content-trust"
=======
            - "docker-publish-account"
>>>>>>> 3eef78e1
          requires:
            - horizon-deb-build
            - minion-deb-build
            - sentinel-deb-build
            - integration-test
            - code-coverage
            - smoke-test-core
            - smoke-test-flaky
            - smoke-test-minion
            - smoke-test-sentinel
          filters:
            branches:
              only:
                - develop
                - /^master-.*/
                - /^release-.*/
          post-steps:
            - jira/notify
      - sentinel-publish-oci:
          context:
            - "CircleCI"
<<<<<<< HEAD
            - "docker-content-trust"
=======
            - "docker-publish-account"
>>>>>>> 3eef78e1
          requires:
            - horizon-deb-build
            - minion-deb-build
            - sentinel-deb-build
            - integration-test
            - code-coverage
            - smoke-test-core
            - smoke-test-flaky
            - smoke-test-minion
            - smoke-test-sentinel
          filters:
            branches:
              only:
                - develop
                - /^master-.*/
                - /^release-.*/
          post-steps:
            - jira/notify
      # These don't actually require `integration-test`/`code-coverage` but we shouldn't bother
      # spending cycles unless everything else passed
      - horizon-deb-build:
          context:
            - "CircleCI"
          requires:
            - integration-test
            - code-coverage
          filters:
            branches:
              ignore:
                - /^merge-foundation.*/
          post-steps:
            - jira/notify
      - minion-deb-build:
          context:
            - "CircleCI"
          requires:
            - integration-test
            - code-coverage
          filters:
            branches:
              ignore:
                - /^merge-foundation.*/
          post-steps:
            - jira/notify
      - sentinel-deb-build:
          context:
            - "CircleCI"
          requires:
            - integration-test
            - code-coverage
          filters:
            branches:
              ignore:
                - /^merge-foundation.*/
          post-steps:
            - jira/notify
      - create-merge-foundation-branch:
          context:
            - "CircleCI"
          # technically only requires the RPM/deb builds, but only publish
          # if everything passes
          requires:
            - horizon-deb-build
            - minion-deb-build
            - sentinel-deb-build
            - integration-test
            - code-coverage
            - smoke-test-core
            - smoke-test-flaky
            - smoke-test-minion
            - smoke-test-sentinel
          filters:
            branches:
              only: << pipeline.parameters.main_branch >>
      - merge-foundation-branch:
          # technically only requires the RPM/deb builds, but only publish
          # if everything passes
          requires:
            - tarball-assembly
          filters:
            branches:
              only: merge-foundation/<< pipeline.parameters.previous_branch_label >>-to-<< pipeline.parameters.main_branch_label >>
      - create-merge-meridian-branch:
          # technically only requires the RPM/deb builds, but only publish
          # if everything passes
          requires:
            - horizon-deb-build
            - minion-deb-build
            - sentinel-deb-build
            - integration-test
            - code-coverage
            - smoke-test-core
            - smoke-test-flaky
            - smoke-test-minion
            - smoke-test-sentinel
          filters:
            branches:
              only: /^foundation.*/
      - merge-poweredby-branch:
          # technically only requires the RPM/deb builds, but only publish
          # if everything passes
          requires:
            - horizon-deb-build
            - smoke-test-core
            - smoke-test-flaky
            - smoke-test-minion
            - smoke-test-sentinel
            - integration-test
            - code-coverage
          filters:
            branches:
              only:
                - /^foundation.*/
      - publish-cloudsmith:
          context:
            - "CircleCI"
            - "cloudsmith-publish-account"
          # technically only requires the RPM/deb builds, but only publish
          # if everything passes
          requires:
            - horizon-deb-build
            - minion-deb-build
            - sentinel-deb-build
            - integration-test
            - code-coverage
            - smoke-test-core
            - smoke-test-flaky
            - smoke-test-minion
            - smoke-test-sentinel
          filters:
            branches:
              only:
                - develop
                - /^master-.*/
                - /^release-.*/
                - /^foundation.*/
          post-steps:
            - jira/notify

jobs:
  trigger-path-filtering:
    docker:
      - image: cimg/python:3.8
    parameters:
      base-revision:
        default: main
        description: The revision to compare the current one against for the purpose of determining changed files.
        type: string
      mapping:
        default: ""
        description: Mapping of path regular expressions to pipeline parameters and values. One mapping per line, whitespace-delimited.
        type: string
    steps:
      - shallow-clone
      # copied from https://circleci.com/developer/orbs/orb/circleci/path-filtering
      # we do it ourselves because otherwise we have to do a full un-cached checkout every time
      - run:
          name: process mapping
          environment:
            BASE_REVISION: << parameters.base-revision >>
            MAPPING: << parameters.mapping >>
            OUTPUT_PATH: /tmp/pipeline-parameters.json
          shell: /usr/bin/env python3
          command: |+
            #!/usr/bin/env python3

            import json
            import os
            import re
            import subprocess

            def checkout(revision):
              """
              Helper function for checking out a branch

              :param revision: The revision to checkout
              :type revision: str
              """
              subprocess.run(
                ['git', 'checkout', revision],
                check=True
              )

            output_path = os.environ.get('OUTPUT_PATH')
            head = os.environ.get('CIRCLE_SHA1')
            base_revision = os.environ.get('BASE_REVISION')
            checkout(base_revision)  # Checkout base revision to make sure it is available for comparison
            checkout(head)  # return to head commit

            base = subprocess.run(
              ['git', 'merge-base', base_revision, head],
              check=True,
              capture_output=True
            ).stdout.decode('utf-8').strip()

            if head == base:
              try:
                # If building on the same branch as BASE_REVISION, we will get the
                # current commit as merge base. In that case try to go back to the
                # first parent, i.e. the last state of this branch before the
                # merge, and use that as the base.
                base = subprocess.run(
                  ['git', 'rev-parse', 'HEAD~1'], # FIXME this breaks on the first commit, fallback to something
                  check=True,
                  capture_output=True
                ).stdout.decode('utf-8').strip()
              except:
                # This can fail if this is the first commit of the repo, so that
                # HEAD~1 actually doesn't resolve. In this case we can compare
                # against this magic SHA below, which is the empty tree. The diff
                # to that is just the first commit as patch.
                base = '4b825dc642cb6eb9a060e54bf8d69288fbee4904'

            print('Comparing {}...{}'.format(base, head))
            changes = subprocess.run(
              ['git', 'diff', '--name-only', base, head],
              check=True,
              capture_output=True
            ).stdout.decode('utf-8').splitlines()

            mappings = [
              m.split() for m in
              os.environ.get('MAPPING').splitlines()
            ]

            def check_mapping(m):
              if 3 != len(m):
                raise Exception("Invalid mapping")
              path, param, value = m
              regex = re.compile(r'^' + path + r'$')
              for change in changes:
                if regex.match(change):
                  return True
              return False

            def convert_mapping(m):
              return [m[1], json.loads(m[2])]

            mappings = filter(check_mapping, mappings)
            mappings = map(convert_mapping, mappings)
            mappings = dict(mappings)

            with open(output_path, 'w') as fp:
              fp.write(json.dumps(mappings))

      - run:
          name: check for empty trigger config
          command: |
            if [ "$(grep -c trigger-setup /tmp/pipeline-parameters.json)" -eq 0 ]; then
              # this can happen in the case of merges or other similar "empty" commits
              echo '{ "trigger-setup": false, "trigger-build": true }' > /tmp/pipeline-parameters.json
            fi
      - store_artifacts:
          path: /tmp/pipeline-parameters.json
          destination: pipeline-parameters.json
      - continuation/continue:
          circleci_domain: circleci.com
          configuration_path: .circleci/config.yml
          parameters: /tmp/pipeline-parameters.json
  build:
    executor: centos-build-executor
    # Building currently requires the xlarge containers in order for the webpack compilation
    # in the core/web-assets module to complete reliably
    resource_class: xlarge
    steps:
      - attach_workspace:
          at: ~/
      - run-build:
          number-vcpu: 8
  build-docs:
    executor: docs-executor
    steps:
      - cached-checkout-readonly
      - run:
          name: Validate Xrefs in docs
          command: |
            NODE_PATH="$(npm -g root)" antora --generator @antora/xref-validator antora-playbook-local.yml
      - run:
          name: Build docs with Antora
          command: |
             DOCSEARCH_ENABLED=true DOCSEARCH_ENGINE=lunr NODE_PATH="$(npm -g root)" antora --generator antora-site-generator-lunr --stacktrace generate antora-playbook-local.yml
      - store_artifacts:
          path: ~/project/build/site.zip
          destination: site.zip
  tarball-assembly:
    machine:
      image: ubuntu-2004:202010-01
    resource_class: xlarge
    environment:
      DOCKER_CLI_EXPERIMENTAL: enabled
    parameters:
      number-vcpu:
        default: 4
        type: integer
      vaadin-javamaxmem:
        default: 1g
        type: string
    steps:
      - attach_workspace:
          at: ~/
      - run:
          name: multiarch/qemu-user-static
          command: docker run --privileged multiarch/qemu-user-static --reset -p yes
      - cached-download:
          url: https://github.com/docker/buildx/releases/download/v0.5.1/buildx-v0.5.1.linux-amd64
          file: /usr/local/bin/docker-buildx
      - run:
          name: restart Docker to find docker-buildx
          command: sudo systemctl restart docker
      - dockerhub-login
      - run:
          name: Assemble tarballs and related artifacts
          command: |
            export MAVEN_OPTS="-Xmx8g -XX:ReservedCodeCacheSize=1g -XX:+TieredCompilation"
            export MAVEN_ARGS="install"
            case "${CIRCLE_BRANCH}" in
              "master"*|"release-"*|develop)
                # release branches should enable extra "production" stuff like license indexing
                MAVEN_ARGS="-Dbuild.type=production $MAVEN_ARGS"
                ;;
            esac
            ulimit -n 65536 || :
            ./compile.pl -DskipTests=true -Dbuild.skip.tarball=false \
              -Daether.connector.resumeDownloads=false \
              -Daether.connector.basic.threads=1 \
              -Dorg.slf4j.simpleLogger.log.org.apache.maven.cli.transfer.Slf4jMavenTransferListener=warn \
              -DvaadinJavaMaxMemory=<< parameters.vaadin-javamaxmem >> \
              -DmaxCpus=<< parameters.number-vcpu >> \
              -Pbuild-bamboo \
              -Prun-expensive-tasks \
              -Dopennms.home=/opt/opennms \
              --batch-mode \
              $MAVEN_ARGS
      - run:
          name: Build Minion OCI
          command: |
            cd opennms-container/minion

            # Create always a downloadable single OCI artifact for AMD architecture.
            # This image is used in our integration test suite which relies on the tag "minion:latest".
            make VERSION="$(../pom2version.py ../../pom.xml)" \
                 DOCKER_TAG="minion:latest" \
                 BUILD_NUMBER="${CIRCLE_BUILD_NUM}" \
                 BUILD_URL="${CIRCLE_BUILD_URL}" \
                 BUILD_BRANCH="${CIRCLE_BRANCH}"
      - run:
          name: Collect Artifacts
          command: |
            mkdir -p target/{artifacts,config-schema,tarballs}
            OPENNMS_VERSION="$(.circleci/scripts/pom2version.sh pom.xml)"
            find ./target -name "*.tar.gz" -type f -not -iname '*source*' -exec cp {} "./target/tarballs/opennms-${OPENNMS_VERSION}.tar.gz" \;
            find ./opennms-assemblies/minion/target -name "*.tar.gz" -type f -not -iname '*source*' -exec cp {} "./target/tarballs/minion-${OPENNMS_VERSION}.tar.gz" \;
            find ./opennms-assemblies/sentinel/target -name "*.tar.gz" -type f -not -iname '*source*' -exec cp {} "./target/tarballs/sentinel-${OPENNMS_VERSION}.tar.gz" \;
            cp ./opennms-assemblies/xsds/target/*-xsds.tar.gz "./target/artifacts/opennms-${OPENNMS_VERSION}-xsds.tar.gz"
            cp target/*-source.tar.gz ./target/artifacts/
            cp opennms-container/minion/minion-config-schema.yml "./target/config-schema/"
            cp opennms-full-assembly/target/generated-sources/license/THIRD-PARTY.txt ./target/artifacts/ || :
      - store_artifacts:
          when: always
          path: ~/project/target/artifacts
          destination: artifacts
      - store_artifacts:
          when: always
          path: ~/project/target/config-schema
          destination: config-schema
      - store_artifacts:
          when: always
          path: ~/project/target/tarballs
          destination: tarballs
      - store_artifacts:
          path: ~/project/opennms-container/minion/images/minion.oci
          destination: minion.oci
      - cache-workflow-assets:
          cache_prefix: minion-config-schema
          source_path: target/config-schema/
      - cache-oci:
          key: minion
          path: opennms-container/minion/images/
      - persist_to_workspace:
          root: ~/
          paths:
            - project/opennms-assemblies/minion/target/org.opennms.assemblies.minion-*-minion.tar.gz

  minion-image-single-arch:
    parameters:
      architecture:
        type: string
    machine:
      image: ubuntu-2004:202010-01
    environment:
      DOCKER_CLI_EXPERIMENTAL: enabled
    steps:
      - attach_workspace:
          at: ~/
      - run:
          name: multiarch/qemu-user-static
          command: docker run --privileged multiarch/qemu-user-static --reset -p yes
      - cached-download:
          url: https://github.com/docker/buildx/releases/download/v0.5.1/buildx-v0.5.1.linux-amd64
          file: /usr/local/bin/docker-buildx
      - run:
          name: restart Docker to find docker-buildx
          command: sudo systemctl restart docker
      - dockerhub-login
      - run: *setup_dct_env
      - run: *setup_dct_key
      - run:
          name: Single-arch build & push
          command: |
            cd opennms-container/minion
            ARCH="$(printf "<< parameters.architecture >>" | tr / -)"
            TAG="${MINION_IMAGE_VERSION}-${ARCH}"
            make DOCKER_ARCH="<< parameters.architecture >>" \
                 DOCKER_FLAGS=--load \
                 VERSION="${TAG}" \
                 BUILD_NUMBER="${CIRCLE_BUILD_NUM}" \
                 BUILD_URL="${CIRCLE_BUILD_URL}" \
                 BUILD_BRANCH="${CIRCLE_BRANCH}"
            docker push ${MINION_IMAGE}:${TAG}

  minion-image-multi-arch:
    machine:
      image: ubuntu-2004:202010-01
    environment:
      DOCKER_CLI_EXPERIMENTAL: enabled
    steps:
      - attach_workspace:
          at: ~/
      - dockerhub-login
      - run: *setup_dct_env
      - run: *setup_dct_key
      - cached-download:
          url: https://github.com/theupdateframework/notary/releases/download/v0.6.1/notary-Linux-amd64
          file: /usr/local/bin/notary
      - run:
          name: Create & push multi-arch manifest
          command: |
            IMAGE_REF="${MINION_IMAGE}:${MINION_IMAGE_VERSION}"
            docker manifest create ${IMAGE_REF} \
              ${IMAGE_REF}-linux-amd64 \
              ${IMAGE_REF}-linux-arm64 \
              ${IMAGE_REF}-linux-arm-v7 \
              --amend
            SHA_256="$(docker manifest push "${IMAGE_REF}" --purge | cut -d ':' -f 2)"
            echo "Manifest SHA-256: ${SHA_256}"
            echo "Image-Ref: ${IMAGE_REF}"
            MANIFEST_FROM_REG="$(docker manifest inspect "${IMAGE_REF}" -v)";
            BYTES_SIZE="$(printf "${MANIFEST_FROM_REG}" | jq -r '.[].Descriptor.size' | uniq)";
            echo "Manifest-inspect BYTES: ${BYTES_SIZE}";
            echo "Manifest contents:\n";
            printf "${MANIFEST_FROM_REG}" | jq -r '.[].Descriptor | "Architecture: " + .platform.architecture + .platform.variant + ", digest: " + .digest';
            export NOTARY_AUTH="$(printf "${DOCKERHUB_LOGIN}:${DOCKERHUB_PASS}" | base64 -w0)"
            echo "Sign ${SHA_256} with the notary"
            # when the multi-arch image is signed by the delegate key then docker pull reports "No valid trust data..."
            # -> the following lines can not be used:
            #
            # export NOTARY_DELEGATION_PASSPHRASE="${DCT_DELEGATE_KEY_PASSPHRASE}"
            # notary -d ~/.docker/trust/ -s https://notary.docker.io addhash "${MINION_IMAGE}" "${MINION_IMAGE_VERSION}" 946 --sha256 "${SHA_256}" --roles targets/opennms-circle-delegate --publish --verbose
            #
            # -> use the targets key of the minion repository to sign the multi-arch image instead
            export NOTARY_TARGETS_PASSPHRASE="${DCT_REPO_MINION_KEY_PASSPHRASE}"
            notary -d ~/.docker/trust/ -s https://notary.docker.io addhash "${MINION_IMAGE}" "${MINION_IMAGE_VERSION}" "${BYTES_SIZE}" --sha256 "${SHA_256}" --publish --verbose
            echo "Done!"
            # notary -s https://notary.docker.io list "${IMAGE}"

  horizon-rpm-build:
    executor: centos-build-executor
    # Larger memory footprint required to speed up builds using Takari smartbuilder
    resource_class: xlarge
    steps:
      - attach_workspace:
          at: ~/
      - sign-packages/setup-env:
          skip_if_forked_pr: true
          gnupg_home: ~/tmp/gpg
      - run:
          name: Build RPMs
          command: |
            export NODE_OPTIONS=--max_old_space_size=1024
            export CCI_MAXCPU=4
            export MAVEN_OPTS="-Xmx8g -XX:ReservedCodeCacheSize=1g -XX:+TieredCompilation"
            .circleci/scripts/makerpm.sh tools/packages/opennms/opennms.spec
      - sign-packages/sign-rpms:
          skip_if_forked_pr: true
          gnupg_home: ~/tmp/gpg
          gnupg_key: opennms@opennms.org
          packages: target/rpm/RPMS/noarch/*.rpm
      - setup_remote_docker:
          docker_layer_caching: true
      - run:
          name: Fetch RPM artifacts and build Horizon container image
          command: |
            cd opennms-container/horizon
            ./build_container_image.sh
      - store_artifacts:
          path: ~/project/opennms-container/horizon/images/container.oci
          destination: horizon.oci
      - store_artifacts:
          path: ~/project/target/rpm/RPMS/noarch
          destination: rpms
      - cache-workflow-assets:
          cache_prefix: rpm-horizon
          source_path: target/rpm/RPMS/noarch
      - cache-oci:
          key: horizon
          path: opennms-container/horizon/images/
  minion-rpm-build:
    executor: centos-build-executor
    # Larger memory footprint required to speed up builds using Takari smartbuilder
    # Will need to increase resource class if horizon-rpm-build is under 15 min
    resource_class: xlarge
    steps:
      - attach_workspace:
          at: ~/
      - sign-packages/setup-env:
          skip_if_forked_pr: true
          gnupg_home: ~/tmp/gpg
      - run:
          name: Build RPMs
          command: |
            export NODE_OPTIONS=--max_old_space_size=1024
            export CCI_MAXCPU=4
            export CCI_VAADINJAVAMAXMEM=768m
            export MAVEN_OPTS="-Xmx8g -XX:ReservedCodeCacheSize=1g -XX:+TieredCompilation"
            .circleci/scripts/makerpm.sh tools/packages/minion/minion.spec
      - sign-packages/sign-rpms:
          skip_if_forked_pr: true
          gnupg_home: ~/tmp/gpg
          gnupg_key: opennms@opennms.org
          packages: target/rpm/RPMS/noarch/*.rpm
      - store_artifacts:
          path: ~/project/target/rpm/RPMS/noarch
          destination: rpms
      - cache-workflow-assets:
          cache_prefix: rpm-minion
          source_path: target/rpm/RPMS/noarch
  sentinel-rpm-build:
    executor: centos-build-executor
    # Larger memory footprint required to speed up builds using Takari smartbuilder
    # Will need to increase resource class if horizon-rpm-build is under 19 min
    resource_class: xlarge
    steps:
      - attach_workspace:
          at: ~/
      - sign-packages/setup-env:
          skip_if_forked_pr: true
          gnupg_home: ~/tmp/gpg
      - run:
          name: Build RPMs
          command: |
            export NODE_OPTIONS=--max_old_space_size=1024
            export CCI_MAXCPU=4
            export CCI_VAADINJAVAMAXMEM=768m
            export MAVEN_OPTS="-Xmx8g -XX:ReservedCodeCacheSize=1g -XX:+TieredCompilation"
            .circleci/scripts/makerpm.sh tools/packages/sentinel/sentinel.spec
      - sign-packages/sign-rpms:
          skip_if_forked_pr: true
          gnupg_home: ~/tmp/gpg
          gnupg_key: opennms@opennms.org
          packages: target/rpm/RPMS/noarch/*.rpm
      - setup_remote_docker:
          docker_layer_caching: true
      - run:
          name: Fetch RPM artifacts and build Sentinel container image
          command: |
            cd opennms-container/sentinel
            ./build_container_image.sh
      - store_artifacts:
          path: ~/project/opennms-container/sentinel/images/container.oci
          destination: sentinel.oci
      - store_artifacts:
          path: ~/project/target/rpm/RPMS/noarch
          destination: rpms
      - cache-workflow-assets:
          cache_prefix: rpm-sentinel
          source_path: target/rpm/RPMS/noarch
      - cache-oci:
          key: sentinel
          path: opennms-container/sentinel/images/
  horizon-deb-build:
    executor: debian-build-executor
    resource_class: xlarge
    steps:
      - attach_workspace:
          at: ~/
      - sign-packages/setup-env:
          skip_if_forked_pr: true
          gnupg_home: ~/tmp/gpg
      - run:
          name: Monitor memory usage
          background: true
          command: |
            free -m -c 500 -s 30
      - run:
          name: Build Debian Packages
          command: |
            export NODE_OPTIONS=--max_old_space_size=1024
            export CCI_MAXCPU=2
            export MAVEN_OPTS="-Xmx8g -XX:ReservedCodeCacheSize=1g -XX:+TieredCompilation"
            .circleci/scripts/makedeb.sh opennms
      - sign-packages/sign-debs:
          skip_if_forked_pr: true
          gnupg_home: ~/tmp/gpg
          gnupg_key: opennms@opennms.org
          packages: target/debs/*.deb
      - run:
          name: Gather system logs
          when: always
          command: |
            mkdir -p ~/build-results/system-logs
            (dmesg || :) > ~/build-results/system-logs/dmesg 2>&1
            (ps auxf || :) > ~/build-results/system-logs/ps 2>&1
            (free -m || :) > ~/build-results/system-logs/free 2>&1
            (docker stats --no-stream || :) > ~/build-results/system-logs/docker_stats 2>&1
            cp -R /tmp/jvmprocmon ~/build-results/system-logs/ || :
      - store_artifacts:
          when: always
          path: ~/build-results
          destination: build-results
      - store_artifacts:
          path: ~/project/target/debs
          destination: debs
      - cache-workflow-assets:
          cache_prefix: deb-horizon
          source_path: target/debs
  minion-deb-build:
    executor: debian-build-executor
    resource_class: xlarge
    steps:
      - attach_workspace:
          at: ~/
      - sign-packages/setup-env:
          skip_if_forked_pr: true
          gnupg_home: ~/tmp/gpg
      - run:
          name: Build Debian Packages
          command: |
            export NODE_OPTIONS=--max_old_space_size=1024
            export CCI_MAXCPU=4
            export CCI_VAADINJAVAMAXMEM=768m
            export MAVEN_OPTS="-Xmx8g -XX:ReservedCodeCacheSize=1g -XX:+TieredCompilation"
            .circleci/scripts/makedeb.sh minion
      - sign-packages/sign-debs:
          skip_if_forked_pr: true
          gnupg_home: ~/tmp/gpg
          gnupg_key: opennms@opennms.org
          packages: target/debs/*.deb
      - store_artifacts:
          path: ~/project/target/debs
          destination: debs
      - cache-workflow-assets:
          cache_prefix: deb-minion
          source_path: target/debs
  sentinel-deb-build:
    executor: debian-build-executor
    resource_class: xlarge
    steps:
      - attach_workspace:
          at: ~/
      - sign-packages/setup-env:
          skip_if_forked_pr: true
          gnupg_home: ~/tmp/gpg
      - run:
          name: Build Debian Packages
          command: |
            export NODE_OPTIONS=--max_old_space_size=1024
            export CCI_MAXCPU=4
            export CCI_VAADINJAVAMAXMEM=768m
            export MAVEN_OPTS="$MAVEN_OPTS -Xmx8g -XX:ReservedCodeCacheSize=1g"
            .circleci/scripts/makedeb.sh sentinel
      - sign-packages/sign-debs:
          skip_if_forked_pr: true
          gnupg_home: ~/tmp/gpg
          gnupg_key: opennms@opennms.org
          packages: target/debs/*.deb
      - store_artifacts:
          path: ~/project/target/debs
          destination: debs
      - cache-workflow-assets:
          cache_prefix: deb-sentinel
          source_path: target/debs
  horizon-publish-oci:
    executor: centos-build-executor
    steps:
      - cached-checkout-readonly
      - setup_remote_docker:
          docker_layer_caching: true
      - dockerhub-login
      - load-oci:
          key: horizon
      - run:
          name: tag horizon Docker image and publish to registry
          command: |
            cd opennms-container/horizon
            ./tag.sh
            ./publish.sh
  sentinel-publish-oci:
    executor: centos-build-executor
    steps:
      - cached-checkout-readonly
      - setup_remote_docker:
          docker_layer_caching: true
      - dockerhub-login
      - load-oci:
          key: sentinel
      - run:
          name: tag sentinel Docker image and publish to registry
          command: |
            cd opennms-container/sentinel
            ./tag.sh
            ./publish.sh
  integration-test:
    executor: integration-test-executor
    parallelism: 8
    resource_class: xlarge
    steps:
      - attach_workspace:
          at: ~/
      - run-integration-tests:
          rerun-failtest-count: 1
  integration-test-with-coverage:
    executor: integration-test-executor
    parallelism: 10
    resource_class: xlarge
    steps:
      - attach_workspace:
          at: ~/
      - run-integration-tests:
          run-code-coverage: true
          rerun-failtest-count: 0
          failure-option: -fn
          changes-only: false
  code-coverage:
    executor: centos-build-executor
    resource_class: xlarge
    steps:
      - attach_workspace:
          at: ~/
      - checkout
      - cached-download:
          url: https://repo1.maven.org/maven2/org/jacoco/org.jacoco.cli/0.8.8/org.jacoco.cli-0.8.8-nodeps.jar
          file: /tmp/jacoco-cli.jar
      - cached-download:
          url: https://binaries.sonarsource.com/Distribution/sonar-scanner-cli/sonar-scanner-cli-4.7.0.2747.zip
          file: /tmp/sonar-scanner-cli.zip
      - extract-pom-version
      - restore-maven-cache
      - restore-sonar-cache
      - run:
          name: Restore Target Directories (Code Coverage)
          when: always
          command: |
            .circleci/scripts/codecoverage-restore.sh
      - run:
          name: Run SonarQube Code Analysis
          when: always
          command: |
            export MAVEN_OPTS="-Xms1g -Xmx12g"
            .circleci/scripts/sonar.sh
      - save-sonar-cache
  smoke-test-core:
    executor: smoke-test-executor
    parallelism: 8
    # No resource class support for machine executors, we're constrained to use the default
    # medium class which has 2 vCPUs and 8 GB RAM
    #resource_class: large
    steps:
      - run:
          name: "skip if flaky tests are enabled"
          command: echo "trigger-flaky=<< pipeline.parameters.trigger-flaky >>"
      - when:
          condition:
            not:
              or:
                - << pipeline.parameters.trigger-flaky >>
                - matches: { pattern: "^.*flaky.*$", value: << pipeline.git.branch >> }
          steps:
            - attach_workspace:
                at: ~/
            - run-smoke-tests:
                suite: core
  smoke-test-flaky:
    executor: smoke-test-executor
    parallelism: 5
    # No resource class support for machine executors, we're constrained to use the default
    # medium class which has 2 vCPUs and 8 GB RAM
    #resource_class: large
    steps:
      - run:
          name: "run if flaky tests are enabled"
          command: echo "trigger-flaky=<< pipeline.parameters.trigger-flaky >>"
      - when:
          condition:
            or:
              - << pipeline.parameters.trigger-flaky >>
              - matches: { pattern: "^.*flaky.*$", value: << pipeline.git.branch >> }
          steps:
            - attach_workspace:
                at: ~/
            - run-smoke-tests:
                suite: flaky
  smoke-test-minion:
    executor: smoke-test-executor
    parallelism: 4
    # No resource class support for machine executors, we're constrained to use the default
    # medium class which has 2 vCPUs and 8 GB RAM
    #resource_class: large
    steps:
      - run:
          name: "skip if flaky tests are enabled"
          command: echo "trigger-flaky=<< pipeline.parameters.trigger-flaky >>"
      - when:
          condition:
            not:
              or:
                - << pipeline.parameters.trigger-flaky >>
                - matches: { pattern: "^.*flaky.*$", value: << pipeline.git.branch >> }
          steps:
            - attach_workspace:
                at: ~/
            - run-smoke-tests:
                suite: minion
  smoke-test-sentinel:
    executor: smoke-test-executor
    parallelism: 4
    # No resource class support for machine executors, we're constrained to use the default
    # medium class which has 2 vCPUs and 8 GB RAM
    #resource_class: large
    steps:
      - run:
          name: "skip if flaky tests are enabled"
          command: echo "trigger-flaky=<< pipeline.parameters.trigger-flaky >>"
      - when:
          condition:
            not:
              or:
                - << pipeline.parameters.trigger-flaky >>
                - matches: { pattern: "^.*flaky.*$", value: << pipeline.git.branch >> }
          steps:
            - attach_workspace:
                at: ~/
            - run-smoke-tests:
                suite: sentinel
  smoke-test-minimal:
    executor: smoke-test-executor
    steps:
      - attach_workspace:
          at: ~/
      - run-smoke-tests:
          suite: minimal
  create-merge-foundation-branch:
    <<: *docker_container_config
    steps:
      - add_ssh_keys:
          fingerprints:
            - "66:9a:2d:a8:ad:7b:cc:7c:d2:ee:55:94:01:72:ac:2a"
      - run:
          name: "Branch Merge Parameters"
          command: |
            echo "previous: << pipeline.parameters.previous_branch >>, main: << pipeline.parameters.main_branch >>, next: << pipeline.parameters.next_branch >>"
      - when:
          condition: << pipeline.parameters.next_branch >>
          steps:
            - cached-checkout-for-pushing
            - run:
                name: Checkout target branch and merge from source
                command: |
                  export GIT_MERGE_AUTOEDIT=no
                  git fetch --all
                  git checkout << pipeline.parameters.next_branch >>
                  git reset --hard origin/<< pipeline.parameters.next_branch >>
                  git merge origin/<< pipeline.parameters.main_branch >>
            - run:
                name: Push to github
                command: git push -f origin << pipeline.parameters.next_branch >>:merge-foundation/<< pipeline.parameters.main_branch_label >>-to-<< pipeline.parameters.next_branch_label >>

  # note, this is always run as part of the _next_ branch
  # for example, if main_branch is `foundation-2016` and next_branch is `foundation-2017`,
  # it will include the contents of the `foundation-2017` branch, thus we need to actually
  # look _backwards_ to the previous_branch and main_branch to merge the correct bits.
  merge-foundation-branch:
    <<: *docker_container_config
    steps:
      - run:
          name: "Branch Merge Parameters"
          command: |
            echo "previous: << pipeline.parameters.previous_branch >>, main: << pipeline.parameters.main_branch >>, next: << pipeline.parameters.next_branch >>"
      - when:
          condition: << pipeline.parameters.previous_branch >>
          steps:
            - cached-checkout-for-pushing
            - run:
                name: Checkout target and merge with merge branch
                command: |
                  export GIT_MERGE_AUTOEDIT=no
                  git fetch --all
                  git checkout << pipeline.parameters.main_branch >>
                  git reset --hard origin/<< pipeline.parameters.main_branch >>
                  git merge origin/merge-foundation/<< pipeline.parameters.previous_branch_label >>-to-<< pipeline.parameters.main_branch_label >>
            - run:
                name: Push to github
                command: git push origin << pipeline.parameters.main_branch >>:<< pipeline.parameters.main_branch >>

  create-merge-meridian-branch:
    <<: *docker_container_config
    steps:
      - when:
          condition: << pipeline.parameters.main_branch >>
          steps:
            - add_ssh_keys:
                fingerprints:
                  - "4a:0a:cb:11:a3:33:b1:14:e9:cb:db:41:76:fa:a3:bf"
            - restore_cache:
                keys:
                  - meridian-v1-{{ .Branch }}-{{ .Revision }}
                  - meridian-v1-{{ .Branch }}-
                  - meridian-v1-
            - cached-checkout-for-pushing
            - run:
                name: Add Meridian remote if necessary
                command: |
                  REMOTE_MERIDIAN="$(git remote | grep -c -E '^meridian$' || :)"
                  if [ "$REMOTE_MERIDIAN" -eq 0 ]; then
                    git remote add meridian git@github.com:OpenNMS/opennms-prime.git
                  fi
            - run:
                name: git fetch meridian
                command: |
                  git fetch meridian
            - save_cache:
                key: meridian-v1-{{ .Branch }}-{{ .Revision }}
                paths:
                  - ".git"
            - run:
                name: Checkout target branch and merge from source
                command: |
                  export GIT_MERGE_AUTOEDIT=no
                  if git rev-parse from-<< pipeline.parameters.main_branch >> >/dev/null 2>&1; then
                    git checkout from-<< pipeline.parameters.main_branch >>
                  else
                    git checkout -b from-<< pipeline.parameters.main_branch >> meridian/from-<< pipeline.parameters.main_branch >>
                  fi
                  git reset --hard meridian/from-<< pipeline.parameters.main_branch >>
                  git merge origin/<< pipeline.parameters.main_branch >>
            - run:
                name: Push to Meridian github
                command: git push -f meridian from-<< pipeline.parameters.main_branch >>:from-<< pipeline.parameters.main_branch >>

  merge-poweredby-branch:
    <<: *docker_container_config
    steps:
      - when:
          condition: << pipeline.parameters.main_branch >>
          steps:
            - add_ssh_keys:
                fingerprints:
                  - "48:f7:8f:b7:2f:42:50:ea:cc:5d:4f:dc:1a:45:5a:1d"
            - restore_cache:
                keys:
                  - poweredby-v1-{{ .Branch }}-{{ .Revision }}
                  - poweredby-v1-{{ .Branch }}-
                  - poweredby-v1-
            - cached-checkout-for-pushing
            - run:
                name: Merge Foundation to PoweredBy
                command: .circleci/scripts/merge-poweredby.sh
            - save_cache:
                key: poweredby-v1-{{ .Branch }}-{{ .Revision }}
                paths:
                  - ".git"

  publish-cloudsmith:
    executor: cloudsmith/default
    resource_class: small
    steps:
      - checkout
      - cloudsmith/ensure-api-key
      - cloudsmith/install-cli
      - restore-workflow-assets:
          cache_prefix: deb-horizon
      - restore-workflow-assets:
          cache_prefix: deb-minion
      - restore-workflow-assets:
          cache_prefix: deb-sentinel
      - restore-workflow-assets:
          cache_prefix: rpm-horizon
      - restore-workflow-assets:
          cache_prefix: rpm-minion
      - restore-workflow-assets:
          cache_prefix: rpm-sentinel
      - restore-workflow-assets:
          cache_prefix: minion-config-schema
      - run:
          name: Publish Packages
          command: |
            .circleci/scripts/publish-cloudsmith.sh
<|MERGE_RESOLUTION|>--- conflicted
+++ resolved
@@ -798,6 +798,7 @@
       - minion-rpm-build:
           context:
             - "CircleCI"
+            - "docker-content-trust"
             - "docker-publish-account"
           requires:
             - build
@@ -939,11 +940,8 @@
       - horizon-publish-oci:
           context:
             - "CircleCI"
-<<<<<<< HEAD
             - "docker-content-trust"
-=======
             - "docker-publish-account"
->>>>>>> 3eef78e1
           requires:
             - horizon-deb-build
             - minion-deb-build
@@ -965,11 +963,8 @@
       - sentinel-publish-oci:
           context:
             - "CircleCI"
-<<<<<<< HEAD
             - "docker-content-trust"
-=======
             - "docker-publish-account"
->>>>>>> 3eef78e1
           requires:
             - horizon-deb-build
             - minion-deb-build
