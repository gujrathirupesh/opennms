--- conflicted
+++ resolved
@@ -24,7 +24,6 @@
 #    previous_branch:
 #      description: the previous branch, if any
 #      type: string
-<<<<<<< HEAD
 #      default: foundation-2017
 #    previous_branch_label:
 #      description: the previous branch, if any (escaped, no slashes)
@@ -46,29 +45,6 @@
 #      description: the auto-merge target branch (escaped, no slashes)
 #      type: string
 #      default: foundation-2019
-=======
-#      default: foundation-2016
-#    previous_branch_label:
-#      description: the previous branch, if any (escaped, no slashes)
-#      type: string
-#      default: foundation-2016
-#    main_branch:
-#      description: the auto-merge main branch
-#      type: string
-#      default: foundation-2017
-#    main_branch_label:
-#      description: the auto-merge main branch (escaped, no slashes)
-#      type: string
-#      default: foundation-2017
-#    next_branch:
-#      description: the auto-merge target branch
-#      type: string
-#      default: foundation-2018
-#    next_branch_label:
-#      description: the auto-merge target branch (escaped, no slashes)
-#      type: string
-#      default: foundation-2018
->>>>>>> ba8dbe66
 
 docker_container_config: &docker_container_config
   executor: docker-executor
@@ -549,7 +525,6 @@
 #                - /^features.*/
 #                - /^merge-foundation\/.*/
 #                - /.*smoke.*/
-<<<<<<< HEAD
 #      - minion-deb-build:
 #          requires:
 #            - integration-test
@@ -563,17 +538,12 @@
 #                - /^features.*/
 #                - /^merge-foundation\/.*/
 #                - /.*smoke.*/
-=======
->>>>>>> ba8dbe66
 #      - create-merge-foundation-branch:
 #          # technically only requires the RPM/deb builds, but only publish
 #          # if everything passes
 #          requires:
 #            - meridian-deb-build
-<<<<<<< HEAD
 #            - minion-deb-build
-=======
->>>>>>> ba8dbe66
 #            - smoke-test-minimal
 #            - smoke-test-full
 #            - integration-test
@@ -585,10 +555,7 @@
 #          # if everything passes
 #          requires:
 #            - meridian-deb-build
-<<<<<<< HEAD
 #            - minion-deb-build
-=======
->>>>>>> ba8dbe66
 #            - smoke-test-minimal
 #            - smoke-test-full
 #            - integration-test
@@ -610,8 +577,6 @@
 #          filters:
 #            branches:
 #              only: /^from-foundation.*/
-<<<<<<< HEAD
-=======
 #      - merge-poweredby-branch:
 #          # technically only requires the RPM/deb builds, but only publish
 #          # if everything passes
@@ -624,16 +589,12 @@
 #            branches:
 #              only:
 #                - /^foundation.*/
->>>>>>> ba8dbe66
       - publish-cloudsmith:
           # technically only requires the RPM/deb builds, but only publish
           # if everything passes
           requires:
 #            - meridian-deb-build
-<<<<<<< HEAD
 #            - minion-deb-build
-=======
->>>>>>> ba8dbe66
             - smoke-test-minimal
             - smoke-test-full
             - integration-test
@@ -790,12 +751,9 @@
           destination: debs
       - cache-workflow-assets:
           cache_prefix: deb-meridian
-<<<<<<< HEAD
           source_path: target/debs
       - cache-workflow-assets:
           cache_prefix: deb-minion
-=======
->>>>>>> ba8dbe66
           source_path: target/debs
   meridian-publish-oci:
     executor: centos-build-executor
@@ -998,8 +956,6 @@
             TARGET_BRANCH="release-$(echo "<< parameters.main_branch >>" | sed -e 's,^foundation-,,').x"
             git push origin "${TARGET_BRANCH}:${TARGET_BRANCH}"
 
-<<<<<<< HEAD
-=======
   merge-poweredby-branch:
     <<: *defaults
     <<: *docker_container_config
@@ -1021,7 +977,6 @@
                 paths:
                   - ".git"
 
->>>>>>> ba8dbe66
   publish-cloudsmith:
     executor: cloudsmith/default
     resource_class: small
@@ -1033,11 +988,8 @@
 #          cache_prefix: deb-meridian
       - restore-workflow-assets:
           cache_prefix: rpm-meridian
-<<<<<<< HEAD
 #      - restore-workflow-assets:
 #          cache_prefix: deb-minion
-=======
->>>>>>> ba8dbe66
       - restore-workflow-assets:
           cache_prefix: rpm-minion
       - restore-workflow-assets:
