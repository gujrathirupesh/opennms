version: 2.1


executors:
  centos-build-executor:
    docker:
      - image: opennms/build-env:1.8.0.252.b09-3.6.3-b4168
  debian-build-executor:
    docker:
      - image: opennms/build-env:debian-jdk8-b4008
  docker-executor:
    docker:
      - image: docker:19.03.0-git
  integration-test-executor:
    machine: true
  smoke-test-executor:
    machine:
      image: ubuntu-1604:201903-01

<<<<<<< HEAD
## NOTE: the "_label" versions of these are for the case when your source or target
## branches have slashes in them, that way the merge branch gets created properly
#defaults: &defaults
#  parameters:
#    previous_branch:
#      description: the previous branch, if any
#      type: string
#      default: foundation-2018
#    previous_branch_label:
#      description: the previous branch, if any (escaped, no slashes)
#      type: string
#      default: foundation-2018
#    main_branch:
#      description: the auto-merge main branch
#      type: string
#      default: foundation-2019
#    main_branch_label:
#      description: the auto-merge main branch (escaped, no slashes)
#      type: string
#      default: foundation-2019
#    next_branch:
#      description: the auto-merge target branch
#      type: string
#      default: release-26.x
#    next_branch_label:
#      description: the auto-merge target branch (escaped, no slashes)
#      type: string
#      default: release-26.x
=======
# NOTE: the "_label" versions of these are for the case when your source or target
# branches have slashes in them, that way the merge branch gets created properly
defaults: &defaults
  parameters:
    context_name:
      description: the context to use for sensitive settings like GPG keys
      type: string
      default: "OpenNMS Build"
#    previous_branch:
#      description: the previous branch, if any
#      type: string
#      default: foundation-2017
#    previous_branch_label:
#      description: the previous branch, if any (escaped, no slashes)
#      type: string
#      default: foundation-2017
#    main_branch:
#      description: the auto-merge main branch
#      type: string
#      default: foundation-2018
#    main_branch_label:
#      description: the auto-merge main branch (escaped, no slashes)
#      type: string
#      default: foundation-2018
#    next_branch:
#      description: the auto-merge target branch
#      type: string
#      default: foundation-2019
#    next_branch_label:
#      description: the auto-merge target branch (escaped, no slashes)
#      type: string
#      default: foundation-2019
>>>>>>> f9ac2316

docker_container_config: &docker_container_config
  executor: docker-executor

orbs:
  cloudsmith: cloudsmith/cloudsmith@1.0.3
  sign-packages: opennms/sign-packages@2.1.1

commands:
  extract-pom-version:
      description: "Extracting Maven POM version"
      steps:
        - run:
            name: Extract Maven POM version
            command: opennms-container/pom2version.py pom.xml > pom-version-cache.key
  cached-checkout:
      description: "Checkout with caching"
      steps:
        - restore_cache:
            keys:
              - source-v1-{{ .Branch }}-{{ .Revision }}
              - source-v1-{{ .Branch }}-
              - source-v1-
        - checkout
        - run:
            name: git config merge.renameLimit
            command: git config merge.renameLimit 999999
        - run:
            name: git fetch origin
            command: git fetch origin
        - save_cache:
            key: source-v1-{{ .Branch }}-{{ .Revision }}
            paths:
              - ".git"
  cached-checkout-for-pushing:
      description: "Configure a cached checkout that can push upstream"
      steps:
        - add_ssh_keys:
            fingerprints:
              - "5e:70:a4:1a:f3:9f:39:ca:2a:d9:b5:9a:6c:2b:c3:66"
              - "9f:0d:94:15:19:43:6b:1d:81:90:f9:63:e0:d8:c1:b2"
        - cached-checkout
        - run:
            name: Create git identity
            command: |
              git config user.email "cicd-system@opennms.com"
              git config user.name "CI/CD System"
  restore-maven-cache:
      description: "Maven: Calculate cache key and restore cache"
      steps:
        - run:
            name: Calculate cache key from pom files
            command: find . -type f -name "pom.xml" | grep -v /target/ | sort -u | xargs cat > maven-dependency-pom-cache.key
        - restore_cache:
            keys:
              - maven-dependencies-v3-{{ checksum "pom-version-cache.key" }}-{{ checksum "maven-dependency-pom-cache.key" }}
              - maven-dependencies-v3-{{ checksum "pom-version-cache.key" }}-
  update-maven-cache:
      description: "Maven: Refresh local repository from POM files"
      steps:
        - run:
            name: Remove old artifacts to keep workspace size down
            command: .circleci/scripts/clean-m2.sh
        - run:
            name: Collect Maven Dependencies
            command: |
              ./compile.pl -t \
                -Dbuild.skip.tarball=true \
                -DupdatePolicy=never \
                --update-plugins \
                -Daether.connector.resumeDownloads=false \
                -Daether.connector.basic.threads=8 \
                -Dorg.slf4j.simpleLogger.log.org.apache.maven.cli.transfer.Slf4jMavenTransferListener=warn \
                -Pbuild-bamboo \
                -Prun-expensive-tasks \
                -Psmoke \
                --legacy-local-repository \
                --batch-mode \
                dependency:resolve-plugins \
                de.qaware.maven:go-offline-maven-plugin:resolve-dependencies
  save-maven-cache:
    description: "Maven: Save cache"
    steps:
      - save_cache:
          key: maven-dependencies-v3-{{ checksum "pom-version-cache.key" }}-{{ checksum "maven-dependency-pom-cache.key" }}
          paths:
            - ~/.m2
  restore-nodejs-cache:
      description: "NodeJS: Calculate cache key and restore cache"
      steps:
        - run:
            name: Calculate cache key
            command: find core/web-assets -name package\*.json -o -name bower.json | grep -v /target/ | sort -u | xargs cat > nodejs-dependency-json-cache.key
        - restore_cache:
            keys:
              - nodejs-dependencies-v2-{{ checksum "pom-version-cache.key" }}-{{ checksum "nodejs-dependency-json-cache.key" }}
              - nodejs-dependencies-v2-{{ checksum "pom-version-cache.key" }}-
  save-nodejs-cache:
    description: "NodeJS: Save cache"
    steps:
      - save_cache:
          key: nodejs-dependencies-v2-{{ checksum "pom-version-cache.key" }}-{{ checksum "nodejs-dependency-json-cache.key" }}
          paths:
            - core/web-assets/node_modules
  restore-sonar-cache:
      description: "Sonar: Restore sonar cache"
      steps:
        - restore_cache:
            keys:
              - sonar-cache-v2-{{ checksum "pom-version-cache.key" }}
  save-sonar-cache:
      description: "Sonar: Save sonar cache"
      steps:
        - save_cache:
            key: sonar-cache-v2-{{ checksum "pom-version-cache.key" }}
            paths:
              - ~/.sonar
  dockerhub-login:
    description: "Connect to DockerHub"
    steps:
      - run:
          name: Login to DockerHub
          command: |
            docker login -u ${DOCKERHUB_LOGIN} -p ${DOCKERHUB_PASS}
  run-smoke-tests:
    description: "Run the smoke tests"
    parameters:
      minimal:
        default: false
        type: boolean
    steps:
      - run:
          name: Enable swap
          command: |
            sudo fallocate -l 8G /swapfile
            sudo chmod 600 /swapfile
            sudo mkswap /swapfile
            sudo swapon /swapfile
            sudo sysctl vm.swappiness=5
            cat /proc/sys/vm/swappiness
      - load-oci:
          key: meridian
      - load-oci:
          key: minion
      - load-oci:
          key: sentinel
      - run:
          name: Monitor JVM processes
          background: true
          command: |
            .circleci/scripts/jvmprocmon-start.sh
      - run:
          name: Monitor memory usage
          background: true
          command: |
            free -m -c 500 -s 30
      - run:
          name: Smoke Tests
          no_output_timeout: 30m
          command: |
            .circleci/scripts/smoke.sh << parameters.minimal >>
      - run:
          name: Gather system logs
          when: always
          command: |
            mkdir -p ~/test-results/system-logs
            (dmesg || :) > ~/test-results/system-logs/dmesg 2>&1
            (ps auxf || :) > ~/test-results/system-logs/ps 2>&1
            (free -m || :) > ~/test-results/system-logs/free 2>&1
            (docker stats --no-stream || :) > ~/test-results/system-logs/docker_stats 2>&1
            cp -R /tmp/jvmprocmon ~/test-results/system-logs/ || :
            ls -alh ~/project/smoke-test/ || :
      - run:
          name: Gather test artifacts
          when: always
          command: |
            mkdir -p ~/test-results/junit
            find . -type f -regex ".*/target/surefire-reports/.*xml" -exec cp {} ~/test-results/junit/ \;
            find . -type f -regex ".*/target/failsafe-reports/.*xml" -exec cp {} ~/test-results/junit/ \;
            mkdir -p ~/test-artifacts/recordings
            cp -R ~/project/smoke-test/target/*.flv ~/test-artifacts/recordings || true
            cp -R ~/project/smoke-test/target/screenshots ~/test-artifacts/ || true
            cp -R ~/project/smoke-test/target/logs ~/test-artifacts/ || true
      - store_test_results:
          path: ~/test-results
      - store_artifacts:
          when: always
          path: ~/test-results
          destination: test-results
      - store_artifacts:
          when: always
          path: ~/test-artifacts
          destination: test-artifacts
  run-build:
    description: "Run the main build"
    parameters:
      number-vcpu:
        default: 8
        type: integer
      node-memory:
        default: echo "NODE_OPTIONS Not Set"
        type: string
      vaadin-javamaxmem:
        default: 1g
        type: string
    steps:
      - cached-checkout
      - extract-pom-version
      - restore-maven-cache
      - restore-nodejs-cache
      - run:
          name: Compile OpenNMS
          command: |
            .circleci/scripts/configure-signing.sh
            mvn clean -DskipTests=true
            << parameters.node-memory >>
            ./compile.pl -DskipTests=true -Dbuild.skip.tarball=true \
              -DupdatePolicy=never \
              -Daether.connector.resumeDownloads=false \
              -Daether.connector.basic.threads=1 \
              -Dorg.slf4j.simpleLogger.log.org.apache.maven.cli.transfer.Slf4jMavenTransferListener=warn \
              -DvaadinJavaMaxMemory=<< parameters.vaadin-javamaxmem >> \
              -DmaxCpus=<< parameters.number-vcpu >> \
              -Psmoke \
              install --batch-mode
            pushd opennms-doc
              ../compile.pl \
                -DupdatePolicy=never \
                -Daether.connector.resumeDownloads=false \
                -Daether.connector.basic.threads=1 \
                -Dorg.slf4j.simpleLogger.log.org.apache.maven.cli.transfer.Slf4jMavenTransferListener=warn \
                -DskipPdfGeneration=false \
                -P'!jdk7+' \
                install --batch-mode
            popd
      - update-maven-cache
      - run:
          name: Remove Extra Maven Repository OpenNMS Files
          command: |
            # move these out of the way so they're not stored in the maven pre-cache
            cd ~/.m2/repository/org/opennms
            mkdir /tmp/maven-keep
            mv $(ls -1 | grep -v -E '^(jicmp-api|jicmp6-api|jrrd-api|jrrd2-api|lib|maven)$') /tmp/maven-keep
      - save-maven-cache
      - run:
          name: Restore Extra Maven Repository OpenNMS Files
          command: |
            # now move them back so they end up in the workspace for builds further down the workflow
            mv /tmp/maven-keep/* ~/.m2/repository/org/opennms/
      - save-nodejs-cache
      - persist_to_workspace:
          root: ~/
          paths:
            - project
            - .m2
  run-integration-tests:
    parameters:
      run-code-coverage:
        default: false
        type: boolean
      rerun-failtest-count:
        default: 0
        type: integer
      failure-option:
        default: -fae
        type: string
      changes-only:
        default: true
        type: boolean
    steps:
      - run:
          name: Integration Tests
          no_output_timeout: 1.0h
          command: |
            export CCI_CODE_COVERAGE=<< parameters.run-code-coverage >>
            export CCI_RERUN_FAILTEST=<< parameters.rerun-failtest-count >>
            export CCI_FAILURE_OPTION=<< parameters.failure-option >>
            export CCI_CHANGES_ONLY=<< parameters.changes-only >>
            .circleci/scripts/itest.sh
      - run:
          name: Gather test results
          when: always
          command: |
            mkdir -p ~/test-results/junit
            find . -type f -regex ".*/target/surefire-reports-[0-9]+/.*xml" -exec cp {} ~/test-results/junit/ \;
            find . -type f -regex ".*/target/failsafe-reports-[0-9]+/.*xml" -exec cp {} ~/test-results/junit/ \;
      - run:
          name: Gather tests
          when: always
          command: |
            mkdir -p ~/generated-tests
            cp ./surefire_classname* ~/generated-tests/
            cp ./failsafe_classname* ~/generated-tests/
            cp /tmp/this_node* ~/generated-tests/
      - when:
          condition: << parameters.run-code-coverage >>
          steps:
            - run:
                name: Compress Target Directories (Code Coverage)
                when: always
                command: |
                  .circleci/scripts/codecoverage-save.sh
            - persist_to_workspace:
                root: ~/
                paths:
                  - code-coverage
      - store_test_results:
          path: ~/test-results
      - store_artifacts:
          when: always
          path: ~/test-results
          destination: test-results
      - store_artifacts:
          when: always
          path: ~/generated-tests
          destination: generated-tests
  cache-workflow-assets:
    parameters:
      cache_prefix:
        description: the cache prefix
        type: string
      source_path:
        description: the source directory to cache
        type: string
    steps:
      - run:
          name: Stowing Assets in << parameters.source_path >> to cache prefix << parameters.cache_prefix >>
          command: |
            TARGET_PATH="/tmp/<< parameters.cache_prefix >>"
            rsync -avr "$(echo "<< parameters.source_path >>" | sed -e 's,/*$,,')/" "${TARGET_PATH}/"
            find "${TARGET_PATH}" -type d -print0 | xargs -0 chmod 775
            find "${TARGET_PATH}" ! -type d -print0 | xargs -0 chmod 664
      - save_cache:
          key: << parameters.cache_prefix >>-{{ .Environment.CIRCLE_SHA1 }}
          paths:
            - "/tmp/<< parameters.cache_prefix >>"
  restore-workflow-assets:
    parameters:
      cache_prefix:
        description: the cache prefix
        type: string
      target_path:
        description: the target directory to restore into
        type: string
        default: ""
    steps:
      - restore_cache:
          keys:
            - << parameters.cache_prefix >>-{{ .Environment.CIRCLE_SHA1 }}
      - when:
          condition: << parameters.target_path >>
          steps:
            - run:
                name: Restoring assets to << parameters.target_path >> from cached prefix << parameters.cache_prefix >>
                command: |
                  SOURCE_PATH="/tmp/<< parameters.cache_prefix >>"
                  mkdir -p "<< parameters.target_path >>"
                  rsync -ar "${SOURCE_PATH}/" "$(echo "<< parameters.target_path >>" | sed -e 's,/*$,,')/"
  cache-oci:
    parameters:
      key:
        description: the cache key for storing the OCI
        type: string
      path:
        description: the path to the directory containing the OCI
        type: string
    steps:
      - cache-workflow-assets:
          cache_prefix: oci-<< parameters.key >>
          source_path: << parameters.path >>
  load-oci:
    parameters:
      key:
        description: the OCI cache key to restore
        type: string
    steps:
      - restore-workflow-assets:
          cache_prefix: oci-<< parameters.key >>
      - run:
          name: Load Docker Image(s) in oci-<< parameters.key >>
          command: |
            cd "/tmp/oci-<< parameters.key >>"
            if [ "$(ls -1 *.oci | wc -l)" -eq 0 ]; then
              echo "ERROR: No OCI files to load. Something probably went wrong earlier."
              exit 1
            fi
            for FILE in *.oci; do
              echo "Loading ${FILE} into Docker..."
              docker image load -i "$FILE"
            done

workflows:
#  weekly-coverage:
<<<<<<< HEAD
=======
#    <<: *defaults
>>>>>>> f9ac2316
#    triggers:
#      - schedule:
#          # Saturday at 12:00 AM
#          cron: "0 0 * * 6"
#          filters:
#            branches:
#              only:
#                - develop
#    jobs:
<<<<<<< HEAD
#      - build
#      - integration-test-with-coverage:
#          requires:
#            - build
#      - code-coverage:
#          requires:
#            - integration-test-with-coverage
=======
#      - build:
#          context: << parameters.context_name >>
#      - integration-test-with-coverage:
#          context: << parameters.context_name >>
#          requires:
#            - build
#      - code-coverage:
#          context: << parameters.context_name >>
#          requires:
#            - integration-test-with-coverage

>>>>>>> f9ac2316
  build-deploy:
#    <<: *defaults
    jobs:
      - build:
          context: << parameters.context_name >>
          filters:
            branches:
              ignore:
                - /^from-foundation.*/
      - meridian-rpm-build:
<<<<<<< HEAD
=======
          context: << parameters.context_name >>
>>>>>>> f9ac2316
          requires:
            - build
      - minion-rpm-build:
          context: << parameters.context_name >>
          requires:
            - build
      - sentinel-rpm-build:
          requires:
            - build
      - integration-test:
          context: << parameters.context_name >>
          requires:
            - build
      - smoke-test-full:
          context: << parameters.context_name >>
          requires:
            - meridian-rpm-build
            - minion-rpm-build
            - sentinel-rpm-build
          filters:
            branches:
              only:
                - master
                - develop
                - /^release-.*/
                - /^foundation.*/
                - /^features.*/
                - /.*smoke.*/
      - smoke-test-minimal:
          context: << parameters.context_name >>
          requires:
            - meridian-rpm-build
            - minion-rpm-build
            - sentinel-rpm-build
          filters:
            branches:
              ignore:
                - master
                - develop
                - /^release-.*/
                - /^foundation.*/
                - /^features.*/
                - /.*smoke.*/
#      - meridian-publish-oci:
<<<<<<< HEAD
=======
#          context: << parameters.context_name >>
>>>>>>> f9ac2316
#          requires:
#            - meridian-rpm-build
#          filters:
#            branches:
#              only:
#                - master
#                - develop
#      - minion-publish-oci:
<<<<<<< HEAD
=======
#          context: << parameters.context_name >>
>>>>>>> f9ac2316
#          requires:
#            - minion-rpm-build
#          filters:
#            branches:
#              only:
#                - master
#                - develop
<<<<<<< HEAD
#      - sentinel-publish-oci:
#          requires:
#            - sentinel-rpm-build
#          filters:
#            branches:
#              only:
#                - master
#                - develop
#      # These don't actually require `integration-test` but we shouldn't bother
#      # spending cycles unless everything else passed
#      - meridian-deb-build:
=======
#      # These don't actually require `integration-test` but we shouldn't bother
#      # spending cycles unless everything else passed
#      - meridian-deb-build:
#          context: << parameters.context_name >>
>>>>>>> f9ac2316
#          requires:
#            - integration-test
#          filters:
#            branches:
#              only:
#                - master
#                - develop
#                - /^release-.*/
#                - /^foundation.*/
#                - /^features.*/
#                - /^merge-foundation\/.*/
#                - /.*smoke.*/
#      - minion-deb-build:
<<<<<<< HEAD
#          requires:
#            - integration-test
#          filters:
#            branches:
#              only:
#                - master
#                - develop
#                - /^release-.*/
#                - /^foundation.*/
#                - /^features.*/
#                - /^merge-foundation\/.*/
#                - /.*smoke.*/
#      - sentinel-deb-build:
=======
#          context: << parameters.context_name >>
>>>>>>> f9ac2316
#          requires:
#            - integration-test
#          filters:
#            branches:
#              only:
#                - master
#                - develop
#                - /^release-.*/
#                - /^foundation.*/
#                - /^features.*/
#                - /^merge-foundation\/.*/
#                - /.*smoke.*/
#      - create-merge-foundation-branch:
#          # technically only requires the RPM/deb builds, but only publish
#          # if everything passes
#          requires:
#            - meridian-deb-build
#            - minion-deb-build
<<<<<<< HEAD
#            - sentinel-deb-build
=======
>>>>>>> f9ac2316
#            - smoke-test-minimal
#            - smoke-test-full
#            - integration-test
#          filters:
#            branches:
#              only: << parameters.main_branch >>
#      - merge-foundation-branch:
#          # technically only requires the RPM/deb builds, but only publish
#          # if everything passes
#          requires:
#            - meridian-deb-build
#            - minion-deb-build
<<<<<<< HEAD
#            - sentinel-deb-build
=======
>>>>>>> f9ac2316
#            - smoke-test-minimal
#            - smoke-test-full
#            - integration-test
#          filters:
#            branches:
#              only: merge-foundation/<< parameters.previous_branch_label >>-to-<< parameters.main_branch_label >>
#      - create-merge-meridian-branch:
#          # technically only requires the RPM/deb builds, but only publish
#          # if everything passes
#          requires:
#            - meridian-deb-build
#            - smoke-test-minimal
#            - smoke-test-full
#            - integration-test
#          filters:
#            branches:
#              only: /^foundation.*/
#      - merge-meridian-branch:
#          filters:
#            branches:
#              only: /^from-foundation.*/
#      - merge-poweredby-branch:
#          # technically only requires the RPM/deb builds, but only publish
#          # if everything passes
#          requires:
<<<<<<< HEAD
#            - horizon-deb-build
=======
#            - meridian-deb-build
>>>>>>> f9ac2316
#            - smoke-test-minimal
#            - smoke-test-full
#            - integration-test
#          filters:
#            branches:
#              only:
#                - /^foundation.*/
      - publish-cloudsmith:
          context: << parameters.context_name >>
          # technically only requires the RPM/deb builds, but only publish
          # if everything passes
          requires:
#            - meridian-deb-build
#            - minion-deb-build
<<<<<<< HEAD
#            - sentinel-deb-build
=======
>>>>>>> f9ac2316
            - smoke-test-minimal
            - smoke-test-full
            - integration-test
          filters:
            branches:
              only:
                - /^master-.*/
#                - develop
                - /^release-.*/
#                - /^foundation.*/

jobs:
  build:
    executor: centos-build-executor
    # Building currently requires the xlarge containers in order for the webpack compilation
    # in the core/web-assets module to complete reliably
    resource_class: xlarge
    steps:
      - run-build:
          number-vcpu: 8
  meridian-rpm-build:
    executor: centos-build-executor
    # Larger memory footprint required to speed up builds using Takari smartbuilder
    resource_class: large
    steps:
      - attach_workspace:
          at: ~/
      - sign-packages/install-rpm-dependencies:
          skip_if_forked_pr: true
      - sign-packages/setup-env:
          skip_if_forked_pr: true
          gnupg_home: ~/tmp/gpg
      - run:
          name: Build RPMs
          command: |
            export NODE_OPTIONS=--max_old_space_size=1024
            export CCI_MAXCPU=4
            .circleci/scripts/makerpm.sh tools/packages/opennms/opennms.spec
      - sign-packages/sign-rpms:
          skip_if_forked_pr: true
          gnupg_home: ~/tmp/gpg
          gnupg_key: opennms@opennms.org
          packages: target/rpm/RPMS/noarch/*.rpm
      - setup_remote_docker:
          docker_layer_caching: true
      - run:
          name: Fetch RPM artifacts and build Meridian container image
          command: |
            cd opennms-container/meridian
            ./build_container_image.sh
      - store_artifacts:
          path: ~/project/opennms-container/meridian/images/container.oci
          destination: meridian.oci
      - store_artifacts:
          path: ~/project/target/rpm/RPMS/noarch
          destination: rpms
      - cache-workflow-assets:
          cache_prefix: rpm-meridian
          source_path: target/rpm/RPMS/noarch
      - cache-oci:
          key: meridian
          path: opennms-container/meridian/images/
  minion-rpm-build:
    executor: centos-build-executor
    # Larger memory footprint required to speed up builds using Takari smartbuilder
    # Will need to increase resource class if meridian-rpm-build is under 15 min
    resource_class: large
    steps:
      - attach_workspace:
          at: ~/
      - sign-packages/install-rpm-dependencies:
          skip_if_forked_pr: true
      - sign-packages/setup-env:
          skip_if_forked_pr: true
          gnupg_home: ~/tmp/gpg
      - run:
          name: Build RPMs
          command: |
            export NODE_OPTIONS=--max_old_space_size=1024
            export CCI_MAXCPU=4
            export CCI_VAADINJAVAMAXMEM=768m
            .circleci/scripts/makerpm.sh tools/packages/minion/minion.spec
      - sign-packages/sign-rpms:
          skip_if_forked_pr: true
          gnupg_home: ~/tmp/gpg
          gnupg_key: opennms@opennms.org
          packages: target/rpm/RPMS/noarch/*.rpm
      - setup_remote_docker:
          docker_layer_caching: true
      - run:
          name: Fetch RPM artifacts and build Minion container image
          command: |
            cd opennms-container/minion
            ./build_container_image.sh
      - store_artifacts:
          path: ~/project/opennms-container/minion/images/container.oci
          destination: minion.oci
      - store_artifacts:
          path: ~/project/target/rpm/RPMS/noarch
          destination: rpms
      - cache-workflow-assets:
          cache_prefix: rpm-minion
          source_path: target/rpm/RPMS/noarch
      - cache-oci:
          key: minion
          path: opennms-container/minion/images/
<<<<<<< HEAD
  sentinel-rpm-build:
    executor: centos-build-executor
    # Larger memory footprint required to speed up builds using Takari smartbuilder
    # Will need to increase resource class if meridian-rpm-build is under 19 min
    resource_class: large
    steps:
      - attach_workspace:
          at: ~/
      - sign-packages/install-rpm-dependencies:
          skip_if_forked_pr: true
      - sign-packages/setup-env:
          skip_if_forked_pr: true
          gnupg_home: ~/tmp/gpg
      - run:
          name: Build RPMs
          command: |
            export NODE_OPTIONS=--max_old_space_size=1024
            export CCI_MAXCPU=4
            export CCI_VAADINJAVAMAXMEM=768m
            .circleci/scripts/makerpm.sh tools/packages/sentinel/sentinel.spec
      - sign-packages/sign-rpms:
          skip_if_forked_pr: true
          gnupg_home: ~/tmp/gpg
          gnupg_key: opennms@opennms.org
          packages: target/rpm/RPMS/noarch/*.rpm
      - setup_remote_docker:
          docker_layer_caching: true
      - run:
          name: Fetch RPM artifacts and build Sentinel container image
          command: |
            cd opennms-container/sentinel
            ./build_container_image.sh
      - store_artifacts:
          path: ~/project/opennms-container/sentinel/images/container.oci
          destination: sentinel.oci
      - store_artifacts:
          path: ~/project/target/rpm/RPMS/noarch
          destination: rpms
      - cache-workflow-assets:
          cache_prefix: rpm-sentinel
          source_path: target/rpm/RPMS/noarch
      - cache-oci:
          key: sentinel
          path: opennms-container/sentinel/images/
=======
>>>>>>> f9ac2316
  meridian-deb-build:
    executor: debian-build-executor
    resource_class: xlarge
    steps:
      - attach_workspace:
          at: ~/
      - sign-packages/install-deb-dependencies:
          skip_if_forked_pr: true
      - sign-packages/setup-env:
          skip_if_forked_pr: true
          gnupg_home: ~/tmp/gpg
      - run:
          name: Monitor memory usage
          background: true
          command: |
            free -m -c 500 -s 30
      - run:
          name: Build Debian Packages
          command: |
            export NODE_OPTIONS=--max_old_space_size=1024
            export CCI_MAXCPU=2
            .circleci/scripts/makedeb.sh opennms
      - sign-packages/sign-debs:
          skip_if_forked_pr: true
          gnupg_home: ~/tmp/gpg
          gnupg_key: opennms@opennms.org
          packages: target/debs/*.deb
      - run:
          name: Gather system logs
          when: always
          command: |
            mkdir -p ~/build-results/system-logs
            (dmesg || :) > ~/build-results/system-logs/dmesg 2>&1
            (ps auxf || :) > ~/build-results/system-logs/ps 2>&1
            (free -m || :) > ~/build-results/system-logs/free 2>&1
            (docker stats --no-stream || :) > ~/build-results/system-logs/docker_stats 2>&1
            cp -R /tmp/jvmprocmon ~/build-results/system-logs/ || :
      - store_artifacts:
          when: always
          path: ~/build-results
          destination: build-results
      - store_artifacts:
          path: ~/project/target/debs
          destination: debs
      - cache-workflow-assets:
          cache_prefix: deb-meridian
          source_path: target/debs
      - cache-workflow-assets:
          cache_prefix: deb-minion
          source_path: target/debs
<<<<<<< HEAD
  sentinel-deb-build:
    executor: debian-build-executor
    resource_class: large
    steps:
      - attach_workspace:
          at: ~/
      - sign-packages/install-deb-dependencies:
          skip_if_forked_pr: true
      - sign-packages/setup-env:
          skip_if_forked_pr: true
          gnupg_home: ~/tmp/gpg
      - run:
          name: Build Debian Packages
          command: |
            export NODE_OPTIONS=--max_old_space_size=1024
            export CCI_MAXCPU=4
            export CCI_VAADINJAVAMAXMEM=768m
            .circleci/scripts/makedeb.sh sentinel
      - sign-packages/sign-debs:
          skip_if_forked_pr: true
          gnupg_home: ~/tmp/gpg
          gnupg_key: opennms@opennms.org
          packages: target/debs/*.deb
      - store_artifacts:
          path: ~/project/target/debs
          destination: debs
      - cache-workflow-assets:
          cache_prefix: deb-sentinel
          source_path: target/debs
=======
>>>>>>> f9ac2316
  meridian-publish-oci:
    executor: centos-build-executor
    steps:
      - cached-checkout
      - setup_remote_docker:
          docker_layer_caching: true
      - dockerhub-login
      - load-oci:
          key: meridian
      - run:
          name: tag meridian Docker image and publish to registry
          command: |
            cd opennms-container/meridian
            ./tag.sh
            ./publish.sh
  minion-publish-oci:
    executor: centos-build-executor
    steps:
      - cached-checkout
      - setup_remote_docker:
          docker_layer_caching: true
      - dockerhub-login
      - load-oci:
          key: minion
      - run:
          name: tag minion Docker image and publish to registry
          command: |
            cd opennms-container/minion
            ./tag.sh
            ./publish.sh
  sentinel-publish-oci:
    executor: centos-build-executor
    steps:
      - cached-checkout
      - setup_remote_docker:
          docker_layer_caching: true
      - dockerhub-login
      - load-oci:
          key: sentinel
      - run:
          name: tag sentinel Docker image and publish to registry
          command: |
            cd opennms-container/sentinel
            ./tag.sh
            ./publish.sh
  integration-test:
    executor: integration-test-executor
    parallelism: 4
    steps:
      - attach_workspace:
          at: ~/
      - run-integration-tests:
          rerun-failtest-count: 1
  integration-test-with-coverage:
    executor: integration-test-executor
    parallelism: 12
    steps:
      - attach_workspace:
          at: ~/
      - run-integration-tests:
          run-code-coverage: true
          rerun-failtest-count: 0
          failure-option: -fn
          changes-only: false
  code-coverage:
    executor: centos-build-executor
    resource_class: medium
    steps:
      - attach_workspace:
          at: ~/
      - extract-pom-version
      - restore-sonar-cache
      - run:
          name: Restore Target Directories (Code Coverage)
          when: always
          command: |
            .circleci/scripts/codecoverage-restore.sh
      - run:
          name: Run SonarQube Code Analysis
          when: always
          command: |
            export MAVEN_OPTS="-Xms3G -Xmx3G"
            .circleci/scripts/sonar.sh
      - save-sonar-cache
  smoke-test-full:
    executor: smoke-test-executor
    parallelism: 8
    # No resource class support for machine executors, we're constrained to use the default
    # medium class which has 2 vCPUs and 8 GB RAM
    #resource_class: large
    steps:
      - attach_workspace:
          at: ~/
      - run-smoke-tests
  smoke-test-minimal:
    executor: smoke-test-executor
    steps:
      - attach_workspace:
          at: ~/
      - run-smoke-tests:
          minimal: true
  create-merge-foundation-branch:
#    <<: *defaults
    <<: *docker_container_config
    steps:
      - run:
          name: "Branch Merge Parameters"
          command: |
            echo "previous: << parameters.previous_branch >>, main: << parameters.main_branch >>, next: << parameters.next_branch >>"
      - when:
          condition: << parameters.next_branch >>
          steps:
            - cached-checkout-for-pushing
            - run:
                name: Checkout target branch and merge from source
                command: |
                  export GIT_MERGE_AUTOEDIT=no
                  git fetch --all
                  git checkout << parameters.next_branch >>
                  git reset --hard origin/<< parameters.next_branch >>
                  git merge origin/<< parameters.main_branch >>
            - run:
                name: Push to github
                command: git push -f origin << parameters.next_branch >>:merge-foundation/<< parameters.main_branch_label >>-to-<< parameters.next_branch_label >>

  # note, this is always run as part of the _next_ branch
  # for example, if main_branch is `foundation-2016` and next_branch is `foundation-2017`,
  # it will include the contents of the `foundation-2017` branch, thus we need to actually
  # look _backwards_ to the previous_branch and main_branch to merge the correct bits.
  merge-foundation-branch:
#    <<: *defaults
    <<: *docker_container_config
    steps:
      - run:
          name: "Branch Merge Parameters"
          command: |
            echo "previous: << parameters.previous_branch >>, main: << parameters.main_branch >>, next: << parameters.next_branch >>"
      - when:
          condition: << parameters.previous_branch >>
          steps:
            - cached-checkout-for-pushing
            - run:
                name: Checkout target and merge with merge branch
                command: |
                  export GIT_MERGE_AUTOEDIT=no
                  git fetch --all
                  git checkout << parameters.main_branch >>
                  git reset --hard origin/<< parameters.main_branch >>
                  git merge origin/merge-foundation/<< parameters.previous_branch_label >>-to-<< parameters.main_branch_label >>
            - run:
                name: Push to github
                command: git push origin << parameters.main_branch >>:<< parameters.main_branch >>

  create-merge-meridian-branch:
#    <<: *defaults
    <<: *docker_container_config
    steps:
      - when:
          condition: << parameters.main_branch >>
          steps:
            - restore_cache:
                keys:
                  - meridian-v1-{{ .Branch }}-{{ .Revision }}
                  - meridian-v1-{{ .Branch }}-
                  - meridian-v1-
            - cached-checkout-for-pushing
            - run:
                name: Add Meridian remote if necessary
                command: |
                  REMOTE_MERIDIAN="$(git remote | grep -c -E '^meridian$' || :)"
                  if [ "$REMOTE_MERIDIAN" -eq 0 ]; then
                    git remote add meridian git@github.com:OpenNMS/opennms-prime.git
                  fi
            - run:
                name: git fetch meridian
                command: |
                  git fetch meridian
            - save_cache:
                key: meridian-v1-{{ .Branch }}-{{ .Revision }}
                paths:
                  - ".git"
            - run:
                name: Checkout target branch and merge from source
                command: |
                  export GIT_MERGE_AUTOEDIT=no
                  if git rev-parse from-<< parameters.main_branch >> >/dev/null 2>&1; then
                    git checkout from-<< parameters.main_branch >>
                  else
                    git checkout -b from-<< parameters.main_branch >> meridian/from-<< parameters.main_branch >>
                  fi
                  git reset --hard meridian/from-<< parameters.main_branch >>
                  git merge origin/<< parameters.main_branch >>
            - run:
                name: Push to Meridian github
                command: git push -f meridian from-<< parameters.main_branch >>:from-<< parameters.main_branch >>

  merge-meridian-branch:
<<<<<<< HEAD
#    <<: *defaults
=======
    <<: *defaults
>>>>>>> f9ac2316
    <<: *docker_container_config
    steps:
      - cached-checkout-for-pushing
      - run:
          name: Checkout from-foundation-YYYY and merge to release-YYYY.x
          command: |
            export GIT_MERGE_AUTOEDIT=no
            TARGET_VERSION="$(echo "<< parameters.main_branch >>" | sed -e 's,^foundation-,,')"
            git fetch --all
            git checkout "release-${TARGET_VERSION}.x"
            git reset --hard "origin/release-${TARGET_VERSION}.x"
            git merge "origin/from-foundation-${TARGET_VERSION}"
      - run:
          name: Push to github
          command: |
            TARGET_BRANCH="release-$(echo "<< parameters.main_branch >>" | sed -e 's,^foundation-,,').x"
            git push origin "${TARGET_BRANCH}:${TARGET_BRANCH}"

  merge-poweredby-branch:
#    <<: *defaults
    <<: *docker_container_config
    steps:
      - when:
          condition: << parameters.main_branch >>
          steps:
            - restore_cache:
                keys:
                  - poweredby-v1-{{ .Branch }}-{{ .Revision }}
                  - poweredby-v1-{{ .Branch }}-
                  - poweredby-v1-
            - cached-checkout-for-pushing
            - run:
                name: Merge Foundation to PoweredBy
                command: .circleci/scripts/merge-poweredby.sh
            - save_cache:
                key: poweredby-v1-{{ .Branch }}-{{ .Revision }}
                paths:
                  - ".git"

  publish-cloudsmith:
    executor: cloudsmith/default
    resource_class: small
    steps:
      - checkout
      - cloudsmith/ensure-api-key
      - cloudsmith/install-cli
#      - restore-workflow-assets:
#          cache_prefix: deb-meridian
      - restore-workflow-assets:
          cache_prefix: rpm-meridian
#      - restore-workflow-assets:
#          cache_prefix: deb-minion
      - restore-workflow-assets:
          cache_prefix: rpm-minion
<<<<<<< HEAD
#      - restore-workflow-assets:
#          cache_prefix: deb-sentinel
      - restore-workflow-assets:
          cache_prefix: rpm-sentinel
      - restore-workflow-assets:
          cache_prefix: oci-meridian
      - restore-workflow-assets:
          cache_prefix: oci-minion
      - restore-workflow-assets:
          cache_prefix: oci-sentinel
=======
      - restore-workflow-assets:
          cache_prefix: oci-meridian
      - restore-workflow-assets:
          cache_prefix: oci-minion
>>>>>>> f9ac2316
      - run:
          name: Publish Packages
          command: |
            .circleci/scripts/publish-cloudsmith.sh
<|MERGE_RESOLUTION|>--- conflicted
+++ resolved
@@ -17,11 +17,14 @@
     machine:
       image: ubuntu-1604:201903-01
 
-<<<<<<< HEAD
-## NOTE: the "_label" versions of these are for the case when your source or target
-## branches have slashes in them, that way the merge branch gets created properly
-#defaults: &defaults
-#  parameters:
+# NOTE: the "_label" versions of these are for the case when your source or target
+# branches have slashes in them, that way the merge branch gets created properly
+defaults: &defaults
+  parameters:
+    context_name:
+      description: the context to use for sensitive settings like GPG keys
+      type: string
+      default: "OpenNMS Build"
 #    previous_branch:
 #      description: the previous branch, if any
 #      type: string
@@ -46,40 +49,6 @@
 #      description: the auto-merge target branch (escaped, no slashes)
 #      type: string
 #      default: release-26.x
-=======
-# NOTE: the "_label" versions of these are for the case when your source or target
-# branches have slashes in them, that way the merge branch gets created properly
-defaults: &defaults
-  parameters:
-    context_name:
-      description: the context to use for sensitive settings like GPG keys
-      type: string
-      default: "OpenNMS Build"
-#    previous_branch:
-#      description: the previous branch, if any
-#      type: string
-#      default: foundation-2017
-#    previous_branch_label:
-#      description: the previous branch, if any (escaped, no slashes)
-#      type: string
-#      default: foundation-2017
-#    main_branch:
-#      description: the auto-merge main branch
-#      type: string
-#      default: foundation-2018
-#    main_branch_label:
-#      description: the auto-merge main branch (escaped, no slashes)
-#      type: string
-#      default: foundation-2018
-#    next_branch:
-#      description: the auto-merge target branch
-#      type: string
-#      default: foundation-2019
-#    next_branch_label:
-#      description: the auto-merge target branch (escaped, no slashes)
-#      type: string
-#      default: foundation-2019
->>>>>>> f9ac2316
 
 docker_container_config: &docker_container_config
   executor: docker-executor
@@ -473,10 +442,7 @@
 
 workflows:
 #  weekly-coverage:
-<<<<<<< HEAD
-=======
 #    <<: *defaults
->>>>>>> f9ac2316
 #    triggers:
 #      - schedule:
 #          # Saturday at 12:00 AM
@@ -486,15 +452,6 @@
 #              only:
 #                - develop
 #    jobs:
-<<<<<<< HEAD
-#      - build
-#      - integration-test-with-coverage:
-#          requires:
-#            - build
-#      - code-coverage:
-#          requires:
-#            - integration-test-with-coverage
-=======
 #      - build:
 #          context: << parameters.context_name >>
 #      - integration-test-with-coverage:
@@ -506,7 +463,6 @@
 #          requires:
 #            - integration-test-with-coverage
 
->>>>>>> f9ac2316
   build-deploy:
 #    <<: *defaults
     jobs:
@@ -517,10 +473,7 @@
               ignore:
                 - /^from-foundation.*/
       - meridian-rpm-build:
-<<<<<<< HEAD
-=======
           context: << parameters.context_name >>
->>>>>>> f9ac2316
           requires:
             - build
       - minion-rpm-build:
@@ -565,10 +518,7 @@
                 - /^features.*/
                 - /.*smoke.*/
 #      - meridian-publish-oci:
-<<<<<<< HEAD
-=======
 #          context: << parameters.context_name >>
->>>>>>> f9ac2316
 #          requires:
 #            - meridian-rpm-build
 #          filters:
@@ -577,10 +527,7 @@
 #                - master
 #                - develop
 #      - minion-publish-oci:
-<<<<<<< HEAD
-=======
 #          context: << parameters.context_name >>
->>>>>>> f9ac2316
 #          requires:
 #            - minion-rpm-build
 #          filters:
@@ -588,7 +535,6 @@
 #              only:
 #                - master
 #                - develop
-<<<<<<< HEAD
 #      - sentinel-publish-oci:
 #          requires:
 #            - sentinel-rpm-build
@@ -600,12 +546,7 @@
 #      # These don't actually require `integration-test` but we shouldn't bother
 #      # spending cycles unless everything else passed
 #      - meridian-deb-build:
-=======
-#      # These don't actually require `integration-test` but we shouldn't bother
-#      # spending cycles unless everything else passed
-#      - meridian-deb-build:
 #          context: << parameters.context_name >>
->>>>>>> f9ac2316
 #          requires:
 #            - integration-test
 #          filters:
@@ -619,7 +560,7 @@
 #                - /^merge-foundation\/.*/
 #                - /.*smoke.*/
 #      - minion-deb-build:
-<<<<<<< HEAD
+#          context: << parameters.context_name >>
 #          requires:
 #            - integration-test
 #          filters:
@@ -633,9 +574,6 @@
 #                - /^merge-foundation\/.*/
 #                - /.*smoke.*/
 #      - sentinel-deb-build:
-=======
-#          context: << parameters.context_name >>
->>>>>>> f9ac2316
 #          requires:
 #            - integration-test
 #          filters:
@@ -654,10 +592,7 @@
 #          requires:
 #            - meridian-deb-build
 #            - minion-deb-build
-<<<<<<< HEAD
 #            - sentinel-deb-build
-=======
->>>>>>> f9ac2316
 #            - smoke-test-minimal
 #            - smoke-test-full
 #            - integration-test
@@ -670,10 +605,7 @@
 #          requires:
 #            - meridian-deb-build
 #            - minion-deb-build
-<<<<<<< HEAD
 #            - sentinel-deb-build
-=======
->>>>>>> f9ac2316
 #            - smoke-test-minimal
 #            - smoke-test-full
 #            - integration-test
@@ -699,11 +631,7 @@
 #          # technically only requires the RPM/deb builds, but only publish
 #          # if everything passes
 #          requires:
-<<<<<<< HEAD
-#            - horizon-deb-build
-=======
 #            - meridian-deb-build
->>>>>>> f9ac2316
 #            - smoke-test-minimal
 #            - smoke-test-full
 #            - integration-test
@@ -718,10 +646,7 @@
           requires:
 #            - meridian-deb-build
 #            - minion-deb-build
-<<<<<<< HEAD
 #            - sentinel-deb-build
-=======
->>>>>>> f9ac2316
             - smoke-test-minimal
             - smoke-test-full
             - integration-test
@@ -828,7 +753,6 @@
       - cache-oci:
           key: minion
           path: opennms-container/minion/images/
-<<<<<<< HEAD
   sentinel-rpm-build:
     executor: centos-build-executor
     # Larger memory footprint required to speed up builds using Takari smartbuilder
@@ -873,8 +797,6 @@
       - cache-oci:
           key: sentinel
           path: opennms-container/sentinel/images/
-=======
->>>>>>> f9ac2316
   meridian-deb-build:
     executor: debian-build-executor
     resource_class: xlarge
@@ -922,10 +844,35 @@
       - cache-workflow-assets:
           cache_prefix: deb-meridian
           source_path: target/debs
+  minion-deb-build:
+    executor: debian-build-executor
+    resource_class: large
+    steps:
+      - attach_workspace:
+          at: ~/
+      - sign-packages/install-deb-dependencies:
+          skip_if_forked_pr: true
+      - sign-packages/setup-env:
+          skip_if_forked_pr: true
+          gnupg_home: ~/tmp/gpg
+      - run:
+          name: Build Debian Packages
+          command: |
+            export NODE_OPTIONS=--max_old_space_size=1024
+            export CCI_MAXCPU=4
+            export CCI_VAADINJAVAMAXMEM=768m
+            .circleci/scripts/makedeb.sh minion
+      - sign-packages/sign-debs:
+          skip_if_forked_pr: true
+          gnupg_home: ~/tmp/gpg
+          gnupg_key: opennms@opennms.org
+          packages: target/debs/*.deb
+      - store_artifacts:
+          path: ~/project/target/debs
+          destination: debs
       - cache-workflow-assets:
           cache_prefix: deb-minion
           source_path: target/debs
-<<<<<<< HEAD
   sentinel-deb-build:
     executor: debian-build-executor
     resource_class: large
@@ -955,8 +902,6 @@
       - cache-workflow-assets:
           cache_prefix: deb-sentinel
           source_path: target/debs
-=======
->>>>>>> f9ac2316
   meridian-publish-oci:
     executor: centos-build-executor
     steps:
@@ -1059,7 +1004,7 @@
       - run-smoke-tests:
           minimal: true
   create-merge-foundation-branch:
-#    <<: *defaults
+    <<: *defaults
     <<: *docker_container_config
     steps:
       - run:
@@ -1087,7 +1032,7 @@
   # it will include the contents of the `foundation-2017` branch, thus we need to actually
   # look _backwards_ to the previous_branch and main_branch to merge the correct bits.
   merge-foundation-branch:
-#    <<: *defaults
+    <<: *defaults
     <<: *docker_container_config
     steps:
       - run:
@@ -1111,7 +1056,7 @@
                 command: git push origin << parameters.main_branch >>:<< parameters.main_branch >>
 
   create-merge-meridian-branch:
-#    <<: *defaults
+    <<: *defaults
     <<: *docker_container_config
     steps:
       - when:
@@ -1154,11 +1099,7 @@
                 command: git push -f meridian from-<< parameters.main_branch >>:from-<< parameters.main_branch >>
 
   merge-meridian-branch:
-<<<<<<< HEAD
-#    <<: *defaults
-=======
     <<: *defaults
->>>>>>> f9ac2316
     <<: *docker_container_config
     steps:
       - cached-checkout-for-pushing
@@ -1178,7 +1119,7 @@
             git push origin "${TARGET_BRANCH}:${TARGET_BRANCH}"
 
   merge-poweredby-branch:
-#    <<: *defaults
+    <<: *defaults
     <<: *docker_container_config
     steps:
       - when:
@@ -1213,7 +1154,6 @@
 #          cache_prefix: deb-minion
       - restore-workflow-assets:
           cache_prefix: rpm-minion
-<<<<<<< HEAD
 #      - restore-workflow-assets:
 #          cache_prefix: deb-sentinel
       - restore-workflow-assets:
@@ -1224,12 +1164,6 @@
           cache_prefix: oci-minion
       - restore-workflow-assets:
           cache_prefix: oci-sentinel
-=======
-      - restore-workflow-assets:
-          cache_prefix: oci-meridian
-      - restore-workflow-assets:
-          cache_prefix: oci-minion
->>>>>>> f9ac2316
       - run:
           name: Publish Packages
           command: |
