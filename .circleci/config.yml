version: 2.1


executors:
  centos-build-executor:
    docker:
      - image: opennms/build-env:1.8.0.252.b09-3.6.3-b4168
  debian-build-executor:
    docker:
      - image: opennms/build-env:debian-jdk8-b4008
  docker-executor:
    docker:
      - image: docker:19.03.0-git
  integration-test-executor:
    machine: true
  smoke-test-executor:
    machine:
      image: ubuntu-1604:201903-01

# NOTE: the "_label" versions of these are for the case when your source or target
# branches have slashes in them, that way the merge branch gets created properly
defaults: &defaults
  parameters:
    context_name:
      description: the context to use for sensitive settings like GPG keys
      type: string
      default: "OpenNMS Build"
<<<<<<< HEAD
#    previous_branch:
#      description: the previous branch, if any
#      type: string
#      default: foundation-2018
#    previous_branch_label:
#      description: the previous branch, if any (escaped, no slashes)
#      type: string
#      default: foundation-2018
#    main_branch:
#      description: the auto-merge main branch
#      type: string
#      default: foundation-2019
#    main_branch_label:
#      description: the auto-merge main branch (escaped, no slashes)
#      type: string
#      default: foundation-2019
#    next_branch:
#      description: the auto-merge target branch
#      type: string
#      default: release-26.x
#    next_branch_label:
#      description: the auto-merge target branch (escaped, no slashes)
#      type: string
#      default: release-26.x
=======
    previous_branch:
      description: the previous branch, if any
      type: string
      default: foundation-2018
    previous_branch_label:
      description: the previous branch, if any (escaped, no slashes)
      type: string
      default: foundation-2018
    main_branch:
      description: the auto-merge main branch
      type: string
      default: foundation-2019
    main_branch_label:
      description: the auto-merge main branch (escaped, no slashes)
      type: string
      default: foundation-2019
    next_branch:
      description: the auto-merge target branch
      type: string
      default: release-26.x
    next_branch_label:
      description: the auto-merge target branch (escaped, no slashes)
      type: string
      default: release-26.x
>>>>>>> e2f007d7

docker_container_config: &docker_container_config
  executor: docker-executor

orbs:
  cloudsmith: cloudsmith/cloudsmith@1.0.3
  sign-packages: opennms/sign-packages@2.1.1

commands:
  extract-pom-version:
      description: "Extracting Maven POM version"
      steps:
        - run:
            name: Extract Maven POM version
            command: opennms-container/pom2version.py pom.xml > pom-version-cache.key
  cached-checkout:
      description: "Checkout with caching"
      steps:
        - restore_cache:
            keys:
              - source-v1-{{ .Branch }}-{{ .Revision }}
              - source-v1-{{ .Branch }}-
              - source-v1-
        - checkout
        - run:
            name: git config merge.renameLimit
            command: git config merge.renameLimit 999999
        - run:
            name: git fetch origin
            command: git fetch origin
        - save_cache:
            key: source-v1-{{ .Branch }}-{{ .Revision }}
            paths:
              - ".git"
  cached-checkout-for-pushing:
      description: "Configure a cached checkout that can push upstream"
      steps:
        - add_ssh_keys:
            fingerprints:
              - "5e:70:a4:1a:f3:9f:39:ca:2a:d9:b5:9a:6c:2b:c3:66"
              - "9f:0d:94:15:19:43:6b:1d:81:90:f9:63:e0:d8:c1:b2"
        - cached-checkout
        - run:
            name: Create git identity
            command: |
              git config user.email "cicd-system@opennms.com"
              git config user.name "CI/CD System"
  restore-maven-cache:
      description: "Maven: Calculate cache key and restore cache"
      steps:
        - run:
            name: Calculate cache key from pom files
            command: find . -type f -name "pom.xml" | grep -v /target/ | sort -u | xargs cat > maven-dependency-pom-cache.key
        - restore_cache:
            keys:
              - maven-dependencies-v3-{{ checksum "pom-version-cache.key" }}-{{ checksum "maven-dependency-pom-cache.key" }}
              - maven-dependencies-v3-{{ checksum "pom-version-cache.key" }}-
  update-maven-cache:
      description: "Maven: Refresh local repository from POM files"
      steps:
        - run:
            name: Remove old artifacts to keep workspace size down
            command: .circleci/scripts/clean-m2.sh
        - run:
            name: Collect Maven Dependencies
            command: |
              ./compile.pl -t \
                -Dbuild.skip.tarball=true \
                -DupdatePolicy=never \
                --update-plugins \
                -Daether.connector.resumeDownloads=false \
                -Daether.connector.basic.threads=8 \
                -Dorg.slf4j.simpleLogger.log.org.apache.maven.cli.transfer.Slf4jMavenTransferListener=warn \
                -Pbuild-bamboo \
                -Prun-expensive-tasks \
                -Psmoke \
                --legacy-local-repository \
                --batch-mode \
                dependency:resolve-plugins \
                de.qaware.maven:go-offline-maven-plugin:resolve-dependencies
  save-maven-cache:
    description: "Maven: Save cache"
    steps:
      - save_cache:
          key: maven-dependencies-v3-{{ checksum "pom-version-cache.key" }}-{{ checksum "maven-dependency-pom-cache.key" }}
          paths:
            - ~/.m2
  restore-nodejs-cache:
      description: "NodeJS: Calculate cache key and restore cache"
      steps:
        - run:
            name: Calculate cache key
            command: find core/web-assets -name package\*.json -o -name bower.json | grep -v /target/ | sort -u | xargs cat > nodejs-dependency-json-cache.key
        - restore_cache:
            keys:
              - nodejs-dependencies-v2-{{ checksum "pom-version-cache.key" }}-{{ checksum "nodejs-dependency-json-cache.key" }}
              - nodejs-dependencies-v2-{{ checksum "pom-version-cache.key" }}-
  save-nodejs-cache:
    description: "NodeJS: Save cache"
    steps:
      - save_cache:
          key: nodejs-dependencies-v2-{{ checksum "pom-version-cache.key" }}-{{ checksum "nodejs-dependency-json-cache.key" }}
          paths:
            - core/web-assets/node_modules
  restore-sonar-cache:
      description: "Sonar: Restore sonar cache"
      steps:
        - restore_cache:
            keys:
              - sonar-cache-v2-{{ checksum "pom-version-cache.key" }}
  save-sonar-cache:
      description: "Sonar: Save sonar cache"
      steps:
        - save_cache:
            key: sonar-cache-v2-{{ checksum "pom-version-cache.key" }}
            paths:
              - ~/.sonar
  dockerhub-login:
    description: "Connect to DockerHub"
    steps:
      - run:
          name: Login to DockerHub
          command: |
            docker login -u ${DOCKERHUB_LOGIN} -p ${DOCKERHUB_PASS}
  run-smoke-tests:
    description: "Run the smoke tests"
    parameters:
      minimal:
        default: false
        type: boolean
    steps:
      - run:
          name: Enable swap
          command: |
            sudo fallocate -l 8G /swapfile
            sudo chmod 600 /swapfile
            sudo mkswap /swapfile
            sudo swapon /swapfile
            sudo sysctl vm.swappiness=5
            cat /proc/sys/vm/swappiness
      - load-oci:
          key: meridian
      - load-oci:
          key: minion
      - load-oci:
          key: sentinel
<<<<<<< HEAD
=======
      - run:
          name: Load Sentinel OCI image
          command: |
            cd opennms-container/sentinel
            docker image load -i /tmp/oci-sentinel/container.oci
>>>>>>> e2f007d7
      - run:
          name: Monitor JVM processes
          background: true
          command: |
            .circleci/scripts/jvmprocmon-start.sh
      - run:
          name: Monitor memory usage
          background: true
          command: |
            free -m -c 500 -s 30
      - run:
          name: Smoke Tests
          no_output_timeout: 30m
          command: |
            .circleci/scripts/smoke.sh << parameters.minimal >>
      - run:
          name: Gather system logs
          when: always
          command: |
            mkdir -p ~/test-results/system-logs
            (dmesg || :) > ~/test-results/system-logs/dmesg 2>&1
            (ps auxf || :) > ~/test-results/system-logs/ps 2>&1
            (free -m || :) > ~/test-results/system-logs/free 2>&1
            (docker stats --no-stream || :) > ~/test-results/system-logs/docker_stats 2>&1
            cp -R /tmp/jvmprocmon ~/test-results/system-logs/ || :
            ls -alh ~/project/smoke-test/ || :
      - run:
          name: Gather test artifacts
          when: always
          command: |
            mkdir -p ~/test-results/junit
            find . -type f -regex ".*/target/surefire-reports/.*xml" -exec cp {} ~/test-results/junit/ \;
            find . -type f -regex ".*/target/failsafe-reports/.*xml" -exec cp {} ~/test-results/junit/ \;
            mkdir -p ~/test-artifacts/recordings
            cp -R ~/project/smoke-test/target/*.flv ~/test-artifacts/recordings || true
            cp -R ~/project/smoke-test/target/screenshots ~/test-artifacts/ || true
            cp -R ~/project/smoke-test/target/logs ~/test-artifacts/ || true
      - store_test_results:
          path: ~/test-results
      - store_artifacts:
          when: always
          path: ~/test-results
          destination: test-results
      - store_artifacts:
          when: always
          path: ~/test-artifacts
          destination: test-artifacts
  run-build:
    description: "Run the main build"
    parameters:
      number-vcpu:
        default: 8
        type: integer
      node-memory:
        default: echo "NODE_OPTIONS Not Set"
        type: string
      vaadin-javamaxmem:
        default: 1g
        type: string
    steps:
      - cached-checkout
      - extract-pom-version
      - restore-maven-cache
      - restore-nodejs-cache
      - run:
          name: Compile OpenNMS
          command: |
            .circleci/scripts/configure-signing.sh
            mvn clean -DskipTests=true
            << parameters.node-memory >>
            ./compile.pl -DskipTests=true -Dbuild.skip.tarball=true \
              -DupdatePolicy=never \
              -Daether.connector.resumeDownloads=false \
              -Daether.connector.basic.threads=1 \
              -Dorg.slf4j.simpleLogger.log.org.apache.maven.cli.transfer.Slf4jMavenTransferListener=warn \
              -DvaadinJavaMaxMemory=<< parameters.vaadin-javamaxmem >> \
              -DmaxCpus=<< parameters.number-vcpu >> \
              -Psmoke \
              install --batch-mode
            pushd opennms-doc
              ../compile.pl \
                -DupdatePolicy=never \
                -Daether.connector.resumeDownloads=false \
                -Daether.connector.basic.threads=1 \
                -Dorg.slf4j.simpleLogger.log.org.apache.maven.cli.transfer.Slf4jMavenTransferListener=warn \
                -DskipPdfGeneration=false \
                -P'!jdk7+' \
                install --batch-mode
            popd
      - update-maven-cache
      - run:
          name: Remove Extra Maven Repository OpenNMS Files
          command: |
            # move these out of the way so they're not stored in the maven pre-cache
            cd ~/.m2/repository/org/opennms
            mkdir /tmp/maven-keep
            mv $(ls -1 | grep -v -E '^(jicmp-api|jicmp6-api|jrrd-api|jrrd2-api|lib|maven)$') /tmp/maven-keep
      - save-maven-cache
      - run:
          name: Restore Extra Maven Repository OpenNMS Files
          command: |
            # now move them back so they end up in the workspace for builds further down the workflow
            mv /tmp/maven-keep/* ~/.m2/repository/org/opennms/
      - save-nodejs-cache
      - persist_to_workspace:
          root: ~/
          paths:
            - project
            - .m2
  run-integration-tests:
    parameters:
      run-code-coverage:
        default: false
        type: boolean
      rerun-failtest-count:
        default: 0
        type: integer
      failure-option:
        default: -fae
        type: string
      changes-only:
        default: true
        type: boolean
    steps:
      - run:
          name: Integration Tests
          no_output_timeout: 1.0h
          command: |
            export CCI_CODE_COVERAGE=<< parameters.run-code-coverage >>
            export CCI_RERUN_FAILTEST=<< parameters.rerun-failtest-count >>
            export CCI_FAILURE_OPTION=<< parameters.failure-option >>
            export CCI_CHANGES_ONLY=<< parameters.changes-only >>
            .circleci/scripts/itest.sh
      - run:
          name: Gather test results
          when: always
          command: |
            mkdir -p ~/test-results/junit
            find . -type f -regex ".*/target/surefire-reports-[0-9]+/.*xml" -exec cp {} ~/test-results/junit/ \;
            find . -type f -regex ".*/target/failsafe-reports-[0-9]+/.*xml" -exec cp {} ~/test-results/junit/ \;
      - run:
          name: Gather tests
          when: always
          command: |
            mkdir -p ~/generated-tests
            cp ./surefire_classname* ~/generated-tests/
            cp ./failsafe_classname* ~/generated-tests/
            cp /tmp/this_node* ~/generated-tests/
      - when:
          condition: << parameters.run-code-coverage >>
          steps:
            - run:
                name: Compress Target Directories (Code Coverage)
                when: always
                command: |
                  .circleci/scripts/codecoverage-save.sh
            - persist_to_workspace:
                root: ~/
                paths:
                  - code-coverage
      - store_test_results:
          path: ~/test-results
      - store_artifacts:
          when: always
          path: ~/test-results
          destination: test-results
      - store_artifacts:
          when: always
          path: ~/generated-tests
          destination: generated-tests
  cache-workflow-assets:
    parameters:
      cache_prefix:
        description: the cache prefix
        type: string
      source_path:
        description: the source directory to cache
        type: string
    steps:
      - run:
          name: Stowing Assets in << parameters.source_path >> to cache prefix << parameters.cache_prefix >>
          command: |
            TARGET_PATH="/tmp/<< parameters.cache_prefix >>"
            rsync -avr "$(echo "<< parameters.source_path >>" | sed -e 's,/*$,,')/" "${TARGET_PATH}/"
            find "${TARGET_PATH}" -type d -print0 | xargs -0 chmod 775
            find "${TARGET_PATH}" ! -type d -print0 | xargs -0 chmod 664
      - save_cache:
          key: << parameters.cache_prefix >>-{{ .Environment.CIRCLE_SHA1 }}
          paths:
            - "/tmp/<< parameters.cache_prefix >>"
  restore-workflow-assets:
    parameters:
      cache_prefix:
        description: the cache prefix
        type: string
      target_path:
        description: the target directory to restore into
        type: string
        default: ""
    steps:
      - restore_cache:
          keys:
            - << parameters.cache_prefix >>-{{ .Environment.CIRCLE_SHA1 }}
      - when:
          condition: << parameters.target_path >>
          steps:
            - run:
                name: Restoring assets to << parameters.target_path >> from cached prefix << parameters.cache_prefix >>
                command: |
                  SOURCE_PATH="/tmp/<< parameters.cache_prefix >>"
                  mkdir -p "<< parameters.target_path >>"
                  rsync -ar "${SOURCE_PATH}/" "$(echo "<< parameters.target_path >>" | sed -e 's,/*$,,')/"
  cache-oci:
    parameters:
      key:
        description: the cache key for storing the OCI
        type: string
      path:
        description: the path to the directory containing the OCI
        type: string
    steps:
      - cache-workflow-assets:
          cache_prefix: oci-<< parameters.key >>
          source_path: << parameters.path >>
  load-oci:
    parameters:
      key:
        description: the OCI cache key to restore
        type: string
    steps:
      - restore-workflow-assets:
          cache_prefix: oci-<< parameters.key >>
      - run:
          name: Load Docker Image(s) in oci-<< parameters.key >>
          command: |
            cd "/tmp/oci-<< parameters.key >>"
            if [ "$(ls -1 *.oci | wc -l)" -eq 0 ]; then
              echo "ERROR: No OCI files to load. Something probably went wrong earlier."
              exit 1
            fi
            for FILE in *.oci; do
              echo "Loading ${FILE} into Docker..."
              docker image load -i "$FILE"
            done

workflows:
#  weekly-coverage:
#    <<: *defaults
#    triggers:
#      - schedule:
#          # Saturday at 12:00 AM
#          cron: "0 0 * * 6"
#          filters:
#            branches:
#              only:
#                - develop
#    jobs:
#      - build:
#          context: << parameters.context_name >>
#      - integration-test-with-coverage:
#          context: << parameters.context_name >>
#          requires:
#            - build
#      - code-coverage:
#          context: << parameters.context_name >>
#          requires:
#            - integration-test-with-coverage

  build-deploy:
#    <<: *defaults
    jobs:
      - build:
          context: << parameters.context_name >>
          filters:
            branches:
              ignore:
                - /^from-foundation.*/
      - meridian-rpm-build:
          context: << parameters.context_name >>
          requires:
            - build
      - minion-rpm-build:
          context: << parameters.context_name >>
          requires:
            - build
      - sentinel-rpm-build:
<<<<<<< HEAD
=======
          context: << parameters.context_name >>
>>>>>>> e2f007d7
          requires:
            - build
      - integration-test:
          context: << parameters.context_name >>
          requires:
            - build
      - smoke-test-full:
          context: << parameters.context_name >>
          requires:
            - meridian-rpm-build
            - minion-rpm-build
            - sentinel-rpm-build
          filters:
            branches:
              only:
                - master
                - develop
                - /^release-.*/
                - /^foundation.*/
                - /^features.*/
                - /.*smoke.*/
      - smoke-test-minimal:
          context: << parameters.context_name >>
          requires:
            - meridian-rpm-build
            - minion-rpm-build
            - sentinel-rpm-build
          filters:
            branches:
              ignore:
                - master
                - develop
                - /^release-.*/
                - /^foundation.*/
                - /^features.*/
                - /.*smoke.*/
<<<<<<< HEAD
#      - meridian-publish-oci:
#          context: << parameters.context_name >>
#          requires:
#            - meridian-rpm-build
#          filters:
#            branches:
#              only:
#                - master
#                - develop
#      - minion-publish-oci:
#          context: << parameters.context_name >>
#          requires:
#            - minion-rpm-build
#          filters:
#            branches:
#              only:
#                - master
#                - develop
#      - sentinel-publish-oci:
#          requires:
#            - sentinel-rpm-build
#          filters:
#            branches:
#              only:
#                - master
#                - develop
#      # These don't actually require `integration-test` but we shouldn't bother
#      # spending cycles unless everything else passed
#      - meridian-deb-build:
#          context: << parameters.context_name >>
#          requires:
#            - integration-test
#          filters:
#            branches:
#              only:
#                - master
#                - develop
#                - /^release-.*/
#                - /^foundation.*/
#                - /^features.*/
#                - /^merge-foundation\/.*/
#                - /.*smoke.*/
#      - minion-deb-build:
#          context: << parameters.context_name >>
#          requires:
#            - integration-test
#          filters:
#            branches:
#              only:
#                - master
#                - develop
#                - /^release-.*/
#                - /^foundation.*/
#                - /^features.*/
#                - /^merge-foundation\/.*/
#                - /.*smoke.*/
#      - sentinel-deb-build:
#          requires:
#            - integration-test
#          filters:
#            branches:
#              only:
#                - master
#                - develop
#                - /^release-.*/
#                - /^foundation.*/
#                - /^features.*/
#                - /^merge-foundation\/.*/
#                - /.*smoke.*/
#      - create-merge-foundation-branch:
#          # technically only requires the RPM/deb builds, but only publish
#          # if everything passes
#          requires:
#            - meridian-deb-build
#            - minion-deb-build
#            - sentinel-deb-build
#            - smoke-test-minimal
#            - smoke-test-full
#            - integration-test
#          filters:
#            branches:
#              only: << parameters.main_branch >>
#      - merge-foundation-branch:
#          # technically only requires the RPM/deb builds, but only publish
#          # if everything passes
#          requires:
#            - meridian-deb-build
#            - minion-deb-build
#            - sentinel-deb-build
#            - smoke-test-minimal
#            - smoke-test-full
#            - integration-test
#          filters:
#            branches:
#              only: merge-foundation/<< parameters.previous_branch_label >>-to-<< parameters.main_branch_label >>
#      - create-merge-meridian-branch:
#          # technically only requires the RPM/deb builds, but only publish
#          # if everything passes
#          requires:
#            - meridian-deb-build
#            - smoke-test-minimal
#            - smoke-test-full
#            - integration-test
#          filters:
#            branches:
#              only: /^foundation.*/
#      - merge-meridian-branch:
#          filters:
#            branches:
#              only: /^from-foundation.*/
#      - merge-poweredby-branch:
#          # technically only requires the RPM/deb builds, but only publish
#          # if everything passes
#          requires:
#            - meridian-deb-build
#            - smoke-test-minimal
#            - smoke-test-full
#            - integration-test
#          filters:
#            branches:
#              only:
#                - /^foundation.*/
=======
      - horizon-publish-oci:
          context: << parameters.context_name >>
          requires:
            - horizon-rpm-build
          filters:
            branches:
              only:
                - master
                - develop
      - minion-publish-oci:
          context: << parameters.context_name >>
          requires:
            - minion-rpm-build
          filters:
            branches:
              only:
                - master
                - develop
      - sentinel-publish-oci:
          context: << parameters.context_name >>
          requires:
            - sentinel-rpm-build
          filters:
            branches:
              only:
                - master
                - develop
      # These don't actually require `integration-test` but we shouldn't bother
      # spending cycles unless everything else passed
      - horizon-deb-build:
          context: << parameters.context_name >>
          requires:
            - integration-test
          filters:
            branches:
              only:
                - master
                - develop
                - /^release-.*/
                - /^foundation.*/
                - /^features.*/
                - /^merge-foundation\/.*/
                - /.*smoke.*/
      - minion-deb-build:
          context: << parameters.context_name >>
          requires:
            - integration-test
          filters:
            branches:
              only:
                - master
                - develop
                - /^release-.*/
                - /^foundation.*/
                - /^features.*/
                - /^merge-foundation\/.*/
                - /.*smoke.*/
      - sentinel-deb-build:
          context: << parameters.context_name >>
          requires:
            - integration-test
          filters:
            branches:
              only:
                - master
                - develop
                - /^release-.*/
                - /^foundation.*/
                - /^features.*/
                - /^merge-foundation\/.*/
                - /.*smoke.*/
      - create-merge-foundation-branch:
          context: << parameters.context_name >>
          # technically only requires the RPM/deb builds, but only publish
          # if everything passes
          requires:
            - horizon-deb-build
            - minion-deb-build
            - sentinel-deb-build
            - smoke-test-minimal
            - smoke-test-full
            - integration-test
          filters:
            branches:
              only: << parameters.main_branch >>
      - merge-foundation-branch:
          context: << parameters.context_name >>
          # technically only requires the RPM/deb builds, but only publish
          # if everything passes
          requires:
            - horizon-deb-build
            - minion-deb-build
            - sentinel-deb-build
            - smoke-test-minimal
            - smoke-test-full
            - integration-test
          filters:
            branches:
              only: merge-foundation/<< parameters.previous_branch_label >>-to-<< parameters.main_branch_label >>
      - create-merge-meridian-branch:
          context: << parameters.context_name >>
          # technically only requires the RPM/deb builds, but only publish
          # if everything passes
          requires:
            - horizon-deb-build
            - smoke-test-minimal
            - smoke-test-full
            - integration-test
          filters:
            branches:
              only: /^foundation.*/
      - merge-meridian-branch:
          filters:
            branches:
              only: /^from-foundation.*/
      - merge-poweredby-branch:
          context: << parameters.context_name >>
          # technically only requires the RPM/deb builds, but only publish
          # if everything passes
          requires:
            - horizon-deb-build
            - smoke-test-minimal
            - smoke-test-full
            - integration-test
          filters:
            branches:
              only:
                - /^foundation.*/
>>>>>>> e2f007d7
      - publish-cloudsmith:
          context: << parameters.context_name >>
          # technically only requires the RPM/deb builds, but only publish
          # if everything passes
          requires:
<<<<<<< HEAD
#            - meridian-deb-build
#            - minion-deb-build
#            - sentinel-deb-build
=======
            - horizon-deb-build
            - minion-deb-build
            - sentinel-deb-build
>>>>>>> e2f007d7
            - smoke-test-minimal
            - smoke-test-full
            - integration-test
          filters:
            branches:
              only:
                - /^master-.*/
#                - develop
                - /^release-.*/
#                - /^foundation.*/

jobs:
  build:
    executor: centos-build-executor
    # Building currently requires the xlarge containers in order for the webpack compilation
    # in the core/web-assets module to complete reliably
    resource_class: xlarge
    steps:
      - run-build:
          number-vcpu: 8
  meridian-rpm-build:
    executor: centos-build-executor
    # Larger memory footprint required to speed up builds using Takari smartbuilder
    resource_class: large
    steps:
      - attach_workspace:
          at: ~/
      - sign-packages/install-rpm-dependencies:
          skip_if_forked_pr: true
      - sign-packages/setup-env:
          skip_if_forked_pr: true
          gnupg_home: ~/tmp/gpg
      - run:
          name: Build RPMs
          command: |
            export NODE_OPTIONS=--max_old_space_size=1024
            export CCI_MAXCPU=4
            .circleci/scripts/makerpm.sh tools/packages/opennms/opennms.spec
      - sign-packages/sign-rpms:
          skip_if_forked_pr: true
          gnupg_home: ~/tmp/gpg
          gnupg_key: opennms@opennms.org
          packages: target/rpm/RPMS/noarch/*.rpm
      - setup_remote_docker:
          docker_layer_caching: true
      - run:
          name: Fetch RPM artifacts and build Meridian container image
          command: |
            cd opennms-container/meridian
            ./build_container_image.sh
      - store_artifacts:
          path: ~/project/opennms-container/meridian/images/container.oci
          destination: meridian.oci
      - store_artifacts:
          path: ~/project/target/rpm/RPMS/noarch
          destination: rpms
      - cache-workflow-assets:
          cache_prefix: rpm-meridian
          source_path: target/rpm/RPMS/noarch
      - cache-oci:
          key: meridian
          path: opennms-container/meridian/images/
  minion-rpm-build:
    executor: centos-build-executor
    # Larger memory footprint required to speed up builds using Takari smartbuilder
    # Will need to increase resource class if meridian-rpm-build is under 15 min
    resource_class: large
    steps:
      - attach_workspace:
          at: ~/
      - sign-packages/install-rpm-dependencies:
          skip_if_forked_pr: true
      - sign-packages/setup-env:
          skip_if_forked_pr: true
          gnupg_home: ~/tmp/gpg
      - run:
          name: Build RPMs
          command: |
            export NODE_OPTIONS=--max_old_space_size=1024
            export CCI_MAXCPU=4
            export CCI_VAADINJAVAMAXMEM=768m
            .circleci/scripts/makerpm.sh tools/packages/minion/minion.spec
      - sign-packages/sign-rpms:
          skip_if_forked_pr: true
          gnupg_home: ~/tmp/gpg
          gnupg_key: opennms@opennms.org
          packages: target/rpm/RPMS/noarch/*.rpm
      - setup_remote_docker:
          docker_layer_caching: true
      - run:
          name: Fetch RPM artifacts and build Minion container image
          command: |
            cd opennms-container/minion
            ./build_container_image.sh
      - store_artifacts:
          path: ~/project/opennms-container/minion/images/container.oci
          destination: minion.oci
      - store_artifacts:
          path: ~/project/target/rpm/RPMS/noarch
          destination: rpms
      - cache-workflow-assets:
          cache_prefix: rpm-minion
          source_path: target/rpm/RPMS/noarch
      - cache-oci:
          key: minion
          path: opennms-container/minion/images/
  sentinel-rpm-build:
    executor: centos-build-executor
    # Larger memory footprint required to speed up builds using Takari smartbuilder
<<<<<<< HEAD
    # Will need to increase resource class if meridian-rpm-build is under 19 min
=======
    # Will need to increase resource class if horizon-rpm-build is under 19 min
>>>>>>> e2f007d7
    resource_class: large
    steps:
      - attach_workspace:
          at: ~/
      - sign-packages/install-rpm-dependencies:
          skip_if_forked_pr: true
      - sign-packages/setup-env:
          skip_if_forked_pr: true
          gnupg_home: ~/tmp/gpg
      - run:
          name: Build RPMs
          command: |
            export NODE_OPTIONS=--max_old_space_size=1024
            export CCI_MAXCPU=4
            export CCI_VAADINJAVAMAXMEM=768m
            .circleci/scripts/makerpm.sh tools/packages/sentinel/sentinel.spec
      - sign-packages/sign-rpms:
          skip_if_forked_pr: true
          gnupg_home: ~/tmp/gpg
          gnupg_key: opennms@opennms.org
          packages: target/rpm/RPMS/noarch/*.rpm
      - setup_remote_docker:
          docker_layer_caching: true
      - run:
          name: Fetch RPM artifacts and build Sentinel container image
          command: |
            cd opennms-container/sentinel
            ./build_container_image.sh
      - store_artifacts:
          path: ~/project/opennms-container/sentinel/images/container.oci
          destination: sentinel.oci
      - store_artifacts:
          path: ~/project/target/rpm/RPMS/noarch
          destination: rpms
      - cache-workflow-assets:
          cache_prefix: rpm-sentinel
          source_path: target/rpm/RPMS/noarch
      - cache-oci:
          key: sentinel
          path: opennms-container/sentinel/images/
<<<<<<< HEAD
  meridian-deb-build:
=======
  horizon-deb-build:
>>>>>>> e2f007d7
    executor: debian-build-executor
    resource_class: xlarge
    steps:
      - attach_workspace:
          at: ~/
      - sign-packages/install-deb-dependencies:
          skip_if_forked_pr: true
      - sign-packages/setup-env:
          skip_if_forked_pr: true
          gnupg_home: ~/tmp/gpg
      - run:
          name: Monitor memory usage
          background: true
          command: |
            free -m -c 500 -s 30
      - run:
          name: Build Debian Packages
          command: |
            export NODE_OPTIONS=--max_old_space_size=1024
            export CCI_MAXCPU=2
            .circleci/scripts/makedeb.sh opennms
      - sign-packages/sign-debs:
          skip_if_forked_pr: true
          gnupg_home: ~/tmp/gpg
          gnupg_key: opennms@opennms.org
          packages: target/debs/*.deb
      - run:
          name: Gather system logs
          when: always
          command: |
            mkdir -p ~/build-results/system-logs
            (dmesg || :) > ~/build-results/system-logs/dmesg 2>&1
            (ps auxf || :) > ~/build-results/system-logs/ps 2>&1
            (free -m || :) > ~/build-results/system-logs/free 2>&1
            (docker stats --no-stream || :) > ~/build-results/system-logs/docker_stats 2>&1
            cp -R /tmp/jvmprocmon ~/build-results/system-logs/ || :
      - store_artifacts:
          when: always
          path: ~/build-results
          destination: build-results
      - store_artifacts:
          path: ~/project/target/debs
          destination: debs
      - cache-workflow-assets:
          cache_prefix: deb-meridian
          source_path: target/debs
  minion-deb-build:
    executor: debian-build-executor
    resource_class: large
    steps:
      - attach_workspace:
          at: ~/
      - sign-packages/install-deb-dependencies:
          skip_if_forked_pr: true
      - sign-packages/setup-env:
          skip_if_forked_pr: true
          gnupg_home: ~/tmp/gpg
      - run:
          name: Build Debian Packages
          command: |
            export NODE_OPTIONS=--max_old_space_size=1024
            export CCI_MAXCPU=4
            export CCI_VAADINJAVAMAXMEM=768m
            .circleci/scripts/makedeb.sh minion
      - sign-packages/sign-debs:
          skip_if_forked_pr: true
          gnupg_home: ~/tmp/gpg
          gnupg_key: opennms@opennms.org
          packages: target/debs/*.deb
      - store_artifacts:
          path: ~/project/target/debs
          destination: debs
      - cache-workflow-assets:
          cache_prefix: deb-minion
          source_path: target/debs
  sentinel-deb-build:
    executor: debian-build-executor
    resource_class: large
    steps:
      - attach_workspace:
          at: ~/
      - sign-packages/install-deb-dependencies:
          skip_if_forked_pr: true
      - sign-packages/setup-env:
          skip_if_forked_pr: true
          gnupg_home: ~/tmp/gpg
      - run:
          name: Build Debian Packages
          command: |
            export NODE_OPTIONS=--max_old_space_size=1024
            export CCI_MAXCPU=4
            export CCI_VAADINJAVAMAXMEM=768m
            .circleci/scripts/makedeb.sh sentinel
      - sign-packages/sign-debs:
          skip_if_forked_pr: true
          gnupg_home: ~/tmp/gpg
          gnupg_key: opennms@opennms.org
          packages: target/debs/*.deb
      - store_artifacts:
          path: ~/project/target/debs
          destination: debs
      - cache-workflow-assets:
          cache_prefix: deb-sentinel
          source_path: target/debs
<<<<<<< HEAD
  meridian-publish-oci:
=======
  horizon-publish-oci:
>>>>>>> e2f007d7
    executor: centos-build-executor
    steps:
      - cached-checkout
      - setup_remote_docker:
          docker_layer_caching: true
      - dockerhub-login
      - load-oci:
          key: meridian
      - run:
          name: tag meridian Docker image and publish to registry
          command: |
            cd opennms-container/meridian
            ./tag.sh
            ./publish.sh
  minion-publish-oci:
    executor: centos-build-executor
    steps:
      - cached-checkout
      - setup_remote_docker:
          docker_layer_caching: true
      - dockerhub-login
      - load-oci:
          key: minion
      - run:
          name: tag minion Docker image and publish to registry
          command: |
            cd opennms-container/minion
            ./tag.sh
            ./publish.sh
  sentinel-publish-oci:
    executor: centos-build-executor
    steps:
      - cached-checkout
      - setup_remote_docker:
          docker_layer_caching: true
      - dockerhub-login
      - load-oci:
          key: sentinel
      - run:
          name: tag sentinel Docker image and publish to registry
          command: |
            cd opennms-container/sentinel
            ./tag.sh
            ./publish.sh
  integration-test:
    executor: integration-test-executor
    parallelism: 4
    steps:
      - attach_workspace:
          at: ~/
      - run-integration-tests:
          rerun-failtest-count: 1
  integration-test-with-coverage:
    executor: integration-test-executor
    parallelism: 12
    steps:
      - attach_workspace:
          at: ~/
      - run-integration-tests:
          run-code-coverage: true
          rerun-failtest-count: 0
          failure-option: -fn
          changes-only: false
  code-coverage:
    executor: centos-build-executor
    resource_class: medium
    steps:
      - attach_workspace:
          at: ~/
      - extract-pom-version
      - restore-sonar-cache
      - run:
          name: Restore Target Directories (Code Coverage)
          when: always
          command: |
            .circleci/scripts/codecoverage-restore.sh
      - run:
          name: Run SonarQube Code Analysis
          when: always
          command: |
            export MAVEN_OPTS="-Xms3G -Xmx3G"
            .circleci/scripts/sonar.sh
      - save-sonar-cache
  smoke-test-full:
    executor: smoke-test-executor
    parallelism: 8
    # No resource class support for machine executors, we're constrained to use the default
    # medium class which has 2 vCPUs and 8 GB RAM
    #resource_class: large
    steps:
      - attach_workspace:
          at: ~/
      - run-smoke-tests
  smoke-test-minimal:
    executor: smoke-test-executor
    steps:
      - attach_workspace:
          at: ~/
      - run-smoke-tests:
          minimal: true
  create-merge-foundation-branch:
    <<: *defaults
    <<: *docker_container_config
    steps:
      - run:
          name: "Branch Merge Parameters"
          command: |
            echo "previous: << parameters.previous_branch >>, main: << parameters.main_branch >>, next: << parameters.next_branch >>"
      - when:
          condition: << parameters.next_branch >>
          steps:
            - cached-checkout-for-pushing
            - run:
                name: Checkout target branch and merge from source
                command: |
                  export GIT_MERGE_AUTOEDIT=no
                  git fetch --all
                  git checkout << parameters.next_branch >>
                  git reset --hard origin/<< parameters.next_branch >>
                  git merge origin/<< parameters.main_branch >>
            - run:
                name: Push to github
                command: git push -f origin << parameters.next_branch >>:merge-foundation/<< parameters.main_branch_label >>-to-<< parameters.next_branch_label >>

  # note, this is always run as part of the _next_ branch
  # for example, if main_branch is `foundation-2016` and next_branch is `foundation-2017`,
  # it will include the contents of the `foundation-2017` branch, thus we need to actually
  # look _backwards_ to the previous_branch and main_branch to merge the correct bits.
  merge-foundation-branch:
    <<: *defaults
    <<: *docker_container_config
    steps:
      - run:
          name: "Branch Merge Parameters"
          command: |
            echo "previous: << parameters.previous_branch >>, main: << parameters.main_branch >>, next: << parameters.next_branch >>"
      - when:
          condition: << parameters.previous_branch >>
          steps:
            - cached-checkout-for-pushing
            - run:
                name: Checkout target and merge with merge branch
                command: |
                  export GIT_MERGE_AUTOEDIT=no
                  git fetch --all
                  git checkout << parameters.main_branch >>
                  git reset --hard origin/<< parameters.main_branch >>
                  git merge origin/merge-foundation/<< parameters.previous_branch_label >>-to-<< parameters.main_branch_label >>
            - run:
                name: Push to github
                command: git push origin << parameters.main_branch >>:<< parameters.main_branch >>

  create-merge-meridian-branch:
    <<: *defaults
    <<: *docker_container_config
    steps:
      - when:
          condition: << parameters.main_branch >>
          steps:
            - restore_cache:
                keys:
                  - meridian-v1-{{ .Branch }}-{{ .Revision }}
                  - meridian-v1-{{ .Branch }}-
                  - meridian-v1-
            - cached-checkout-for-pushing
            - run:
                name: Add Meridian remote if necessary
                command: |
                  REMOTE_MERIDIAN="$(git remote | grep -c -E '^meridian$' || :)"
                  if [ "$REMOTE_MERIDIAN" -eq 0 ]; then
                    git remote add meridian git@github.com:OpenNMS/opennms-prime.git
                  fi
            - run:
                name: git fetch meridian
                command: |
                  git fetch meridian
            - save_cache:
                key: meridian-v1-{{ .Branch }}-{{ .Revision }}
                paths:
                  - ".git"
            - run:
                name: Checkout target branch and merge from source
                command: |
                  export GIT_MERGE_AUTOEDIT=no
                  if git rev-parse from-<< parameters.main_branch >> >/dev/null 2>&1; then
                    git checkout from-<< parameters.main_branch >>
                  else
                    git checkout -b from-<< parameters.main_branch >> meridian/from-<< parameters.main_branch >>
                  fi
                  git reset --hard meridian/from-<< parameters.main_branch >>
                  git merge origin/<< parameters.main_branch >>
            - run:
                name: Push to Meridian github
                command: git push -f meridian from-<< parameters.main_branch >>:from-<< parameters.main_branch >>

  merge-meridian-branch:
    <<: *defaults
    <<: *docker_container_config
    steps:
      - cached-checkout-for-pushing
      - run:
          name: Checkout from-foundation-YYYY and merge to release-YYYY.x
          command: |
            export GIT_MERGE_AUTOEDIT=no
            TARGET_VERSION="$(echo "<< parameters.main_branch >>" | sed -e 's,^foundation-,,')"
            git fetch --all
            git checkout "release-${TARGET_VERSION}.x"
            git reset --hard "origin/release-${TARGET_VERSION}.x"
            git merge "origin/from-foundation-${TARGET_VERSION}"
      - run:
          name: Push to github
          command: |
            TARGET_BRANCH="release-$(echo "<< parameters.main_branch >>" | sed -e 's,^foundation-,,').x"
            git push origin "${TARGET_BRANCH}:${TARGET_BRANCH}"

  merge-poweredby-branch:
    <<: *defaults
    <<: *docker_container_config
    steps:
      - when:
          condition: << parameters.main_branch >>
          steps:
            - restore_cache:
                keys:
                  - poweredby-v1-{{ .Branch }}-{{ .Revision }}
                  - poweredby-v1-{{ .Branch }}-
                  - poweredby-v1-
            - cached-checkout-for-pushing
            - run:
                name: Merge Foundation to PoweredBy
                command: .circleci/scripts/merge-poweredby.sh
            - save_cache:
                key: poweredby-v1-{{ .Branch }}-{{ .Revision }}
                paths:
                  - ".git"

  publish-cloudsmith:
    executor: cloudsmith/default
    resource_class: small
    steps:
      - checkout
      - cloudsmith/ensure-api-key
      - cloudsmith/install-cli
#      - restore-workflow-assets:
#          cache_prefix: deb-meridian
      - restore-workflow-assets:
          cache_prefix: rpm-meridian
#      - restore-workflow-assets:
#          cache_prefix: deb-minion
      - restore-workflow-assets:
          cache_prefix: rpm-minion
#      - restore-workflow-assets:
#          cache_prefix: deb-sentinel
      - restore-workflow-assets:
<<<<<<< HEAD
          cache_prefix: rpm-sentinel
      - restore-workflow-assets:
          cache_prefix: oci-meridian
      - restore-workflow-assets:
          cache_prefix: oci-minion
      - restore-workflow-assets:
          cache_prefix: oci-sentinel
=======
          cache_prefix: deb-sentinel
      - restore-workflow-assets:
          cache_prefix: rpm-horizon
      - restore-workflow-assets:
          cache_prefix: rpm-minion
      - restore-workflow-assets:
          cache_prefix: rpm-sentinel
>>>>>>> e2f007d7
      - run:
          name: Publish Packages
          command: |
            .circleci/scripts/publish-cloudsmith.sh
<|MERGE_RESOLUTION|>--- conflicted
+++ resolved
@@ -25,7 +25,6 @@
       description: the context to use for sensitive settings like GPG keys
       type: string
       default: "OpenNMS Build"
-<<<<<<< HEAD
 #    previous_branch:
 #      description: the previous branch, if any
 #      type: string
@@ -50,32 +49,6 @@
 #      description: the auto-merge target branch (escaped, no slashes)
 #      type: string
 #      default: release-26.x
-=======
-    previous_branch:
-      description: the previous branch, if any
-      type: string
-      default: foundation-2018
-    previous_branch_label:
-      description: the previous branch, if any (escaped, no slashes)
-      type: string
-      default: foundation-2018
-    main_branch:
-      description: the auto-merge main branch
-      type: string
-      default: foundation-2019
-    main_branch_label:
-      description: the auto-merge main branch (escaped, no slashes)
-      type: string
-      default: foundation-2019
-    next_branch:
-      description: the auto-merge target branch
-      type: string
-      default: release-26.x
-    next_branch_label:
-      description: the auto-merge target branch (escaped, no slashes)
-      type: string
-      default: release-26.x
->>>>>>> e2f007d7
 
 docker_container_config: &docker_container_config
   executor: docker-executor
@@ -222,14 +195,6 @@
           key: minion
       - load-oci:
           key: sentinel
-<<<<<<< HEAD
-=======
-      - run:
-          name: Load Sentinel OCI image
-          command: |
-            cd opennms-container/sentinel
-            docker image load -i /tmp/oci-sentinel/container.oci
->>>>>>> e2f007d7
       - run:
           name: Monitor JVM processes
           background: true
@@ -516,10 +481,7 @@
           requires:
             - build
       - sentinel-rpm-build:
-<<<<<<< HEAD
-=======
           context: << parameters.context_name >>
->>>>>>> e2f007d7
           requires:
             - build
       - integration-test:
@@ -556,7 +518,6 @@
                 - /^foundation.*/
                 - /^features.*/
                 - /.*smoke.*/
-<<<<<<< HEAD
 #      - meridian-publish-oci:
 #          context: << parameters.context_name >>
 #          requires:
@@ -576,6 +537,7 @@
 #                - master
 #                - develop
 #      - sentinel-publish-oci:
+#          context: << parameters.context_name >>
 #          requires:
 #            - sentinel-rpm-build
 #          filters:
@@ -614,6 +576,7 @@
 #                - /^merge-foundation\/.*/
 #                - /.*smoke.*/
 #      - sentinel-deb-build:
+#          context: << parameters.context_name >>
 #          requires:
 #            - integration-test
 #          filters:
@@ -679,150 +642,14 @@
 #            branches:
 #              only:
 #                - /^foundation.*/
-=======
-      - horizon-publish-oci:
-          context: << parameters.context_name >>
-          requires:
-            - horizon-rpm-build
-          filters:
-            branches:
-              only:
-                - master
-                - develop
-      - minion-publish-oci:
-          context: << parameters.context_name >>
-          requires:
-            - minion-rpm-build
-          filters:
-            branches:
-              only:
-                - master
-                - develop
-      - sentinel-publish-oci:
-          context: << parameters.context_name >>
-          requires:
-            - sentinel-rpm-build
-          filters:
-            branches:
-              only:
-                - master
-                - develop
-      # These don't actually require `integration-test` but we shouldn't bother
-      # spending cycles unless everything else passed
-      - horizon-deb-build:
-          context: << parameters.context_name >>
-          requires:
-            - integration-test
-          filters:
-            branches:
-              only:
-                - master
-                - develop
-                - /^release-.*/
-                - /^foundation.*/
-                - /^features.*/
-                - /^merge-foundation\/.*/
-                - /.*smoke.*/
-      - minion-deb-build:
-          context: << parameters.context_name >>
-          requires:
-            - integration-test
-          filters:
-            branches:
-              only:
-                - master
-                - develop
-                - /^release-.*/
-                - /^foundation.*/
-                - /^features.*/
-                - /^merge-foundation\/.*/
-                - /.*smoke.*/
-      - sentinel-deb-build:
-          context: << parameters.context_name >>
-          requires:
-            - integration-test
-          filters:
-            branches:
-              only:
-                - master
-                - develop
-                - /^release-.*/
-                - /^foundation.*/
-                - /^features.*/
-                - /^merge-foundation\/.*/
-                - /.*smoke.*/
-      - create-merge-foundation-branch:
-          context: << parameters.context_name >>
-          # technically only requires the RPM/deb builds, but only publish
-          # if everything passes
-          requires:
-            - horizon-deb-build
-            - minion-deb-build
-            - sentinel-deb-build
-            - smoke-test-minimal
-            - smoke-test-full
-            - integration-test
-          filters:
-            branches:
-              only: << parameters.main_branch >>
-      - merge-foundation-branch:
-          context: << parameters.context_name >>
-          # technically only requires the RPM/deb builds, but only publish
-          # if everything passes
-          requires:
-            - horizon-deb-build
-            - minion-deb-build
-            - sentinel-deb-build
-            - smoke-test-minimal
-            - smoke-test-full
-            - integration-test
-          filters:
-            branches:
-              only: merge-foundation/<< parameters.previous_branch_label >>-to-<< parameters.main_branch_label >>
-      - create-merge-meridian-branch:
-          context: << parameters.context_name >>
-          # technically only requires the RPM/deb builds, but only publish
-          # if everything passes
-          requires:
-            - horizon-deb-build
-            - smoke-test-minimal
-            - smoke-test-full
-            - integration-test
-          filters:
-            branches:
-              only: /^foundation.*/
-      - merge-meridian-branch:
-          filters:
-            branches:
-              only: /^from-foundation.*/
-      - merge-poweredby-branch:
-          context: << parameters.context_name >>
-          # technically only requires the RPM/deb builds, but only publish
-          # if everything passes
-          requires:
-            - horizon-deb-build
-            - smoke-test-minimal
-            - smoke-test-full
-            - integration-test
-          filters:
-            branches:
-              only:
-                - /^foundation.*/
->>>>>>> e2f007d7
       - publish-cloudsmith:
           context: << parameters.context_name >>
           # technically only requires the RPM/deb builds, but only publish
           # if everything passes
           requires:
-<<<<<<< HEAD
 #            - meridian-deb-build
 #            - minion-deb-build
 #            - sentinel-deb-build
-=======
-            - horizon-deb-build
-            - minion-deb-build
-            - sentinel-deb-build
->>>>>>> e2f007d7
             - smoke-test-minimal
             - smoke-test-full
             - integration-test
@@ -932,11 +759,7 @@
   sentinel-rpm-build:
     executor: centos-build-executor
     # Larger memory footprint required to speed up builds using Takari smartbuilder
-<<<<<<< HEAD
     # Will need to increase resource class if meridian-rpm-build is under 19 min
-=======
-    # Will need to increase resource class if horizon-rpm-build is under 19 min
->>>>>>> e2f007d7
     resource_class: large
     steps:
       - attach_workspace:
@@ -977,11 +800,7 @@
       - cache-oci:
           key: sentinel
           path: opennms-container/sentinel/images/
-<<<<<<< HEAD
   meridian-deb-build:
-=======
-  horizon-deb-build:
->>>>>>> e2f007d7
     executor: debian-build-executor
     resource_class: xlarge
     steps:
@@ -1086,11 +905,7 @@
       - cache-workflow-assets:
           cache_prefix: deb-sentinel
           source_path: target/debs
-<<<<<<< HEAD
   meridian-publish-oci:
-=======
-  horizon-publish-oci:
->>>>>>> e2f007d7
     executor: centos-build-executor
     steps:
       - cached-checkout
@@ -1345,7 +1160,6 @@
 #      - restore-workflow-assets:
 #          cache_prefix: deb-sentinel
       - restore-workflow-assets:
-<<<<<<< HEAD
           cache_prefix: rpm-sentinel
       - restore-workflow-assets:
           cache_prefix: oci-meridian
@@ -1353,15 +1167,6 @@
           cache_prefix: oci-minion
       - restore-workflow-assets:
           cache_prefix: oci-sentinel
-=======
-          cache_prefix: deb-sentinel
-      - restore-workflow-assets:
-          cache_prefix: rpm-horizon
-      - restore-workflow-assets:
-          cache_prefix: rpm-minion
-      - restore-workflow-assets:
-          cache_prefix: rpm-sentinel
->>>>>>> e2f007d7
       - run:
           name: Publish Packages
           command: |
