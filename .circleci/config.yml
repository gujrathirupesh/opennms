version: 2.1

executors:
  centos-build-executor:
    docker:
      - image: opennms/build-env:1.8.0.252.b09-3.6.3-b4168
  debian-build-executor:
    docker:
      - image: opennms/build-env:debian-jdk8-b5084
  docker-executor:
    docker:
      - image: docker:19.03.0-git
  integration-test-executor:
    machine: true
  smoke-test-executor:
    machine:
      image: ubuntu-1604:201903-01

# NOTE: the "_label" versions of these are for the case when your source or target
# branches have slashes in them, that way the merge branch gets created properly
defaults: &defaults
  parameters:
    context_name:
      description: the context to use for sensitive settings like GPG keys
      type: string
<<<<<<< HEAD
      default: foundation-2019
    previous_branch_label:
      description: the previous branch, if any (escaped, no slashes)
      type: string
      default: foundation-2019
    main_branch:
      description: the auto-merge main branch
      type: string
      default: foundation-2020
    main_branch_label:
      description: the auto-merge main branch (escaped, no slashes)
      type: string
      default: foundation-2020
    next_branch:
      description: the auto-merge target branch
      type: string
      default: release-26.x
    next_branch_label:
      description: the auto-merge target branch (escaped, no slashes)
      type: string
      default: release-26.x
=======
      default: "OpenNMS Build"
#    previous_branch:
#      description: the previous branch, if any
#      type: string
#      default: foundation-2018
#    previous_branch_label:
#      description: the previous branch, if any (escaped, no slashes)
#      type: string
#      default: foundation-2018
#    main_branch:
#      description: the auto-merge main branch
#      type: string
#      default: foundation-2019
#    main_branch_label:
#      description: the auto-merge main branch (escaped, no slashes)
#      type: string
#      default: foundation-2019
#    next_branch:
#      description: the auto-merge target branch
#      type: string
#      default: release-26.x
#    next_branch_label:
#      description: the auto-merge target branch (escaped, no slashes)
#      type: string
#      default: release-26.x
>>>>>>> a6086886

docker_container_config: &docker_container_config
  executor: docker-executor

orbs:
  cloudsmith: cloudsmith/cloudsmith@1.0.3
  sign-packages: opennms/sign-packages@2.1.3

commands:
  extract-pom-version:
      description: "Extracting Maven POM version"
      steps:
        - run:
            name: Extract Maven POM version
            command: opennms-container/pom2version.py pom.xml > pom-version-cache.key
  cached-checkout:
      description: "Checkout with caching"
      steps:
        - restore_cache:
            keys:
              - source-v1-{{ .Branch }}-{{ .Revision }}
              - source-v1-{{ .Branch }}-
              - source-v1-
        - checkout
        - run:
            name: git config merge.renameLimit
            command: git config merge.renameLimit 999999
        - run:
            name: git fetch origin
            command: git fetch origin
        - save_cache:
            key: source-v1-{{ .Branch }}-{{ .Revision }}
            paths:
              - ".git"
  cached-checkout-for-pushing:
      description: "Configure a cached checkout that can push upstream"
      steps:
        - add_ssh_keys:
            fingerprints:
              - "5e:70:a4:1a:f3:9f:39:ca:2a:d9:b5:9a:6c:2b:c3:66"
              - "9f:0d:94:15:19:43:6b:1d:81:90:f9:63:e0:d8:c1:b2"
        - cached-checkout
        - run:
            name: Create git identity
            command: |
              git config user.email "cicd-system@opennms.com"
              git config user.name "CI/CD System"
  restore-maven-cache:
      description: "Maven: Calculate cache key and restore cache"
      steps:
        - run:
            name: Calculate cache key from pom files
            command: find . -type f -name "pom.xml" | grep -v /target/ | sort -u | xargs cat > maven-dependency-pom-cache.key
        - restore_cache:
            keys:
              - maven-dependencies-v3-{{ checksum "pom-version-cache.key" }}-{{ checksum "maven-dependency-pom-cache.key" }}
              - maven-dependencies-v3-{{ checksum "pom-version-cache.key" }}-
  update-maven-cache:
      description: "Maven: Refresh local repository from POM files"
      steps:
        - run:
            name: Remove old artifacts to keep workspace size down
            command: .circleci/scripts/clean-m2.sh
        - run:
            name: Collect Maven Dependencies
            command: |
              ./compile.pl -t \
                -Dbuild.skip.tarball=true \
                -DupdatePolicy=never \
                --update-plugins \
                -Daether.connector.resumeDownloads=false \
                -Daether.connector.basic.threads=8 \
                -Dorg.slf4j.simpleLogger.log.org.apache.maven.cli.transfer.Slf4jMavenTransferListener=warn \
                -Pbuild-bamboo \
                -Prun-expensive-tasks \
                -Psmoke \
                --legacy-local-repository \
                --batch-mode \
                dependency:resolve-plugins \
                de.qaware.maven:go-offline-maven-plugin:resolve-dependencies
  save-maven-cache:
    description: "Maven: Save cache"
    steps:
      - save_cache:
          key: maven-dependencies-v3-{{ checksum "pom-version-cache.key" }}-{{ checksum "maven-dependency-pom-cache.key" }}
          paths:
            - ~/.m2
  restore-nodejs-cache:
      description: "NodeJS: Calculate cache key and restore cache"
      steps:
        - run:
            name: Calculate cache key
            command: find core/web-assets -name package\*.json -o -name bower.json | grep -v /target/ | sort -u | xargs cat > nodejs-dependency-json-cache.key
        - restore_cache:
            keys:
              - nodejs-dependencies-v2-{{ checksum "pom-version-cache.key" }}-{{ checksum "nodejs-dependency-json-cache.key" }}
              - nodejs-dependencies-v2-{{ checksum "pom-version-cache.key" }}-
  save-nodejs-cache:
    description: "NodeJS: Save cache"
    steps:
      - save_cache:
          key: nodejs-dependencies-v2-{{ checksum "pom-version-cache.key" }}-{{ checksum "nodejs-dependency-json-cache.key" }}
          paths:
            - core/web-assets/node_modules
  restore-sonar-cache:
      description: "Sonar: Restore sonar cache"
      steps:
        - restore_cache:
            keys:
              - sonar-cache-v2-{{ checksum "pom-version-cache.key" }}
  save-sonar-cache:
      description: "Sonar: Save sonar cache"
      steps:
        - save_cache:
            key: sonar-cache-v2-{{ checksum "pom-version-cache.key" }}
            paths:
              - ~/.sonar
  dockerhub-login:
    description: "Connect to DockerHub"
    steps:
      - run:
          name: Login to DockerHub
          command: |
            if [ -n "${DOCKERHUB_LOGIN}" ]; then
              docker login -u ${DOCKERHUB_LOGIN} -p ${DOCKERHUB_PASS}
            else
              echo "WARNING: dockerhub login not found. Assuming this is a PR or other external branch build."
            fi
  run-smoke-tests:
    description: "Run the smoke tests"
    parameters:
      minimal:
        default: false
        type: boolean
    steps:
      - run:
          name: Enable swap
          command: |
            sudo fallocate -l 8G /swapfile
            sudo chmod 600 /swapfile
            sudo mkswap /swapfile
            sudo swapon /swapfile
            sudo sysctl vm.swappiness=5
            cat /proc/sys/vm/swappiness
      - load-oci:
          key: meridian
      - load-oci:
          key: minion
      - load-oci:
          key: sentinel
      - run:
          name: Monitor JVM processes
          background: true
          command: |
            .circleci/scripts/jvmprocmon-start.sh
      - run:
          name: Monitor memory usage
          background: true
          command: |
            free -m -c 500 -s 30
      - run:
          name: Smoke Tests
          no_output_timeout: 30m
          command: |
            .circleci/scripts/smoke.sh << parameters.minimal >>
      - run:
          name: Gather system logs
          when: always
          command: |
            mkdir -p ~/test-results/system-logs
            (dmesg || :) > ~/test-results/system-logs/dmesg 2>&1
            (ps auxf || :) > ~/test-results/system-logs/ps 2>&1
            (free -m || :) > ~/test-results/system-logs/free 2>&1
            (docker stats --no-stream || :) > ~/test-results/system-logs/docker_stats 2>&1
            cp -R /tmp/jvmprocmon ~/test-results/system-logs/ || :
            ls -alh ~/project/smoke-test/ || :
      - run:
          name: Gather test artifacts
          when: always
          command: |
            mkdir -p ~/test-results/junit
            find . -type f -regex ".*/target/surefire-reports/.*xml" -exec cp {} ~/test-results/junit/ \;
            find . -type f -regex ".*/target/failsafe-reports/.*xml" -exec cp {} ~/test-results/junit/ \;
            mkdir -p ~/test-artifacts/recordings
            cp -R ~/project/smoke-test/target/*.flv ~/test-artifacts/recordings || true
            cp -R ~/project/smoke-test/target/screenshots ~/test-artifacts/ || true
            cp -R ~/project/smoke-test/target/logs ~/test-artifacts/ || true
      - store_test_results:
          path: ~/test-results
      - store_artifacts:
          when: always
          path: ~/test-results
          destination: test-results
      - store_artifacts:
          when: always
          path: ~/test-artifacts
          destination: test-artifacts
  run-build:
    description: "Run the main build"
    parameters:
      number-vcpu:
        default: 8
        type: integer
      node-memory:
        default: echo "NODE_OPTIONS Not Set"
        type: string
      vaadin-javamaxmem:
        default: 1g
        type: string
    steps:
      - cached-checkout
      - extract-pom-version
      - restore-maven-cache
      - restore-nodejs-cache
      - run:
          name: Compile OpenNMS
          command: |
            .circleci/scripts/configure-signing.sh
            mvn clean -DskipTests=true
            << parameters.node-memory >>
            ./compile.pl -DskipTests=true -Dbuild.skip.tarball=false \
              -DupdatePolicy=never \
              -Daether.connector.resumeDownloads=false \
              -Daether.connector.basic.threads=1 \
              -Dorg.slf4j.simpleLogger.log.org.apache.maven.cli.transfer.Slf4jMavenTransferListener=warn \
              -DvaadinJavaMaxMemory=<< parameters.vaadin-javamaxmem >> \
              -DmaxCpus=<< parameters.number-vcpu >> \
              -Psmoke \
              install --batch-mode
            pushd opennms-doc
              ../compile.pl \
                -DupdatePolicy=never \
                -Daether.connector.resumeDownloads=false \
                -Daether.connector.basic.threads=1 \
                -Dorg.slf4j.simpleLogger.log.org.apache.maven.cli.transfer.Slf4jMavenTransferListener=warn \
                -DskipPdfGeneration=false \
                -P'!jdk7+' \
                install --batch-mode
            popd
      - update-maven-cache
      - run:
          name: Remove Extra Maven Repository OpenNMS Files
          command: |
            # move these out of the way so they're not stored in the maven pre-cache
            cd ~/.m2/repository/org/opennms
            mkdir /tmp/maven-keep
            mv $(ls -1 | grep -v -E '^(jicmp-api|jicmp6-api|jrrd-api|jrrd2-api|lib|maven)$') /tmp/maven-keep
      - save-maven-cache
      - run:
          name: Restore Extra Maven Repository OpenNMS Files
          command: |
            # now move them back so they end up in the workspace for builds further down the workflow
            mv /tmp/maven-keep/* ~/.m2/repository/org/opennms/
      - save-nodejs-cache
      - persist_to_workspace:
          root: ~/
          paths:
            - project
            - .m2
  run-integration-tests:
    parameters:
      run-code-coverage:
        default: false
        type: boolean
      rerun-failtest-count:
        default: 0
        type: integer
      failure-option:
        default: -fae
        type: string
      changes-only:
        default: true
        type: boolean
    steps:
      - run:
          name: Integration Tests
          no_output_timeout: 1.0h
          command: |
            export CCI_CODE_COVERAGE=<< parameters.run-code-coverage >>
            export CCI_RERUN_FAILTEST=<< parameters.rerun-failtest-count >>
            export CCI_FAILURE_OPTION=<< parameters.failure-option >>
            export CCI_CHANGES_ONLY=<< parameters.changes-only >>
            .circleci/scripts/itest.sh
      - run:
          name: Gather test results
          when: always
          command: |
            mkdir -p ~/test-results/junit
            find . -type f -regex ".*/target/surefire-reports-[0-9]+/.*xml" -exec cp {} ~/test-results/junit/ \;
            find . -type f -regex ".*/target/failsafe-reports-[0-9]+/.*xml" -exec cp {} ~/test-results/junit/ \;
      - run:
          name: Gather tests
          when: always
          command: |
            mkdir -p ~/generated-tests
            cp ./surefire_classname* ~/generated-tests/
            cp ./failsafe_classname* ~/generated-tests/
            cp /tmp/this_node* ~/generated-tests/
      - when:
          condition: << parameters.run-code-coverage >>
          steps:
            - run:
                name: Compress Target Directories (Code Coverage)
                when: always
                command: |
                  .circleci/scripts/codecoverage-save.sh
            - persist_to_workspace:
                root: ~/
                paths:
                  - code-coverage
      - store_test_results:
          path: ~/test-results
      - store_artifacts:
          when: always
          path: ~/test-results
          destination: test-results
      - store_artifacts:
          when: always
          path: ~/generated-tests
          destination: generated-tests
  cache-workflow-assets:
    parameters:
      cache_prefix:
        description: the cache prefix
        type: string
      source_path:
        description: the source directory to cache
        type: string
    steps:
      - run:
          name: Stowing Assets in << parameters.source_path >> to cache prefix << parameters.cache_prefix >>
          command: |
            TARGET_PATH="/tmp/<< parameters.cache_prefix >>"
            rsync -avr "$(echo "<< parameters.source_path >>" | sed -e 's,/*$,,')/" "${TARGET_PATH}/"
            find "${TARGET_PATH}" -type d -print0 | xargs -0 chmod 775
            find "${TARGET_PATH}" ! -type d -print0 | xargs -0 chmod 664
      - save_cache:
          key: << parameters.cache_prefix >>-v2-{{ .Branch }}-{{ .Revision }}-{{ .Environment.CIRCLE_WORKFLOW_ID }}
          paths:
            - "/tmp/<< parameters.cache_prefix >>"
  restore-workflow-assets:
    parameters:
      cache_prefix:
        description: the cache prefix
        type: string
      target_path:
        description: the target directory to restore into
        type: string
        default: ""
    steps:
      - restore_cache:
          keys:
            - << parameters.cache_prefix >>-v2-{{ .Branch }}-{{ .Revision }}-{{ .Environment.CIRCLE_WORKFLOW_ID }}
            - << parameters.cache_prefix >>-v2-{{ .Branch }}-{{ .Revision }}-
      - when:
          condition: << parameters.target_path >>
          steps:
            - run:
                name: Restoring assets to << parameters.target_path >> from cached prefix << parameters.cache_prefix >>
                command: |
                  SOURCE_PATH="/tmp/<< parameters.cache_prefix >>"
                  mkdir -p "<< parameters.target_path >>"
                  rsync -ar "${SOURCE_PATH}/" "$(echo "<< parameters.target_path >>" | sed -e 's,/*$,,')/"
  cache-oci:
    parameters:
      key:
        description: the cache key for storing the OCI
        type: string
      path:
        description: the path to the directory containing the OCI
        type: string
    steps:
      - cache-workflow-assets:
          cache_prefix: oci-<< parameters.key >>
          source_path: << parameters.path >>
  load-oci:
    parameters:
      key:
        description: the OCI cache key to restore
        type: string
    steps:
      - restore-workflow-assets:
          cache_prefix: oci-<< parameters.key >>
      - run:
          name: Load Docker Image(s) in oci-<< parameters.key >>
          command: |
            cd "/tmp/oci-<< parameters.key >>"
            if [ "$(ls -1 *.oci | wc -l)" -eq 0 ]; then
              echo "ERROR: No OCI files to load. Something probably went wrong earlier."
              exit 1
            fi
            for FILE in *.oci; do
              echo "Loading ${FILE} into Docker..."
              docker image load -i "$FILE"
            done

workflows:
#  weekly-coverage:
#    <<: *defaults
#    triggers:
#      - schedule:
#          # Saturday at 12:00 AM
#          cron: "0 0 * * 6"
#          filters:
#            branches:
#              only:
#                - develop
#    jobs:
#      - build
#      - integration-test-with-coverage:
#          requires:
#            - build
#      - code-coverage:
#          requires:
#            - integration-test-with-coverage

  build-deploy:
    <<: *defaults
    jobs:
      - build:
          filters:
            branches:
              ignore:
                - /^from-foundation.*/
      - tarball-assembly:
          requires:
            - build
      - meridian-rpm-build:
          requires:
            - build
      - minion-rpm-build:
          requires:
            - build
      - sentinel-rpm-build:
          requires:
            - build
      - integration-test:
          requires:
            - build
      - smoke-test-full:
          requires:
<<<<<<< HEAD
            - horizon-rpm-build
            - tarball-assembly
=======
            - meridian-rpm-build
            - minion-rpm-build
>>>>>>> a6086886
            - sentinel-rpm-build
          filters:
            branches:
              only:
                - develop
                - /^master-.*/
                - /^release-.*/
                - /^foundation.*/
                - /^features.*/
                - /.*smoke.*/
                - /^dependabot.*/
      - smoke-test-minimal:
          requires:
<<<<<<< HEAD
            - horizon-rpm-build
            - tarball-assembly
=======
            - meridian-rpm-build
            - minion-rpm-build
>>>>>>> a6086886
            - sentinel-rpm-build
          filters:
            branches:
              ignore:
                - develop
                - /^master-.*/
                - /^release-.*/
                - /^foundation.*/
                - /^features.*/
                - /.*smoke.*/
                - /^dependabot.*/
<<<<<<< HEAD
      - horizon-publish-oci:
          requires:
            - horizon-rpm-build
          filters:
            branches:
              only:
                - develop
                - /^master-.*/
                - /^release-.*/
      - sentinel-publish-oci:
          requires:
            - sentinel-rpm-build
          filters:
            branches:
              only:
                - develop
                - /^master-.*/
                - /^release-.*/
      # These don't actually require `integration-test` but we shouldn't bother
      # spending cycles unless everything else passed
      - horizon-deb-build:
          requires:
            - integration-test
          filters:
            branches:
              only:
                - develop
                - /^master-.*/
                - /^release-.*/
                - /^foundation.*/
                - /^features.*/
                - /^merge-foundation\/.*/
                - /.*smoke.*/
                - /.*debian.*/
      - minion-deb-build:
          requires:
            - integration-test
          filters:
            branches:
              only:
                - develop
                - /^master-.*/
                - /^release-.*/
                - /^foundation.*/
                - /^features.*/
                - /^merge-foundation\/.*/
                - /.*smoke.*/
                - /.*debian.*/
      - sentinel-deb-build:
          requires:
            - integration-test
          filters:
            branches:
              only:
                - develop
                - /^master-.*/
                - /^release-.*/
                - /^foundation.*/
                - /^features.*/
                - /^merge-foundation\/.*/
                - /.*smoke.*/
                - /.*debian.*/
      - create-merge-foundation-branch:
          # technically only requires the RPM/deb builds, but only publish
          # if everything passes
          requires:
            - horizon-deb-build
            - minion-deb-build
            - sentinel-deb-build
            - smoke-test-minimal
            - smoke-test-full
            - integration-test
          filters:
            branches:
              only: << parameters.main_branch >>
      - merge-foundation-branch:
          # technically only requires the RPM/deb builds, but only publish
          # if everything passes
          requires:
            - horizon-deb-build
            - minion-deb-build
            - sentinel-deb-build
            - smoke-test-minimal
            - smoke-test-full
            - integration-test
          filters:
            branches:
              only: merge-foundation/<< parameters.previous_branch_label >>-to-<< parameters.main_branch_label >>
      - create-merge-meridian-branch:
          # technically only requires the RPM/deb builds, but only publish
          # if everything passes
          requires:
            - horizon-deb-build
            - smoke-test-minimal
            - smoke-test-full
            - integration-test
          filters:
            branches:
              only: /^foundation.*/
      - merge-meridian-branch:
          filters:
            branches:
              only: /^from-foundation.*/
      - merge-poweredby-branch:
          # technically only requires the RPM/deb builds, but only publish
          # if everything passes
          requires:
            - horizon-deb-build
            - smoke-test-minimal
            - smoke-test-full
            - integration-test
          filters:
            branches:
              only:
                - /^foundation.*/
=======
#      - meridian-publish-oci:
#          requires:
#            - meridian-rpm-build
#          filters:
#            branches:
#              only:
#                - develop
#                - /^master-.*/
#                - /^release-.*/
#      - minion-publish-oci:
#          requires:
#            - minion-rpm-build
#          filters:
#            branches:
#              only:
#                - develop
#                - /^master-.*/
#                - /^release-.*/
#      - sentinel-publish-oci:
#          requires:
#            - sentinel-rpm-build
#          filters:
#            branches:
#              only:
#                - develop
#                - /^master-.*/
#                - /^release-.*/
#      # These don't actually require `integration-test` but we shouldn't bother
#      # spending cycles unless everything else passed
#      - meridian-deb-build:
#          requires:
#            - integration-test
#          filters:
#            branches:
#              only:
#                - develop
#                - /^master-.*/
#                - /^release-.*/
#                - /^foundation.*/
#                - /^features.*/
#                - /^merge-foundation\/.*/
#                - /.*smoke.*/
#                - /.*debian.*/
#      - minion-deb-build:
#          requires:
#            - integration-test
#          filters:
#            branches:
#              only:
#                - develop
#                - /^master-.*/
#                - /^release-.*/
#                - /^foundation.*/
#                - /^features.*/
#                - /^merge-foundation\/.*/
#                - /.*smoke.*/
#                - /.*debian.*/
#      - sentinel-deb-build:
#          requires:
#            - integration-test
#          filters:
#            branches:
#              only:
#                - develop
#                - /^master-.*/
#                - /^release-.*/
#                - /^foundation.*/
#                - /^features.*/
#                - /^merge-foundation\/.*/
#                - /.*smoke.*/
#                - /.*debian.*/
#      - create-merge-foundation-branch:
#          # technically only requires the RPM/deb builds, but only publish
#          # if everything passes
#          requires:
#            - meridian-deb-build
#            - minion-deb-build
#            - sentinel-deb-build
#            - smoke-test-minimal
#            - smoke-test-full
#            - integration-test
#          filters:
#            branches:
#              only: << parameters.main_branch >>
#      - merge-foundation-branch:
#          # technically only requires the RPM/deb builds, but only publish
#          # if everything passes
#          requires:
#            - meridian-deb-build
#            - minion-deb-build
#            - sentinel-deb-build
#            - smoke-test-minimal
#            - smoke-test-full
#            - integration-test
#          filters:
#            branches:
#              only: merge-foundation/<< parameters.previous_branch_label >>-to-<< parameters.main_branch_label >>
#      - create-merge-meridian-branch:
#          # technically only requires the RPM/deb builds, but only publish
#          # if everything passes
#          requires:
#            - meridian-deb-build
#            - smoke-test-minimal
#            - smoke-test-full
#            - integration-test
#          filters:
#            branches:
#              only: /^foundation.*/
#      - merge-meridian-branch:
#          filters:
#            branches:
#              only: /^from-foundation.*/
#      - merge-poweredby-branch:
#          # technically only requires the RPM/deb builds, but only publish
#          # if everything passes
#          requires:
#            - meridian-deb-build
#            - smoke-test-minimal
#            - smoke-test-full
#            - integration-test
#          filters:
#            branches:
#              only:
#                - /^foundation.*/
>>>>>>> a6086886
      - publish-cloudsmith:
          # technically only requires the RPM/deb builds, but only publish
          # if everything passes
          requires:
<<<<<<< HEAD
            - horizon-deb-build
            - minion-deb-build
            - sentinel-deb-build
=======
#            - meridian-deb-build
#            - minion-deb-build
#            - sentinel-deb-build
>>>>>>> a6086886
            - smoke-test-minimal
            - smoke-test-full
            - integration-test
          filters:
            branches:
              only:
#                - develop
                - /^master-.*/
                - /^release-.*/
#                - /^foundation.*/

jobs:
  build:
    executor: centos-build-executor
    # Building currently requires the xlarge containers in order for the webpack compilation
    # in the core/web-assets module to complete reliably
    resource_class: xlarge
    steps:
      - run-build:
          number-vcpu: 8

  tarball-assembly:
    machine:
      image: ubuntu-1604:201903-01
      docker_layer_caching: true
    environment:
      DOCKER_CLI_EXPERIMENTAL: enabled
    parameters:
      number-vcpu:
        default: 2
        type: integer
      vaadin-javamaxmem:
        default: 1g
        type: string
    steps:
      - attach_workspace:
          at: ~/
      - run:
          name: multiarch/qemu-user-static
          command: docker run --privileged multiarch/qemu-user-static --reset -p yes
      - run:
          name: Install Docker buildx
          command: |
            sudo wget https://github.com/docker/buildx/releases/download/v0.3.1/buildx-v0.3.1.linux-amd64 -O /usr/local/bin/docker-buildx
            sudo chmod a+x /usr/local/bin/docker-buildx
            sudo systemctl restart docker
      - dockerhub-login
      - run:
          name: Assemble tarballs and related artifacts
          command: |
            # install fake makensis to satisfy the assemble dependency
            sudo cp .circleci/scripts/makensis.py /usr/local/bin/makensis
            export MAVEN_OPTS="-Xmx4g -Xms4g"
            # general assembly
            ./compile.pl -DskipTests=true -Dbuild.skip.tarball=false \
              -DupdatePolicy=never \
              -Daether.connector.resumeDownloads=false \
              -Daether.connector.basic.threads=1 \
              -Dorg.slf4j.simpleLogger.log.org.apache.maven.cli.transfer.Slf4jMavenTransferListener=warn \
              -DvaadinJavaMaxMemory=<< parameters.vaadin-javamaxmem >> \
              -DmaxCpus=<< parameters.number-vcpu >> \
              -Pbuild-bamboo \
              -Prun-expensive-tasks \
              -Dopennms.home=/opt/opennms \
              install --batch-mode
            # javadoc
            ./compile.pl -DskipTests=true -Dbuild.skip.tarball=false \
              -DupdatePolicy=never \
              -Daether.connector.resumeDownloads=false \
              -Daether.connector.basic.threads=1 \
              -Dorg.slf4j.simpleLogger.log.org.apache.maven.cli.transfer.Slf4jMavenTransferListener=warn \
              -DvaadinJavaMaxMemory=<< parameters.vaadin-javamaxmem >> \
              -DmaxCpus=<< parameters.number-vcpu >> \
              -Pbuild-bamboo \
              -Prun-expensive-tasks \
              -Dopennms.home=/opt/opennms \
              javadoc:aggregate --batch-mode
      - run:
          name: Collect Artifacts
          command: |
            mkdir -p target/{artifacts,tarballs}
            OPENNMS_VERSION="$(python opennms-container/pom2version.py pom.xml)"
            find ./target -name "*.tar.gz" -type f -not -iname '*source*' -exec cp {} "./target/tarballs/meridian-${OPENNMS_VERSION}.tar.gz" \;
            find ./opennms-assemblies/minion/target -name "*.tar.gz" -type f -not -iname '*source*' -exec cp {} "./target/tarballs/minion-${OPENNMS_VERSION}.tar.gz" \;
            find ./opennms-assemblies/sentinel/target -name "*.tar.gz" -type f -not -iname '*source*' -exec cp {} "./target/tarballs/sentinel-${OPENNMS_VERSION}.tar.gz" \;
            find ./opennms-assemblies/remote-poller-standalone -name "*.tar.gz" -type f -exec cp {} "./target/artifacts/remote-poller-client-${OPENNMS_VERSION}.tar.gz" \;
            pushd target/site/apidocs
              tar -czf "../../artifacts/meridian-${OPENNMS_VERSION}-javadoc.tar.gz" *
            popd
<<<<<<< HEAD
            cp ./opennms-assemblies/xsds/target/*-xsds.tar.gz "./target/artifacts/opennms-${OPENNMS_VERSION}-xsds.tar.gz"
            cp opennms-doc/guide-all/target/*.tar.gz "./target/artifacts/opennms-${OPENNMS_VERSION}-docs.tar.gz"
            cp target/*-source.tar.gz ./target/artifacts/
      - run:
          name: Build Minion OCI
          command: |
            cd opennms-container/minion

            # Create always a downloadable single OCI artifact for AMD architecture.
            # This image is used in our integration test suite which relies on the tag "minion:latest".
            make VERSION="$(../pom2version.py ../../pom.xml)" \
                 DOCKER_TAG="minion:latest" \
                 BUILD_NUMBER="${CIRCLE_BUILD_NUM}" \
                 BUILD_URL="${CIRCLE_BUILD_URL}" \
                 BUILD_BRANCH="${CIRCLE_BRANCH}"

            # Build for multiple architectures only in release branches and push images with manifest to a registry
            # For develop we set a floating tag "bleeding" instead the x.y.z-SNAPSHOT version number
            case "${CIRCLE_BRANCH}" in
              "master-"*)
                make DOCKER_ARCH="linux/amd64,linux/arm/v7,linux/arm64" \
                     DOCKER_FLAGS=--push \
                     VERSION="$(../pom2version.py ../../pom.xml)" \
                     BUILD_NUMBER="${CIRCLE_BUILD_NUM}" \
                     BUILD_URL="${CIRCLE_BUILD_URL}" \
                     BUILD_BRANCH="${CIRCLE_BRANCH}"
                ;;
              "release-"*)
                make DOCKER_ARCH="linux/amd64,linux/arm/v7,linux/arm64" \
                     DOCKER_FLAGS=--push \
                     VERSION="release-candidate" \
                     BUILD_NUMBER="${CIRCLE_BUILD_NUM}" \
                     BUILD_URL="${CIRCLE_BUILD_URL}" \
                     BUILD_BRANCH="${CIRCLE_BRANCH}"
                ;;
              "develop")
                make DOCKER_ARCH="linux/amd64,linux/arm/v7,linux/arm64" \
                     DOCKER_FLAGS=--push \
                     VERSION="bleeding" \
                     BUILD_NUMBER="${CIRCLE_BUILD_NUM}" \
                     BUILD_URL="${CIRCLE_BUILD_URL}" \
                     BUILD_BRANCH="${CIRCLE_BRANCH}"
                ;;
              *)
                echo "No branch to push to registry."
                ;;
            esac
=======
            cp ./opennms-assemblies/xsds/target/*-xsds.tar.gz "./target/artifacts/meridian-${OPENNMS_VERSION}-xsds.tar.gz"
            cp opennms-doc/guide-all/target/*.tar.gz "./target/artifacts/meridian-${OPENNMS_VERSION}-docs.tar.gz"
            cp target/*-source.tar.gz "./target/artifacts/meridian-${OPENNMS_VERSION}-source.tar.gz"
>>>>>>> a6086886
      - store_artifacts:
          when: always
          path: ~/project/target/artifacts
          destination: artifacts
      - store_artifacts:
          when: always
          path: ~/project/target/tarballs
          destination: tarballs
      - store_artifacts:
          path: ~/project/opennms-container/minion/images/minion.oci
          destination: minion.oci
      - cache-oci:
          key: minion
          path: opennms-container/minion/images/
      # any idea why we persisted this? seems like nothing later uses it
      #- persist_to_workspace:
      #    root: ~/
      #    paths:
      #      - project/target/tarballs

  meridian-rpm-build:
    executor: centos-build-executor
    # Larger memory footprint required to speed up builds using Takari smartbuilder
    resource_class: large
    steps:
      - attach_workspace:
          at: ~/
      - sign-packages/install-rpm-dependencies:
          skip_if_forked_pr: true
      - sign-packages/setup-env:
          skip_if_forked_pr: true
          gnupg_home: ~/tmp/gpg
      - run:
          name: Build RPMs
          command: |
            export NODE_OPTIONS=--max_old_space_size=1024
            export CCI_MAXCPU=4
            .circleci/scripts/makerpm.sh tools/packages/opennms/opennms.spec
      - sign-packages/sign-rpms:
          skip_if_forked_pr: true
          gnupg_home: ~/tmp/gpg
          gnupg_key: opennms@opennms.org
          packages: target/rpm/RPMS/noarch/*.rpm
      - setup_remote_docker:
          docker_layer_caching: true
      - run:
          name: Fetch RPM artifacts and build Meridian container image
          command: |
            cd opennms-container/meridian
            ./build_container_image.sh
      - store_artifacts:
          path: ~/project/opennms-container/meridian/images/container.oci
          destination: meridian.oci
      - store_artifacts:
          path: ~/project/target/rpm/RPMS/noarch
          destination: rpms
      - cache-workflow-assets:
          cache_prefix: rpm-meridian
          source_path: target/rpm/RPMS/noarch
      - cache-oci:
          key: meridian
          path: opennms-container/meridian/images/
  minion-rpm-build:
    executor: centos-build-executor
    # Larger memory footprint required to speed up builds using Takari smartbuilder
    # Will need to increase resource class if meridian-rpm-build is under 15 min
    resource_class: large
    steps:
      - attach_workspace:
          at: ~/
      - sign-packages/install-rpm-dependencies:
          skip_if_forked_pr: true
      - sign-packages/setup-env:
          skip_if_forked_pr: true
          gnupg_home: ~/tmp/gpg
      - run:
          name: Build RPMs
          command: |
            export NODE_OPTIONS=--max_old_space_size=1024
            export CCI_MAXCPU=4
            export CCI_VAADINJAVAMAXMEM=768m
            .circleci/scripts/makerpm.sh tools/packages/minion/minion.spec
      - sign-packages/sign-rpms:
          skip_if_forked_pr: true
          gnupg_home: ~/tmp/gpg
          gnupg_key: opennms@opennms.org
          packages: target/rpm/RPMS/noarch/*.rpm
      - store_artifacts:
          path: ~/project/target/rpm/RPMS/noarch
          destination: rpms
      - cache-workflow-assets:
          cache_prefix: rpm-minion
          source_path: target/rpm/RPMS/noarch
  sentinel-rpm-build:
    executor: centos-build-executor
    # Larger memory footprint required to speed up builds using Takari smartbuilder
    # Will need to increase resource class if horizon-rpm-build is under 19 min
    resource_class: large
    steps:
      - attach_workspace:
          at: ~/
      - sign-packages/install-rpm-dependencies:
          skip_if_forked_pr: true
      - sign-packages/setup-env:
          skip_if_forked_pr: true
          gnupg_home: ~/tmp/gpg
      - run:
          name: Build RPMs
          command: |
            export NODE_OPTIONS=--max_old_space_size=1024
            export CCI_MAXCPU=4
            export CCI_VAADINJAVAMAXMEM=768m
            .circleci/scripts/makerpm.sh tools/packages/sentinel/sentinel.spec
      - sign-packages/sign-rpms:
          skip_if_forked_pr: true
          gnupg_home: ~/tmp/gpg
          gnupg_key: opennms@opennms.org
          packages: target/rpm/RPMS/noarch/*.rpm
      - setup_remote_docker:
          docker_layer_caching: true
      - run:
          name: Fetch RPM artifacts and build Sentinel container image
          command: |
            cd opennms-container/sentinel
            ./build_container_image.sh
      - store_artifacts:
          path: ~/project/opennms-container/sentinel/images/container.oci
          destination: sentinel.oci
      - store_artifacts:
          path: ~/project/target/rpm/RPMS/noarch
          destination: rpms
      - cache-workflow-assets:
          cache_prefix: rpm-sentinel
          source_path: target/rpm/RPMS/noarch
      - cache-oci:
<<<<<<< HEAD
          key: sentinel
          path: opennms-container/sentinel/images/
  horizon-deb-build:
=======
          key: minion
          path: opennms-container/minion/images/
  sentinel-rpm-build:
    executor: centos-build-executor
    # Larger memory footprint required to speed up builds using Takari smartbuilder
    # Will need to increase resource class if meridian-rpm-build is under 19 min
    resource_class: large
    steps:
      - attach_workspace:
          at: ~/
      - sign-packages/install-rpm-dependencies:
          skip_if_forked_pr: true
      - sign-packages/setup-env:
          skip_if_forked_pr: true
          gnupg_home: ~/tmp/gpg
      - run:
          name: Build RPMs
          command: |
            export NODE_OPTIONS=--max_old_space_size=1024
            export CCI_MAXCPU=4
            export CCI_VAADINJAVAMAXMEM=768m
            .circleci/scripts/makerpm.sh tools/packages/sentinel/sentinel.spec
      - sign-packages/sign-rpms:
          skip_if_forked_pr: true
          gnupg_home: ~/tmp/gpg
          gnupg_key: opennms@opennms.org
          packages: target/rpm/RPMS/noarch/*.rpm
      - setup_remote_docker:
          docker_layer_caching: true
      - run:
          name: Fetch RPM artifacts and build Sentinel container image
          command: |
            cd opennms-container/sentinel
            ./build_container_image.sh
      - store_artifacts:
          path: ~/project/opennms-container/sentinel/images/container.oci
          destination: sentinel.oci
      - store_artifacts:
          path: ~/project/target/rpm/RPMS/noarch
          destination: rpms
      - cache-workflow-assets:
          cache_prefix: rpm-sentinel
          source_path: target/rpm/RPMS/noarch
      - cache-oci:
          key: sentinel
          path: opennms-container/sentinel/images/
  meridian-deb-build:
>>>>>>> a6086886
    executor: debian-build-executor
    resource_class: xlarge
    steps:
      - attach_workspace:
          at: ~/
      - sign-packages/setup-env:
          skip_if_forked_pr: true
          gnupg_home: ~/tmp/gpg
      - run:
          name: Monitor memory usage
          background: true
          command: |
            free -m -c 500 -s 30
      - run:
          name: Build Debian Packages
          command: |
            export NODE_OPTIONS=--max_old_space_size=1024
            export CCI_MAXCPU=2
            .circleci/scripts/makedeb.sh opennms
      - sign-packages/sign-debs:
          skip_if_forked_pr: true
          gnupg_home: ~/tmp/gpg
          gnupg_key: opennms@opennms.org
          packages: target/debs/*.deb
      - run:
          name: Gather system logs
          when: always
          command: |
            mkdir -p ~/build-results/system-logs
            (dmesg || :) > ~/build-results/system-logs/dmesg 2>&1
            (ps auxf || :) > ~/build-results/system-logs/ps 2>&1
            (free -m || :) > ~/build-results/system-logs/free 2>&1
            (docker stats --no-stream || :) > ~/build-results/system-logs/docker_stats 2>&1
            cp -R /tmp/jvmprocmon ~/build-results/system-logs/ || :
      - store_artifacts:
          when: always
          path: ~/build-results
          destination: build-results
      - store_artifacts:
          path: ~/project/target/debs
          destination: debs
      - cache-workflow-assets:
          cache_prefix: deb-meridian
          source_path: target/debs
  minion-deb-build:
    executor: debian-build-executor
    resource_class: large
    steps:
      - attach_workspace:
          at: ~/
      - sign-packages/setup-env:
          skip_if_forked_pr: true
          gnupg_home: ~/tmp/gpg
      - run:
          name: Build Debian Packages
          command: |
            export NODE_OPTIONS=--max_old_space_size=1024
            export CCI_MAXCPU=4
            export CCI_VAADINJAVAMAXMEM=768m
            .circleci/scripts/makedeb.sh minion
      - sign-packages/sign-debs:
          skip_if_forked_pr: true
          gnupg_home: ~/tmp/gpg
          gnupg_key: opennms@opennms.org
          packages: target/debs/*.deb
      - store_artifacts:
          path: ~/project/target/debs
          destination: debs
      - cache-workflow-assets:
          cache_prefix: deb-minion
          source_path: target/debs
  sentinel-deb-build:
    executor: debian-build-executor
    resource_class: large
    steps:
      - attach_workspace:
          at: ~/
      - sign-packages/setup-env:
          skip_if_forked_pr: true
          gnupg_home: ~/tmp/gpg
      - run:
          name: Build Debian Packages
          command: |
            export NODE_OPTIONS=--max_old_space_size=1024
            export CCI_MAXCPU=4
            export CCI_VAADINJAVAMAXMEM=768m
            .circleci/scripts/makedeb.sh sentinel
      - sign-packages/sign-debs:
          skip_if_forked_pr: true
          gnupg_home: ~/tmp/gpg
          gnupg_key: opennms@opennms.org
          packages: target/debs/*.deb
      - store_artifacts:
          path: ~/project/target/debs
          destination: debs
      - cache-workflow-assets:
          cache_prefix: deb-sentinel
          source_path: target/debs
<<<<<<< HEAD
  horizon-publish-oci:
=======
  meridian-publish-oci:
>>>>>>> a6086886
    executor: centos-build-executor
    steps:
      - cached-checkout
      - setup_remote_docker:
          docker_layer_caching: true
      - dockerhub-login
      - load-oci:
          key: meridian
      - run:
          name: tag meridian Docker image and publish to registry
          command: |
            cd opennms-container/meridian
            ./tag.sh
            ./publish.sh
  sentinel-publish-oci:
    executor: centos-build-executor
    steps:
      - cached-checkout
      - setup_remote_docker:
          docker_layer_caching: true
      - dockerhub-login
      - load-oci:
          key: sentinel
      - run:
          name: tag sentinel Docker image and publish to registry
          command: |
            cd opennms-container/sentinel
            ./tag.sh
            ./publish.sh
  sentinel-publish-oci:
    executor: centos-build-executor
    steps:
      - cached-checkout
      - setup_remote_docker:
          docker_layer_caching: true
      - dockerhub-login
      - load-oci:
          key: sentinel
      - run:
          name: tag sentinel Docker image and publish to registry
          command: |
            cd opennms-container/sentinel
            ./tag.sh
            ./publish.sh
  integration-test:
    executor: integration-test-executor
    parallelism: 4
    steps:
      - attach_workspace:
          at: ~/
      - run-integration-tests:
          rerun-failtest-count: 1
  integration-test-with-coverage:
    executor: integration-test-executor
    parallelism: 12
    steps:
      - attach_workspace:
          at: ~/
      - run-integration-tests:
          run-code-coverage: true
          rerun-failtest-count: 0
          failure-option: -fn
          changes-only: false
  code-coverage:
    executor: centos-build-executor
    resource_class: medium
    steps:
      - attach_workspace:
          at: ~/
      - extract-pom-version
      - restore-sonar-cache
      - run:
          name: Restore Target Directories (Code Coverage)
          when: always
          command: |
            .circleci/scripts/codecoverage-restore.sh
      - run:
          name: Run SonarQube Code Analysis
          when: always
          command: |
            export MAVEN_OPTS="-Xms3G -Xmx3G"
            .circleci/scripts/sonar.sh
      - save-sonar-cache
  smoke-test-full:
    executor: smoke-test-executor
    parallelism: 8
    # No resource class support for machine executors, we're constrained to use the default
    # medium class which has 2 vCPUs and 8 GB RAM
    #resource_class: large
    steps:
      - attach_workspace:
          at: ~/
      - run-smoke-tests
  smoke-test-minimal:
    executor: smoke-test-executor
    steps:
      - attach_workspace:
          at: ~/
      - run-smoke-tests:
          minimal: true
  create-merge-foundation-branch:
    <<: *defaults
    <<: *docker_container_config
    steps:
      - run:
          name: "Branch Merge Parameters"
          command: |
            echo "previous: << parameters.previous_branch >>, main: << parameters.main_branch >>, next: << parameters.next_branch >>"
      - when:
          condition: << parameters.next_branch >>
          steps:
            - cached-checkout-for-pushing
            - run:
                name: Checkout target branch and merge from source
                command: |
                  export GIT_MERGE_AUTOEDIT=no
                  git fetch --all
                  git checkout << parameters.next_branch >>
                  git reset --hard origin/<< parameters.next_branch >>
                  git merge origin/<< parameters.main_branch >>
            - run:
                name: Push to github
                command: git push -f origin << parameters.next_branch >>:merge-foundation/<< parameters.main_branch_label >>-to-<< parameters.next_branch_label >>

  # note, this is always run as part of the _next_ branch
  # for example, if main_branch is `foundation-2016` and next_branch is `foundation-2017`,
  # it will include the contents of the `foundation-2017` branch, thus we need to actually
  # look _backwards_ to the previous_branch and main_branch to merge the correct bits.
  merge-foundation-branch:
    <<: *defaults
    <<: *docker_container_config
    steps:
      - run:
          name: "Branch Merge Parameters"
          command: |
            echo "previous: << parameters.previous_branch >>, main: << parameters.main_branch >>, next: << parameters.next_branch >>"
      - when:
          condition: << parameters.previous_branch >>
          steps:
            - cached-checkout-for-pushing
            - run:
                name: Checkout target and merge with merge branch
                command: |
                  export GIT_MERGE_AUTOEDIT=no
                  git fetch --all
                  git checkout << parameters.main_branch >>
                  git reset --hard origin/<< parameters.main_branch >>
                  git merge origin/merge-foundation/<< parameters.previous_branch_label >>-to-<< parameters.main_branch_label >>
            - run:
                name: Push to github
                command: git push origin << parameters.main_branch >>:<< parameters.main_branch >>

  create-merge-meridian-branch:
    <<: *defaults
    <<: *docker_container_config
    steps:
      - when:
          condition: << parameters.main_branch >>
          steps:
            - restore_cache:
                keys:
                  - meridian-v1-{{ .Branch }}-{{ .Revision }}
                  - meridian-v1-{{ .Branch }}-
                  - meridian-v1-
            - cached-checkout-for-pushing
            - run:
                name: Add Meridian remote if necessary
                command: |
                  REMOTE_MERIDIAN="$(git remote | grep -c -E '^meridian$' || :)"
                  if [ "$REMOTE_MERIDIAN" -eq 0 ]; then
                    git remote add meridian git@github.com:OpenNMS/opennms-prime.git
                  fi
            - run:
                name: git fetch meridian
                command: |
                  git fetch meridian
            - save_cache:
                key: meridian-v1-{{ .Branch }}-{{ .Revision }}
                paths:
                  - ".git"
            - run:
                name: Checkout target branch and merge from source
                command: |
                  export GIT_MERGE_AUTOEDIT=no
                  if git rev-parse from-<< parameters.main_branch >> >/dev/null 2>&1; then
                    git checkout from-<< parameters.main_branch >>
                  else
                    git checkout -b from-<< parameters.main_branch >> meridian/from-<< parameters.main_branch >>
                  fi
                  git reset --hard meridian/from-<< parameters.main_branch >>
                  git merge origin/<< parameters.main_branch >>
            - run:
                name: Push to Meridian github
                command: git push -f meridian from-<< parameters.main_branch >>:from-<< parameters.main_branch >>

  merge-meridian-branch:
    <<: *defaults
    <<: *docker_container_config
    steps:
      - cached-checkout-for-pushing
      - run:
          name: Checkout from-foundation-YYYY and merge to release-YYYY.x
          command: |
            export GIT_MERGE_AUTOEDIT=no
            TARGET_VERSION="$(echo "<< parameters.main_branch >>" | sed -e 's,^foundation-,,')"
            git fetch --all
            git checkout "release-${TARGET_VERSION}.x"
            git reset --hard "origin/release-${TARGET_VERSION}.x"
            git merge "origin/from-foundation-${TARGET_VERSION}"
      - run:
          name: Push to github
          command: |
            TARGET_BRANCH="release-$(echo "<< parameters.main_branch >>" | sed -e 's,^foundation-,,').x"
            git push origin "${TARGET_BRANCH}:${TARGET_BRANCH}"

  merge-poweredby-branch:
    <<: *defaults
    <<: *docker_container_config
    steps:
      - when:
          condition: << parameters.main_branch >>
          steps:
            - restore_cache:
                keys:
                  - poweredby-v1-{{ .Branch }}-{{ .Revision }}
                  - poweredby-v1-{{ .Branch }}-
                  - poweredby-v1-
            - cached-checkout-for-pushing
            - run:
                name: Merge Foundation to PoweredBy
                command: .circleci/scripts/merge-poweredby.sh
            - save_cache:
                key: poweredby-v1-{{ .Branch }}-{{ .Revision }}
                paths:
                  - ".git"

  publish-cloudsmith:
    executor: cloudsmith/default
    resource_class: small
    steps:
      - checkout
      - cloudsmith/ensure-api-key
      - cloudsmith/install-cli
#      - restore-workflow-assets:
#          cache_prefix: deb-meridian
      - restore-workflow-assets:
          cache_prefix: rpm-meridian
#      - restore-workflow-assets:
#          cache_prefix: deb-minion
      - restore-workflow-assets:
          cache_prefix: rpm-minion
#      - restore-workflow-assets:
#          cache_prefix: deb-sentinel
      - restore-workflow-assets:
<<<<<<< HEAD
          cache_prefix: deb-sentinel
      - restore-workflow-assets:
          cache_prefix: rpm-horizon
      - restore-workflow-assets:
          cache_prefix: rpm-minion
      - restore-workflow-assets:
          cache_prefix: rpm-sentinel
=======
          cache_prefix: rpm-sentinel
      - restore-workflow-assets:
          cache_prefix: oci-meridian
      - restore-workflow-assets:
          cache_prefix: oci-minion
      - restore-workflow-assets:
          cache_prefix: oci-sentinel
>>>>>>> a6086886
      - run:
          name: Publish Packages
          command: |
            .circleci/scripts/publish-cloudsmith.sh
<|MERGE_RESOLUTION|>--- conflicted
+++ resolved
@@ -23,46 +23,23 @@
     context_name:
       description: the context to use for sensitive settings like GPG keys
       type: string
-<<<<<<< HEAD
-      default: foundation-2019
-    previous_branch_label:
-      description: the previous branch, if any (escaped, no slashes)
-      type: string
-      default: foundation-2019
-    main_branch:
-      description: the auto-merge main branch
-      type: string
-      default: foundation-2020
-    main_branch_label:
-      description: the auto-merge main branch (escaped, no slashes)
-      type: string
-      default: foundation-2020
-    next_branch:
-      description: the auto-merge target branch
-      type: string
-      default: release-26.x
-    next_branch_label:
-      description: the auto-merge target branch (escaped, no slashes)
-      type: string
-      default: release-26.x
-=======
       default: "OpenNMS Build"
 #    previous_branch:
 #      description: the previous branch, if any
 #      type: string
-#      default: foundation-2018
+#      default: foundation-2019
 #    previous_branch_label:
 #      description: the previous branch, if any (escaped, no slashes)
 #      type: string
-#      default: foundation-2018
+#      default: foundation-2019
 #    main_branch:
 #      description: the auto-merge main branch
 #      type: string
-#      default: foundation-2019
+#      default: foundation-2020
 #    main_branch_label:
 #      description: the auto-merge main branch (escaped, no slashes)
 #      type: string
-#      default: foundation-2019
+#      default: foundation-2020
 #    next_branch:
 #      description: the auto-merge target branch
 #      type: string
@@ -71,7 +48,6 @@
 #      description: the auto-merge target branch (escaped, no slashes)
 #      type: string
 #      default: release-26.x
->>>>>>> a6086886
 
 docker_container_config: &docker_container_config
   executor: docker-executor
@@ -513,13 +489,8 @@
             - build
       - smoke-test-full:
           requires:
-<<<<<<< HEAD
-            - horizon-rpm-build
+            - meridian-rpm-build
             - tarball-assembly
-=======
-            - meridian-rpm-build
-            - minion-rpm-build
->>>>>>> a6086886
             - sentinel-rpm-build
           filters:
             branches:
@@ -533,13 +504,8 @@
                 - /^dependabot.*/
       - smoke-test-minimal:
           requires:
-<<<<<<< HEAD
-            - horizon-rpm-build
+            - meridian-rpm-build
             - tarball-assembly
-=======
-            - meridian-rpm-build
-            - minion-rpm-build
->>>>>>> a6086886
             - sentinel-rpm-build
           filters:
             branches:
@@ -551,135 +517,9 @@
                 - /^features.*/
                 - /.*smoke.*/
                 - /^dependabot.*/
-<<<<<<< HEAD
-      - horizon-publish-oci:
-          requires:
-            - horizon-rpm-build
-          filters:
-            branches:
-              only:
-                - develop
-                - /^master-.*/
-                - /^release-.*/
-      - sentinel-publish-oci:
-          requires:
-            - sentinel-rpm-build
-          filters:
-            branches:
-              only:
-                - develop
-                - /^master-.*/
-                - /^release-.*/
-      # These don't actually require `integration-test` but we shouldn't bother
-      # spending cycles unless everything else passed
-      - horizon-deb-build:
-          requires:
-            - integration-test
-          filters:
-            branches:
-              only:
-                - develop
-                - /^master-.*/
-                - /^release-.*/
-                - /^foundation.*/
-                - /^features.*/
-                - /^merge-foundation\/.*/
-                - /.*smoke.*/
-                - /.*debian.*/
-      - minion-deb-build:
-          requires:
-            - integration-test
-          filters:
-            branches:
-              only:
-                - develop
-                - /^master-.*/
-                - /^release-.*/
-                - /^foundation.*/
-                - /^features.*/
-                - /^merge-foundation\/.*/
-                - /.*smoke.*/
-                - /.*debian.*/
-      - sentinel-deb-build:
-          requires:
-            - integration-test
-          filters:
-            branches:
-              only:
-                - develop
-                - /^master-.*/
-                - /^release-.*/
-                - /^foundation.*/
-                - /^features.*/
-                - /^merge-foundation\/.*/
-                - /.*smoke.*/
-                - /.*debian.*/
-      - create-merge-foundation-branch:
-          # technically only requires the RPM/deb builds, but only publish
-          # if everything passes
-          requires:
-            - horizon-deb-build
-            - minion-deb-build
-            - sentinel-deb-build
-            - smoke-test-minimal
-            - smoke-test-full
-            - integration-test
-          filters:
-            branches:
-              only: << parameters.main_branch >>
-      - merge-foundation-branch:
-          # technically only requires the RPM/deb builds, but only publish
-          # if everything passes
-          requires:
-            - horizon-deb-build
-            - minion-deb-build
-            - sentinel-deb-build
-            - smoke-test-minimal
-            - smoke-test-full
-            - integration-test
-          filters:
-            branches:
-              only: merge-foundation/<< parameters.previous_branch_label >>-to-<< parameters.main_branch_label >>
-      - create-merge-meridian-branch:
-          # technically only requires the RPM/deb builds, but only publish
-          # if everything passes
-          requires:
-            - horizon-deb-build
-            - smoke-test-minimal
-            - smoke-test-full
-            - integration-test
-          filters:
-            branches:
-              only: /^foundation.*/
-      - merge-meridian-branch:
-          filters:
-            branches:
-              only: /^from-foundation.*/
-      - merge-poweredby-branch:
-          # technically only requires the RPM/deb builds, but only publish
-          # if everything passes
-          requires:
-            - horizon-deb-build
-            - smoke-test-minimal
-            - smoke-test-full
-            - integration-test
-          filters:
-            branches:
-              only:
-                - /^foundation.*/
-=======
 #      - meridian-publish-oci:
 #          requires:
 #            - meridian-rpm-build
-#          filters:
-#            branches:
-#              only:
-#                - develop
-#                - /^master-.*/
-#                - /^release-.*/
-#      - minion-publish-oci:
-#          requires:
-#            - minion-rpm-build
 #          filters:
 #            branches:
 #              only:
@@ -792,20 +632,13 @@
 #            branches:
 #              only:
 #                - /^foundation.*/
->>>>>>> a6086886
       - publish-cloudsmith:
           # technically only requires the RPM/deb builds, but only publish
           # if everything passes
           requires:
-<<<<<<< HEAD
-            - horizon-deb-build
-            - minion-deb-build
-            - sentinel-deb-build
-=======
 #            - meridian-deb-build
 #            - minion-deb-build
 #            - sentinel-deb-build
->>>>>>> a6086886
             - smoke-test-minimal
             - smoke-test-full
             - integration-test
@@ -895,10 +728,9 @@
             pushd target/site/apidocs
               tar -czf "../../artifacts/meridian-${OPENNMS_VERSION}-javadoc.tar.gz" *
             popd
-<<<<<<< HEAD
-            cp ./opennms-assemblies/xsds/target/*-xsds.tar.gz "./target/artifacts/opennms-${OPENNMS_VERSION}-xsds.tar.gz"
-            cp opennms-doc/guide-all/target/*.tar.gz "./target/artifacts/opennms-${OPENNMS_VERSION}-docs.tar.gz"
-            cp target/*-source.tar.gz ./target/artifacts/
+            cp ./opennms-assemblies/xsds/target/*-xsds.tar.gz "./target/artifacts/meridian-${OPENNMS_VERSION}-xsds.tar.gz"
+            cp opennms-doc/guide-all/target/*.tar.gz "./target/artifacts/meridian-${OPENNMS_VERSION}-docs.tar.gz"
+            cp target/*-source.tar.gz "./target/artifacts/meridian-${OPENNMS_VERSION}-source.tar.gz"
       - run:
           name: Build Minion OCI
           command: |
@@ -914,10 +746,10 @@
 
             # Build for multiple architectures only in release branches and push images with manifest to a registry
             # For develop we set a floating tag "bleeding" instead the x.y.z-SNAPSHOT version number
+            # For Meridian, we don't push to dockerhub, so `DOCKER_FLAGS=--push` has been removed
             case "${CIRCLE_BRANCH}" in
               "master-"*)
                 make DOCKER_ARCH="linux/amd64,linux/arm/v7,linux/arm64" \
-                     DOCKER_FLAGS=--push \
                      VERSION="$(../pom2version.py ../../pom.xml)" \
                      BUILD_NUMBER="${CIRCLE_BUILD_NUM}" \
                      BUILD_URL="${CIRCLE_BUILD_URL}" \
@@ -925,7 +757,6 @@
                 ;;
               "release-"*)
                 make DOCKER_ARCH="linux/amd64,linux/arm/v7,linux/arm64" \
-                     DOCKER_FLAGS=--push \
                      VERSION="release-candidate" \
                      BUILD_NUMBER="${CIRCLE_BUILD_NUM}" \
                      BUILD_URL="${CIRCLE_BUILD_URL}" \
@@ -933,7 +764,6 @@
                 ;;
               "develop")
                 make DOCKER_ARCH="linux/amd64,linux/arm/v7,linux/arm64" \
-                     DOCKER_FLAGS=--push \
                      VERSION="bleeding" \
                      BUILD_NUMBER="${CIRCLE_BUILD_NUM}" \
                      BUILD_URL="${CIRCLE_BUILD_URL}" \
@@ -943,11 +773,6 @@
                 echo "No branch to push to registry."
                 ;;
             esac
-=======
-            cp ./opennms-assemblies/xsds/target/*-xsds.tar.gz "./target/artifacts/meridian-${OPENNMS_VERSION}-xsds.tar.gz"
-            cp opennms-doc/guide-all/target/*.tar.gz "./target/artifacts/meridian-${OPENNMS_VERSION}-docs.tar.gz"
-            cp target/*-source.tar.gz "./target/artifacts/meridian-${OPENNMS_VERSION}-source.tar.gz"
->>>>>>> a6086886
       - store_artifacts:
           when: always
           path: ~/project/target/artifacts
@@ -1044,55 +869,6 @@
   sentinel-rpm-build:
     executor: centos-build-executor
     # Larger memory footprint required to speed up builds using Takari smartbuilder
-    # Will need to increase resource class if horizon-rpm-build is under 19 min
-    resource_class: large
-    steps:
-      - attach_workspace:
-          at: ~/
-      - sign-packages/install-rpm-dependencies:
-          skip_if_forked_pr: true
-      - sign-packages/setup-env:
-          skip_if_forked_pr: true
-          gnupg_home: ~/tmp/gpg
-      - run:
-          name: Build RPMs
-          command: |
-            export NODE_OPTIONS=--max_old_space_size=1024
-            export CCI_MAXCPU=4
-            export CCI_VAADINJAVAMAXMEM=768m
-            .circleci/scripts/makerpm.sh tools/packages/sentinel/sentinel.spec
-      - sign-packages/sign-rpms:
-          skip_if_forked_pr: true
-          gnupg_home: ~/tmp/gpg
-          gnupg_key: opennms@opennms.org
-          packages: target/rpm/RPMS/noarch/*.rpm
-      - setup_remote_docker:
-          docker_layer_caching: true
-      - run:
-          name: Fetch RPM artifacts and build Sentinel container image
-          command: |
-            cd opennms-container/sentinel
-            ./build_container_image.sh
-      - store_artifacts:
-          path: ~/project/opennms-container/sentinel/images/container.oci
-          destination: sentinel.oci
-      - store_artifacts:
-          path: ~/project/target/rpm/RPMS/noarch
-          destination: rpms
-      - cache-workflow-assets:
-          cache_prefix: rpm-sentinel
-          source_path: target/rpm/RPMS/noarch
-      - cache-oci:
-<<<<<<< HEAD
-          key: sentinel
-          path: opennms-container/sentinel/images/
-  horizon-deb-build:
-=======
-          key: minion
-          path: opennms-container/minion/images/
-  sentinel-rpm-build:
-    executor: centos-build-executor
-    # Larger memory footprint required to speed up builds using Takari smartbuilder
     # Will need to increase resource class if meridian-rpm-build is under 19 min
     resource_class: large
     steps:
@@ -1135,7 +911,6 @@
           key: sentinel
           path: opennms-container/sentinel/images/
   meridian-deb-build:
->>>>>>> a6086886
     executor: debian-build-executor
     resource_class: xlarge
     steps:
@@ -1234,11 +1009,7 @@
       - cache-workflow-assets:
           cache_prefix: deb-sentinel
           source_path: target/debs
-<<<<<<< HEAD
-  horizon-publish-oci:
-=======
   meridian-publish-oci:
->>>>>>> a6086886
     executor: centos-build-executor
     steps:
       - cached-checkout
@@ -1251,21 +1022,6 @@
           name: tag meridian Docker image and publish to registry
           command: |
             cd opennms-container/meridian
-            ./tag.sh
-            ./publish.sh
-  sentinel-publish-oci:
-    executor: centos-build-executor
-    steps:
-      - cached-checkout
-      - setup_remote_docker:
-          docker_layer_caching: true
-      - dockerhub-login
-      - load-oci:
-          key: sentinel
-      - run:
-          name: tag sentinel Docker image and publish to registry
-          command: |
-            cd opennms-container/sentinel
             ./tag.sh
             ./publish.sh
   sentinel-publish-oci:
@@ -1493,15 +1249,6 @@
 #      - restore-workflow-assets:
 #          cache_prefix: deb-sentinel
       - restore-workflow-assets:
-<<<<<<< HEAD
-          cache_prefix: deb-sentinel
-      - restore-workflow-assets:
-          cache_prefix: rpm-horizon
-      - restore-workflow-assets:
-          cache_prefix: rpm-minion
-      - restore-workflow-assets:
-          cache_prefix: rpm-sentinel
-=======
           cache_prefix: rpm-sentinel
       - restore-workflow-assets:
           cache_prefix: oci-meridian
@@ -1509,7 +1256,6 @@
           cache_prefix: oci-minion
       - restore-workflow-assets:
           cache_prefix: oci-sentinel
->>>>>>> a6086886
       - run:
           name: Publish Packages
           command: |
