version: 2.1


executors:
  centos-build-executor:
    docker:
      - image: opennms/build-env:1.8.0.232.b09-3.6.2-b3291
  debian-build-executor:
    docker:
      - image: opennms/build-env:debian-jdk8-b3572
  docker-executor:
    docker:
      - image: docker:19.03.0-git
  smoke-test-executor:
    machine:
      image: ubuntu-1604:201903-01

docker_container_config: &docker_container_config
  executor: docker-executor

orbs:
  cloudsmith: cloudsmith/cloudsmith@1.0.3
  sign-packages: opennms/sign-packages@2.1.1

commands:
  extract-pom-version:
      description: "Extracting Maven POM version"
      steps:
        - run:
            name: Extract Maven POM version
            command: opennms-container/pom2version.py pom.xml > pom-version-cache.key
  cached-checkout:
      description: "Checkout with caching"
      steps:
        - restore_cache:
            keys:
              - source-v1-{{ .Branch }}-{{ .Revision }}
              - source-v1-{{ .Branch }}-
              - source-v1-
        - checkout
        - run:
            name: git fetch origin
            command: |
              git fetch origin
        - save_cache:
            key: source-v1-{{ .Branch }}-{{ .Revision }}
            paths:
              - ".git"
  restore-maven-cache:
      description: "Maven: Calculate cache key and restore cache"
      steps:
        - run:
            name: Calculate cache key from pom files
            command: find . -type f -name "pom.xml" | grep -v /target/ | sort -u | xargs cat > maven-dependency-pom-cache.key
        - restore_cache:
            keys:
              - maven-dependencies-v3-{{ checksum "pom-version-cache.key" }}-{{ checksum "maven-dependency-pom-cache.key" }}
              - maven-dependencies-v3-{{ checksum "pom-version-cache.key" }}-
        - run:
            name: Remove OpenNMS artifacts from cache
            command: |
              rm -rf ~/.m2/repository/org/opennms
        - run:
            name: Remove old artifacts to keep workspace size down
            command: .circleci/scripts/clean-m2.sh
  save-maven-cache:
    description: "Maven: Save cache"
    steps:
      - save_cache:
          key: maven-dependencies-v3-{{ checksum "pom-version-cache.key" }}-{{ checksum "maven-dependency-pom-cache.key" }}
          paths:
            - ~/.m2
  restore-nodejs-cache:
      description: "NodeJS: Calculate cache key and restore cache"
      steps:
        - run:
            name: Calculate cache key
            command: find opennms-webapp -name package\*.json -o -name bower.json | grep -v /target/ | sort -u | xargs cat > nodejs-dependency-json-cache.key
        - restore_cache:
            keys:
              - nodejs-dependencies-v2-{{ checksum "pom-version-cache.key" }}-{{ checksum "nodejs-dependency-json-cache.key" }}
              - nodejs-dependencies-v2-{{ checksum "pom-version-cache.key" }}-
  save-nodejs-cache:
    description: "NodeJS: Save cache"
    steps:
      - save_cache:
          key: nodejs-dependencies-v2-{{ checksum "pom-version-cache.key" }}-{{ checksum "nodejs-dependency-json-cache.key" }}
          paths:
            - opennms-webapp/bower_components
            - opennms-webapp/node_modules
  restore-sonar-cache:
      description: "Sonar: Restore sonar cache"
      steps:
        - restore_cache:
            keys:
              - sonar-cache-v2-{{ checksum "pom-version-cache.key" }}
  save-sonar-cache:
      description: "Sonar: Save sonar cache"
      steps:
        - save_cache:
            key: sonar-cache-v2-{{ checksum "pom-version-cache.key" }}
            paths:
              - ~/.sonar
  dockerhub-login:
    description: "Connect to DockerHub"
    steps:
      - run:
          name: Login to DockerHub
          command: |
            docker login -u ${DOCKERHUB_LOGIN} -p ${DOCKERHUB_PASS}
  run-smoke-tests:
    description: "Run the smoke tests"
    parameters:
      minimal:
        default: false
        type: boolean
    steps:
      - run:
          name: Enable swap
          command: |
            sudo fallocate -l 8G /swapfile
            sudo chmod 600 /swapfile
            sudo mkswap /swapfile
            sudo swapon /swapfile
            sudo sysctl vm.swappiness=5
            cat /proc/sys/vm/swappiness
      - run:
          name: Load Meridian OCI image
<<<<<<< HEAD
          command: |
            cd opennms-container/meridian
            docker image load -i images/container.oci
      - run:
          name: Load Minion OCI image
          command: |
            cd opennms-container/minion
=======
          command: |
            cd opennms-container/meridian
>>>>>>> 36f3ddc2
            docker image load -i images/container.oci
      - run:
          name: Monitor JVM processes
          background: true
          command: |
            .circleci/scripts/jvmprocmon-start.sh
      - run:
          name: Monitor memory usage
          background: true
          command: |
            free -m -c 500 -s 30
      - run:
          name: Smoke Tests
          no_output_timeout: 30m
          command: |
            .circleci/scripts/smoke.sh << parameters.minimal >>
      - run:
          name: Gather system logs
          when: always
          command: |
            mkdir -p ~/test-results/system-logs
            dmesg > ~/test-results/system-logs/dmesg
            ps auxf > ~/test-results/system-logs/ps
            free -m > ~/test-results/system-logs/free
            docker stats --no-stream > ~/test-results/system-logs/docker_stats
            cp -R /tmp/jvmprocmon ~/test-results/system-logs/
            ls -alh ~/project/smoke-test/
      - run:
          name: Gather test artifacts
          when: always
          command: |
            mkdir -p ~/test-results/junit
            find . -type f -regex ".*/target/surefire-reports/.*xml" -exec cp {} ~/test-results/junit/ \;
            find . -type f -regex ".*/target/failsafe-reports/.*xml" -exec cp {} ~/test-results/junit/ \;
            mkdir -p ~/test-artifacts/recordings
            cp -R ~/project/smoke-test/target/*.flv ~/test-artifacts/recordings || true
            cp -R ~/project/smoke-test/target/screenshots ~/test-artifacts/ || true
            cp -R ~/project/smoke-test/target/logs ~/test-artifacts/ || true
      - store_test_results:
          path: ~/test-results
      - store_artifacts:
          when: always
          path: ~/test-results
          destination: test-results
      - store_artifacts:
          when: always
          path: ~/test-artifacts
          destination: test-artifacts
  run-build:
    description: "Run the main build"
    parameters:
      number-vcpu:
        default: 8
        type: integer
      node-memory:
        default: echo "NODE_OPTIONS Not Set"
        type: string
      vaadin-javamaxmem:
        default: 1g
        type: string
    steps:
      - cached-checkout
      - extract-pom-version
      - restore-maven-cache
      - restore-nodejs-cache
      - run:
          name: Compile OpenNMS
          command: |
            .circleci/scripts/configure-signing.sh
            mvn clean -DskipTests=true
            << parameters.node-memory >>
            ./compile.pl -DskipTests=true -Dbuild.skip.tarball=true \
              -DupdatePolicy=never -Daether.connector.resumeDownloads=false \
              -Daether.connector.basic.threads=1 \
              -Dorg.slf4j.simpleLogger.log.org.apache.maven.cli.transfer.Slf4jMavenTransferListener=warn \
              -DvaadinJavaMaxMemory=<< parameters.vaadin-javamaxmem >> \
              -DmaxCpus=<< parameters.number-vcpu >> \
              install --batch-mode --builder smart --threads << parameters.number-vcpu >> \
              -Psmoke
      - save-maven-cache
      - save-nodejs-cache
      - persist_to_workspace:
          root: ~/
          paths:
            - project
            - .m2
  run-integration-tests:
    parameters:
      run-code-coverage:
        default: false
        type: boolean
      rerun-failtest-count:
        default: 0
        type: integer
      failure-option:
        default: -fae
        type: string
      changes-only:
        default: true
        type: boolean
    steps:
      - run:
          name: Integration Tests
          no_output_timeout: 1.0h
          command: |
            export CCI_CODE_COVERAGE=<< parameters.run-code-coverage >>
            export CCI_RERUN_FAILTEST=<< parameters.rerun-failtest-count >>
            export CCI_FAILURE_OPTION=<< parameters.failure-option >>
            export CCI_CHANGES_ONLY=<< parameters.changes-only >>
            .circleci/scripts/itest.sh
      - run:
          name: Gather test results
          when: always
          command: |
            mkdir -p ~/test-results/junit
            find . -type f -regex ".*/target/surefire-reports-[0-9]+/.*xml" -exec cp {} ~/test-results/junit/ \;
            find . -type f -regex ".*/target/failsafe-reports-[0-9]+/.*xml" -exec cp {} ~/test-results/junit/ \;
      - run:
          name: Gather tests
          when: always
          command: |
            mkdir -p ~/generated-tests
            cp ./surefire_classname* ~/generated-tests/
            cp ./failsafe_classname* ~/generated-tests/
            cp /tmp/this_node* ~/generated-tests/
      - when:
          condition: << parameters.run-code-coverage >>
          steps:
            - run:
                name: Compress Target Directories (Code Coverage)
                when: always
                command: |
                  .circleci/scripts/codecoverage-save.sh
            - persist_to_workspace:
                root: ~/
                paths:
                  - code-coverage
      - store_test_results:
          path: ~/test-results
      - store_artifacts:
          when: always
          path: ~/test-results
          destination: test-results
      - store_artifacts:
          when: always
          path: ~/generated-tests
          destination: generated-tests
  publish-cloudsmith:
    steps:
      - cloudsmith/ensure-api-key
      - cloudsmith/install-cli
      - run:
          name: Publish Packages
          command: |
            .circleci/scripts/publish-cloudsmith.sh

workflows:
  build-deploy:
    jobs:
      - build:
          filters:
            branches:
              ignore:
                - /^from-foundation.*/
      - meridian-rpm-build:
<<<<<<< HEAD
          requires:
            - build
      - minion-rpm-build:
=======
>>>>>>> 36f3ddc2
          requires:
            - build
      - integration-test:
          requires:
            - build
      - smoke-test-full:
          requires:
            - meridian-rpm-build
<<<<<<< HEAD
            - minion-rpm-build
=======
>>>>>>> 36f3ddc2
          filters:
            branches:
              only:
                - master
                - develop
                - /^release-.*/
                - /.*smoke.*/
      - smoke-test-minimal:
          requires:
            - meridian-rpm-build
<<<<<<< HEAD
            - minion-rpm-build
=======
>>>>>>> 36f3ddc2
          filters:
            branches:
              ignore:
                - master
                - develop
                - /^release-.*/
                - /.*smoke.*/
#      - meridian-publish-oci:
#          requires:
#            - meridian-rpm-build
#          filters:
#            branches:
#              only:
#                - master
#                - develop
<<<<<<< HEAD
#      - minion-publish-oci:
#          requires:
#            - minion-rpm-build
#          filters:
#            branches:
#              only:
#                - master
#                - develop
      # These don't actually require `integration-test` but we shouldn't bother
      # spending cycles unless everything else passed
=======
>>>>>>> 36f3ddc2
#      - publish-cloudsmith:
#          # technically only requires the RPM/deb builds, but only publish
#          # if everything passes
#          requires:
#            - meridian-rpm-build
#            - smoke-test-full
#          filters:
#            branches:
#              only:
#                - master
#                - develop
#                - /^release-.*/

jobs:
  build:
    executor: centos-build-executor
    # even without core/web-assets build, we need xlarge for vaadin
    resource_class: xlarge
    steps:
      - run-build:
          number-vcpu: 8
  meridian-rpm-build:
    executor: centos-build-executor
    # Larger memory footprint required to speed up builds using Takari smartbuilder
    resource_class: large
    steps:
      - attach_workspace:
          at: ~/
      - sign-packages/install-rpm-dependencies:
          skip_if_forked_pr: true
      - sign-packages/setup-env:
          skip_if_forked_pr: true
          gnupg_home: ~/tmp/gpg
      - run:
          name: Build RPMs
          command: |
            export NODE_OPTIONS=--max_old_space_size=1024
            export CCI_MAXCPU=4
            .circleci/scripts/makerpm.sh tools/packages/opennms/opennms.spec
      - sign-packages/sign-rpms:
          skip_if_forked_pr: true
          gnupg_home: ~/tmp/gpg
          gnupg_key: opennms@opennms.org
          packages: target/rpm/RPMS/noarch/*.rpm
      - setup_remote_docker:
          docker_layer_caching: true
      - run:
          name: Fetch RPM artifacts and build Meridian container image
          command: |
            cd opennms-container/meridian
            ./build_container_image.sh
      - store_artifacts:
          path: ~/project/opennms-container/meridian/images/container.oci
          destination: meridian.oci
      - store_artifacts:
          path: ~/project/target/rpm/RPMS/noarch
          destination: rpms
      - persist_to_workspace:
          root: ~/
          paths:
            - project/target/rpm/RPMS/noarch/
            - project/opennms-container/meridian/images/
<<<<<<< HEAD
  minion-rpm-build:
    executor: centos-build-executor
    # Larger memory footprint required to speed up builds using Takari smartbuilder
    # Will need to increase resource class if meridian-rpm-build is under 15 min
    resource_class: large
    steps:
      - attach_workspace:
          at: ~/
      - sign-packages/install-rpm-dependencies:
          skip_if_forked_pr: true
      - sign-packages/setup-env:
          skip_if_forked_pr: true
          gnupg_home: ~/tmp/gpg
      - run:
          name: Build RPMs
          command: |
            export NODE_OPTIONS=--max_old_space_size=1024
            export CCI_MAXCPU=4
            export CCI_VAADINJAVAMAXMEM=768m
            .circleci/scripts/makerpm.sh tools/packages/minion/minion.spec
      - sign-packages/sign-rpms:
          skip_if_forked_pr: true
          gnupg_home: ~/tmp/gpg
          gnupg_key: opennms@opennms.org
          packages: target/rpm/RPMS/noarch/*.rpm
      - setup_remote_docker:
          docker_layer_caching: true
      - run:
          name: Fetch RPM artifacts and build Minion container image
          command: |
            cd opennms-container/minion
            ./build_container_image.sh
      - store_artifacts:
          path: ~/project/opennms-container/minion/images/container.oci
          destination: minion.oci
      - store_artifacts:
          path: ~/project/target/rpm/RPMS/noarch
          destination: rpms
      - persist_to_workspace:
          root: ~/
          paths:
            - project/target/rpm/RPMS/noarch/
            - project/opennms-container/minion/images/
=======
>>>>>>> 36f3ddc2
  meridian-publish-oci:
    executor: centos-build-executor
    steps:
      - attach_workspace:
          at: ~/
      - setup_remote_docker:
          docker_layer_caching: true
      - dockerhub-login
      - run:
          name: Load Meridian OCI image, tag it and publish to registry
          command: |
            cd opennms-container/meridian
<<<<<<< HEAD
            docker image load -i images/container.oci
            ./tag.sh
            ./publish.sh
  minion-publish-oci:
    executor: centos-build-executor
    steps:
      - attach_workspace:
          at: ~/
      - setup_remote_docker:
          docker_layer_caching: true
      - dockerhub-login
      - run:
          name: Load Minion OCI image, tag it and publish to registry
          command: |
            cd opennms-container/minion
=======
>>>>>>> 36f3ddc2
            docker image load -i images/container.oci
            ./tag.sh
            ./publish.sh
  integration-test:
    executor: smoke-test-executor
    parallelism: 4
    steps:
      - attach_workspace:
          at: ~/
      - run-integration-tests:
          rerun-failtest-count: 1
  integration-test-with-coverage:
    executor: smoke-test-executor
    parallelism: 12
    steps:
      - attach_workspace:
          at: ~/
      - run-integration-tests:
          run-code-coverage: true
          rerun-failtest-count: 0
          failure-option: -fn
          changes-only: false
  code-coverage:
    executor: centos-build-executor
    resource_class: medium
    steps:
      - attach_workspace:
          at: ~/
      - extract-pom-version
      - restore-sonar-cache
      - run:
          name: Restore Target Directories (Code Coverage)
          when: always
          command: |
            .circleci/scripts/codecoverage-restore.sh
      - run:
          name: Run SonarQube Code Analysis
          when: always
          command: |
            export MAVEN_OPTS="-Xms3G -Xmx3G"
            .circleci/scripts/sonar.sh
      - save-sonar-cache
  smoke-test-full:
    executor: smoke-test-executor
    parallelism: 8
    # No resource class support for machine executors, we're constrained to use the default
    # medium class which has 2 vCPUs and 8 GB RAM
    #resource_class: large
    steps:
      - attach_workspace:
          at: ~/
      - run-smoke-tests
  smoke-test-minimal:
    executor: smoke-test-executor
    steps:
      - attach_workspace:
          at: ~/
      - run-smoke-tests:
          minimal: true

  publish-cloudsmith:
    executor: cloudsmith/default
    resource_class: small
    steps:
      - attach_workspace:
          at: ~/
      - publish-cloudsmith<|MERGE_RESOLUTION|>--- conflicted
+++ resolved
@@ -126,7 +126,6 @@
             cat /proc/sys/vm/swappiness
       - run:
           name: Load Meridian OCI image
-<<<<<<< HEAD
           command: |
             cd opennms-container/meridian
             docker image load -i images/container.oci
@@ -134,10 +133,6 @@
           name: Load Minion OCI image
           command: |
             cd opennms-container/minion
-=======
-          command: |
-            cd opennms-container/meridian
->>>>>>> 36f3ddc2
             docker image load -i images/container.oci
       - run:
           name: Monitor JVM processes
@@ -303,12 +298,9 @@
               ignore:
                 - /^from-foundation.*/
       - meridian-rpm-build:
-<<<<<<< HEAD
           requires:
             - build
       - minion-rpm-build:
-=======
->>>>>>> 36f3ddc2
           requires:
             - build
       - integration-test:
@@ -317,10 +309,7 @@
       - smoke-test-full:
           requires:
             - meridian-rpm-build
-<<<<<<< HEAD
             - minion-rpm-build
-=======
->>>>>>> 36f3ddc2
           filters:
             branches:
               only:
@@ -331,10 +320,7 @@
       - smoke-test-minimal:
           requires:
             - meridian-rpm-build
-<<<<<<< HEAD
             - minion-rpm-build
-=======
->>>>>>> 36f3ddc2
           filters:
             branches:
               ignore:
@@ -350,7 +336,6 @@
 #              only:
 #                - master
 #                - develop
-<<<<<<< HEAD
 #      - minion-publish-oci:
 #          requires:
 #            - minion-rpm-build
@@ -361,8 +346,6 @@
 #                - develop
       # These don't actually require `integration-test` but we shouldn't bother
       # spending cycles unless everything else passed
-=======
->>>>>>> 36f3ddc2
 #      - publish-cloudsmith:
 #          # technically only requires the RPM/deb builds, but only publish
 #          # if everything passes
@@ -425,7 +408,6 @@
           paths:
             - project/target/rpm/RPMS/noarch/
             - project/opennms-container/meridian/images/
-<<<<<<< HEAD
   minion-rpm-build:
     executor: centos-build-executor
     # Larger memory footprint required to speed up builds using Takari smartbuilder
@@ -469,8 +451,6 @@
           paths:
             - project/target/rpm/RPMS/noarch/
             - project/opennms-container/minion/images/
-=======
->>>>>>> 36f3ddc2
   meridian-publish-oci:
     executor: centos-build-executor
     steps:
@@ -483,7 +463,6 @@
           name: Load Meridian OCI image, tag it and publish to registry
           command: |
             cd opennms-container/meridian
-<<<<<<< HEAD
             docker image load -i images/container.oci
             ./tag.sh
             ./publish.sh
@@ -499,8 +478,6 @@
           name: Load Minion OCI image, tag it and publish to registry
           command: |
             cd opennms-container/minion
-=======
->>>>>>> 36f3ddc2
             docker image load -i images/container.oci
             ./tag.sh
             ./publish.sh
