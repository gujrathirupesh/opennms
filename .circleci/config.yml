version: 2.1


executors:
  centos-build-executor:
    docker:
      - image: opennms/build-env:1.8.0.232.b09-3.6.2-b3291
  debian-build-executor:
    docker:
      - image: opennms/build-env:debian-jdk8-b3572
  docker-executor:
    docker:
      - image: docker:19.03.0-git
  integration-test-executor:
    machine: true
  smoke-test-executor:
    machine:
      image: ubuntu-1604:201903-01

<<<<<<< HEAD
## NOTE: the "_label" versions of these are for the case when your source or target
## branches have slashes in them, that way the merge branch gets created properly
#defaults: &defaults
#  parameters:
#    previous_branch:
#      description: the previous branch, if any
#      type: string
#      default: foundation-2016
#    previous_branch_label:
#      description: the previous branch, if any (escaped, no slashes)
#      type: string
#      default: foundation-2016
#    main_branch:
#      description: the auto-merge main branch
#      type: string
#      default: foundation-2017
#    main_branch_label:
#      description: the auto-merge main branch (escaped, no slashes)
#      type: string
#      default: foundation-2017
#    next_branch:
#      description: the auto-merge target branch
#      type: string
#      default: foundation-2018
#    next_branch_label:
#      description: the auto-merge target branch (escaped, no slashes)
#      type: string
#      default: foundation-2018
=======
# NOTE: the "_label" versions of these are for the case when your source or target
# branches have slashes in them, that way the merge branch gets created properly
defaults: &defaults
  parameters:
    previous_branch:
      description: the previous branch, if any
      type: string
      default: foundation-2016
    previous_branch_label:
      description: the previous branch, if any (escaped, no slashes)
      type: string
      default: foundation-2016
    main_branch:
      description: the auto-merge main branch
      type: string
      default: foundation-2017
    main_branch_label:
      description: the auto-merge main branch (escaped, no slashes)
      type: string
      default: foundation-2017
    next_branch:
      description: the auto-merge target branch
      type: string
      default: foundation-2018
    next_branch_label:
      description: the auto-merge target branch (escaped, no slashes)
      type: string
      default: foundation-2018
>>>>>>> 5aaaad21

docker_container_config: &docker_container_config
  executor: docker-executor

orbs:
  cloudsmith: cloudsmith/cloudsmith@1.0.3
  sign-packages: opennms/sign-packages@2.1.1

commands:
  extract-pom-version:
      description: "Extracting Maven POM version"
      steps:
        - run:
            name: Extract Maven POM version
            command: opennms-container/pom2version.py pom.xml > pom-version-cache.key
  cached-checkout:
      description: "Checkout with caching"
      steps:
        - restore_cache:
            keys:
              - source-v1-{{ .Branch }}-{{ .Revision }}
              - source-v1-{{ .Branch }}-
              - source-v1-
        - checkout
        - run:
            name: git fetch origin
            command: |
              git fetch origin
        - save_cache:
            key: source-v1-{{ .Branch }}-{{ .Revision }}
            paths:
              - ".git"
  cached-checkout-for-pushing:
      description: "Configure a cached checkout that can push upstream"
      steps:
        - add_ssh_keys:
            fingerprints:
              - "5e:70:a4:1a:f3:9f:39:ca:2a:d9:b5:9a:6c:2b:c3:66"
              - "9f:0d:94:15:19:43:6b:1d:81:90:f9:63:e0:d8:c1:b2"
        - cached-checkout
        - run:
            name: Create git identity
            command: |
              git config user.email "cicd-system@opennms.com"
              git config user.name "CI/CD System"
  restore-maven-cache:
      description: "Maven: Calculate cache key and restore cache"
      steps:
        - run:
            name: Calculate cache key from pom files
            command: find . -type f -name "pom.xml" | grep -v /target/ | sort -u | xargs cat > maven-dependency-pom-cache.key
        - restore_cache:
            keys:
              - maven-dependencies-v3-{{ checksum "pom-version-cache.key" }}-{{ checksum "maven-dependency-pom-cache.key" }}
              - maven-dependencies-v3-{{ checksum "pom-version-cache.key" }}-
  update-maven-cache:
      description: "Maven: Refresh local repository from POM files"
      steps:
        - run:
            name: Remove old artifacts to keep workspace size down
            command: .circleci/scripts/clean-m2.sh
        - run:
            name: Collect Maven Dependencies
            command: |
              ./compile.pl -t \
                -Dbuild.skip.tarball=true \
                -DupdatePolicy=never \
                --update-plugins \
                -Daether.connector.resumeDownloads=false \
                -Daether.connector.basic.threads=8 \
                -Dorg.slf4j.simpleLogger.log.org.apache.maven.cli.transfer.Slf4jMavenTransferListener=warn \
                -Pbuild-bamboo \
                -Prun-expensive-tasks \
                -Psmoke \
                --legacy-local-repository \
                --batch-mode \
                de.qaware.maven:go-offline-maven-plugin:resolve-dependencies
  save-maven-cache:
    description: "Maven: Save cache"
    steps:
      - save_cache:
          key: maven-dependencies-v3-{{ checksum "pom-version-cache.key" }}-{{ checksum "maven-dependency-pom-cache.key" }}
          paths:
            - ~/.m2
  restore-nodejs-cache:
      description: "NodeJS: Calculate cache key and restore cache"
      steps:
        - run:
            name: Calculate cache key
            command: find opennms-webapp -name package\*.json -o -name bower.json | grep -v /target/ | sort -u | xargs cat > nodejs-dependency-json-cache.key
        - restore_cache:
            keys:
              - nodejs-dependencies-v2-{{ checksum "pom-version-cache.key" }}-{{ checksum "nodejs-dependency-json-cache.key" }}
              - nodejs-dependencies-v2-{{ checksum "pom-version-cache.key" }}-
  save-nodejs-cache:
    description: "NodeJS: Save cache"
    steps:
      - save_cache:
          key: nodejs-dependencies-v2-{{ checksum "pom-version-cache.key" }}-{{ checksum "nodejs-dependency-json-cache.key" }}
          paths:
            - opennms-webapp/bower_components
            - opennms-webapp/node_modules
  restore-sonar-cache:
      description: "Sonar: Restore sonar cache"
      steps:
        - restore_cache:
            keys:
              - sonar-cache-v2-{{ checksum "pom-version-cache.key" }}
  save-sonar-cache:
      description: "Sonar: Save sonar cache"
      steps:
        - save_cache:
            key: sonar-cache-v2-{{ checksum "pom-version-cache.key" }}
            paths:
              - ~/.sonar
  dockerhub-login:
    description: "Connect to DockerHub"
    steps:
      - run:
          name: Login to DockerHub
          command: |
            docker login -u ${DOCKERHUB_LOGIN} -p ${DOCKERHUB_PASS}
  run-smoke-tests:
    description: "Run the smoke tests"
    parameters:
      minimal:
        default: false
        type: boolean
    steps:
      - run:
          name: Enable swap
          command: |
            sudo fallocate -l 8G /swapfile
            sudo chmod 600 /swapfile
            sudo mkswap /swapfile
            sudo swapon /swapfile
            sudo sysctl vm.swappiness=5
            cat /proc/sys/vm/swappiness
      - restore-workflow-assets:
<<<<<<< HEAD
          cache_prefix: oci-meridian
=======
          cache_prefix: oci-horizon
      - restore-workflow-assets:
          cache_prefix: oci-minion
>>>>>>> 5aaaad21
      - run:
          name: Load Meridian OCI image
          command: |
            cd opennms-container/meridian
            docker image load -i /tmp/oci-meridian/container.oci
      - run:
          name: Load Minion OCI image
          command: |
            cd opennms-container/minion
            docker image load -i images/container.oci
      - run:
          name: Load Minion OCI image
          command: |
            cd opennms-container/minion
            docker image load -i /tmp/oci-minion/container.oci
      - run:
          name: Monitor JVM processes
          background: true
          command: |
            .circleci/scripts/jvmprocmon-start.sh
      - run:
          name: Monitor memory usage
          background: true
          command: |
            free -m -c 500 -s 30
      - run:
          name: Smoke Tests
          no_output_timeout: 30m
          command: |
            .circleci/scripts/smoke.sh << parameters.minimal >>
      - run:
          name: Gather system logs
          when: always
          command: |
            mkdir -p ~/test-results/system-logs
            dmesg || : > ~/test-results/system-logs/dmesg 2>&1
            ps auxf || : > ~/test-results/system-logs/ps 2>&1
            free -m || : > ~/test-results/system-logs/free 2>&1
            docker stats --no-stream || : > ~/test-results/system-logs/docker_stats 2>&1
            cp -R /tmp/jvmprocmon ~/test-results/system-logs/
            ls -alh ~/project/smoke-test/
      - run:
          name: Gather test artifacts
          when: always
          command: |
            mkdir -p ~/test-results/junit
            find . -type f -regex ".*/target/surefire-reports/.*xml" -exec cp {} ~/test-results/junit/ \;
            find . -type f -regex ".*/target/failsafe-reports/.*xml" -exec cp {} ~/test-results/junit/ \;
            mkdir -p ~/test-artifacts/recordings
            cp -R ~/project/smoke-test/target/*.flv ~/test-artifacts/recordings || true
            cp -R ~/project/smoke-test/target/screenshots ~/test-artifacts/ || true
            cp -R ~/project/smoke-test/target/logs ~/test-artifacts/ || true
      - store_test_results:
          path: ~/test-results
      - store_artifacts:
          when: always
          path: ~/test-results
          destination: test-results
      - store_artifacts:
          when: always
          path: ~/test-artifacts
          destination: test-artifacts
  run-build:
    description: "Run the main build"
    parameters:
      number-vcpu:
        default: 8
        type: integer
      node-memory:
        default: echo "NODE_OPTIONS Not Set"
        type: string
      vaadin-javamaxmem:
        default: 1g
        type: string
    steps:
      - cached-checkout
      - extract-pom-version
      - restore-maven-cache
      - update-maven-cache
      - save-maven-cache
      - restore-nodejs-cache
      - run:
          name: Compile OpenNMS
          command: |
            .circleci/scripts/configure-signing.sh
            mvn clean -DskipTests=true
            << parameters.node-memory >>
            ./compile.pl -DskipTests=true -Dbuild.skip.tarball=true \
              -DupdatePolicy=never \
              -Daether.connector.resumeDownloads=false \
              -Daether.connector.basic.threads=1 \
              -Dorg.slf4j.simpleLogger.log.org.apache.maven.cli.transfer.Slf4jMavenTransferListener=warn \
              -DvaadinJavaMaxMemory=<< parameters.vaadin-javamaxmem >> \
              -DmaxCpus=<< parameters.number-vcpu >> \
              -Psmoke \
              install --batch-mode
            pushd opennms-doc
              ../compile.pl \
                -DupdatePolicy=never \
                -Daether.connector.resumeDownloads=false \
                -Daether.connector.basic.threads=1 \
                -Dorg.slf4j.simpleLogger.log.org.apache.maven.cli.transfer.Slf4jMavenTransferListener=warn \
                -DskipPdfGeneration=false \
                -P'!jdk7+' \
                install --batch-mode
            popd
      - save-nodejs-cache
      - persist_to_workspace:
          root: ~/
          paths:
            - project
            - .m2
  run-integration-tests:
    parameters:
      run-code-coverage:
        default: false
        type: boolean
      rerun-failtest-count:
        default: 0
        type: integer
      failure-option:
        default: -fae
        type: string
      changes-only:
        default: true
        type: boolean
    steps:
      - run:
          name: Integration Tests
          no_output_timeout: 1.0h
          command: |
            export CCI_CODE_COVERAGE=<< parameters.run-code-coverage >>
            export CCI_RERUN_FAILTEST=<< parameters.rerun-failtest-count >>
            export CCI_FAILURE_OPTION=<< parameters.failure-option >>
            export CCI_CHANGES_ONLY=<< parameters.changes-only >>
            .circleci/scripts/itest.sh
      - run:
          name: Gather test results
          when: always
          command: |
            mkdir -p ~/test-results/junit
            find . -type f -regex ".*/target/surefire-reports-[0-9]+/.*xml" -exec cp {} ~/test-results/junit/ \;
            find . -type f -regex ".*/target/failsafe-reports-[0-9]+/.*xml" -exec cp {} ~/test-results/junit/ \;
      - run:
          name: Gather tests
          when: always
          command: |
            mkdir -p ~/generated-tests
            cp ./surefire_classname* ~/generated-tests/
            cp ./failsafe_classname* ~/generated-tests/
            cp /tmp/this_node* ~/generated-tests/
      - when:
          condition: << parameters.run-code-coverage >>
          steps:
            - run:
                name: Compress Target Directories (Code Coverage)
                when: always
                command: |
                  .circleci/scripts/codecoverage-save.sh
            - persist_to_workspace:
                root: ~/
                paths:
                  - code-coverage
      - store_test_results:
          path: ~/test-results
      - store_artifacts:
          when: always
          path: ~/test-results
          destination: test-results
      - store_artifacts:
          when: always
          path: ~/generated-tests
          destination: generated-tests
  cache-workflow-assets:
    parameters:
      cache_prefix:
        description: the cache prefix
        type: string
      source_path:
        description: the source path to cache
        type: string
    steps:
      - run:
          name: Stowing Assets in << parameters.source_path >> to cache prefix << parameters.cache_prefix >>
          command: |
            TARGET_PATH="/tmp/<< parameters.cache_prefix >>"
            rsync -ar "$(echo "<< parameters.source_path >>" | sed -e 's,/*$,,')/" "${TARGET_PATH}/"
            find "${TARGET_PATH}" -type d -print0 | xargs -0 chmod 775
            find "${TARGET_PATH}" ! -type d -print0 | xargs -0 chmod 664
      - save_cache:
          key: << parameters.cache_prefix >>-{{ .Environment.CIRCLE_WORKFLOW_ID }}
          paths:
            - "/tmp/<< parameters.cache_prefix >>"
  restore-workflow-assets:
    parameters:
      cache_prefix:
        description: the cache prefix
        type: string
      target_path:
        description: the target path to restore into
        type: string
        default: ""
    steps:
      - restore_cache:
          keys:
            - << parameters.cache_prefix >>-{{ .Environment.CIRCLE_WORKFLOW_ID }}
      - when:
          condition: << parameters.target_path >>
          steps:
            - run:
                name: Restoring assets to << parameters.target_path >> from cached prefix << parameters.cache_prefix >>
                command: |
                  SOURCE_PATH="/tmp/<< parameters.cache_prefix >>"
                  mkdir -p "<< parameters.target_path >>"
                  rsync -ar "${SOURCE_PATH}/" "$(echo "<< parameters.target_path >>" | sed -e 's,/*$,,')/"

workflows:
#  weekly-coverage:
#    triggers:
#      - schedule:
#          # Saturday at 12:00 AM
#          cron: "0 0 * * 6"
#          filters:
#            branches:
#              only:
#                - develop
#    jobs:
#      - build
#      - integration-test-with-coverage:
#          requires:
#            - build
#      - code-coverage:
#          requires:
#            - integration-test-with-coverage
  build-deploy:
#    <<: *defaults
    jobs:
      - build:
          filters:
            branches:
              ignore:
                - /^from-foundation.*/
      - meridian-rpm-build:
          requires:
            - build
      - minion-rpm-build:
          requires:
            - build
      - minion-rpm-build:
          requires:
            - build
      - integration-test:
          requires:
            - build
      - smoke-test-full:
          requires:
<<<<<<< HEAD
            - meridian-rpm-build
=======
            - horizon-rpm-build
>>>>>>> 5aaaad21
            - minion-rpm-build
          filters:
            branches:
              only:
                - master
                - develop
                - /^release-.*/
                - /^foundation.*/
                - /^features.*/
                - /.*smoke.*/
      - smoke-test-minimal:
          requires:
<<<<<<< HEAD
            - meridian-rpm-build
=======
            - horizon-rpm-build
>>>>>>> 5aaaad21
            - minion-rpm-build
          filters:
            branches:
              ignore:
                - master
                - develop
                - /^release-.*/
                - /^foundation.*/
                - /^features.*/
                - /.*smoke.*/
<<<<<<< HEAD
#      - meridian-publish-oci:
#          requires:
#            - meridian-rpm-build
#          filters:
#            branches:
#              only:
#                - master
#                - develop
#      - minion-publish-oci:
#          requires:
#            - minion-rpm-build
#          filters:
#            branches:
#              only:
#                - master
#                - develop
#      # These don't actually require `integration-test` but we shouldn't bother
#      # spending cycles unless everything else passed
#      - meridian-deb-build:
#          requires:
#            - integration-test
#          filters:
#            branches:
#              only:
#                - master
#                - develop
#                - /^release-.*/
#                - /^foundation.*/
#                - /^features.*/
#                - /^merge-foundation\/.*/
#                - /.*smoke.*/
#      - create-merge-foundation-branch:
#          # technically only requires the RPM/deb builds, but only publish
#          # if everything passes
#          requires:
#            - meridian-deb-build
#            - smoke-test-minimal
#            - smoke-test-full
#            - integration-test
#          filters:
#            branches:
#              only: << parameters.main_branch >>
#      - merge-foundation-branch:
#          # technically only requires the RPM/deb builds, but only publish
#          # if everything passes
#          requires:
#            - meridian-deb-build
#            - smoke-test-minimal
#            - smoke-test-full
#            - integration-test
#          filters:
#            branches:
#              only: merge-foundation/<< parameters.previous_branch_label >>-to-<< parameters.main_branch_label >>
#      - create-merge-meridian-branch:
#          # technically only requires the RPM/deb builds, but only publish
#          # if everything passes
#          requires:
#            - meridian-deb-build
#            - smoke-test-minimal
#            - smoke-test-full
#            - integration-test
#          filters:
#            branches:
#              only: /^foundation.*/
#      - merge-meridian-branch:
#          filters:
#            branches:
#              only: /^from-foundation.*/
#      - publish-cloudsmith:
#          # technically only requires the RPM/deb builds, but only publish
#          # if everything passes
#          requires:
#            - meridian-deb-build
#            - smoke-test-minimal
#            - smoke-test-full
#          filters:
#            branches:
#              only:
#                - master
#                - develop
#                - /^release-.*/
#                - /^foundation.*/
=======
      - horizon-publish-oci:
          requires:
            - horizon-rpm-build
          filters:
            branches:
              only:
                - master
                - develop
      - minion-publish-oci:
          requires:
            - minion-rpm-build
          filters:
            branches:
              only:
                - master
                - develop
      # These don't actually require `integration-test` but we shouldn't bother
      # spending cycles unless everything else passed
      - horizon-deb-build:
          requires:
            - integration-test
          filters:
            branches:
              only:
                - master
                - develop
                - /^release-.*/
                - /^foundation.*/
                - /^features.*/
                - /^merge-foundation\/.*/
                - /.*smoke.*/
      - create-merge-foundation-branch:
          # technically only requires the RPM/deb builds, but only publish
          # if everything passes
          requires:
            - horizon-deb-build
            - smoke-test-minimal
            - smoke-test-full
            - integration-test
          filters:
            branches:
              only: << parameters.main_branch >>
      - merge-foundation-branch:
          # technically only requires the RPM/deb builds, but only publish
          # if everything passes
          requires:
            - horizon-deb-build
            - smoke-test-minimal
            - smoke-test-full
            - integration-test
          filters:
            branches:
              only: merge-foundation/<< parameters.previous_branch_label >>-to-<< parameters.main_branch_label >>
      - create-merge-meridian-branch:
          # technically only requires the RPM/deb builds, but only publish
          # if everything passes
          requires:
            - horizon-deb-build
            - smoke-test-minimal
            - smoke-test-full
            - integration-test
          filters:
            branches:
              only: /^foundation.*/
      - publish-cloudsmith:
          # technically only requires the RPM/deb builds, but only publish
          # if everything passes
          requires:
            - horizon-deb-build
            - smoke-test-minimal
            - smoke-test-full
          filters:
            branches:
              only:
                - master
                - develop
                - /^release-.*/
                - /^foundation.*/
>>>>>>> 5aaaad21

jobs:
  build:
    executor: centos-build-executor
    # even without core/web-assets build, we need xlarge for vaadin
    resource_class: xlarge
    steps:
      - run-build:
          number-vcpu: 8
  meridian-rpm-build:
    executor: centos-build-executor
    # Larger memory footprint required to speed up builds using Takari smartbuilder
    resource_class: large
    steps:
      - attach_workspace:
          at: ~/
      - sign-packages/install-rpm-dependencies:
          skip_if_forked_pr: true
      - sign-packages/setup-env:
          skip_if_forked_pr: true
          gnupg_home: ~/tmp/gpg
      - run:
          name: Build RPMs
          command: |
            export NODE_OPTIONS=--max_old_space_size=1024
            export CCI_MAXCPU=4
            .circleci/scripts/makerpm.sh tools/packages/opennms/opennms.spec
      - sign-packages/sign-rpms:
          skip_if_forked_pr: true
          gnupg_home: ~/tmp/gpg
          gnupg_key: opennms@opennms.org
          packages: target/rpm/RPMS/noarch/*.rpm
      - setup_remote_docker:
          docker_layer_caching: true
      - run:
          name: Fetch RPM artifacts and build Meridian container image
          command: |
            cd opennms-container/meridian
            ./build_container_image.sh
      - cache-workflow-assets:
          cache_prefix: rpm-meridian
          source_path: target/rpm/RPMS/noarch
      - cache-workflow-assets:
          cache_prefix: oci-meridian
          source_path: opennms-container/meridian/images/
  minion-rpm-build:
    executor: centos-build-executor
    # Larger memory footprint required to speed up builds using Takari smartbuilder
    # Will need to increase resource class if meridian-rpm-build is under 15 min
    resource_class: large
    steps:
      - attach_workspace:
          at: ~/
      - sign-packages/install-rpm-dependencies:
          skip_if_forked_pr: true
      - sign-packages/setup-env:
          skip_if_forked_pr: true
          gnupg_home: ~/tmp/gpg
      - run:
          name: Build RPMs
          command: |
            export NODE_OPTIONS=--max_old_space_size=1024
            export CCI_MAXCPU=4
            export CCI_VAADINJAVAMAXMEM=768m
            .circleci/scripts/makerpm.sh tools/packages/minion/minion.spec
      - sign-packages/sign-rpms:
          skip_if_forked_pr: true
          gnupg_home: ~/tmp/gpg
          gnupg_key: opennms@opennms.org
          packages: target/rpm/RPMS/noarch/*.rpm
      - setup_remote_docker:
          docker_layer_caching: true
      - run:
          name: Fetch RPM artifacts and build Minion container image
          command: |
            cd opennms-container/minion
            ./build_container_image.sh
      - store_artifacts:
          path: ~/project/opennms-container/minion/images/container.oci
          destination: minion.oci
      - store_artifacts:
          path: ~/project/target/rpm/RPMS/noarch
          destination: rpms
<<<<<<< HEAD
      - persist_to_workspace:
          root: ~/
          paths:
            - project/target/rpm/RPMS/noarch/
            - project/opennms-container/minion/images/
  meridian-deb-build:
=======
      - cache-workflow-assets:
          cache_prefix: rpm-horizon
          source_path: target/rpm/RPMS/noarch
      - cache-workflow-assets:
          cache_prefix: oci-horizon
          source_path: opennms-container/horizon/images/
  minion-rpm-build:
    executor: centos-build-executor
    # Larger memory footprint required to speed up builds using Takari smartbuilder
    # Will need to increase resource class if horizon-rpm-build is under 15 min
    resource_class: large
    steps:
      - attach_workspace:
          at: ~/
      - sign-packages/install-rpm-dependencies:
          skip_if_forked_pr: true
      - sign-packages/setup-env:
          skip_if_forked_pr: true
          gnupg_home: ~/tmp/gpg
      - run:
          name: Build RPMs
          command: |
            export NODE_OPTIONS=--max_old_space_size=1024
            export CCI_MAXCPU=4
            export CCI_VAADINJAVAMAXMEM=768m
            .circleci/scripts/makerpm.sh tools/packages/minion/minion.spec
      - sign-packages/sign-rpms:
          skip_if_forked_pr: true
          gnupg_home: ~/tmp/gpg
          gnupg_key: opennms@opennms.org
          packages: target/rpm/RPMS/noarch/*.rpm
      - setup_remote_docker:
          docker_layer_caching: true
      - run:
          name: Fetch RPM artifacts and build Minion container image
          command: |
            cd opennms-container/minion
            ./build_container_image.sh
      - store_artifacts:
          path: ~/project/opennms-container/minion/images/container.oci
          destination: minion.oci
      - store_artifacts:
          path: ~/project/target/rpm/RPMS/noarch
          destination: rpms
      - cache-workflow-assets:
          cache_prefix: rpm-minion
          source_path: target/rpm/RPMS/noarch
      - cache-workflow-assets:
          cache_prefix: oci-minion
          source_path: opennms-container/minion/images/
  horizon-deb-build:
>>>>>>> 5aaaad21
    executor: debian-build-executor
    resource_class: large
    steps:
      - attach_workspace:
          at: ~/
      - sign-packages/install-deb-dependencies:
          skip_if_forked_pr: true
      - sign-packages/setup-env:
          skip_if_forked_pr: true
          gnupg_home: ~/tmp/gpg
      - run:
          name: Monitor JVM processes
          background: true
          command: |
            .circleci/scripts/jvmprocmon-start.sh
      - run:
          name: Monitor memory usage
          background: true
          command: |
            free -m -c 500 -s 30
      - run:
          name: Build Debian Packages
          command: |
            export NODE_OPTIONS=--max_old_space_size=1024
            export CCI_MAXCPU=2
            .circleci/scripts/makedeb.sh opennms
      - sign-packages/sign-debs:
          skip_if_forked_pr: true
          gnupg_home: ~/tmp/gpg
          gnupg_key: opennms@opennms.org
          packages: target/debs/*.deb
      - run:
          name: Gather system logs
          when: always
          command: |
            mkdir -p ~/build-results/system-logs
            dmesg || : > ~/build-results/system-logs/dmesg 2>&1
            ps auxf || : > ~/build-results/system-logs/ps 2>&1
            free -m || : > ~/build-results/system-logs/free 2>&1
            docker stats --no-stream || : > ~/build-results/system-logs/docker_stats 2>&1
            cp -R /tmp/jvmprocmon ~/build-results/system-logs/
      - store_artifacts:
          when: always
          path: ~/build-results
          destination: build-results
      - store_artifacts:
          path: ~/project/target/debs
          destination: debs
      - cache-workflow-assets:
          cache_prefix: deb-meridian
          source_path: target/debs
  meridian-publish-oci:
    executor: centos-build-executor
    steps:
      - cached-checkout
      - restore-workflow-assets:
          cache_prefix: oci-meridian
      - setup_remote_docker:
          docker_layer_caching: true
      - dockerhub-login
      - run:
          name: Load Meridian OCI image, tag it and publish to registry
          command: |
            cd opennms-container/meridian
            docker image load -i /tmp/oci-meridian/container.oci
            ./tag.sh
            ./publish.sh
  minion-publish-oci:
    executor: centos-build-executor
    steps:
      - attach_workspace:
          at: ~/
      - setup_remote_docker:
          docker_layer_caching: true
      - dockerhub-login
      - run:
          name: Load Minion OCI image, tag it and publish to registry
          command: |
            cd opennms-container/minion
            docker image load -i images/container.oci
            ./tag.sh
            ./publish.sh
  minion-publish-oci:
    executor: centos-build-executor
    steps:
      - cached-checkout
      - restore-workflow-assets:
          cache_prefix: oci-minion
      - setup_remote_docker:
          docker_layer_caching: true
      - dockerhub-login
      - run:
          name: Load Minion OCI image, tag it and publish to registry
          command: |
            cd opennms-container/minion
            docker image load -i /tmp/oci-minion/container.oci
            ./tag.sh
            ./publish.sh
  integration-test:
    executor: integration-test-executor
    parallelism: 4
    steps:
      - attach_workspace:
          at: ~/
      - run-integration-tests:
          rerun-failtest-count: 1
  integration-test-with-coverage:
    executor: integration-test-executor
    parallelism: 12
    steps:
      - attach_workspace:
          at: ~/
      - run-integration-tests:
          run-code-coverage: true
          rerun-failtest-count: 0
          failure-option: -fn
          changes-only: false
  code-coverage:
    executor: centos-build-executor
    resource_class: medium
    steps:
      - attach_workspace:
          at: ~/
      - extract-pom-version
      - restore-sonar-cache
      - run:
          name: Restore Target Directories (Code Coverage)
          when: always
          command: |
            .circleci/scripts/codecoverage-restore.sh
      - run:
          name: Run SonarQube Code Analysis
          when: always
          command: |
            export MAVEN_OPTS="-Xms3G -Xmx3G"
            .circleci/scripts/sonar.sh
      - save-sonar-cache
  smoke-test-full:
    executor: smoke-test-executor
    parallelism: 8
    # No resource class support for machine executors, we're constrained to use the default
    # medium class which has 2 vCPUs and 8 GB RAM
    #resource_class: large
    steps:
      - attach_workspace:
          at: ~/
      - run-smoke-tests
  smoke-test-minimal:
    executor: smoke-test-executor
    steps:
      - attach_workspace:
          at: ~/
      - run-smoke-tests:
          minimal: true
  create-merge-foundation-branch:
#    <<: *defaults
    <<: *docker_container_config
    steps:
      - run:
          name: "Branch Merge Parameters"
          command: |
            echo "previous: << parameters.previous_branch >>, main: << parameters.main_branch >>, next: << parameters.next_branch >>"
      - when:
          condition: << parameters.next_branch >>
          steps:
            - cached-checkout-for-pushing
            - run:
                name: Checkout target branch and merge from source
                command: |
                  export GIT_MERGE_AUTOEDIT=no
                  git fetch --all
                  git checkout << parameters.next_branch >>
                  git reset --hard origin/<< parameters.next_branch >>
                  git merge origin/<< parameters.main_branch >>
            - run:
                name: Push to github
                command: git push -f origin << parameters.next_branch >>:merge-foundation/<< parameters.main_branch_label >>-to-<< parameters.next_branch_label >>

  # note, this is always run as part of the _next_ branch
  # for example, if main_branch is `foundation-2016` and next_branch is `foundation-2017`,
  # it will include the contents of the `foundation-2017` branch, thus we need to actually
  # look _backwards_ to the previous_branch and main_branch to merge the correct bits.
  merge-foundation-branch:
#    <<: *defaults
    <<: *docker_container_config
    steps:
      - run:
          name: "Branch Merge Parameters"
          command: |
            echo "previous: << parameters.previous_branch >>, main: << parameters.main_branch >>, next: << parameters.next_branch >>"
      - when:
          condition: << parameters.previous_branch >>
          steps:
            - cached-checkout-for-pushing
            - run:
                name: Checkout target and merge with merge branch
                command: |
                  export GIT_MERGE_AUTOEDIT=no
                  git fetch --all
                  git checkout << parameters.main_branch >>
                  git reset --hard origin/<< parameters.main_branch >>
                  git merge origin/merge-foundation/<< parameters.previous_branch_label >>-to-<< parameters.main_branch_label >>
            - run:
                name: Push to github
                command: git push origin << parameters.main_branch >>:<< parameters.main_branch >>

  create-merge-meridian-branch:
#    <<: *defaults
    <<: *docker_container_config
    steps:
      - when:
          condition: << parameters.main_branch >>
          steps:
            - restore_cache:
                keys:
                  - meridian-v1-{{ .Branch }}-{{ .Revision }}
                  - meridian-v1-{{ .Branch }}-
                  - meridian-v1-
            - cached-checkout-for-pushing
            - run:
                name: Add Meridian remote if necessary
                command: |
                  REMOTE_MERIDIAN="$(git remote | grep -c -E '^meridian$' || :)"
                  if [ "$REMOTE_MERIDIAN" -eq 0 ]; then
                    git remote add meridian git@github.com:OpenNMS/opennms-prime.git
                  fi
            - run:
                name: git fetch meridian
                command: |
                  git fetch meridian
            - save_cache:
                key: meridian-v1-{{ .Branch }}-{{ .Revision }}
                paths:
                  - ".git"
            - run:
                name: Checkout target branch and merge from source
                command: |
                  export GIT_MERGE_AUTOEDIT=no
                  if git rev-parse from-<< parameters.main_branch >> >/dev/null 2>&1; then
                    git checkout from-<< parameters.main_branch >>
                  else
                    git checkout -b from-<< parameters.main_branch >> meridian/from-<< parameters.main_branch >>
                  fi
                  git reset --hard meridian/from-<< parameters.main_branch >>
                  git merge origin/<< parameters.main_branch >>
            - run:
                name: Push to Meridian github
                command: git push -f meridian from-<< parameters.main_branch >>:from-<< parameters.main_branch >>

  merge-meridian-branch:
#    <<: *defaults
    <<: *docker_container_config
    steps:
      - cached-checkout-for-pushing
      - run:
          name: Checkout from-foundation-YYYY and merge to release-YYYY.x
          command: |
            export GIT_MERGE_AUTOEDIT=no
            TARGET_VERSION="$(echo "<< parameters.main_branch >>" | sed -e 's,^foundation-,,')"
            git fetch --all
            git checkout "release-${TARGET_VERSION}.x"
            git reset --hard "origin/release-${TARGET_VERSION}.x"
            git merge "origin/from-foundation-${TARGET_VERSION}"
      - run:
          name: Push to github
          command: |
            TARGET_BRANCH="release-$(echo "<< parameters.main_branch >>" | sed -e 's,^foundation-,,').x"
            git push origin "${TARGET_BRANCH}:${TARGET_BRANCH}"

  publish-cloudsmith:
    executor: cloudsmith/default
    resource_class: small
    steps:
      - checkout
      - cloudsmith/ensure-api-key
      - cloudsmith/install-cli
      - restore-workflow-assets:
          cache_prefix: deb-meridian
      - restore-workflow-assets:
<<<<<<< HEAD
          cache_prefix: rpm-meridian
=======
          cache_prefix: rpm-horizon
      - restore-workflow-assets:
          cache_prefix: rpm-minion
>>>>>>> 5aaaad21
      - run:
          name: Publish Packages
          command: |
            .circleci/scripts/publish-cloudsmith.sh
<|MERGE_RESOLUTION|>--- conflicted
+++ resolved
@@ -17,7 +17,6 @@
     machine:
       image: ubuntu-1604:201903-01
 
-<<<<<<< HEAD
 ## NOTE: the "_label" versions of these are for the case when your source or target
 ## branches have slashes in them, that way the merge branch gets created properly
 #defaults: &defaults
@@ -46,36 +45,6 @@
 #      description: the auto-merge target branch (escaped, no slashes)
 #      type: string
 #      default: foundation-2018
-=======
-# NOTE: the "_label" versions of these are for the case when your source or target
-# branches have slashes in them, that way the merge branch gets created properly
-defaults: &defaults
-  parameters:
-    previous_branch:
-      description: the previous branch, if any
-      type: string
-      default: foundation-2016
-    previous_branch_label:
-      description: the previous branch, if any (escaped, no slashes)
-      type: string
-      default: foundation-2016
-    main_branch:
-      description: the auto-merge main branch
-      type: string
-      default: foundation-2017
-    main_branch_label:
-      description: the auto-merge main branch (escaped, no slashes)
-      type: string
-      default: foundation-2017
-    next_branch:
-      description: the auto-merge target branch
-      type: string
-      default: foundation-2018
-    next_branch_label:
-      description: the auto-merge target branch (escaped, no slashes)
-      type: string
-      default: foundation-2018
->>>>>>> 5aaaad21
 
 docker_container_config: &docker_container_config
   executor: docker-executor
@@ -215,23 +184,14 @@
             sudo sysctl vm.swappiness=5
             cat /proc/sys/vm/swappiness
       - restore-workflow-assets:
-<<<<<<< HEAD
           cache_prefix: oci-meridian
-=======
-          cache_prefix: oci-horizon
       - restore-workflow-assets:
           cache_prefix: oci-minion
->>>>>>> 5aaaad21
       - run:
           name: Load Meridian OCI image
           command: |
             cd opennms-container/meridian
             docker image load -i /tmp/oci-meridian/container.oci
-      - run:
-          name: Load Minion OCI image
-          command: |
-            cd opennms-container/minion
-            docker image load -i images/container.oci
       - run:
           name: Load Minion OCI image
           command: |
@@ -470,19 +430,12 @@
       - minion-rpm-build:
           requires:
             - build
-      - minion-rpm-build:
-          requires:
-            - build
       - integration-test:
           requires:
             - build
       - smoke-test-full:
           requires:
-<<<<<<< HEAD
             - meridian-rpm-build
-=======
-            - horizon-rpm-build
->>>>>>> 5aaaad21
             - minion-rpm-build
           filters:
             branches:
@@ -495,11 +448,7 @@
                 - /.*smoke.*/
       - smoke-test-minimal:
           requires:
-<<<<<<< HEAD
             - meridian-rpm-build
-=======
-            - horizon-rpm-build
->>>>>>> 5aaaad21
             - minion-rpm-build
           filters:
             branches:
@@ -510,7 +459,6 @@
                 - /^foundation.*/
                 - /^features.*/
                 - /.*smoke.*/
-<<<<<<< HEAD
 #      - meridian-publish-oci:
 #          requires:
 #            - meridian-rpm-build
@@ -593,86 +541,6 @@
 #                - develop
 #                - /^release-.*/
 #                - /^foundation.*/
-=======
-      - horizon-publish-oci:
-          requires:
-            - horizon-rpm-build
-          filters:
-            branches:
-              only:
-                - master
-                - develop
-      - minion-publish-oci:
-          requires:
-            - minion-rpm-build
-          filters:
-            branches:
-              only:
-                - master
-                - develop
-      # These don't actually require `integration-test` but we shouldn't bother
-      # spending cycles unless everything else passed
-      - horizon-deb-build:
-          requires:
-            - integration-test
-          filters:
-            branches:
-              only:
-                - master
-                - develop
-                - /^release-.*/
-                - /^foundation.*/
-                - /^features.*/
-                - /^merge-foundation\/.*/
-                - /.*smoke.*/
-      - create-merge-foundation-branch:
-          # technically only requires the RPM/deb builds, but only publish
-          # if everything passes
-          requires:
-            - horizon-deb-build
-            - smoke-test-minimal
-            - smoke-test-full
-            - integration-test
-          filters:
-            branches:
-              only: << parameters.main_branch >>
-      - merge-foundation-branch:
-          # technically only requires the RPM/deb builds, but only publish
-          # if everything passes
-          requires:
-            - horizon-deb-build
-            - smoke-test-minimal
-            - smoke-test-full
-            - integration-test
-          filters:
-            branches:
-              only: merge-foundation/<< parameters.previous_branch_label >>-to-<< parameters.main_branch_label >>
-      - create-merge-meridian-branch:
-          # technically only requires the RPM/deb builds, but only publish
-          # if everything passes
-          requires:
-            - horizon-deb-build
-            - smoke-test-minimal
-            - smoke-test-full
-            - integration-test
-          filters:
-            branches:
-              only: /^foundation.*/
-      - publish-cloudsmith:
-          # technically only requires the RPM/deb builds, but only publish
-          # if everything passes
-          requires:
-            - horizon-deb-build
-            - smoke-test-minimal
-            - smoke-test-full
-          filters:
-            branches:
-              only:
-                - master
-                - develop
-                - /^release-.*/
-                - /^foundation.*/
->>>>>>> 5aaaad21
 
 jobs:
   build:
@@ -712,6 +580,12 @@
           command: |
             cd opennms-container/meridian
             ./build_container_image.sh
+      - store_artifacts:
+          path: ~/project/opennms-container/meridian/images/container.oci
+          destination: meridian.oci
+      - store_artifacts:
+          path: ~/project/target/rpm/RPMS/noarch
+          destination: rpms
       - cache-workflow-assets:
           cache_prefix: rpm-meridian
           source_path: target/rpm/RPMS/noarch
@@ -722,58 +596,6 @@
     executor: centos-build-executor
     # Larger memory footprint required to speed up builds using Takari smartbuilder
     # Will need to increase resource class if meridian-rpm-build is under 15 min
-    resource_class: large
-    steps:
-      - attach_workspace:
-          at: ~/
-      - sign-packages/install-rpm-dependencies:
-          skip_if_forked_pr: true
-      - sign-packages/setup-env:
-          skip_if_forked_pr: true
-          gnupg_home: ~/tmp/gpg
-      - run:
-          name: Build RPMs
-          command: |
-            export NODE_OPTIONS=--max_old_space_size=1024
-            export CCI_MAXCPU=4
-            export CCI_VAADINJAVAMAXMEM=768m
-            .circleci/scripts/makerpm.sh tools/packages/minion/minion.spec
-      - sign-packages/sign-rpms:
-          skip_if_forked_pr: true
-          gnupg_home: ~/tmp/gpg
-          gnupg_key: opennms@opennms.org
-          packages: target/rpm/RPMS/noarch/*.rpm
-      - setup_remote_docker:
-          docker_layer_caching: true
-      - run:
-          name: Fetch RPM artifacts and build Minion container image
-          command: |
-            cd opennms-container/minion
-            ./build_container_image.sh
-      - store_artifacts:
-          path: ~/project/opennms-container/minion/images/container.oci
-          destination: minion.oci
-      - store_artifacts:
-          path: ~/project/target/rpm/RPMS/noarch
-          destination: rpms
-<<<<<<< HEAD
-      - persist_to_workspace:
-          root: ~/
-          paths:
-            - project/target/rpm/RPMS/noarch/
-            - project/opennms-container/minion/images/
-  meridian-deb-build:
-=======
-      - cache-workflow-assets:
-          cache_prefix: rpm-horizon
-          source_path: target/rpm/RPMS/noarch
-      - cache-workflow-assets:
-          cache_prefix: oci-horizon
-          source_path: opennms-container/horizon/images/
-  minion-rpm-build:
-    executor: centos-build-executor
-    # Larger memory footprint required to speed up builds using Takari smartbuilder
-    # Will need to increase resource class if horizon-rpm-build is under 15 min
     resource_class: large
     steps:
       - attach_workspace:
@@ -814,8 +636,7 @@
       - cache-workflow-assets:
           cache_prefix: oci-minion
           source_path: opennms-container/minion/images/
-  horizon-deb-build:
->>>>>>> 5aaaad21
+  meridian-deb-build:
     executor: debian-build-executor
     resource_class: large
     steps:
@@ -881,21 +702,6 @@
           command: |
             cd opennms-container/meridian
             docker image load -i /tmp/oci-meridian/container.oci
-            ./tag.sh
-            ./publish.sh
-  minion-publish-oci:
-    executor: centos-build-executor
-    steps:
-      - attach_workspace:
-          at: ~/
-      - setup_remote_docker:
-          docker_layer_caching: true
-      - dockerhub-login
-      - run:
-          name: Load Minion OCI image, tag it and publish to registry
-          command: |
-            cd opennms-container/minion
-            docker image load -i images/container.oci
             ./tag.sh
             ./publish.sh
   minion-publish-oci:
@@ -1095,13 +901,9 @@
       - restore-workflow-assets:
           cache_prefix: deb-meridian
       - restore-workflow-assets:
-<<<<<<< HEAD
           cache_prefix: rpm-meridian
-=======
-          cache_prefix: rpm-horizon
       - restore-workflow-assets:
           cache_prefix: rpm-minion
->>>>>>> 5aaaad21
       - run:
           name: Publish Packages
           command: |
