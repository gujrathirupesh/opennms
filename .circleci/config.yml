version: 2.1

executors:
  centos-build-executor:
    docker:
      - image: opennms/build-env:1.8.0.302.b08-3.6.3-b7294
  debian-build-executor:
    docker:
      - image: opennms/build-env:debian-jdk8-b7288
  docker-executor:
    docker:
      - image: docker:20.10.1-git
  docs-executor:
    docker:
      - image: opennms/antora:2.3.4-b6293
  integration-test-executor:
    machine:
      image: ubuntu-2004:202010-01
  smoke-test-executor:
    machine:
      image: ubuntu-2004:202010-01

# NOTE: the "_label" versions of these are for the case when your source or target
# branches have slashes in them, that way the merge branch gets created properly
parameters:
  minimal:
    description: whether to do a minimal (build-and-merge only) build
    type: boolean
    default: false
  previous_branch:
    description: the previous branch, if any
    type: string
    default: foundation-2020
  previous_branch_label:
    description: the previous branch, if any (escaped, no slashes)
    type: string
    default: foundation-2020
  main_branch:
    description: the auto-merge main branch
    type: string
    default: foundation-2021
  main_branch_label:
    description: the auto-merge main branch (escaped, no slashes)
    type: string
    default: foundation-2021
  next_branch:
    description: the auto-merge target branch
    type: string
    default: foundation-2022
  next_branch_label:
    description: the auto-merge target branch (escaped, no slashes)
    type: string
    default: foundation-2022

  ### sub-tree "module" build setup ###
  trigger-setup:
    description: whether to use path filtering to determine which modules to trigger
    type: boolean
    default: true
  trigger-docs:
    description: whether to trigger the documentation build
    type: boolean
    default: false
  trigger-build:
    description: whether to trigger the main build
    type: boolean
    default: false

setup: << pipeline.parameters.trigger-setup >>

aliases:
  - &setup_dct_env
    name: Setup DCT environment
    command: |
      case "${CIRCLE_BRANCH}" in
        "master-"*)
           MINION_IMAGE_VERSION="$(~/project/.circleci/scripts/pom2version.sh ~/project/pom.xml)"
          ;;
        "release-"*)
           MINION_IMAGE_VERSION="release-candidate"
          ;;
        "foundation-"20[1-2][0-9])
           MINION_IMAGE_VERSION="${CIRCLE_BRANCH}"
          ;;
        "develop")
           MINION_IMAGE_VERSION="bleeding"
          ;;
        *)
          MINION_IMAGE_VERSION="${CIRCLE_BRANCH//\//-}"
          ;;
      esac
      echo "export DOCKER_CONTENT_TRUST=1" >> $BASH_ENV
      echo "export DOCKER_CONTENT_TRUST_REPOSITORY_PASSPHRASE=\"$DCT_DELEGATE_KEY_PASSPHRASE\"" >> $BASH_ENV
      echo "export MINION_IMAGE=docker.io/opennms/minion" >> $BASH_ENV
      echo "export MINION_IMAGE_VERSION=\"$MINION_IMAGE_VERSION\"" >> $BASH_ENV
  - &setup_dct_key
    name: Setup DCT key
    command: |
      KEY_FOLDER=~/.docker/trust/private
      mkdir -p $KEY_FOLDER
      # the key that is used to sign single-arch images
      echo "$DCT_DELEGATE_KEY" | base64 -d > $KEY_FOLDER/$DCT_DELEGATE_KEY_NAME.key
      # the key that is used by Notary to sign the multi-arch minion image
      echo "$DCT_REPO_MINION_KEY" | base64 -d > $KEY_FOLDER/$DCT_REPO_MINION_KEY_NAME.key
      chmod 600 $KEY_FOLDER/*
      # setup_dct_env must have been run first because it provide DOCKER_CONTENT_TRUST_REPOSITORY_PASSPHRASE
      # that is required for loading the
      docker trust key load $KEY_FOLDER/$DCT_DELEGATE_KEY_NAME.key

docker_container_config: &docker_container_config
  executor: docker-executor

orbs:
  cloudsmith: cloudsmith/cloudsmith@1.0.3
  continuation: circleci/continuation@0.2.0
  # path-filtering: circleci/path-filtering@0.1.1
  sign-packages: opennms/sign-packages@2.1.3

commands:
  extract-pom-version:
      description: "Extracting Maven POM version"
      steps:
        - run:
            name: Extract Maven POM version
            command: .circleci/scripts/pom2version.sh pom.xml > pom-version-cache.key
  cached-checkout:
      description: "Checkout with caching"
      steps:
        - restore_cache:
            keys:
              - source-v2-{{ .Branch }}-{{ .Revision }}
              - source-v2-{{ .Branch }}-
              - source-v2-
        - checkout
        - run:
            name: git config merge.renameLimit
            command: git config merge.renameLimit 999999
        - run:
            name: git fetch origin
            command: git fetch origin
        - save_cache:
            key: source-v2-{{ .Branch }}-{{ .Revision }}
            paths:
              - ".git"
  cached-checkout-for-pushing:
      description: "Configure a cached checkout that can push upstream"
      steps:
        - add_ssh_keys:
            fingerprints:
              - "5e:70:a4:1a:f3:9f:39:ca:2a:d9:b5:9a:6c:2b:c3:66"
        - cached-checkout
        - run:
            name: Create git identity
            command: |
              git config user.email "cicd-system@opennms.com"
              git config user.name "CI/CD System"
  restore-maven-cache:
      description: "Maven: Calculate cache key and restore cache"
      steps:
        - run:
            name: Calculate cache key from pom files
            command: find * -type f -name "pom.xml" | grep -v /target/ | sort -u | xargs cat > maven-dependency-pom-cache.key
        - restore_cache:
            keys:
              - maven-dependencies-v3-{{ checksum "pom-version-cache.key" }}-{{ checksum "maven-dependency-pom-cache.key" }}
              - maven-dependencies-v3-{{ checksum "pom-version-cache.key" }}-
        - run:
            name: Remove old artifacts to keep workspace size down
            command: .circleci/scripts/clean-m2.sh
  update-maven-cache:
      description: "Maven: Refresh local repository from POM files"
      steps:
        - run:
            name: Collect Maven Dependencies
            command: |
              ./compile.pl -t \
                -Dbuild.skip.tarball=true \
                -DupdatePolicy=never \
                --update-plugins \
                -Daether.connector.resumeDownloads=false \
                -Daether.connector.basic.threads=1 \
                -Dorg.slf4j.simpleLogger.log.org.apache.maven.cli.transfer.Slf4jMavenTransferListener=warn \
                -Pbuild-bamboo \
                -Prun-expensive-tasks \
                -Psmoke \
                --legacy-local-repository \
                --batch-mode \
                dependency:resolve-plugins \
                de.qaware.maven:go-offline-maven-plugin:resolve-dependencies
  save-maven-cache:
    description: "Maven: Save cache"
    steps:
      - save_cache:
          key: maven-dependencies-v3-{{ checksum "pom-version-cache.key" }}-{{ checksum "maven-dependency-pom-cache.key" }}
          paths:
            - ~/.m2
  restore-nodejs-cache:
      description: "NodeJS: Calculate cache key and restore cache"
      steps:
        - run:
            name: Calculate cache key
            command: find core/web-assets -name package\*.json -o -name bower.json | grep -v /target/ | sort -u | xargs cat > nodejs-dependency-json-cache.key
        - restore_cache:
            keys:
              - nodejs-dependencies-v2-{{ checksum "pom-version-cache.key" }}-{{ checksum "nodejs-dependency-json-cache.key" }}
              - nodejs-dependencies-v2-{{ checksum "pom-version-cache.key" }}-
  save-nodejs-cache:
    description: "NodeJS: Save cache"
    steps:
      - save_cache:
          key: nodejs-dependencies-v2-{{ checksum "pom-version-cache.key" }}-{{ checksum "nodejs-dependency-json-cache.key" }}
          paths:
            - core/web-assets/node_modules
  restore-sonar-cache:
      description: "Sonar: Restore sonar cache"
      steps:
        - restore_cache:
            keys:
              - sonar-cache-v2-{{ checksum "pom-version-cache.key" }}
  save-sonar-cache:
      description: "Sonar: Save sonar cache"
      steps:
        - save_cache:
            key: sonar-cache-v2-{{ checksum "pom-version-cache.key" }}
            paths:
              - ~/.sonar
  dockerhub-login:
    description: "Connect to DockerHub"
    steps:
      - run:
          name: Login to DockerHub
          command: |
            if [ -n "${DOCKERHUB_LOGIN}" ]; then
              docker login -u ${DOCKERHUB_LOGIN} -p ${DOCKERHUB_PASS}
            else
              echo "WARNING: dockerhub login not found. Assuming this is a PR or other external branch build."
            fi
  run-smoke-tests:
    description: "Run the smoke tests"
    parameters:
      suite:
        default: core
        type: string
    steps:
      - run:
          name: Enable swap
          command: |
            sudo fallocate -l 8G /swapfile
            sudo chmod 600 /swapfile
            sudo mkswap /swapfile
            sudo swapon /swapfile
            sudo sysctl vm.swappiness=5
            cat /proc/sys/vm/swappiness
      - load-oci:
          key: horizon
      - load-oci:
          key: minion
      - load-oci:
          key: sentinel
      - run:
          name: Monitor JVM processes
          background: true
          command: |
            .circleci/scripts/jvmprocmon-start.sh
      - run:
          name: Monitor memory usage
          background: true
          command: |
            free -m -c 500 -s 30
      - run:
          name: Smoke Tests
          no_output_timeout: 30m
          command: |
            .circleci/scripts/smoke.sh << parameters.suite >>
      - run:
          name: Gather system logs
          when: always
          command: |
            mkdir -p ~/test-results/system-logs
            (dmesg || :) > ~/test-results/system-logs/dmesg 2>&1
            (ps auxf || :) > ~/test-results/system-logs/ps 2>&1
            (free -m || :) > ~/test-results/system-logs/free 2>&1
            (docker stats --no-stream || :) > ~/test-results/system-logs/docker_stats 2>&1
            cp -R /tmp/jvmprocmon ~/test-results/system-logs/ || :
            ls -alh ~/project/smoke-test/ || :
      - run:
          name: Gather test artifacts
          when: always
          command: |
            mkdir -p ~/test-results/junit
            find * -type f -regex ".*target/surefire-reports/.*xml" -exec cp {} ~/test-results/junit/ \;
            find * -type f -regex ".*target/failsafe-reports/.*xml" -exec cp {} ~/test-results/junit/ \;
            mkdir -p ~/test-artifacts/recordings
            cp -R ~/project/smoke-test/target/*.flv ~/test-artifacts/recordings || true
            cp -R ~/project/smoke-test/target/screenshots ~/test-artifacts/ || true
            cp -R ~/project/smoke-test/target/logs ~/test-artifacts/ || true
      - store_test_results:
          path: ~/test-results
      - store_artifacts:
          when: always
          path: ~/test-results
          destination: test-results
      - store_artifacts:
          when: always
          path: ~/test-artifacts
          destination: test-artifacts
  run-build:
    description: "Run the main build"
    parameters:
      number-vcpu:
        default: 8
        type: integer
      node-memory:
        default: echo "NODE_OPTIONS Not Set"
        type: string
      vaadin-javamaxmem:
        default: 1g
        type: string
    steps:
      - cached-checkout
      - extract-pom-version
      - run:
          name: Check for Releasability
          command: |
            export OPENNMS_VERSION="$(.circleci/scripts/pom2version.sh pom.xml)"
            .circleci/scripts/release-lint.sh "${OPENNMS_VERSION}"
      - restore-maven-cache
      - restore-nodejs-cache
      - run:
          name: Compile OpenNMS
          command: |
            export OPENNMS_VERSION="$(.circleci/scripts/pom2version.sh pom.xml)"
            .circleci/scripts/configure-signing.sh
            ./clean.pl
            << parameters.node-memory >>
            export MAVEN_OPTS="$MAVEN_OPTS -Xmx8g -XX:ReservedCodeCacheSize=1g"
            MAVEN_TARGETS="install"
            case "${CIRCLE_BRANCH}" in
              "master-"*|"release-"*|develop|jira/NMS-13820)
                mkdir -p target/artifacts
                MAVEN_TARGETS="$MAVEN_TARGETS javadoc:aggregate"
                ;;
            esac
            ./compile.pl -DskipTests=true -Dbuild.skip.tarball=false \
              -DupdatePolicy=never \
              -Daether.connector.resumeDownloads=false \
              -Daether.connector.basic.threads=1 \
              -Dorg.slf4j.simpleLogger.log.org.apache.maven.cli.transfer.Slf4jMavenTransferListener=warn \
              -DvaadinJavaMaxMemory=<< parameters.vaadin-javamaxmem >> \
              -DmaxCpus=<< parameters.number-vcpu >> \
              -Psmoke \
<<<<<<< HEAD
              install --batch-mode
=======
              --batch-mode \
              $MAVEN_TARGETS
            if [ -d target/site/apidocs ]; then
              pushd target/site/apidocs
                tar -czf "../../artifacts/opennms-${OPENNMS_VERSION}-javadoc.tar.gz" *
              popd
            fi
            pushd opennms-doc
              ../compile.pl \
                -DupdatePolicy=never \
                -Daether.connector.resumeDownloads=false \
                -Daether.connector.basic.threads=1 \
                -Dorg.slf4j.simpleLogger.log.org.apache.maven.cli.transfer.Slf4jMavenTransferListener=warn \
                -DskipPdfGeneration=false \
                -P'!jdk7+' \
                --batch-mode \
                install
            popd
>>>>>>> ba0b2720
      - update-maven-cache
      - run:
          name: Remove Extra Maven Repository OpenNMS Files
          command: |
            # move these out of the way so they're not stored in the maven pre-cache
            cd ~/.m2/repository/org/opennms
            mkdir /tmp/maven-keep
            mv $(ls -1 | grep -v -E '^(jicmp-api|jicmp6-api|jrrd-api|jrrd2-api|lib|maven)$') /tmp/maven-keep
      - save-maven-cache
      - run:
          name: Restore Extra Maven Repository OpenNMS Files
          command: |
            # now move them back so they end up in the workspace for builds further down the workflow
            mv /tmp/maven-keep/* ~/.m2/repository/org/opennms/
      - save-nodejs-cache
      - store_artifacts:
          path: ~/project/target/artifacts
          destination: artifacts
      - persist_to_workspace:
          root: ~/
          paths:
            - project
            - .m2
  run-integration-tests:
    parameters:
      run-code-coverage:
        default: false
        type: boolean
      rerun-failtest-count:
        default: 0
        type: integer
      failure-option:
        default: -fae
        type: string
      changes-only:
        default: true
        type: boolean
    steps:
      - run:
          name: Monitor JVM processes
          background: true
          command: |
            .circleci/scripts/jvmprocmon-start.sh
      - run:
          name: Monitor memory usage
          background: true
          command: |
            free -m -c 500 -s 30
      - run:
          name: Integration Tests
          no_output_timeout: 15m
          command: |
            export CCI_CODE_COVERAGE=<< parameters.run-code-coverage >>
            export CCI_RERUN_FAILTEST=<< parameters.rerun-failtest-count >>
            export CCI_FAILURE_OPTION=<< parameters.failure-option >>
            export CCI_CHANGES_ONLY=<< parameters.changes-only >>
            .circleci/scripts/itest.sh
      - run:
          name: Gather test results
          when: always
          command: |
            mkdir -p ~/test-results/junit
            find * -type f -regex ".*target/.*-reports-[0-9]+/.*xml" -exec cp {} ~/test-results/junit/ \;
            find * -type f -regex ".*target/.*-reports-[0-9]+/.*dump.*" -exec cp {} ~/test-results/junit/ \;
      - run:
          name: Gather tests
          when: always
          command: |
            mkdir -p ~/generated-tests
            cp ./surefire_classname* ~/generated-tests/
            cp ./failsafe_classname* ~/generated-tests/
            cp /tmp/this_node* ~/generated-tests/
      - when:
          condition: << parameters.run-code-coverage >>
          steps:
            - run:
                name: Compress Target Directories (Code Coverage)
                when: always
                command: |
                  .circleci/scripts/codecoverage-save.sh
            - persist_to_workspace:
                root: ~/
                paths:
                  - code-coverage
      - run:
          name: Gather system logs
          when: always
          command: |
            mkdir -p ~/build-results/system-logs
            (dmesg || :) > ~/build-results/system-logs/dmesg 2>&1
            (ps auxf || :) > ~/build-results/system-logs/ps 2>&1
            (free -m || :) > ~/build-results/system-logs/free 2>&1
            (docker stats --no-stream || :) > ~/build-results/system-logs/docker_stats 2>&1
            cp -R /tmp/jvmprocmon ~/build-results/system-logs/ || :
      - store_test_results:
          path: ~/test-results
      - store_artifacts:
          when: always
          path: ~/test-results
          destination: test-results
      - store_artifacts:
          when: always
          path: ~/build-results
          destination: build-results
      - store_artifacts:
          when: always
          path: ~/generated-tests
          destination: generated-tests
  cache-workflow-assets:
    parameters:
      cache_prefix:
        description: the cache prefix
        type: string
      source_path:
        description: the source directory to cache
        type: string
    steps:
      - run:
          name: Stowing Assets in << parameters.source_path >> to cache prefix << parameters.cache_prefix >>
          command: |
            TARGET_PATH="/tmp/<< parameters.cache_prefix >>"
            rsync -ar "$(echo "<< parameters.source_path >>" | sed -e 's,/*$,,')/" "${TARGET_PATH}/"
            find "${TARGET_PATH}" -type d -print0 | xargs -0 chmod 775
            find "${TARGET_PATH}" ! -type d -print0 | xargs -0 chmod 664
      - save_cache:
          key: << parameters.cache_prefix >>-v3-{{ .Branch }}-{{ .Revision }}-{{ .Environment.CIRCLE_SHA1 }}
          paths:
            - "/tmp/<< parameters.cache_prefix >>"
  restore-workflow-assets:
    parameters:
      cache_prefix:
        description: the cache prefix
        type: string
      target_path:
        description: the target directory to restore into
        type: string
        default: ""
    steps:
      - restore_cache:
          keys:
            - << parameters.cache_prefix >>-v3-{{ .Branch }}-{{ .Revision }}-{{ .Environment.CIRCLE_SHA1 }}
      - when:
          condition: << parameters.target_path >>
          steps:
            - run:
                name: Restoring assets to << parameters.target_path >> from cached prefix << parameters.cache_prefix >>
                command: |
                  SOURCE_PATH="/tmp/<< parameters.cache_prefix >>"
                  mkdir -p "<< parameters.target_path >>"
                  rsync -ar "${SOURCE_PATH}/" "$(echo "<< parameters.target_path >>" | sed -e 's,/*$,,')/"
  cache-oci:
    parameters:
      key:
        description: the cache key for storing the OCI
        type: string
      path:
        description: the path to the directory containing the OCI
        type: string
    steps:
      - cache-workflow-assets:
          cache_prefix: oci-<< parameters.key >>
          source_path: << parameters.path >>
  load-oci:
    parameters:
      key:
        description: the OCI cache key to restore
        type: string
    steps:
      - restore-workflow-assets:
          cache_prefix: oci-<< parameters.key >>
      - run:
          name: Load Docker Image(s) in oci-<< parameters.key >>
          command: |
            cd "/tmp/oci-<< parameters.key >>"
            if [ "$(ls -1 *.oci | wc -l)" -eq 0 ]; then
              echo "ERROR: No OCI files to load. Something probably went wrong earlier."
              exit 1
            fi
            for FILE in *.oci; do
              echo "Loading ${FILE} into Docker..."
              docker image load -i "$FILE"
            done

workflows:
  pre-build:
    when: << pipeline.parameters.trigger-setup >>
    jobs:
      - trigger-path-filtering:
          base-revision: << pipeline.git.branch >>
          mapping: |
            .*            trigger-setup false
            ((?!docs/).)* trigger-build true
            docs/.*       trigger-docs  true
            .circleci/.*  trigger-docs  true
#  weekly-coverage:
#    when:
#      equal: [ false, << pipeline.parameters.minimal >> ]
#    triggers:
#      - schedule:
#          # Saturday at 12:00 AM
#          cron: "0 0 * * 6"
#          filters:
#            branches:
#              only:
#                - develop
#    jobs:
#      - build
#      - integration-test-with-coverage:
#          requires:
#            - build
#      - code-coverage:
#          requires:
#            - integration-test-with-coverage
  build-minimal:
    when:
      and:
        - equal: [ true, << pipeline.parameters.trigger-build >> ]
        - equal: [ false, << pipeline.parameters.trigger-setup >> ]
        - equal: [ true, << pipeline.parameters.minimal >> ]
    jobs:
      - build
      - create-merge-foundation-branch:
          requires:
            - build
          filters:
            branches:
              only: << pipeline.parameters.main_branch >>
      - merge-foundation-branch:
          requires:
            - build
          filters:
            branches:
              only: merge-foundation/<< pipeline.parameters.previous_branch_label >>-to-<< pipeline.parameters.main_branch_label >>
      - create-merge-meridian-branch:
          requires:
            - build
          filters:
            branches:
              only: /^foundation.*/
      - merge-poweredby-branch:
          # technically only requires the RPM/deb builds, but only publish
          # if everything passes
          requires:
            - build
          filters:
            branches:
              only:
                - /^foundation.*/
  docs:
    when:
      and:
        - equal: [ true,  << pipeline.parameters.trigger-docs >> ]
        - equal: [ false, << pipeline.parameters.trigger-setup >> ]
        - equal: [ false, << pipeline.parameters.minimal >> ]
    jobs:
      - build-docs:
          filters:
            branches:
              ignore:
                - /^from-foundation.*/
  build-deploy:
    when:
      and:
        - equal: [ true,  << pipeline.parameters.trigger-build >> ]
        - equal: [ false, << pipeline.parameters.trigger-setup >> ]
        - equal: [ false, << pipeline.parameters.minimal >> ]
    jobs:
      - build:
          filters:
            branches:
              ignore:
                - /^from-foundation.*/
      - tarball-assembly:
          requires:
            - build
      - minion-image-single-arch:
          matrix:
            parameters:
              architecture: [linux/amd64,linux/arm64,linux/arm/v7]
          context: "docker-content-trust"
          requires:
            - horizon-deb-build
            - minion-deb-build
            - sentinel-deb-build
            - integration-test
            - smoke-test-core
            - smoke-test-flaky
            - smoke-test-minion
            - smoke-test-minimal
            - smoke-test-sentinel
          filters:
            branches:
              only:
                - develop
                - /^master-.*/
                - /^release-.*/
      - minion-image-multi-arch:
          context: "docker-content-trust"
          requires:
            - minion-image-single-arch
          filters:
            branches:
              only:
                - develop
                - /^master-.*/
                - /^release-.*/
      - horizon-rpm-build:
          requires:
            - build
          filters:
            branches:
              ignore:
                - /^merge-foundation.*/
      - minion-rpm-build:
          requires:
            - build
          filters:
            branches:
              ignore:
                - /^merge-foundation.*/
      - sentinel-rpm-build:
          requires:
            - build
          filters:
            branches:
              ignore:
                - /^merge-foundation.*/
      - integration-test:
          requires:
            - build
          filters:
            branches:
              ignore:
                - /^merge-foundation.*/
      - smoke-test-core:
          requires:
            - tarball-assembly
            - horizon-rpm-build
            - minion-rpm-build
            - sentinel-rpm-build
          filters:
            branches:
              only:
                - develop
                - /^master-.*/
                - /^release-.*/
                - /^foundation.*/
                - /^features.*/
                - /.*smoke.*/
                - /^dependabot.*/
      - smoke-test-flaky:
          requires:
            - tarball-assembly
            - horizon-rpm-build
            - minion-rpm-build
            - sentinel-rpm-build
          filters:
            branches:
              only:
                - develop
                - /^master-.*/
                - /^release-.*/
                - /^foundation.*/
                - /^features.*/
                - /.*smoke.*/
                - /^dependabot.*/
      - smoke-test-minion:
          requires:
            - tarball-assembly
            - horizon-rpm-build
            - minion-rpm-build
            - sentinel-rpm-build
          filters:
            branches:
              only:
                - develop
                - /^master-.*/
                - /^release-.*/
                - /^foundation.*/
                - /^features.*/
                - /.*smoke.*/
                - /^dependabot.*/
      - smoke-test-sentinel:
          requires:
            - tarball-assembly
            - horizon-rpm-build
            - tarball-assembly
            - sentinel-rpm-build
          filters:
            branches:
              only:
                - develop
                - /^master-.*/
                - /^release-.*/
                - /^foundation.*/
                - /^features.*/
                - /.*smoke.*/
                - /^dependabot.*/
      - smoke-test-minimal:
          requires:
            - tarball-assembly
            - horizon-rpm-build
            - tarball-assembly
            - sentinel-rpm-build
          filters:
            branches:
              ignore:
                - develop
                - /^master-.*/
                - /^release-.*/
                - /^foundation.*/
                - /^merge-foundation.*/
                - /^features.*/
                - /.*smoke.*/
                - /^dependabot.*/
      - horizon-publish-oci:
          requires:
            - horizon-deb-build
            - minion-deb-build
            - sentinel-deb-build
            - integration-test
            - smoke-test-core
            - smoke-test-flaky
            - smoke-test-minion
            - smoke-test-minimal
            - smoke-test-sentinel
          filters:
            branches:
              only:
                - develop
                - /^master-.*/
                - /^release-.*/
      - sentinel-publish-oci:
          requires:
            - horizon-deb-build
            - minion-deb-build
            - sentinel-deb-build
            - integration-test
            - smoke-test-core
            - smoke-test-flaky
            - smoke-test-minion
            - smoke-test-minimal
            - smoke-test-sentinel
          filters:
            branches:
              only:
                - develop
                - /^master-.*/
                - /^release-.*/
      # These don't actually require `integration-test` but we shouldn't bother
      # spending cycles unless everything else passed
      - horizon-deb-build:
          requires:
            - integration-test
          filters:
            branches:
              only:
                - develop
                - /^master-.*/
                - /^release-.*/
                - /^foundation.*/
                - /^features.*/
                - /.*smoke.*/
                - /.*debian.*/
      - minion-deb-build:
          requires:
            - integration-test
          filters:
            branches:
              only:
                - develop
                - /^master-.*/
                - /^release-.*/
                - /^foundation.*/
                - /^features.*/
                - /.*smoke.*/
                - /.*debian.*/
      - sentinel-deb-build:
          requires:
            - integration-test
          filters:
            branches:
              only:
                - develop
                - /^master-.*/
                - /^release-.*/
                - /^foundation.*/
                - /^features.*/
                - /.*smoke.*/
                - /.*debian.*/
      - create-merge-foundation-branch:
          # technically only requires the RPM/deb builds, but only publish
          # if everything passes
          requires:
            - horizon-deb-build
            - minion-deb-build
            - sentinel-deb-build
            - integration-test
            - smoke-test-core
            - smoke-test-flaky
            - smoke-test-minion
            - smoke-test-minimal
            - smoke-test-sentinel
          filters:
            branches:
              only: << pipeline.parameters.main_branch >>
      - merge-foundation-branch:
          # technically only requires the RPM/deb builds, but only publish
          # if everything passes
          requires:
            - tarball-assembly
          filters:
            branches:
              only: merge-foundation/<< pipeline.parameters.previous_branch_label >>-to-<< pipeline.parameters.main_branch_label >>
      - create-merge-meridian-branch:
          # technically only requires the RPM/deb builds, but only publish
          # if everything passes
          requires:
            - horizon-deb-build
            - minion-deb-build
            - sentinel-deb-build
            - integration-test
            - smoke-test-core
            - smoke-test-flaky
            - smoke-test-minion
            - smoke-test-minimal
            - smoke-test-sentinel
          filters:
            branches:
              only: /^foundation.*/
      - merge-poweredby-branch:
          # technically only requires the RPM/deb builds, but only publish
          # if everything passes
          requires:
            - horizon-deb-build
            - smoke-test-core
            - smoke-test-flaky
            - smoke-test-minion
            - smoke-test-sentinel
            - smoke-test-minimal
            - integration-test
          filters:
            branches:
              only:
                - /^foundation.*/
      - publish-cloudsmith:
          # technically only requires the RPM/deb builds, but only publish
          # if everything passes
          requires:
            - horizon-deb-build
            - minion-deb-build
            - sentinel-deb-build
            - integration-test
            - smoke-test-core
            - smoke-test-flaky
            - smoke-test-minion
            - smoke-test-minimal
            - smoke-test-sentinel
          filters:
            branches:
              only:
                - develop
                - /^master-.*/
                - /^release-.*/
                - /^foundation.*/

jobs:
  trigger-path-filtering:
    docker:
      - image: cimg/python:3.8
    parameters:
      base-revision:
        default: main
        description: The revision to compare the current one against for the purpose of determining changed files.
        type: string
      mapping:
        default: ""
        description: Mapping of path regular expressions to pipeline parameters and values. One mapping per line, whitespace-delimited.
        type: string
    steps:
      - cached-checkout
      # copied from https://circleci.com/developer/orbs/orb/circleci/path-filtering
      # we do it ourselves because otherwise we have to do a full un-cached checkout every time
      - run:
          name: process mapping
          environment:
            BASE_REVISION: << parameters.base-revision >>
            MAPPING: << parameters.mapping >>
            OUTPUT_PATH: /tmp/pipeline-parameters.json
          shell: /usr/bin/env python3
          command: |+
            #!/usr/bin/env python3

            import json
            import os
            import re
            import subprocess

            def checkout(revision):
              """
              Helper function for checking out a branch

              :param revision: The revision to checkout
              :type revision: str
              """
              subprocess.run(
                ['git', 'checkout', revision],
                check=True
              )

            output_path = os.environ.get('OUTPUT_PATH')
            head = os.environ.get('CIRCLE_SHA1')
            base_revision = os.environ.get('BASE_REVISION')
            checkout(base_revision)  # Checkout base revision to make sure it is available for comparison
            checkout(head)  # return to head commit

            base = subprocess.run(
              ['git', 'merge-base', base_revision, head],
              check=True,
              capture_output=True
            ).stdout.decode('utf-8').strip()

            if head == base:
              try:
                # If building on the same branch as BASE_REVISION, we will get the
                # current commit as merge base. In that case try to go back to the
                # first parent, i.e. the last state of this branch before the
                # merge, and use that as the base.
                base = subprocess.run(
                  ['git', 'rev-parse', 'HEAD~1'], # FIXME this breaks on the first commit, fallback to something
                  check=True,
                  capture_output=True
                ).stdout.decode('utf-8').strip()
              except:
                # This can fail if this is the first commit of the repo, so that
                # HEAD~1 actually doesn't resolve. In this case we can compare
                # against this magic SHA below, which is the empty tree. The diff
                # to that is just the first commit as patch.
                base = '4b825dc642cb6eb9a060e54bf8d69288fbee4904'

            print('Comparing {}...{}'.format(base, head))
            changes = subprocess.run(
              ['git', 'diff', '--name-only', base, head],
              check=True,
              capture_output=True
            ).stdout.decode('utf-8').splitlines()

            mappings = [
              m.split() for m in
              os.environ.get('MAPPING').splitlines()
            ]

            def check_mapping(m):
              if 3 != len(m):
                raise Exception("Invalid mapping")
              path, param, value = m
              regex = re.compile(r'^' + path + r'$')
              for change in changes:
                if regex.match(change):
                  return True
              return False

            def convert_mapping(m):
              return [m[1], json.loads(m[2])]

            mappings = filter(check_mapping, mappings)
            mappings = map(convert_mapping, mappings)
            mappings = dict(mappings)

            with open(output_path, 'w') as fp:
              fp.write(json.dumps(mappings))

      - store_artifacts:
          path: /tmp/pipeline-parameters.json
          destination: pipeline-parameters.json
      - continuation/continue:
          circleci_domain: circleci.com
          configuration_path: .circleci/config.yml
          parameters: /tmp/pipeline-parameters.json
  build:
    executor: centos-build-executor
    # Building currently requires the xlarge containers in order for the webpack compilation
    # in the core/web-assets module to complete reliably
    resource_class: xlarge
    steps:
      - attach_workspace:
          at: ~/
      - run-build:
          number-vcpu: 8
  build-docs:
    executor: docs-executor
    steps:
      - cached-checkout
      - run:
          name: Validate Xrefs in docs
          command: |
            NODE_PATH="$(npm -g root)" antora --generator @antora/xref-validator antora-playbook-local.yml
      - run:
          name: Build docs with Antora
          command: |
             DOCSEARCH_ENABLED=true DOCSEARCH_ENGINE=lunr NODE_PATH="$(npm -g root)" antora --generator antora-site-generator-lunr --stacktrace generate antora-playbook-local.yml
      - store_artifacts:
          path: ~/project/build/site.zip
          destination: site.zip
  tarball-assembly:
    machine:
      image: ubuntu-2004:202010-01
      docker_layer_caching: true
    resource_class: large
    environment:
      DOCKER_CLI_EXPERIMENTAL: enabled
    parameters:
      number-vcpu:
        default: 4
        type: integer
      vaadin-javamaxmem:
        default: 1g
        type: string
    steps:
      - attach_workspace:
          at: ~/
      - run:
          name: multiarch/qemu-user-static
          command: docker run --privileged multiarch/qemu-user-static --reset -p yes
      - run:
          name: Install Docker buildx
          command: |
            sudo wget https://github.com/docker/buildx/releases/download/v0.5.1/buildx-v0.5.1.linux-amd64 -O /usr/local/bin/docker-buildx
            sudo chmod a+x /usr/local/bin/docker-buildx
            sudo systemctl restart docker
      - dockerhub-login
      - run:
          name: Assemble tarballs and related artifacts
          command: |
            export MAVEN_OPTS="-Xmx4g -Xms4g"
            # general assembly
            date
            ./compile.pl -DskipTests=true -Dbuild.skip.tarball=false \
              -DupdatePolicy=never \
              -Daether.connector.resumeDownloads=false \
              -Daether.connector.basic.threads=1 \
              -Dorg.slf4j.simpleLogger.log.org.apache.maven.cli.transfer.Slf4jMavenTransferListener=warn \
              -DvaadinJavaMaxMemory=<< parameters.vaadin-javamaxmem >> \
              -DmaxCpus=<< parameters.number-vcpu >> \
              -Pbuild-bamboo \
              -Prun-expensive-tasks \
              -Dopennms.home=/opt/opennms \
              install --batch-mode
      - run:
          name: Build Minion OCI
          command: |
            cd opennms-container/minion

            # Create always a downloadable single OCI artifact for AMD architecture.
            # This image is used in our integration test suite which relies on the tag "minion:latest".
            make VERSION="$(../pom2version.py ../../pom.xml)" \
                 DOCKER_TAG="minion:latest" \
                 BUILD_NUMBER="${CIRCLE_BUILD_NUM}" \
                 BUILD_URL="${CIRCLE_BUILD_URL}" \
                 BUILD_BRANCH="${CIRCLE_BRANCH}"
      - run:
          name: Collect Artifacts
          command: |
            mkdir -p target/{artifacts,config-schema,tarballs}
            OPENNMS_VERSION="$(.circleci/scripts/pom2version.sh pom.xml)"
            find ./target -name "*.tar.gz" -type f -not -iname '*source*' -exec cp {} "./target/tarballs/opennms-${OPENNMS_VERSION}.tar.gz" \;
            find ./opennms-assemblies/minion/target -name "*.tar.gz" -type f -not -iname '*source*' -exec cp {} "./target/tarballs/minion-${OPENNMS_VERSION}.tar.gz" \;
            find ./opennms-assemblies/sentinel/target -name "*.tar.gz" -type f -not -iname '*source*' -exec cp {} "./target/tarballs/sentinel-${OPENNMS_VERSION}.tar.gz" \;
<<<<<<< HEAD
            if [ -d target/site/apidocs ]; then
              pushd target/site/apidocs
                tar -czf "../../artifacts/opennms-${OPENNMS_VERSION}-javadoc.tar.gz" *
              popd
            fi
=======
            find ./opennms-assemblies/remote-poller-standalone -name "*.tar.gz" -type f -exec cp {} "./target/artifacts/remote-poller-client-${OPENNMS_VERSION}.tar.gz" \;
>>>>>>> ba0b2720
            cp ./opennms-assemblies/xsds/target/*-xsds.tar.gz "./target/artifacts/opennms-${OPENNMS_VERSION}-xsds.tar.gz"
            cp target/*-source.tar.gz ./target/artifacts/
            cp opennms-container/minion/minion-config-schema.yml "./target/config-schema/"
      - store_artifacts:
          when: always
          path: ~/project/target/artifacts
          destination: artifacts
      - store_artifacts:
          when: always
          path: ~/project/target/config-schema
          destination: config-schema
      - store_artifacts:
          when: always
          path: ~/project/target/tarballs
          destination: tarballs
      - store_artifacts:
          path: ~/project/opennms-container/minion/images/minion.oci
          destination: minion.oci
      - cache-workflow-assets:
          cache_prefix: minion-config-schema
          source_path: target/config-schema/
      - cache-oci:
          key: minion
          path: opennms-container/minion/images/
      - persist_to_workspace:
          root: ~/
          paths:
            - project/opennms-assemblies/minion/target/org.opennms.assemblies.minion-*-minion.tar.gz

  minion-image-single-arch:
    parameters:
      architecture:
        type: string
    machine:
      image: ubuntu-2004:202010-01
    environment:
      DOCKER_CLI_EXPERIMENTAL: enabled
    steps:
      - attach_workspace:
          at: ~/
      - run:
          name: multiarch/qemu-user-static
          command: docker run --privileged multiarch/qemu-user-static --reset -p yes
      - run:
          name: Install Docker buildx
          command: |
            sudo wget https://github.com/docker/buildx/releases/download/v0.5.1/buildx-v0.5.1.linux-amd64 -O /usr/local/bin/docker-buildx
            sudo chmod a+x /usr/local/bin/docker-buildx
            sudo systemctl restart docker
      - dockerhub-login
      - run: *setup_dct_env
      - run: *setup_dct_key
      - run:
          name: Single-arch build & push
          command: |
            cd opennms-container/minion
            ARCH="$(printf "<< parameters.architecture >>" | tr / -)"
            TAG="${MINION_IMAGE_VERSION}-${ARCH}"
            make DOCKER_ARCH="<< parameters.architecture >>" \
                 DOCKER_FLAGS=--load \
                 VERSION="${TAG}" \
                 BUILD_NUMBER="${CIRCLE_BUILD_NUM}" \
                 BUILD_URL="${CIRCLE_BUILD_URL}" \
                 BUILD_BRANCH="${CIRCLE_BRANCH}"
            docker push ${MINION_IMAGE}:${TAG}

  minion-image-multi-arch:
    machine:
      image: ubuntu-2004:202010-01
    environment:
      DOCKER_CLI_EXPERIMENTAL: enabled
    steps:
      - attach_workspace:
          at: ~/
      - dockerhub-login
      - run: *setup_dct_env
      - run: *setup_dct_key
      - run:
          name: Install notary
          command: |
            sudo wget https://github.com/theupdateframework/notary/releases/download/v0.6.1/notary-Linux-amd64 -O /usr/local/bin/notary
            sudo chmod a+x /usr/local/bin/notary
      - run:
          name: Create & push multi-arch manifest
          command: |
            IMAGE_REF="${MINION_IMAGE}:${MINION_IMAGE_VERSION}"
            docker manifest create ${IMAGE_REF} \
              ${IMAGE_REF}-linux-amd64 \
              ${IMAGE_REF}-linux-arm64 \
              ${IMAGE_REF}-linux-arm-v7 \
              --amend
            SHA_256="$(docker manifest push "${IMAGE_REF}" --purge | cut -d ':' -f 2)"
            echo "Manifest SHA-256: ${SHA_256}"
            echo "Image-Ref: ${IMAGE_REF}"
            MANIFEST_FROM_REG="$(docker manifest inspect "${IMAGE_REF}" -v)";
            BYTES_SIZE="$(printf "${MANIFEST_FROM_REG}" | jq -r '.[].Descriptor.size' | uniq)";
            echo "Manifest-inspect BYTES: ${BYTES_SIZE}";
            echo "Manifest contents:\n";
            printf "${MANIFEST_FROM_REG}" | jq -r '.[].Descriptor | "Architecture: " + .platform.architecture + .platform.variant + ", digest: " + .digest';
            export NOTARY_AUTH="$(printf "${DOCKERHUB_LOGIN}:${DOCKERHUB_PASS}" | base64 -w0)"
            echo "Sign ${SHA_256} with the notary"
            # when the multi-arch image is signed by the delegate key then docker pull reports "No valid trust data..."
            # -> the following lines can not be used:
            #
            # export NOTARY_DELEGATION_PASSPHRASE="${DCT_DELEGATE_KEY_PASSPHRASE}"
            # notary -d ~/.docker/trust/ -s https://notary.docker.io addhash "${MINION_IMAGE}" "${MINION_IMAGE_VERSION}" 946 --sha256 "${SHA_256}" --roles targets/opennms-circle-delegate --publish --verbose
            #
            # -> use the targets key of the minion repository to sign the multi-arch image instead
            export NOTARY_TARGETS_PASSPHRASE="${DCT_REPO_MINION_KEY_PASSPHRASE}"
            notary -d ~/.docker/trust/ -s https://notary.docker.io addhash "${MINION_IMAGE}" "${MINION_IMAGE_VERSION}" "${BYTES_SIZE}" --sha256 "${SHA_256}" --publish --verbose
            echo "Done!"
            # notary -s https://notary.docker.io list "${IMAGE}"

  horizon-rpm-build:
    executor: centos-build-executor
    # Larger memory footprint required to speed up builds using Takari smartbuilder
    resource_class: large
    steps:
      - attach_workspace:
          at: ~/
      - sign-packages/setup-env:
          skip_if_forked_pr: true
          gnupg_home: ~/tmp/gpg
      - run:
          name: Build RPMs
          command: |
            export NODE_OPTIONS=--max_old_space_size=1024
            export CCI_MAXCPU=4
            .circleci/scripts/makerpm.sh tools/packages/opennms/opennms.spec
      - sign-packages/sign-rpms:
          skip_if_forked_pr: true
          gnupg_home: ~/tmp/gpg
          gnupg_key: opennms@opennms.org
          packages: target/rpm/RPMS/noarch/*.rpm
      - setup_remote_docker:
          docker_layer_caching: true
      - run:
          name: Fetch RPM artifacts and build Horizon container image
          command: |
            cd opennms-container/horizon
            ./build_container_image.sh
      - store_artifacts:
          path: ~/project/opennms-container/horizon/images/container.oci
          destination: horizon.oci
      - store_artifacts:
          path: ~/project/target/rpm/RPMS/noarch
          destination: rpms
      - cache-workflow-assets:
          cache_prefix: rpm-horizon
          source_path: target/rpm/RPMS/noarch
      - cache-oci:
          key: horizon
          path: opennms-container/horizon/images/
  minion-rpm-build:
    executor: centos-build-executor
    # Larger memory footprint required to speed up builds using Takari smartbuilder
    # Will need to increase resource class if horizon-rpm-build is under 15 min
    resource_class: large
    steps:
      - attach_workspace:
          at: ~/
      - sign-packages/setup-env:
          skip_if_forked_pr: true
          gnupg_home: ~/tmp/gpg
      - run:
          name: Build RPMs
          command: |
            export NODE_OPTIONS=--max_old_space_size=1024
            export CCI_MAXCPU=4
            export CCI_VAADINJAVAMAXMEM=768m
            .circleci/scripts/makerpm.sh tools/packages/minion/minion.spec
      - sign-packages/sign-rpms:
          skip_if_forked_pr: true
          gnupg_home: ~/tmp/gpg
          gnupg_key: opennms@opennms.org
          packages: target/rpm/RPMS/noarch/*.rpm
      - store_artifacts:
          path: ~/project/target/rpm/RPMS/noarch
          destination: rpms
      - cache-workflow-assets:
          cache_prefix: rpm-minion
          source_path: target/rpm/RPMS/noarch
  sentinel-rpm-build:
    executor: centos-build-executor
    # Larger memory footprint required to speed up builds using Takari smartbuilder
    # Will need to increase resource class if horizon-rpm-build is under 19 min
    resource_class: large
    steps:
      - attach_workspace:
          at: ~/
      - sign-packages/setup-env:
          skip_if_forked_pr: true
          gnupg_home: ~/tmp/gpg
      - run:
          name: Build RPMs
          command: |
            export NODE_OPTIONS=--max_old_space_size=1024
            export CCI_MAXCPU=4
            export CCI_VAADINJAVAMAXMEM=768m
            .circleci/scripts/makerpm.sh tools/packages/sentinel/sentinel.spec
      - sign-packages/sign-rpms:
          skip_if_forked_pr: true
          gnupg_home: ~/tmp/gpg
          gnupg_key: opennms@opennms.org
          packages: target/rpm/RPMS/noarch/*.rpm
      - setup_remote_docker:
          docker_layer_caching: true
      - run:
          name: Fetch RPM artifacts and build Sentinel container image
          command: |
            cd opennms-container/sentinel
            ./build_container_image.sh
      - store_artifacts:
          path: ~/project/opennms-container/sentinel/images/container.oci
          destination: sentinel.oci
      - store_artifacts:
          path: ~/project/target/rpm/RPMS/noarch
          destination: rpms
      - cache-workflow-assets:
          cache_prefix: rpm-sentinel
          source_path: target/rpm/RPMS/noarch
      - cache-oci:
          key: sentinel
          path: opennms-container/sentinel/images/
  horizon-deb-build:
    executor: debian-build-executor
    resource_class: xlarge
    steps:
      - attach_workspace:
          at: ~/
      - sign-packages/setup-env:
          skip_if_forked_pr: true
          gnupg_home: ~/tmp/gpg
      - run:
          name: Monitor memory usage
          background: true
          command: |
            free -m -c 500 -s 30
      - run:
          name: Build Debian Packages
          command: |
            export NODE_OPTIONS=--max_old_space_size=1024
            export CCI_MAXCPU=2
            .circleci/scripts/makedeb.sh opennms
      - sign-packages/sign-debs:
          skip_if_forked_pr: true
          gnupg_home: ~/tmp/gpg
          gnupg_key: opennms@opennms.org
          packages: target/debs/*.deb
      - run:
          name: Gather system logs
          when: always
          command: |
            mkdir -p ~/build-results/system-logs
            (dmesg || :) > ~/build-results/system-logs/dmesg 2>&1
            (ps auxf || :) > ~/build-results/system-logs/ps 2>&1
            (free -m || :) > ~/build-results/system-logs/free 2>&1
            (docker stats --no-stream || :) > ~/build-results/system-logs/docker_stats 2>&1
            cp -R /tmp/jvmprocmon ~/build-results/system-logs/ || :
      - store_artifacts:
          when: always
          path: ~/build-results
          destination: build-results
      - store_artifacts:
          path: ~/project/target/debs
          destination: debs
      - cache-workflow-assets:
          cache_prefix: deb-horizon
          source_path: target/debs
  minion-deb-build:
    executor: debian-build-executor
    resource_class: large
    steps:
      - attach_workspace:
          at: ~/
      - sign-packages/setup-env:
          skip_if_forked_pr: true
          gnupg_home: ~/tmp/gpg
      - run:
          name: Build Debian Packages
          command: |
            export NODE_OPTIONS=--max_old_space_size=1024
            export CCI_MAXCPU=4
            export CCI_VAADINJAVAMAXMEM=768m
            .circleci/scripts/makedeb.sh minion
      - sign-packages/sign-debs:
          skip_if_forked_pr: true
          gnupg_home: ~/tmp/gpg
          gnupg_key: opennms@opennms.org
          packages: target/debs/*.deb
      - store_artifacts:
          path: ~/project/target/debs
          destination: debs
      - cache-workflow-assets:
          cache_prefix: deb-minion
          source_path: target/debs
  sentinel-deb-build:
    executor: debian-build-executor
    resource_class: large
    steps:
      - attach_workspace:
          at: ~/
      - sign-packages/setup-env:
          skip_if_forked_pr: true
          gnupg_home: ~/tmp/gpg
      - run:
          name: Build Debian Packages
          command: |
            export NODE_OPTIONS=--max_old_space_size=1024
            export CCI_MAXCPU=4
            export CCI_VAADINJAVAMAXMEM=768m
            .circleci/scripts/makedeb.sh sentinel
      - sign-packages/sign-debs:
          skip_if_forked_pr: true
          gnupg_home: ~/tmp/gpg
          gnupg_key: opennms@opennms.org
          packages: target/debs/*.deb
      - store_artifacts:
          path: ~/project/target/debs
          destination: debs
      - cache-workflow-assets:
          cache_prefix: deb-sentinel
          source_path: target/debs
  horizon-publish-oci:
    executor: centos-build-executor
    steps:
      - cached-checkout
      - setup_remote_docker:
          docker_layer_caching: true
      - dockerhub-login
      - load-oci:
          key: horizon
      - run:
          name: tag horizon Docker image and publish to registry
          command: |
            cd opennms-container/horizon
            ./tag.sh
            ./publish.sh
  sentinel-publish-oci:
    executor: centos-build-executor
    steps:
      - cached-checkout
      - setup_remote_docker:
          docker_layer_caching: true
      - dockerhub-login
      - load-oci:
          key: sentinel
      - run:
          name: tag sentinel Docker image and publish to registry
          command: |
            cd opennms-container/sentinel
            ./tag.sh
            ./publish.sh
  integration-test:
    executor: integration-test-executor
    parallelism: 8
    steps:
      - attach_workspace:
          at: ~/
      - run-integration-tests:
          rerun-failtest-count: 1
  integration-test-with-coverage:
    executor: integration-test-executor
    parallelism: 10
    steps:
      - attach_workspace:
          at: ~/
      - run-integration-tests:
          run-code-coverage: true
          rerun-failtest-count: 0
          failure-option: -fn
          changes-only: false
  code-coverage:
    executor: centos-build-executor
    resource_class: medium
    steps:
      - attach_workspace:
          at: ~/
      - extract-pom-version
      - restore-sonar-cache
      - run:
          name: Restore Target Directories (Code Coverage)
          when: always
          command: |
            .circleci/scripts/codecoverage-restore.sh
      - run:
          name: Run SonarQube Code Analysis
          when: always
          command: |
            export MAVEN_OPTS="-Xms3G -Xmx3G"
            .circleci/scripts/sonar.sh
      - save-sonar-cache
  smoke-test-core:
    executor: smoke-test-executor
    parallelism: 8
    # No resource class support for machine executors, we're constrained to use the default
    # medium class which has 2 vCPUs and 8 GB RAM
    #resource_class: large
    steps:
      - attach_workspace:
          at: ~/
      - run-smoke-tests:
          suite: core
  smoke-test-flaky:
    executor: smoke-test-executor
    parallelism: 5
    # No resource class support for machine executors, we're constrained to use the default
    # medium class which has 2 vCPUs and 8 GB RAM
    #resource_class: large
    steps:
      - attach_workspace:
          at: ~/
      - run-smoke-tests:
          suite: flaky
  smoke-test-minion:
    executor: smoke-test-executor
    parallelism: 4
    # No resource class support for machine executors, we're constrained to use the default
    # medium class which has 2 vCPUs and 8 GB RAM
    #resource_class: large
    steps:
      - attach_workspace:
          at: ~/
      - run-smoke-tests:
          suite: minion
  smoke-test-sentinel:
    executor: smoke-test-executor
    parallelism: 5
    # No resource class support for machine executors, we're constrained to use the default
    # medium class which has 2 vCPUs and 8 GB RAM
    #resource_class: large
    steps:
      - attach_workspace:
          at: ~/
      - run-smoke-tests:
          suite: sentinel
  smoke-test-minimal:
    executor: smoke-test-executor
    steps:
      - attach_workspace:
          at: ~/
      - run-smoke-tests:
          suite: minimal
  create-merge-foundation-branch:
    <<: *docker_container_config
    steps:
      - run:
          name: "Branch Merge Parameters"
          command: |
            echo "previous: << pipeline.parameters.previous_branch >>, main: << pipeline.parameters.main_branch >>, next: << pipeline.parameters.next_branch >>"
      - when:
          condition: << pipeline.parameters.next_branch >>
          steps:
            - cached-checkout-for-pushing
            - run:
                name: Checkout target branch and merge from source
                command: |
                  export GIT_MERGE_AUTOEDIT=no
                  git fetch --all
                  git checkout << pipeline.parameters.next_branch >>
                  git reset --hard origin/<< pipeline.parameters.next_branch >>
                  git merge origin/<< pipeline.parameters.main_branch >>
            - run:
                name: Push to github
                command: git push -f origin << pipeline.parameters.next_branch >>:merge-foundation/<< pipeline.parameters.main_branch_label >>-to-<< pipeline.parameters.next_branch_label >>

  # note, this is always run as part of the _next_ branch
  # for example, if main_branch is `foundation-2016` and next_branch is `foundation-2017`,
  # it will include the contents of the `foundation-2017` branch, thus we need to actually
  # look _backwards_ to the previous_branch and main_branch to merge the correct bits.
  merge-foundation-branch:
    <<: *docker_container_config
    steps:
      - run:
          name: "Branch Merge Parameters"
          command: |
            echo "previous: << pipeline.parameters.previous_branch >>, main: << pipeline.parameters.main_branch >>, next: << pipeline.parameters.next_branch >>"
      - when:
          condition: << pipeline.parameters.previous_branch >>
          steps:
            - cached-checkout-for-pushing
            - run:
                name: Checkout target and merge with merge branch
                command: |
                  export GIT_MERGE_AUTOEDIT=no
                  git fetch --all
                  git checkout << pipeline.parameters.main_branch >>
                  git reset --hard origin/<< pipeline.parameters.main_branch >>
                  git merge origin/merge-foundation/<< pipeline.parameters.previous_branch_label >>-to-<< pipeline.parameters.main_branch_label >>
            - run:
                name: Push to github
                command: git push origin << pipeline.parameters.main_branch >>:<< pipeline.parameters.main_branch >>

  create-merge-meridian-branch:
    <<: *docker_container_config
    steps:
      - when:
          condition: << pipeline.parameters.main_branch >>
          steps:
            - restore_cache:
                keys:
                  - meridian-v1-{{ .Branch }}-{{ .Revision }}
                  - meridian-v1-{{ .Branch }}-
                  - meridian-v1-
            - cached-checkout-for-pushing
            - run:
                name: Add Meridian remote if necessary
                command: |
                  REMOTE_MERIDIAN="$(git remote | grep -c -E '^meridian$' || :)"
                  if [ "$REMOTE_MERIDIAN" -eq 0 ]; then
                    git remote add meridian git@github.com:OpenNMS/opennms-prime.git
                  fi
            - run:
                name: git fetch meridian
                command: |
                  git fetch meridian
            - save_cache:
                key: meridian-v1-{{ .Branch }}-{{ .Revision }}
                paths:
                  - ".git"
            - run:
                name: Checkout target branch and merge from source
                command: |
                  export GIT_MERGE_AUTOEDIT=no
                  if git rev-parse from-<< pipeline.parameters.main_branch >> >/dev/null 2>&1; then
                    git checkout from-<< pipeline.parameters.main_branch >>
                  else
                    git checkout -b from-<< pipeline.parameters.main_branch >> meridian/from-<< pipeline.parameters.main_branch >>
                  fi
                  git reset --hard meridian/from-<< pipeline.parameters.main_branch >>
                  git merge origin/<< pipeline.parameters.main_branch >>
            - run:
                name: Push to Meridian github
                command: git push -f meridian from-<< pipeline.parameters.main_branch >>:from-<< pipeline.parameters.main_branch >>

  merge-poweredby-branch:
    <<: *docker_container_config
    steps:
      - when:
          condition: << pipeline.parameters.main_branch >>
          steps:
            - restore_cache:
                keys:
                  - poweredby-v1-{{ .Branch }}-{{ .Revision }}
                  - poweredby-v1-{{ .Branch }}-
                  - poweredby-v1-
            - cached-checkout-for-pushing
            - run:
                name: Merge Foundation to PoweredBy
                command: .circleci/scripts/merge-poweredby.sh
            - save_cache:
                key: poweredby-v1-{{ .Branch }}-{{ .Revision }}
                paths:
                  - ".git"

  publish-cloudsmith:
    executor: cloudsmith/default
    resource_class: small
    steps:
      - checkout
      - cloudsmith/ensure-api-key
      - cloudsmith/install-cli
      - restore-workflow-assets:
          cache_prefix: deb-horizon
      - restore-workflow-assets:
          cache_prefix: deb-minion
      - restore-workflow-assets:
          cache_prefix: deb-sentinel
      - restore-workflow-assets:
          cache_prefix: rpm-horizon
      - restore-workflow-assets:
          cache_prefix: rpm-minion
      - restore-workflow-assets:
          cache_prefix: rpm-sentinel
      - restore-workflow-assets:
          cache_prefix: minion-config-schema
      - run:
          name: Publish Packages
          command: |
            .circleci/scripts/publish-cloudsmith.sh
<|MERGE_RESOLUTION|>--- conflicted
+++ resolved
@@ -159,7 +159,7 @@
       steps:
         - run:
             name: Calculate cache key from pom files
-            command: find * -type f -name "pom.xml" | grep -v /target/ | sort -u | xargs cat > maven-dependency-pom-cache.key
+            command: find . -type f -name "pom.xml" | grep -v /target/ | sort -u | xargs cat > maven-dependency-pom-cache.key
         - restore_cache:
             keys:
               - maven-dependencies-v3-{{ checksum "pom-version-cache.key" }}-{{ checksum "maven-dependency-pom-cache.key" }}
@@ -288,8 +288,8 @@
           when: always
           command: |
             mkdir -p ~/test-results/junit
-            find * -type f -regex ".*target/surefire-reports/.*xml" -exec cp {} ~/test-results/junit/ \;
-            find * -type f -regex ".*target/failsafe-reports/.*xml" -exec cp {} ~/test-results/junit/ \;
+            find . -type f -regex ".*/target/surefire-reports/.*xml" -exec cp {} ~/test-results/junit/ \;
+            find . -type f -regex ".*/target/failsafe-reports/.*xml" -exec cp {} ~/test-results/junit/ \;
             mkdir -p ~/test-artifacts/recordings
             cp -R ~/project/smoke-test/target/*.flv ~/test-artifacts/recordings || true
             cp -R ~/project/smoke-test/target/screenshots ~/test-artifacts/ || true
@@ -349,9 +349,6 @@
               -DvaadinJavaMaxMemory=<< parameters.vaadin-javamaxmem >> \
               -DmaxCpus=<< parameters.number-vcpu >> \
               -Psmoke \
-<<<<<<< HEAD
-              install --batch-mode
-=======
               --batch-mode \
               $MAVEN_TARGETS
             if [ -d target/site/apidocs ]; then
@@ -359,18 +356,6 @@
                 tar -czf "../../artifacts/opennms-${OPENNMS_VERSION}-javadoc.tar.gz" *
               popd
             fi
-            pushd opennms-doc
-              ../compile.pl \
-                -DupdatePolicy=never \
-                -Daether.connector.resumeDownloads=false \
-                -Daether.connector.basic.threads=1 \
-                -Dorg.slf4j.simpleLogger.log.org.apache.maven.cli.transfer.Slf4jMavenTransferListener=warn \
-                -DskipPdfGeneration=false \
-                -P'!jdk7+' \
-                --batch-mode \
-                install
-            popd
->>>>>>> ba0b2720
       - update-maven-cache
       - run:
           name: Remove Extra Maven Repository OpenNMS Files
@@ -433,8 +418,8 @@
           when: always
           command: |
             mkdir -p ~/test-results/junit
-            find * -type f -regex ".*target/.*-reports-[0-9]+/.*xml" -exec cp {} ~/test-results/junit/ \;
-            find * -type f -regex ".*target/.*-reports-[0-9]+/.*dump.*" -exec cp {} ~/test-results/junit/ \;
+            find . -type f -regex ".*/target/.*-reports-[0-9]+/.*xml" -exec cp {} ~/test-results/junit/ \;
+            find . -type f -regex ".*/target/.*-reports-[0-9]+/.*dump.*" -exec cp {} ~/test-results/junit/ \;
       - run:
           name: Gather tests
           when: always
@@ -1139,15 +1124,6 @@
             find ./target -name "*.tar.gz" -type f -not -iname '*source*' -exec cp {} "./target/tarballs/opennms-${OPENNMS_VERSION}.tar.gz" \;
             find ./opennms-assemblies/minion/target -name "*.tar.gz" -type f -not -iname '*source*' -exec cp {} "./target/tarballs/minion-${OPENNMS_VERSION}.tar.gz" \;
             find ./opennms-assemblies/sentinel/target -name "*.tar.gz" -type f -not -iname '*source*' -exec cp {} "./target/tarballs/sentinel-${OPENNMS_VERSION}.tar.gz" \;
-<<<<<<< HEAD
-            if [ -d target/site/apidocs ]; then
-              pushd target/site/apidocs
-                tar -czf "../../artifacts/opennms-${OPENNMS_VERSION}-javadoc.tar.gz" *
-              popd
-            fi
-=======
-            find ./opennms-assemblies/remote-poller-standalone -name "*.tar.gz" -type f -exec cp {} "./target/artifacts/remote-poller-client-${OPENNMS_VERSION}.tar.gz" \;
->>>>>>> ba0b2720
             cp ./opennms-assemblies/xsds/target/*-xsds.tar.gz "./target/artifacts/opennms-${OPENNMS_VERSION}-xsds.tar.gz"
             cp target/*-source.tar.gz ./target/artifacts/
             cp opennms-container/minion/minion-config-schema.yml "./target/config-schema/"
