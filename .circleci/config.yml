--- conflicted
+++ resolved
@@ -494,7 +494,6 @@
                 - /^foundation.*/
                 - /^features.*/
                 - /.*smoke.*/
-<<<<<<< HEAD
 #      - meridian-publish-oci:
 #          requires:
 #            - meridian-rpm-build
@@ -563,88 +562,18 @@
 #          filters:
 #            branches:
 #              only: /^from-foundation.*/
-=======
-      - horizon-publish-oci:
-          requires:
-            - horizon-rpm-build
-          filters:
-            branches:
-              only:
-                - master
-                - develop
-      - minion-publish-oci:
-          requires:
-            - minion-rpm-build
-          filters:
-            branches:
-              only:
-                - master
-                - develop
-      # These don't actually require `integration-test` but we shouldn't bother
-      # spending cycles unless everything else passed
-      - horizon-deb-build:
-          requires:
-            - integration-test
-          filters:
-            branches:
-              only:
-                - master
-                - develop
-                - /^release-.*/
-                - /^foundation.*/
-                - /^features.*/
-                - /^merge-foundation\/.*/
-                - /.*smoke.*/
-      - create-merge-foundation-branch:
-          # technically only requires the RPM/deb builds, but only publish
-          # if everything passes
-          requires:
-            - horizon-deb-build
-            - smoke-test-minimal
-            - smoke-test-full
-            - integration-test
-          filters:
-            branches:
-              only: << parameters.main_branch >>
-      - merge-foundation-branch:
-          # technically only requires the RPM/deb builds, but only publish
-          # if everything passes
-          requires:
-            - horizon-deb-build
-            - smoke-test-minimal
-            - smoke-test-full
-            - integration-test
-          filters:
-            branches:
-              only: merge-foundation/<< parameters.previous_branch_label >>-to-<< parameters.main_branch_label >>
-      - create-merge-meridian-branch:
-          # technically only requires the RPM/deb builds, but only publish
-          # if everything passes
-          requires:
-            - horizon-deb-build
-            - smoke-test-minimal
-            - smoke-test-full
-            - integration-test
-          filters:
-            branches:
-              only: /^foundation.*/
-      - merge-meridian-branch:
-          filters:
-            branches:
-              only: /^from-foundation.*/
-      - merge-poweredby-branch:
-          # technically only requires the RPM/deb builds, but only publish
-          # if everything passes
-          requires:
-            - horizon-deb-build
-            - smoke-test-minimal
-            - smoke-test-full
-            - integration-test
-          filters:
-            branches:
-              only:
-                - /^foundation.*/
->>>>>>> 513d3986
+#      - merge-poweredby-branch:
+#          # technically only requires the RPM/deb builds, but only publish
+#          # if everything passes
+#          requires:
+#            - horizon-deb-build
+#            - smoke-test-minimal
+#            - smoke-test-full
+#            - integration-test
+#          filters:
+#            branches:
+#              only:
+#                - /^foundation.*/
       - publish-cloudsmith:
           # technically only requires the RPM/deb builds, but only publish
           # if everything passes
