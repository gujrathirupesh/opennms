--- conflicted
+++ resolved
@@ -841,12 +841,9 @@
       - minion-rpm-build:
           context:
             - "CircleCI"
-<<<<<<< HEAD
+            - "gpg-signing"
             - "docker-content-trust"
             - "docker-publish-account"
-=======
-            - "gpg-signing"
->>>>>>> fcc6266e
           requires:
             - build
           filters:
