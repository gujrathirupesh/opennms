version: 2.1


executors:
  centos-build-executor:
    docker:
      - image: opennms/build-env:1.8.0.252.b09-3.6.3-b4168
  debian-build-executor:
    docker:
      - image: opennms/build-env:debian-jdk8-b4008
  docker-executor:
    docker:
      - image: docker:19.03.0-git
  integration-test-executor:
    machine: true
  smoke-test-executor:
    machine:
      image: ubuntu-1604:201903-01

# NOTE: the "_label" versions of these are for the case when your source or target
# branches have slashes in them, that way the merge branch gets created properly
defaults: &defaults
  parameters:
    previous_branch:
      description: the previous branch, if any
      type: string
      default: foundation-2016
    previous_branch_label:
      description: the previous branch, if any (escaped, no slashes)
      type: string
      default: foundation-2016
    main_branch:
      description: the auto-merge main branch
      type: string
      default: foundation-2017
    main_branch_label:
      description: the auto-merge main branch (escaped, no slashes)
      type: string
      default: foundation-2017
    next_branch:
      description: the auto-merge target branch
      type: string
      default: foundation-2018
    next_branch_label:
      description: the auto-merge target branch (escaped, no slashes)
      type: string
      default: foundation-2018

docker_container_config: &docker_container_config
  executor: docker-executor

orbs:
  cloudsmith: cloudsmith/cloudsmith@1.0.3
  sign-packages: opennms/sign-packages@2.1.1

commands:
  extract-pom-version:
      description: "Extracting Maven POM version"
      steps:
        - run:
            name: Extract Maven POM version
            command: opennms-container/pom2version.py pom.xml > pom-version-cache.key
  cached-checkout:
      description: "Checkout with caching"
      steps:
        - restore_cache:
            keys:
              - source-v1-{{ .Branch }}-{{ .Revision }}
              - source-v1-{{ .Branch }}-
              - source-v1-
        - checkout
        - run:
            name: git fetch origin
            command: |
              git fetch origin
        - save_cache:
            key: source-v1-{{ .Branch }}-{{ .Revision }}
            paths:
              - ".git"
  cached-checkout-for-pushing:
      description: "Configure a cached checkout that can push upstream"
      steps:
        - add_ssh_keys:
            fingerprints:
              - "5e:70:a4:1a:f3:9f:39:ca:2a:d9:b5:9a:6c:2b:c3:66"
              - "9f:0d:94:15:19:43:6b:1d:81:90:f9:63:e0:d8:c1:b2"
        - cached-checkout
        - run:
            name: Create git identity
            command: |
              git config user.email "cicd-system@opennms.com"
              git config user.name "CI/CD System"
  restore-maven-cache:
      description: "Maven: Calculate cache key and restore cache"
      steps:
        - run:
            name: Calculate cache key from pom files
            command: find . -type f -name "pom.xml" | grep -v /target/ | sort -u | xargs cat > maven-dependency-pom-cache.key
        - restore_cache:
            keys:
              - maven-dependencies-v3-{{ checksum "pom-version-cache.key" }}-{{ checksum "maven-dependency-pom-cache.key" }}
              - maven-dependencies-v3-{{ checksum "pom-version-cache.key" }}-
  update-maven-cache:
      description: "Maven: Refresh local repository from POM files"
      steps:
        - run:
            name: Remove old artifacts to keep workspace size down
            command: .circleci/scripts/clean-m2.sh
        - run:
            name: Collect Maven Dependencies
            command: |
              ./compile.pl -t \
                -Dbuild.skip.tarball=true \
                -DupdatePolicy=never \
                --update-plugins \
                -Daether.connector.resumeDownloads=false \
                -Daether.connector.basic.threads=8 \
                -Dorg.slf4j.simpleLogger.log.org.apache.maven.cli.transfer.Slf4jMavenTransferListener=warn \
                -Pbuild-bamboo \
                -Prun-expensive-tasks \
                -Psmoke \
                --legacy-local-repository \
                --batch-mode \
                dependency:resolve-plugins \
                de.qaware.maven:go-offline-maven-plugin:resolve-dependencies
  save-maven-cache:
    description: "Maven: Save cache"
    steps:
      - save_cache:
          key: maven-dependencies-v3-{{ checksum "pom-version-cache.key" }}-{{ checksum "maven-dependency-pom-cache.key" }}
          paths:
            - ~/.m2
  restore-nodejs-cache:
      description: "NodeJS: Calculate cache key and restore cache"
      steps:
        - run:
            name: Calculate cache key
            command: find opennms-webapp -name package\*.json -o -name bower.json | grep -v /target/ | sort -u | xargs cat > nodejs-dependency-json-cache.key
        - restore_cache:
            keys:
              - nodejs-dependencies-v2-{{ checksum "pom-version-cache.key" }}-{{ checksum "nodejs-dependency-json-cache.key" }}
              - nodejs-dependencies-v2-{{ checksum "pom-version-cache.key" }}-
  save-nodejs-cache:
    description: "NodeJS: Save cache"
    steps:
      - save_cache:
          key: nodejs-dependencies-v2-{{ checksum "pom-version-cache.key" }}-{{ checksum "nodejs-dependency-json-cache.key" }}
          paths:
            - opennms-webapp/bower_components
            - opennms-webapp/node_modules
  restore-sonar-cache:
      description: "Sonar: Restore sonar cache"
      steps:
        - restore_cache:
            keys:
              - sonar-cache-v2-{{ checksum "pom-version-cache.key" }}
  save-sonar-cache:
      description: "Sonar: Save sonar cache"
      steps:
        - save_cache:
            key: sonar-cache-v2-{{ checksum "pom-version-cache.key" }}
            paths:
              - ~/.sonar
  dockerhub-login:
    description: "Connect to DockerHub"
    steps:
      - run:
          name: Login to DockerHub
          command: |
            docker login -u ${DOCKERHUB_LOGIN} -p ${DOCKERHUB_PASS}
  run-smoke-tests:
    description: "Run the smoke tests"
    parameters:
      minimal:
        default: false
        type: boolean
    steps:
      - run:
          name: Enable swap
          command: |
            sudo fallocate -l 8G /swapfile
            sudo chmod 600 /swapfile
            sudo mkswap /swapfile
            sudo swapon /swapfile
            sudo sysctl vm.swappiness=5
            cat /proc/sys/vm/swappiness
      - load-oci:
          key: horizon
      - load-oci:
          key: minion
      - run:
          name: Monitor JVM processes
          background: true
          command: |
            .circleci/scripts/jvmprocmon-start.sh
      - run:
          name: Monitor memory usage
          background: true
          command: |
            free -m -c 500 -s 30
      - run:
          name: Smoke Tests
          no_output_timeout: 30m
          command: |
            .circleci/scripts/smoke.sh << parameters.minimal >>
      - run:
          name: Gather system logs
          when: always
          command: |
            mkdir -p ~/test-results/system-logs
            dmesg || : > ~/test-results/system-logs/dmesg 2>&1
            ps auxf || : > ~/test-results/system-logs/ps 2>&1
            free -m || : > ~/test-results/system-logs/free 2>&1
            docker stats --no-stream || : > ~/test-results/system-logs/docker_stats 2>&1
            cp -R /tmp/jvmprocmon ~/test-results/system-logs/
            ls -alh ~/project/smoke-test/
      - run:
          name: Gather test artifacts
          when: always
          command: |
            mkdir -p ~/test-results/junit
            find . -type f -regex ".*/target/surefire-reports/.*xml" -exec cp {} ~/test-results/junit/ \;
            find . -type f -regex ".*/target/failsafe-reports/.*xml" -exec cp {} ~/test-results/junit/ \;
            mkdir -p ~/test-artifacts/recordings
            cp -R ~/project/smoke-test/target/*.flv ~/test-artifacts/recordings || true
            cp -R ~/project/smoke-test/target/screenshots ~/test-artifacts/ || true
            cp -R ~/project/smoke-test/target/logs ~/test-artifacts/ || true
      - store_test_results:
          path: ~/test-results
      - store_artifacts:
          when: always
          path: ~/test-results
          destination: test-results
      - store_artifacts:
          when: always
          path: ~/test-artifacts
          destination: test-artifacts
  run-build:
    description: "Run the main build"
    parameters:
      number-vcpu:
        default: 8
        type: integer
      node-memory:
        default: echo "NODE_OPTIONS Not Set"
        type: string
      vaadin-javamaxmem:
        default: 1g
        type: string
    steps:
      - cached-checkout
      - extract-pom-version
      - restore-maven-cache
      - restore-nodejs-cache
      - run:
          name: Compile OpenNMS
          command: |
            .circleci/scripts/configure-signing.sh
            mvn clean -DskipTests=true
            << parameters.node-memory >>
            ./compile.pl -DskipTests=true -Dbuild.skip.tarball=true \
              -DupdatePolicy=never \
              -Daether.connector.resumeDownloads=false \
              -Daether.connector.basic.threads=1 \
              -Dorg.slf4j.simpleLogger.log.org.apache.maven.cli.transfer.Slf4jMavenTransferListener=warn \
              -DvaadinJavaMaxMemory=<< parameters.vaadin-javamaxmem >> \
              -DmaxCpus=<< parameters.number-vcpu >> \
              -Psmoke \
              install --batch-mode
            pushd opennms-doc
              ../compile.pl \
                -DupdatePolicy=never \
                -Daether.connector.resumeDownloads=false \
                -Daether.connector.basic.threads=1 \
                -Dorg.slf4j.simpleLogger.log.org.apache.maven.cli.transfer.Slf4jMavenTransferListener=warn \
                -DskipPdfGeneration=false \
                -P'!jdk7+' \
                install --batch-mode
            popd
      - update-maven-cache
      - run:
          name: Remove Extra Maven Repository OpenNMS Files
          command: |
            # move these out of the way so they're not stored in the maven pre-cache
            cd ~/.m2/repository/org/opennms
            mkdir /tmp/maven-keep
            mv $(ls -1 | grep -v -E '^(jicmp-api|jicmp6-api|jrrd-api|jrrd2-api|lib|maven)$') /tmp/maven-keep
      - save-maven-cache
      - run:
          name: Restore Extra Maven Repository OpenNMS Files
          command: |
            # now move them back so they end up in the workspace for builds further down the workflow
            mv /tmp/maven-keep/* ~/.m2/repository/org/opennms/
      - save-nodejs-cache
      - persist_to_workspace:
          root: ~/
          paths:
            - project
            - .m2
  run-integration-tests:
    parameters:
      run-code-coverage:
        default: false
        type: boolean
      rerun-failtest-count:
        default: 0
        type: integer
      failure-option:
        default: -fae
        type: string
      changes-only:
        default: true
        type: boolean
    steps:
      - run:
          name: Integration Tests
          no_output_timeout: 1.0h
          command: |
            export CCI_CODE_COVERAGE=<< parameters.run-code-coverage >>
            export CCI_RERUN_FAILTEST=<< parameters.rerun-failtest-count >>
            export CCI_FAILURE_OPTION=<< parameters.failure-option >>
            export CCI_CHANGES_ONLY=<< parameters.changes-only >>
            .circleci/scripts/itest.sh
      - run:
          name: Gather test results
          when: always
          command: |
            mkdir -p ~/test-results/junit
            find . -type f -regex ".*/target/surefire-reports-[0-9]+/.*xml" -exec cp {} ~/test-results/junit/ \;
            find . -type f -regex ".*/target/failsafe-reports-[0-9]+/.*xml" -exec cp {} ~/test-results/junit/ \;
      - run:
          name: Gather tests
          when: always
          command: |
            mkdir -p ~/generated-tests
            cp ./surefire_classname* ~/generated-tests/
            cp ./failsafe_classname* ~/generated-tests/
            cp /tmp/this_node* ~/generated-tests/
      - when:
          condition: << parameters.run-code-coverage >>
          steps:
            - run:
                name: Compress Target Directories (Code Coverage)
                when: always
                command: |
                  .circleci/scripts/codecoverage-save.sh
            - persist_to_workspace:
                root: ~/
                paths:
                  - code-coverage
      - store_test_results:
          path: ~/test-results
      - store_artifacts:
          when: always
          path: ~/test-results
          destination: test-results
      - store_artifacts:
          when: always
          path: ~/generated-tests
          destination: generated-tests
  cache-workflow-assets:
    parameters:
      cache_prefix:
        description: the cache prefix
        type: string
      source_path:
        description: the source directory to cache
        type: string
    steps:
      - run:
          name: Stowing Assets in << parameters.source_path >> to cache prefix << parameters.cache_prefix >>
          command: |
            TARGET_PATH="/tmp/<< parameters.cache_prefix >>"
            rsync -ar "$(echo "<< parameters.source_path >>" | sed -e 's,/*$,,')/" "${TARGET_PATH}/"
            find "${TARGET_PATH}" -type d -print0 | xargs -0 chmod 775
            find "${TARGET_PATH}" ! -type d -print0 | xargs -0 chmod 664
      - save_cache:
          key: << parameters.cache_prefix >>-{{ .Environment.CIRCLE_SHA1 }}
          paths:
            - "/tmp/<< parameters.cache_prefix >>"
  restore-workflow-assets:
    parameters:
      cache_prefix:
        description: the cache prefix
        type: string
      target_path:
        description: the target directory to restore into
        type: string
        default: ""
    steps:
      - restore_cache:
          keys:
            - << parameters.cache_prefix >>-{{ .Environment.CIRCLE_SHA1 }}
      - when:
          condition: << parameters.target_path >>
          steps:
            - run:
                name: Restoring assets to << parameters.target_path >> from cached prefix << parameters.cache_prefix >>
                command: |
                  SOURCE_PATH="/tmp/<< parameters.cache_prefix >>"
                  mkdir -p "<< parameters.target_path >>"
                  rsync -ar "${SOURCE_PATH}/" "$(echo "<< parameters.target_path >>" | sed -e 's,/*$,,')/"
  cache-oci:
    parameters:
      key:
        description: the cache key for storing the OCI
        type: string
      path:
        description: the path to the directory containing the OCI
        type: string
    steps:
      - cache-workflow-assets:
          cache_prefix: oci-<< parameters.key >>
          source_path: << parameters.path >>
  load-oci:
    parameters:
      key:
        description: the OCI cache key to restore
        type: string
    steps:
      - restore-workflow-assets:
          cache_prefix: oci-<< parameters.key >>
      - run:
          name: Load Docker Image(s) in oci-<< parameters.key >>
          command: |
            cd "/tmp/oci-<< parameters.key >>"
            if [ "$(ls -1 *.oci | wc -l)" -eq 0 ]; then
              echo "ERROR: No OCI files to load. Something probably went wrong earlier."
              exit 1
            fi
            for FILE in *.oci; do
              echo "Loading ${FILE} into Docker..."
              docker image load -i "$FILE"
            done

workflows:
  weekly-coverage:
    triggers:
      - schedule:
          # Saturday at 12:00 AM
          cron: "0 0 * * 6"
          filters:
            branches:
              only:
                - develop
    jobs:
      - build
      - integration-test-with-coverage:
          requires:
            - build
      - code-coverage:
          requires:
            - integration-test-with-coverage
  build-deploy:
    <<: *defaults
    jobs:
      - build:
          filters:
            branches:
              ignore:
                - /^from-foundation.*/
      - horizon-rpm-build:
          requires:
            - build
      - minion-rpm-build:
          requires:
            - build
      - integration-test:
          requires:
            - build
      - smoke-test-full:
          requires:
            - horizon-rpm-build
            - minion-rpm-build
          filters:
            branches:
              only:
                - master
                - develop
                - /^release-.*/
                - /^foundation.*/
                - /^features.*/
                - /.*smoke.*/
      - smoke-test-minimal:
          requires:
            - horizon-rpm-build
            - minion-rpm-build
          filters:
            branches:
              ignore:
                - master
                - develop
                - /^release-.*/
                - /^foundation.*/
                - /^features.*/
                - /.*smoke.*/
      - horizon-publish-oci:
          requires:
            - horizon-rpm-build
          filters:
            branches:
              only:
                - master
                - develop
      - minion-publish-oci:
          requires:
            - minion-rpm-build
          filters:
            branches:
              only:
                - master
                - develop
      # These don't actually require `integration-test` but we shouldn't bother
      # spending cycles unless everything else passed
      - horizon-deb-build:
          requires:
            - integration-test
          filters:
            branches:
              only:
                - master
                - develop
                - /^release-.*/
                - /^foundation.*/
                - /^features.*/
                - /^merge-foundation\/.*/
                - /.*smoke.*/
      - create-merge-foundation-branch:
          # technically only requires the RPM/deb builds, but only publish
          # if everything passes
          requires:
            - horizon-deb-build
            - smoke-test-minimal
            - smoke-test-full
            - integration-test
          filters:
            branches:
              only: << parameters.main_branch >>
      - merge-foundation-branch:
          # technically only requires the RPM/deb builds, but only publish
          # if everything passes
          requires:
            - horizon-deb-build
            - smoke-test-minimal
            - smoke-test-full
            - integration-test
          filters:
            branches:
              only: merge-foundation/<< parameters.previous_branch_label >>-to-<< parameters.main_branch_label >>
      - create-merge-meridian-branch:
          # technically only requires the RPM/deb builds, but only publish
          # if everything passes
          requires:
            - horizon-deb-build
            - smoke-test-minimal
            - smoke-test-full
            - integration-test
          filters:
            branches:
              only: /^foundation.*/
      - merge-meridian-branch:
          filters:
            branches:
              only: /^from-foundation.*/
<<<<<<< HEAD
=======
      - merge-poweredby-branch:
          # technically only requires the RPM/deb builds, but only publish
          # if everything passes
          requires:
            - horizon-deb-build
            - smoke-test-minimal
            - smoke-test-full
            - integration-test
          filters:
            branches:
              only:
                - /^foundation.*/
>>>>>>> d72ccce7
      - publish-cloudsmith:
          # technically only requires the RPM/deb builds, but only publish
          # if everything passes
          requires:
            - horizon-deb-build
            - smoke-test-minimal
            - smoke-test-full
          filters:
            branches:
              only:
                - master
                - develop
                - /^release-.*/
                - /^foundation.*/

jobs:
  build:
    executor: centos-build-executor
    # even without core/web-assets build, we need xlarge for vaadin
    resource_class: xlarge
    steps:
      - run-build:
          number-vcpu: 8
  horizon-rpm-build:
    executor: centos-build-executor
    # Larger memory footprint required to speed up builds using Takari smartbuilder
    resource_class: large
    steps:
      - attach_workspace:
          at: ~/
      - sign-packages/install-rpm-dependencies:
          skip_if_forked_pr: true
      - sign-packages/setup-env:
          skip_if_forked_pr: true
          gnupg_home: ~/tmp/gpg
      - run:
          name: Build RPMs
          command: |
            export NODE_OPTIONS=--max_old_space_size=1024
            export CCI_MAXCPU=4
            .circleci/scripts/makerpm.sh tools/packages/opennms/opennms.spec
      - sign-packages/sign-rpms:
          skip_if_forked_pr: true
          gnupg_home: ~/tmp/gpg
          gnupg_key: opennms@opennms.org
          packages: target/rpm/RPMS/noarch/*.rpm
      - setup_remote_docker:
          docker_layer_caching: true
      - run:
          name: Fetch RPM artifacts and build Horizon container image
          command: |
            cd opennms-container/horizon
            ./build_container_image.sh
      - store_artifacts:
          path: ~/project/opennms-container/horizon/images/container.oci
          destination: horizon.oci
      - store_artifacts:
          path: ~/project/target/rpm/RPMS/noarch
          destination: rpms
      - cache-workflow-assets:
          cache_prefix: rpm-horizon
          source_path: target/rpm/RPMS/noarch
      - cache-oci:
          key: horizon
          path: opennms-container/horizon/images/
  minion-rpm-build:
    executor: centos-build-executor
    # Larger memory footprint required to speed up builds using Takari smartbuilder
    # Will need to increase resource class if horizon-rpm-build is under 15 min
    resource_class: large
    steps:
      - attach_workspace:
          at: ~/
      - sign-packages/install-rpm-dependencies:
          skip_if_forked_pr: true
      - sign-packages/setup-env:
          skip_if_forked_pr: true
          gnupg_home: ~/tmp/gpg
      - run:
          name: Build RPMs
          command: |
            export NODE_OPTIONS=--max_old_space_size=1024
            export CCI_MAXCPU=4
            export CCI_VAADINJAVAMAXMEM=768m
            .circleci/scripts/makerpm.sh tools/packages/minion/minion.spec
      - sign-packages/sign-rpms:
          skip_if_forked_pr: true
          gnupg_home: ~/tmp/gpg
          gnupg_key: opennms@opennms.org
          packages: target/rpm/RPMS/noarch/*.rpm
      - setup_remote_docker:
          docker_layer_caching: true
      - run:
          name: Fetch RPM artifacts and build Minion container image
          command: |
            cd opennms-container/minion
            ./build_container_image.sh
      - store_artifacts:
          path: ~/project/opennms-container/minion/images/container.oci
          destination: minion.oci
      - store_artifacts:
          path: ~/project/target/rpm/RPMS/noarch
          destination: rpms
      - cache-workflow-assets:
          cache_prefix: rpm-minion
          source_path: target/rpm/RPMS/noarch
      - cache-oci:
          key: minion
          path: opennms-container/minion/images/
  horizon-deb-build:
    executor: debian-build-executor
    resource_class: large
    steps:
      - attach_workspace:
          at: ~/
      - sign-packages/install-deb-dependencies:
          skip_if_forked_pr: true
      - sign-packages/setup-env:
          skip_if_forked_pr: true
          gnupg_home: ~/tmp/gpg
      - run:
          name: Monitor JVM processes
          background: true
          command: |
            .circleci/scripts/jvmprocmon-start.sh
      - run:
          name: Monitor memory usage
          background: true
          command: |
            free -m -c 500 -s 30
      - run:
          name: Build Debian Packages
          command: |
            export NODE_OPTIONS=--max_old_space_size=1024
            export CCI_MAXCPU=2
            .circleci/scripts/makedeb.sh opennms
      - sign-packages/sign-debs:
          skip_if_forked_pr: true
          gnupg_home: ~/tmp/gpg
          gnupg_key: opennms@opennms.org
          packages: target/debs/*.deb
      - run:
          name: Gather system logs
          when: always
          command: |
            mkdir -p ~/build-results/system-logs
            dmesg || : > ~/build-results/system-logs/dmesg 2>&1
            ps auxf || : > ~/build-results/system-logs/ps 2>&1
            free -m || : > ~/build-results/system-logs/free 2>&1
            docker stats --no-stream || : > ~/build-results/system-logs/docker_stats 2>&1
            cp -R /tmp/jvmprocmon ~/build-results/system-logs/
      - store_artifacts:
          when: always
          path: ~/build-results
          destination: build-results
      - store_artifacts:
          path: ~/project/target/debs
          destination: debs
      - cache-workflow-assets:
          cache_prefix: deb-horizon
          source_path: target/debs
  horizon-publish-oci:
    executor: centos-build-executor
    steps:
      - cached-checkout
      - setup_remote_docker:
          docker_layer_caching: true
      - dockerhub-login
      - load-oci:
          key: horizon
      - run:
          name: tag horizon Docker image and publish to registry
          command: |
            cd opennms-container/horizon
            ./tag.sh
            ./publish.sh
  minion-publish-oci:
    executor: centos-build-executor
    steps:
      - cached-checkout
      - setup_remote_docker:
          docker_layer_caching: true
      - dockerhub-login
      - load-oci:
          key: minion
      - run:
          name: tag minion Docker image and publish to registry
          command: |
            cd opennms-container/minion
            ./tag.sh
            ./publish.sh
  integration-test:
    executor: integration-test-executor
    parallelism: 4
    steps:
      - attach_workspace:
          at: ~/
      - run-integration-tests:
          rerun-failtest-count: 1
  integration-test-with-coverage:
    executor: integration-test-executor
    parallelism: 12
    steps:
      - attach_workspace:
          at: ~/
      - run-integration-tests:
          run-code-coverage: true
          rerun-failtest-count: 0
          failure-option: -fn
          changes-only: false
  code-coverage:
    executor: centos-build-executor
    resource_class: medium
    steps:
      - attach_workspace:
          at: ~/
      - extract-pom-version
      - restore-sonar-cache
      - run:
          name: Restore Target Directories (Code Coverage)
          when: always
          command: |
            .circleci/scripts/codecoverage-restore.sh
      - run:
          name: Run SonarQube Code Analysis
          when: always
          command: |
            export MAVEN_OPTS="-Xms3G -Xmx3G"
            .circleci/scripts/sonar.sh
      - save-sonar-cache
  smoke-test-full:
    executor: smoke-test-executor
    parallelism: 8
    # No resource class support for machine executors, we're constrained to use the default
    # medium class which has 2 vCPUs and 8 GB RAM
    #resource_class: large
    steps:
      - attach_workspace:
          at: ~/
      - run-smoke-tests
  smoke-test-minimal:
    executor: smoke-test-executor
    steps:
      - attach_workspace:
          at: ~/
      - run-smoke-tests:
          minimal: true
  create-merge-foundation-branch:
    <<: *defaults
    <<: *docker_container_config
    steps:
      - run:
          name: "Branch Merge Parameters"
          command: |
            echo "previous: << parameters.previous_branch >>, main: << parameters.main_branch >>, next: << parameters.next_branch >>"
      - when:
          condition: << parameters.next_branch >>
          steps:
            - cached-checkout-for-pushing
            - run:
                name: Checkout target branch and merge from source
                command: |
                  export GIT_MERGE_AUTOEDIT=no
                  git fetch --all
                  git checkout << parameters.next_branch >>
                  git reset --hard origin/<< parameters.next_branch >>
                  git merge origin/<< parameters.main_branch >>
            - run:
                name: Push to github
                command: git push -f origin << parameters.next_branch >>:merge-foundation/<< parameters.main_branch_label >>-to-<< parameters.next_branch_label >>

  # note, this is always run as part of the _next_ branch
  # for example, if main_branch is `foundation-2016` and next_branch is `foundation-2017`,
  # it will include the contents of the `foundation-2017` branch, thus we need to actually
  # look _backwards_ to the previous_branch and main_branch to merge the correct bits.
  merge-foundation-branch:
    <<: *defaults
    <<: *docker_container_config
    steps:
      - run:
          name: "Branch Merge Parameters"
          command: |
            echo "previous: << parameters.previous_branch >>, main: << parameters.main_branch >>, next: << parameters.next_branch >>"
      - when:
          condition: << parameters.previous_branch >>
          steps:
            - cached-checkout-for-pushing
            - run:
                name: Checkout target and merge with merge branch
                command: |
                  export GIT_MERGE_AUTOEDIT=no
                  git fetch --all
                  git checkout << parameters.main_branch >>
                  git reset --hard origin/<< parameters.main_branch >>
                  git merge origin/merge-foundation/<< parameters.previous_branch_label >>-to-<< parameters.main_branch_label >>
            - run:
                name: Push to github
                command: git push origin << parameters.main_branch >>:<< parameters.main_branch >>

  create-merge-meridian-branch:
    <<: *defaults
    <<: *docker_container_config
    steps:
      - when:
          condition: << parameters.main_branch >>
          steps:
            - restore_cache:
                keys:
                  - meridian-v1-{{ .Branch }}-{{ .Revision }}
                  - meridian-v1-{{ .Branch }}-
                  - meridian-v1-
            - cached-checkout-for-pushing
            - run:
                name: Add Meridian remote if necessary
                command: |
                  REMOTE_MERIDIAN="$(git remote | grep -c -E '^meridian$' || :)"
                  if [ "$REMOTE_MERIDIAN" -eq 0 ]; then
                    git remote add meridian git@github.com:OpenNMS/opennms-prime.git
                  fi
            - run:
                name: git fetch meridian
                command: |
                  git fetch meridian
            - save_cache:
                key: meridian-v1-{{ .Branch }}-{{ .Revision }}
                paths:
                  - ".git"
            - run:
                name: Checkout target branch and merge from source
                command: |
                  export GIT_MERGE_AUTOEDIT=no
                  if git rev-parse from-<< parameters.main_branch >> >/dev/null 2>&1; then
                    git checkout from-<< parameters.main_branch >>
                  else
                    git checkout -b from-<< parameters.main_branch >> meridian/from-<< parameters.main_branch >>
                  fi
                  git reset --hard meridian/from-<< parameters.main_branch >>
                  git merge origin/<< parameters.main_branch >>
            - run:
                name: Push to Meridian github
                command: git push -f meridian from-<< parameters.main_branch >>:from-<< parameters.main_branch >>

  merge-meridian-branch:
    <<: *defaults
    <<: *docker_container_config
    steps:
      - cached-checkout-for-pushing
      - run:
          name: Checkout from-foundation-YYYY and merge to release-YYYY.x
          command: |
            export GIT_MERGE_AUTOEDIT=no
            TARGET_VERSION="$(echo "<< parameters.main_branch >>" | sed -e 's,^foundation-,,')"
            git fetch --all
            git checkout "release-${TARGET_VERSION}.x"
            git reset --hard "origin/release-${TARGET_VERSION}.x"
            git merge "origin/from-foundation-${TARGET_VERSION}"
      - run:
          name: Push to github
          command: |
            TARGET_BRANCH="release-$(echo "<< parameters.main_branch >>" | sed -e 's,^foundation-,,').x"
            git push origin "${TARGET_BRANCH}:${TARGET_BRANCH}"

<<<<<<< HEAD
=======
  merge-poweredby-branch:
    <<: *defaults
    <<: *docker_container_config
    steps:
      - when:
          condition: << parameters.main_branch >>
          steps:
            - restore_cache:
                keys:
                  - poweredby-v1-{{ .Branch }}-{{ .Revision }}
                  - poweredby-v1-{{ .Branch }}-
                  - poweredby-v1-
            - cached-checkout-for-pushing
            - run:
                name: Merge Foundation to PoweredBy
                command: .circleci/scripts/merge-poweredby.sh
            - save_cache:
                key: poweredby-v1-{{ .Branch }}-{{ .Revision }}
                paths:
                  - ".git"

>>>>>>> d72ccce7
  publish-cloudsmith:
    executor: cloudsmith/default
    resource_class: small
    steps:
      - checkout
      - cloudsmith/ensure-api-key
      - cloudsmith/install-cli
      - restore-workflow-assets:
          cache_prefix: deb-horizon
      - restore-workflow-assets:
          cache_prefix: rpm-horizon
      - restore-workflow-assets:
          cache_prefix: rpm-minion
      - run:
          name: Publish Packages
          command: |
            .circleci/scripts/publish-cloudsmith.sh
<|MERGE_RESOLUTION|>--- conflicted
+++ resolved
@@ -562,8 +562,6 @@
           filters:
             branches:
               only: /^from-foundation.*/
-<<<<<<< HEAD
-=======
       - merge-poweredby-branch:
           # technically only requires the RPM/deb builds, but only publish
           # if everything passes
@@ -576,7 +574,6 @@
             branches:
               only:
                 - /^foundation.*/
->>>>>>> d72ccce7
       - publish-cloudsmith:
           # technically only requires the RPM/deb builds, but only publish
           # if everything passes
@@ -939,8 +936,6 @@
             TARGET_BRANCH="release-$(echo "<< parameters.main_branch >>" | sed -e 's,^foundation-,,').x"
             git push origin "${TARGET_BRANCH}:${TARGET_BRANCH}"
 
-<<<<<<< HEAD
-=======
   merge-poweredby-branch:
     <<: *defaults
     <<: *docker_container_config
@@ -962,7 +957,6 @@
                 paths:
                   - ".git"
 
->>>>>>> d72ccce7
   publish-cloudsmith:
     executor: cloudsmith/default
     resource_class: small
