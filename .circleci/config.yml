--- conflicted
+++ resolved
@@ -205,17 +205,8 @@
               -Dorg.slf4j.simpleLogger.log.org.apache.maven.cli.transfer.Slf4jMavenTransferListener=warn \
               -DvaadinJavaMaxMemory=<< parameters.vaadin-javamaxmem >> \
               -DmaxCpus=<< parameters.number-vcpu >> \
-              -Psmoke \
-              install --batch-mode
-            pushd opennms-doc
-              ../compile.pl \
-                -Daether.connector.resumeDownloads=false \
-                -Daether.connector.basic.threads=1 \
-                -Dorg.slf4j.simpleLogger.log.org.apache.maven.cli.transfer.Slf4jMavenTransferListener=warn \
-                -DskipPdfGeneration=false \
-                -P'!jdk7+' \
-                install --batch-mode
-            popd
+              install --batch-mode --builder smart --threads << parameters.number-vcpu >> \
+              -Psmoke
       - save-maven-cache
       - save-nodejs-cache
       - persist_to_workspace:
@@ -316,11 +307,6 @@
                 - master
                 - develop
                 - /^release-.*/
-<<<<<<< HEAD
-=======
-                - /^foundation.*/
-                - /^features.*/
->>>>>>> 4444a77a
                 - /.*smoke.*/
       - smoke-test-minimal:
           requires:
@@ -331,34 +317,6 @@
                 - master
                 - develop
                 - /^release-.*/
-<<<<<<< HEAD
-=======
-                - /^foundation.*/
-                - /^features.*/
-                - /.*smoke.*/
-      - horizon-publish-oci:
-          requires:
-            - horizon-rpm-build
-          filters:
-            branches:
-              only:
-                - master
-                - develop
-      # These don't actually require `integration-test` but we shouldn't bother
-      # spending cycles unless everything else passed
-      - horizon-deb-build:
-          requires:
-            - integration-test
-          filters:
-            branches:
-              only:
-                - master
-                - develop
-                - /^release-.*/
-                - /^foundation.*/
-                - /^features.*/
-                - /^merge-foundation\/.*/
->>>>>>> 4444a77a
                 - /.*smoke.*/
 #      - meridian-publish-oci:
 #          requires:
@@ -429,66 +387,8 @@
           root: ~/
           paths:
             - project/target/rpm/RPMS/noarch/
-<<<<<<< HEAD
             - project/opennms-container/meridian/images/
   meridian-publish-oci:
-=======
-            - project/opennms-container/horizon/images/
-  horizon-deb-build:
-    executor: debian-build-executor
-    resource_class: large
-    steps:
-      - attach_workspace:
-          at: ~/
-      - sign-packages/install-deb-dependencies:
-          skip_if_forked_pr: true
-      - sign-packages/setup-env:
-          skip_if_forked_pr: true
-          gnupg_home: ~/tmp/gpg
-      - run:
-          name: Monitor JVM processes
-          background: true
-          command: |
-            .circleci/scripts/jvmprocmon-start.sh
-      - run:
-          name: Monitor memory usage
-          background: true
-          command: |
-            free -m -c 500 -s 30
-      - run:
-          name: Build Debian Packages
-          command: |
-            export NODE_OPTIONS=--max_old_space_size=1024
-            export CCI_MAXCPU=2
-            .circleci/scripts/makedeb.sh opennms
-      - sign-packages/sign-debs:
-          skip_if_forked_pr: true
-          gnupg_home: ~/tmp/gpg
-          gnupg_key: opennms@opennms.org
-          packages: target/debs/*.deb
-      - run:
-          name: Gather system logs
-          when: always
-          command: |
-            mkdir -p ~/build-results/system-logs
-            dmesg || : > ~/build-results/system-logs/dmesg 2>&1
-            ps auxf || : > ~/build-results/system-logs/ps 2>&1
-            free -m || : > ~/build-results/system-logs/free 2>&1
-            docker stats --no-stream || : > ~/build-results/system-logs/docker_stats 2>&1
-            cp -R /tmp/jvmprocmon ~/build-results/system-logs/
-      - store_artifacts:
-          when: always
-          path: ~/build-results
-          destination: build-results
-      - store_artifacts:
-          path: ~/project/target/debs
-          destination: debs
-      - persist_to_workspace:
-          root: ~/
-          paths:
-            - project/target/debs/
-  horizon-publish-oci:
->>>>>>> 4444a77a
     executor: centos-build-executor
     steps:
       - attach_workspace:
