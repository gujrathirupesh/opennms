version: 2.1


executors:
  centos-build-executor:
    docker:
      - image: opennms/build-env:1.8.0.252.b09-3.6.3-b4168
  debian-build-executor:
    docker:
      - image: opennms/build-env:debian-jdk8-b4008
  docker-executor:
    docker:
      - image: docker:19.03.0-git
  integration-test-executor:
    machine: true
  smoke-test-executor:
    machine:
      image: ubuntu-1604:201903-01

# NOTE: the "_label" versions of these are for the case when your source or target
# branches have slashes in them, that way the merge branch gets created properly
defaults: &defaults
  parameters:
    context_name:
      description: the context to use for sensitive settings like GPG keys
      type: string
      default: "OpenNMS Build"
<<<<<<< HEAD
#    previous_branch:
#      description: the previous branch, if any
#      type: string
#      default: foundation-2016
#    previous_branch_label:
#      description: the previous branch, if any (escaped, no slashes)
#      type: string
#      default: foundation-2016
#    main_branch:
#      description: the auto-merge main branch
#      type: string
#      default: foundation-2017
#    main_branch_label:
#      description: the auto-merge main branch (escaped, no slashes)
#      type: string
#      default: foundation-2017
#    next_branch:
#      description: the auto-merge target branch
#      type: string
#      default: foundation-2018
#    next_branch_label:
#      description: the auto-merge target branch (escaped, no slashes)
#      type: string
#      default: foundation-2018
=======
    previous_branch:
      description: the previous branch, if any
      type: string
      default: foundation-2016
    previous_branch_label:
      description: the previous branch, if any (escaped, no slashes)
      type: string
      default: foundation-2016
    main_branch:
      description: the auto-merge main branch
      type: string
      default: foundation-2017
    main_branch_label:
      description: the auto-merge main branch (escaped, no slashes)
      type: string
      default: foundation-2017
    next_branch:
      description: the auto-merge target branch
      type: string
      default: foundation-2018
    next_branch_label:
      description: the auto-merge target branch (escaped, no slashes)
      type: string
      default: foundation-2018
>>>>>>> a9401ebd

docker_container_config: &docker_container_config
  executor: docker-executor

orbs:
  cloudsmith: cloudsmith/cloudsmith@1.0.3
  sign-packages: opennms/sign-packages@2.1.1

commands:
  extract-pom-version:
      description: "Extracting Maven POM version"
      steps:
        - run:
            name: Extract Maven POM version
            command: opennms-container/pom2version.py pom.xml > pom-version-cache.key
  cached-checkout:
      description: "Checkout with caching"
      steps:
        - restore_cache:
            keys:
              - source-v1-{{ .Branch }}-{{ .Revision }}
              - source-v1-{{ .Branch }}-
              - source-v1-
        - checkout
        - run:
            name: git config merge.renameLimit
            command: git config merge.renameLimit 999999
        - run:
            name: git fetch origin
            command: git fetch origin
        - save_cache:
            key: source-v1-{{ .Branch }}-{{ .Revision }}
            paths:
              - ".git"
  cached-checkout-for-pushing:
      description: "Configure a cached checkout that can push upstream"
      steps:
        - add_ssh_keys:
            fingerprints:
              - "5e:70:a4:1a:f3:9f:39:ca:2a:d9:b5:9a:6c:2b:c3:66"
              - "9f:0d:94:15:19:43:6b:1d:81:90:f9:63:e0:d8:c1:b2"
        - cached-checkout
        - run:
            name: Create git identity
            command: |
              git config user.email "cicd-system@opennms.com"
              git config user.name "CI/CD System"
  restore-maven-cache:
      description: "Maven: Calculate cache key and restore cache"
      steps:
        - run:
            name: Calculate cache key from pom files
            command: find . -type f -name "pom.xml" | grep -v /target/ | sort -u | xargs cat > maven-dependency-pom-cache.key
        - restore_cache:
            keys:
              - maven-dependencies-v3-{{ checksum "pom-version-cache.key" }}-{{ checksum "maven-dependency-pom-cache.key" }}
              - maven-dependencies-v3-{{ checksum "pom-version-cache.key" }}-
  update-maven-cache:
      description: "Maven: Refresh local repository from POM files"
      steps:
        - run:
            name: Remove old artifacts to keep workspace size down
            command: .circleci/scripts/clean-m2.sh
        - run:
            name: Collect Maven Dependencies
            command: |
              ./compile.pl -t \
                -Dbuild.skip.tarball=true \
                -DupdatePolicy=never \
                --update-plugins \
                -Daether.connector.resumeDownloads=false \
                -Daether.connector.basic.threads=8 \
                -Dorg.slf4j.simpleLogger.log.org.apache.maven.cli.transfer.Slf4jMavenTransferListener=warn \
                -Pbuild-bamboo \
                -Prun-expensive-tasks \
                -Psmoke \
                --legacy-local-repository \
                --batch-mode \
                dependency:resolve-plugins \
                de.qaware.maven:go-offline-maven-plugin:resolve-dependencies
  save-maven-cache:
    description: "Maven: Save cache"
    steps:
      - save_cache:
          key: maven-dependencies-v3-{{ checksum "pom-version-cache.key" }}-{{ checksum "maven-dependency-pom-cache.key" }}
          paths:
            - ~/.m2
  restore-nodejs-cache:
      description: "NodeJS: Calculate cache key and restore cache"
      steps:
        - run:
            name: Calculate cache key
            command: find opennms-webapp -name package\*.json -o -name bower.json | grep -v /target/ | sort -u | xargs cat > nodejs-dependency-json-cache.key
        - restore_cache:
            keys:
              - nodejs-dependencies-v2-{{ checksum "pom-version-cache.key" }}-{{ checksum "nodejs-dependency-json-cache.key" }}
              - nodejs-dependencies-v2-{{ checksum "pom-version-cache.key" }}-
  save-nodejs-cache:
    description: "NodeJS: Save cache"
    steps:
      - save_cache:
          key: nodejs-dependencies-v2-{{ checksum "pom-version-cache.key" }}-{{ checksum "nodejs-dependency-json-cache.key" }}
          paths:
            - opennms-webapp/bower_components
            - opennms-webapp/node_modules
  restore-sonar-cache:
      description: "Sonar: Restore sonar cache"
      steps:
        - restore_cache:
            keys:
              - sonar-cache-v2-{{ checksum "pom-version-cache.key" }}
  save-sonar-cache:
      description: "Sonar: Save sonar cache"
      steps:
        - save_cache:
            key: sonar-cache-v2-{{ checksum "pom-version-cache.key" }}
            paths:
              - ~/.sonar
  dockerhub-login:
    description: "Connect to DockerHub"
    steps:
      - run:
          name: Login to DockerHub
          command: |
            docker login -u ${DOCKERHUB_LOGIN} -p ${DOCKERHUB_PASS}
  run-smoke-tests:
    description: "Run the smoke tests"
    parameters:
      minimal:
        default: false
        type: boolean
    steps:
      - run:
          name: Enable swap
          command: |
            sudo fallocate -l 8G /swapfile
            sudo chmod 600 /swapfile
            sudo mkswap /swapfile
            sudo swapon /swapfile
            sudo sysctl vm.swappiness=5
            cat /proc/sys/vm/swappiness
      - load-oci:
<<<<<<< HEAD
          key: meridian
=======
          key: horizon
>>>>>>> a9401ebd
      - load-oci:
          key: minion
      - run:
          name: Monitor JVM processes
          background: true
          command: |
            .circleci/scripts/jvmprocmon-start.sh
      - run:
          name: Monitor memory usage
          background: true
          command: |
            free -m -c 500 -s 30
      - run:
          name: Smoke Tests
          no_output_timeout: 30m
          command: |
            .circleci/scripts/smoke.sh << parameters.minimal >>
      - run:
          name: Gather system logs
          when: always
          command: |
            mkdir -p ~/test-results/system-logs
            (dmesg || :) > ~/test-results/system-logs/dmesg 2>&1
            (ps auxf || :) > ~/test-results/system-logs/ps 2>&1
            (free -m || :) > ~/test-results/system-logs/free 2>&1
            (docker stats --no-stream || :) > ~/test-results/system-logs/docker_stats 2>&1
            cp -R /tmp/jvmprocmon ~/test-results/system-logs/ || :
            ls -alh ~/project/smoke-test/ || :
      - run:
          name: Gather test artifacts
          when: always
          command: |
            mkdir -p ~/test-results/junit
            find . -type f -regex ".*/target/surefire-reports/.*xml" -exec cp {} ~/test-results/junit/ \;
            find . -type f -regex ".*/target/failsafe-reports/.*xml" -exec cp {} ~/test-results/junit/ \;
            mkdir -p ~/test-artifacts/recordings
            cp -R ~/project/smoke-test/target/*.flv ~/test-artifacts/recordings || true
            cp -R ~/project/smoke-test/target/screenshots ~/test-artifacts/ || true
            cp -R ~/project/smoke-test/target/logs ~/test-artifacts/ || true
      - store_test_results:
          path: ~/test-results
      - store_artifacts:
          when: always
          path: ~/test-results
          destination: test-results
      - store_artifacts:
          when: always
          path: ~/test-artifacts
          destination: test-artifacts
  run-build:
    description: "Run the main build"
    parameters:
      number-vcpu:
        default: 8
        type: integer
      node-memory:
        default: echo "NODE_OPTIONS Not Set"
        type: string
      vaadin-javamaxmem:
        default: 1g
        type: string
    steps:
      - cached-checkout
      - extract-pom-version
      - restore-maven-cache
      - restore-nodejs-cache
      - run:
          name: Compile OpenNMS
          command: |
            .circleci/scripts/configure-signing.sh
            mvn clean -DskipTests=true
            << parameters.node-memory >>
            ./compile.pl -DskipTests=true -Dbuild.skip.tarball=true \
              -DupdatePolicy=never \
              -Daether.connector.resumeDownloads=false \
              -Daether.connector.basic.threads=1 \
              -Dorg.slf4j.simpleLogger.log.org.apache.maven.cli.transfer.Slf4jMavenTransferListener=warn \
              -DvaadinJavaMaxMemory=<< parameters.vaadin-javamaxmem >> \
              -DmaxCpus=<< parameters.number-vcpu >> \
              -Psmoke \
              install --batch-mode
            pushd opennms-doc
              ../compile.pl \
                -DupdatePolicy=never \
                -Daether.connector.resumeDownloads=false \
                -Daether.connector.basic.threads=1 \
                -Dorg.slf4j.simpleLogger.log.org.apache.maven.cli.transfer.Slf4jMavenTransferListener=warn \
                -DskipPdfGeneration=false \
                -P'!jdk7+' \
                install --batch-mode
            popd
      - update-maven-cache
      - run:
          name: Remove Extra Maven Repository OpenNMS Files
          command: |
            # move these out of the way so they're not stored in the maven pre-cache
            cd ~/.m2/repository/org/opennms
            mkdir /tmp/maven-keep
            mv $(ls -1 | grep -v -E '^(jicmp-api|jicmp6-api|jrrd-api|jrrd2-api|lib|maven)$') /tmp/maven-keep
      - save-maven-cache
      - run:
          name: Restore Extra Maven Repository OpenNMS Files
          command: |
            # now move them back so they end up in the workspace for builds further down the workflow
            mv /tmp/maven-keep/* ~/.m2/repository/org/opennms/
      - save-nodejs-cache
      - persist_to_workspace:
          root: ~/
          paths:
            - project
            - .m2
  run-integration-tests:
    parameters:
      run-code-coverage:
        default: false
        type: boolean
      rerun-failtest-count:
        default: 0
        type: integer
      failure-option:
        default: -fae
        type: string
      changes-only:
        default: true
        type: boolean
    steps:
      - run:
          name: Integration Tests
          no_output_timeout: 1.0h
          command: |
            export CCI_CODE_COVERAGE=<< parameters.run-code-coverage >>
            export CCI_RERUN_FAILTEST=<< parameters.rerun-failtest-count >>
            export CCI_FAILURE_OPTION=<< parameters.failure-option >>
            export CCI_CHANGES_ONLY=<< parameters.changes-only >>
            .circleci/scripts/itest.sh
      - run:
          name: Gather test results
          when: always
          command: |
            mkdir -p ~/test-results/junit
            find . -type f -regex ".*/target/surefire-reports-[0-9]+/.*xml" -exec cp {} ~/test-results/junit/ \;
            find . -type f -regex ".*/target/failsafe-reports-[0-9]+/.*xml" -exec cp {} ~/test-results/junit/ \;
      - run:
          name: Gather tests
          when: always
          command: |
            mkdir -p ~/generated-tests
            cp ./surefire_classname* ~/generated-tests/
            cp ./failsafe_classname* ~/generated-tests/
            cp /tmp/this_node* ~/generated-tests/
      - when:
          condition: << parameters.run-code-coverage >>
          steps:
            - run:
                name: Compress Target Directories (Code Coverage)
                when: always
                command: |
                  .circleci/scripts/codecoverage-save.sh
            - persist_to_workspace:
                root: ~/
                paths:
                  - code-coverage
      - store_test_results:
          path: ~/test-results
      - store_artifacts:
          when: always
          path: ~/test-results
          destination: test-results
      - store_artifacts:
          when: always
          path: ~/generated-tests
          destination: generated-tests
  cache-workflow-assets:
    parameters:
      cache_prefix:
        description: the cache prefix
        type: string
      source_path:
        description: the source directory to cache
        type: string
    steps:
      - run:
          name: Stowing Assets in << parameters.source_path >> to cache prefix << parameters.cache_prefix >>
          command: |
            TARGET_PATH="/tmp/<< parameters.cache_prefix >>"
            rsync -avr "$(echo "<< parameters.source_path >>" | sed -e 's,/*$,,')/" "${TARGET_PATH}/"
            find "${TARGET_PATH}" -type d -print0 | xargs -0 chmod 775
            find "${TARGET_PATH}" ! -type d -print0 | xargs -0 chmod 664
      - save_cache:
          key: << parameters.cache_prefix >>-{{ .Environment.CIRCLE_SHA1 }}
          paths:
            - "/tmp/<< parameters.cache_prefix >>"
  restore-workflow-assets:
    parameters:
      cache_prefix:
        description: the cache prefix
        type: string
      target_path:
        description: the target directory to restore into
        type: string
        default: ""
    steps:
      - restore_cache:
          keys:
            - << parameters.cache_prefix >>-{{ .Environment.CIRCLE_SHA1 }}
      - when:
          condition: << parameters.target_path >>
          steps:
            - run:
                name: Restoring assets to << parameters.target_path >> from cached prefix << parameters.cache_prefix >>
                command: |
                  SOURCE_PATH="/tmp/<< parameters.cache_prefix >>"
                  mkdir -p "<< parameters.target_path >>"
                  rsync -ar "${SOURCE_PATH}/" "$(echo "<< parameters.target_path >>" | sed -e 's,/*$,,')/"
  cache-oci:
    parameters:
      key:
        description: the cache key for storing the OCI
        type: string
      path:
        description: the path to the directory containing the OCI
        type: string
    steps:
      - cache-workflow-assets:
          cache_prefix: oci-<< parameters.key >>
          source_path: << parameters.path >>
  load-oci:
    parameters:
      key:
        description: the OCI cache key to restore
        type: string
    steps:
      - restore-workflow-assets:
          cache_prefix: oci-<< parameters.key >>
      - run:
          name: Load Docker Image(s) in oci-<< parameters.key >>
          command: |
            cd "/tmp/oci-<< parameters.key >>"
            if [ "$(ls -1 *.oci | wc -l)" -eq 0 ]; then
              echo "ERROR: No OCI files to load. Something probably went wrong earlier."
              exit 1
            fi
            for FILE in *.oci; do
              echo "Loading ${FILE} into Docker..."
              docker image load -i "$FILE"
            done

workflows:
#  weekly-coverage:
#    <<: *defaults
#    triggers:
#      - schedule:
#          # Saturday at 12:00 AM
#          cron: "0 0 * * 6"
#          filters:
#            branches:
#              only:
#                - develop
#    jobs:
#      - build:
#          context: << parameters.context_name >>
#      - integration-test-with-coverage:
#          context: << parameters.context_name >>
#          requires:
#            - build
#      - code-coverage:
#          context: << parameters.context_name >>
#          requires:
#            - integration-test-with-coverage

  build-deploy:
#    <<: *defaults
    jobs:
      - build:
          context: << parameters.context_name >>
          filters:
            branches:
              ignore:
                - /^from-foundation.*/
      - meridian-rpm-build:
          context: << parameters.context_name >>
          requires:
            - build
      - minion-rpm-build:
<<<<<<< HEAD
=======
          context: << parameters.context_name >>
>>>>>>> a9401ebd
          requires:
            - build
      - integration-test:
          context: << parameters.context_name >>
          requires:
            - build
      - smoke-test-full:
          context: << parameters.context_name >>
          requires:
<<<<<<< HEAD
            - meridian-rpm-build
=======
            - horizon-rpm-build
>>>>>>> a9401ebd
            - minion-rpm-build
          filters:
            branches:
              only:
                - master
                - develop
                - /^release-.*/
                - /^foundation.*/
                - /^features.*/
                - /.*smoke.*/
      - smoke-test-minimal:
          context: << parameters.context_name >>
          requires:
<<<<<<< HEAD
            - meridian-rpm-build
=======
            - horizon-rpm-build
>>>>>>> a9401ebd
            - minion-rpm-build
          filters:
            branches:
              ignore:
                - master
                - develop
                - /^release-.*/
                - /^foundation.*/
                - /^features.*/
                - /.*smoke.*/
<<<<<<< HEAD
#      - meridian-publish-oci:
#          context: << parameters.context_name >>
#          requires:
#            - meridian-rpm-build
#          filters:
#            branches:
#              only:
#                - master
#                - develop
#      - minion-publish-oci:
#          requires:
#            - minion-rpm-build
#          filters:
#            branches:
#              only:
#                - master
#                - develop
#      # These don't actually require `integration-test` but we shouldn't bother
#      # spending cycles unless everything else passed
#      - meridian-deb-build:
#          context: << parameters.context_name >>
#          requires:
#            - integration-test
#          filters:
#            branches:
#              only:
#                - master
#                - develop
#                - /^release-.*/
#                - /^foundation.*/
#                - /^features.*/
#                - /^merge-foundation\/.*/
#                - /.*smoke.*/
#      - create-merge-foundation-branch:
#          # technically only requires the RPM/deb builds, but only publish
#          # if everything passes
#          requires:
#            - meridian-deb-build
#            - smoke-test-minimal
#            - smoke-test-full
#            - integration-test
#          filters:
#            branches:
#              only: << parameters.main_branch >>
#      - merge-foundation-branch:
#          # technically only requires the RPM/deb builds, but only publish
#          # if everything passes
#          requires:
#            - meridian-deb-build
#            - smoke-test-minimal
#            - smoke-test-full
#            - integration-test
#          filters:
#            branches:
#              only: merge-foundation/<< parameters.previous_branch_label >>-to-<< parameters.main_branch_label >>
#      - create-merge-meridian-branch:
#          # technically only requires the RPM/deb builds, but only publish
#          # if everything passes
#          requires:
#            - meridian-deb-build
#            - smoke-test-minimal
#            - smoke-test-full
#            - integration-test
#          filters:
#            branches:
#              only: /^foundation.*/
#      - merge-meridian-branch:
#          filters:
#            branches:
#              only: /^from-foundation.*/
#      - merge-poweredby-branch:
#          # technically only requires the RPM/deb builds, but only publish
#          # if everything passes
#          requires:
#            - meridian-deb-build
#            - smoke-test-minimal
#            - smoke-test-full
#            - integration-test
#          filters:
#            branches:
#              only:
#                - /^foundation.*/
=======
      - horizon-publish-oci:
          context: << parameters.context_name >>
          requires:
            - horizon-rpm-build
          filters:
            branches:
              only:
                - master
                - develop
      - minion-publish-oci:
          context: << parameters.context_name >>
          requires:
            - minion-rpm-build
          filters:
            branches:
              only:
                - master
                - develop
      # These don't actually require `integration-test` but we shouldn't bother
      # spending cycles unless everything else passed
      - horizon-deb-build:
          context: << parameters.context_name >>
          requires:
            - integration-test
          filters:
            branches:
              only:
                - master
                - develop
                - /^release-.*/
                - /^foundation.*/
                - /^features.*/
                - /^merge-foundation\/.*/
                - /.*smoke.*/
      - create-merge-foundation-branch:
          context: << parameters.context_name >>
          # technically only requires the RPM/deb builds, but only publish
          # if everything passes
          requires:
            - horizon-deb-build
            - smoke-test-minimal
            - smoke-test-full
            - integration-test
          filters:
            branches:
              only: << parameters.main_branch >>
      - merge-foundation-branch:
          context: << parameters.context_name >>
          # technically only requires the RPM/deb builds, but only publish
          # if everything passes
          requires:
            - horizon-deb-build
            - smoke-test-minimal
            - smoke-test-full
            - integration-test
          filters:
            branches:
              only: merge-foundation/<< parameters.previous_branch_label >>-to-<< parameters.main_branch_label >>
      - create-merge-meridian-branch:
          context: << parameters.context_name >>
          # technically only requires the RPM/deb builds, but only publish
          # if everything passes
          requires:
            - horizon-deb-build
            - smoke-test-minimal
            - smoke-test-full
            - integration-test
          filters:
            branches:
              only: /^foundation.*/
      - merge-meridian-branch:
          filters:
            branches:
              only: /^from-foundation.*/
      - merge-poweredby-branch:
          context: << parameters.context_name >>
          # technically only requires the RPM/deb builds, but only publish
          # if everything passes
          requires:
            - horizon-deb-build
            - smoke-test-minimal
            - smoke-test-full
            - integration-test
          filters:
            branches:
              only:
                - /^foundation.*/
>>>>>>> a9401ebd
      - publish-cloudsmith:
          context: << parameters.context_name >>
          # technically only requires the RPM/deb builds, but only publish
          # if everything passes
          requires:
#            - meridian-deb-build
            - smoke-test-minimal
            - smoke-test-full
            - integration-test
          filters:
            branches:
              only:
                - /^master-.*/
#                - develop
                - /^release-.*/
#                - /^foundation.*/

jobs:
  build:
    executor: centos-build-executor
    # even without core/web-assets build, we need xlarge for vaadin
    resource_class: xlarge
    steps:
      - run-build:
          number-vcpu: 8
  meridian-rpm-build:
    executor: centos-build-executor
    # Larger memory footprint required to speed up builds using Takari smartbuilder
    resource_class: large
    steps:
      - attach_workspace:
          at: ~/
      - sign-packages/install-rpm-dependencies:
          skip_if_forked_pr: true
      - sign-packages/setup-env:
          skip_if_forked_pr: true
          gnupg_home: ~/tmp/gpg
      - run:
          name: Build RPMs
          command: |
            export NODE_OPTIONS=--max_old_space_size=1024
            export CCI_MAXCPU=4
            .circleci/scripts/makerpm.sh tools/packages/opennms/opennms.spec
      - sign-packages/sign-rpms:
          skip_if_forked_pr: true
          gnupg_home: ~/tmp/gpg
          gnupg_key: opennms@opennms.org
          packages: target/rpm/RPMS/noarch/*.rpm
      - setup_remote_docker:
          docker_layer_caching: true
      - run:
          name: Fetch RPM artifacts and build Meridian container image
          command: |
            cd opennms-container/meridian
            ./build_container_image.sh
      - store_artifacts:
          path: ~/project/opennms-container/meridian/images/container.oci
          destination: meridian.oci
      - store_artifacts:
          path: ~/project/target/rpm/RPMS/noarch
          destination: rpms
      - cache-workflow-assets:
          cache_prefix: rpm-meridian
          source_path: target/rpm/RPMS/noarch
      - cache-oci:
<<<<<<< HEAD
          key: meridian
          path: opennms-container/meridian/images/
  minion-rpm-build:
    executor: centos-build-executor
    # Larger memory footprint required to speed up builds using Takari smartbuilder
    # Will need to increase resource class if meridian-rpm-build is under 15 min
=======
          key: horizon
          path: opennms-container/horizon/images/
  minion-rpm-build:
    executor: centos-build-executor
    # Larger memory footprint required to speed up builds using Takari smartbuilder
    # Will need to increase resource class if horizon-rpm-build is under 15 min
>>>>>>> a9401ebd
    resource_class: large
    steps:
      - attach_workspace:
          at: ~/
      - sign-packages/install-rpm-dependencies:
          skip_if_forked_pr: true
      - sign-packages/setup-env:
          skip_if_forked_pr: true
          gnupg_home: ~/tmp/gpg
      - run:
          name: Build RPMs
          command: |
            export NODE_OPTIONS=--max_old_space_size=1024
            export CCI_MAXCPU=4
            export CCI_VAADINJAVAMAXMEM=768m
            .circleci/scripts/makerpm.sh tools/packages/minion/minion.spec
      - sign-packages/sign-rpms:
          skip_if_forked_pr: true
          gnupg_home: ~/tmp/gpg
          gnupg_key: opennms@opennms.org
          packages: target/rpm/RPMS/noarch/*.rpm
      - setup_remote_docker:
          docker_layer_caching: true
      - run:
          name: Fetch RPM artifacts and build Minion container image
          command: |
            cd opennms-container/minion
            ./build_container_image.sh
      - store_artifacts:
          path: ~/project/opennms-container/minion/images/container.oci
          destination: minion.oci
      - store_artifacts:
          path: ~/project/target/rpm/RPMS/noarch
          destination: rpms
      - cache-workflow-assets:
          cache_prefix: rpm-minion
          source_path: target/rpm/RPMS/noarch
      - cache-oci:
          key: minion
          path: opennms-container/minion/images/
<<<<<<< HEAD
  meridian-deb-build:
=======
  horizon-deb-build:
>>>>>>> a9401ebd
    executor: debian-build-executor
    resource_class: xlarge
    steps:
      - attach_workspace:
          at: ~/
      - sign-packages/install-deb-dependencies:
          skip_if_forked_pr: true
      - sign-packages/setup-env:
          skip_if_forked_pr: true
          gnupg_home: ~/tmp/gpg
      - run:
          name: Monitor memory usage
          background: true
          command: |
            free -m -c 500 -s 30
      - run:
          name: Build Debian Packages
          command: |
            export NODE_OPTIONS=--max_old_space_size=1024
            export CCI_MAXCPU=2
            .circleci/scripts/makedeb.sh opennms
      - sign-packages/sign-debs:
          skip_if_forked_pr: true
          gnupg_home: ~/tmp/gpg
          gnupg_key: opennms@opennms.org
          packages: target/debs/*.deb
      - run:
          name: Gather system logs
          when: always
          command: |
            mkdir -p ~/build-results/system-logs
            (dmesg || :) > ~/build-results/system-logs/dmesg 2>&1
            (ps auxf || :) > ~/build-results/system-logs/ps 2>&1
            (free -m || :) > ~/build-results/system-logs/free 2>&1
            (docker stats --no-stream || :) > ~/build-results/system-logs/docker_stats 2>&1
            cp -R /tmp/jvmprocmon ~/build-results/system-logs/ || :
      - store_artifacts:
          when: always
          path: ~/build-results
          destination: build-results
      - store_artifacts:
          path: ~/project/target/debs
          destination: debs
      - cache-workflow-assets:
          cache_prefix: deb-meridian
          source_path: target/debs
  meridian-publish-oci:
    executor: centos-build-executor
    steps:
      - cached-checkout
      - setup_remote_docker:
          docker_layer_caching: true
      - dockerhub-login
      - load-oci:
          key: meridian
      - run:
          name: tag meridian Docker image and publish to registry
          command: |
            cd opennms-container/meridian
            ./tag.sh
            ./publish.sh
  minion-publish-oci:
    executor: centos-build-executor
    steps:
      - cached-checkout
      - setup_remote_docker:
          docker_layer_caching: true
      - dockerhub-login
      - load-oci:
          key: minion
      - run:
          name: tag minion Docker image and publish to registry
          command: |
            cd opennms-container/minion
            ./tag.sh
            ./publish.sh
  minion-publish-oci:
    executor: centos-build-executor
    steps:
      - cached-checkout
      - setup_remote_docker:
          docker_layer_caching: true
      - dockerhub-login
      - load-oci:
          key: minion
      - run:
          name: tag minion Docker image and publish to registry
          command: |
            cd opennms-container/minion
            ./tag.sh
            ./publish.sh
  integration-test:
    executor: integration-test-executor
    parallelism: 4
    steps:
      - attach_workspace:
          at: ~/
      - run-integration-tests:
          rerun-failtest-count: 1
  integration-test-with-coverage:
    executor: integration-test-executor
    parallelism: 12
    steps:
      - attach_workspace:
          at: ~/
      - run-integration-tests:
          run-code-coverage: true
          rerun-failtest-count: 0
          failure-option: -fn
          changes-only: false
  code-coverage:
    executor: centos-build-executor
    resource_class: medium
    steps:
      - attach_workspace:
          at: ~/
      - extract-pom-version
      - restore-sonar-cache
      - run:
          name: Restore Target Directories (Code Coverage)
          when: always
          command: |
            .circleci/scripts/codecoverage-restore.sh
      - run:
          name: Run SonarQube Code Analysis
          when: always
          command: |
            export MAVEN_OPTS="-Xms3G -Xmx3G"
            .circleci/scripts/sonar.sh
      - save-sonar-cache
  smoke-test-full:
    executor: smoke-test-executor
    parallelism: 8
    # No resource class support for machine executors, we're constrained to use the default
    # medium class which has 2 vCPUs and 8 GB RAM
    #resource_class: large
    steps:
      - attach_workspace:
          at: ~/
      - run-smoke-tests
  smoke-test-minimal:
    executor: smoke-test-executor
    steps:
      - attach_workspace:
          at: ~/
      - run-smoke-tests:
          minimal: true
  create-merge-foundation-branch:
    <<: *defaults
    <<: *docker_container_config
    steps:
      - run:
          name: "Branch Merge Parameters"
          command: |
            echo "previous: << parameters.previous_branch >>, main: << parameters.main_branch >>, next: << parameters.next_branch >>"
      - when:
          condition: << parameters.next_branch >>
          steps:
            - cached-checkout-for-pushing
            - run:
                name: Checkout target branch and merge from source
                command: |
                  export GIT_MERGE_AUTOEDIT=no
                  git fetch --all
                  git checkout << parameters.next_branch >>
                  git reset --hard origin/<< parameters.next_branch >>
                  git merge origin/<< parameters.main_branch >>
            - run:
                name: Push to github
                command: git push -f origin << parameters.next_branch >>:merge-foundation/<< parameters.main_branch_label >>-to-<< parameters.next_branch_label >>

  # note, this is always run as part of the _next_ branch
  # for example, if main_branch is `foundation-2016` and next_branch is `foundation-2017`,
  # it will include the contents of the `foundation-2017` branch, thus we need to actually
  # look _backwards_ to the previous_branch and main_branch to merge the correct bits.
  merge-foundation-branch:
    <<: *defaults
    <<: *docker_container_config
    steps:
      - run:
          name: "Branch Merge Parameters"
          command: |
            echo "previous: << parameters.previous_branch >>, main: << parameters.main_branch >>, next: << parameters.next_branch >>"
      - when:
          condition: << parameters.previous_branch >>
          steps:
            - cached-checkout-for-pushing
            - run:
                name: Checkout target and merge with merge branch
                command: |
                  export GIT_MERGE_AUTOEDIT=no
                  git fetch --all
                  git checkout << parameters.main_branch >>
                  git reset --hard origin/<< parameters.main_branch >>
                  git merge origin/merge-foundation/<< parameters.previous_branch_label >>-to-<< parameters.main_branch_label >>
            - run:
                name: Push to github
                command: git push origin << parameters.main_branch >>:<< parameters.main_branch >>

  create-merge-meridian-branch:
    <<: *defaults
    <<: *docker_container_config
    steps:
      - when:
          condition: << parameters.main_branch >>
          steps:
            - restore_cache:
                keys:
                  - meridian-v1-{{ .Branch }}-{{ .Revision }}
                  - meridian-v1-{{ .Branch }}-
                  - meridian-v1-
            - cached-checkout-for-pushing
            - run:
                name: Add Meridian remote if necessary
                command: |
                  REMOTE_MERIDIAN="$(git remote | grep -c -E '^meridian$' || :)"
                  if [ "$REMOTE_MERIDIAN" -eq 0 ]; then
                    git remote add meridian git@github.com:OpenNMS/opennms-prime.git
                  fi
            - run:
                name: git fetch meridian
                command: |
                  git fetch meridian
            - save_cache:
                key: meridian-v1-{{ .Branch }}-{{ .Revision }}
                paths:
                  - ".git"
            - run:
                name: Checkout target branch and merge from source
                command: |
                  export GIT_MERGE_AUTOEDIT=no
                  if git rev-parse from-<< parameters.main_branch >> >/dev/null 2>&1; then
                    git checkout from-<< parameters.main_branch >>
                  else
                    git checkout -b from-<< parameters.main_branch >> meridian/from-<< parameters.main_branch >>
                  fi
                  git reset --hard meridian/from-<< parameters.main_branch >>
                  git merge origin/<< parameters.main_branch >>
            - run:
                name: Push to Meridian github
                command: git push -f meridian from-<< parameters.main_branch >>:from-<< parameters.main_branch >>

  merge-meridian-branch:
    <<: *defaults
    <<: *docker_container_config
    steps:
      - cached-checkout-for-pushing
      - run:
          name: Checkout from-foundation-YYYY and merge to release-YYYY.x
          command: |
            export GIT_MERGE_AUTOEDIT=no
            TARGET_VERSION="$(echo "<< parameters.main_branch >>" | sed -e 's,^foundation-,,')"
            git fetch --all
            git checkout "release-${TARGET_VERSION}.x"
            git reset --hard "origin/release-${TARGET_VERSION}.x"
            git merge "origin/from-foundation-${TARGET_VERSION}"
      - run:
          name: Push to github
          command: |
            TARGET_BRANCH="release-$(echo "<< parameters.main_branch >>" | sed -e 's,^foundation-,,').x"
            git push origin "${TARGET_BRANCH}:${TARGET_BRANCH}"

  merge-poweredby-branch:
    <<: *defaults
    <<: *docker_container_config
    steps:
      - when:
          condition: << parameters.main_branch >>
          steps:
            - restore_cache:
                keys:
                  - poweredby-v1-{{ .Branch }}-{{ .Revision }}
                  - poweredby-v1-{{ .Branch }}-
                  - poweredby-v1-
            - cached-checkout-for-pushing
            - run:
                name: Merge Foundation to PoweredBy
                command: .circleci/scripts/merge-poweredby.sh
            - save_cache:
                key: poweredby-v1-{{ .Branch }}-{{ .Revision }}
                paths:
                  - ".git"

  publish-cloudsmith:
    executor: cloudsmith/default
    resource_class: small
    steps:
      - checkout
      - cloudsmith/ensure-api-key
      - cloudsmith/install-cli
#      - restore-workflow-assets:
#          cache_prefix: deb-meridian
      - restore-workflow-assets:
          cache_prefix: rpm-meridian
      - restore-workflow-assets:
          cache_prefix: rpm-minion
      - restore-workflow-assets:
          cache_prefix: oci-meridian
      - restore-workflow-assets:
<<<<<<< HEAD
          cache_prefix: oci-minion
=======
          cache_prefix: rpm-horizon
      - restore-workflow-assets:
          cache_prefix: rpm-minion
>>>>>>> a9401ebd
      - run:
          name: Publish Packages
          command: |
            .circleci/scripts/publish-cloudsmith.sh
<|MERGE_RESOLUTION|>--- conflicted
+++ resolved
@@ -25,7 +25,6 @@
       description: the context to use for sensitive settings like GPG keys
       type: string
       default: "OpenNMS Build"
-<<<<<<< HEAD
 #    previous_branch:
 #      description: the previous branch, if any
 #      type: string
@@ -50,32 +49,6 @@
 #      description: the auto-merge target branch (escaped, no slashes)
 #      type: string
 #      default: foundation-2018
-=======
-    previous_branch:
-      description: the previous branch, if any
-      type: string
-      default: foundation-2016
-    previous_branch_label:
-      description: the previous branch, if any (escaped, no slashes)
-      type: string
-      default: foundation-2016
-    main_branch:
-      description: the auto-merge main branch
-      type: string
-      default: foundation-2017
-    main_branch_label:
-      description: the auto-merge main branch (escaped, no slashes)
-      type: string
-      default: foundation-2017
-    next_branch:
-      description: the auto-merge target branch
-      type: string
-      default: foundation-2018
-    next_branch_label:
-      description: the auto-merge target branch (escaped, no slashes)
-      type: string
-      default: foundation-2018
->>>>>>> a9401ebd
 
 docker_container_config: &docker_container_config
   executor: docker-executor
@@ -218,11 +191,7 @@
             sudo sysctl vm.swappiness=5
             cat /proc/sys/vm/swappiness
       - load-oci:
-<<<<<<< HEAD
           key: meridian
-=======
-          key: horizon
->>>>>>> a9401ebd
       - load-oci:
           key: minion
       - run:
@@ -507,10 +476,7 @@
           requires:
             - build
       - minion-rpm-build:
-<<<<<<< HEAD
-=======
           context: << parameters.context_name >>
->>>>>>> a9401ebd
           requires:
             - build
       - integration-test:
@@ -520,11 +486,7 @@
       - smoke-test-full:
           context: << parameters.context_name >>
           requires:
-<<<<<<< HEAD
             - meridian-rpm-build
-=======
-            - horizon-rpm-build
->>>>>>> a9401ebd
             - minion-rpm-build
           filters:
             branches:
@@ -538,11 +500,7 @@
       - smoke-test-minimal:
           context: << parameters.context_name >>
           requires:
-<<<<<<< HEAD
             - meridian-rpm-build
-=======
-            - horizon-rpm-build
->>>>>>> a9401ebd
             - minion-rpm-build
           filters:
             branches:
@@ -553,7 +511,6 @@
                 - /^foundation.*/
                 - /^features.*/
                 - /.*smoke.*/
-<<<<<<< HEAD
 #      - meridian-publish-oci:
 #          context: << parameters.context_name >>
 #          requires:
@@ -564,6 +521,7 @@
 #                - master
 #                - develop
 #      - minion-publish-oci:
+#          context: << parameters.context_name >>
 #          requires:
 #            - minion-rpm-build
 #          filters:
@@ -636,95 +594,6 @@
 #            branches:
 #              only:
 #                - /^foundation.*/
-=======
-      - horizon-publish-oci:
-          context: << parameters.context_name >>
-          requires:
-            - horizon-rpm-build
-          filters:
-            branches:
-              only:
-                - master
-                - develop
-      - minion-publish-oci:
-          context: << parameters.context_name >>
-          requires:
-            - minion-rpm-build
-          filters:
-            branches:
-              only:
-                - master
-                - develop
-      # These don't actually require `integration-test` but we shouldn't bother
-      # spending cycles unless everything else passed
-      - horizon-deb-build:
-          context: << parameters.context_name >>
-          requires:
-            - integration-test
-          filters:
-            branches:
-              only:
-                - master
-                - develop
-                - /^release-.*/
-                - /^foundation.*/
-                - /^features.*/
-                - /^merge-foundation\/.*/
-                - /.*smoke.*/
-      - create-merge-foundation-branch:
-          context: << parameters.context_name >>
-          # technically only requires the RPM/deb builds, but only publish
-          # if everything passes
-          requires:
-            - horizon-deb-build
-            - smoke-test-minimal
-            - smoke-test-full
-            - integration-test
-          filters:
-            branches:
-              only: << parameters.main_branch >>
-      - merge-foundation-branch:
-          context: << parameters.context_name >>
-          # technically only requires the RPM/deb builds, but only publish
-          # if everything passes
-          requires:
-            - horizon-deb-build
-            - smoke-test-minimal
-            - smoke-test-full
-            - integration-test
-          filters:
-            branches:
-              only: merge-foundation/<< parameters.previous_branch_label >>-to-<< parameters.main_branch_label >>
-      - create-merge-meridian-branch:
-          context: << parameters.context_name >>
-          # technically only requires the RPM/deb builds, but only publish
-          # if everything passes
-          requires:
-            - horizon-deb-build
-            - smoke-test-minimal
-            - smoke-test-full
-            - integration-test
-          filters:
-            branches:
-              only: /^foundation.*/
-      - merge-meridian-branch:
-          filters:
-            branches:
-              only: /^from-foundation.*/
-      - merge-poweredby-branch:
-          context: << parameters.context_name >>
-          # technically only requires the RPM/deb builds, but only publish
-          # if everything passes
-          requires:
-            - horizon-deb-build
-            - smoke-test-minimal
-            - smoke-test-full
-            - integration-test
-          filters:
-            branches:
-              only:
-                - /^foundation.*/
->>>>>>> a9401ebd
       - publish-cloudsmith:
           context: << parameters.context_name >>
           # technically only requires the RPM/deb builds, but only publish
@@ -790,21 +659,12 @@
           cache_prefix: rpm-meridian
           source_path: target/rpm/RPMS/noarch
       - cache-oci:
-<<<<<<< HEAD
           key: meridian
           path: opennms-container/meridian/images/
   minion-rpm-build:
     executor: centos-build-executor
     # Larger memory footprint required to speed up builds using Takari smartbuilder
     # Will need to increase resource class if meridian-rpm-build is under 15 min
-=======
-          key: horizon
-          path: opennms-container/horizon/images/
-  minion-rpm-build:
-    executor: centos-build-executor
-    # Larger memory footprint required to speed up builds using Takari smartbuilder
-    # Will need to increase resource class if horizon-rpm-build is under 15 min
->>>>>>> a9401ebd
     resource_class: large
     steps:
       - attach_workspace:
@@ -845,11 +705,7 @@
       - cache-oci:
           key: minion
           path: opennms-container/minion/images/
-<<<<<<< HEAD
   meridian-deb-build:
-=======
-  horizon-deb-build:
->>>>>>> a9401ebd
     executor: debian-build-executor
     resource_class: xlarge
     steps:
@@ -909,21 +765,6 @@
           name: tag meridian Docker image and publish to registry
           command: |
             cd opennms-container/meridian
-            ./tag.sh
-            ./publish.sh
-  minion-publish-oci:
-    executor: centos-build-executor
-    steps:
-      - cached-checkout
-      - setup_remote_docker:
-          docker_layer_caching: true
-      - dockerhub-login
-      - load-oci:
-          key: minion
-      - run:
-          name: tag minion Docker image and publish to registry
-          command: |
-            cd opennms-container/minion
             ./tag.sh
             ./publish.sh
   minion-publish-oci:
@@ -1149,13 +990,7 @@
       - restore-workflow-assets:
           cache_prefix: oci-meridian
       - restore-workflow-assets:
-<<<<<<< HEAD
           cache_prefix: oci-minion
-=======
-          cache_prefix: rpm-horizon
-      - restore-workflow-assets:
-          cache_prefix: rpm-minion
->>>>>>> a9401ebd
       - run:
           name: Publish Packages
           command: |
