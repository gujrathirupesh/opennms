version: 2.1

executors:
  centos-build-executor:
    docker:
      - image: opennms/build-env:8u322b06-3.8.4-b8247
  debian-build-executor:
    docker:
      - image: opennms/build-env:debian-jdk8-b8242
  docker-executor:
    docker:
      - image: docker:20.10-git
  integration-test-executor:
    machine:
      image: ubuntu-2004:202010-01
  smoke-test-executor:
    machine:
      image: ubuntu-2004:202010-01

# NOTE: the "_label" versions of these are for the case when your source or target
# branches have slashes in them, that way the merge branch gets created properly
defaults: &defaults
  parameters:
    minimal:
      description: whether to do a minimal (build-and-merge only) build
      type: boolean
      default: false
    previous_branch:
      description: the previous branch, if any
      type: string
      default: foundation-2019
    previous_branch_label:
      description: the previous branch, if any (escaped, no slashes)
      type: string
      default: foundation-2019
    main_branch:
      description: the auto-merge main branch
      type: string
      default: foundation-2020
    main_branch_label:
      description: the auto-merge main branch (escaped, no slashes)
      type: string
      default: foundation-2020
    next_branch:
      description: the auto-merge target branch
      type: string
      default: foundation-2021
    next_branch_label:
      description: the auto-merge target branch (escaped, no slashes)
      type: string
      default: foundation-2021

docker_container_config: &docker_container_config
  executor: docker-executor

orbs:
  cloudsmith: cloudsmith/cloudsmith@1.0.3
  sign-packages: opennms/sign-packages@2.1.3

commands:
  extract-pom-version:
      description: "Extracting Maven POM version"
      steps:
        - run:
            name: Extract Maven POM version
            command: .circleci/scripts/pom2version.sh pom.xml > pom-version-cache.key
  cached-checkout:
      description: "Checkout with caching"
      steps:
        - restore_cache:
            keys:
              - source-v1-{{ .Branch }}-{{ .Revision }}
              - source-v1-{{ .Branch }}-
              - source-v1-
        - checkout
        - run:
            name: git config merge.renameLimit
            command: git config merge.renameLimit 999999
        - run:
            name: git fetch origin
            command: git fetch origin
        - save_cache:
            key: source-v1-{{ .Branch }}-{{ .Revision }}
            paths:
              - ".git"
  cached-checkout-for-pushing:
      description: "Configure a cached checkout that can push upstream"
      steps:
        - add_ssh_keys:
            fingerprints:
              - "5e:70:a4:1a:f3:9f:39:ca:2a:d9:b5:9a:6c:2b:c3:66"
        - cached-checkout
        - run:
            name: Create git identity
            command: |
              git config user.email "cicd-system@opennms.com"
              git config user.name "CI/CD System"
  restore-maven-cache:
      description: "Maven: Calculate cache key and restore cache"
      steps:
        - run:
            name: Calculate cache key from pom files
            command: find * -type f -name "pom.xml" | grep -v /target/ | sort -u | xargs cat > maven-dependency-pom-cache.key
        - restore_cache:
            keys:
              - maven-dependencies-v3-{{ checksum "pom-version-cache.key" }}-{{ checksum "maven-dependency-pom-cache.key" }}
              - maven-dependencies-v3-{{ checksum "pom-version-cache.key" }}-
        - run:
            name: Remove old artifacts to keep workspace size down
            command: .circleci/scripts/clean-m2.sh
  update-maven-cache:
      description: "Maven: Refresh local repository from POM files"
      steps:
        - run:
            name: Collect Maven Dependencies
            command: |
              ./compile.pl -t \
                -Dbuild.skip.tarball=true \
                -DupdatePolicy=never \
                --update-plugins \
                -Daether.connector.resumeDownloads=false \
                -Daether.connector.basic.threads=1 \
                -Dorg.slf4j.simpleLogger.log.org.apache.maven.cli.transfer.Slf4jMavenTransferListener=warn \
                -Pbuild-bamboo \
                -Prun-expensive-tasks \
                -Psmoke \
                --legacy-local-repository \
                --batch-mode \
                dependency:resolve-plugins \
                de.qaware.maven:go-offline-maven-plugin:resolve-dependencies
  save-maven-cache:
    description: "Maven: Save cache"
    steps:
      - save_cache:
          key: maven-dependencies-v3-{{ checksum "pom-version-cache.key" }}-{{ checksum "maven-dependency-pom-cache.key" }}
          paths:
            - ~/.m2
  restore-nodejs-cache:
      description: "NodeJS: Calculate cache key and restore cache"
      steps:
        - run:
            name: Calculate cache key
            command: find core/web-assets -name package\*.json -o -name bower.json | grep -v /target/ | sort -u | xargs cat > nodejs-dependency-json-cache.key
        - restore_cache:
            keys:
              - nodejs-dependencies-v2-{{ checksum "pom-version-cache.key" }}-{{ checksum "nodejs-dependency-json-cache.key" }}
              - nodejs-dependencies-v2-{{ checksum "pom-version-cache.key" }}-
  save-nodejs-cache:
    description: "NodeJS: Save cache"
    steps:
      - save_cache:
          key: nodejs-dependencies-v2-{{ checksum "pom-version-cache.key" }}-{{ checksum "nodejs-dependency-json-cache.key" }}
          paths:
            - core/web-assets/node_modules
  restore-sonar-cache:
      description: "Sonar: Restore sonar cache"
      steps:
        - restore_cache:
            keys:
              - sonar-cache-v2-{{ checksum "pom-version-cache.key" }}
  save-sonar-cache:
      description: "Sonar: Save sonar cache"
      steps:
        - save_cache:
            key: sonar-cache-v2-{{ checksum "pom-version-cache.key" }}
            paths:
              - ~/.sonar
  dockerhub-login:
    description: "Connect to DockerHub"
    steps:
      - run:
          name: Login to DockerHub
          command: |
            if [ -n "${DOCKERHUB_LOGIN}" ]; then
              docker login -u ${DOCKERHUB_LOGIN} -p ${DOCKERHUB_PASS}
            else
              echo "WARNING: dockerhub login not found. Assuming this is a PR or other external branch build."
            fi
  run-smoke-tests:
    description: "Run the smoke tests"
    parameters:
      suite:
        default: core
        type: string
    steps:
      - run:
          name: Enable swap
          command: |
            sudo fallocate -l 8G /swapfile
            sudo chmod 600 /swapfile
            sudo mkswap /swapfile
            sudo swapon /swapfile
            sudo sysctl vm.swappiness=5
            cat /proc/sys/vm/swappiness
      - load-oci:
          key: horizon
      - load-oci:
          key: minion
      - load-oci:
          key: sentinel
      - run:
          name: Monitor JVM processes
          background: true
          command: |
            .circleci/scripts/jvmprocmon-start.sh
      - run:
          name: Monitor memory usage
          background: true
          command: |
            free -m -c 500 -s 30
      - run:
          name: Smoke Tests
          no_output_timeout: 30m
          command: |
            .circleci/scripts/smoke.sh << parameters.suite >>
      - run:
          name: Gather system logs
          when: always
          command: |
            mkdir -p ~/test-results/system-logs
            (dmesg || :) > ~/test-results/system-logs/dmesg 2>&1
            (ps auxf || :) > ~/test-results/system-logs/ps 2>&1
            (free -m || :) > ~/test-results/system-logs/free 2>&1
            (docker stats --no-stream || :) > ~/test-results/system-logs/docker_stats 2>&1
            cp -R /tmp/jvmprocmon ~/test-results/system-logs/ || :
            ls -alh ~/project/smoke-test/ || :
      - run:
          name: Gather test artifacts
          when: always
          command: |
            mkdir -p ~/test-results/junit
            find * -type f -regex ".*target/surefire-reports/.*xml" -exec cp {} ~/test-results/junit/ \;
            find * -type f -regex ".*target/failsafe-reports/.*xml" -exec cp {} ~/test-results/junit/ \;
            mkdir -p ~/test-artifacts/recordings
            cp -R ~/project/smoke-test/target/*.flv ~/test-artifacts/recordings || true
            cp -R ~/project/smoke-test/target/screenshots ~/test-artifacts/ || true
            cp -R ~/project/smoke-test/target/logs ~/test-artifacts/ || true
      - store_test_results:
          path: ~/test-results
      - store_artifacts:
          when: always
          path: ~/test-results
          destination: test-results
      - store_artifacts:
          when: always
          path: ~/test-artifacts
          destination: test-artifacts
  run-build:
    description: "Run the main build"
    parameters:
      number-vcpu:
        default: 8
        type: integer
      node-memory:
        default: echo "NODE_OPTIONS Not Set"
        type: string
      vaadin-javamaxmem:
        default: 1g
        type: string
    steps:
      - cached-checkout
      - extract-pom-version
      - run:
          name: Check for Releasability
          command: |
            export OPENNMS_VERSION="$(.circleci/scripts/pom2version.sh pom.xml)"
            .circleci/scripts/release-lint.sh "${OPENNMS_VERSION}"
      - restore-maven-cache
      - restore-nodejs-cache
      - run:
          name: Compile OpenNMS
          command: |
            export OPENNMS_VERSION="$(.circleci/scripts/pom2version.sh pom.xml)"
            .circleci/scripts/configure-signing.sh
            mvn clean -DskipTests=true
            << parameters.node-memory >>
            export MAVEN_OPTS="$MAVEN_OPTS -Xmx8g -XX:ReservedCodeCacheSize=1g"
            MAVEN_TARGETS="install"
            case "${CIRCLE_BRANCH}" in
              "master-"*|"release-"*|develop|jira/NMS-13820)
                mkdir -p target/artifacts
                MAVEN_TARGETS="$MAVEN_TARGETS javadoc:aggregate"
                ;;
            esac
            ./compile.pl -DskipTests=true -Dbuild.skip.tarball=false \
              -DupdatePolicy=never \
              -Daether.connector.resumeDownloads=false \
              -Daether.connector.basic.threads=1 \
              -Dorg.slf4j.simpleLogger.log.org.apache.maven.cli.transfer.Slf4jMavenTransferListener=warn \
              -DvaadinJavaMaxMemory=<< parameters.vaadin-javamaxmem >> \
              -DmaxCpus=<< parameters.number-vcpu >> \
              -Psmoke \
              --batch-mode \
              $MAVEN_TARGETS
            if [ -d target/site/apidocs ]; then
              pushd target/site/apidocs
                tar -czf "../../artifacts/opennms-${OPENNMS_VERSION}-javadoc.tar.gz" *
              popd
            fi
            pushd opennms-doc
              ../compile.pl \
                -DupdatePolicy=never \
                -Daether.connector.resumeDownloads=false \
                -Daether.connector.basic.threads=1 \
                -Dorg.slf4j.simpleLogger.log.org.apache.maven.cli.transfer.Slf4jMavenTransferListener=warn \
                -DskipPdfGeneration=false \
                -P'!jdk7+' \
                --batch-mode \
                install
            popd
      - update-maven-cache
      - run:
          name: Remove Extra Maven Repository OpenNMS Files
          command: |
            # move these out of the way so they're not stored in the maven pre-cache
            cd ~/.m2/repository/org/opennms
            mkdir /tmp/maven-keep
            mv $(ls -1 | grep -v -E '^(jicmp-api|jicmp6-api|jrrd-api|jrrd2-api|lib|maven)$') /tmp/maven-keep
      - save-maven-cache
      - run:
          name: Restore Extra Maven Repository OpenNMS Files
          command: |
            # now move them back so they end up in the workspace for builds further down the workflow
            mv /tmp/maven-keep/* ~/.m2/repository/org/opennms/
      - save-nodejs-cache
      - store_artifacts:
          path: ~/project/target/artifacts
          destination: artifacts
      - persist_to_workspace:
          root: ~/
          paths:
            - project
            - .m2
  run-integration-tests:
    parameters:
      run-code-coverage:
        default: false
        type: boolean
      rerun-failtest-count:
        default: 0
        type: integer
      failure-option:
        default: -fae
        type: string
      changes-only:
        default: true
        type: boolean
    steps:
      - run:
          name: Integration Tests
          no_output_timeout: 1.0h
          command: |
            export CCI_CODE_COVERAGE=<< parameters.run-code-coverage >>
            export CCI_RERUN_FAILTEST=<< parameters.rerun-failtest-count >>
            export CCI_FAILURE_OPTION=<< parameters.failure-option >>
            export CCI_CHANGES_ONLY=<< parameters.changes-only >>
            .circleci/scripts/itest.sh
      - run:
          name: Gather test results
          when: always
          command: |
            mkdir -p ~/test-results/junit
            find * -type f -regex ".*target/.*-reports-[0-9]+/.*xml" -exec cp {} ~/test-results/junit/ \;
            find * -type f -regex ".*target/.*-reports-[0-9]+/.*dump.*" -exec cp {} ~/test-results/junit/ \;
      - run:
          name: Gather tests
          when: always
          command: |
            mkdir -p ~/generated-tests
            cp ./surefire_classname* ~/generated-tests/
            cp ./failsafe_classname* ~/generated-tests/
            cp /tmp/this_node* ~/generated-tests/
      - when:
          condition: << parameters.run-code-coverage >>
          steps:
            - run:
                name: Compress Target Directories (Code Coverage)
                when: always
                command: |
                  .circleci/scripts/codecoverage-save.sh
            - persist_to_workspace:
                root: ~/
                paths:
                  - code-coverage
      - store_test_results:
          path: ~/test-results
      - store_artifacts:
          when: always
          path: ~/test-results
          destination: test-results
      - store_artifacts:
          when: always
          path: ~/generated-tests
          destination: generated-tests
  cache-workflow-assets:
    parameters:
      cache_prefix:
        description: the cache prefix
        type: string
      source_path:
        description: the source directory to cache
        type: string
    steps:
      - run:
          name: Stowing Assets in << parameters.source_path >> to cache prefix << parameters.cache_prefix >>
          command: |
            TARGET_PATH="/tmp/<< parameters.cache_prefix >>"
            rsync -ar "$(echo "<< parameters.source_path >>" | sed -e 's,/*$,,')/" "${TARGET_PATH}/"
            find "${TARGET_PATH}" -type d -print0 | xargs -0 chmod 775
            find "${TARGET_PATH}" ! -type d -print0 | xargs -0 chmod 664
      - save_cache:
          key: << parameters.cache_prefix >>-v3-{{ .Branch }}-{{ .Revision }}-{{ .Environment.CIRCLE_SHA1 }}
          paths:
            - "/tmp/<< parameters.cache_prefix >>"
  restore-workflow-assets:
    parameters:
      cache_prefix:
        description: the cache prefix
        type: string
      target_path:
        description: the target directory to restore into
        type: string
        default: ""
    steps:
      - restore_cache:
          keys:
            - << parameters.cache_prefix >>-v3-{{ .Branch }}-{{ .Revision }}-{{ .Environment.CIRCLE_SHA1 }}
      - when:
          condition: << parameters.target_path >>
          steps:
            - run:
                name: Restoring assets to << parameters.target_path >> from cached prefix << parameters.cache_prefix >>
                command: |
                  SOURCE_PATH="/tmp/<< parameters.cache_prefix >>"
                  mkdir -p "<< parameters.target_path >>"
                  rsync -ar "${SOURCE_PATH}/" "$(echo "<< parameters.target_path >>" | sed -e 's,/*$,,')/"
  cache-oci:
    parameters:
      key:
        description: the cache key for storing the OCI
        type: string
      path:
        description: the path to the directory containing the OCI
        type: string
    steps:
      - cache-workflow-assets:
          cache_prefix: oci-<< parameters.key >>
          source_path: << parameters.path >>
  load-oci:
    parameters:
      key:
        description: the OCI cache key to restore
        type: string
    steps:
      - restore-workflow-assets:
          cache_prefix: oci-<< parameters.key >>
      - run:
          name: Load Docker Image(s) in oci-<< parameters.key >>
          command: |
            cd "/tmp/oci-<< parameters.key >>"
            if [ "$(ls -1 *.oci | wc -l)" -eq 0 ]; then
              echo "ERROR: No OCI files to load. Something probably went wrong earlier."
              exit 1
            fi
            for FILE in *.oci; do
              echo "Loading ${FILE} into Docker..."
              docker image load -i "$FILE"
            done

workflows:
  weekly-coverage:
    <<: *defaults
    when:
      equal: [ false, << parameters.minimal >> ]
    triggers:
      - schedule:
          # Saturday at 12:00 AM
          cron: "0 0 * * 6"
          filters:
            branches:
              only:
                - develop
    jobs:
      - build
      - integration-test-with-coverage:
          requires:
            - build
      - code-coverage:
          requires:
            - integration-test-with-coverage
  build-minimal:
    <<: *defaults
    when:
      equal: [ true, << parameters.minimal >> ]
    jobs:
      - build
      - create-merge-foundation-branch:
          requires:
            - build
          filters:
            branches:
              only: << parameters.main_branch >>
      - merge-foundation-branch:
          requires:
            - build
          filters:
            branches:
              only: merge-foundation/<< parameters.previous_branch_label >>-to-<< parameters.main_branch_label >>
      - create-merge-meridian-branch:
          requires:
            - build
          filters:
            branches:
              only: /^foundation.*/
      - merge-poweredby-branch:
          # technically only requires the RPM/deb builds, but only publish
          # if everything passes
          requires:
            - build
          filters:
            branches:
              only:
                - /^foundation.*/
  build-deploy:
    <<: *defaults
    when:
      equal: [ false, << parameters.minimal >> ]
    jobs:
      - build:
          filters:
            branches:
              ignore:
                - /^from-foundation.*/
      - tarball-assembly:
          requires:
            - build
      - horizon-rpm-build:
          requires:
            - build
          filters:
            branches:
              ignore:
                - /^merge-foundation.*/
      - minion-rpm-build:
          requires:
            - build
          filters:
            branches:
              ignore:
                - /^merge-foundation.*/
      - sentinel-rpm-build:
          requires:
            - build
          filters:
            branches:
              ignore:
                - /^merge-foundation.*/
      - integration-test:
          requires:
            - build
          filters:
            branches:
              ignore:
                - /^merge-foundation.*/
      - smoke-test-core:
          requires:
            - tarball-assembly
            - horizon-rpm-build
            - minion-rpm-build
            - sentinel-rpm-build
          filters:
            branches:
              only:
                - develop
                - /^master-.*/
                - /^release-.*/
                - /^foundation.*/
                - /^features.*/
                - /.*smoke.*/
                - /^dependabot.*/
      - smoke-test-flaky:
          requires:
            - tarball-assembly
            - horizon-rpm-build
            - minion-rpm-build
            - sentinel-rpm-build
          filters:
            branches:
              only:
                - develop
                - /^master-.*/
                - /^release-.*/
                - /^foundation.*/
                - /^features.*/
                - /.*smoke.*/
                - /^dependabot.*/
      - smoke-test-minion:
          requires:
            - tarball-assembly
            - horizon-rpm-build
            - minion-rpm-build
            - sentinel-rpm-build
          filters:
            branches:
              only:
                - develop
                - /^master-.*/
                - /^release-.*/
                - /^foundation.*/
                - /^features.*/
                - /.*smoke.*/
                - /^dependabot.*/
      - smoke-test-sentinel:
          requires:
            - tarball-assembly
            - horizon-rpm-build
            - tarball-assembly
            - sentinel-rpm-build
          filters:
            branches:
              only:
                - develop
                - /^master-.*/
                - /^release-.*/
                - /^foundation.*/
                - /^features.*/
                - /.*smoke.*/
                - /^dependabot.*/
      - smoke-test-minimal:
          requires:
            - tarball-assembly
            - horizon-rpm-build
            - tarball-assembly
            - sentinel-rpm-build
          filters:
            branches:
              ignore:
                - develop
                - /^master-.*/
                - /^release-.*/
                - /^foundation.*/
                - /^merge-foundation.*/
                - /^features.*/
                - /.*smoke.*/
                - /^dependabot.*/
      - horizon-publish-oci:
          requires:
            - horizon-deb-build
            - minion-deb-build
            - sentinel-deb-build
            - integration-test
            - smoke-test-core
            - smoke-test-flaky
            - smoke-test-minion
            - smoke-test-minimal
            - smoke-test-sentinel
          filters:
            branches:
              only:
                - develop
                - /^master-.*/
                - /^release-.*/
      - sentinel-publish-oci:
          requires:
            - horizon-deb-build
            - minion-deb-build
            - sentinel-deb-build
            - integration-test
            - smoke-test-core
            - smoke-test-flaky
            - smoke-test-minion
            - smoke-test-minimal
            - smoke-test-sentinel
          filters:
            branches:
              only:
                - develop
                - /^master-.*/
                - /^release-.*/
      # These don't actually require `integration-test` but we shouldn't bother
      # spending cycles unless everything else passed
      - horizon-deb-build:
          requires:
            - integration-test
          filters:
            branches:
              only:
                - develop
                - /^master-.*/
                - /^release-.*/
                - /^foundation.*/
                - /^features.*/
                - /.*smoke.*/
                - /.*debian.*/
      - minion-deb-build:
          requires:
            - integration-test
          filters:
            branches:
              only:
                - develop
                - /^master-.*/
                - /^release-.*/
                - /^foundation.*/
                - /^features.*/
                - /.*smoke.*/
                - /.*debian.*/
      - sentinel-deb-build:
          requires:
            - integration-test
          filters:
            branches:
              only:
                - develop
                - /^master-.*/
                - /^release-.*/
                - /^foundation.*/
                - /^features.*/
                - /.*smoke.*/
                - /.*debian.*/
      - create-merge-foundation-branch:
          # technically only requires the RPM/deb builds, but only publish
          # if everything passes
          requires:
            - horizon-deb-build
            - minion-deb-build
            - sentinel-deb-build
            - integration-test
            - smoke-test-core
            - smoke-test-flaky
            - smoke-test-minion
            - smoke-test-minimal
            - smoke-test-sentinel
          filters:
            branches:
              only: << parameters.main_branch >>
      - merge-foundation-branch:
          # technically only requires the RPM/deb builds, but only publish
          # if everything passes
          requires:
            - tarball-assembly
          filters:
            branches:
              only: merge-foundation/<< parameters.previous_branch_label >>-to-<< parameters.main_branch_label >>
      - create-merge-meridian-branch:
          # technically only requires the RPM/deb builds, but only publish
          # if everything passes
          requires:
            - horizon-deb-build
            - minion-deb-build
            - sentinel-deb-build
            - integration-test
            - smoke-test-core
            - smoke-test-flaky
            - smoke-test-minion
            - smoke-test-minimal
            - smoke-test-sentinel
          filters:
            branches:
              only: /^foundation.*/
      - merge-poweredby-branch:
          # technically only requires the RPM/deb builds, but only publish
          # if everything passes
          requires:
            - horizon-deb-build
            - smoke-test-core
            - smoke-test-flaky
            - smoke-test-minion
            - smoke-test-sentinel
            - smoke-test-minimal
            - integration-test
          filters:
            branches:
              only:
                - /^foundation.*/
      - publish-cloudsmith:
          # technically only requires the RPM/deb builds, but only publish
          # if everything passes
          requires:
            - horizon-deb-build
            - minion-deb-build
            - sentinel-deb-build
            - integration-test
            - smoke-test-core
            - smoke-test-flaky
            - smoke-test-minion
            - smoke-test-minimal
            - smoke-test-sentinel
          filters:
            branches:
              only:
                - develop
                - /^master-.*/
                - /^release-.*/
                - /^foundation.*/

jobs:
  build:
    executor: centos-build-executor
    # Building currently requires the xlarge containers in order for the webpack compilation
    # in the core/web-assets module to complete reliably
    resource_class: xlarge
    steps:
      - run-build:
          number-vcpu: 8

  tarball-assembly:
    machine:
      image: ubuntu-2004:202010-01
      docker_layer_caching: true
    resource_class: xlarge
    environment:
      DOCKER_CLI_EXPERIMENTAL: enabled
    parameters:
      number-vcpu:
        default: 4
        type: integer
      vaadin-javamaxmem:
        default: 1g
        type: string
    steps:
      - attach_workspace:
          at: ~/
      - run:
          name: multiarch/qemu-user-static
          command: docker run --privileged multiarch/qemu-user-static --reset -p yes
      - run:
          name: Install Docker buildx
          command: |
            sudo wget https://github.com/docker/buildx/releases/download/v0.5.1/buildx-v0.5.1.linux-amd64 -O /usr/local/bin/docker-buildx
            sudo chmod a+x /usr/local/bin/docker-buildx
            sudo systemctl restart docker
      - dockerhub-login
      - run:
          name: Assemble tarballs and related artifacts
          command: |
            # install fake makensis to satisfy the assemble dependency
            sudo cp .circleci/scripts/makensis.py /usr/local/bin/makensis
            export MAVEN_OPTS="-Xmx8g -XX:ReservedCodeCacheSize=1g -XX:+TieredCompilation"
            # general assembly
            ./compile.pl -DskipTests=true -Dbuild.skip.tarball=false \
              -DupdatePolicy=never \
              -Daether.connector.resumeDownloads=false \
              -Daether.connector.basic.threads=1 \
              -Dorg.slf4j.simpleLogger.log.org.apache.maven.cli.transfer.Slf4jMavenTransferListener=warn \
              -DvaadinJavaMaxMemory=<< parameters.vaadin-javamaxmem >> \
              -DmaxCpus=<< parameters.number-vcpu >> \
              -Pbuild-bamboo \
              -Prun-expensive-tasks \
              -Dopennms.home=/opt/opennms \
              install --batch-mode
      - run:
          name: Collect Artifacts
          command: |
            mkdir -p target/{artifacts,tarballs}
            OPENNMS_VERSION="$(.circleci/scripts/pom2version.sh pom.xml)"
            find ./target -name "*.tar.gz" -type f -not -iname '*source*' -exec cp {} "./target/tarballs/opennms-${OPENNMS_VERSION}.tar.gz" \;
            find ./opennms-assemblies/minion/target -name "*.tar.gz" -type f -not -iname '*source*' -exec cp {} "./target/tarballs/minion-${OPENNMS_VERSION}.tar.gz" \;
            find ./opennms-assemblies/sentinel/target -name "*.tar.gz" -type f -not -iname '*source*' -exec cp {} "./target/tarballs/sentinel-${OPENNMS_VERSION}.tar.gz" \;
            find ./opennms-assemblies/remote-poller-standalone -name "*.tar.gz" -type f -exec cp {} "./target/artifacts/remote-poller-client-${OPENNMS_VERSION}.tar.gz" \;
            cp ./opennms-assemblies/xsds/target/*-xsds.tar.gz "./target/artifacts/opennms-${OPENNMS_VERSION}-xsds.tar.gz"
            cp opennms-doc/guide-all/target/*.tar.gz "./target/artifacts/opennms-${OPENNMS_VERSION}-docs.tar.gz"
            cp target/*-source.tar.gz ./target/artifacts/
<<<<<<< HEAD
      - run:
          name: Build Minion OCI
          command: |
            cd opennms-container/minion

            # Create always a downloadable single OCI artifact for AMD architecture.
            # This image is used in our integration test suite which relies on the tag "minion:latest".
            make VERSION="$(../pom2version.py ../../pom.xml)" \
                 DOCKER_TAG="minion:latest" \
                 BUILD_NUMBER="${CIRCLE_BUILD_NUM}" \
                 BUILD_URL="${CIRCLE_BUILD_URL}" \
                 BUILD_BRANCH="${CIRCLE_BRANCH}"

            # Build for multiple architectures only in release branches and push images with manifest to a registry
            # For develop we set a floating tag "bleeding" instead the x.y.z-SNAPSHOT version number
            case "${CIRCLE_BRANCH}" in
              "master-"*)
                make DOCKER_ARCH="linux/amd64,linux/arm/v7,linux/arm64" \
                     DOCKER_FLAGS=--push \
                     VERSION="$(../pom2version.py ../../pom.xml)" \
                     BUILD_NUMBER="${CIRCLE_BUILD_NUM}" \
                     BUILD_URL="${CIRCLE_BUILD_URL}" \
                     BUILD_BRANCH="${CIRCLE_BRANCH}"
                ;;
              "release-"*)
                make DOCKER_ARCH="linux/amd64,linux/arm/v7,linux/arm64" \
                     DOCKER_FLAGS=--push \
                     VERSION="release-candidate" \
                     BUILD_NUMBER="${CIRCLE_BUILD_NUM}" \
                     BUILD_URL="${CIRCLE_BUILD_URL}" \
                     BUILD_BRANCH="${CIRCLE_BRANCH}"
                ;;
              "develop")
                make DOCKER_ARCH="linux/amd64,linux/arm/v7,linux/arm64" \
                     DOCKER_FLAGS=--push \
                     VERSION="bleeding" \
                     BUILD_NUMBER="${CIRCLE_BUILD_NUM}" \
                     BUILD_URL="${CIRCLE_BUILD_URL}" \
                     BUILD_BRANCH="${CIRCLE_BRANCH}"
                ;;
              *)
                echo "No branch to push to registry."
                ;;
            esac
=======
            cp opennms-full-assembly/target/generated-sources/license/THIRD-PARTY.txt ./target/artifacts/
>>>>>>> 97df6514
      - store_artifacts:
          when: always
          path: ~/project/target/artifacts
          destination: artifacts
      - store_artifacts:
          when: always
          path: ~/project/target/tarballs
          destination: tarballs
      - store_artifacts:
          path: ~/project/opennms-container/minion/images/minion.oci
          destination: minion.oci
      - cache-oci:
          key: minion
          path: opennms-container/minion/images/
      # any idea why we persisted this? seems like nothing later uses it
      #- persist_to_workspace:
      #    root: ~/
      #    paths:
      #      - project/target/tarballs

  horizon-rpm-build:
    executor: centos-build-executor
    # Larger memory footprint required to speed up builds using Takari smartbuilder
    resource_class: xlarge
    steps:
      - attach_workspace:
          at: ~/
      - sign-packages/setup-env:
          skip_if_forked_pr: true
          gnupg_home: ~/tmp/gpg
      - run:
          name: Build RPMs
          command: |
            export NODE_OPTIONS=--max_old_space_size=1024
            export CCI_MAXCPU=4
            export MAVEN_OPTS="-Xmx8g -XX:ReservedCodeCacheSize=1g -XX:+TieredCompilation"
            .circleci/scripts/makerpm.sh tools/packages/opennms/opennms.spec
      - sign-packages/sign-rpms:
          skip_if_forked_pr: true
          gnupg_home: ~/tmp/gpg
          gnupg_key: opennms@opennms.org
          packages: target/rpm/RPMS/noarch/*.rpm
      - setup_remote_docker:
          docker_layer_caching: true
      - run:
          name: Fetch RPM artifacts and build Horizon container image
          command: |
            cd opennms-container/horizon
            ./build_container_image.sh
      - store_artifacts:
          path: ~/project/opennms-container/horizon/images/container.oci
          destination: horizon.oci
      - store_artifacts:
          path: ~/project/target/rpm/RPMS/noarch
          destination: rpms
      - cache-workflow-assets:
          cache_prefix: rpm-horizon
          source_path: target/rpm/RPMS/noarch
      - cache-oci:
          key: horizon
          path: opennms-container/horizon/images/
  minion-rpm-build:
    executor: centos-build-executor
    # Larger memory footprint required to speed up builds using Takari smartbuilder
    # Will need to increase resource class if horizon-rpm-build is under 15 min
    resource_class: xlarge
    steps:
      - attach_workspace:
          at: ~/
      - sign-packages/setup-env:
          skip_if_forked_pr: true
          gnupg_home: ~/tmp/gpg
      - run:
          name: Build RPMs
          command: |
            export NODE_OPTIONS=--max_old_space_size=1024
            export CCI_MAXCPU=4
            export CCI_VAADINJAVAMAXMEM=768m
            export MAVEN_OPTS="-Xmx8g -XX:ReservedCodeCacheSize=1g -XX:+TieredCompilation"
            .circleci/scripts/makerpm.sh tools/packages/minion/minion.spec
      - sign-packages/sign-rpms:
          skip_if_forked_pr: true
          gnupg_home: ~/tmp/gpg
          gnupg_key: opennms@opennms.org
          packages: target/rpm/RPMS/noarch/*.rpm
      - store_artifacts:
          path: ~/project/target/rpm/RPMS/noarch
          destination: rpms
      - cache-workflow-assets:
          cache_prefix: rpm-minion
          source_path: target/rpm/RPMS/noarch
  sentinel-rpm-build:
    executor: centos-build-executor
    # Larger memory footprint required to speed up builds using Takari smartbuilder
    # Will need to increase resource class if horizon-rpm-build is under 19 min
    resource_class: xlarge
    steps:
      - attach_workspace:
          at: ~/
      - sign-packages/setup-env:
          skip_if_forked_pr: true
          gnupg_home: ~/tmp/gpg
      - run:
          name: Build RPMs
          command: |
            export NODE_OPTIONS=--max_old_space_size=1024
            export CCI_MAXCPU=4
            export CCI_VAADINJAVAMAXMEM=768m
            export MAVEN_OPTS="-Xmx8g -XX:ReservedCodeCacheSize=1g -XX:+TieredCompilation"
            .circleci/scripts/makerpm.sh tools/packages/sentinel/sentinel.spec
      - sign-packages/sign-rpms:
          skip_if_forked_pr: true
          gnupg_home: ~/tmp/gpg
          gnupg_key: opennms@opennms.org
          packages: target/rpm/RPMS/noarch/*.rpm
      - setup_remote_docker:
          docker_layer_caching: true
      - run:
          name: Fetch RPM artifacts and build Sentinel container image
          command: |
            cd opennms-container/sentinel
            ./build_container_image.sh
      - store_artifacts:
          path: ~/project/opennms-container/sentinel/images/container.oci
          destination: sentinel.oci
      - store_artifacts:
          path: ~/project/target/rpm/RPMS/noarch
          destination: rpms
      - cache-workflow-assets:
          cache_prefix: rpm-sentinel
          source_path: target/rpm/RPMS/noarch
      - cache-oci:
          key: sentinel
          path: opennms-container/sentinel/images/
  horizon-deb-build:
    executor: debian-build-executor
    resource_class: xlarge
    steps:
      - attach_workspace:
          at: ~/
      - sign-packages/setup-env:
          skip_if_forked_pr: true
          gnupg_home: ~/tmp/gpg
      - run:
          name: Monitor memory usage
          background: true
          command: |
            free -m -c 500 -s 30
      - run:
          name: Build Debian Packages
          command: |
            export NODE_OPTIONS=--max_old_space_size=1024
            export CCI_MAXCPU=2
            export MAVEN_OPTS="-Xmx8g -XX:ReservedCodeCacheSize=1g -XX:+TieredCompilation"
            .circleci/scripts/makedeb.sh opennms
      - sign-packages/sign-debs:
          skip_if_forked_pr: true
          gnupg_home: ~/tmp/gpg
          gnupg_key: opennms@opennms.org
          packages: target/debs/*.deb
      - run:
          name: Gather system logs
          when: always
          command: |
            mkdir -p ~/build-results/system-logs
            (dmesg || :) > ~/build-results/system-logs/dmesg 2>&1
            (ps auxf || :) > ~/build-results/system-logs/ps 2>&1
            (free -m || :) > ~/build-results/system-logs/free 2>&1
            (docker stats --no-stream || :) > ~/build-results/system-logs/docker_stats 2>&1
            cp -R /tmp/jvmprocmon ~/build-results/system-logs/ || :
      - store_artifacts:
          when: always
          path: ~/build-results
          destination: build-results
      - store_artifacts:
          path: ~/project/target/debs
          destination: debs
      - cache-workflow-assets:
          cache_prefix: deb-horizon
          source_path: target/debs
  minion-deb-build:
    executor: debian-build-executor
    resource_class: xlarge
    steps:
      - attach_workspace:
          at: ~/
      - sign-packages/setup-env:
          skip_if_forked_pr: true
          gnupg_home: ~/tmp/gpg
      - run:
          name: Build Debian Packages
          command: |
            export NODE_OPTIONS=--max_old_space_size=1024
            export CCI_MAXCPU=4
            export CCI_VAADINJAVAMAXMEM=768m
            export MAVEN_OPTS="-Xmx8g -XX:ReservedCodeCacheSize=1g -XX:+TieredCompilation"
            .circleci/scripts/makedeb.sh minion
      - sign-packages/sign-debs:
          skip_if_forked_pr: true
          gnupg_home: ~/tmp/gpg
          gnupg_key: opennms@opennms.org
          packages: target/debs/*.deb
      - store_artifacts:
          path: ~/project/target/debs
          destination: debs
      - cache-workflow-assets:
          cache_prefix: deb-minion
          source_path: target/debs
  sentinel-deb-build:
    executor: debian-build-executor
    resource_class: xlarge
    steps:
      - attach_workspace:
          at: ~/
      - sign-packages/setup-env:
          skip_if_forked_pr: true
          gnupg_home: ~/tmp/gpg
      - run:
          name: Build Debian Packages
          command: |
            export NODE_OPTIONS=--max_old_space_size=1024
            export CCI_MAXCPU=4
            export CCI_VAADINJAVAMAXMEM=768m
            export MAVEN_OPTS="$MAVEN_OPTS -Xmx8g -XX:ReservedCodeCacheSize=1g"
            .circleci/scripts/makedeb.sh sentinel
      - sign-packages/sign-debs:
          skip_if_forked_pr: true
          gnupg_home: ~/tmp/gpg
          gnupg_key: opennms@opennms.org
          packages: target/debs/*.deb
      - store_artifacts:
          path: ~/project/target/debs
          destination: debs
      - cache-workflow-assets:
          cache_prefix: deb-sentinel
          source_path: target/debs
  horizon-publish-oci:
    executor: centos-build-executor
    steps:
      - cached-checkout
      - setup_remote_docker:
          docker_layer_caching: true
      - dockerhub-login
      - load-oci:
          key: horizon
      - run:
          name: tag horizon Docker image and publish to registry
          command: |
            cd opennms-container/horizon
            ./tag.sh
            ./publish.sh
  sentinel-publish-oci:
    executor: centos-build-executor
    steps:
      - cached-checkout
      - setup_remote_docker:
          docker_layer_caching: true
      - dockerhub-login
      - load-oci:
          key: sentinel
      - run:
          name: tag sentinel Docker image and publish to registry
          command: |
            cd opennms-container/sentinel
            ./tag.sh
            ./publish.sh
  integration-test:
    executor: integration-test-executor
<<<<<<< HEAD
    parallelism: 4
=======
    parallelism: 8
>>>>>>> 97df6514
    resource_class: xlarge
    steps:
      - attach_workspace:
          at: ~/
      - run-integration-tests:
          rerun-failtest-count: 1
  integration-test-with-coverage:
    executor: integration-test-executor
<<<<<<< HEAD
    parallelism: 8
=======
    parallelism: 10
>>>>>>> 97df6514
    resource_class: xlarge
    steps:
      - attach_workspace:
          at: ~/
      - run-integration-tests:
          run-code-coverage: true
          rerun-failtest-count: 0
          failure-option: -fn
          changes-only: false
  code-coverage:
    executor: centos-build-executor
    resource_class: medium
    steps:
      - attach_workspace:
          at: ~/
      - extract-pom-version
      - restore-sonar-cache
      - run:
          name: Restore Target Directories (Code Coverage)
          when: always
          command: |
            .circleci/scripts/codecoverage-restore.sh
      - run:
          name: Run SonarQube Code Analysis
          when: always
          command: |
            export MAVEN_OPTS="-Xms3G -Xmx3G"
            .circleci/scripts/sonar.sh
      - save-sonar-cache
  smoke-test-core:
    executor: smoke-test-executor
    parallelism: 8
    # No resource class support for machine executors, we're constrained to use the default
    # medium class which has 2 vCPUs and 8 GB RAM
    #resource_class: large
    steps:
      - attach_workspace:
          at: ~/
      - run-smoke-tests:
          suite: core
  smoke-test-flaky:
    executor: smoke-test-executor
    parallelism: 5
    # No resource class support for machine executors, we're constrained to use the default
    # medium class which has 2 vCPUs and 8 GB RAM
    #resource_class: large
    steps:
      - attach_workspace:
          at: ~/
      - run-smoke-tests:
          suite: flaky
  smoke-test-minion:
    executor: smoke-test-executor
    parallelism: 4
    # No resource class support for machine executors, we're constrained to use the default
    # medium class which has 2 vCPUs and 8 GB RAM
    #resource_class: large
    steps:
      - attach_workspace:
          at: ~/
      - run-smoke-tests:
          suite: minion
  smoke-test-sentinel:
    executor: smoke-test-executor
    parallelism: 5
    # No resource class support for machine executors, we're constrained to use the default
    # medium class which has 2 vCPUs and 8 GB RAM
    #resource_class: large
    steps:
      - attach_workspace:
          at: ~/
      - run-smoke-tests:
          suite: sentinel
  smoke-test-minimal:
    executor: smoke-test-executor
    steps:
      - attach_workspace:
          at: ~/
      - run-smoke-tests:
          suite: minimal
  create-merge-foundation-branch:
    <<: *defaults
    <<: *docker_container_config
    steps:
      - run:
          name: "Branch Merge Parameters"
          command: |
            echo "previous: << parameters.previous_branch >>, main: << parameters.main_branch >>, next: << parameters.next_branch >>"
      - when:
          condition: << parameters.next_branch >>
          steps:
            - cached-checkout-for-pushing
            - run:
                name: Checkout target branch and merge from source
                command: |
                  export GIT_MERGE_AUTOEDIT=no
                  git fetch --all
                  git checkout << parameters.next_branch >>
                  git reset --hard origin/<< parameters.next_branch >>
                  git merge origin/<< parameters.main_branch >>
            - run:
                name: Push to github
                command: git push -f origin << parameters.next_branch >>:merge-foundation/<< parameters.main_branch_label >>-to-<< parameters.next_branch_label >>

  # note, this is always run as part of the _next_ branch
  # for example, if main_branch is `foundation-2016` and next_branch is `foundation-2017`,
  # it will include the contents of the `foundation-2017` branch, thus we need to actually
  # look _backwards_ to the previous_branch and main_branch to merge the correct bits.
  merge-foundation-branch:
    <<: *defaults
    <<: *docker_container_config
    steps:
      - run:
          name: "Branch Merge Parameters"
          command: |
            echo "previous: << parameters.previous_branch >>, main: << parameters.main_branch >>, next: << parameters.next_branch >>"
      - when:
          condition: << parameters.previous_branch >>
          steps:
            - cached-checkout-for-pushing
            - run:
                name: Checkout target and merge with merge branch
                command: |
                  export GIT_MERGE_AUTOEDIT=no
                  git fetch --all
                  git checkout << parameters.main_branch >>
                  git reset --hard origin/<< parameters.main_branch >>
                  git merge origin/merge-foundation/<< parameters.previous_branch_label >>-to-<< parameters.main_branch_label >>
            - run:
                name: Push to github
                command: git push origin << parameters.main_branch >>:<< parameters.main_branch >>

  create-merge-meridian-branch:
    <<: *defaults
    <<: *docker_container_config
    steps:
      - when:
          condition: << parameters.main_branch >>
          steps:
            - restore_cache:
                keys:
                  - meridian-v1-{{ .Branch }}-{{ .Revision }}
                  - meridian-v1-{{ .Branch }}-
                  - meridian-v1-
            - cached-checkout-for-pushing
            - run:
                name: Add Meridian remote if necessary
                command: |
                  REMOTE_MERIDIAN="$(git remote | grep -c -E '^meridian$' || :)"
                  if [ "$REMOTE_MERIDIAN" -eq 0 ]; then
                    git remote add meridian git@github.com:OpenNMS/opennms-prime.git
                  fi
            - run:
                name: git fetch meridian
                command: |
                  git fetch meridian
            - save_cache:
                key: meridian-v1-{{ .Branch }}-{{ .Revision }}
                paths:
                  - ".git"
            - run:
                name: Checkout target branch and merge from source
                command: |
                  export GIT_MERGE_AUTOEDIT=no
                  if git rev-parse from-<< parameters.main_branch >> >/dev/null 2>&1; then
                    git checkout from-<< parameters.main_branch >>
                  else
                    git checkout -b from-<< parameters.main_branch >> meridian/from-<< parameters.main_branch >>
                  fi
                  git reset --hard meridian/from-<< parameters.main_branch >>
                  git merge origin/<< parameters.main_branch >>
            - run:
                name: Push to Meridian github
                command: git push -f meridian from-<< parameters.main_branch >>:from-<< parameters.main_branch >>

  merge-poweredby-branch:
    <<: *defaults
    <<: *docker_container_config
    steps:
      - when:
          condition: << parameters.main_branch >>
          steps:
            - restore_cache:
                keys:
                  - poweredby-v1-{{ .Branch }}-{{ .Revision }}
                  - poweredby-v1-{{ .Branch }}-
                  - poweredby-v1-
            - cached-checkout-for-pushing
            - run:
                name: Merge Foundation to PoweredBy
                command: .circleci/scripts/merge-poweredby.sh
            - save_cache:
                key: poweredby-v1-{{ .Branch }}-{{ .Revision }}
                paths:
                  - ".git"

  publish-cloudsmith:
    executor: cloudsmith/default
    resource_class: small
    steps:
      - checkout
      - cloudsmith/ensure-api-key
      - cloudsmith/install-cli
      - restore-workflow-assets:
          cache_prefix: deb-horizon
      - restore-workflow-assets:
          cache_prefix: deb-minion
      - restore-workflow-assets:
          cache_prefix: deb-sentinel
      - restore-workflow-assets:
          cache_prefix: rpm-horizon
      - restore-workflow-assets:
          cache_prefix: rpm-minion
      - restore-workflow-assets:
          cache_prefix: rpm-sentinel
      - run:
          name: Publish Packages
          command: |
            .circleci/scripts/publish-cloudsmith.sh
<|MERGE_RESOLUTION|>--- conflicted
+++ resolved
@@ -861,7 +861,7 @@
             cp ./opennms-assemblies/xsds/target/*-xsds.tar.gz "./target/artifacts/opennms-${OPENNMS_VERSION}-xsds.tar.gz"
             cp opennms-doc/guide-all/target/*.tar.gz "./target/artifacts/opennms-${OPENNMS_VERSION}-docs.tar.gz"
             cp target/*-source.tar.gz ./target/artifacts/
-<<<<<<< HEAD
+            cp opennms-full-assembly/target/generated-sources/license/THIRD-PARTY.txt ./target/artifacts/
       - run:
           name: Build Minion OCI
           command: |
@@ -906,9 +906,6 @@
                 echo "No branch to push to registry."
                 ;;
             esac
-=======
-            cp opennms-full-assembly/target/generated-sources/license/THIRD-PARTY.txt ./target/artifacts/
->>>>>>> 97df6514
       - store_artifacts:
           when: always
           path: ~/project/target/artifacts
@@ -1177,11 +1174,7 @@
             ./publish.sh
   integration-test:
     executor: integration-test-executor
-<<<<<<< HEAD
-    parallelism: 4
-=======
     parallelism: 8
->>>>>>> 97df6514
     resource_class: xlarge
     steps:
       - attach_workspace:
@@ -1190,11 +1183,7 @@
           rerun-failtest-count: 1
   integration-test-with-coverage:
     executor: integration-test-executor
-<<<<<<< HEAD
-    parallelism: 8
-=======
     parallelism: 10
->>>>>>> 97df6514
     resource_class: xlarge
     steps:
       - attach_workspace:
