--- conflicted
+++ resolved
@@ -28,7 +28,6 @@
 #    previous_branch:
 #      description: the previous branch, if any
 #      type: string
-<<<<<<< HEAD
 #      default: foundation-2018
 #    previous_branch_label:
 #      description: the previous branch, if any (escaped, no slashes)
@@ -50,29 +49,6 @@
 #      description: the auto-merge target branch (escaped, no slashes)
 #      type: string
 #      default: release-26.x
-=======
-#      default: foundation-2017
-#    previous_branch_label:
-#      description: the previous branch, if any (escaped, no slashes)
-#      type: string
-#      default: foundation-2017
-#    main_branch:
-#      description: the auto-merge main branch
-#      type: string
-#      default: foundation-2018
-#    main_branch_label:
-#      description: the auto-merge main branch (escaped, no slashes)
-#      type: string
-#      default: foundation-2018
-#    next_branch:
-#      description: the auto-merge target branch
-#      type: string
-#      default: foundation-2019
-#    next_branch_label:
-#      description: the auto-merge target branch (escaped, no slashes)
-#      type: string
-#      default: foundation-2019
->>>>>>> 28f7eaf4
 
 docker_container_config: &docker_container_config
   executor: docker-executor
@@ -561,7 +537,6 @@
 #              only:
 #                - master
 #                - develop
-<<<<<<< HEAD
 #      - sentinel-publish-oci:
 #          context: << parameters.context_name >>
 #          requires:
@@ -571,8 +546,6 @@
 #              only:
 #                - master
 #                - develop
-=======
->>>>>>> 28f7eaf4
 #      # These don't actually require `integration-test` but we shouldn't bother
 #      # spending cycles unless everything else passed
 #      - meridian-deb-build:
@@ -603,7 +576,6 @@
 #                - /^features.*/
 #                - /^merge-foundation\/.*/
 #                - /.*smoke.*/
-<<<<<<< HEAD
 #      - sentinel-deb-build:
 #          context: << parameters.context_name >>
 #          requires:
@@ -619,19 +591,13 @@
 #                - /^merge-foundation\/.*/
 #                - /.*smoke.*/
 #      - create-merge-foundation-branch:
-=======
-#      - create-merge-foundation-branch:
-#          context: << parameters.context_name >>
->>>>>>> 28f7eaf4
+#          context: << parameters.context_name >>
 #          # technically only requires the RPM/deb builds, but only publish
 #          # if everything passes
 #          requires:
 #            - meridian-deb-build
 #            - minion-deb-build
-<<<<<<< HEAD
 #            - sentinel-deb-build
-=======
->>>>>>> 28f7eaf4
 #            - smoke-test-minimal
 #            - smoke-test-full
 #            - integration-test
@@ -639,19 +605,13 @@
 #            branches:
 #              only: << parameters.main_branch >>
 #      - merge-foundation-branch:
-<<<<<<< HEAD
-=======
-#          context: << parameters.context_name >>
->>>>>>> 28f7eaf4
+#          context: << parameters.context_name >>
 #          # technically only requires the RPM/deb builds, but only publish
 #          # if everything passes
 #          requires:
 #            - meridian-deb-build
 #            - minion-deb-build
-<<<<<<< HEAD
 #            - sentinel-deb-build
-=======
->>>>>>> 28f7eaf4
 #            - smoke-test-minimal
 #            - smoke-test-full
 #            - integration-test
@@ -659,10 +619,7 @@
 #            branches:
 #              only: merge-foundation/<< parameters.previous_branch_label >>-to-<< parameters.main_branch_label >>
 #      - create-merge-meridian-branch:
-<<<<<<< HEAD
-=======
-#          context: << parameters.context_name >>
->>>>>>> 28f7eaf4
+#          context: << parameters.context_name >>
 #          # technically only requires the RPM/deb builds, but only publish
 #          # if everything passes
 #          requires:
@@ -678,10 +635,7 @@
 #            branches:
 #              only: /^from-foundation.*/
 #      - merge-poweredby-branch:
-<<<<<<< HEAD
-=======
-#          context: << parameters.context_name >>
->>>>>>> 28f7eaf4
+#          context: << parameters.context_name >>
 #          # technically only requires the RPM/deb builds, but only publish
 #          # if everything passes
 #          requires:
@@ -700,10 +654,7 @@
           requires:
 #            - meridian-deb-build
 #            - minion-deb-build
-<<<<<<< HEAD
 #            - sentinel-deb-build
-=======
->>>>>>> 28f7eaf4
             - smoke-test-minimal
             - smoke-test-full
             - integration-test
@@ -810,7 +761,6 @@
       - cache-oci:
           key: minion
           path: opennms-container/minion/images/
-<<<<<<< HEAD
   sentinel-rpm-build:
     executor: centos-build-executor
     # Larger memory footprint required to speed up builds using Takari smartbuilder
@@ -855,8 +805,6 @@
       - cache-oci:
           key: sentinel
           path: opennms-container/sentinel/images/
-=======
->>>>>>> 28f7eaf4
   meridian-deb-build:
     executor: debian-build-executor
     resource_class: xlarge
@@ -929,7 +877,6 @@
       - cache-workflow-assets:
           cache_prefix: deb-minion
           source_path: target/debs
-<<<<<<< HEAD
   sentinel-deb-build:
     executor: debian-build-executor
     resource_class: large
@@ -957,8 +904,6 @@
       - cache-workflow-assets:
           cache_prefix: deb-sentinel
           source_path: target/debs
-=======
->>>>>>> 28f7eaf4
   meridian-publish-oci:
     executor: centos-build-executor
     steps:
@@ -1211,7 +1156,6 @@
 #          cache_prefix: deb-minion
       - restore-workflow-assets:
           cache_prefix: rpm-minion
-<<<<<<< HEAD
 #      - restore-workflow-assets:
 #          cache_prefix: deb-sentinel
       - restore-workflow-assets:
@@ -1222,12 +1166,6 @@
           cache_prefix: oci-minion
       - restore-workflow-assets:
           cache_prefix: oci-sentinel
-=======
-      - restore-workflow-assets:
-          cache_prefix: oci-meridian
-      - restore-workflow-assets:
-          cache_prefix: oci-minion
->>>>>>> 28f7eaf4
       - run:
           name: Publish Packages
           command: |
