version: 2.1


executors:
  centos-build-executor:
    docker:
      - image: opennms/build-env:1.8.0.252.b09-3.6.3-b4168
  debian-build-executor:
    docker:
      - image: opennms/build-env:debian-jdk8-b5084
  docker-executor:
    docker:
      - image: docker:19.03.0-git
  integration-test-executor:
    machine: true
  smoke-test-executor:
    machine:
      image: ubuntu-1604:201903-01

# NOTE: the "_label" versions of these are for the case when your source or target
# branches have slashes in them, that way the merge branch gets created properly
defaults: &defaults
  parameters:
    context_name:
      description: the context to use for sensitive settings like GPG keys
      type: string
<<<<<<< HEAD
      default: "OpenNMS Build"
#    previous_branch:
#      description: the previous branch, if any
#      type: string
#      default: foundation-2017
#    previous_branch_label:
#      description: the previous branch, if any (escaped, no slashes)
#      type: string
#      default: foundation-2017
#    main_branch:
#      description: the auto-merge main branch
#      type: string
#      default: foundation-2018
#    main_branch_label:
#      description: the auto-merge main branch (escaped, no slashes)
#      type: string
#      default: foundation-2018
#    next_branch:
#      description: the auto-merge target branch
#      type: string
#      default: foundation-2019
#    next_branch_label:
#      description: the auto-merge target branch (escaped, no slashes)
#      type: string
#      default: foundation-2019
=======
      default: foundation-2017
    previous_branch_label:
      description: the previous branch, if any (escaped, no slashes)
      type: string
      default: foundation-2017
    main_branch:
      description: the auto-merge main branch
      type: string
      default: foundation-2018
    main_branch_label:
      description: the auto-merge main branch (escaped, no slashes)
      type: string
      default: foundation-2018
    next_branch:
      description: the auto-merge target branch
      type: string
      default: foundation-2019
    next_branch_label:
      description: the auto-merge target branch (escaped, no slashes)
      type: string
      default: foundation-2019
>>>>>>> f2452c6c

docker_container_config: &docker_container_config
  executor: docker-executor

orbs:
  cloudsmith: cloudsmith/cloudsmith@1.0.3
  sign-packages: opennms/sign-packages@2.1.3

commands:
  extract-pom-version:
      description: "Extracting Maven POM version"
      steps:
        - run:
            name: Extract Maven POM version
            command: opennms-container/pom2version.py pom.xml > pom-version-cache.key
  cached-checkout:
      description: "Checkout with caching"
      steps:
        - restore_cache:
            keys:
              - source-v1-{{ .Branch }}-{{ .Revision }}
              - source-v1-{{ .Branch }}-
              - source-v1-
        - checkout
        - run:
            name: git config merge.renameLimit
            command: git config merge.renameLimit 999999
        - run:
            name: git fetch origin
            command: git fetch origin
        - save_cache:
            key: source-v1-{{ .Branch }}-{{ .Revision }}
            paths:
              - ".git"
  cached-checkout-for-pushing:
      description: "Configure a cached checkout that can push upstream"
      steps:
        - add_ssh_keys:
            fingerprints:
              - "5e:70:a4:1a:f3:9f:39:ca:2a:d9:b5:9a:6c:2b:c3:66"
              - "9f:0d:94:15:19:43:6b:1d:81:90:f9:63:e0:d8:c1:b2"
        - cached-checkout
        - run:
            name: Create git identity
            command: |
              git config user.email "cicd-system@opennms.com"
              git config user.name "CI/CD System"
  restore-maven-cache:
      description: "Maven: Calculate cache key and restore cache"
      steps:
        - run:
            name: Calculate cache key from pom files
            command: find . -type f -name "pom.xml" | grep -v /target/ | sort -u | xargs cat > maven-dependency-pom-cache.key
        - restore_cache:
            keys:
              - maven-dependencies-v3-{{ checksum "pom-version-cache.key" }}-{{ checksum "maven-dependency-pom-cache.key" }}
              - maven-dependencies-v3-{{ checksum "pom-version-cache.key" }}-
  update-maven-cache:
      description: "Maven: Refresh local repository from POM files"
      steps:
        - run:
            name: Remove old artifacts to keep workspace size down
            command: .circleci/scripts/clean-m2.sh
        - run:
            name: Collect Maven Dependencies
            command: |
              ./compile.pl -t \
                -Dbuild.skip.tarball=true \
                -DupdatePolicy=never \
                --update-plugins \
                -Daether.connector.resumeDownloads=false \
                -Daether.connector.basic.threads=8 \
                -Dorg.slf4j.simpleLogger.log.org.apache.maven.cli.transfer.Slf4jMavenTransferListener=warn \
                -Pbuild-bamboo \
                -Prun-expensive-tasks \
                -Psmoke \
                --legacy-local-repository \
                --batch-mode \
                dependency:resolve-plugins \
                de.qaware.maven:go-offline-maven-plugin:resolve-dependencies
  save-maven-cache:
    description: "Maven: Save cache"
    steps:
      - save_cache:
          key: maven-dependencies-v3-{{ checksum "pom-version-cache.key" }}-{{ checksum "maven-dependency-pom-cache.key" }}
          paths:
            - ~/.m2
  restore-nodejs-cache:
      description: "NodeJS: Calculate cache key and restore cache"
      steps:
        - run:
            name: Calculate cache key
            command: find opennms-webapp -name package\*.json -o -name bower.json | grep -v /target/ | sort -u | xargs cat > nodejs-dependency-json-cache.key
        - restore_cache:
            keys:
              - nodejs-dependencies-v2-{{ checksum "pom-version-cache.key" }}-{{ checksum "nodejs-dependency-json-cache.key" }}
              - nodejs-dependencies-v2-{{ checksum "pom-version-cache.key" }}-
  save-nodejs-cache:
    description: "NodeJS: Save cache"
    steps:
      - save_cache:
          key: nodejs-dependencies-v2-{{ checksum "pom-version-cache.key" }}-{{ checksum "nodejs-dependency-json-cache.key" }}
          paths:
            - opennms-webapp/bower_components
            - opennms-webapp/node_modules
  restore-sonar-cache:
      description: "Sonar: Restore sonar cache"
      steps:
        - restore_cache:
            keys:
              - sonar-cache-v2-{{ checksum "pom-version-cache.key" }}
  save-sonar-cache:
      description: "Sonar: Save sonar cache"
      steps:
        - save_cache:
            key: sonar-cache-v2-{{ checksum "pom-version-cache.key" }}
            paths:
              - ~/.sonar
  dockerhub-login:
    description: "Connect to DockerHub"
    steps:
      - run:
          name: Login to DockerHub
          command: |
            if [ -n "${DOCKERHUB_LOGIN}" ]; then
              docker login -u ${DOCKERHUB_LOGIN} -p ${DOCKERHUB_PASS}
            else
              echo "WARNING: dockerhub login not found. Assuming this is a PR or other external branch build."
            fi
  run-smoke-tests:
    description: "Run the smoke tests"
    parameters:
      minimal:
        default: false
        type: boolean
    steps:
      - run:
          name: Enable swap
          command: |
            sudo fallocate -l 8G /swapfile
            sudo chmod 600 /swapfile
            sudo mkswap /swapfile
            sudo swapon /swapfile
            sudo sysctl vm.swappiness=5
            cat /proc/sys/vm/swappiness
      - load-oci:
          key: meridian
      - load-oci:
          key: minion
      - run:
          name: Monitor JVM processes
          background: true
          command: |
            .circleci/scripts/jvmprocmon-start.sh
      - run:
          name: Monitor memory usage
          background: true
          command: |
            free -m -c 500 -s 30
      - run:
          name: Smoke Tests
          no_output_timeout: 30m
          command: |
            .circleci/scripts/smoke.sh << parameters.minimal >>
      - run:
          name: Gather system logs
          when: always
          command: |
            mkdir -p ~/test-results/system-logs
            (dmesg || :) > ~/test-results/system-logs/dmesg 2>&1
            (ps auxf || :) > ~/test-results/system-logs/ps 2>&1
            (free -m || :) > ~/test-results/system-logs/free 2>&1
            (docker stats --no-stream || :) > ~/test-results/system-logs/docker_stats 2>&1
            cp -R /tmp/jvmprocmon ~/test-results/system-logs/ || :
            ls -alh ~/project/smoke-test/ || :
      - run:
          name: Gather test artifacts
          when: always
          command: |
            mkdir -p ~/test-results/junit
            find . -type f -regex ".*/target/surefire-reports/.*xml" -exec cp {} ~/test-results/junit/ \;
            find . -type f -regex ".*/target/failsafe-reports/.*xml" -exec cp {} ~/test-results/junit/ \;
            mkdir -p ~/test-artifacts/recordings
            cp -R ~/project/smoke-test/target/*.flv ~/test-artifacts/recordings || true
            cp -R ~/project/smoke-test/target/screenshots ~/test-artifacts/ || true
            cp -R ~/project/smoke-test/target/logs ~/test-artifacts/ || true
      - store_test_results:
          path: ~/test-results
      - store_artifacts:
          when: always
          path: ~/test-results
          destination: test-results
      - store_artifacts:
          when: always
          path: ~/test-artifacts
          destination: test-artifacts
  run-build:
    description: "Run the main build"
    parameters:
      number-vcpu:
        default: 8
        type: integer
      node-memory:
        default: echo "NODE_OPTIONS Not Set"
        type: string
      vaadin-javamaxmem:
        default: 1g
        type: string
    steps:
      - cached-checkout
      - extract-pom-version
      - restore-maven-cache
      - restore-nodejs-cache
      - run:
          name: Compile OpenNMS
          command: |
            .circleci/scripts/configure-signing.sh
            mvn clean -DskipTests=true
            << parameters.node-memory >>
            ./compile.pl -DskipTests=true -Dbuild.skip.tarball=true \
              -DupdatePolicy=never \
              -Daether.connector.resumeDownloads=false \
              -Daether.connector.basic.threads=1 \
              -Dorg.slf4j.simpleLogger.log.org.apache.maven.cli.transfer.Slf4jMavenTransferListener=warn \
              -DvaadinJavaMaxMemory=<< parameters.vaadin-javamaxmem >> \
              -DmaxCpus=<< parameters.number-vcpu >> \
              -Psmoke \
              install --batch-mode
            pushd opennms-doc
              ../compile.pl \
                -DupdatePolicy=never \
                -Daether.connector.resumeDownloads=false \
                -Daether.connector.basic.threads=1 \
                -Dorg.slf4j.simpleLogger.log.org.apache.maven.cli.transfer.Slf4jMavenTransferListener=warn \
                -DskipPdfGeneration=false \
                -P'!jdk7+' \
                install --batch-mode
            popd
      - update-maven-cache
      - run:
          name: Remove Extra Maven Repository OpenNMS Files
          command: |
            # move these out of the way so they're not stored in the maven pre-cache
            cd ~/.m2/repository/org/opennms
            mkdir /tmp/maven-keep
            mv $(ls -1 | grep -v -E '^(jicmp-api|jicmp6-api|jrrd-api|jrrd2-api|lib|maven)$') /tmp/maven-keep
      - save-maven-cache
      - run:
          name: Restore Extra Maven Repository OpenNMS Files
          command: |
            # now move them back so they end up in the workspace for builds further down the workflow
            mv /tmp/maven-keep/* ~/.m2/repository/org/opennms/
      - save-nodejs-cache
      - persist_to_workspace:
          root: ~/
          paths:
            - project
            - .m2
  run-integration-tests:
    parameters:
      run-code-coverage:
        default: false
        type: boolean
      rerun-failtest-count:
        default: 0
        type: integer
      failure-option:
        default: -fae
        type: string
      changes-only:
        default: true
        type: boolean
    steps:
      - run:
          name: Integration Tests
          no_output_timeout: 1.0h
          command: |
            export CCI_CODE_COVERAGE=<< parameters.run-code-coverage >>
            export CCI_RERUN_FAILTEST=<< parameters.rerun-failtest-count >>
            export CCI_FAILURE_OPTION=<< parameters.failure-option >>
            export CCI_CHANGES_ONLY=<< parameters.changes-only >>
            .circleci/scripts/itest.sh
      - run:
          name: Gather test results
          when: always
          command: |
            mkdir -p ~/test-results/junit
            find . -type f -regex ".*/target/surefire-reports-[0-9]+/.*xml" -exec cp {} ~/test-results/junit/ \;
            find . -type f -regex ".*/target/failsafe-reports-[0-9]+/.*xml" -exec cp {} ~/test-results/junit/ \;
      - run:
          name: Gather tests
          when: always
          command: |
            mkdir -p ~/generated-tests
            cp ./surefire_classname* ~/generated-tests/
            cp ./failsafe_classname* ~/generated-tests/
            cp /tmp/this_node* ~/generated-tests/
      - when:
          condition: << parameters.run-code-coverage >>
          steps:
            - run:
                name: Compress Target Directories (Code Coverage)
                when: always
                command: |
                  .circleci/scripts/codecoverage-save.sh
            - persist_to_workspace:
                root: ~/
                paths:
                  - code-coverage
      - store_test_results:
          path: ~/test-results
      - store_artifacts:
          when: always
          path: ~/test-results
          destination: test-results
      - store_artifacts:
          when: always
          path: ~/generated-tests
          destination: generated-tests
  cache-workflow-assets:
    parameters:
      cache_prefix:
        description: the cache prefix
        type: string
      source_path:
        description: the source directory to cache
        type: string
    steps:
      - run:
          name: Stowing Assets in << parameters.source_path >> to cache prefix << parameters.cache_prefix >>
          command: |
            TARGET_PATH="/tmp/<< parameters.cache_prefix >>"
            rsync -avr "$(echo "<< parameters.source_path >>" | sed -e 's,/*$,,')/" "${TARGET_PATH}/"
            find "${TARGET_PATH}" -type d -print0 | xargs -0 chmod 775
            find "${TARGET_PATH}" ! -type d -print0 | xargs -0 chmod 664
      - save_cache:
          key: << parameters.cache_prefix >>-v2-{{ .Branch }}-{{ .Revision }}-{{ .Environment.CIRCLE_WORKFLOW_ID }}
          paths:
            - "/tmp/<< parameters.cache_prefix >>"
  restore-workflow-assets:
    parameters:
      cache_prefix:
        description: the cache prefix
        type: string
      target_path:
        description: the target directory to restore into
        type: string
        default: ""
    steps:
      - restore_cache:
          keys:
            - << parameters.cache_prefix >>-v2-{{ .Branch }}-{{ .Revision }}-{{ .Environment.CIRCLE_WORKFLOW_ID }}
            - << parameters.cache_prefix >>-v2-{{ .Branch }}-{{ .Revision }}-
      - when:
          condition: << parameters.target_path >>
          steps:
            - run:
                name: Restoring assets to << parameters.target_path >> from cached prefix << parameters.cache_prefix >>
                command: |
                  SOURCE_PATH="/tmp/<< parameters.cache_prefix >>"
                  mkdir -p "<< parameters.target_path >>"
                  rsync -ar "${SOURCE_PATH}/" "$(echo "<< parameters.target_path >>" | sed -e 's,/*$,,')/"
  cache-oci:
    parameters:
      key:
        description: the cache key for storing the OCI
        type: string
      path:
        description: the path to the directory containing the OCI
        type: string
    steps:
      - cache-workflow-assets:
          cache_prefix: oci-<< parameters.key >>
          source_path: << parameters.path >>
  load-oci:
    parameters:
      key:
        description: the OCI cache key to restore
        type: string
    steps:
      - restore-workflow-assets:
          cache_prefix: oci-<< parameters.key >>
      - run:
          name: Load Docker Image(s) in oci-<< parameters.key >>
          command: |
            cd "/tmp/oci-<< parameters.key >>"
            if [ "$(ls -1 *.oci | wc -l)" -eq 0 ]; then
              echo "ERROR: No OCI files to load. Something probably went wrong earlier."
              exit 1
            fi
            for FILE in *.oci; do
              echo "Loading ${FILE} into Docker..."
              docker image load -i "$FILE"
            done

workflows:
#  weekly-coverage:
#    <<: *defaults
#    triggers:
#      - schedule:
#          # Saturday at 12:00 AM
#          cron: "0 0 * * 6"
#          filters:
#            branches:
#              only:
#                - develop
#    jobs:
#      - build:
#          context: << parameters.context_name >>
#      - integration-test-with-coverage:
#          context: << parameters.context_name >>
#          requires:
#            - build
#      - code-coverage:
#          context: << parameters.context_name >>
#          requires:
#            - integration-test-with-coverage

  build-deploy:
    <<: *defaults
    jobs:
      - build:
          context: << parameters.context_name >>
          filters:
            branches:
              ignore:
                - /^from-foundation.*/
      - tarball-assembly:
          requires:
            - build
      - meridian-rpm-build:
          context: << parameters.context_name >>
          requires:
            - build
      - minion-rpm-build:
          context: << parameters.context_name >>
          requires:
            - build
      - integration-test:
          context: << parameters.context_name >>
          requires:
            - build
      - smoke-test-full:
          context: << parameters.context_name >>
          requires:
            - meridian-rpm-build
            - minion-rpm-build
          filters:
            branches:
              only:
                - develop
                - /^master-.*/
                - /^release-.*/
                - /^foundation.*/
                - /^features.*/
                - /.*smoke.*/
      - smoke-test-minimal:
          context: << parameters.context_name >>
          requires:
            - meridian-rpm-build
            - minion-rpm-build
          filters:
            branches:
              ignore:
                - develop
                - /^master-.*/
                - /^release-.*/
                - /^foundation.*/
                - /^features.*/
                - /.*smoke.*/
<<<<<<< HEAD
#      - meridian-publish-oci:
#          context: << parameters.context_name >>
#          requires:
#            - meridian-rpm-build
#          filters:
#            branches:
#              only:
#                - develop
#                - /^master-.*/
#                - /^release-.*/
#      - minion-publish-oci:
#          context: << parameters.context_name >>
#          requires:
#            - minion-rpm-build
#          filters:
#            branches:
#              only:
#                - develop
#                - /^master-.*/
#                - /^release-.*/
#      # These don't actually require `integration-test` but we shouldn't bother
#      # spending cycles unless everything else passed
#      - meridian-deb-build:
#          context: << parameters.context_name >>
#          requires:
#            - integration-test
#          filters:
#            branches:
#              only:
#                - master
#                - develop
#                - /^release-.*/
#                - /^foundation.*/
#                - /^features.*/
#                - /^merge-foundation\/.*/
#                - /.*smoke.*/
#      - minion-deb-build:
#          context: << parameters.context_name >>
#          requires:
#            - integration-test
#          filters:
#            branches:
#              only:
#                - master
#                - develop
#                - /^release-.*/
#                - /^foundation.*/
#                - /^features.*/
#                - /^merge-foundation\/.*/
#                - /.*smoke.*/
#      - create-merge-foundation-branch:
#          context: << parameters.context_name >>
#          # technically only requires the RPM/deb builds, but only publish
#          # if everything passes
#          requires:
#            - meridian-deb-build
#            - smoke-test-minimal
#            - smoke-test-full
#            - integration-test
#          filters:
#            branches:
#              only: << parameters.main_branch >>
#      - merge-foundation-branch:
#          context: << parameters.context_name >>
#          # technically only requires the RPM/deb builds, but only publish
#          # if everything passes
#          requires:
#            - meridian-deb-build
#            - smoke-test-minimal
#            - smoke-test-full
#            - integration-test
#          filters:
#            branches:
#              only: merge-foundation/<< parameters.previous_branch_label >>-to-<< parameters.main_branch_label >>
#      - create-merge-meridian-branch:
#          context: << parameters.context_name >>
#          # technically only requires the RPM/deb builds, but only publish
#          # if everything passes
#          requires:
#            - meridian-deb-build
#            - smoke-test-minimal
#            - smoke-test-full
#            - integration-test
#          filters:
#            branches:
#              only: /^foundation.*/
#      - merge-meridian-branch:
#          filters:
#            branches:
#              only: /^from-foundation.*/
#      - merge-poweredby-branch:
#          context: << parameters.context_name >>
#          # technically only requires the RPM/deb builds, but only publish
#          # if everything passes
#          requires:
#            - meridian-deb-build
#            - smoke-test-minimal
#            - smoke-test-full
#            - integration-test
#          filters:
#            branches:
#              only:
#                - /^foundation.*/
=======
      - horizon-publish-oci:
          requires:
            - horizon-rpm-build
          filters:
            branches:
              only:
                - develop
                - /^master-.*/
                - /^release-.*/
      - minion-publish-oci:
          requires:
            - minion-rpm-build
          filters:
            branches:
              only:
                - develop
                - /^master-.*/
                - /^release-.*/
      # These don't actually require `integration-test` but we shouldn't bother
      # spending cycles unless everything else passed
      - horizon-deb-build:
          requires:
            - integration-test
          filters:
            branches:
              only:
                - develop
                - /^master-.*/
                - /^release-.*/
                - /^foundation.*/
                - /^features.*/
                - /^merge-foundation\/.*/
                - /.*smoke.*/
      - minion-deb-build:
          requires:
            - integration-test
          filters:
            branches:
              only:
                - develop
                - /^master-.*/
                - /^release-.*/
                - /^foundation.*/
                - /^features.*/
                - /^merge-foundation\/.*/
                - /.*smoke.*/
      - create-merge-foundation-branch:
          # technically only requires the RPM/deb builds, but only publish
          # if everything passes
          requires:
            - horizon-deb-build
            - minion-deb-build
            - smoke-test-minimal
            - smoke-test-full
            - integration-test
          filters:
            branches:
              only: << parameters.main_branch >>
      - merge-foundation-branch:
          # technically only requires the RPM/deb builds, but only publish
          # if everything passes
          requires:
            - horizon-deb-build
            - minion-deb-build
            - smoke-test-minimal
            - smoke-test-full
            - integration-test
          filters:
            branches:
              only: merge-foundation/<< parameters.previous_branch_label >>-to-<< parameters.main_branch_label >>
      - create-merge-meridian-branch:
          # technically only requires the RPM/deb builds, but only publish
          # if everything passes
          requires:
            - horizon-deb-build
            - smoke-test-minimal
            - smoke-test-full
            - integration-test
          filters:
            branches:
              only: /^foundation.*/
      - merge-meridian-branch:
          filters:
            branches:
              only: /^from-foundation.*/
      - merge-poweredby-branch:
          # technically only requires the RPM/deb builds, but only publish
          # if everything passes
          requires:
            - horizon-deb-build
            - smoke-test-minimal
            - smoke-test-full
            - integration-test
          filters:
            branches:
              only:
                - /^foundation.*/
>>>>>>> f2452c6c
      - publish-cloudsmith:
          context: << parameters.context_name >>
          # technically only requires the RPM/deb builds, but only publish
          # if everything passes
          requires:
<<<<<<< HEAD
#            - meridian-deb-build
#            - minion-deb-build
=======
            - horizon-deb-build
            - minion-deb-build
>>>>>>> f2452c6c
            - smoke-test-minimal
            - smoke-test-full
            - integration-test
          filters:
            branches:
              only:
#                - develop
                - /^master-.*/
                - /^release-.*/
#                - /^foundation.*/

jobs:
  build:
    executor: centos-build-executor
    # even without core/web-assets build, we need xlarge for vaadin
    resource_class: xlarge
    steps:
      - run-build:
          number-vcpu: 8

  tarball-assembly:
    machine:
      image: ubuntu-1604:201903-01
    parameters:
      number-vcpu:
        default: 2
        type: integer
      vaadin-javamaxmem:
        default: 1g
        type: string
    steps:
      - attach_workspace:
          at: ~/
      - run:
          name: Assemble tarballs and related artifacts
          command: |
            # install fake makensis to satisfy the assemble dependency
            sudo cp .circleci/scripts/makensis.py /usr/local/bin/makensis
            export MAVEN_OPTS="-Xmx4g -Xms4g"
            # general assembly
            ./compile.pl -DskipTests=true -Dbuild.skip.tarball=false \
              -DupdatePolicy=never \
              -Daether.connector.resumeDownloads=false \
              -Daether.connector.basic.threads=1 \
              -Dorg.slf4j.simpleLogger.log.org.apache.maven.cli.transfer.Slf4jMavenTransferListener=warn \
              -DvaadinJavaMaxMemory=<< parameters.vaadin-javamaxmem >> \
              -DmaxCpus=<< parameters.number-vcpu >> \
              -Pbuild-bamboo \
              -Prun-expensive-tasks \
              -Dopennms.home=/opt/opennms \
              install --batch-mode
            # javadoc
            ./compile.pl -DskipTests=true -Dbuild.skip.tarball=false \
              -DupdatePolicy=never \
              -Daether.connector.resumeDownloads=false \
              -Daether.connector.basic.threads=1 \
              -Dorg.slf4j.simpleLogger.log.org.apache.maven.cli.transfer.Slf4jMavenTransferListener=warn \
              -DvaadinJavaMaxMemory=<< parameters.vaadin-javamaxmem >> \
              -DmaxCpus=<< parameters.number-vcpu >> \
              -Pbuild-bamboo \
              -Prun-expensive-tasks \
              -Dopennms.home=/opt/opennms \
              javadoc:aggregate --batch-mode
      - run:
          name: Collect Artifacts
          command: |
            mkdir -p target/{artifacts,tarballs}
            OPENNMS_VERSION="$(python opennms-container/pom2version.py pom.xml)"
            find ./target -name "*.tar.gz" -type f -not -iname '*source*' -exec cp {} "./target/tarballs/meridian-${OPENNMS_VERSION}.tar.gz" \;
            find ./opennms-assemblies/minion/target -name "*.tar.gz" -type f -not -iname '*source*' -exec cp {} "./target/tarballs/minion-${OPENNMS_VERSION}.tar.gz" \;
            find ./opennms-assemblies/remote-poller-standalone -name "*.tar.gz" -type f -exec cp {} "./target/artifacts/remote-poller-client-${OPENNMS_VERSION}.tar.gz" \;
            pushd target/site/apidocs
              tar -czf "../../artifacts/meridian-${OPENNMS_VERSION}-javadoc.tar.gz" *
            popd
            cp ./opennms-assemblies/xsds/target/*-xsds.tar.gz "./target/artifacts/meridian-${OPENNMS_VERSION}-xsds.tar.gz"
            cp opennms-doc/guide-all/target/*.tar.gz "./target/artifacts/meridian-${OPENNMS_VERSION}-docs.tar.gz"
            cp target/*-source.tar.gz "./target/artifacts/meridian-${OPENNMS_VERSION}-source.tar.gz"
      - store_artifacts:
          when: always
          path: ~/project/target/artifacts
          destination: artifacts
      - store_artifacts:
          when: always
          path: ~/project/target/tarballs
          destination: tarballs

  meridian-rpm-build:
    executor: centos-build-executor
    # Larger memory footprint required to speed up builds using Takari smartbuilder
    resource_class: large
    steps:
      - attach_workspace:
          at: ~/
      - sign-packages/install-rpm-dependencies:
          skip_if_forked_pr: true
      - sign-packages/setup-env:
          skip_if_forked_pr: true
          gnupg_home: ~/tmp/gpg
      - run:
          name: Build RPMs
          command: |
            export NODE_OPTIONS=--max_old_space_size=1024
            export CCI_MAXCPU=4
            .circleci/scripts/makerpm.sh tools/packages/opennms/opennms.spec
      - sign-packages/sign-rpms:
          skip_if_forked_pr: true
          gnupg_home: ~/tmp/gpg
          gnupg_key: opennms@opennms.org
          packages: target/rpm/RPMS/noarch/*.rpm
      - setup_remote_docker:
          docker_layer_caching: true
      - run:
          name: Fetch RPM artifacts and build Meridian container image
          command: |
            cd opennms-container/meridian
            ./build_container_image.sh
      - store_artifacts:
          path: ~/project/opennms-container/meridian/images/container.oci
          destination: meridian.oci
      - store_artifacts:
          path: ~/project/target/rpm/RPMS/noarch
          destination: rpms
      - cache-workflow-assets:
          cache_prefix: rpm-meridian
          source_path: target/rpm/RPMS/noarch
      - cache-oci:
          key: meridian
          path: opennms-container/meridian/images/
  minion-rpm-build:
    executor: centos-build-executor
    # Larger memory footprint required to speed up builds using Takari smartbuilder
    # Will need to increase resource class if meridian-rpm-build is under 15 min
    resource_class: large
    steps:
      - attach_workspace:
          at: ~/
      - sign-packages/install-rpm-dependencies:
          skip_if_forked_pr: true
      - sign-packages/setup-env:
          skip_if_forked_pr: true
          gnupg_home: ~/tmp/gpg
      - run:
          name: Build RPMs
          command: |
            export NODE_OPTIONS=--max_old_space_size=1024
            export CCI_MAXCPU=4
            export CCI_VAADINJAVAMAXMEM=768m
            .circleci/scripts/makerpm.sh tools/packages/minion/minion.spec
      - sign-packages/sign-rpms:
          skip_if_forked_pr: true
          gnupg_home: ~/tmp/gpg
          gnupg_key: opennms@opennms.org
          packages: target/rpm/RPMS/noarch/*.rpm
      - setup_remote_docker:
          docker_layer_caching: true
      - run:
          name: Fetch RPM artifacts and build Minion container image
          command: |
            cd opennms-container/minion
            ./build_container_image.sh
      - store_artifacts:
          path: ~/project/opennms-container/minion/images/container.oci
          destination: minion.oci
      - store_artifacts:
          path: ~/project/target/rpm/RPMS/noarch
          destination: rpms
      - cache-workflow-assets:
          cache_prefix: rpm-minion
          source_path: target/rpm/RPMS/noarch
      - cache-oci:
          key: minion
          path: opennms-container/minion/images/
  meridian-deb-build:
    executor: debian-build-executor
    resource_class: xlarge
    steps:
      - attach_workspace:
          at: ~/
      - sign-packages/setup-env:
          skip_if_forked_pr: true
          gnupg_home: ~/tmp/gpg
      - run:
          name: Monitor memory usage
          background: true
          command: |
            free -m -c 500 -s 30
      - run:
          name: Build Debian Packages
          command: |
            export NODE_OPTIONS=--max_old_space_size=1024
            export CCI_MAXCPU=2
            .circleci/scripts/makedeb.sh opennms
      - sign-packages/sign-debs:
          skip_if_forked_pr: true
          gnupg_home: ~/tmp/gpg
          gnupg_key: opennms@opennms.org
          packages: target/debs/*.deb
      - run:
          name: Gather system logs
          when: always
          command: |
            mkdir -p ~/build-results/system-logs
            (dmesg || :) > ~/build-results/system-logs/dmesg 2>&1
            (ps auxf || :) > ~/build-results/system-logs/ps 2>&1
            (free -m || :) > ~/build-results/system-logs/free 2>&1
            (docker stats --no-stream || :) > ~/build-results/system-logs/docker_stats 2>&1
            cp -R /tmp/jvmprocmon ~/build-results/system-logs/ || :
      - store_artifacts:
          when: always
          path: ~/build-results
          destination: build-results
      - store_artifacts:
          path: ~/project/target/debs
          destination: debs
      - cache-workflow-assets:
          cache_prefix: deb-meridian
          source_path: target/debs
  minion-deb-build:
    executor: debian-build-executor
    resource_class: large
    steps:
      - attach_workspace:
          at: ~/
      - sign-packages/setup-env:
          skip_if_forked_pr: true
          gnupg_home: ~/tmp/gpg
      - run:
          name: Build Debian Packages
          command: |
            export NODE_OPTIONS=--max_old_space_size=1024
            export CCI_MAXCPU=4
            export CCI_VAADINJAVAMAXMEM=768m
            .circleci/scripts/makedeb.sh minion
      - sign-packages/sign-debs:
          skip_if_forked_pr: true
          gnupg_home: ~/tmp/gpg
          gnupg_key: opennms@opennms.org
          packages: target/debs/*.deb
      - store_artifacts:
          path: ~/project/target/debs
          destination: debs
      - cache-workflow-assets:
          cache_prefix: deb-minion
          source_path: target/debs
<<<<<<< HEAD
  meridian-publish-oci:
=======
  minion-deb-build:
    executor: debian-build-executor
    resource_class: large
    steps:
      - attach_workspace:
          at: ~/
      - sign-packages/setup-env:
          skip_if_forked_pr: true
          gnupg_home: ~/tmp/gpg
      - run:
          name: Build Debian Packages
          command: |
            export NODE_OPTIONS=--max_old_space_size=1024
            export CCI_MAXCPU=4
            export CCI_VAADINJAVAMAXMEM=768m
            .circleci/scripts/makedeb.sh minion
      - sign-packages/sign-debs:
          skip_if_forked_pr: true
          gnupg_home: ~/tmp/gpg
          gnupg_key: opennms@opennms.org
          packages: target/debs/*.deb
      - store_artifacts:
          path: ~/project/target/debs
          destination: debs
      - cache-workflow-assets:
          cache_prefix: deb-minion
          source_path: target/debs
  horizon-publish-oci:
>>>>>>> f2452c6c
    executor: centos-build-executor
    steps:
      - cached-checkout
      - setup_remote_docker:
          docker_layer_caching: true
      - dockerhub-login
      - load-oci:
          key: meridian
      - run:
          name: tag meridian Docker image and publish to registry
          command: |
            cd opennms-container/meridian
            ./tag.sh
            ./publish.sh
  minion-publish-oci:
    executor: centos-build-executor
    steps:
      - cached-checkout
      - setup_remote_docker:
          docker_layer_caching: true
      - dockerhub-login
      - load-oci:
          key: minion
      - run:
          name: tag minion Docker image and publish to registry
          command: |
            cd opennms-container/minion
            ./tag.sh
            ./publish.sh
  integration-test:
    executor: integration-test-executor
    parallelism: 4
    steps:
      - attach_workspace:
          at: ~/
      - run-integration-tests:
          rerun-failtest-count: 1
  integration-test-with-coverage:
    executor: integration-test-executor
    parallelism: 12
    steps:
      - attach_workspace:
          at: ~/
      - run-integration-tests:
          run-code-coverage: true
          rerun-failtest-count: 0
          failure-option: -fn
          changes-only: false
  code-coverage:
    executor: centos-build-executor
    resource_class: medium
    steps:
      - attach_workspace:
          at: ~/
      - extract-pom-version
      - restore-sonar-cache
      - run:
          name: Restore Target Directories (Code Coverage)
          when: always
          command: |
            .circleci/scripts/codecoverage-restore.sh
      - run:
          name: Run SonarQube Code Analysis
          when: always
          command: |
            export MAVEN_OPTS="-Xms3G -Xmx3G"
            .circleci/scripts/sonar.sh
      - save-sonar-cache
  smoke-test-full:
    executor: smoke-test-executor
    parallelism: 8
    # No resource class support for machine executors, we're constrained to use the default
    # medium class which has 2 vCPUs and 8 GB RAM
    #resource_class: large
    steps:
      - attach_workspace:
          at: ~/
      - run-smoke-tests
  smoke-test-minimal:
    executor: smoke-test-executor
    steps:
      - attach_workspace:
          at: ~/
      - run-smoke-tests:
          minimal: true
  create-merge-foundation-branch:
    <<: *defaults
    <<: *docker_container_config
    steps:
      - run:
          name: "Branch Merge Parameters"
          command: |
            echo "previous: << parameters.previous_branch >>, main: << parameters.main_branch >>, next: << parameters.next_branch >>"
      - when:
          condition: << parameters.next_branch >>
          steps:
            - cached-checkout-for-pushing
            - run:
                name: Checkout target branch and merge from source
                command: |
                  export GIT_MERGE_AUTOEDIT=no
                  git fetch --all
                  git checkout << parameters.next_branch >>
                  git reset --hard origin/<< parameters.next_branch >>
                  git merge origin/<< parameters.main_branch >>
            - run:
                name: Push to github
                command: git push -f origin << parameters.next_branch >>:merge-foundation/<< parameters.main_branch_label >>-to-<< parameters.next_branch_label >>

  # note, this is always run as part of the _next_ branch
  # for example, if main_branch is `foundation-2016` and next_branch is `foundation-2017`,
  # it will include the contents of the `foundation-2017` branch, thus we need to actually
  # look _backwards_ to the previous_branch and main_branch to merge the correct bits.
  merge-foundation-branch:
    <<: *defaults
    <<: *docker_container_config
    steps:
      - run:
          name: "Branch Merge Parameters"
          command: |
            echo "previous: << parameters.previous_branch >>, main: << parameters.main_branch >>, next: << parameters.next_branch >>"
      - when:
          condition: << parameters.previous_branch >>
          steps:
            - cached-checkout-for-pushing
            - run:
                name: Checkout target and merge with merge branch
                command: |
                  export GIT_MERGE_AUTOEDIT=no
                  git fetch --all
                  git checkout << parameters.main_branch >>
                  git reset --hard origin/<< parameters.main_branch >>
                  git merge origin/merge-foundation/<< parameters.previous_branch_label >>-to-<< parameters.main_branch_label >>
            - run:
                name: Push to github
                command: git push origin << parameters.main_branch >>:<< parameters.main_branch >>

  create-merge-meridian-branch:
    <<: *defaults
    <<: *docker_container_config
    steps:
      - when:
          condition: << parameters.main_branch >>
          steps:
            - restore_cache:
                keys:
                  - meridian-v1-{{ .Branch }}-{{ .Revision }}
                  - meridian-v1-{{ .Branch }}-
                  - meridian-v1-
            - cached-checkout-for-pushing
            - run:
                name: Add Meridian remote if necessary
                command: |
                  REMOTE_MERIDIAN="$(git remote | grep -c -E '^meridian$' || :)"
                  if [ "$REMOTE_MERIDIAN" -eq 0 ]; then
                    git remote add meridian git@github.com:OpenNMS/opennms-prime.git
                  fi
            - run:
                name: git fetch meridian
                command: |
                  git fetch meridian
            - save_cache:
                key: meridian-v1-{{ .Branch }}-{{ .Revision }}
                paths:
                  - ".git"
            - run:
                name: Checkout target branch and merge from source
                command: |
                  export GIT_MERGE_AUTOEDIT=no
                  if git rev-parse from-<< parameters.main_branch >> >/dev/null 2>&1; then
                    git checkout from-<< parameters.main_branch >>
                  else
                    git checkout -b from-<< parameters.main_branch >> meridian/from-<< parameters.main_branch >>
                  fi
                  git reset --hard meridian/from-<< parameters.main_branch >>
                  git merge origin/<< parameters.main_branch >>
            - run:
                name: Push to Meridian github
                command: git push -f meridian from-<< parameters.main_branch >>:from-<< parameters.main_branch >>

  merge-meridian-branch:
    <<: *defaults
    <<: *docker_container_config
    steps:
      - cached-checkout-for-pushing
      - run:
          name: Checkout from-foundation-YYYY and merge to release-YYYY.x
          command: |
            export GIT_MERGE_AUTOEDIT=no
            TARGET_VERSION="$(echo "<< parameters.main_branch >>" | sed -e 's,^foundation-,,')"
            git fetch --all
            git checkout "release-${TARGET_VERSION}.x"
            git reset --hard "origin/release-${TARGET_VERSION}.x"
            git merge "origin/from-foundation-${TARGET_VERSION}"
      - run:
          name: Push to github
          command: |
            TARGET_BRANCH="release-$(echo "<< parameters.main_branch >>" | sed -e 's,^foundation-,,').x"
            git push origin "${TARGET_BRANCH}:${TARGET_BRANCH}"

  merge-poweredby-branch:
    <<: *defaults
    <<: *docker_container_config
    steps:
      - when:
          condition: << parameters.main_branch >>
          steps:
            - restore_cache:
                keys:
                  - poweredby-v1-{{ .Branch }}-{{ .Revision }}
                  - poweredby-v1-{{ .Branch }}-
                  - poweredby-v1-
            - cached-checkout-for-pushing
            - run:
                name: Merge Foundation to PoweredBy
                command: .circleci/scripts/merge-poweredby.sh
            - save_cache:
                key: poweredby-v1-{{ .Branch }}-{{ .Revision }}
                paths:
                  - ".git"

  publish-cloudsmith:
    executor: cloudsmith/default
    resource_class: small
    steps:
      - checkout
      - cloudsmith/ensure-api-key
      - cloudsmith/install-cli
#      - restore-workflow-assets:
#          cache_prefix: deb-meridian
      - restore-workflow-assets:
<<<<<<< HEAD
          cache_prefix: rpm-meridian
#      - restore-workflow-assets:
#          cache_prefix: deb-minion
=======
          cache_prefix: deb-horizon
      - restore-workflow-assets:
          cache_prefix: deb-minion
      - restore-workflow-assets:
          cache_prefix: rpm-horizon
>>>>>>> f2452c6c
      - restore-workflow-assets:
          cache_prefix: rpm-minion
      - restore-workflow-assets:
          cache_prefix: oci-meridian
      - restore-workflow-assets:
          cache_prefix: oci-minion
      - run:
          name: Publish Packages
          command: |
            .circleci/scripts/publish-cloudsmith.sh
<|MERGE_RESOLUTION|>--- conflicted
+++ resolved
@@ -24,7 +24,6 @@
     context_name:
       description: the context to use for sensitive settings like GPG keys
       type: string
-<<<<<<< HEAD
       default: "OpenNMS Build"
 #    previous_branch:
 #      description: the previous branch, if any
@@ -50,29 +49,6 @@
 #      description: the auto-merge target branch (escaped, no slashes)
 #      type: string
 #      default: foundation-2019
-=======
-      default: foundation-2017
-    previous_branch_label:
-      description: the previous branch, if any (escaped, no slashes)
-      type: string
-      default: foundation-2017
-    main_branch:
-      description: the auto-merge main branch
-      type: string
-      default: foundation-2018
-    main_branch_label:
-      description: the auto-merge main branch (escaped, no slashes)
-      type: string
-      default: foundation-2018
-    next_branch:
-      description: the auto-merge target branch
-      type: string
-      default: foundation-2019
-    next_branch_label:
-      description: the auto-merge target branch (escaped, no slashes)
-      type: string
-      default: foundation-2019
->>>>>>> f2452c6c
 
 docker_container_config: &docker_container_config
   executor: docker-executor
@@ -480,14 +456,11 @@
 #              only:
 #                - develop
 #    jobs:
-#      - build:
-#          context: << parameters.context_name >>
-#      - integration-test-with-coverage:
-#          context: << parameters.context_name >>
+#      - build
+#      - integration-test-with-coverage
 #          requires:
 #            - build
-#      - code-coverage:
-#          context: << parameters.context_name >>
+#      - code-coverage
 #          requires:
 #            - integration-test-with-coverage
 
@@ -495,7 +468,6 @@
     <<: *defaults
     jobs:
       - build:
-          context: << parameters.context_name >>
           filters:
             branches:
               ignore:
@@ -504,19 +476,15 @@
           requires:
             - build
       - meridian-rpm-build:
-          context: << parameters.context_name >>
           requires:
             - build
       - minion-rpm-build:
-          context: << parameters.context_name >>
           requires:
             - build
       - integration-test:
-          context: << parameters.context_name >>
           requires:
             - build
       - smoke-test-full:
-          context: << parameters.context_name >>
           requires:
             - meridian-rpm-build
             - minion-rpm-build
@@ -530,7 +498,6 @@
                 - /^features.*/
                 - /.*smoke.*/
       - smoke-test-minimal:
-          context: << parameters.context_name >>
           requires:
             - meridian-rpm-build
             - minion-rpm-build
@@ -543,9 +510,7 @@
                 - /^foundation.*/
                 - /^features.*/
                 - /.*smoke.*/
-<<<<<<< HEAD
 #      - meridian-publish-oci:
-#          context: << parameters.context_name >>
 #          requires:
 #            - meridian-rpm-build
 #          filters:
@@ -555,7 +520,6 @@
 #                - /^master-.*/
 #                - /^release-.*/
 #      - minion-publish-oci:
-#          context: << parameters.context_name >>
 #          requires:
 #            - minion-rpm-build
 #          filters:
@@ -567,7 +531,6 @@
 #      # These don't actually require `integration-test` but we shouldn't bother
 #      # spending cycles unless everything else passed
 #      - meridian-deb-build:
-#          context: << parameters.context_name >>
 #          requires:
 #            - integration-test
 #          filters:
@@ -581,7 +544,6 @@
 #                - /^merge-foundation\/.*/
 #                - /.*smoke.*/
 #      - minion-deb-build:
-#          context: << parameters.context_name >>
 #          requires:
 #            - integration-test
 #          filters:
@@ -595,7 +557,6 @@
 #                - /^merge-foundation\/.*/
 #                - /.*smoke.*/
 #      - create-merge-foundation-branch:
-#          context: << parameters.context_name >>
 #          # technically only requires the RPM/deb builds, but only publish
 #          # if everything passes
 #          requires:
@@ -607,7 +568,6 @@
 #            branches:
 #              only: << parameters.main_branch >>
 #      - merge-foundation-branch:
-#          context: << parameters.context_name >>
 #          # technically only requires the RPM/deb builds, but only publish
 #          # if everything passes
 #          requires:
@@ -619,7 +579,6 @@
 #            branches:
 #              only: merge-foundation/<< parameters.previous_branch_label >>-to-<< parameters.main_branch_label >>
 #      - create-merge-meridian-branch:
-#          context: << parameters.context_name >>
 #          # technically only requires the RPM/deb builds, but only publish
 #          # if everything passes
 #          requires:
@@ -635,7 +594,6 @@
 #            branches:
 #              only: /^from-foundation.*/
 #      - merge-poweredby-branch:
-#          context: << parameters.context_name >>
 #          # technically only requires the RPM/deb builds, but only publish
 #          # if everything passes
 #          requires:
@@ -647,117 +605,12 @@
 #            branches:
 #              only:
 #                - /^foundation.*/
-=======
-      - horizon-publish-oci:
-          requires:
-            - horizon-rpm-build
-          filters:
-            branches:
-              only:
-                - develop
-                - /^master-.*/
-                - /^release-.*/
-      - minion-publish-oci:
-          requires:
-            - minion-rpm-build
-          filters:
-            branches:
-              only:
-                - develop
-                - /^master-.*/
-                - /^release-.*/
-      # These don't actually require `integration-test` but we shouldn't bother
-      # spending cycles unless everything else passed
-      - horizon-deb-build:
-          requires:
-            - integration-test
-          filters:
-            branches:
-              only:
-                - develop
-                - /^master-.*/
-                - /^release-.*/
-                - /^foundation.*/
-                - /^features.*/
-                - /^merge-foundation\/.*/
-                - /.*smoke.*/
-      - minion-deb-build:
-          requires:
-            - integration-test
-          filters:
-            branches:
-              only:
-                - develop
-                - /^master-.*/
-                - /^release-.*/
-                - /^foundation.*/
-                - /^features.*/
-                - /^merge-foundation\/.*/
-                - /.*smoke.*/
-      - create-merge-foundation-branch:
+      - publish-cloudsmith:
           # technically only requires the RPM/deb builds, but only publish
           # if everything passes
           requires:
-            - horizon-deb-build
-            - minion-deb-build
-            - smoke-test-minimal
-            - smoke-test-full
-            - integration-test
-          filters:
-            branches:
-              only: << parameters.main_branch >>
-      - merge-foundation-branch:
-          # technically only requires the RPM/deb builds, but only publish
-          # if everything passes
-          requires:
-            - horizon-deb-build
-            - minion-deb-build
-            - smoke-test-minimal
-            - smoke-test-full
-            - integration-test
-          filters:
-            branches:
-              only: merge-foundation/<< parameters.previous_branch_label >>-to-<< parameters.main_branch_label >>
-      - create-merge-meridian-branch:
-          # technically only requires the RPM/deb builds, but only publish
-          # if everything passes
-          requires:
-            - horizon-deb-build
-            - smoke-test-minimal
-            - smoke-test-full
-            - integration-test
-          filters:
-            branches:
-              only: /^foundation.*/
-      - merge-meridian-branch:
-          filters:
-            branches:
-              only: /^from-foundation.*/
-      - merge-poweredby-branch:
-          # technically only requires the RPM/deb builds, but only publish
-          # if everything passes
-          requires:
-            - horizon-deb-build
-            - smoke-test-minimal
-            - smoke-test-full
-            - integration-test
-          filters:
-            branches:
-              only:
-                - /^foundation.*/
->>>>>>> f2452c6c
-      - publish-cloudsmith:
-          context: << parameters.context_name >>
-          # technically only requires the RPM/deb builds, but only publish
-          # if everything passes
-          requires:
-<<<<<<< HEAD
 #            - meridian-deb-build
 #            - minion-deb-build
-=======
-            - horizon-deb-build
-            - minion-deb-build
->>>>>>> f2452c6c
             - smoke-test-minimal
             - smoke-test-full
             - integration-test
@@ -1002,38 +855,7 @@
       - cache-workflow-assets:
           cache_prefix: deb-minion
           source_path: target/debs
-<<<<<<< HEAD
   meridian-publish-oci:
-=======
-  minion-deb-build:
-    executor: debian-build-executor
-    resource_class: large
-    steps:
-      - attach_workspace:
-          at: ~/
-      - sign-packages/setup-env:
-          skip_if_forked_pr: true
-          gnupg_home: ~/tmp/gpg
-      - run:
-          name: Build Debian Packages
-          command: |
-            export NODE_OPTIONS=--max_old_space_size=1024
-            export CCI_MAXCPU=4
-            export CCI_VAADINJAVAMAXMEM=768m
-            .circleci/scripts/makedeb.sh minion
-      - sign-packages/sign-debs:
-          skip_if_forked_pr: true
-          gnupg_home: ~/tmp/gpg
-          gnupg_key: opennms@opennms.org
-          packages: target/debs/*.deb
-      - store_artifacts:
-          path: ~/project/target/debs
-          destination: debs
-      - cache-workflow-assets:
-          cache_prefix: deb-minion
-          source_path: target/debs
-  horizon-publish-oci:
->>>>>>> f2452c6c
     executor: centos-build-executor
     steps:
       - cached-checkout
@@ -1265,17 +1087,9 @@
 #      - restore-workflow-assets:
 #          cache_prefix: deb-meridian
       - restore-workflow-assets:
-<<<<<<< HEAD
           cache_prefix: rpm-meridian
 #      - restore-workflow-assets:
 #          cache_prefix: deb-minion
-=======
-          cache_prefix: deb-horizon
-      - restore-workflow-assets:
-          cache_prefix: deb-minion
-      - restore-workflow-assets:
-          cache_prefix: rpm-horizon
->>>>>>> f2452c6c
       - restore-workflow-assets:
           cache_prefix: rpm-minion
       - restore-workflow-assets:
