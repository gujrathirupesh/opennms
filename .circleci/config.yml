version: 2.1

executors:
  centos-build-executor:
    docker:
      - image: opennms/build-env:1.8.0.252.b09-3.6.3-b4168
  debian-build-executor:
    docker:
      - image: opennms/build-env:debian-jdk8-b5084
  docker-executor:
    docker:
      - image: docker:19.03.0-git
  integration-test-executor:
    machine: true
  smoke-test-executor:
    machine:
      image: ubuntu-1604:201903-01

# NOTE: the "_label" versions of these are for the case when your source or target
# branches have slashes in them, that way the merge branch gets created properly
defaults: &defaults
  parameters:
    minimal:
      description: whether to do a minimal (build-and-merge only) build
      type: boolean
      default: false
    previous_branch:
      description: the previous branch, if any
      type: string
<<<<<<< HEAD
      default: release-26.x
    previous_branch_label:
      description: the previous branch, if any (escaped, no slashes)
      type: string
      default: release-26.x
    main_branch:
      description: the auto-merge main branch
      type: string
      default: develop
    main_branch_label:
      description: the auto-merge main branch (escaped, no slashes)
      type: string
      default: develop
=======
      default: foundation-2020
    previous_branch_label:
      description: the previous branch, if any (escaped, no slashes)
      type: string
      default: foundation-2020
    main_branch:
      description: the auto-merge main branch
      type: string
      default: release-26.x
    main_branch_label:
      description: the auto-merge main branch (escaped, no slashes)
      type: string
      default: release-26.x
>>>>>>> a4dccdc9
    next_branch:
      description: the auto-merge target branch
      type: string
      default: ""
    next_branch_label:
      description: the auto-merge target branch (escaped, no slashes)
      type: string
      default: ""

docker_container_config: &docker_container_config
  executor: docker-executor

orbs:
  cloudsmith: cloudsmith/cloudsmith@1.0.3
  sign-packages: opennms/sign-packages@2.1.3

commands:
  extract-pom-version:
      description: "Extracting Maven POM version"
      steps:
        - run:
            name: Extract Maven POM version
            command: .circleci/scripts/pom2version.sh pom.xml > pom-version-cache.key
  cached-checkout:
      description: "Checkout with caching"
      steps:
        - restore_cache:
            keys:
              - source-v1-{{ .Branch }}-{{ .Revision }}
              - source-v1-{{ .Branch }}-
              - source-v1-
        - checkout
        - run:
            name: git config merge.renameLimit
            command: git config merge.renameLimit 999999
        - run:
            name: git fetch origin
            command: git fetch origin
        - save_cache:
            key: source-v1-{{ .Branch }}-{{ .Revision }}
            paths:
              - ".git"
  cached-checkout-for-pushing:
      description: "Configure a cached checkout that can push upstream"
      steps:
        - add_ssh_keys:
            fingerprints:
              - "5e:70:a4:1a:f3:9f:39:ca:2a:d9:b5:9a:6c:2b:c3:66"
        - cached-checkout
        - run:
            name: Create git identity
            command: |
              git config user.email "cicd-system@opennms.com"
              git config user.name "CI/CD System"
  restore-maven-cache:
      description: "Maven: Calculate cache key and restore cache"
      steps:
        - run:
            name: Calculate cache key from pom files
            command: find . -type f -name "pom.xml" | grep -v /target/ | sort -u | xargs cat > maven-dependency-pom-cache.key
        - restore_cache:
            keys:
              - maven-dependencies-v3-{{ checksum "pom-version-cache.key" }}-{{ checksum "maven-dependency-pom-cache.key" }}
              - maven-dependencies-v3-{{ checksum "pom-version-cache.key" }}-
  update-maven-cache:
      description: "Maven: Refresh local repository from POM files"
      steps:
        - run:
            name: Remove old artifacts to keep workspace size down
            command: .circleci/scripts/clean-m2.sh
        - run:
            name: Collect Maven Dependencies
            command: |
              ./compile.pl -t \
                -Dbuild.skip.tarball=true \
                -DupdatePolicy=never \
                --update-plugins \
                -Daether.connector.resumeDownloads=false \
                -Daether.connector.basic.threads=8 \
                -Dorg.slf4j.simpleLogger.log.org.apache.maven.cli.transfer.Slf4jMavenTransferListener=warn \
                -Pbuild-bamboo \
                -Prun-expensive-tasks \
                -Psmoke \
                --legacy-local-repository \
                --batch-mode \
                dependency:resolve-plugins \
                de.qaware.maven:go-offline-maven-plugin:resolve-dependencies
  save-maven-cache:
    description: "Maven: Save cache"
    steps:
      - save_cache:
          key: maven-dependencies-v3-{{ checksum "pom-version-cache.key" }}-{{ checksum "maven-dependency-pom-cache.key" }}
          paths:
            - ~/.m2
  restore-nodejs-cache:
      description: "NodeJS: Calculate cache key and restore cache"
      steps:
        - run:
            name: Calculate cache key
            command: find core/web-assets -name package\*.json -o -name bower.json | grep -v /target/ | sort -u | xargs cat > nodejs-dependency-json-cache.key
        - restore_cache:
            keys:
              - nodejs-dependencies-v2-{{ checksum "pom-version-cache.key" }}-{{ checksum "nodejs-dependency-json-cache.key" }}
              - nodejs-dependencies-v2-{{ checksum "pom-version-cache.key" }}-
  save-nodejs-cache:
    description: "NodeJS: Save cache"
    steps:
      - save_cache:
          key: nodejs-dependencies-v2-{{ checksum "pom-version-cache.key" }}-{{ checksum "nodejs-dependency-json-cache.key" }}
          paths:
            - core/web-assets/node_modules
  restore-sonar-cache:
      description: "Sonar: Restore sonar cache"
      steps:
        - restore_cache:
            keys:
              - sonar-cache-v2-{{ checksum "pom-version-cache.key" }}
  save-sonar-cache:
      description: "Sonar: Save sonar cache"
      steps:
        - save_cache:
            key: sonar-cache-v2-{{ checksum "pom-version-cache.key" }}
            paths:
              - ~/.sonar
  dockerhub-login:
    description: "Connect to DockerHub"
    steps:
      - run:
          name: Login to DockerHub
          command: |
            if [ -n "${DOCKERHUB_LOGIN}" ]; then
              docker login -u ${DOCKERHUB_LOGIN} -p ${DOCKERHUB_PASS}
            else
              echo "WARNING: dockerhub login not found. Assuming this is a PR or other external branch build."
            fi
  run-smoke-tests:
    description: "Run the smoke tests"
    parameters:
      minimal:
        default: false
        type: boolean
    steps:
      - run:
          name: Enable swap
          command: |
            sudo fallocate -l 8G /swapfile
            sudo chmod 600 /swapfile
            sudo mkswap /swapfile
            sudo swapon /swapfile
            sudo sysctl vm.swappiness=5
            cat /proc/sys/vm/swappiness
      - load-oci:
          key: horizon
      - load-oci:
          key: minion
      - load-oci:
          key: sentinel
      - run:
          name: Monitor JVM processes
          background: true
          command: |
            .circleci/scripts/jvmprocmon-start.sh
      - run:
          name: Monitor memory usage
          background: true
          command: |
            free -m -c 500 -s 30
      - run:
          name: Smoke Tests
          no_output_timeout: 30m
          command: |
            .circleci/scripts/smoke.sh << parameters.minimal >>
      - run:
          name: Gather system logs
          when: always
          command: |
            mkdir -p ~/test-results/system-logs
            (dmesg || :) > ~/test-results/system-logs/dmesg 2>&1
            (ps auxf || :) > ~/test-results/system-logs/ps 2>&1
            (free -m || :) > ~/test-results/system-logs/free 2>&1
            (docker stats --no-stream || :) > ~/test-results/system-logs/docker_stats 2>&1
            cp -R /tmp/jvmprocmon ~/test-results/system-logs/ || :
            ls -alh ~/project/smoke-test/ || :
      - run:
          name: Gather test artifacts
          when: always
          command: |
            mkdir -p ~/test-results/junit
            find . -type f -regex ".*/target/surefire-reports/.*xml" -exec cp {} ~/test-results/junit/ \;
            find . -type f -regex ".*/target/failsafe-reports/.*xml" -exec cp {} ~/test-results/junit/ \;
            mkdir -p ~/test-artifacts/recordings
            cp -R ~/project/smoke-test/target/*.flv ~/test-artifacts/recordings || true
            cp -R ~/project/smoke-test/target/screenshots ~/test-artifacts/ || true
            cp -R ~/project/smoke-test/target/logs ~/test-artifacts/ || true
      - store_test_results:
          path: ~/test-results
      - store_artifacts:
          when: always
          path: ~/test-results
          destination: test-results
      - store_artifacts:
          when: always
          path: ~/test-artifacts
          destination: test-artifacts
  run-build:
    description: "Run the main build"
    parameters:
      number-vcpu:
        default: 8
        type: integer
      node-memory:
        default: echo "NODE_OPTIONS Not Set"
        type: string
      vaadin-javamaxmem:
        default: 1g
        type: string
    steps:
      - cached-checkout
      - extract-pom-version
      - run:
          name: Check for Releasability
          command: |
            export OPENNMS_VERSION="$(.circleci/scripts/pom2version.sh pom.xml)"
            .circleci/scripts/release-lint.sh "${OPENNMS_VERSION}"
      - restore-maven-cache
      - restore-nodejs-cache
      - run:
          name: Compile OpenNMS
          command: |
            .circleci/scripts/configure-signing.sh
            mvn clean -DskipTests=true
            << parameters.node-memory >>
            ./compile.pl -DskipTests=true -Dbuild.skip.tarball=false \
              -DupdatePolicy=never \
              -Daether.connector.resumeDownloads=false \
              -Daether.connector.basic.threads=1 \
              -Dorg.slf4j.simpleLogger.log.org.apache.maven.cli.transfer.Slf4jMavenTransferListener=warn \
              -DvaadinJavaMaxMemory=<< parameters.vaadin-javamaxmem >> \
              -DmaxCpus=<< parameters.number-vcpu >> \
              -Psmoke \
              install --batch-mode
            pushd opennms-doc
              ../compile.pl \
                -DupdatePolicy=never \
                -Daether.connector.resumeDownloads=false \
                -Daether.connector.basic.threads=1 \
                -Dorg.slf4j.simpleLogger.log.org.apache.maven.cli.transfer.Slf4jMavenTransferListener=warn \
                -DskipPdfGeneration=false \
                -P'!jdk7+' \
                install --batch-mode
            popd
      - update-maven-cache
      - run:
          name: Remove Extra Maven Repository OpenNMS Files
          command: |
            # move these out of the way so they're not stored in the maven pre-cache
            cd ~/.m2/repository/org/opennms
            mkdir /tmp/maven-keep
            mv $(ls -1 | grep -v -E '^(jicmp-api|jicmp6-api|jrrd-api|jrrd2-api|lib|maven)$') /tmp/maven-keep
      - save-maven-cache
      - run:
          name: Restore Extra Maven Repository OpenNMS Files
          command: |
            # now move them back so they end up in the workspace for builds further down the workflow
            mv /tmp/maven-keep/* ~/.m2/repository/org/opennms/
      - save-nodejs-cache
      - persist_to_workspace:
          root: ~/
          paths:
            - project
            - .m2
  run-integration-tests:
    parameters:
      run-code-coverage:
        default: false
        type: boolean
      rerun-failtest-count:
        default: 0
        type: integer
      failure-option:
        default: -fae
        type: string
      changes-only:
        default: true
        type: boolean
    steps:
      - run:
          name: Integration Tests
          no_output_timeout: 1.0h
          command: |
            export CCI_CODE_COVERAGE=<< parameters.run-code-coverage >>
            export CCI_RERUN_FAILTEST=<< parameters.rerun-failtest-count >>
            export CCI_FAILURE_OPTION=<< parameters.failure-option >>
            export CCI_CHANGES_ONLY=<< parameters.changes-only >>
            .circleci/scripts/itest.sh
      - run:
          name: Gather test results
          when: always
          command: |
            mkdir -p ~/test-results/junit
            find . -type f -regex ".*/target/surefire-reports-[0-9]+/.*xml" -exec cp {} ~/test-results/junit/ \;
            find . -type f -regex ".*/target/failsafe-reports-[0-9]+/.*xml" -exec cp {} ~/test-results/junit/ \;
      - run:
          name: Gather tests
          when: always
          command: |
            mkdir -p ~/generated-tests
            cp ./surefire_classname* ~/generated-tests/
            cp ./failsafe_classname* ~/generated-tests/
            cp /tmp/this_node* ~/generated-tests/
      - when:
          condition: << parameters.run-code-coverage >>
          steps:
            - run:
                name: Compress Target Directories (Code Coverage)
                when: always
                command: |
                  .circleci/scripts/codecoverage-save.sh
            - persist_to_workspace:
                root: ~/
                paths:
                  - code-coverage
      - store_test_results:
          path: ~/test-results
      - store_artifacts:
          when: always
          path: ~/test-results
          destination: test-results
      - store_artifacts:
          when: always
          path: ~/generated-tests
          destination: generated-tests
  cache-workflow-assets:
    parameters:
      cache_prefix:
        description: the cache prefix
        type: string
      source_path:
        description: the source directory to cache
        type: string
    steps:
      - run:
          name: Stowing Assets in << parameters.source_path >> to cache prefix << parameters.cache_prefix >>
          command: |
            TARGET_PATH="/tmp/<< parameters.cache_prefix >>"
            rsync -ar "$(echo "<< parameters.source_path >>" | sed -e 's,/*$,,')/" "${TARGET_PATH}/"
            find "${TARGET_PATH}" -type d -print0 | xargs -0 chmod 775
            find "${TARGET_PATH}" ! -type d -print0 | xargs -0 chmod 664
      - save_cache:
          key: << parameters.cache_prefix >>-v2-{{ .Branch }}-{{ .Revision }}-{{ .Environment.CIRCLE_WORKFLOW_ID }}
          paths:
            - "/tmp/<< parameters.cache_prefix >>"
  restore-workflow-assets:
    parameters:
      cache_prefix:
        description: the cache prefix
        type: string
      target_path:
        description: the target directory to restore into
        type: string
        default: ""
    steps:
      - restore_cache:
          keys:
            - << parameters.cache_prefix >>-v2-{{ .Branch }}-{{ .Revision }}-{{ .Environment.CIRCLE_WORKFLOW_ID }}
            - << parameters.cache_prefix >>-v2-{{ .Branch }}-{{ .Revision }}-
      - when:
          condition: << parameters.target_path >>
          steps:
            - run:
                name: Restoring assets to << parameters.target_path >> from cached prefix << parameters.cache_prefix >>
                command: |
                  SOURCE_PATH="/tmp/<< parameters.cache_prefix >>"
                  mkdir -p "<< parameters.target_path >>"
                  rsync -ar "${SOURCE_PATH}/" "$(echo "<< parameters.target_path >>" | sed -e 's,/*$,,')/"
  cache-oci:
    parameters:
      key:
        description: the cache key for storing the OCI
        type: string
      path:
        description: the path to the directory containing the OCI
        type: string
    steps:
      - cache-workflow-assets:
          cache_prefix: oci-<< parameters.key >>
          source_path: << parameters.path >>
  load-oci:
    parameters:
      key:
        description: the OCI cache key to restore
        type: string
    steps:
      - restore-workflow-assets:
          cache_prefix: oci-<< parameters.key >>
      - run:
          name: Load Docker Image(s) in oci-<< parameters.key >>
          command: |
            cd "/tmp/oci-<< parameters.key >>"
            if [ "$(ls -1 *.oci | wc -l)" -eq 0 ]; then
              echo "ERROR: No OCI files to load. Something probably went wrong earlier."
              exit 1
            fi
            for FILE in *.oci; do
              echo "Loading ${FILE} into Docker..."
              docker image load -i "$FILE"
            done

workflows:
  weekly-coverage:
    <<: *defaults
    when:
      equal: [ false, << parameters.minimal >> ]
    triggers:
      - schedule:
          # Saturday at 12:00 AM
          cron: "0 0 * * 6"
          filters:
            branches:
              only:
                - develop
    jobs:
      - build
      - integration-test-with-coverage:
          requires:
            - build
      - code-coverage:
          requires:
            - integration-test-with-coverage
  build-minimal:
    <<: *defaults
    when:
      equal: [ true, << parameters.minimal >> ]
    jobs:
      - build
      - create-merge-foundation-branch:
          requires:
            - build
          filters:
            branches:
              only: << parameters.main_branch >>
      - merge-foundation-branch:
          requires:
            - build
          filters:
            branches:
              only: merge-foundation/<< parameters.previous_branch_label >>-to-<< parameters.main_branch_label >>
      - create-merge-meridian-branch:
          requires:
            - build
          filters:
            branches:
              only: /^foundation.*/
      - merge-poweredby-branch:
          # technically only requires the RPM/deb builds, but only publish
          # if everything passes
          requires:
            - build
          filters:
            branches:
              only:
                - /^foundation.*/
  build-deploy:
    <<: *defaults
    when:
      equal: [ false, << parameters.minimal >> ]
    jobs:
      - build:
          filters:
            branches:
              ignore:
                - /^from-foundation.*/
      - tarball-assembly:
          requires:
            - build
      - horizon-rpm-build:
          requires:
            - build
          filters:
            branches:
              ignore:
                - /^merge-foundation.*/
      - minion-rpm-build:
          requires:
            - build
          filters:
            branches:
              ignore:
                - /^merge-foundation.*/
      - sentinel-rpm-build:
          requires:
            - build
          filters:
            branches:
              ignore:
                - /^merge-foundation.*/
      - integration-test:
          requires:
            - build
          filters:
            branches:
              ignore:
                - /^merge-foundation.*/
      - smoke-test-full:
          requires:
            - horizon-rpm-build
            - tarball-assembly
            - sentinel-rpm-build
          filters:
            branches:
              only:
                - develop
                - /^master-.*/
                - /^release-.*/
                - /^foundation.*/
                - /^features.*/
                - /.*smoke.*/
                - /^dependabot.*/
      - smoke-test-minimal:
          requires:
            - horizon-rpm-build
            - tarball-assembly
            - sentinel-rpm-build
          filters:
            branches:
              ignore:
                - develop
                - /^master-.*/
                - /^release-.*/
                - /^foundation.*/
                - /^merge-foundation.*/
                - /^features.*/
                - /.*smoke.*/
                - /^dependabot.*/
      - horizon-publish-oci:
          requires:
            - horizon-rpm-build
          filters:
            branches:
              only:
                - develop
                - /^master-.*/
                - /^release-.*/
      - sentinel-publish-oci:
          requires:
            - sentinel-rpm-build
          filters:
            branches:
              only:
                - develop
                - /^master-.*/
                - /^release-.*/
      # These don't actually require `integration-test` but we shouldn't bother
      # spending cycles unless everything else passed
      - horizon-deb-build:
          requires:
            - integration-test
          filters:
            branches:
              only:
                - develop
                - /^master-.*/
                - /^release-.*/
                - /^foundation.*/
                - /^features.*/
                - /.*smoke.*/
                - /.*debian.*/
      - minion-deb-build:
          requires:
            - integration-test
          filters:
            branches:
              only:
                - develop
                - /^master-.*/
                - /^release-.*/
                - /^foundation.*/
                - /^features.*/
                - /.*smoke.*/
                - /.*debian.*/
      - sentinel-deb-build:
          requires:
            - integration-test
          filters:
            branches:
              only:
                - develop
                - /^master-.*/
                - /^release-.*/
                - /^foundation.*/
                - /^features.*/
                - /.*smoke.*/
                - /.*debian.*/
      - create-merge-foundation-branch:
          # technically only requires the RPM/deb builds, but only publish
          # if everything passes
          requires:
            - horizon-deb-build
            - minion-deb-build
            - sentinel-deb-build
            - smoke-test-minimal
            - smoke-test-full
            - integration-test
          filters:
            branches:
              only: << parameters.main_branch >>
      - merge-foundation-branch:
          # technically only requires the RPM/deb builds, but only publish
          # if everything passes
          requires:
            - tarball-assembly
          filters:
            branches:
              only: merge-foundation/<< parameters.previous_branch_label >>-to-<< parameters.main_branch_label >>
      - create-merge-meridian-branch:
          # technically only requires the RPM/deb builds, but only publish
          # if everything passes
          requires:
            - horizon-deb-build
            - smoke-test-minimal
            - smoke-test-full
            - integration-test
          filters:
            branches:
              only: /^foundation.*/
      - merge-poweredby-branch:
          # technically only requires the RPM/deb builds, but only publish
          # if everything passes
          requires:
            - horizon-deb-build
            - smoke-test-minimal
            - smoke-test-full
            - integration-test
          filters:
            branches:
              only:
                - /^foundation.*/
      - publish-cloudsmith:
          # technically only requires the RPM/deb builds, but only publish
          # if everything passes
          requires:
            - horizon-deb-build
            - minion-deb-build
            - sentinel-deb-build
            - smoke-test-minimal
            - smoke-test-full
            - integration-test
          filters:
            branches:
              only:
                - develop
                - /^master-.*/
                - /^release-.*/
                - /^foundation.*/

jobs:
  build:
    executor: centos-build-executor
    # Building currently requires the xlarge containers in order for the webpack compilation
    # in the core/web-assets module to complete reliably
    resource_class: xlarge
    steps:
      - run-build:
          number-vcpu: 8

  tarball-assembly:
    machine:
      image: ubuntu-1604:201903-01
      docker_layer_caching: true
    environment:
      DOCKER_CLI_EXPERIMENTAL: enabled
    parameters:
      number-vcpu:
        default: 2
        type: integer
      vaadin-javamaxmem:
        default: 1g
        type: string
    steps:
      - attach_workspace:
          at: ~/
      - run:
          name: multiarch/qemu-user-static
          command: docker run --privileged multiarch/qemu-user-static --reset -p yes
      - run:
          name: Install Docker buildx
          command: |
            sudo wget https://github.com/docker/buildx/releases/download/v0.3.1/buildx-v0.3.1.linux-amd64 -O /usr/local/bin/docker-buildx
            sudo chmod a+x /usr/local/bin/docker-buildx
            sudo systemctl restart docker
      - dockerhub-login
      - run:
          name: Assemble tarballs and related artifacts
          command: |
            # install fake makensis to satisfy the assemble dependency
            sudo cp .circleci/scripts/makensis.py /usr/local/bin/makensis
            export MAVEN_OPTS="-Xmx4g -Xms4g"
            # general assembly
            ./compile.pl -DskipTests=true -Dbuild.skip.tarball=false \
              -DupdatePolicy=never \
              -Daether.connector.resumeDownloads=false \
              -Daether.connector.basic.threads=1 \
              -Dorg.slf4j.simpleLogger.log.org.apache.maven.cli.transfer.Slf4jMavenTransferListener=warn \
              -DvaadinJavaMaxMemory=<< parameters.vaadin-javamaxmem >> \
              -DmaxCpus=<< parameters.number-vcpu >> \
              -Pbuild-bamboo \
              -Prun-expensive-tasks \
              -Dopennms.home=/opt/opennms \
              install --batch-mode
            # javadoc
            ./compile.pl -DskipTests=true -Dbuild.skip.tarball=false \
              -DupdatePolicy=never \
              -Daether.connector.resumeDownloads=false \
              -Daether.connector.basic.threads=1 \
              -Dorg.slf4j.simpleLogger.log.org.apache.maven.cli.transfer.Slf4jMavenTransferListener=warn \
              -DvaadinJavaMaxMemory=<< parameters.vaadin-javamaxmem >> \
              -DmaxCpus=<< parameters.number-vcpu >> \
              -Pbuild-bamboo \
              -Prun-expensive-tasks \
              -Dopennms.home=/opt/opennms \
              javadoc:aggregate --batch-mode
      - run:
          name: Collect Artifacts
          command: |
            mkdir -p target/{artifacts,tarballs}
            OPENNMS_VERSION="$(.circleci/scripts/pom2version.sh pom.xml)"
            find ./target -name "*.tar.gz" -type f -not -iname '*source*' -exec cp {} "./target/tarballs/opennms-${OPENNMS_VERSION}.tar.gz" \;
            find ./opennms-assemblies/minion/target -name "*.tar.gz" -type f -not -iname '*source*' -exec cp {} "./target/tarballs/minion-${OPENNMS_VERSION}.tar.gz" \;
            find ./opennms-assemblies/sentinel/target -name "*.tar.gz" -type f -not -iname '*source*' -exec cp {} "./target/tarballs/sentinel-${OPENNMS_VERSION}.tar.gz" \;
            find ./opennms-assemblies/remote-poller-standalone -name "*.tar.gz" -type f -exec cp {} "./target/artifacts/remote-poller-client-${OPENNMS_VERSION}.tar.gz" \;
            pushd target/site/apidocs
              tar -czf "../../artifacts/opennms-${OPENNMS_VERSION}-javadoc.tar.gz" *
            popd
            cp ./opennms-assemblies/xsds/target/*-xsds.tar.gz "./target/artifacts/opennms-${OPENNMS_VERSION}-xsds.tar.gz"
            cp opennms-doc/guide-all/target/*.tar.gz "./target/artifacts/opennms-${OPENNMS_VERSION}-docs.tar.gz"
            cp target/*-source.tar.gz ./target/artifacts/
      - run:
          name: Build Minion OCI
          command: |
            cd opennms-container/minion

            # Create always a downloadable single OCI artifact for AMD architecture.
            # This image is used in our integration test suite which relies on the tag "minion:latest".
            make VERSION="$(../pom2version.py ../../pom.xml)" \
                 DOCKER_TAG="minion:latest" \
                 BUILD_NUMBER="${CIRCLE_BUILD_NUM}" \
                 BUILD_URL="${CIRCLE_BUILD_URL}" \
                 BUILD_BRANCH="${CIRCLE_BRANCH}"

            # Build for multiple architectures only in release branches and push images with manifest to a registry
            # For develop we set a floating tag "bleeding" instead the x.y.z-SNAPSHOT version number
            case "${CIRCLE_BRANCH}" in
              "master-"*)
                make DOCKER_ARCH="linux/amd64,linux/arm/v7,linux/arm64" \
                     DOCKER_FLAGS=--push \
                     VERSION="$(../pom2version.py ../../pom.xml)" \
                     BUILD_NUMBER="${CIRCLE_BUILD_NUM}" \
                     BUILD_URL="${CIRCLE_BUILD_URL}" \
                     BUILD_BRANCH="${CIRCLE_BRANCH}"
                ;;
              "release-"*)
                make DOCKER_ARCH="linux/amd64,linux/arm/v7,linux/arm64" \
                     DOCKER_FLAGS=--push \
                     VERSION="release-candidate" \
                     BUILD_NUMBER="${CIRCLE_BUILD_NUM}" \
                     BUILD_URL="${CIRCLE_BUILD_URL}" \
                     BUILD_BRANCH="${CIRCLE_BRANCH}"
                ;;
              "develop")
                make DOCKER_ARCH="linux/amd64,linux/arm/v7,linux/arm64" \
                     DOCKER_FLAGS=--push \
                     VERSION="bleeding" \
                     BUILD_NUMBER="${CIRCLE_BUILD_NUM}" \
                     BUILD_URL="${CIRCLE_BUILD_URL}" \
                     BUILD_BRANCH="${CIRCLE_BRANCH}"
                ;;
              *)
                echo "No branch to push to registry."
                ;;
            esac
      - store_artifacts:
          when: always
          path: ~/project/target/artifacts
          destination: artifacts
      - store_artifacts:
          when: always
          path: ~/project/target/tarballs
          destination: tarballs
      - store_artifacts:
          path: ~/project/opennms-container/minion/images/minion.oci
          destination: minion.oci
      - cache-oci:
          key: minion
          path: opennms-container/minion/images/
      # any idea why we persisted this? seems like nothing later uses it
      #- persist_to_workspace:
      #    root: ~/
      #    paths:
      #      - project/target/tarballs

  horizon-rpm-build:
    executor: centos-build-executor
    # Larger memory footprint required to speed up builds using Takari smartbuilder
    resource_class: large
    steps:
      - attach_workspace:
          at: ~/
      - sign-packages/install-rpm-dependencies:
          skip_if_forked_pr: true
      - sign-packages/setup-env:
          skip_if_forked_pr: true
          gnupg_home: ~/tmp/gpg
      - run:
          name: Build RPMs
          command: |
            export NODE_OPTIONS=--max_old_space_size=1024
            export CCI_MAXCPU=4
            .circleci/scripts/makerpm.sh tools/packages/opennms/opennms.spec
      - sign-packages/sign-rpms:
          skip_if_forked_pr: true
          gnupg_home: ~/tmp/gpg
          gnupg_key: opennms@opennms.org
          packages: target/rpm/RPMS/noarch/*.rpm
      - setup_remote_docker:
          docker_layer_caching: true
      - run:
          name: Fetch RPM artifacts and build Horizon container image
          command: |
            cd opennms-container/horizon
            ./build_container_image.sh
      - store_artifacts:
          path: ~/project/opennms-container/horizon/images/container.oci
          destination: horizon.oci
      - store_artifacts:
          path: ~/project/target/rpm/RPMS/noarch
          destination: rpms
      - cache-workflow-assets:
          cache_prefix: rpm-horizon
          source_path: target/rpm/RPMS/noarch
      - cache-oci:
          key: horizon
          path: opennms-container/horizon/images/
  minion-rpm-build:
    executor: centos-build-executor
    # Larger memory footprint required to speed up builds using Takari smartbuilder
    # Will need to increase resource class if horizon-rpm-build is under 15 min
    resource_class: large
    steps:
      - attach_workspace:
          at: ~/
      - sign-packages/install-rpm-dependencies:
          skip_if_forked_pr: true
      - sign-packages/setup-env:
          skip_if_forked_pr: true
          gnupg_home: ~/tmp/gpg
      - run:
          name: Build RPMs
          command: |
            export NODE_OPTIONS=--max_old_space_size=1024
            export CCI_MAXCPU=4
            export CCI_VAADINJAVAMAXMEM=768m
            .circleci/scripts/makerpm.sh tools/packages/minion/minion.spec
      - sign-packages/sign-rpms:
          skip_if_forked_pr: true
          gnupg_home: ~/tmp/gpg
          gnupg_key: opennms@opennms.org
          packages: target/rpm/RPMS/noarch/*.rpm
      - store_artifacts:
          path: ~/project/target/rpm/RPMS/noarch
          destination: rpms
      - cache-workflow-assets:
          cache_prefix: rpm-minion
          source_path: target/rpm/RPMS/noarch
  sentinel-rpm-build:
    executor: centos-build-executor
    # Larger memory footprint required to speed up builds using Takari smartbuilder
    # Will need to increase resource class if horizon-rpm-build is under 19 min
    resource_class: large
    steps:
      - attach_workspace:
          at: ~/
      - sign-packages/install-rpm-dependencies:
          skip_if_forked_pr: true
      - sign-packages/setup-env:
          skip_if_forked_pr: true
          gnupg_home: ~/tmp/gpg
      - run:
          name: Build RPMs
          command: |
            export NODE_OPTIONS=--max_old_space_size=1024
            export CCI_MAXCPU=4
            export CCI_VAADINJAVAMAXMEM=768m
            .circleci/scripts/makerpm.sh tools/packages/sentinel/sentinel.spec
      - sign-packages/sign-rpms:
          skip_if_forked_pr: true
          gnupg_home: ~/tmp/gpg
          gnupg_key: opennms@opennms.org
          packages: target/rpm/RPMS/noarch/*.rpm
      - setup_remote_docker:
          docker_layer_caching: true
      - run:
          name: Fetch RPM artifacts and build Sentinel container image
          command: |
            cd opennms-container/sentinel
            ./build_container_image.sh
      - store_artifacts:
          path: ~/project/opennms-container/sentinel/images/container.oci
          destination: sentinel.oci
      - store_artifacts:
          path: ~/project/target/rpm/RPMS/noarch
          destination: rpms
      - cache-workflow-assets:
          cache_prefix: rpm-sentinel
          source_path: target/rpm/RPMS/noarch
      - cache-oci:
          key: sentinel
          path: opennms-container/sentinel/images/
  horizon-deb-build:
    executor: debian-build-executor
    resource_class: xlarge
    steps:
      - attach_workspace:
          at: ~/
      - sign-packages/setup-env:
          skip_if_forked_pr: true
          gnupg_home: ~/tmp/gpg
      - run:
          name: Monitor memory usage
          background: true
          command: |
            free -m -c 500 -s 30
      - run:
          name: Build Debian Packages
          command: |
            export NODE_OPTIONS=--max_old_space_size=1024
            export CCI_MAXCPU=2
            .circleci/scripts/makedeb.sh opennms
      - sign-packages/sign-debs:
          skip_if_forked_pr: true
          gnupg_home: ~/tmp/gpg
          gnupg_key: opennms@opennms.org
          packages: target/debs/*.deb
      - run:
          name: Gather system logs
          when: always
          command: |
            mkdir -p ~/build-results/system-logs
            (dmesg || :) > ~/build-results/system-logs/dmesg 2>&1
            (ps auxf || :) > ~/build-results/system-logs/ps 2>&1
            (free -m || :) > ~/build-results/system-logs/free 2>&1
            (docker stats --no-stream || :) > ~/build-results/system-logs/docker_stats 2>&1
            cp -R /tmp/jvmprocmon ~/build-results/system-logs/ || :
      - store_artifacts:
          when: always
          path: ~/build-results
          destination: build-results
      - store_artifacts:
          path: ~/project/target/debs
          destination: debs
      - cache-workflow-assets:
          cache_prefix: deb-horizon
          source_path: target/debs
  minion-deb-build:
    executor: debian-build-executor
    resource_class: large
    steps:
      - attach_workspace:
          at: ~/
      - sign-packages/setup-env:
          skip_if_forked_pr: true
          gnupg_home: ~/tmp/gpg
      - run:
          name: Build Debian Packages
          command: |
            export NODE_OPTIONS=--max_old_space_size=1024
            export CCI_MAXCPU=4
            export CCI_VAADINJAVAMAXMEM=768m
            .circleci/scripts/makedeb.sh minion
      - sign-packages/sign-debs:
          skip_if_forked_pr: true
          gnupg_home: ~/tmp/gpg
          gnupg_key: opennms@opennms.org
          packages: target/debs/*.deb
      - store_artifacts:
          path: ~/project/target/debs
          destination: debs
      - cache-workflow-assets:
          cache_prefix: deb-minion
          source_path: target/debs
  sentinel-deb-build:
    executor: debian-build-executor
    resource_class: large
    steps:
      - attach_workspace:
          at: ~/
      - sign-packages/setup-env:
          skip_if_forked_pr: true
          gnupg_home: ~/tmp/gpg
      - run:
          name: Build Debian Packages
          command: |
            export NODE_OPTIONS=--max_old_space_size=1024
            export CCI_MAXCPU=4
            export CCI_VAADINJAVAMAXMEM=768m
            .circleci/scripts/makedeb.sh sentinel
      - sign-packages/sign-debs:
          skip_if_forked_pr: true
          gnupg_home: ~/tmp/gpg
          gnupg_key: opennms@opennms.org
          packages: target/debs/*.deb
      - store_artifacts:
          path: ~/project/target/debs
          destination: debs
      - cache-workflow-assets:
          cache_prefix: deb-sentinel
          source_path: target/debs
  horizon-publish-oci:
    executor: centos-build-executor
    steps:
      - cached-checkout
      - setup_remote_docker:
          docker_layer_caching: true
      - dockerhub-login
      - load-oci:
          key: horizon
      - run:
          name: tag horizon Docker image and publish to registry
          command: |
            cd opennms-container/horizon
            ./tag.sh
            ./publish.sh
  sentinel-publish-oci:
    executor: centos-build-executor
    steps:
      - cached-checkout
      - setup_remote_docker:
          docker_layer_caching: true
      - dockerhub-login
      - load-oci:
          key: sentinel
      - run:
          name: tag sentinel Docker image and publish to registry
          command: |
            cd opennms-container/sentinel
            ./tag.sh
            ./publish.sh
  integration-test:
    executor: integration-test-executor
    parallelism: 4
    steps:
      - attach_workspace:
          at: ~/
      - run-integration-tests:
          rerun-failtest-count: 1
  integration-test-with-coverage:
    executor: integration-test-executor
    parallelism: 12
    steps:
      - attach_workspace:
          at: ~/
      - run-integration-tests:
          run-code-coverage: true
          rerun-failtest-count: 0
          failure-option: -fn
          changes-only: false
  code-coverage:
    executor: centos-build-executor
    resource_class: medium
    steps:
      - attach_workspace:
          at: ~/
      - extract-pom-version
      - restore-sonar-cache
      - run:
          name: Restore Target Directories (Code Coverage)
          when: always
          command: |
            .circleci/scripts/codecoverage-restore.sh
      - run:
          name: Run SonarQube Code Analysis
          when: always
          command: |
            export MAVEN_OPTS="-Xms3G -Xmx3G"
            .circleci/scripts/sonar.sh
      - save-sonar-cache
  smoke-test-full:
    executor: smoke-test-executor
    parallelism: 8
    # No resource class support for machine executors, we're constrained to use the default
    # medium class which has 2 vCPUs and 8 GB RAM
    #resource_class: large
    steps:
      - attach_workspace:
          at: ~/
      - run-smoke-tests
  smoke-test-minimal:
    executor: smoke-test-executor
    steps:
      - attach_workspace:
          at: ~/
      - run-smoke-tests:
          minimal: true
  create-merge-foundation-branch:
    <<: *defaults
    <<: *docker_container_config
    steps:
      - run:
          name: "Branch Merge Parameters"
          command: |
            echo "previous: << parameters.previous_branch >>, main: << parameters.main_branch >>, next: << parameters.next_branch >>"
      - when:
          condition: << parameters.next_branch >>
          steps:
            - cached-checkout-for-pushing
            - run:
                name: Checkout target branch and merge from source
                command: |
                  export GIT_MERGE_AUTOEDIT=no
                  git fetch --all
                  git checkout << parameters.next_branch >>
                  git reset --hard origin/<< parameters.next_branch >>
                  git merge origin/<< parameters.main_branch >>
            - run:
                name: Push to github
                command: git push -f origin << parameters.next_branch >>:merge-foundation/<< parameters.main_branch_label >>-to-<< parameters.next_branch_label >>

  # note, this is always run as part of the _next_ branch
  # for example, if main_branch is `foundation-2016` and next_branch is `foundation-2017`,
  # it will include the contents of the `foundation-2017` branch, thus we need to actually
  # look _backwards_ to the previous_branch and main_branch to merge the correct bits.
  merge-foundation-branch:
    <<: *defaults
    <<: *docker_container_config
    steps:
      - run:
          name: "Branch Merge Parameters"
          command: |
            echo "previous: << parameters.previous_branch >>, main: << parameters.main_branch >>, next: << parameters.next_branch >>"
      - when:
          condition: << parameters.previous_branch >>
          steps:
            - cached-checkout-for-pushing
            - run:
                name: Checkout target and merge with merge branch
                command: |
                  export GIT_MERGE_AUTOEDIT=no
                  git fetch --all
                  git checkout << parameters.main_branch >>
                  git reset --hard origin/<< parameters.main_branch >>
                  git merge origin/merge-foundation/<< parameters.previous_branch_label >>-to-<< parameters.main_branch_label >>
            - run:
                name: Push to github
                command: git push origin << parameters.main_branch >>:<< parameters.main_branch >>

  create-merge-meridian-branch:
    <<: *defaults
    <<: *docker_container_config
    steps:
      - when:
          condition: << parameters.main_branch >>
          steps:
            - restore_cache:
                keys:
                  - meridian-v1-{{ .Branch }}-{{ .Revision }}
                  - meridian-v1-{{ .Branch }}-
                  - meridian-v1-
            - cached-checkout-for-pushing
            - run:
                name: Add Meridian remote if necessary
                command: |
                  REMOTE_MERIDIAN="$(git remote | grep -c -E '^meridian$' || :)"
                  if [ "$REMOTE_MERIDIAN" -eq 0 ]; then
                    git remote add meridian git@github.com:OpenNMS/opennms-prime.git
                  fi
            - run:
                name: git fetch meridian
                command: |
                  git fetch meridian
            - save_cache:
                key: meridian-v1-{{ .Branch }}-{{ .Revision }}
                paths:
                  - ".git"
            - run:
                name: Checkout target branch and merge from source
                command: |
                  export GIT_MERGE_AUTOEDIT=no
                  if git rev-parse from-<< parameters.main_branch >> >/dev/null 2>&1; then
                    git checkout from-<< parameters.main_branch >>
                  else
                    git checkout -b from-<< parameters.main_branch >> meridian/from-<< parameters.main_branch >>
                  fi
                  git reset --hard meridian/from-<< parameters.main_branch >>
                  git merge origin/<< parameters.main_branch >>
            - run:
                name: Push to Meridian github
                command: git push -f meridian from-<< parameters.main_branch >>:from-<< parameters.main_branch >>

  merge-poweredby-branch:
    <<: *defaults
    <<: *docker_container_config
    steps:
      - when:
          condition: << parameters.main_branch >>
          steps:
            - restore_cache:
                keys:
                  - poweredby-v1-{{ .Branch }}-{{ .Revision }}
                  - poweredby-v1-{{ .Branch }}-
                  - poweredby-v1-
            - cached-checkout-for-pushing
            - run:
                name: Merge Foundation to PoweredBy
                command: .circleci/scripts/merge-poweredby.sh
            - save_cache:
                key: poweredby-v1-{{ .Branch }}-{{ .Revision }}
                paths:
                  - ".git"

  publish-cloudsmith:
    executor: cloudsmith/default
    resource_class: small
    steps:
      - checkout
      - cloudsmith/ensure-api-key
      - cloudsmith/install-cli
      - restore-workflow-assets:
          cache_prefix: deb-horizon
      - restore-workflow-assets:
          cache_prefix: deb-minion
      - restore-workflow-assets:
          cache_prefix: deb-sentinel
      - restore-workflow-assets:
          cache_prefix: rpm-horizon
      - restore-workflow-assets:
          cache_prefix: rpm-minion
      - restore-workflow-assets:
          cache_prefix: rpm-sentinel
      - run:
          name: Publish Packages
          command: |
            .circleci/scripts/publish-cloudsmith.sh
<|MERGE_RESOLUTION|>--- conflicted
+++ resolved
@@ -27,7 +27,6 @@
     previous_branch:
       description: the previous branch, if any
       type: string
-<<<<<<< HEAD
       default: release-26.x
     previous_branch_label:
       description: the previous branch, if any (escaped, no slashes)
@@ -41,21 +40,6 @@
       description: the auto-merge main branch (escaped, no slashes)
       type: string
       default: develop
-=======
-      default: foundation-2020
-    previous_branch_label:
-      description: the previous branch, if any (escaped, no slashes)
-      type: string
-      default: foundation-2020
-    main_branch:
-      description: the auto-merge main branch
-      type: string
-      default: release-26.x
-    main_branch_label:
-      description: the auto-merge main branch (escaped, no slashes)
-      type: string
-      default: release-26.x
->>>>>>> a4dccdc9
     next_branch:
       description: the auto-merge target branch
       type: string
