--- conflicted
+++ resolved
@@ -652,24 +652,18 @@
       - build:
           context:
             - "CircleCI"
-          post-steps:
-            - jira/notify
       - integration-test-with-coverage:
           context:
             - "CircleCI"
             - "SonarCloud"
           requires:
             - build
-          post-steps:
-            - jira/notify
       - code-coverage:
           context:
             - "CircleCI"
             - "SonarCloud"
           requires:
             - integration-test-with-coverage
-          post-steps:
-            - jira/notify
   build-minimal:
     when:
       and:
@@ -729,7 +723,12 @@
               ignore:
                 - /^from-foundation.*/
           post-steps:
-            - jira/notify
+            - when:
+                condition:
+                  not:
+                    equal: [ true, << pipeline.parameters.is_pr >> ]
+                steps:
+                  - jira/notify
   build-deploy:
     when:
       and:
@@ -895,8 +894,12 @@
                 - /^.*sonar.*/
                 - /^merge-foundation.*/
           post-steps:
-<<<<<<< HEAD
-            - jira/notify
+            - when:
+                condition:
+                  not:
+                    equal: [ true, << pipeline.parameters.is_pr >> ]
+                steps:
+                  - jira/notify
       - integration-test-with-coverage:
           context:
             - "CircleCI"
@@ -908,7 +911,12 @@
               only:
                 - /^.*sonar.*/
           post-steps:
-            - jira/notify
+            - when:
+                condition:
+                  not:
+                    equal: [ true, << pipeline.parameters.is_pr >> ]
+                steps:
+                  - jira/notify
       - code-coverage:
           context:
             - "CircleCI"
@@ -916,15 +924,12 @@
           requires:
             - integration-test-with-coverage
           post-steps:
-            - jira/notify
-=======
-            - when:
-                condition:
-                  not:
-                    equal: [ true, << pipeline.parameters.is_pr >> ]
-                steps:
-                  - jira/notify
->>>>>>> 6a67ff3d
+            - when:
+                condition:
+                  not:
+                    equal: [ true, << pipeline.parameters.is_pr >> ]
+                steps:
+                  - jira/notify
       - smoke-test-core:
           context:
             - "CircleCI"
@@ -1071,18 +1076,13 @@
                 - /^master-.*/
                 - /^release-.*/
           post-steps:
-<<<<<<< HEAD
-            - jira/notify
+            - when:
+                condition:
+                  not:
+                    equal: [ true, << pipeline.parameters.is_pr >> ]
+                steps:
+                  - jira/notify
       # These don't actually require `integration-test`/`code-coverage` but we shouldn't bother
-=======
-            - when:
-                condition:
-                  not:
-                    equal: [ true, << pipeline.parameters.is_pr >> ]
-                steps:
-                  - jira/notify
-      # These don't actually require `integration-test` but we shouldn't bother
->>>>>>> 6a67ff3d
       # spending cycles unless everything else passed
       - horizon-deb-build:
           context:
