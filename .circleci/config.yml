--- conflicted
+++ resolved
@@ -15,38 +15,6 @@
     machine:
       image: ubuntu-1604:201903-01
 
-<<<<<<< HEAD
-# NOTE: the "_label" versions of these are for the case when your source or target
-# branches have slashes in them, that way the merge branch gets created properly
-defaults: &defaults
-  parameters:
-    previous_branch:
-      description: the previous branch, if any
-      type: string
-      default: foundation-2016
-    previous_branch_label:
-      description: the previous branch, if any (escaped, no slashes)
-      type: string
-      default: foundation-2016
-    main_branch:
-      description: the auto-merge main branch
-      type: string
-      default: foundation-2017
-    main_branch_label:
-      description: the auto-merge main branch (escaped, no slashes)
-      type: string
-      default: foundation-2017
-    next_branch:
-      description: the auto-merge target branch
-      type: string
-      default: foundation-2018
-    next_branch_label:
-      description: the auto-merge target branch (escaped, no slashes)
-      type: string
-      default: foundation-2018
-
-=======
->>>>>>> 34bc0840
 docker_container_config: &docker_container_config
   executor: docker-executor
 
@@ -354,12 +322,8 @@
             - build
       - smoke-test-full:
           requires:
-<<<<<<< HEAD
-            - horizon-rpm-build
+            - meridian-rpm-build
             - minion-rpm-build
-=======
-            - meridian-rpm-build
->>>>>>> 34bc0840
           filters:
             branches:
               only:
@@ -369,12 +333,8 @@
                 - /.*smoke.*/
       - smoke-test-minimal:
           requires:
-<<<<<<< HEAD
-            - horizon-rpm-build
+            - meridian-rpm-build
             - minion-rpm-build
-=======
-            - meridian-rpm-build
->>>>>>> 34bc0840
           filters:
             branches:
               ignore:
@@ -382,48 +342,36 @@
                 - develop
                 - /^release-.*/
                 - /.*smoke.*/
-<<<<<<< HEAD
-      - horizon-publish-oci:
-          requires:
-            - horizon-rpm-build
-          filters:
-            branches:
-              only:
-                - master
-                - develop
-      - minion-publish-oci:
-          requires:
-            - minion-rpm-build
-          filters:
-            branches:
-              only:
-                - master
-                - develop
+#      - meridian-publish-oci:
+#          requires:
+#            - meridian-rpm-build
+#          filters:
+#            branches:
+#              only:
+#                - master
+#                - develop
+#      - minion-publish-oci:
+#          requires:
+#            - minion-rpm-build
+#          filters:
+#            branches:
+#              only:
+#                - master
+#                - develop
       # These don't actually require `integration-test` but we shouldn't bother
       # spending cycles unless everything else passed
-      - horizon-deb-build:
-=======
-      - meridian-publish-oci:
->>>>>>> 34bc0840
-          requires:
-            - meridian-rpm-build
-          filters:
-            branches:
-              only:
-                - master
-                - develop
-      - publish-cloudsmith:
-          # technically only requires the RPM/deb builds, but only publish
-          # if everything passes
-          requires:
-            - meridian-rpm-build
-            - smoke-test-full
-          filters:
-            branches:
-              only:
-                - master
-                - develop
-                - /^release-.*/
+#      - publish-cloudsmith:
+#          # technically only requires the RPM/deb builds, but only publish
+#          # if everything passes
+#          requires:
+#            - meridian-rpm-build
+#            - smoke-test-full
+#          filters:
+#            branches:
+#              only:
+#                - master
+#                - develop
+#                - /^release-.*/
 
 jobs:
   build:
@@ -473,12 +421,11 @@
           root: ~/
           paths:
             - project/target/rpm/RPMS/noarch/
-<<<<<<< HEAD
-            - project/opennms-container/horizon/images/
+            - project/opennms-container/meridian/images/
   minion-rpm-build:
     executor: centos-build-executor
     # Larger memory footprint required to speed up builds using Takari smartbuilder
-    # Will need to increase resource class if horizon-rpm-build is under 15 min
+    # Will need to increase resource class if meridian-rpm-build is under 15 min
     resource_class: large
     steps:
       - attach_workspace:
@@ -518,41 +465,7 @@
           paths:
             - project/target/rpm/RPMS/noarch/
             - project/opennms-container/minion/images/
-  horizon-deb-build:
-    executor: debian-build-executor
-    # Larger memory footprint required to speed up builds using Takari smartbuilder
-    resource_class: xlarge
-    steps:
-      - attach_workspace:
-          at: ~/
-      - sign-packages/install-deb-dependencies:
-          skip_if_forked_pr: true
-      - sign-packages/setup-env:
-          skip_if_forked_pr: true
-          gnupg_home: ~/tmp/gpg
-      - run:
-          name: Build Debian Packages
-          command: |
-            export NODE_OPTIONS=--max_old_space_size=1024
-            export CCI_MAXCPU=4
-            .circleci/scripts/makedeb.sh opennms
-      - sign-packages/sign-debs:
-          skip_if_forked_pr: true
-          gnupg_home: ~/tmp/gpg
-          gnupg_key: opennms@opennms.org
-          packages: target/debs/*.deb
-      - store_artifacts:
-          path: ~/project/target/debs
-          destination: debs
-      - persist_to_workspace:
-          root: ~/
-          paths:
-            - project/target/debs/
-  horizon-publish-oci:
-=======
-            - project/opennms-container/meridian/images/
   meridian-publish-oci:
->>>>>>> 34bc0840
     executor: centos-build-executor
     steps:
       - attach_workspace:
@@ -645,4 +558,4 @@
     steps:
       - attach_workspace:
           at: ~/
-      - publish-cloudsmith
+      - publish-cloudsmith