--- conflicted
+++ resolved
@@ -22,38 +22,6 @@
 
 # NOTE: the "_label" versions of these are for the case when your source or target
 # branches have slashes in them, that way the merge branch gets created properly
-<<<<<<< HEAD
-defaults: &defaults
-  parameters:
-    minimal:
-      description: whether to do a minimal (build-and-merge only) build
-      type: boolean
-      default: false
-    previous_branch:
-      description: the previous branch, if any
-      type: string
-      default: release-29.x
-    previous_branch_label:
-      description: the previous branch, if any (escaped, no slashes)
-      type: string
-      default: release-29.x
-    main_branch:
-      description: the auto-merge main branch
-      type: string
-      default: master-29
-    main_branch_label:
-      description: the auto-merge main branch (escaped, no slashes)
-      type: string
-      default: master-29
-    next_branch:
-      description: the auto-merge target branch
-      type: string
-      default: ""
-    next_branch_label:
-      description: the auto-merge target branch (escaped, no slashes)
-      type: string
-      default: ""
-=======
 parameters:
   minimal:
     description: whether to do a minimal (build-and-merge only) build
@@ -62,27 +30,27 @@
   previous_branch:
     description: the previous branch, if any
     type: string
-    default: foundation-2020
+    default: foundation-2021
   previous_branch_label:
     description: the previous branch, if any (escaped, no slashes)
     type: string
-    default: foundation-2020
+    default: foundation-2021
   main_branch:
     description: the auto-merge main branch
     type: string
-    default: foundation-2021
+    default: release-29.x
   main_branch_label:
     description: the auto-merge main branch (escaped, no slashes)
     type: string
-    default: foundation-2021
+    default: release-29.x
   next_branch:
     description: the auto-merge target branch
     type: string
-    default: release-29.x
+    default: develop
   next_branch_label:
     description: the auto-merge target branch (escaped, no slashes)
     type: string
-    default: release-29.x
+    default: develop
 
   ### sub-tree "module" build setup ###
   trigger-setup:
@@ -99,7 +67,6 @@
     default: false
 
 setup: << pipeline.parameters.trigger-setup >>
->>>>>>> df4b163c
 
 aliases:
   - &setup_dct_env
@@ -644,11 +611,6 @@
             branches:
               ignore:
                 - /^from-foundation.*/
-      - build-docs:
-          filters:
-            branches:
-              ignore:
-                - /^from-foundation.*/
       - tarball-assembly:
           requires:
             - build
