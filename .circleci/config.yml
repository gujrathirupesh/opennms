version: 2.1


executors:
  centos-build-executor:
    docker:
      - image: opennms/build-env:1.8.0.232.b09-3.6.2-b3291
  debian-build-executor:
    docker:
      - image: opennms/build-env:debian-jdk8-b3572
  docker-executor:
    docker:
      - image: docker:19.03.0-git
  integration-test-executor:
    machine: true
  smoke-test-executor:
    machine:
      image: ubuntu-1604:201903-01

<<<<<<< HEAD
## NOTE: the "_label" versions of these are for the case when your source or target
## branches have slashes in them, that way the merge branch gets created properly
#defaults: &defaults
#  parameters:
#    previous_branch:
#      description: the previous branch, if any
#      type: string
#      default: foundation-2018
#    previous_branch_label:
#      description: the previous branch, if any (escaped, no slashes)
#      type: string
#      default: foundation-2018
#    main_branch:
#      description: the auto-merge main branch
#      type: string
#      default: foundation-2019
#    main_branch_label:
#      description: the auto-merge main branch (escaped, no slashes)
#      type: string
#      default: foundation-2019
#    next_branch:
#      description: the auto-merge target branch
#      type: string
#      default: release-26.1.0
#    next_branch_label:
#      description: the auto-merge target branch (escaped, no slashes)
#      type: string
#      default: release-26.1.0
=======
# NOTE: the "_label" versions of these are for the case when your source or target
# branches have slashes in them, that way the merge branch gets created properly
defaults: &defaults
  parameters:
    previous_branch:
      description: the previous branch, if any
      type: string
      default: foundation-2018
    previous_branch_label:
      description: the previous branch, if any (escaped, no slashes)
      type: string
      default: foundation-2018
    main_branch:
      description: the auto-merge main branch
      type: string
      default: foundation-2019
    main_branch_label:
      description: the auto-merge main branch (escaped, no slashes)
      type: string
      default: foundation-2019
    next_branch:
      description: the auto-merge target branch
      type: string
      default: release-26.1.1
    next_branch_label:
      description: the auto-merge target branch (escaped, no slashes)
      type: string
      default: release-26.1.1
>>>>>>> e88d1f0d

docker_container_config: &docker_container_config
  executor: docker-executor

orbs:
  cloudsmith: cloudsmith/cloudsmith@1.0.3
  sign-packages: opennms/sign-packages@2.1.1

commands:
  extract-pom-version:
      description: "Extracting Maven POM version"
      steps:
        - run:
            name: Extract Maven POM version
            command: opennms-container/pom2version.py pom.xml > pom-version-cache.key
  cached-checkout:
      description: "Checkout with caching"
      steps:
        - restore_cache:
            keys:
              - source-v1-{{ .Branch }}-{{ .Revision }}
              - source-v1-{{ .Branch }}-
              - source-v1-
        - checkout
        - run:
            name: git fetch origin
            command: |
              git fetch origin
        - save_cache:
            key: source-v1-{{ .Branch }}-{{ .Revision }}
            paths:
              - ".git"
  restore-maven-cache:
      description: "Maven: Calculate cache key and restore cache"
      steps:
        - run:
            name: Calculate cache key from pom files
            command: find . -type f -name "pom.xml" | grep -v /target/ | sort -u | xargs cat > maven-dependency-pom-cache.key
        - restore_cache:
            keys:
              - maven-dependencies-v3-{{ checksum "pom-version-cache.key" }}-{{ checksum "maven-dependency-pom-cache.key" }}
              - maven-dependencies-v3-{{ checksum "pom-version-cache.key" }}-
        - run:
            name: Remove OpenNMS artifacts from cache
            command: |
              rm -rf ~/.m2/repository/org/opennms
        - run:
            name: Remove old artifacts to keep workspace size down
            command: .circleci/scripts/clean-m2.sh
  save-maven-cache:
    description: "Maven: Save cache"
    steps:
      - save_cache:
          key: maven-dependencies-v3-{{ checksum "pom-version-cache.key" }}-{{ checksum "maven-dependency-pom-cache.key" }}
          paths:
            - ~/.m2
  restore-nodejs-cache:
      description: "NodeJS: Calculate cache key and restore cache"
      steps:
        - run:
            name: Calculate cache key
            command: find core/web-assets -name package\*.json -o -name bower.json | grep -v /target/ | sort -u | xargs cat > nodejs-dependency-json-cache.key
        - restore_cache:
            keys:
              - nodejs-dependencies-v2-{{ checksum "pom-version-cache.key" }}-{{ checksum "nodejs-dependency-json-cache.key" }}
              - nodejs-dependencies-v2-{{ checksum "pom-version-cache.key" }}-
  save-nodejs-cache:
    description: "NodeJS: Save cache"
    steps:
      - save_cache:
          key: nodejs-dependencies-v2-{{ checksum "pom-version-cache.key" }}-{{ checksum "nodejs-dependency-json-cache.key" }}
          paths:
            - core/web-assets/node_modules
  restore-sonar-cache:
      description: "Sonar: Restore sonar cache"
      steps:
        - restore_cache:
            keys:
              - sonar-cache-v2-{{ checksum "pom-version-cache.key" }}
  save-sonar-cache:
      description: "Sonar: Save sonar cache"
      steps:
        - save_cache:
            key: sonar-cache-v2-{{ checksum "pom-version-cache.key" }}
            paths:
              - ~/.sonar
  dockerhub-login:
    description: "Connect to DockerHub"
    steps:
      - run:
          name: Login to DockerHub
          command: |
            docker login -u ${DOCKERHUB_LOGIN} -p ${DOCKERHUB_PASS}
  run-smoke-tests:
    description: "Run the smoke tests"
    parameters:
      minimal:
        default: false
        type: boolean
    steps:
      - run:
          name: Enable swap
          command: |
            sudo fallocate -l 8G /swapfile
            sudo chmod 600 /swapfile
            sudo mkswap /swapfile
            sudo swapon /swapfile
            sudo sysctl vm.swappiness=5
            cat /proc/sys/vm/swappiness
      - run:
          name: Load Meridian OCI image
          command: |
            cd opennms-container/meridian
            docker image load -i images/container.oci
      - run:
          name: Load Minion OCI image
          command: |
            cd opennms-container/minion
            docker image load -i images/container.oci
      - run:
          name: Load Sentinel OCI image
          command: |
            cd opennms-container/sentinel
            docker image load -i images/container.oci
      - run:
          name: Monitor JVM processes
          background: true
          command: |
            .circleci/scripts/jvmprocmon-start.sh
      - run:
          name: Monitor memory usage
          background: true
          command: |
            free -m -c 500 -s 30
      - run:
          name: Smoke Tests
          no_output_timeout: 30m
          command: |
            .circleci/scripts/smoke.sh << parameters.minimal >>
      - run:
          name: Gather system logs
          when: always
          command: |
            mkdir -p ~/test-results/system-logs
            dmesg || : > ~/test-results/system-logs/dmesg 2>&1
            ps auxf || : > ~/test-results/system-logs/ps 2>&1
            free -m || : > ~/test-results/system-logs/free 2>&1
            docker stats --no-stream || : > ~/test-results/system-logs/docker_stats 2>&1
            cp -R /tmp/jvmprocmon ~/test-results/system-logs/
            ls -alh ~/project/smoke-test/
      - run:
          name: Gather test artifacts
          when: always
          command: |
            mkdir -p ~/test-results/junit
            find . -type f -regex ".*/target/surefire-reports/.*xml" -exec cp {} ~/test-results/junit/ \;
            find . -type f -regex ".*/target/failsafe-reports/.*xml" -exec cp {} ~/test-results/junit/ \;
            mkdir -p ~/test-artifacts/recordings
            cp -R ~/project/smoke-test/target/*.flv ~/test-artifacts/recordings || true
            cp -R ~/project/smoke-test/target/screenshots ~/test-artifacts/ || true
            cp -R ~/project/smoke-test/target/logs ~/test-artifacts/ || true
      - store_test_results:
          path: ~/test-results
      - store_artifacts:
          when: always
          path: ~/test-results
          destination: test-results
      - store_artifacts:
          when: always
          path: ~/test-artifacts
          destination: test-artifacts
  run-build:
    description: "Run the main build"
    parameters:
      number-vcpu:
        default: 8
        type: integer
      node-memory:
        default: echo "NODE_OPTIONS Not Set"
        type: string
      vaadin-javamaxmem:
        default: 1g
        type: string
    steps:
      - cached-checkout
      - extract-pom-version
      - restore-maven-cache
      - restore-nodejs-cache
      - run:
          name: Compile OpenNMS
          command: |
            .circleci/scripts/configure-signing.sh
            mvn clean -DskipTests=true
            << parameters.node-memory >>
            ./compile.pl -DskipTests=true -Dbuild.skip.tarball=true \
              -DupdatePolicy=never -Daether.connector.resumeDownloads=false \
              -Daether.connector.basic.threads=1 \
              -Dorg.slf4j.simpleLogger.log.org.apache.maven.cli.transfer.Slf4jMavenTransferListener=warn \
              -DvaadinJavaMaxMemory=<< parameters.vaadin-javamaxmem >> \
              -DmaxCpus=<< parameters.number-vcpu >> \
              -Psmoke \
              install --batch-mode
            pushd opennms-doc
              ../compile.pl \
                -Daether.connector.resumeDownloads=false \
                -Daether.connector.basic.threads=1 \
                -Dorg.slf4j.simpleLogger.log.org.apache.maven.cli.transfer.Slf4jMavenTransferListener=warn \
                -DskipPdfGeneration=false \
                -P'!jdk7+' \
                install --batch-mode
            popd
      - save-maven-cache
      - save-nodejs-cache
      - persist_to_workspace:
          root: ~/
          paths:
            - project
            - .m2
  run-integration-tests:
    parameters:
      run-code-coverage:
        default: false
        type: boolean
      rerun-failtest-count:
        default: 0
        type: integer
      failure-option:
        default: -fae
        type: string
      changes-only:
        default: true
        type: boolean
    steps:
      - run:
          name: Integration Tests
          no_output_timeout: 1.0h
          command: |
            export CCI_CODE_COVERAGE=<< parameters.run-code-coverage >>
            export CCI_RERUN_FAILTEST=<< parameters.rerun-failtest-count >>
            export CCI_FAILURE_OPTION=<< parameters.failure-option >>
            export CCI_CHANGES_ONLY=<< parameters.changes-only >>
            .circleci/scripts/itest.sh
      - run:
          name: Gather test results
          when: always
          command: |
            mkdir -p ~/test-results/junit
            find . -type f -regex ".*/target/surefire-reports-[0-9]+/.*xml" -exec cp {} ~/test-results/junit/ \;
            find . -type f -regex ".*/target/failsafe-reports-[0-9]+/.*xml" -exec cp {} ~/test-results/junit/ \;
      - run:
          name: Gather tests
          when: always
          command: |
            mkdir -p ~/generated-tests
            cp ./surefire_classname* ~/generated-tests/
            cp ./failsafe_classname* ~/generated-tests/
            cp /tmp/this_node* ~/generated-tests/
      - when:
          condition: << parameters.run-code-coverage >>
          steps:
            - run:
                name: Compress Target Directories (Code Coverage)
                when: always
                command: |
                  .circleci/scripts/codecoverage-save.sh
            - persist_to_workspace:
                root: ~/
                paths:
                  - code-coverage
      - store_test_results:
          path: ~/test-results
      - store_artifacts:
          when: always
          path: ~/test-results
          destination: test-results
      - store_artifacts:
          when: always
          path: ~/generated-tests
          destination: generated-tests
  publish-cloudsmith:
    steps:
      - cloudsmith/ensure-api-key
      - cloudsmith/install-cli
      - run:
          name: Publish Packages
          command: |
            .circleci/scripts/publish-cloudsmith.sh

workflows:
#  weekly-coverage:
#    triggers:
#      - schedule:
#          # Saturday at 12:00 AM
#          cron: "0 0 * * 6"
#          filters:
#            branches:
#              only:
#                - develop
#    jobs:
#      - build
#      - integration-test-with-coverage:
#          requires:
#            - build
#      - code-coverage:
#          requires:
#            - integration-test-with-coverage
  build-deploy:
#    <<: *defaults
    jobs:
      - build:
          filters:
            branches:
              ignore:
                - /^from-foundation.*/
      - meridian-rpm-build:
          requires:
            - build
      - minion-rpm-build:
          requires:
            - build
      - sentinel-rpm-build:
          requires:
            - build
      - integration-test:
          requires:
            - build
      - smoke-test-full:
          requires:
            - meridian-rpm-build
            - minion-rpm-build
            - sentinel-rpm-build
          filters:
            branches:
              only:
                - master
                - develop
                - /^release-.*/
#                - /^foundation.*/
                - /^features.*/
                - /.*smoke.*/
      - smoke-test-minimal:
          requires:
            - meridian-rpm-build
            - minion-rpm-build
            - sentinel-rpm-build
          filters:
            branches:
              ignore:
                - master
                - develop
                - /^release-.*/
<<<<<<< HEAD
#                - /^foundation.*/
=======
                - /^foundation.*/
                - /^features.*/
                - /.*smoke.*/
      - horizon-publish-oci:
          requires:
            - horizon-rpm-build
          filters:
            branches:
              only:
                - master
                - develop
      - minion-publish-oci:
          requires:
            - minion-rpm-build
          filters:
            branches:
              only:
                - master
                - develop
      - sentinel-publish-oci:
          requires:
            - sentinel-rpm-build
          filters:
            branches:
              only:
                - master
                - develop
      # These don't actually require `integration-test` but we shouldn't bother
      # spending cycles unless everything else passed
      - horizon-deb-build:
          requires:
            - integration-test
          filters:
            branches:
              only:
                - master
                - develop
                - /^release-.*/
                - /^foundation.*/
>>>>>>> e88d1f0d
                - /^features.*/
                - /.*smoke.*/
<<<<<<< HEAD
#      - meridian-publish-oci:
#          requires:
#            - meridian-rpm-build
#          filters:
#            branches:
#              only:
#                - master
#                - develop
#      - minion-publish-oci:
#          requires:
#            - minion-rpm-build
#          filters:
#            branches:
#              only:
#                - master
#                - develop
#      - sentinel-publish-oci:
#          requires:
#            - sentinel-rpm-build
#          filters:
#            branches:
#              only:
#                - master
#                - develop
#      # These don't actually require `integration-test` but we shouldn't bother
#      # spending cycles unless everything else passed
#      - meridian-deb-build:
#          requires:
#            - integration-test
#          filters:
#            branches:
#              only:
#                - master
#                - develop
#                - /^release-.*/
#                - /^foundation.*/
#                - /^features.*/
#                - /^merge-foundation\/.*/
#                - /.*smoke.*/
#      - minion-deb-build:
#          requires:
#            - integration-test
#          filters:
#            branches:
#              only:
#                - master
#                - develop
#                - /^release-.*/
#                - /^foundation.*/
#                - /^features.*/
#                - /^merge-foundation\/.*/
#                - /.*smoke.*/
#      - sentinel-deb-build:
#          requires:
#            - integration-test
#          filters:
#            branches:
#              only:
#                - master
#                - develop
#                - /^release-.*/
#                - /^foundation.*/
#                - /^features.*/
#                - /^merge-foundation\/.*/
#                - /.*smoke.*/
#      - create-merge-foundation-branch:
#          # technically only requires the RPM/deb builds, but only publish
#          # if everything passes
#          requires:
#            - meridian-deb-build
#            - minion-deb-build
#            - sentinel-deb-build
#            - smoke-test-minimal
#            - smoke-test-full
#            - integration-test
#          filters:
#            branches:
#              only: << parameters.main_branch >>
#      - merge-foundation-branch:
#          # technically only requires the RPM/deb builds, but only publish
#          # if everything passes
#          requires:
#            - meridian-deb-build
#            - minion-deb-build
#            - sentinel-deb-build
#            - smoke-test-minimal
#            - smoke-test-full
#            - integration-test
#          filters:
#            branches:
#              only: merge-foundation/<< parameters.previous_branch_label >>-to-<< parameters.main_branch_label >>
#      - publish-cloudsmith:
#          # technically only requires the RPM/deb builds, but only publish
#          # if everything passes
#          requires:
#            - meridian-deb-build
#            - minion-deb-build
#            - sentinel-deb-build
#            - smoke-test-full
#          filters:
#            branches:
#              only:
#                - master
#                - develop
#                - /^release-.*/
#                - /^foundation.*/
=======
      - minion-deb-build:
          requires:
            - integration-test
          filters:
            branches:
              only:
                - master
                - develop
                - /^release-.*/
                - /^foundation.*/
                - /^features.*/
                - /^merge-foundation\/.*/
                - /.*smoke.*/
      - sentinel-deb-build:
          requires:
            - integration-test
          filters:
            branches:
              only:
                - master
                - develop
                - /^release-.*/
                - /^foundation.*/
                - /^features.*/
                - /^merge-foundation\/.*/
                - /.*smoke.*/
      - create-merge-foundation-branch:
          # technically only requires the RPM/deb builds, but only publish
          # if everything passes
          requires:
            - horizon-deb-build
            - minion-deb-build
            - sentinel-deb-build
            - smoke-test-minimal
            - smoke-test-full
            - integration-test
          filters:
            branches:
              only: << parameters.main_branch >>
      - merge-foundation-branch:
          # technically only requires the RPM/deb builds, but only publish
          # if everything passes
          requires:
            - horizon-deb-build
            - minion-deb-build
            - sentinel-deb-build
            - smoke-test-minimal
            - smoke-test-full
            - integration-test
          filters:
            branches:
              only: merge-foundation/<< parameters.previous_branch_label >>-to-<< parameters.main_branch_label >>
      - publish-cloudsmith:
          # technically only requires the RPM/deb builds, but only publish
          # if everything passes
          requires:
            - horizon-deb-build
            - minion-deb-build
            - sentinel-deb-build
            - smoke-test-full
          filters:
            branches:
              only:
                - master
                - develop
                - /^release-.*/
                - /^foundation.*/
>>>>>>> e88d1f0d

jobs:
  build:
    executor: centos-build-executor
    # Building currently requires the xlarge containers in order for the webpack compilation
    # in the core/web-assets module to complete reliably
    resource_class: xlarge
    steps:
      - run-build:
          number-vcpu: 8
  meridian-rpm-build:
    executor: centos-build-executor
    # Larger memory footprint required to speed up builds using Takari smartbuilder
    resource_class: large
    steps:
      - attach_workspace:
          at: ~/
      - sign-packages/install-rpm-dependencies:
          skip_if_forked_pr: true
      - sign-packages/setup-env:
          skip_if_forked_pr: true
          gnupg_home: ~/tmp/gpg
      - run:
          name: Build RPMs
          command: |
            export NODE_OPTIONS=--max_old_space_size=1024
            export CCI_MAXCPU=4
            .circleci/scripts/makerpm.sh tools/packages/opennms/opennms.spec
      - sign-packages/sign-rpms:
          skip_if_forked_pr: true
          gnupg_home: ~/tmp/gpg
          gnupg_key: opennms@opennms.org
          packages: target/rpm/RPMS/noarch/*.rpm
      - setup_remote_docker:
          docker_layer_caching: true
      - run:
          name: Fetch RPM artifacts and build Meridian container image
          command: |
            cd opennms-container/meridian
            ./build_container_image.sh
      - store_artifacts:
          path: ~/project/opennms-container/meridian/images/container.oci
          destination: meridian.oci
      - store_artifacts:
          path: ~/project/target/rpm/RPMS/noarch
          destination: rpms
      - persist_to_workspace:
          root: ~/
          paths:
            - project/target/rpm/RPMS/noarch/
            - project/opennms-container/meridian/images/
  minion-rpm-build:
    executor: centos-build-executor
    # Larger memory footprint required to speed up builds using Takari smartbuilder
    # Will need to increase resource class if meridian-rpm-build is under 15 min
    resource_class: large
    steps:
      - attach_workspace:
          at: ~/
      - sign-packages/install-rpm-dependencies:
          skip_if_forked_pr: true
      - sign-packages/setup-env:
          skip_if_forked_pr: true
          gnupg_home: ~/tmp/gpg
      - run:
          name: Build RPMs
          command: |
            export NODE_OPTIONS=--max_old_space_size=1024
            export CCI_MAXCPU=4
            export CCI_VAADINJAVAMAXMEM=768m
            .circleci/scripts/makerpm.sh tools/packages/minion/minion.spec
      - sign-packages/sign-rpms:
          skip_if_forked_pr: true
          gnupg_home: ~/tmp/gpg
          gnupg_key: opennms@opennms.org
          packages: target/rpm/RPMS/noarch/*.rpm
      - setup_remote_docker:
          docker_layer_caching: true
      - run:
          name: Fetch RPM artifacts and build Minion container image
          command: |
            cd opennms-container/minion
            ./build_container_image.sh
      - store_artifacts:
          path: ~/project/opennms-container/minion/images/container.oci
          destination: minion.oci
      - store_artifacts:
          path: ~/project/target/rpm/RPMS/noarch
          destination: rpms
      - persist_to_workspace:
          root: ~/
          paths:
            - project/target/rpm/RPMS/noarch/
            - project/opennms-container/minion/images/
  sentinel-rpm-build:
    executor: centos-build-executor
    # Larger memory footprint required to speed up builds using Takari smartbuilder
<<<<<<< HEAD
    # Will need to increase resource class if meridian-rpm-build is under 19 min
=======
    # Will need to increase resource class if horizon-rpm-build is under 19 min
>>>>>>> e88d1f0d
    resource_class: large
    steps:
      - attach_workspace:
          at: ~/
      - sign-packages/install-rpm-dependencies:
          skip_if_forked_pr: true
      - sign-packages/setup-env:
          skip_if_forked_pr: true
          gnupg_home: ~/tmp/gpg
      - run:
          name: Build RPMs
          command: |
            export NODE_OPTIONS=--max_old_space_size=1024
            export CCI_MAXCPU=4
            export CCI_VAADINJAVAMAXMEM=768m
            .circleci/scripts/makerpm.sh tools/packages/sentinel/sentinel.spec
      - sign-packages/sign-rpms:
          skip_if_forked_pr: true
          gnupg_home: ~/tmp/gpg
          gnupg_key: opennms@opennms.org
          packages: target/rpm/RPMS/noarch/*.rpm
      - setup_remote_docker:
          docker_layer_caching: true
      - run:
          name: Fetch RPM artifacts and build Sentinel container image
          command: |
            cd opennms-container/sentinel
            ./build_container_image.sh
      - store_artifacts:
          path: ~/project/opennms-container/sentinel/images/container.oci
          destination: sentinel.oci
      - store_artifacts:
          path: ~/project/target/rpm/RPMS/noarch
          destination: rpms
      - persist_to_workspace:
          root: ~/
          paths:
            - project/target/rpm/RPMS/noarch/
            - project/opennms-container/sentinel/images/
<<<<<<< HEAD
  meridian-deb-build:
=======
  horizon-deb-build:
>>>>>>> e88d1f0d
    executor: debian-build-executor
    resource_class: large
    steps:
      - attach_workspace:
          at: ~/
      - sign-packages/install-deb-dependencies:
          skip_if_forked_pr: true
      - sign-packages/setup-env:
          skip_if_forked_pr: true
          gnupg_home: ~/tmp/gpg
      - run:
          name: Monitor JVM processes
          background: true
          command: |
            .circleci/scripts/jvmprocmon-start.sh
      - run:
          name: Monitor memory usage
          background: true
          command: |
            free -m -c 500 -s 30
      - run:
          name: Build Debian Packages
          command: |
            export NODE_OPTIONS=--max_old_space_size=1024
            export CCI_MAXCPU=2
            .circleci/scripts/makedeb.sh opennms
      - sign-packages/sign-debs:
          skip_if_forked_pr: true
          gnupg_home: ~/tmp/gpg
          gnupg_key: opennms@opennms.org
          packages: target/debs/*.deb
      - run:
          name: Gather system logs
          when: always
          command: |
            mkdir -p ~/build-results/system-logs
            dmesg || : > ~/build-results/system-logs/dmesg 2>&1
            ps auxf || : > ~/build-results/system-logs/ps 2>&1
            free -m || : > ~/build-results/system-logs/free 2>&1
            docker stats --no-stream || : > ~/build-results/system-logs/docker_stats 2>&1
            cp -R /tmp/jvmprocmon ~/build-results/system-logs/
      - store_artifacts:
          when: always
          path: ~/build-results
          destination: build-results
      - store_artifacts:
          path: ~/project/target/debs
          destination: debs
      - persist_to_workspace:
          root: ~/
          paths:
            - project/target/debs/
  minion-deb-build:
    executor: debian-build-executor
    resource_class: large
    steps:
      - attach_workspace:
          at: ~/
      - sign-packages/install-deb-dependencies:
          skip_if_forked_pr: true
      - sign-packages/setup-env:
          skip_if_forked_pr: true
          gnupg_home: ~/tmp/gpg
      - run:
          name: Build Debian Packages
          command: |
            export NODE_OPTIONS=--max_old_space_size=1024
            export CCI_MAXCPU=4
            export CCI_VAADINJAVAMAXMEM=768m
            .circleci/scripts/makedeb.sh minion
      - sign-packages/sign-debs:
          skip_if_forked_pr: true
          gnupg_home: ~/tmp/gpg
          gnupg_key: opennms@opennms.org
          packages: target/debs/*.deb
      - store_artifacts:
          path: ~/project/target/debs
          destination: debs
      - persist_to_workspace:
          root: ~/
          paths:
            - project/target/debs/
  sentinel-deb-build:
    executor: debian-build-executor
    resource_class: large
    steps:
      - attach_workspace:
          at: ~/
      - sign-packages/install-deb-dependencies:
          skip_if_forked_pr: true
      - sign-packages/setup-env:
          skip_if_forked_pr: true
          gnupg_home: ~/tmp/gpg
      - run:
          name: Build Debian Packages
          command: |
            export NODE_OPTIONS=--max_old_space_size=1024
            export CCI_MAXCPU=4
            export CCI_VAADINJAVAMAXMEM=768m
            .circleci/scripts/makedeb.sh sentinel
      - sign-packages/sign-debs:
          skip_if_forked_pr: true
          gnupg_home: ~/tmp/gpg
          gnupg_key: opennms@opennms.org
          packages: target/debs/*.deb
      - store_artifacts:
          path: ~/project/target/debs
          destination: debs
      - persist_to_workspace:
          root: ~/
          paths:
            - project/target/debs/
<<<<<<< HEAD
  meridian-publish-oci:
=======
  horizon-publish-oci:
>>>>>>> e88d1f0d
    executor: centos-build-executor
    steps:
      - attach_workspace:
          at: ~/
      - setup_remote_docker:
          docker_layer_caching: true
      - dockerhub-login
      - run:
          name: Load Meridian OCI image, tag it and publish to registry
          command: |
            cd opennms-container/meridian
            docker image load -i images/container.oci
            ./tag.sh
            ./publish.sh
  minion-publish-oci:
    executor: centos-build-executor
    steps:
      - attach_workspace:
          at: ~/
      - setup_remote_docker:
          docker_layer_caching: true
      - dockerhub-login
      - run:
          name: Load Minion OCI image, tag it and publish to registry
          command: |
            cd opennms-container/minion
            docker image load -i images/container.oci
            ./tag.sh
            ./publish.sh
  sentinel-publish-oci:
    executor: centos-build-executor
    steps:
      - attach_workspace:
          at: ~/
      - setup_remote_docker:
          docker_layer_caching: true
      - dockerhub-login
      - run:
          name: Load Sentinel OCI image, tag it and publish to registry
          command: |
            cd opennms-container/sentinel
            docker image load -i images/container.oci
            ./tag.sh
            ./publish.sh
  integration-test:
    executor: integration-test-executor
    parallelism: 4
    steps:
      - attach_workspace:
          at: ~/
      - run-integration-tests:
          rerun-failtest-count: 1
  integration-test-with-coverage:
    executor: integration-test-executor
    parallelism: 12
    steps:
      - attach_workspace:
          at: ~/
      - run-integration-tests:
          run-code-coverage: true
          rerun-failtest-count: 0
          failure-option: -fn
          changes-only: false
  code-coverage:
    executor: centos-build-executor
    resource_class: medium
    steps:
      - attach_workspace:
          at: ~/
      - extract-pom-version
      - restore-sonar-cache
      - run:
          name: Restore Target Directories (Code Coverage)
          when: always
          command: |
            .circleci/scripts/codecoverage-restore.sh
      - run:
          name: Run SonarQube Code Analysis
          when: always
          command: |
            export MAVEN_OPTS="-Xms3G -Xmx3G"
            .circleci/scripts/sonar.sh
      - save-sonar-cache
  smoke-test-full:
    executor: smoke-test-executor
    parallelism: 8
    # No resource class support for machine executors, we're constrained to use the default
    # medium class which has 2 vCPUs and 8 GB RAM
    #resource_class: large
    steps:
      - attach_workspace:
          at: ~/
      - run-smoke-tests
  smoke-test-minimal:
    executor: smoke-test-executor
    steps:
      - attach_workspace:
          at: ~/
      - run-smoke-tests:
          minimal: true
  create-merge-foundation-branch:
#    <<: *defaults
    <<: *docker_container_config
    steps:
      - run:
          name: "Branch Merge Parameters"
          command: |
            echo "previous: << parameters.previous_branch >>, main: << parameters.main_branch >>, next: << parameters.next_branch >>"
      - when:
          condition: << parameters.next_branch >>
          steps:
            - add_ssh_keys:
                fingerprints:
                  - "5e:70:a4:1a:f3:9f:39:ca:2a:d9:b5:9a:6c:2b:c3:66"
            - cached-checkout
            - run:
                name: Create git identity
                command: |
                  git config user.email "cicd-system@opennms.com"
                  git config user.name "CI/CD System"
            - run:
                name: Checkout target branch and merge from source
                command: |
                  export GIT_MERGE_AUTOEDIT=no
                  git fetch --all
                  git checkout << parameters.next_branch >>
                  git reset --hard origin/<< parameters.next_branch >>
                  git merge origin/<< parameters.main_branch >>
            - run:
                name: Push to github
                command: git push -f origin << parameters.next_branch >>:merge-foundation/<< parameters.main_branch_label >>-to-<< parameters.next_branch_label >>

  # note, this is always run as part of the _next_ branch
  # for example, if main_branch is `foundation-2016` and next_branch is `foundation-2017`,
  # it will include the contents of the `foundation-2017` branch, thus we need to actually
  # look _backwards_ to the previous_branch and main_branch to merge the correct bits.
  merge-foundation-branch:
#    <<: *defaults
    <<: *docker_container_config
    steps:
      - run:
          name: "Branch Merge Parameters"
          command: |
            echo "previous: << parameters.previous_branch >>, main: << parameters.main_branch >>, next: << parameters.next_branch >>"
      - when:
          condition: << parameters.previous_branch >>
          steps:
            - add_ssh_keys:
                fingerprints:
                  - "5e:70:a4:1a:f3:9f:39:ca:2a:d9:b5:9a:6c:2b:c3:66"
            - cached-checkout
            - run:
                name: Create git identity
                command: |
                  git config user.email "cicd-system@opennms.com"
                  git config user.name "CI/CD System"
            - run:
                name: Checkout target and merge with merge branch
                command: |
                  export GIT_MERGE_AUTOEDIT=no
                  git fetch --all
                  git checkout << parameters.main_branch >>
                  git reset --hard origin/<< parameters.main_branch >>
                  git merge origin/merge-foundation/<< parameters.previous_branch_label >>-to-<< parameters.main_branch_label >>
            - run:
                name: Push to github
                command: git push origin << parameters.main_branch >>:<< parameters.main_branch >>

  publish-cloudsmith:
    executor: cloudsmith/default
    resource_class: small
    steps:
      - attach_workspace:
          at: ~/
      - publish-cloudsmith
<|MERGE_RESOLUTION|>--- conflicted
+++ resolved
@@ -17,7 +17,6 @@
     machine:
       image: ubuntu-1604:201903-01
 
-<<<<<<< HEAD
 ## NOTE: the "_label" versions of these are for the case when your source or target
 ## branches have slashes in them, that way the merge branch gets created properly
 #defaults: &defaults
@@ -41,41 +40,11 @@
 #    next_branch:
 #      description: the auto-merge target branch
 #      type: string
-#      default: release-26.1.0
+#      default: release-26.1.1
 #    next_branch_label:
 #      description: the auto-merge target branch (escaped, no slashes)
 #      type: string
-#      default: release-26.1.0
-=======
-# NOTE: the "_label" versions of these are for the case when your source or target
-# branches have slashes in them, that way the merge branch gets created properly
-defaults: &defaults
-  parameters:
-    previous_branch:
-      description: the previous branch, if any
-      type: string
-      default: foundation-2018
-    previous_branch_label:
-      description: the previous branch, if any (escaped, no slashes)
-      type: string
-      default: foundation-2018
-    main_branch:
-      description: the auto-merge main branch
-      type: string
-      default: foundation-2019
-    main_branch_label:
-      description: the auto-merge main branch (escaped, no slashes)
-      type: string
-      default: foundation-2019
-    next_branch:
-      description: the auto-merge target branch
-      type: string
-      default: release-26.1.1
-    next_branch_label:
-      description: the auto-merge target branch (escaped, no slashes)
-      type: string
-      default: release-26.1.1
->>>>>>> e88d1f0d
+#      default: release-26.1.1
 
 docker_container_config: &docker_container_config
   executor: docker-executor
@@ -427,52 +396,9 @@
                 - master
                 - develop
                 - /^release-.*/
-<<<<<<< HEAD
 #                - /^foundation.*/
-=======
-                - /^foundation.*/
                 - /^features.*/
                 - /.*smoke.*/
-      - horizon-publish-oci:
-          requires:
-            - horizon-rpm-build
-          filters:
-            branches:
-              only:
-                - master
-                - develop
-      - minion-publish-oci:
-          requires:
-            - minion-rpm-build
-          filters:
-            branches:
-              only:
-                - master
-                - develop
-      - sentinel-publish-oci:
-          requires:
-            - sentinel-rpm-build
-          filters:
-            branches:
-              only:
-                - master
-                - develop
-      # These don't actually require `integration-test` but we shouldn't bother
-      # spending cycles unless everything else passed
-      - horizon-deb-build:
-          requires:
-            - integration-test
-          filters:
-            branches:
-              only:
-                - master
-                - develop
-                - /^release-.*/
-                - /^foundation.*/
->>>>>>> e88d1f0d
-                - /^features.*/
-                - /.*smoke.*/
-<<<<<<< HEAD
 #      - meridian-publish-oci:
 #          requires:
 #            - meridian-rpm-build
@@ -579,75 +505,6 @@
 #                - develop
 #                - /^release-.*/
 #                - /^foundation.*/
-=======
-      - minion-deb-build:
-          requires:
-            - integration-test
-          filters:
-            branches:
-              only:
-                - master
-                - develop
-                - /^release-.*/
-                - /^foundation.*/
-                - /^features.*/
-                - /^merge-foundation\/.*/
-                - /.*smoke.*/
-      - sentinel-deb-build:
-          requires:
-            - integration-test
-          filters:
-            branches:
-              only:
-                - master
-                - develop
-                - /^release-.*/
-                - /^foundation.*/
-                - /^features.*/
-                - /^merge-foundation\/.*/
-                - /.*smoke.*/
-      - create-merge-foundation-branch:
-          # technically only requires the RPM/deb builds, but only publish
-          # if everything passes
-          requires:
-            - horizon-deb-build
-            - minion-deb-build
-            - sentinel-deb-build
-            - smoke-test-minimal
-            - smoke-test-full
-            - integration-test
-          filters:
-            branches:
-              only: << parameters.main_branch >>
-      - merge-foundation-branch:
-          # technically only requires the RPM/deb builds, but only publish
-          # if everything passes
-          requires:
-            - horizon-deb-build
-            - minion-deb-build
-            - sentinel-deb-build
-            - smoke-test-minimal
-            - smoke-test-full
-            - integration-test
-          filters:
-            branches:
-              only: merge-foundation/<< parameters.previous_branch_label >>-to-<< parameters.main_branch_label >>
-      - publish-cloudsmith:
-          # technically only requires the RPM/deb builds, but only publish
-          # if everything passes
-          requires:
-            - horizon-deb-build
-            - minion-deb-build
-            - sentinel-deb-build
-            - smoke-test-full
-          filters:
-            branches:
-              only:
-                - master
-                - develop
-                - /^release-.*/
-                - /^foundation.*/
->>>>>>> e88d1f0d
 
 jobs:
   build:
@@ -745,11 +602,7 @@
   sentinel-rpm-build:
     executor: centos-build-executor
     # Larger memory footprint required to speed up builds using Takari smartbuilder
-<<<<<<< HEAD
     # Will need to increase resource class if meridian-rpm-build is under 19 min
-=======
-    # Will need to increase resource class if horizon-rpm-build is under 19 min
->>>>>>> e88d1f0d
     resource_class: large
     steps:
       - attach_workspace:
@@ -789,11 +642,7 @@
           paths:
             - project/target/rpm/RPMS/noarch/
             - project/opennms-container/sentinel/images/
-<<<<<<< HEAD
   meridian-deb-build:
-=======
-  horizon-deb-build:
->>>>>>> e88d1f0d
     executor: debian-build-executor
     resource_class: large
     steps:
@@ -906,11 +755,7 @@
           root: ~/
           paths:
             - project/target/debs/
-<<<<<<< HEAD
   meridian-publish-oci:
-=======
-  horizon-publish-oci:
->>>>>>> e88d1f0d
     executor: centos-build-executor
     steps:
       - attach_workspace:
