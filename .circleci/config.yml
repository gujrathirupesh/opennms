--- conflicted
+++ resolved
@@ -19,16 +19,13 @@
   smoke-test-executor:
     machine:
       image: ubuntu-2004:202010-01
-<<<<<<< HEAD
   component-map-executor:
     docker:
       - image: opennms/build-env:debian-jdk11-b7291
-
-=======
   ui-executor:
     docker:
       - image: cimg/node:16.3.0
->>>>>>> 4322ef80
+
 # NOTE: the "_label" versions of these are for the case when your source or target
 # branches have slashes in them, that way the merge branch gets created properly
 defaults: &defaults
@@ -602,11 +599,12 @@
             branches:
               ignore:
                 - /^from-foundation.*/
-<<<<<<< HEAD
       - build-component-map:
-=======
+          filters:
+            branches:
+              ignore:
+                - /^from-foundation.*/
       - build-ui:
->>>>>>> 4322ef80
           filters:
             branches:
               ignore:
@@ -896,13 +894,11 @@
     steps:
       - run-build:
           number-vcpu: 8
-<<<<<<< HEAD
   build-component-map:
     executor: component-map-executor
     steps:
       - run-component-mapping:
           number-vcpu: 1
-=======
   build-ui:
     executor: ui-executor
     steps:
@@ -911,7 +907,6 @@
           name: Build
           command: |
             cd ui && yarn install && yarn test && yarn build
->>>>>>> 4322ef80
   build-docs:
     executor: docs-executor
     steps:
