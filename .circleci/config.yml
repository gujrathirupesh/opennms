version: 2.1


executors:
  centos-build-executor:
    docker:
      - image: opennms/build-env:1.8.0.252.b09-3.6.3-b4168
  debian-build-executor:
    docker:
      - image: opennms/build-env:debian-jdk8-b4008
  docker-executor:
    docker:
      - image: docker:19.03.0-git
  integration-test-executor:
    machine: true
  smoke-test-executor:
    machine:
      image: ubuntu-1604:201903-01

## NOTE: the "_label" versions of these are for the case when your source or target
## branches have slashes in them, that way the merge branch gets created properly
#defaults: &defaults
#  parameters:
#    previous_branch:
#      description: the previous branch, if any
#      type: string
#      default: ""
#    previous_branch_label:
#      description: the previous branch, if any (escaped, no slashes)
#      type: string
#      default: ""
#    main_branch:
#      description: the auto-merge main branch
#      type: string
#      default: foundation-2016
#    main_branch_label:
#      description: the auto-merge main branch (escaped, no slashes)
#      type: string
#      default: foundation-2016
#    next_branch:
#      description: the auto-merge target branch
#      type: string
#      default: foundation-2017
#    next_branch_label:
#      description: the auto-merge target branch (escaped, no slashes)
#      type: string
#      default: foundation-2017

docker_container_config: &docker_container_config
  executor: docker-executor

orbs:
  cloudsmith: cloudsmith/cloudsmith@1.0.3
  sign-packages: opennms/sign-packages@2.1.1

commands:
  extract-pom-version:
      description: "Extracting Maven POM version"
      steps:
        - run:
            name: Extract Maven POM version
            command: opennms-container/pom2version.py pom.xml > pom-version-cache.key
  cached-checkout:
      description: "Checkout with caching"
      steps:
        - restore_cache:
            keys:
              - source-v1-{{ .Branch }}-{{ .Revision }}
              - source-v1-{{ .Branch }}-
              - source-v1-
        - checkout
        - run:
            name: git fetch origin
            command: |
              git fetch origin
        - save_cache:
            key: source-v1-{{ .Branch }}-{{ .Revision }}
            paths:
              - ".git"
  cached-checkout-for-pushing:
      description: "Configure a cached checkout that can push upstream"
      steps:
        - add_ssh_keys:
            fingerprints:
              - "5e:70:a4:1a:f3:9f:39:ca:2a:d9:b5:9a:6c:2b:c3:66"
              - "9f:0d:94:15:19:43:6b:1d:81:90:f9:63:e0:d8:c1:b2"
        - cached-checkout
        - run:
            name: Create git identity
            command: |
              git config user.email "cicd-system@opennms.com"
              git config user.name "CI/CD System"
  restore-maven-cache:
      description: "Maven: Calculate cache key and restore cache"
      steps:
        - run:
            name: Calculate cache key from pom files
            command: find . -type f -name "pom.xml" | grep -v /target/ | sort -u | xargs cat > maven-dependency-pom-cache.key
        - restore_cache:
            keys:
              - maven-dependencies-v3-{{ checksum "pom-version-cache.key" }}-{{ checksum "maven-dependency-pom-cache.key" }}
              - maven-dependencies-v3-{{ checksum "pom-version-cache.key" }}-
  update-maven-cache:
      description: "Maven: Refresh local repository from POM files"
      steps:
        - run:
            name: Remove old artifacts to keep workspace size down
            command: .circleci/scripts/clean-m2.sh
        - run:
            name: Collect Maven Dependencies
            command: |
              ./compile.pl -t \
                -Dbuild.skip.tarball=true \
                -DupdatePolicy=never \
                --update-plugins \
                -Daether.connector.resumeDownloads=false \
                -Daether.connector.basic.threads=8 \
                -Dorg.slf4j.simpleLogger.log.org.apache.maven.cli.transfer.Slf4jMavenTransferListener=warn \
                -Pbuild-bamboo \
                -Prun-expensive-tasks \
                -Psmoke \
                --legacy-local-repository \
                --batch-mode \
                dependency:resolve-plugins \
                de.qaware.maven:go-offline-maven-plugin:resolve-dependencies
  save-maven-cache:
    description: "Maven: Save cache"
    steps:
      - save_cache:
          key: maven-dependencies-v3-{{ checksum "pom-version-cache.key" }}-{{ checksum "maven-dependency-pom-cache.key" }}
          paths:
            - ~/.m2
  restore-nodejs-cache:
      description: "NodeJS: Calculate cache key and restore cache"
      steps:
        - run:
            name: Calculate cache key
            command: find opennms-webapp -name package\*.json -o -name bower.json | grep -v /target/ | sort -u | xargs cat > nodejs-dependency-json-cache.key
        - restore_cache:
            keys:
              - nodejs-dependencies-v2-{{ checksum "pom-version-cache.key" }}-{{ checksum "nodejs-dependency-json-cache.key" }}
              - nodejs-dependencies-v2-{{ checksum "pom-version-cache.key" }}-
  save-nodejs-cache:
    description: "NodeJS: Save cache"
    steps:
      - save_cache:
          key: nodejs-dependencies-v2-{{ checksum "pom-version-cache.key" }}-{{ checksum "nodejs-dependency-json-cache.key" }}
          paths:
            - opennms-webapp/bower_components
            - opennms-webapp/node_modules
  restore-sonar-cache:
      description: "Sonar: Restore sonar cache"
      steps:
        - restore_cache:
            keys:
              - sonar-cache-v2-{{ checksum "pom-version-cache.key" }}
  save-sonar-cache:
      description: "Sonar: Save sonar cache"
      steps:
        - save_cache:
            key: sonar-cache-v2-{{ checksum "pom-version-cache.key" }}
            paths:
              - ~/.sonar
  dockerhub-login:
    description: "Connect to DockerHub"
    steps:
      - run:
          name: Login to DockerHub
          command: |
            docker login -u ${DOCKERHUB_LOGIN} -p ${DOCKERHUB_PASS}
  run-smoke-tests:
    description: "Run the smoke tests"
    parameters:
      minimal:
        default: false
        type: boolean
    steps:
      - run:
          name: Enable swap
          command: |
            sudo fallocate -l 8G /swapfile
            sudo chmod 600 /swapfile
            sudo mkswap /swapfile
            sudo swapon /swapfile
            sudo sysctl vm.swappiness=5
            cat /proc/sys/vm/swappiness
      - load-oci:
          key: meridian
      - run:
          name: Monitor JVM processes
          background: true
          command: |
            .circleci/scripts/jvmprocmon-start.sh
      - run:
          name: Monitor memory usage
          background: true
          command: |
            free -m -c 500 -s 30
      - run:
          name: Smoke Tests
          no_output_timeout: 30m
          command: |
            .circleci/scripts/smoke.sh << parameters.minimal >>
      - run:
          name: Gather system logs
          when: always
          command: |
            mkdir -p ~/test-results/system-logs
            dmesg || : > ~/test-results/system-logs/dmesg 2>&1
            ps auxf || : > ~/test-results/system-logs/ps 2>&1
            free -m || : > ~/test-results/system-logs/free 2>&1
            docker stats --no-stream || : > ~/test-results/system-logs/docker_stats 2>&1
            cp -R /tmp/jvmprocmon ~/test-results/system-logs/
            ls -alh ~/project/smoke-test/
      - run:
          name: Gather test artifacts
          when: always
          command: |
            mkdir -p ~/test-results/junit
            find . -type f -regex ".*/target/surefire-reports/.*xml" -exec cp {} ~/test-results/junit/ \;
            find . -type f -regex ".*/target/failsafe-reports/.*xml" -exec cp {} ~/test-results/junit/ \;
            mkdir -p ~/test-artifacts/recordings
            cp -R ~/project/smoke-test/target/*.flv ~/test-artifacts/recordings || true
            cp -R ~/project/smoke-test/target/screenshots ~/test-artifacts/ || true
            cp -R ~/project/smoke-test/target/logs ~/test-artifacts/ || true
      - store_test_results:
          path: ~/test-results
      - store_artifacts:
          when: always
          path: ~/test-results
          destination: test-results
      - store_artifacts:
          when: always
          path: ~/test-artifacts
          destination: test-artifacts
  run-build:
    description: "Run the main build"
    parameters:
      number-vcpu:
        default: 8
        type: integer
      node-memory:
        default: echo "NODE_OPTIONS Not Set"
        type: string
      vaadin-javamaxmem:
        default: 1g
        type: string
    steps:
      - cached-checkout
      - extract-pom-version
      - restore-maven-cache
      - restore-nodejs-cache
      - run:
          name: Compile OpenNMS
          command: |
            .circleci/scripts/configure-signing.sh
            mvn clean -DskipTests=true
            << parameters.node-memory >>
            ./compile.pl -DskipTests=true -Dbuild.skip.tarball=true \
              -DupdatePolicy=never \
              -Daether.connector.resumeDownloads=false \
              -Daether.connector.basic.threads=1 \
              -Dorg.slf4j.simpleLogger.log.org.apache.maven.cli.transfer.Slf4jMavenTransferListener=warn \
              -DvaadinJavaMaxMemory=<< parameters.vaadin-javamaxmem >> \
              -DmaxCpus=<< parameters.number-vcpu >> \
              -Psmoke \
              install --batch-mode
            pushd opennms-doc
              ../compile.pl \
                -DupdatePolicy=never \
                -Daether.connector.resumeDownloads=false \
                -Daether.connector.basic.threads=1 \
                -Dorg.slf4j.simpleLogger.log.org.apache.maven.cli.transfer.Slf4jMavenTransferListener=warn \
                -DskipPdfGeneration=false \
                -P'!jdk7+' \
                install --batch-mode
            popd
      - update-maven-cache
      - run:
          name: Remove Extra Maven Repository OpenNMS Files
          command: |
            # move these out of the way so they're not stored in the maven pre-cache
            cd ~/.m2/repository/org/opennms
            mkdir /tmp/maven-keep
            mv $(ls -1 | grep -v -E '^(jicmp-api|jicmp6-api|jrrd-api|jrrd2-api|lib|maven)$') /tmp/maven-keep
      - save-maven-cache
      - run:
          name: Restore Extra Maven Repository OpenNMS Files
          command: |
            # now move them back so they end up in the workspace for builds further down the workflow
            mv /tmp/maven-keep/* ~/.m2/repository/org/opennms/
      - save-nodejs-cache
      - persist_to_workspace:
          root: ~/
          paths:
            - project
            - .m2
  run-integration-tests:
    parameters:
      run-code-coverage:
        default: false
        type: boolean
      rerun-failtest-count:
        default: 0
        type: integer
      failure-option:
        default: -fae
        type: string
      changes-only:
        default: true
        type: boolean
    steps:
      - run:
          name: Integration Tests
          no_output_timeout: 1.0h
          command: |
            export CCI_CODE_COVERAGE=<< parameters.run-code-coverage >>
            export CCI_RERUN_FAILTEST=<< parameters.rerun-failtest-count >>
            export CCI_FAILURE_OPTION=<< parameters.failure-option >>
            export CCI_CHANGES_ONLY=<< parameters.changes-only >>
            .circleci/scripts/itest.sh
      - run:
          name: Gather test results
          when: always
          command: |
            mkdir -p ~/test-results/junit
            find . -type f -regex ".*/target/surefire-reports-[0-9]+/.*xml" -exec cp {} ~/test-results/junit/ \;
            find . -type f -regex ".*/target/failsafe-reports-[0-9]+/.*xml" -exec cp {} ~/test-results/junit/ \;
      - run:
          name: Gather tests
          when: always
          command: |
            mkdir -p ~/generated-tests
            cp ./surefire_classname* ~/generated-tests/
            cp ./failsafe_classname* ~/generated-tests/
            cp /tmp/this_node* ~/generated-tests/
      - when:
          condition: << parameters.run-code-coverage >>
          steps:
            - run:
                name: Compress Target Directories (Code Coverage)
                when: always
                command: |
                  .circleci/scripts/codecoverage-save.sh
            - persist_to_workspace:
                root: ~/
                paths:
                  - code-coverage
      - store_test_results:
          path: ~/test-results
      - store_artifacts:
          when: always
          path: ~/test-results
          destination: test-results
      - store_artifacts:
          when: always
          path: ~/generated-tests
          destination: generated-tests
  cache-workflow-assets:
    parameters:
      cache_prefix:
        description: the cache prefix
        type: string
      source_path:
        description: the source directory to cache
        type: string
    steps:
      - run:
          name: Stowing Assets in << parameters.source_path >> to cache prefix << parameters.cache_prefix >>
          command: |
            TARGET_PATH="/tmp/<< parameters.cache_prefix >>"
            rsync -ar "$(echo "<< parameters.source_path >>" | sed -e 's,/*$,,')/" "${TARGET_PATH}/"
            find "${TARGET_PATH}" -type d -print0 | xargs -0 chmod 775
            find "${TARGET_PATH}" ! -type d -print0 | xargs -0 chmod 664
      - save_cache:
          key: << parameters.cache_prefix >>-{{ .Environment.CIRCLE_SHA1 }}
          paths:
            - "/tmp/<< parameters.cache_prefix >>"
  restore-workflow-assets:
    parameters:
      cache_prefix:
        description: the cache prefix
        type: string
      target_path:
        description: the target directory to restore into
        type: string
        default: ""
    steps:
      - restore_cache:
          keys:
            - << parameters.cache_prefix >>-{{ .Environment.CIRCLE_SHA1 }}
      - when:
          condition: << parameters.target_path >>
          steps:
            - run:
                name: Restoring assets to << parameters.target_path >> from cached prefix << parameters.cache_prefix >>
                command: |
                  SOURCE_PATH="/tmp/<< parameters.cache_prefix >>"
                  mkdir -p "<< parameters.target_path >>"
                  rsync -ar "${SOURCE_PATH}/" "$(echo "<< parameters.target_path >>" | sed -e 's,/*$,,')/"
  cache-oci:
    parameters:
      key:
        description: the cache key for storing the OCI
        type: string
      path:
        description: the path to the directory containing the OCI
        type: string
    steps:
      - cache-workflow-assets:
          cache_prefix: oci-<< parameters.key >>
          source_path: << parameters.path >>
  load-oci:
    parameters:
      key:
        description: the OCI cache key to restore
        type: string
    steps:
      - restore-workflow-assets:
          cache_prefix: oci-<< parameters.key >>
      - run:
          name: Load Docker Image(s) in oci-<< parameters.key >>
          command: |
            cd "/tmp/oci-<< parameters.key >>"
            if [ "$(ls -1 *.oci | wc -l)" -eq 0 ]; then
              echo "ERROR: No OCI files to load. Something probably went wrong earlier."
              exit 1
            fi
            for FILE in *.oci; do
              echo "Loading ${FILE} into Docker..."
              docker image load -i "$FILE"
            done

workflows:
#  weekly-coverage:
#    triggers:
#      - schedule:
#          # Saturday at 12:00 AM
#          cron: "0 0 * * 6"
#          filters:
#            branches:
#              only:
#                - develop
#    jobs:
#      - build
#      - integration-test-with-coverage:
#          requires:
#            - build
#      - code-coverage:
#          requires:
#            - integration-test-with-coverage
  build-deploy:
#    <<: *defaults
    jobs:
      - build:
          filters:
            branches:
              ignore:
                - /^from-foundation.*/
      - meridian-rpm-build:
          requires:
            - build
      - integration-test:
          requires:
            - build
      - smoke-test-full:
          requires:
            - meridian-rpm-build
          filters:
            branches:
              only:
                - master
                - develop
                - /^release-.*/
                - /^foundation.*/
                - /^features.*/
                - /.*smoke.*/
      - smoke-test-minimal:
          requires:
            - meridian-rpm-build
          filters:
            branches:
              ignore:
                - master
                - develop
                - /^release-.*/
                - /^foundation.*/
                - /^features.*/
                - /.*smoke.*/
<<<<<<< HEAD
#      - meridian-publish-oci:
#          requires:
#            - meridian-rpm-build
#          filters:
#            branches:
#              only:
#                - master
#                - develop
#      # These don't actually require `integration-test` but we shouldn't bother
#      # spending cycles unless everything else passed
#      - meridian-deb-build:
#          requires:
#            - integration-test
#          filters:
#            branches:
#              only:
#                - master
#                - develop
#                - /^release-.*/
#                - /^foundation.*/
#                - /^features.*/
#                - /^merge-foundation\/.*/
#                - /.*smoke.*/
#      - create-merge-foundation-branch:
#          # technically only requires the RPM/deb builds, but only publish
#          # if everything passes
#          requires:
#            - meridian-deb-build
#            - smoke-test-minimal
#            - smoke-test-full
#            - integration-test
#          filters:
#            branches:
#              only: << parameters.main_branch >>
#      - merge-foundation-branch:
#          # technically only requires the RPM/deb builds, but only publish
#          # if everything passes
#          requires:
#            - meridian-deb-build
#            - smoke-test-minimal
#            - smoke-test-full
#            - integration-test
#          filters:
#            branches:
#              only: merge-foundation/<< parameters.previous_branch_label >>-to-<< parameters.main_branch_label >>
#      - create-merge-meridian-branch:
#          # technically only requires the RPM/deb builds, but only publish
#          # if everything passes
#          requires:
#            - meridian-deb-build
#            - smoke-test-minimal
#            - smoke-test-full
#            - integration-test
#          filters:
#            branches:
#              only: /^foundation.*/
#      - merge-meridian-branch:
#          filters:
#            branches:
#              only: /^from-foundation.*/
=======
      - horizon-publish-oci:
          requires:
            - horizon-rpm-build
          filters:
            branches:
              only:
                - master
                - develop
      # These don't actually require `integration-test` but we shouldn't bother
      # spending cycles unless everything else passed
      - horizon-deb-build:
          requires:
            - integration-test
          filters:
            branches:
              only:
                - master
                - develop
                - /^release-.*/
                - /^foundation.*/
                - /^features.*/
                - /^merge-foundation\/.*/
                - /.*smoke.*/
      - create-merge-foundation-branch:
          # technically only requires the RPM/deb builds, but only publish
          # if everything passes
          requires:
            - horizon-deb-build
            - smoke-test-minimal
            - smoke-test-full
            - integration-test
          filters:
            branches:
              only: << parameters.main_branch >>
      - merge-foundation-branch:
          # technically only requires the RPM/deb builds, but only publish
          # if everything passes
          requires:
            - horizon-deb-build
            - smoke-test-minimal
            - smoke-test-full
            - integration-test
          filters:
            branches:
              only: merge-foundation/<< parameters.previous_branch_label >>-to-<< parameters.main_branch_label >>
      - create-merge-meridian-branch:
          # technically only requires the RPM/deb builds, but only publish
          # if everything passes
          requires:
            - horizon-deb-build
            - smoke-test-minimal
            - smoke-test-full
            - integration-test
          filters:
            branches:
              only: /^foundation.*/
      - merge-meridian-branch:
          filters:
            branches:
              only: /^from-foundation.*/
      - merge-poweredby-branch:
          # technically only requires the RPM/deb builds, but only publish
          # if everything passes
          requires:
            - horizon-deb-build
            - smoke-test-minimal
            - smoke-test-full
            - integration-test
          filters:
            branches:
              only:
                - /^foundation.*/
>>>>>>> d72ccce7
      - publish-cloudsmith:
          # technically only requires the RPM/deb builds, but only publish
          # if everything passes
          requires:
#            - meridian-deb-build
            - smoke-test-minimal
            - smoke-test-full
            - integration-test
          filters:
            branches:
              only:
                - /^master-.*/
#                - develop
                - /^release-.*/
#                - /^foundation.*/

jobs:
  build:
    executor: centos-build-executor
    # even without core/web-assets build, we need xlarge for vaadin
    resource_class: xlarge
    steps:
      - run-build:
          number-vcpu: 8
  meridian-rpm-build:
    executor: centos-build-executor
    # Larger memory footprint required to speed up builds using Takari smartbuilder
    resource_class: large
    steps:
      - attach_workspace:
          at: ~/
      - sign-packages/install-rpm-dependencies:
          skip_if_forked_pr: true
      - sign-packages/setup-env:
          skip_if_forked_pr: true
          gnupg_home: ~/tmp/gpg
      - run:
          name: Build RPMs
          command: |
            export NODE_OPTIONS=--max_old_space_size=1024
            export CCI_MAXCPU=4
            .circleci/scripts/makerpm.sh tools/packages/opennms/opennms.spec
      - sign-packages/sign-rpms:
          skip_if_forked_pr: true
          gnupg_home: ~/tmp/gpg
          gnupg_key: opennms@opennms.org
          packages: target/rpm/RPMS/noarch/*.rpm
      - setup_remote_docker:
          docker_layer_caching: true
      - run:
          name: Fetch RPM artifacts and build Meridian container image
          command: |
            cd opennms-container/meridian
            ./build_container_image.sh
      - store_artifacts:
          path: ~/project/opennms-container/meridian/images/container.oci
          destination: meridian.oci
      - store_artifacts:
          path: ~/project/target/rpm/RPMS/noarch
          destination: rpms
      - cache-workflow-assets:
          cache_prefix: rpm-meridian
          source_path: target/rpm/RPMS/noarch
      - cache-oci:
          key: meridian
          path: opennms-container/meridian/images/
  meridian-deb-build:
    executor: debian-build-executor
    resource_class: large
    steps:
      - attach_workspace:
          at: ~/
      - sign-packages/install-deb-dependencies:
          skip_if_forked_pr: true
      - sign-packages/setup-env:
          skip_if_forked_pr: true
          gnupg_home: ~/tmp/gpg
      - run:
          name: Monitor JVM processes
          background: true
          command: |
            .circleci/scripts/jvmprocmon-start.sh
      - run:
          name: Monitor memory usage
          background: true
          command: |
            free -m -c 500 -s 30
      - run:
          name: Build Debian Packages
          command: |
            export NODE_OPTIONS=--max_old_space_size=1024
            export CCI_MAXCPU=2
            .circleci/scripts/makedeb.sh opennms
      - sign-packages/sign-debs:
          skip_if_forked_pr: true
          gnupg_home: ~/tmp/gpg
          gnupg_key: opennms@opennms.org
          packages: target/debs/*.deb
      - run:
          name: Gather system logs
          when: always
          command: |
            mkdir -p ~/build-results/system-logs
            dmesg || : > ~/build-results/system-logs/dmesg 2>&1
            ps auxf || : > ~/build-results/system-logs/ps 2>&1
            free -m || : > ~/build-results/system-logs/free 2>&1
            docker stats --no-stream || : > ~/build-results/system-logs/docker_stats 2>&1
            cp -R /tmp/jvmprocmon ~/build-results/system-logs/
      - store_artifacts:
          when: always
          path: ~/build-results
          destination: build-results
      - store_artifacts:
          path: ~/project/target/debs
          destination: debs
      - cache-workflow-assets:
          cache_prefix: deb-meridian
          source_path: target/debs
  meridian-publish-oci:
    executor: centos-build-executor
    steps:
      - cached-checkout
      - setup_remote_docker:
          docker_layer_caching: true
      - dockerhub-login
      - load-oci:
          key: meridian
      - run:
          name: tag meridian Docker image and publish to registry
          command: |
            cd opennms-container/meridian
            ./tag.sh
            ./publish.sh
  integration-test:
    executor: integration-test-executor
    parallelism: 4
    steps:
      - attach_workspace:
          at: ~/
      - run-integration-tests:
          rerun-failtest-count: 1
  integration-test-with-coverage:
    executor: integration-test-executor
    parallelism: 12
    steps:
      - attach_workspace:
          at: ~/
      - run-integration-tests:
          run-code-coverage: true
          rerun-failtest-count: 0
          failure-option: -fn
          changes-only: false
  code-coverage:
    executor: centos-build-executor
    resource_class: medium
    steps:
      - attach_workspace:
          at: ~/
      - extract-pom-version
      - restore-sonar-cache
      - run:
          name: Restore Target Directories (Code Coverage)
          when: always
          command: |
            .circleci/scripts/codecoverage-restore.sh
      - run:
          name: Run SonarQube Code Analysis
          when: always
          command: |
            export MAVEN_OPTS="-Xms3G -Xmx3G"
            .circleci/scripts/sonar.sh
      - save-sonar-cache
  smoke-test-full:
    executor: smoke-test-executor
    parallelism: 8
    # No resource class support for machine executors, we're constrained to use the default
    # medium class which has 2 vCPUs and 8 GB RAM
    #resource_class: large
    steps:
      - attach_workspace:
          at: ~/
      - run-smoke-tests
  smoke-test-minimal:
    executor: smoke-test-executor
    steps:
      - attach_workspace:
          at: ~/
      - run-smoke-tests:
          minimal: true
  create-merge-foundation-branch:
#    <<: *defaults
    <<: *docker_container_config
    steps:
      - run:
          name: "Branch Merge Parameters"
          command: |
            echo "previous: << parameters.previous_branch >>, main: << parameters.main_branch >>, next: << parameters.next_branch >>"
      - when:
          condition: << parameters.next_branch >>
          steps:
            - cached-checkout-for-pushing
            - run:
                name: Checkout target branch and merge from source
                command: |
                  export GIT_MERGE_AUTOEDIT=no
                  git fetch --all
                  git checkout << parameters.next_branch >>
                  git reset --hard origin/<< parameters.next_branch >>
                  git merge origin/<< parameters.main_branch >>
            - run:
                name: Push to github
                command: git push -f origin << parameters.next_branch >>:merge-foundation/<< parameters.main_branch_label >>-to-<< parameters.next_branch_label >>

  # note, this is always run as part of the _next_ branch
  # for example, if main_branch is `foundation-2016` and next_branch is `foundation-2017`,
  # it will include the contents of the `foundation-2017` branch, thus we need to actually
  # look _backwards_ to the previous_branch and main_branch to merge the correct bits.
  merge-foundation-branch:
#    <<: *defaults
    <<: *docker_container_config
    steps:
      - run:
          name: "Branch Merge Parameters"
          command: |
            echo "previous: << parameters.previous_branch >>, main: << parameters.main_branch >>, next: << parameters.next_branch >>"
      - when:
          condition: << parameters.previous_branch >>
          steps:
            - cached-checkout-for-pushing
            - run:
                name: Checkout target and merge with merge branch
                command: |
                  export GIT_MERGE_AUTOEDIT=no
                  git fetch --all
                  git checkout << parameters.main_branch >>
                  git reset --hard origin/<< parameters.main_branch >>
                  git merge origin/merge-foundation/<< parameters.previous_branch_label >>-to-<< parameters.main_branch_label >>
            - run:
                name: Push to github
                command: git push origin << parameters.main_branch >>:<< parameters.main_branch >>

  create-merge-meridian-branch:
#    <<: *defaults
    <<: *docker_container_config
    steps:
      - when:
          condition: << parameters.main_branch >>
          steps:
            - restore_cache:
                keys:
                  - meridian-v1-{{ .Branch }}-{{ .Revision }}
                  - meridian-v1-{{ .Branch }}-
                  - meridian-v1-
            - cached-checkout-for-pushing
            - run:
                name: Add Meridian remote if necessary
                command: |
                  REMOTE_MERIDIAN="$(git remote | grep -c -E '^meridian$' || :)"
                  if [ "$REMOTE_MERIDIAN" -eq 0 ]; then
                    git remote add meridian git@github.com:OpenNMS/opennms-prime.git
                  fi
            - run:
                name: git fetch meridian
                command: |
                  git fetch meridian
            - save_cache:
                key: meridian-v1-{{ .Branch }}-{{ .Revision }}
                paths:
                  - ".git"
            - run:
                name: Checkout target branch and merge from source
                command: |
                  export GIT_MERGE_AUTOEDIT=no
                  if git rev-parse from-<< parameters.main_branch >> >/dev/null 2>&1; then
                    git checkout from-<< parameters.main_branch >>
                  else
                    git checkout -b from-<< parameters.main_branch >> meridian/from-<< parameters.main_branch >>
                  fi
                  git reset --hard meridian/from-<< parameters.main_branch >>
                  git merge origin/<< parameters.main_branch >>
            - run:
                name: Push to Meridian github
                command: git push -f meridian from-<< parameters.main_branch >>:from-<< parameters.main_branch >>

  merge-meridian-branch:
#    <<: *defaults
    <<: *docker_container_config
    steps:
      - cached-checkout-for-pushing
      - run:
          name: Checkout from-foundation-YYYY and merge to release-YYYY.x
          command: |
            export GIT_MERGE_AUTOEDIT=no
            TARGET_VERSION="$(echo "<< parameters.main_branch >>" | sed -e 's,^foundation-,,')"
            git fetch --all
            git checkout "release-${TARGET_VERSION}.x"
            git reset --hard "origin/release-${TARGET_VERSION}.x"
            git merge "origin/from-foundation-${TARGET_VERSION}"
      - run:
          name: Push to github
          command: |
            TARGET_BRANCH="release-$(echo "<< parameters.main_branch >>" | sed -e 's,^foundation-,,').x"
            git push origin "${TARGET_BRANCH}:${TARGET_BRANCH}"

  merge-poweredby-branch:
    <<: *defaults
    <<: *docker_container_config
    steps:
      - when:
          condition: << parameters.main_branch >>
          steps:
            - restore_cache:
                keys:
                  - poweredby-v1-{{ .Branch }}-{{ .Revision }}
                  - poweredby-v1-{{ .Branch }}-
                  - poweredby-v1-
            - cached-checkout-for-pushing
            - run:
                name: Merge Foundation to PoweredBy
                command: .circleci/scripts/merge-poweredby.sh
            - save_cache:
                key: poweredby-v1-{{ .Branch }}-{{ .Revision }}
                paths:
                  - ".git"

  publish-cloudsmith:
    executor: cloudsmith/default
    resource_class: small
    steps:
      - checkout
      - cloudsmith/ensure-api-key
      - cloudsmith/install-cli
#      - restore-workflow-assets:
#          cache_prefix: deb-meridian
      - restore-workflow-assets:
          cache_prefix: rpm-meridian
      - restore-workflow-assets:
          cache_prefix: oci-meridian
      - run:
          name: Publish Packages
          command: |
            .circleci/scripts/publish-cloudsmith.sh
<|MERGE_RESOLUTION|>--- conflicted
+++ resolved
@@ -487,7 +487,6 @@
                 - /^foundation.*/
                 - /^features.*/
                 - /.*smoke.*/
-<<<<<<< HEAD
 #      - meridian-publish-oci:
 #          requires:
 #            - meridian-rpm-build
@@ -548,80 +547,18 @@
 #          filters:
 #            branches:
 #              only: /^from-foundation.*/
-=======
-      - horizon-publish-oci:
-          requires:
-            - horizon-rpm-build
-          filters:
-            branches:
-              only:
-                - master
-                - develop
-      # These don't actually require `integration-test` but we shouldn't bother
-      # spending cycles unless everything else passed
-      - horizon-deb-build:
-          requires:
-            - integration-test
-          filters:
-            branches:
-              only:
-                - master
-                - develop
-                - /^release-.*/
-                - /^foundation.*/
-                - /^features.*/
-                - /^merge-foundation\/.*/
-                - /.*smoke.*/
-      - create-merge-foundation-branch:
-          # technically only requires the RPM/deb builds, but only publish
-          # if everything passes
-          requires:
-            - horizon-deb-build
-            - smoke-test-minimal
-            - smoke-test-full
-            - integration-test
-          filters:
-            branches:
-              only: << parameters.main_branch >>
-      - merge-foundation-branch:
-          # technically only requires the RPM/deb builds, but only publish
-          # if everything passes
-          requires:
-            - horizon-deb-build
-            - smoke-test-minimal
-            - smoke-test-full
-            - integration-test
-          filters:
-            branches:
-              only: merge-foundation/<< parameters.previous_branch_label >>-to-<< parameters.main_branch_label >>
-      - create-merge-meridian-branch:
-          # technically only requires the RPM/deb builds, but only publish
-          # if everything passes
-          requires:
-            - horizon-deb-build
-            - smoke-test-minimal
-            - smoke-test-full
-            - integration-test
-          filters:
-            branches:
-              only: /^foundation.*/
-      - merge-meridian-branch:
-          filters:
-            branches:
-              only: /^from-foundation.*/
-      - merge-poweredby-branch:
-          # technically only requires the RPM/deb builds, but only publish
-          # if everything passes
-          requires:
-            - horizon-deb-build
-            - smoke-test-minimal
-            - smoke-test-full
-            - integration-test
-          filters:
-            branches:
-              only:
-                - /^foundation.*/
->>>>>>> d72ccce7
+#      - merge-poweredby-branch:
+#          # technically only requires the RPM/deb builds, but only publish
+#          # if everything passes
+#          requires:
+#            - horizon-deb-build
+#            - smoke-test-minimal
+#            - smoke-test-full
+#            - integration-test
+#          filters:
+#            branches:
+#              only:
+#                - /^foundation.*/
       - publish-cloudsmith:
           # technically only requires the RPM/deb builds, but only publish
           # if everything passes
@@ -927,7 +864,7 @@
             git push origin "${TARGET_BRANCH}:${TARGET_BRANCH}"
 
   merge-poweredby-branch:
-    <<: *defaults
+#    <<: *defaults
     <<: *docker_container_config
     steps:
       - when:
