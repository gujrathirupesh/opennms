version: 2.1


executors:
  centos-build-executor:
    docker:
      - image: opennms/build-env:1.8.0.252.b09-3.6.3-b4168
  debian-build-executor:
    docker:
      - image: opennms/build-env:debian-jdk8-b5084
  docker-executor:
    docker:
      - image: docker:19.03.0-git
  integration-test-executor:
    machine: true
  smoke-test-executor:
    machine:
      image: ubuntu-1604:201903-01

# NOTE: the "_label" versions of these are for the case when your source or target
# branches have slashes in them, that way the merge branch gets created properly
defaults: &defaults
  parameters:
    context_name:
      description: the context to use for sensitive settings like GPG keys
      type: string
      default: "OpenNMS Build"
#    previous_branch:
#      description: the previous branch, if any
#      type: string
#      default: foundation-2016
#    previous_branch_label:
#      description: the previous branch, if any (escaped, no slashes)
#      type: string
#      default: foundation-2016
#    main_branch:
#      description: the auto-merge main branch
#      type: string
#      default: foundation-2017
#    main_branch_label:
#      description: the auto-merge main branch (escaped, no slashes)
#      type: string
#      default: foundation-2017
#    next_branch:
#      description: the auto-merge target branch
#      type: string
#      default: foundation-2018
#    next_branch_label:
#      description: the auto-merge target branch (escaped, no slashes)
#      type: string
#      default: foundation-2018

docker_container_config: &docker_container_config
  executor: docker-executor

orbs:
  cloudsmith: cloudsmith/cloudsmith@1.0.3
  sign-packages: opennms/sign-packages@2.1.3

commands:
  extract-pom-version:
      description: "Extracting Maven POM version"
      steps:
        - run:
            name: Extract Maven POM version
            command: opennms-container/pom2version.py pom.xml > pom-version-cache.key
  cached-checkout:
      description: "Checkout with caching"
      steps:
        - restore_cache:
            keys:
              - source-v1-{{ .Branch }}-{{ .Revision }}
              - source-v1-{{ .Branch }}-
              - source-v1-
        - checkout
        - run:
            name: git config merge.renameLimit
            command: git config merge.renameLimit 999999
        - run:
            name: git fetch origin
            command: git fetch origin
        - save_cache:
            key: source-v1-{{ .Branch }}-{{ .Revision }}
            paths:
              - ".git"
  cached-checkout-for-pushing:
      description: "Configure a cached checkout that can push upstream"
      steps:
        - add_ssh_keys:
            fingerprints:
              - "5e:70:a4:1a:f3:9f:39:ca:2a:d9:b5:9a:6c:2b:c3:66"
              - "9f:0d:94:15:19:43:6b:1d:81:90:f9:63:e0:d8:c1:b2"
        - cached-checkout
        - run:
            name: Create git identity
            command: |
              git config user.email "cicd-system@opennms.com"
              git config user.name "CI/CD System"
  restore-maven-cache:
      description: "Maven: Calculate cache key and restore cache"
      steps:
        - run:
            name: Calculate cache key from pom files
            command: find . -type f -name "pom.xml" | grep -v /target/ | sort -u | xargs cat > maven-dependency-pom-cache.key
        - restore_cache:
            keys:
              - maven-dependencies-v3-{{ checksum "pom-version-cache.key" }}-{{ checksum "maven-dependency-pom-cache.key" }}
              - maven-dependencies-v3-{{ checksum "pom-version-cache.key" }}-
  update-maven-cache:
      description: "Maven: Refresh local repository from POM files"
      steps:
        - run:
            name: Remove old artifacts to keep workspace size down
            command: .circleci/scripts/clean-m2.sh
        - run:
            name: Collect Maven Dependencies
            command: |
              ./compile.pl -t \
                -Dbuild.skip.tarball=true \
                -DupdatePolicy=never \
                --update-plugins \
                -Daether.connector.resumeDownloads=false \
                -Daether.connector.basic.threads=8 \
                -Dorg.slf4j.simpleLogger.log.org.apache.maven.cli.transfer.Slf4jMavenTransferListener=warn \
                -Pbuild-bamboo \
                -Prun-expensive-tasks \
                -Psmoke \
                --legacy-local-repository \
                --batch-mode \
                dependency:resolve-plugins \
                de.qaware.maven:go-offline-maven-plugin:resolve-dependencies
  save-maven-cache:
    description: "Maven: Save cache"
    steps:
      - save_cache:
          key: maven-dependencies-v3-{{ checksum "pom-version-cache.key" }}-{{ checksum "maven-dependency-pom-cache.key" }}
          paths:
            - ~/.m2
  restore-nodejs-cache:
      description: "NodeJS: Calculate cache key and restore cache"
      steps:
        - run:
            name: Calculate cache key
            command: find opennms-webapp -name package\*.json -o -name bower.json | grep -v /target/ | sort -u | xargs cat > nodejs-dependency-json-cache.key
        - restore_cache:
            keys:
              - nodejs-dependencies-v2-{{ checksum "pom-version-cache.key" }}-{{ checksum "nodejs-dependency-json-cache.key" }}
              - nodejs-dependencies-v2-{{ checksum "pom-version-cache.key" }}-
  save-nodejs-cache:
    description: "NodeJS: Save cache"
    steps:
      - save_cache:
          key: nodejs-dependencies-v2-{{ checksum "pom-version-cache.key" }}-{{ checksum "nodejs-dependency-json-cache.key" }}
          paths:
            - opennms-webapp/bower_components
            - opennms-webapp/node_modules
  restore-sonar-cache:
      description: "Sonar: Restore sonar cache"
      steps:
        - restore_cache:
            keys:
              - sonar-cache-v2-{{ checksum "pom-version-cache.key" }}
  save-sonar-cache:
      description: "Sonar: Save sonar cache"
      steps:
        - save_cache:
            key: sonar-cache-v2-{{ checksum "pom-version-cache.key" }}
            paths:
              - ~/.sonar
  dockerhub-login:
    description: "Connect to DockerHub"
    steps:
      - run:
          name: Login to DockerHub
          command: |
            if [ -n "${DOCKERHUB_LOGIN}" ]; then
              docker login -u ${DOCKERHUB_LOGIN} -p ${DOCKERHUB_PASS}
            else
              echo "WARNING: dockerhub login not found. Assuming this is a PR or other external branch build."
            fi
  run-smoke-tests:
    description: "Run the smoke tests"
    parameters:
      minimal:
        default: false
        type: boolean
    steps:
      - run:
          name: Enable swap
          command: |
            sudo fallocate -l 8G /swapfile
            sudo chmod 600 /swapfile
            sudo mkswap /swapfile
            sudo swapon /swapfile
            sudo sysctl vm.swappiness=5
            cat /proc/sys/vm/swappiness
      - load-oci:
          key: meridian
      - load-oci:
          key: minion
      - run:
          name: Monitor JVM processes
          background: true
          command: |
            .circleci/scripts/jvmprocmon-start.sh
      - run:
          name: Monitor memory usage
          background: true
          command: |
            free -m -c 500 -s 30
      - run:
          name: Smoke Tests
          no_output_timeout: 30m
          command: |
            .circleci/scripts/smoke.sh << parameters.minimal >>
      - run:
          name: Gather system logs
          when: always
          command: |
            mkdir -p ~/test-results/system-logs
            (dmesg || :) > ~/test-results/system-logs/dmesg 2>&1
            (ps auxf || :) > ~/test-results/system-logs/ps 2>&1
            (free -m || :) > ~/test-results/system-logs/free 2>&1
            (docker stats --no-stream || :) > ~/test-results/system-logs/docker_stats 2>&1
            cp -R /tmp/jvmprocmon ~/test-results/system-logs/ || :
            ls -alh ~/project/smoke-test/ || :
      - run:
          name: Gather test artifacts
          when: always
          command: |
            mkdir -p ~/test-results/junit
            find . -type f -regex ".*/target/surefire-reports/.*xml" -exec cp {} ~/test-results/junit/ \;
            find . -type f -regex ".*/target/failsafe-reports/.*xml" -exec cp {} ~/test-results/junit/ \;
            mkdir -p ~/test-artifacts/recordings
            cp -R ~/project/smoke-test/target/*.flv ~/test-artifacts/recordings || true
            cp -R ~/project/smoke-test/target/screenshots ~/test-artifacts/ || true
            cp -R ~/project/smoke-test/target/logs ~/test-artifacts/ || true
      - store_test_results:
          path: ~/test-results
      - store_artifacts:
          when: always
          path: ~/test-results
          destination: test-results
      - store_artifacts:
          when: always
          path: ~/test-artifacts
          destination: test-artifacts
  run-build:
    description: "Run the main build"
    parameters:
      number-vcpu:
        default: 8
        type: integer
      node-memory:
        default: echo "NODE_OPTIONS Not Set"
        type: string
      vaadin-javamaxmem:
        default: 1g
        type: string
    steps:
      - cached-checkout
      - extract-pom-version
      - restore-maven-cache
      - restore-nodejs-cache
      - run:
          name: Compile OpenNMS
          command: |
            .circleci/scripts/configure-signing.sh
            mvn clean -DskipTests=true
            << parameters.node-memory >>
            ./compile.pl -DskipTests=true -Dbuild.skip.tarball=true \
              -DupdatePolicy=never \
              -Daether.connector.resumeDownloads=false \
              -Daether.connector.basic.threads=1 \
              -Dorg.slf4j.simpleLogger.log.org.apache.maven.cli.transfer.Slf4jMavenTransferListener=warn \
              -DvaadinJavaMaxMemory=<< parameters.vaadin-javamaxmem >> \
              -DmaxCpus=<< parameters.number-vcpu >> \
              -Psmoke \
              install --batch-mode
            pushd opennms-doc
              ../compile.pl \
                -DupdatePolicy=never \
                -Daether.connector.resumeDownloads=false \
                -Daether.connector.basic.threads=1 \
                -Dorg.slf4j.simpleLogger.log.org.apache.maven.cli.transfer.Slf4jMavenTransferListener=warn \
                -DskipPdfGeneration=false \
                -P'!jdk7+' \
                install --batch-mode
            popd
      - update-maven-cache
      - run:
          name: Remove Extra Maven Repository OpenNMS Files
          command: |
            # move these out of the way so they're not stored in the maven pre-cache
            cd ~/.m2/repository/org/opennms
            mkdir /tmp/maven-keep
            mv $(ls -1 | grep -v -E '^(jicmp-api|jicmp6-api|jrrd-api|jrrd2-api|lib|maven)$') /tmp/maven-keep
      - save-maven-cache
      - run:
          name: Restore Extra Maven Repository OpenNMS Files
          command: |
            # now move them back so they end up in the workspace for builds further down the workflow
            mv /tmp/maven-keep/* ~/.m2/repository/org/opennms/
      - save-nodejs-cache
      - persist_to_workspace:
          root: ~/
          paths:
            - project
            - .m2
  run-integration-tests:
    parameters:
      run-code-coverage:
        default: false
        type: boolean
      rerun-failtest-count:
        default: 0
        type: integer
      failure-option:
        default: -fae
        type: string
      changes-only:
        default: true
        type: boolean
    steps:
      - run:
          name: Integration Tests
          no_output_timeout: 1.0h
          command: |
            export CCI_CODE_COVERAGE=<< parameters.run-code-coverage >>
            export CCI_RERUN_FAILTEST=<< parameters.rerun-failtest-count >>
            export CCI_FAILURE_OPTION=<< parameters.failure-option >>
            export CCI_CHANGES_ONLY=<< parameters.changes-only >>
            .circleci/scripts/itest.sh
      - run:
          name: Gather test results
          when: always
          command: |
            mkdir -p ~/test-results/junit
            find . -type f -regex ".*/target/surefire-reports-[0-9]+/.*xml" -exec cp {} ~/test-results/junit/ \;
            find . -type f -regex ".*/target/failsafe-reports-[0-9]+/.*xml" -exec cp {} ~/test-results/junit/ \;
      - run:
          name: Gather tests
          when: always
          command: |
            mkdir -p ~/generated-tests
            cp ./surefire_classname* ~/generated-tests/
            cp ./failsafe_classname* ~/generated-tests/
            cp /tmp/this_node* ~/generated-tests/
      - when:
          condition: << parameters.run-code-coverage >>
          steps:
            - run:
                name: Compress Target Directories (Code Coverage)
                when: always
                command: |
                  .circleci/scripts/codecoverage-save.sh
            - persist_to_workspace:
                root: ~/
                paths:
                  - code-coverage
      - store_test_results:
          path: ~/test-results
      - store_artifacts:
          when: always
          path: ~/test-results
          destination: test-results
      - store_artifacts:
          when: always
          path: ~/generated-tests
          destination: generated-tests
  cache-workflow-assets:
    parameters:
      cache_prefix:
        description: the cache prefix
        type: string
      source_path:
        description: the source directory to cache
        type: string
    steps:
      - run:
          name: Stowing Assets in << parameters.source_path >> to cache prefix << parameters.cache_prefix >>
          command: |
            TARGET_PATH="/tmp/<< parameters.cache_prefix >>"
            rsync -avr "$(echo "<< parameters.source_path >>" | sed -e 's,/*$,,')/" "${TARGET_PATH}/"
            find "${TARGET_PATH}" -type d -print0 | xargs -0 chmod 775
            find "${TARGET_PATH}" ! -type d -print0 | xargs -0 chmod 664
      - save_cache:
          key: << parameters.cache_prefix >>-v2-{{ .Branch }}-{{ .Revision }}-{{ .Environment.CIRCLE_WORKFLOW_ID }}
          paths:
            - "/tmp/<< parameters.cache_prefix >>"
  restore-workflow-assets:
    parameters:
      cache_prefix:
        description: the cache prefix
        type: string
      target_path:
        description: the target directory to restore into
        type: string
        default: ""
    steps:
      - restore_cache:
          keys:
            - << parameters.cache_prefix >>-v2-{{ .Branch }}-{{ .Revision }}-{{ .Environment.CIRCLE_WORKFLOW_ID }}
            - << parameters.cache_prefix >>-v2-{{ .Branch }}-{{ .Revision }}-
      - when:
          condition: << parameters.target_path >>
          steps:
            - run:
                name: Restoring assets to << parameters.target_path >> from cached prefix << parameters.cache_prefix >>
                command: |
                  SOURCE_PATH="/tmp/<< parameters.cache_prefix >>"
                  mkdir -p "<< parameters.target_path >>"
                  rsync -ar "${SOURCE_PATH}/" "$(echo "<< parameters.target_path >>" | sed -e 's,/*$,,')/"
  cache-oci:
    parameters:
      key:
        description: the cache key for storing the OCI
        type: string
      path:
        description: the path to the directory containing the OCI
        type: string
    steps:
      - cache-workflow-assets:
          cache_prefix: oci-<< parameters.key >>
          source_path: << parameters.path >>
  load-oci:
    parameters:
      key:
        description: the OCI cache key to restore
        type: string
    steps:
      - restore-workflow-assets:
          cache_prefix: oci-<< parameters.key >>
      - run:
          name: Load Docker Image(s) in oci-<< parameters.key >>
          command: |
            cd "/tmp/oci-<< parameters.key >>"
            if [ "$(ls -1 *.oci | wc -l)" -eq 0 ]; then
              echo "ERROR: No OCI files to load. Something probably went wrong earlier."
              exit 1
            fi
            for FILE in *.oci; do
              echo "Loading ${FILE} into Docker..."
              docker image load -i "$FILE"
            done

workflows:
#  weekly-coverage:
#    <<: *defaults
#    triggers:
#      - schedule:
#          # Saturday at 12:00 AM
#          cron: "0 0 * * 6"
#          filters:
#            branches:
#              only:
#                - develop
#    jobs:
#      - build:
#          context: << parameters.context_name >>
#      - integration-test-with-coverage:
#          context: << parameters.context_name >>
#          requires:
#            - build
#      - code-coverage:
#          context: << parameters.context_name >>
#          requires:
#            - integration-test-with-coverage

  build-deploy:
    <<: *defaults
    jobs:
      - build:
          context: << parameters.context_name >>
          filters:
            branches:
              ignore:
                - /^from-foundation.*/
      - tarball-assembly:
          requires:
            - build
      - meridian-rpm-build:
          context: << parameters.context_name >>
          requires:
            - build
      - minion-rpm-build:
          context: << parameters.context_name >>
          requires:
            - build
      - integration-test:
          context: << parameters.context_name >>
          requires:
            - build
      - smoke-test-full:
          context: << parameters.context_name >>
          requires:
            - meridian-rpm-build
            - minion-rpm-build
          filters:
            branches:
              only:
                - develop
                - /^master-.*/
                - /^release-.*/
                - /^foundation.*/
                - /^features.*/
                - /.*smoke.*/
      - smoke-test-minimal:
          context: << parameters.context_name >>
          requires:
            - meridian-rpm-build
            - minion-rpm-build
          filters:
            branches:
              ignore:
                - develop
                - /^master-.*/
                - /^release-.*/
                - /^foundation.*/
                - /^features.*/
                - /.*smoke.*/
<<<<<<< HEAD
#      - meridian-publish-oci:
#          context: << parameters.context_name >>
#          requires:
#            - meridian-rpm-build
#          filters:
#            branches:
#              only:
#                - develop
#                - /^master-.*/
#                - /^release-.*/
#      - minion-publish-oci:
#          context: << parameters.context_name >>
#          requires:
#            - minion-rpm-build
#          filters:
#            branches:
#              only:
#                - develop
#                - /^master-.*/
#                - /^release-.*/
#      # These don't actually require `integration-test` but we shouldn't bother
#      # spending cycles unless everything else passed
#      - meridian-deb-build:
#          context: << parameters.context_name >>
#          requires:
#            - integration-test
#      - create-merge-foundation-branch:
#          context: << parameters.context_name >>
#          # technically only requires the RPM/deb builds, but only publish
#          # if everything passes
#          requires:
#            - meridian-deb-build
#            - smoke-test-minimal
#            - smoke-test-full
#            - integration-test
#          filters:
#            branches:
#              only: << parameters.main_branch >>
#      - merge-foundation-branch:
#          context: << parameters.context_name >>
#          # technically only requires the RPM/deb builds, but only publish
#          # if everything passes
#          requires:
#            - meridian-deb-build
#            - smoke-test-minimal
#            - smoke-test-full
#            - integration-test
#          filters:
#            branches:
#              only: merge-foundation/<< parameters.previous_branch_label >>-to-<< parameters.main_branch_label >>
#      - create-merge-meridian-branch:
#          context: << parameters.context_name >>
#          # technically only requires the RPM/deb builds, but only publish
#          # if everything passes
#          requires:
#            - meridian-deb-build
#            - smoke-test-minimal
#            - smoke-test-full
#            - integration-test
#          filters:
#            branches:
#              only: /^foundation.*/
#      - merge-meridian-branch:
#          filters:
#            branches:
#              only: /^from-foundation.*/
#      - merge-poweredby-branch:
#          context: << parameters.context_name >>
#          # technically only requires the RPM/deb builds, but only publish
#          # if everything passes
#          requires:
#            - meridian-deb-build
#            - smoke-test-minimal
#            - smoke-test-full
#            - integration-test
#          filters:
#            branches:
#              only:
#                - /^foundation.*/
=======
      - horizon-publish-oci:
          requires:
            - horizon-rpm-build
          filters:
            branches:
              only:
                - develop
                - /^master-.*/
                - /^release-.*/
      - minion-publish-oci:
          requires:
            - minion-rpm-build
          filters:
            branches:
              only:
                - develop
                - /^master-.*/
                - /^release-.*/
      # These don't actually require `integration-test` but we shouldn't bother
      # spending cycles unless everything else passed
      - horizon-deb-build:
          requires:
            - integration-test
          filters:
            branches:
              only:
                - develop
                - /^master-.*/
                - /^release-.*/
                - /^foundation.*/
                - /^features.*/
                - /^merge-foundation\/.*/
                - /.*smoke.*/
                - /.*debian.*/
      - create-merge-foundation-branch:
          # technically only requires the RPM/deb builds, but only publish
          # if everything passes
          requires:
            - horizon-deb-build
            - smoke-test-minimal
            - smoke-test-full
            - integration-test
          filters:
            branches:
              only: << parameters.main_branch >>
      - merge-foundation-branch:
          # technically only requires the RPM/deb builds, but only publish
          # if everything passes
          requires:
            - horizon-deb-build
            - smoke-test-minimal
            - smoke-test-full
            - integration-test
          filters:
            branches:
              only: merge-foundation/<< parameters.previous_branch_label >>-to-<< parameters.main_branch_label >>
      - create-merge-meridian-branch:
          # technically only requires the RPM/deb builds, but only publish
          # if everything passes
          requires:
            - horizon-deb-build
            - smoke-test-minimal
            - smoke-test-full
            - integration-test
          filters:
            branches:
              only: /^foundation.*/
      - merge-meridian-branch:
          filters:
            branches:
              only: /^from-foundation.*/
      - merge-poweredby-branch:
          # technically only requires the RPM/deb builds, but only publish
          # if everything passes
          requires:
            - horizon-deb-build
            - smoke-test-minimal
            - smoke-test-full
            - integration-test
          filters:
            branches:
              only:
                - /^foundation.*/
>>>>>>> a2f7c7e5
      - publish-cloudsmith:
          context: << parameters.context_name >>
          # technically only requires the RPM/deb builds, but only publish
          # if everything passes
          requires:
#            - meridian-deb-build
            - smoke-test-minimal
            - smoke-test-full
            - integration-test
          filters:
            branches:
              only:
#                - develop
                - /^master-.*/
                - /^release-.*/
#                - /^foundation.*/

jobs:
  build:
    executor: centos-build-executor
    # even without core/web-assets build, we need xlarge for vaadin
    resource_class: xlarge
    steps:
      - run-build:
          number-vcpu: 8

  tarball-assembly:
    machine:
      image: ubuntu-1604:201903-01
    parameters:
      number-vcpu:
        default: 2
        type: integer
      vaadin-javamaxmem:
        default: 1g
        type: string
    steps:
      - attach_workspace:
          at: ~/
      - run:
          name: Assemble tarballs and related artifacts
          command: |
            # install fake makensis to satisfy the assemble dependency
            sudo cp .circleci/scripts/makensis.py /usr/local/bin/makensis
            export MAVEN_OPTS="-Xmx4g -Xms4g"
            # general assembly
            ./compile.pl -DskipTests=true -Dbuild.skip.tarball=false \
              -DupdatePolicy=never \
              -Daether.connector.resumeDownloads=false \
              -Daether.connector.basic.threads=1 \
              -Dorg.slf4j.simpleLogger.log.org.apache.maven.cli.transfer.Slf4jMavenTransferListener=warn \
              -DvaadinJavaMaxMemory=<< parameters.vaadin-javamaxmem >> \
              -DmaxCpus=<< parameters.number-vcpu >> \
              -Pbuild-bamboo \
              -Prun-expensive-tasks \
              -Dopennms.home=/opt/opennms \
              install --batch-mode
            # javadoc
            ./compile.pl -DskipTests=true -Dbuild.skip.tarball=false \
              -DupdatePolicy=never \
              -Daether.connector.resumeDownloads=false \
              -Daether.connector.basic.threads=1 \
              -Dorg.slf4j.simpleLogger.log.org.apache.maven.cli.transfer.Slf4jMavenTransferListener=warn \
              -DvaadinJavaMaxMemory=<< parameters.vaadin-javamaxmem >> \
              -DmaxCpus=<< parameters.number-vcpu >> \
              -Pbuild-bamboo \
              -Prun-expensive-tasks \
              -Dopennms.home=/opt/opennms \
              javadoc:aggregate --batch-mode
      - run:
          name: Collect Artifacts
          command: |
            mkdir -p target/{artifacts,tarballs}
            OPENNMS_VERSION="$(python opennms-container/pom2version.py pom.xml)"
            find ./target -name "*.tar.gz" -type f -not -iname '*source*' -exec cp {} "./target/tarballs/meridian-${OPENNMS_VERSION}.tar.gz" \;
            find ./opennms-assemblies/minion/target -name "*.tar.gz" -type f -not -iname '*source*' -exec cp {} "./target/tarballs/minion-${OPENNMS_VERSION}.tar.gz" \;
            find ./opennms-assemblies/remote-poller-standalone -name "*.tar.gz" -type f -exec cp {} "./target/artifacts/remote-poller-client-${OPENNMS_VERSION}.tar.gz" \;
            pushd target/site/apidocs
              tar -czf "../../artifacts/meridian-${OPENNMS_VERSION}-javadoc.tar.gz" *
            popd
            cp ./opennms-assemblies/xsds/target/*-xsds.tar.gz "./target/artifacts/meridian-${OPENNMS_VERSION}-xsds.tar.gz"
            cp opennms-doc/guide-all/target/*.tar.gz "./target/artifacts/meridian-${OPENNMS_VERSION}-docs.tar.gz"
            cp target/*-source.tar.gz "./target/artifacts/meridian-${OPENNMS_VERSION}-source.tar.gz"
      - store_artifacts:
          when: always
          path: ~/project/target/artifacts
          destination: artifacts
      - store_artifacts:
          when: always
          path: ~/project/target/tarballs
          destination: tarballs

  meridian-rpm-build:
    executor: centos-build-executor
    # Larger memory footprint required to speed up builds using Takari smartbuilder
    resource_class: large
    steps:
      - attach_workspace:
          at: ~/
      - sign-packages/install-rpm-dependencies:
          skip_if_forked_pr: true
      - sign-packages/setup-env:
          skip_if_forked_pr: true
          gnupg_home: ~/tmp/gpg
      - run:
          name: Build RPMs
          command: |
            export NODE_OPTIONS=--max_old_space_size=1024
            export CCI_MAXCPU=4
            .circleci/scripts/makerpm.sh tools/packages/opennms/opennms.spec
      - sign-packages/sign-rpms:
          skip_if_forked_pr: true
          gnupg_home: ~/tmp/gpg
          gnupg_key: opennms@opennms.org
          packages: target/rpm/RPMS/noarch/*.rpm
      - setup_remote_docker:
          docker_layer_caching: true
      - run:
          name: Fetch RPM artifacts and build Meridian container image
          command: |
            cd opennms-container/meridian
            ./build_container_image.sh
      - store_artifacts:
          path: ~/project/opennms-container/meridian/images/container.oci
          destination: meridian.oci
      - store_artifacts:
          path: ~/project/target/rpm/RPMS/noarch
          destination: rpms
      - cache-workflow-assets:
          cache_prefix: rpm-meridian
          source_path: target/rpm/RPMS/noarch
      - cache-oci:
          key: meridian
          path: opennms-container/meridian/images/
  minion-rpm-build:
    executor: centos-build-executor
    # Larger memory footprint required to speed up builds using Takari smartbuilder
    # Will need to increase resource class if meridian-rpm-build is under 15 min
    resource_class: large
    steps:
      - attach_workspace:
          at: ~/
      - sign-packages/install-rpm-dependencies:
          skip_if_forked_pr: true
      - sign-packages/setup-env:
          skip_if_forked_pr: true
          gnupg_home: ~/tmp/gpg
      - run:
          name: Build RPMs
          command: |
            export NODE_OPTIONS=--max_old_space_size=1024
            export CCI_MAXCPU=4
            export CCI_VAADINJAVAMAXMEM=768m
            .circleci/scripts/makerpm.sh tools/packages/minion/minion.spec
      - sign-packages/sign-rpms:
          skip_if_forked_pr: true
          gnupg_home: ~/tmp/gpg
          gnupg_key: opennms@opennms.org
          packages: target/rpm/RPMS/noarch/*.rpm
      - setup_remote_docker:
          docker_layer_caching: true
      - run:
          name: Fetch RPM artifacts and build Minion container image
          command: |
            cd opennms-container/minion
            ./build_container_image.sh
      - store_artifacts:
          path: ~/project/opennms-container/minion/images/container.oci
          destination: minion.oci
      - store_artifacts:
          path: ~/project/target/rpm/RPMS/noarch
          destination: rpms
      - cache-workflow-assets:
          cache_prefix: rpm-minion
          source_path: target/rpm/RPMS/noarch
      - cache-oci:
          key: minion
          path: opennms-container/minion/images/
  meridian-deb-build:
    executor: debian-build-executor
    resource_class: xlarge
    steps:
      - attach_workspace:
          at: ~/
      - sign-packages/setup-env:
          skip_if_forked_pr: true
          gnupg_home: ~/tmp/gpg
      - run:
          name: Monitor memory usage
          background: true
          command: |
            free -m -c 500 -s 30
      - run:
          name: Build Debian Packages
          command: |
            export NODE_OPTIONS=--max_old_space_size=1024
            export CCI_MAXCPU=2
            .circleci/scripts/makedeb.sh opennms
      - sign-packages/sign-debs:
          skip_if_forked_pr: true
          gnupg_home: ~/tmp/gpg
          gnupg_key: opennms@opennms.org
          packages: target/debs/*.deb
      - run:
          name: Gather system logs
          when: always
          command: |
            mkdir -p ~/build-results/system-logs
            (dmesg || :) > ~/build-results/system-logs/dmesg 2>&1
            (ps auxf || :) > ~/build-results/system-logs/ps 2>&1
            (free -m || :) > ~/build-results/system-logs/free 2>&1
            (docker stats --no-stream || :) > ~/build-results/system-logs/docker_stats 2>&1
            cp -R /tmp/jvmprocmon ~/build-results/system-logs/ || :
      - store_artifacts:
          when: always
          path: ~/build-results
          destination: build-results
      - store_artifacts:
          path: ~/project/target/debs
          destination: debs
      - cache-workflow-assets:
          cache_prefix: deb-meridian
          source_path: target/debs
  meridian-publish-oci:
    executor: centos-build-executor
    steps:
      - cached-checkout
      - setup_remote_docker:
          docker_layer_caching: true
      - dockerhub-login
      - load-oci:
          key: meridian
      - run:
          name: tag meridian Docker image and publish to registry
          command: |
            cd opennms-container/meridian
            ./tag.sh
            ./publish.sh
  minion-publish-oci:
    executor: centos-build-executor
    steps:
      - cached-checkout
      - setup_remote_docker:
          docker_layer_caching: true
      - dockerhub-login
      - load-oci:
          key: minion
      - run:
          name: tag minion Docker image and publish to registry
          command: |
            cd opennms-container/minion
            ./tag.sh
            ./publish.sh
  integration-test:
    executor: integration-test-executor
    parallelism: 4
    steps:
      - attach_workspace:
          at: ~/
      - run-integration-tests:
          rerun-failtest-count: 1
  integration-test-with-coverage:
    executor: integration-test-executor
    parallelism: 12
    steps:
      - attach_workspace:
          at: ~/
      - run-integration-tests:
          run-code-coverage: true
          rerun-failtest-count: 0
          failure-option: -fn
          changes-only: false
  code-coverage:
    executor: centos-build-executor
    resource_class: medium
    steps:
      - attach_workspace:
          at: ~/
      - extract-pom-version
      - restore-sonar-cache
      - run:
          name: Restore Target Directories (Code Coverage)
          when: always
          command: |
            .circleci/scripts/codecoverage-restore.sh
      - run:
          name: Run SonarQube Code Analysis
          when: always
          command: |
            export MAVEN_OPTS="-Xms3G -Xmx3G"
            .circleci/scripts/sonar.sh
      - save-sonar-cache
  smoke-test-full:
    executor: smoke-test-executor
    parallelism: 8
    # No resource class support for machine executors, we're constrained to use the default
    # medium class which has 2 vCPUs and 8 GB RAM
    #resource_class: large
    steps:
      - attach_workspace:
          at: ~/
      - run-smoke-tests
  smoke-test-minimal:
    executor: smoke-test-executor
    steps:
      - attach_workspace:
          at: ~/
      - run-smoke-tests:
          minimal: true
  create-merge-foundation-branch:
    <<: *defaults
    <<: *docker_container_config
    steps:
      - run:
          name: "Branch Merge Parameters"
          command: |
            echo "previous: << parameters.previous_branch >>, main: << parameters.main_branch >>, next: << parameters.next_branch >>"
      - when:
          condition: << parameters.next_branch >>
          steps:
            - cached-checkout-for-pushing
            - run:
                name: Checkout target branch and merge from source
                command: |
                  export GIT_MERGE_AUTOEDIT=no
                  git fetch --all
                  git checkout << parameters.next_branch >>
                  git reset --hard origin/<< parameters.next_branch >>
                  git merge origin/<< parameters.main_branch >>
            - run:
                name: Push to github
                command: git push -f origin << parameters.next_branch >>:merge-foundation/<< parameters.main_branch_label >>-to-<< parameters.next_branch_label >>

  # note, this is always run as part of the _next_ branch
  # for example, if main_branch is `foundation-2016` and next_branch is `foundation-2017`,
  # it will include the contents of the `foundation-2017` branch, thus we need to actually
  # look _backwards_ to the previous_branch and main_branch to merge the correct bits.
  merge-foundation-branch:
    <<: *defaults
    <<: *docker_container_config
    steps:
      - run:
          name: "Branch Merge Parameters"
          command: |
            echo "previous: << parameters.previous_branch >>, main: << parameters.main_branch >>, next: << parameters.next_branch >>"
      - when:
          condition: << parameters.previous_branch >>
          steps:
            - cached-checkout-for-pushing
            - run:
                name: Checkout target and merge with merge branch
                command: |
                  export GIT_MERGE_AUTOEDIT=no
                  git fetch --all
                  git checkout << parameters.main_branch >>
                  git reset --hard origin/<< parameters.main_branch >>
                  git merge origin/merge-foundation/<< parameters.previous_branch_label >>-to-<< parameters.main_branch_label >>
            - run:
                name: Push to github
                command: git push origin << parameters.main_branch >>:<< parameters.main_branch >>

  create-merge-meridian-branch:
    <<: *defaults
    <<: *docker_container_config
    steps:
      - when:
          condition: << parameters.main_branch >>
          steps:
            - restore_cache:
                keys:
                  - meridian-v1-{{ .Branch }}-{{ .Revision }}
                  - meridian-v1-{{ .Branch }}-
                  - meridian-v1-
            - cached-checkout-for-pushing
            - run:
                name: Add Meridian remote if necessary
                command: |
                  REMOTE_MERIDIAN="$(git remote | grep -c -E '^meridian$' || :)"
                  if [ "$REMOTE_MERIDIAN" -eq 0 ]; then
                    git remote add meridian git@github.com:OpenNMS/opennms-prime.git
                  fi
            - run:
                name: git fetch meridian
                command: |
                  git fetch meridian
            - save_cache:
                key: meridian-v1-{{ .Branch }}-{{ .Revision }}
                paths:
                  - ".git"
            - run:
                name: Checkout target branch and merge from source
                command: |
                  export GIT_MERGE_AUTOEDIT=no
                  if git rev-parse from-<< parameters.main_branch >> >/dev/null 2>&1; then
                    git checkout from-<< parameters.main_branch >>
                  else
                    git checkout -b from-<< parameters.main_branch >> meridian/from-<< parameters.main_branch >>
                  fi
                  git reset --hard meridian/from-<< parameters.main_branch >>
                  git merge origin/<< parameters.main_branch >>
            - run:
                name: Push to Meridian github
                command: git push -f meridian from-<< parameters.main_branch >>:from-<< parameters.main_branch >>

  merge-meridian-branch:
    <<: *defaults
    <<: *docker_container_config
    steps:
      - cached-checkout-for-pushing
      - run:
          name: Checkout from-foundation-YYYY and merge to release-YYYY.x
          command: |
            export GIT_MERGE_AUTOEDIT=no
            TARGET_VERSION="$(echo "<< parameters.main_branch >>" | sed -e 's,^foundation-,,')"
            git fetch --all
            git checkout "release-${TARGET_VERSION}.x"
            git reset --hard "origin/release-${TARGET_VERSION}.x"
            git merge "origin/from-foundation-${TARGET_VERSION}"
      - run:
          name: Push to github
          command: |
            TARGET_BRANCH="release-$(echo "<< parameters.main_branch >>" | sed -e 's,^foundation-,,').x"
            git push origin "${TARGET_BRANCH}:${TARGET_BRANCH}"

  merge-poweredby-branch:
    <<: *defaults
    <<: *docker_container_config
    steps:
      - when:
          condition: << parameters.main_branch >>
          steps:
            - restore_cache:
                keys:
                  - poweredby-v1-{{ .Branch }}-{{ .Revision }}
                  - poweredby-v1-{{ .Branch }}-
                  - poweredby-v1-
            - cached-checkout-for-pushing
            - run:
                name: Merge Foundation to PoweredBy
                command: .circleci/scripts/merge-poweredby.sh
            - save_cache:
                key: poweredby-v1-{{ .Branch }}-{{ .Revision }}
                paths:
                  - ".git"

  publish-cloudsmith:
    executor: cloudsmith/default
    resource_class: small
    steps:
      - checkout
      - cloudsmith/ensure-api-key
      - cloudsmith/install-cli
#      - restore-workflow-assets:
#          cache_prefix: deb-meridian
      - restore-workflow-assets:
          cache_prefix: rpm-meridian
      - restore-workflow-assets:
          cache_prefix: rpm-minion
      - restore-workflow-assets:
          cache_prefix: oci-meridian
      - restore-workflow-assets:
          cache_prefix: oci-minion
      - run:
          name: Publish Packages
          command: |
            .circleci/scripts/publish-cloudsmith.sh
<|MERGE_RESOLUTION|>--- conflicted
+++ resolved
@@ -519,7 +519,6 @@
                 - /^foundation.*/
                 - /^features.*/
                 - /.*smoke.*/
-<<<<<<< HEAD
 #      - meridian-publish-oci:
 #          context: << parameters.context_name >>
 #          requires:
@@ -546,6 +545,17 @@
 #          context: << parameters.context_name >>
 #          requires:
 #            - integration-test
+#          filters:
+#            branches:
+#              only:
+#                - develop
+#                - /^master-.*/
+#                - /^release-.*/
+#                - /^foundation.*/
+#                - /^features.*/
+#                - /^merge-foundation\/.*/
+#                - /.*smoke.*/
+#                - /.*debian.*/
 #      - create-merge-foundation-branch:
 #          context: << parameters.context_name >>
 #          # technically only requires the RPM/deb builds, but only publish
@@ -599,91 +609,6 @@
 #            branches:
 #              only:
 #                - /^foundation.*/
-=======
-      - horizon-publish-oci:
-          requires:
-            - horizon-rpm-build
-          filters:
-            branches:
-              only:
-                - develop
-                - /^master-.*/
-                - /^release-.*/
-      - minion-publish-oci:
-          requires:
-            - minion-rpm-build
-          filters:
-            branches:
-              only:
-                - develop
-                - /^master-.*/
-                - /^release-.*/
-      # These don't actually require `integration-test` but we shouldn't bother
-      # spending cycles unless everything else passed
-      - horizon-deb-build:
-          requires:
-            - integration-test
-          filters:
-            branches:
-              only:
-                - develop
-                - /^master-.*/
-                - /^release-.*/
-                - /^foundation.*/
-                - /^features.*/
-                - /^merge-foundation\/.*/
-                - /.*smoke.*/
-                - /.*debian.*/
-      - create-merge-foundation-branch:
-          # technically only requires the RPM/deb builds, but only publish
-          # if everything passes
-          requires:
-            - horizon-deb-build
-            - smoke-test-minimal
-            - smoke-test-full
-            - integration-test
-          filters:
-            branches:
-              only: << parameters.main_branch >>
-      - merge-foundation-branch:
-          # technically only requires the RPM/deb builds, but only publish
-          # if everything passes
-          requires:
-            - horizon-deb-build
-            - smoke-test-minimal
-            - smoke-test-full
-            - integration-test
-          filters:
-            branches:
-              only: merge-foundation/<< parameters.previous_branch_label >>-to-<< parameters.main_branch_label >>
-      - create-merge-meridian-branch:
-          # technically only requires the RPM/deb builds, but only publish
-          # if everything passes
-          requires:
-            - horizon-deb-build
-            - smoke-test-minimal
-            - smoke-test-full
-            - integration-test
-          filters:
-            branches:
-              only: /^foundation.*/
-      - merge-meridian-branch:
-          filters:
-            branches:
-              only: /^from-foundation.*/
-      - merge-poweredby-branch:
-          # technically only requires the RPM/deb builds, but only publish
-          # if everything passes
-          requires:
-            - horizon-deb-build
-            - smoke-test-minimal
-            - smoke-test-full
-            - integration-test
-          filters:
-            branches:
-              only:
-                - /^foundation.*/
->>>>>>> a2f7c7e5
       - publish-cloudsmith:
           context: << parameters.context_name >>
           # technically only requires the RPM/deb builds, but only publish
