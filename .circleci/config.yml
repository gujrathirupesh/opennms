--- conflicted
+++ resolved
@@ -1302,13 +1302,8 @@
   minion-rpm-build:
     executor: centos-build-executor
     # Larger memory footprint required to speed up builds using Takari smartbuilder
-<<<<<<< HEAD
     # Will need to increase resource class if meridian-rpm-build is under 15 min
-    resource_class: large
-=======
-    # Will need to increase resource class if horizon-rpm-build is under 15 min
     resource_class: xlarge
->>>>>>> c676ff57
     steps:
       - attach_workspace:
           at: ~/
@@ -1337,13 +1332,8 @@
   sentinel-rpm-build:
     executor: centos-build-executor
     # Larger memory footprint required to speed up builds using Takari smartbuilder
-<<<<<<< HEAD
     # Will need to increase resource class if meridian-rpm-build is under 19 min
-    resource_class: large
-=======
-    # Will need to increase resource class if horizon-rpm-build is under 19 min
     resource_class: xlarge
->>>>>>> c676ff57
     steps:
       - attach_workspace:
           at: ~/
