version: 2.1


executors:
  centos-build-executor:
    docker:
      - image: opennms/build-env:1.8.0.252.b09-3.6.3-b4168
  debian-build-executor:
    docker:
      - image: opennms/build-env:debian-jdk8-b4008
  docker-executor:
    docker:
      - image: docker:19.03.0-git
  integration-test-executor:
    machine: true
  smoke-test-executor:
    machine:
      image: ubuntu-1604:201903-01

<<<<<<< HEAD
## NOTE: the "_label" versions of these are for the case when your source or target
## branches have slashes in them, that way the merge branch gets created properly
#defaults: &defaults
#  parameters:
#    previous_branch:
#      description: the previous branch, if any
#      type: string
#      default: ""
#    previous_branch_label:
#      description: the previous branch, if any (escaped, no slashes)
#      type: string
#      default: ""
#    main_branch:
#      description: the auto-merge main branch
#      type: string
#      default: foundation-2016
#    main_branch_label:
#      description: the auto-merge main branch (escaped, no slashes)
#      type: string
#      default: foundation-2016
#    next_branch:
#      description: the auto-merge target branch
#      type: string
#      default: foundation-2017
#    next_branch_label:
#      description: the auto-merge target branch (escaped, no slashes)
#      type: string
#      default: foundation-2017
=======
# NOTE: the "_label" versions of these are for the case when your source or target
# branches have slashes in them, that way the merge branch gets created properly
defaults: &defaults
  parameters:
    context_name:
      description: the context to use for sensitive settings like GPG keys
      type: string
      default: "OpenNMS Build"
    previous_branch:
      description: the previous branch, if any
      type: string
      default: ""
    previous_branch_label:
      description: the previous branch, if any (escaped, no slashes)
      type: string
      default: ""
    main_branch:
      description: the auto-merge main branch
      type: string
      default: foundation-2016
    main_branch_label:
      description: the auto-merge main branch (escaped, no slashes)
      type: string
      default: foundation-2016
    next_branch:
      description: the auto-merge target branch
      type: string
      default: foundation-2017
    next_branch_label:
      description: the auto-merge target branch (escaped, no slashes)
      type: string
      default: foundation-2017
>>>>>>> 7872955c

docker_container_config: &docker_container_config
  executor: docker-executor

orbs:
  cloudsmith: cloudsmith/cloudsmith@1.0.3
  sign-packages: opennms/sign-packages@2.1.1

commands:
  extract-pom-version:
      description: "Extracting Maven POM version"
      steps:
        - run:
            name: Extract Maven POM version
            command: opennms-container/pom2version.py pom.xml > pom-version-cache.key
  cached-checkout:
      description: "Checkout with caching"
      steps:
        - restore_cache:
            keys:
              - source-v1-{{ .Branch }}-{{ .Revision }}
              - source-v1-{{ .Branch }}-
              - source-v1-
        - checkout
        - run:
            name: git config merge.renameLimit
            command: git config merge.renameLimit 999999
        - run:
            name: git fetch origin
            command: git fetch origin
        - save_cache:
            key: source-v1-{{ .Branch }}-{{ .Revision }}
            paths:
              - ".git"
  cached-checkout-for-pushing:
      description: "Configure a cached checkout that can push upstream"
      steps:
        - add_ssh_keys:
            fingerprints:
              - "5e:70:a4:1a:f3:9f:39:ca:2a:d9:b5:9a:6c:2b:c3:66"
              - "9f:0d:94:15:19:43:6b:1d:81:90:f9:63:e0:d8:c1:b2"
        - cached-checkout
        - run:
            name: Create git identity
            command: |
              git config user.email "cicd-system@opennms.com"
              git config user.name "CI/CD System"
  restore-maven-cache:
      description: "Maven: Calculate cache key and restore cache"
      steps:
        - run:
            name: Calculate cache key from pom files
            command: find . -type f -name "pom.xml" | grep -v /target/ | sort -u | xargs cat > maven-dependency-pom-cache.key
        - restore_cache:
            keys:
              - maven-dependencies-v3-{{ checksum "pom-version-cache.key" }}-{{ checksum "maven-dependency-pom-cache.key" }}
              - maven-dependencies-v3-{{ checksum "pom-version-cache.key" }}-
  update-maven-cache:
      description: "Maven: Refresh local repository from POM files"
      steps:
        - run:
            name: Remove old artifacts to keep workspace size down
            command: .circleci/scripts/clean-m2.sh
        - run:
            name: Collect Maven Dependencies
            command: |
              ./compile.pl -t \
                -Dbuild.skip.tarball=true \
                -DupdatePolicy=never \
                --update-plugins \
                -Daether.connector.resumeDownloads=false \
                -Daether.connector.basic.threads=8 \
                -Dorg.slf4j.simpleLogger.log.org.apache.maven.cli.transfer.Slf4jMavenTransferListener=warn \
                -Pbuild-bamboo \
                -Prun-expensive-tasks \
                -Psmoke \
                --legacy-local-repository \
                --batch-mode \
                dependency:resolve-plugins \
                de.qaware.maven:go-offline-maven-plugin:resolve-dependencies
  save-maven-cache:
    description: "Maven: Save cache"
    steps:
      - save_cache:
          key: maven-dependencies-v3-{{ checksum "pom-version-cache.key" }}-{{ checksum "maven-dependency-pom-cache.key" }}
          paths:
            - ~/.m2
  restore-nodejs-cache:
      description: "NodeJS: Calculate cache key and restore cache"
      steps:
        - run:
            name: Calculate cache key
            command: find opennms-webapp -name package\*.json -o -name bower.json | grep -v /target/ | sort -u | xargs cat > nodejs-dependency-json-cache.key
        - restore_cache:
            keys:
              - nodejs-dependencies-v2-{{ checksum "pom-version-cache.key" }}-{{ checksum "nodejs-dependency-json-cache.key" }}
              - nodejs-dependencies-v2-{{ checksum "pom-version-cache.key" }}-
  save-nodejs-cache:
    description: "NodeJS: Save cache"
    steps:
      - save_cache:
          key: nodejs-dependencies-v2-{{ checksum "pom-version-cache.key" }}-{{ checksum "nodejs-dependency-json-cache.key" }}
          paths:
            - opennms-webapp/bower_components
            - opennms-webapp/node_modules
  restore-sonar-cache:
      description: "Sonar: Restore sonar cache"
      steps:
        - restore_cache:
            keys:
              - sonar-cache-v2-{{ checksum "pom-version-cache.key" }}
  save-sonar-cache:
      description: "Sonar: Save sonar cache"
      steps:
        - save_cache:
            key: sonar-cache-v2-{{ checksum "pom-version-cache.key" }}
            paths:
              - ~/.sonar
  dockerhub-login:
    description: "Connect to DockerHub"
    steps:
      - run:
          name: Login to DockerHub
          command: |
            docker login -u ${DOCKERHUB_LOGIN} -p ${DOCKERHUB_PASS}
  run-smoke-tests:
    description: "Run the smoke tests"
    parameters:
      minimal:
        default: false
        type: boolean
    steps:
      - run:
          name: Enable swap
          command: |
            sudo fallocate -l 8G /swapfile
            sudo chmod 600 /swapfile
            sudo mkswap /swapfile
            sudo swapon /swapfile
            sudo sysctl vm.swappiness=5
            cat /proc/sys/vm/swappiness
      - load-oci:
          key: meridian
      - run:
          name: Monitor JVM processes
          background: true
          command: |
            .circleci/scripts/jvmprocmon-start.sh
      - run:
          name: Monitor memory usage
          background: true
          command: |
            free -m -c 500 -s 30
      - run:
          name: Smoke Tests
          no_output_timeout: 30m
          command: |
            .circleci/scripts/smoke.sh << parameters.minimal >>
      - run:
          name: Gather system logs
          when: always
          command: |
            mkdir -p ~/test-results/system-logs
            (dmesg || :) > ~/test-results/system-logs/dmesg 2>&1
            (ps auxf || :) > ~/test-results/system-logs/ps 2>&1
            (free -m || :) > ~/test-results/system-logs/free 2>&1
            (docker stats --no-stream || :) > ~/test-results/system-logs/docker_stats 2>&1
            cp -R /tmp/jvmprocmon ~/test-results/system-logs/ || :
            ls -alh ~/project/smoke-test/ || :
      - run:
          name: Gather test artifacts
          when: always
          command: |
            mkdir -p ~/test-results/junit
            find . -type f -regex ".*/target/surefire-reports/.*xml" -exec cp {} ~/test-results/junit/ \;
            find . -type f -regex ".*/target/failsafe-reports/.*xml" -exec cp {} ~/test-results/junit/ \;
            mkdir -p ~/test-artifacts/recordings
            cp -R ~/project/smoke-test/target/*.flv ~/test-artifacts/recordings || true
            cp -R ~/project/smoke-test/target/screenshots ~/test-artifacts/ || true
            cp -R ~/project/smoke-test/target/logs ~/test-artifacts/ || true
      - store_test_results:
          path: ~/test-results
      - store_artifacts:
          when: always
          path: ~/test-results
          destination: test-results
      - store_artifacts:
          when: always
          path: ~/test-artifacts
          destination: test-artifacts
  run-build:
    description: "Run the main build"
    parameters:
      number-vcpu:
        default: 8
        type: integer
      node-memory:
        default: echo "NODE_OPTIONS Not Set"
        type: string
      vaadin-javamaxmem:
        default: 1g
        type: string
    steps:
      - cached-checkout
      - extract-pom-version
      - restore-maven-cache
      - restore-nodejs-cache
      - run:
          name: Compile OpenNMS
          command: |
            .circleci/scripts/configure-signing.sh
            mvn clean -DskipTests=true
            << parameters.node-memory >>
            ./compile.pl -DskipTests=true -Dbuild.skip.tarball=true \
              -DupdatePolicy=never \
              -Daether.connector.resumeDownloads=false \
              -Daether.connector.basic.threads=1 \
              -Dorg.slf4j.simpleLogger.log.org.apache.maven.cli.transfer.Slf4jMavenTransferListener=warn \
              -DvaadinJavaMaxMemory=<< parameters.vaadin-javamaxmem >> \
              -DmaxCpus=<< parameters.number-vcpu >> \
              -Psmoke \
              install --batch-mode
            pushd opennms-doc
              ../compile.pl \
                -DupdatePolicy=never \
                -Daether.connector.resumeDownloads=false \
                -Daether.connector.basic.threads=1 \
                -Dorg.slf4j.simpleLogger.log.org.apache.maven.cli.transfer.Slf4jMavenTransferListener=warn \
                -DskipPdfGeneration=false \
                -P'!jdk7+' \
                install --batch-mode
            popd
      - update-maven-cache
      - run:
          name: Remove Extra Maven Repository OpenNMS Files
          command: |
            # move these out of the way so they're not stored in the maven pre-cache
            cd ~/.m2/repository/org/opennms
            mkdir /tmp/maven-keep
            mv $(ls -1 | grep -v -E '^(jicmp-api|jicmp6-api|jrrd-api|jrrd2-api|lib|maven)$') /tmp/maven-keep
      - save-maven-cache
      - run:
          name: Restore Extra Maven Repository OpenNMS Files
          command: |
            # now move them back so they end up in the workspace for builds further down the workflow
            mv /tmp/maven-keep/* ~/.m2/repository/org/opennms/
      - save-nodejs-cache
      - persist_to_workspace:
          root: ~/
          paths:
            - project
            - .m2
  run-integration-tests:
    parameters:
      run-code-coverage:
        default: false
        type: boolean
      rerun-failtest-count:
        default: 0
        type: integer
      failure-option:
        default: -fae
        type: string
      changes-only:
        default: true
        type: boolean
    steps:
      - run:
          name: Integration Tests
          no_output_timeout: 1.0h
          command: |
            export CCI_CODE_COVERAGE=<< parameters.run-code-coverage >>
            export CCI_RERUN_FAILTEST=<< parameters.rerun-failtest-count >>
            export CCI_FAILURE_OPTION=<< parameters.failure-option >>
            export CCI_CHANGES_ONLY=<< parameters.changes-only >>
            .circleci/scripts/itest.sh
      - run:
          name: Gather test results
          when: always
          command: |
            mkdir -p ~/test-results/junit
            find . -type f -regex ".*/target/surefire-reports-[0-9]+/.*xml" -exec cp {} ~/test-results/junit/ \;
            find . -type f -regex ".*/target/failsafe-reports-[0-9]+/.*xml" -exec cp {} ~/test-results/junit/ \;
      - run:
          name: Gather tests
          when: always
          command: |
            mkdir -p ~/generated-tests
            cp ./surefire_classname* ~/generated-tests/
            cp ./failsafe_classname* ~/generated-tests/
            cp /tmp/this_node* ~/generated-tests/
      - when:
          condition: << parameters.run-code-coverage >>
          steps:
            - run:
                name: Compress Target Directories (Code Coverage)
                when: always
                command: |
                  .circleci/scripts/codecoverage-save.sh
            - persist_to_workspace:
                root: ~/
                paths:
                  - code-coverage
      - store_test_results:
          path: ~/test-results
      - store_artifacts:
          when: always
          path: ~/test-results
          destination: test-results
      - store_artifacts:
          when: always
          path: ~/generated-tests
          destination: generated-tests
  cache-workflow-assets:
    parameters:
      cache_prefix:
        description: the cache prefix
        type: string
      source_path:
        description: the source directory to cache
        type: string
    steps:
      - run:
          name: Stowing Assets in << parameters.source_path >> to cache prefix << parameters.cache_prefix >>
          command: |
            TARGET_PATH="/tmp/<< parameters.cache_prefix >>"
            rsync -ar "$(echo "<< parameters.source_path >>" | sed -e 's,/*$,,')/" "${TARGET_PATH}/"
            find "${TARGET_PATH}" -type d -print0 | xargs -0 chmod 775
            find "${TARGET_PATH}" ! -type d -print0 | xargs -0 chmod 664
      - save_cache:
          key: << parameters.cache_prefix >>-{{ .Environment.CIRCLE_SHA1 }}
          paths:
            - "/tmp/<< parameters.cache_prefix >>"
  restore-workflow-assets:
    parameters:
      cache_prefix:
        description: the cache prefix
        type: string
      target_path:
        description: the target directory to restore into
        type: string
        default: ""
    steps:
      - restore_cache:
          keys:
            - << parameters.cache_prefix >>-{{ .Environment.CIRCLE_SHA1 }}
      - when:
          condition: << parameters.target_path >>
          steps:
            - run:
                name: Restoring assets to << parameters.target_path >> from cached prefix << parameters.cache_prefix >>
                command: |
                  SOURCE_PATH="/tmp/<< parameters.cache_prefix >>"
                  mkdir -p "<< parameters.target_path >>"
                  rsync -ar "${SOURCE_PATH}/" "$(echo "<< parameters.target_path >>" | sed -e 's,/*$,,')/"
  cache-oci:
    parameters:
      key:
        description: the cache key for storing the OCI
        type: string
      path:
        description: the path to the directory containing the OCI
        type: string
    steps:
      - cache-workflow-assets:
          cache_prefix: oci-<< parameters.key >>
          source_path: << parameters.path >>
  load-oci:
    parameters:
      key:
        description: the OCI cache key to restore
        type: string
    steps:
      - restore-workflow-assets:
          cache_prefix: oci-<< parameters.key >>
      - run:
          name: Load Docker Image(s) in oci-<< parameters.key >>
          command: |
            cd "/tmp/oci-<< parameters.key >>"
            if [ "$(ls -1 *.oci | wc -l)" -eq 0 ]; then
              echo "ERROR: No OCI files to load. Something probably went wrong earlier."
              exit 1
            fi
            for FILE in *.oci; do
              echo "Loading ${FILE} into Docker..."
              docker image load -i "$FILE"
            done

workflows:
<<<<<<< HEAD
#  weekly-coverage:
#    triggers:
#      - schedule:
#          # Saturday at 12:00 AM
#          cron: "0 0 * * 6"
#          filters:
#            branches:
#              only:
#                - develop
#    jobs:
#      - build
#      - integration-test-with-coverage:
#          requires:
#            - build
#      - code-coverage:
#          requires:
#            - integration-test-with-coverage
=======
  weekly-coverage:
    <<: *defaults
    triggers:
      - schedule:
          # Saturday at 12:00 AM
          cron: "0 0 * * 6"
          filters:
            branches:
              only:
                - develop
    jobs:
      - build:
          context: << parameters.context_name >>
      - integration-test-with-coverage:
          context: << parameters.context_name >>
          requires:
            - build
      - code-coverage:
          context: << parameters.context_name >>
          requires:
            - integration-test-with-coverage
>>>>>>> 7872955c
  build-deploy:
#    <<: *defaults
    jobs:
      - build:
          context: << parameters.context_name >>
          filters:
            branches:
              ignore:
                - /^from-foundation.*/
<<<<<<< HEAD
      - meridian-rpm-build:
=======
      - horizon-rpm-build:
          context: << parameters.context_name >>
>>>>>>> 7872955c
          requires:
            - build
      - integration-test:
          context: << parameters.context_name >>
          requires:
            - build
      - smoke-test-full:
          context: << parameters.context_name >>
          requires:
            - meridian-rpm-build
          filters:
            branches:
              only:
                - master
                - develop
                - /^release-.*/
                - /^foundation.*/
                - /^features.*/
                - /.*smoke.*/
      - smoke-test-minimal:
          context: << parameters.context_name >>
          requires:
            - meridian-rpm-build
          filters:
            branches:
              ignore:
                - master
                - develop
                - /^release-.*/
                - /^foundation.*/
                - /^features.*/
                - /.*smoke.*/
<<<<<<< HEAD
#      - meridian-publish-oci:
#          requires:
#            - meridian-rpm-build
#          filters:
#            branches:
#              only:
#                - master
#                - develop
#      # These don't actually require `integration-test` but we shouldn't bother
#      # spending cycles unless everything else passed
#      - meridian-deb-build:
#          requires:
#            - integration-test
#          filters:
#            branches:
#              only:
#                - master
#                - develop
#                - /^release-.*/
#                - /^foundation.*/
#                - /^features.*/
#                - /^merge-foundation\/.*/
#                - /.*smoke.*/
#      - create-merge-foundation-branch:
#          # technically only requires the RPM/deb builds, but only publish
#          # if everything passes
#          requires:
#            - meridian-deb-build
#            - smoke-test-minimal
#            - smoke-test-full
#            - integration-test
#          filters:
#            branches:
#              only: << parameters.main_branch >>
#      - merge-foundation-branch:
#          # technically only requires the RPM/deb builds, but only publish
#          # if everything passes
#          requires:
#            - meridian-deb-build
#            - smoke-test-minimal
#            - smoke-test-full
#            - integration-test
#          filters:
#            branches:
#              only: merge-foundation/<< parameters.previous_branch_label >>-to-<< parameters.main_branch_label >>
#      - create-merge-meridian-branch:
#          # technically only requires the RPM/deb builds, but only publish
#          # if everything passes
#          requires:
#            - meridian-deb-build
#            - smoke-test-minimal
#            - smoke-test-full
#            - integration-test
#          filters:
#            branches:
#              only: /^foundation.*/
#      - merge-meridian-branch:
#          filters:
#            branches:
#              only: /^from-foundation.*/
#      - merge-poweredby-branch:
#          # technically only requires the RPM/deb builds, but only publish
#          # if everything passes
#          requires:
#            - horizon-deb-build
#            - smoke-test-minimal
#            - smoke-test-full
#            - integration-test
#          filters:
#            branches:
#              only:
#                - /^foundation.*/
=======
      - horizon-publish-oci:
          context: << parameters.context_name >>
          requires:
            - horizon-rpm-build
          filters:
            branches:
              only:
                - master
                - develop
      # These don't actually require `integration-test` but we shouldn't bother
      # spending cycles unless everything else passed
      - horizon-deb-build:
          context: << parameters.context_name >>
          requires:
            - integration-test
          filters:
            branches:
              only:
                - master
                - develop
                - /^release-.*/
                - /^foundation.*/
                - /^features.*/
                - /^merge-foundation\/.*/
                - /.*smoke.*/
      - create-merge-foundation-branch:
          # technically only requires the RPM/deb builds, but only publish
          # if everything passes
          requires:
            - horizon-deb-build
            - smoke-test-minimal
            - smoke-test-full
            - integration-test
          filters:
            branches:
              only: << parameters.main_branch >>
      - merge-foundation-branch:
          # technically only requires the RPM/deb builds, but only publish
          # if everything passes
          requires:
            - horizon-deb-build
            - smoke-test-minimal
            - smoke-test-full
            - integration-test
          filters:
            branches:
              only: merge-foundation/<< parameters.previous_branch_label >>-to-<< parameters.main_branch_label >>
      - create-merge-meridian-branch:
          # technically only requires the RPM/deb builds, but only publish
          # if everything passes
          requires:
            - horizon-deb-build
            - smoke-test-minimal
            - smoke-test-full
            - integration-test
          filters:
            branches:
              only: /^foundation.*/
      - merge-meridian-branch:
          filters:
            branches:
              only: /^from-foundation.*/
      - merge-poweredby-branch:
          # technically only requires the RPM/deb builds, but only publish
          # if everything passes
          requires:
            - horizon-deb-build
            - smoke-test-minimal
            - smoke-test-full
            - integration-test
          filters:
            branches:
              only:
                - /^foundation.*/
>>>>>>> 7872955c
      - publish-cloudsmith:
          context: << parameters.context_name >>
          # technically only requires the RPM/deb builds, but only publish
          # if everything passes
          requires:
#            - meridian-deb-build
            - smoke-test-minimal
            - smoke-test-full
            - integration-test
          filters:
            branches:
              only:
                - /^master-.*/
#                - develop
                - /^release-.*/
#                - /^foundation.*/

jobs:
  build:
    executor: centos-build-executor
    # even without core/web-assets build, we need xlarge for vaadin
    resource_class: xlarge
    steps:
      - run-build:
          number-vcpu: 8
  meridian-rpm-build:
    executor: centos-build-executor
    # Larger memory footprint required to speed up builds using Takari smartbuilder
    resource_class: large
    steps:
      - attach_workspace:
          at: ~/
      - sign-packages/install-rpm-dependencies:
          skip_if_forked_pr: true
      - sign-packages/setup-env:
          skip_if_forked_pr: true
          gnupg_home: ~/tmp/gpg
      - run:
          name: Build RPMs
          command: |
            export NODE_OPTIONS=--max_old_space_size=1024
            export CCI_MAXCPU=4
            .circleci/scripts/makerpm.sh tools/packages/opennms/opennms.spec
      - sign-packages/sign-rpms:
          skip_if_forked_pr: true
          gnupg_home: ~/tmp/gpg
          gnupg_key: opennms@opennms.org
          packages: target/rpm/RPMS/noarch/*.rpm
      - setup_remote_docker:
          docker_layer_caching: true
      - run:
          name: Fetch RPM artifacts and build Meridian container image
          command: |
            cd opennms-container/meridian
            ./build_container_image.sh
      - store_artifacts:
          path: ~/project/opennms-container/meridian/images/container.oci
          destination: meridian.oci
      - store_artifacts:
          path: ~/project/target/rpm/RPMS/noarch
          destination: rpms
      - cache-workflow-assets:
          cache_prefix: rpm-meridian
          source_path: target/rpm/RPMS/noarch
      - cache-oci:
          key: meridian
          path: opennms-container/meridian/images/
  meridian-deb-build:
    executor: debian-build-executor
    resource_class: xlarge
    steps:
      - attach_workspace:
          at: ~/
      - sign-packages/install-deb-dependencies:
          skip_if_forked_pr: true
      - sign-packages/setup-env:
          skip_if_forked_pr: true
          gnupg_home: ~/tmp/gpg
      - run:
          name: Monitor memory usage
          background: true
          command: |
            free -m -c 500 -s 30
      - run:
          name: Build Debian Packages
          command: |
            export NODE_OPTIONS=--max_old_space_size=1024
            export CCI_MAXCPU=2
            .circleci/scripts/makedeb.sh opennms
      - sign-packages/sign-debs:
          skip_if_forked_pr: true
          gnupg_home: ~/tmp/gpg
          gnupg_key: opennms@opennms.org
          packages: target/debs/*.deb
      - run:
          name: Gather system logs
          when: always
          command: |
            mkdir -p ~/build-results/system-logs
            (dmesg || :) > ~/build-results/system-logs/dmesg 2>&1
            (ps auxf || :) > ~/build-results/system-logs/ps 2>&1
            (free -m || :) > ~/build-results/system-logs/free 2>&1
            (docker stats --no-stream || :) > ~/build-results/system-logs/docker_stats 2>&1
            cp -R /tmp/jvmprocmon ~/build-results/system-logs/ || :
      - store_artifacts:
          when: always
          path: ~/build-results
          destination: build-results
      - store_artifacts:
          path: ~/project/target/debs
          destination: debs
      - cache-workflow-assets:
          cache_prefix: deb-meridian
          source_path: target/debs
  meridian-publish-oci:
    executor: centos-build-executor
    steps:
      - cached-checkout
      - setup_remote_docker:
          docker_layer_caching: true
      - dockerhub-login
      - load-oci:
          key: meridian
      - run:
          name: tag meridian Docker image and publish to registry
          command: |
            cd opennms-container/meridian
            ./tag.sh
            ./publish.sh
  integration-test:
    executor: integration-test-executor
    parallelism: 4
    steps:
      - attach_workspace:
          at: ~/
      - run-integration-tests:
          rerun-failtest-count: 1
  integration-test-with-coverage:
    executor: integration-test-executor
    parallelism: 12
    steps:
      - attach_workspace:
          at: ~/
      - run-integration-tests:
          run-code-coverage: true
          rerun-failtest-count: 0
          failure-option: -fn
          changes-only: false
  code-coverage:
    executor: centos-build-executor
    resource_class: medium
    steps:
      - attach_workspace:
          at: ~/
      - extract-pom-version
      - restore-sonar-cache
      - run:
          name: Restore Target Directories (Code Coverage)
          when: always
          command: |
            .circleci/scripts/codecoverage-restore.sh
      - run:
          name: Run SonarQube Code Analysis
          when: always
          command: |
            export MAVEN_OPTS="-Xms3G -Xmx3G"
            .circleci/scripts/sonar.sh
      - save-sonar-cache
  smoke-test-full:
    executor: smoke-test-executor
    parallelism: 8
    # No resource class support for machine executors, we're constrained to use the default
    # medium class which has 2 vCPUs and 8 GB RAM
    #resource_class: large
    steps:
      - attach_workspace:
          at: ~/
      - run-smoke-tests
  smoke-test-minimal:
    executor: smoke-test-executor
    steps:
      - attach_workspace:
          at: ~/
      - run-smoke-tests:
          minimal: true
  create-merge-foundation-branch:
#    <<: *defaults
    <<: *docker_container_config
    steps:
      - run:
          name: "Branch Merge Parameters"
          command: |
            echo "previous: << parameters.previous_branch >>, main: << parameters.main_branch >>, next: << parameters.next_branch >>"
      - when:
          condition: << parameters.next_branch >>
          steps:
            - cached-checkout-for-pushing
            - run:
                name: Checkout target branch and merge from source
                command: |
                  export GIT_MERGE_AUTOEDIT=no
                  git fetch --all
                  git checkout << parameters.next_branch >>
                  git reset --hard origin/<< parameters.next_branch >>
                  git merge origin/<< parameters.main_branch >>
            - run:
                name: Push to github
                command: git push -f origin << parameters.next_branch >>:merge-foundation/<< parameters.main_branch_label >>-to-<< parameters.next_branch_label >>

  # note, this is always run as part of the _next_ branch
  # for example, if main_branch is `foundation-2016` and next_branch is `foundation-2017`,
  # it will include the contents of the `foundation-2017` branch, thus we need to actually
  # look _backwards_ to the previous_branch and main_branch to merge the correct bits.
  merge-foundation-branch:
#    <<: *defaults
    <<: *docker_container_config
    steps:
      - run:
          name: "Branch Merge Parameters"
          command: |
            echo "previous: << parameters.previous_branch >>, main: << parameters.main_branch >>, next: << parameters.next_branch >>"
      - when:
          condition: << parameters.previous_branch >>
          steps:
            - cached-checkout-for-pushing
            - run:
                name: Checkout target and merge with merge branch
                command: |
                  export GIT_MERGE_AUTOEDIT=no
                  git fetch --all
                  git checkout << parameters.main_branch >>
                  git reset --hard origin/<< parameters.main_branch >>
                  git merge origin/merge-foundation/<< parameters.previous_branch_label >>-to-<< parameters.main_branch_label >>
            - run:
                name: Push to github
                command: git push origin << parameters.main_branch >>:<< parameters.main_branch >>

  create-merge-meridian-branch:
#    <<: *defaults
    <<: *docker_container_config
    steps:
      - when:
          condition: << parameters.main_branch >>
          steps:
            - restore_cache:
                keys:
                  - meridian-v1-{{ .Branch }}-{{ .Revision }}
                  - meridian-v1-{{ .Branch }}-
                  - meridian-v1-
            - cached-checkout-for-pushing
            - run:
                name: Add Meridian remote if necessary
                command: |
                  REMOTE_MERIDIAN="$(git remote | grep -c -E '^meridian$' || :)"
                  if [ "$REMOTE_MERIDIAN" -eq 0 ]; then
                    git remote add meridian git@github.com:OpenNMS/opennms-prime.git
                  fi
            - run:
                name: git fetch meridian
                command: |
                  git fetch meridian
            - save_cache:
                key: meridian-v1-{{ .Branch }}-{{ .Revision }}
                paths:
                  - ".git"
            - run:
                name: Checkout target branch and merge from source
                command: |
                  export GIT_MERGE_AUTOEDIT=no
                  if git rev-parse from-<< parameters.main_branch >> >/dev/null 2>&1; then
                    git checkout from-<< parameters.main_branch >>
                  else
                    git checkout -b from-<< parameters.main_branch >> meridian/from-<< parameters.main_branch >>
                  fi
                  git reset --hard meridian/from-<< parameters.main_branch >>
                  git merge origin/<< parameters.main_branch >>
            - run:
                name: Push to Meridian github
                command: git push -f meridian from-<< parameters.main_branch >>:from-<< parameters.main_branch >>

  merge-meridian-branch:
#    <<: *defaults
    <<: *docker_container_config
    steps:
      - cached-checkout-for-pushing
      - run:
          name: Checkout from-foundation-YYYY and merge to release-YYYY.x
          command: |
            export GIT_MERGE_AUTOEDIT=no
            TARGET_VERSION="$(echo "<< parameters.main_branch >>" | sed -e 's,^foundation-,,')"
            git fetch --all
            git checkout "release-${TARGET_VERSION}.x"
            git reset --hard "origin/release-${TARGET_VERSION}.x"
            git merge "origin/from-foundation-${TARGET_VERSION}"
      - run:
          name: Push to github
          command: |
            TARGET_BRANCH="release-$(echo "<< parameters.main_branch >>" | sed -e 's,^foundation-,,').x"
            git push origin "${TARGET_BRANCH}:${TARGET_BRANCH}"

  merge-poweredby-branch:
#    <<: *defaults
    <<: *docker_container_config
    steps:
      - when:
          condition: << parameters.main_branch >>
          steps:
            - restore_cache:
                keys:
                  - poweredby-v1-{{ .Branch }}-{{ .Revision }}
                  - poweredby-v1-{{ .Branch }}-
                  - poweredby-v1-
            - cached-checkout-for-pushing
            - run:
                name: Merge Foundation to PoweredBy
                command: .circleci/scripts/merge-poweredby.sh
            - save_cache:
                key: poweredby-v1-{{ .Branch }}-{{ .Revision }}
                paths:
                  - ".git"

  publish-cloudsmith:
    executor: cloudsmith/default
    resource_class: small
    steps:
      - checkout
      - cloudsmith/ensure-api-key
      - cloudsmith/install-cli
#      - restore-workflow-assets:
#          cache_prefix: deb-meridian
      - restore-workflow-assets:
          cache_prefix: rpm-meridian
      - restore-workflow-assets:
          cache_prefix: oci-meridian
      - run:
          name: Publish Packages
          command: |
            .circleci/scripts/publish-cloudsmith.sh
<|MERGE_RESOLUTION|>--- conflicted
+++ resolved
@@ -17,11 +17,14 @@
     machine:
       image: ubuntu-1604:201903-01
 
-<<<<<<< HEAD
-## NOTE: the "_label" versions of these are for the case when your source or target
-## branches have slashes in them, that way the merge branch gets created properly
-#defaults: &defaults
-#  parameters:
+# NOTE: the "_label" versions of these are for the case when your source or target
+# branches have slashes in them, that way the merge branch gets created properly
+defaults: &defaults
+  parameters:
+    context_name:
+      description: the context to use for sensitive settings like GPG keys
+      type: string
+      default: "OpenNMS Build"
 #    previous_branch:
 #      description: the previous branch, if any
 #      type: string
@@ -46,40 +49,6 @@
 #      description: the auto-merge target branch (escaped, no slashes)
 #      type: string
 #      default: foundation-2017
-=======
-# NOTE: the "_label" versions of these are for the case when your source or target
-# branches have slashes in them, that way the merge branch gets created properly
-defaults: &defaults
-  parameters:
-    context_name:
-      description: the context to use for sensitive settings like GPG keys
-      type: string
-      default: "OpenNMS Build"
-    previous_branch:
-      description: the previous branch, if any
-      type: string
-      default: ""
-    previous_branch_label:
-      description: the previous branch, if any (escaped, no slashes)
-      type: string
-      default: ""
-    main_branch:
-      description: the auto-merge main branch
-      type: string
-      default: foundation-2016
-    main_branch_label:
-      description: the auto-merge main branch (escaped, no slashes)
-      type: string
-      default: foundation-2016
-    next_branch:
-      description: the auto-merge target branch
-      type: string
-      default: foundation-2017
-    next_branch_label:
-      description: the auto-merge target branch (escaped, no slashes)
-      type: string
-      default: foundation-2017
->>>>>>> 7872955c
 
 docker_container_config: &docker_container_config
   executor: docker-executor
@@ -469,8 +438,8 @@
             done
 
 workflows:
-<<<<<<< HEAD
 #  weekly-coverage:
+#    <<: *defaults
 #    triggers:
 #      - schedule:
 #          # Saturday at 12:00 AM
@@ -480,36 +449,17 @@
 #              only:
 #                - develop
 #    jobs:
-#      - build
+#      - build:
+#          context: << parameters.context_name >>
 #      - integration-test-with-coverage:
+#          context: << parameters.context_name >>
 #          requires:
 #            - build
 #      - code-coverage:
+#          context: << parameters.context_name >>
 #          requires:
 #            - integration-test-with-coverage
-=======
-  weekly-coverage:
-    <<: *defaults
-    triggers:
-      - schedule:
-          # Saturday at 12:00 AM
-          cron: "0 0 * * 6"
-          filters:
-            branches:
-              only:
-                - develop
-    jobs:
-      - build:
-          context: << parameters.context_name >>
-      - integration-test-with-coverage:
-          context: << parameters.context_name >>
-          requires:
-            - build
-      - code-coverage:
-          context: << parameters.context_name >>
-          requires:
-            - integration-test-with-coverage
->>>>>>> 7872955c
+
   build-deploy:
 #    <<: *defaults
     jobs:
@@ -519,12 +469,8 @@
             branches:
               ignore:
                 - /^from-foundation.*/
-<<<<<<< HEAD
       - meridian-rpm-build:
-=======
-      - horizon-rpm-build:
           context: << parameters.context_name >>
->>>>>>> 7872955c
           requires:
             - build
       - integration-test:
@@ -557,8 +503,8 @@
                 - /^foundation.*/
                 - /^features.*/
                 - /.*smoke.*/
-<<<<<<< HEAD
 #      - meridian-publish-oci:
+#          context: << parameters.context_name >>
 #          requires:
 #            - meridian-rpm-build
 #          filters:
@@ -569,6 +515,7 @@
 #      # These don't actually require `integration-test` but we shouldn't bother
 #      # spending cycles unless everything else passed
 #      - meridian-deb-build:
+#          context: << parameters.context_name >>
 #          requires:
 #            - integration-test
 #          filters:
@@ -622,7 +569,7 @@
 #          # technically only requires the RPM/deb builds, but only publish
 #          # if everything passes
 #          requires:
-#            - horizon-deb-build
+#            - meridian-deb-build
 #            - smoke-test-minimal
 #            - smoke-test-full
 #            - integration-test
@@ -630,82 +577,6 @@
 #            branches:
 #              only:
 #                - /^foundation.*/
-=======
-      - horizon-publish-oci:
-          context: << parameters.context_name >>
-          requires:
-            - horizon-rpm-build
-          filters:
-            branches:
-              only:
-                - master
-                - develop
-      # These don't actually require `integration-test` but we shouldn't bother
-      # spending cycles unless everything else passed
-      - horizon-deb-build:
-          context: << parameters.context_name >>
-          requires:
-            - integration-test
-          filters:
-            branches:
-              only:
-                - master
-                - develop
-                - /^release-.*/
-                - /^foundation.*/
-                - /^features.*/
-                - /^merge-foundation\/.*/
-                - /.*smoke.*/
-      - create-merge-foundation-branch:
-          # technically only requires the RPM/deb builds, but only publish
-          # if everything passes
-          requires:
-            - horizon-deb-build
-            - smoke-test-minimal
-            - smoke-test-full
-            - integration-test
-          filters:
-            branches:
-              only: << parameters.main_branch >>
-      - merge-foundation-branch:
-          # technically only requires the RPM/deb builds, but only publish
-          # if everything passes
-          requires:
-            - horizon-deb-build
-            - smoke-test-minimal
-            - smoke-test-full
-            - integration-test
-          filters:
-            branches:
-              only: merge-foundation/<< parameters.previous_branch_label >>-to-<< parameters.main_branch_label >>
-      - create-merge-meridian-branch:
-          # technically only requires the RPM/deb builds, but only publish
-          # if everything passes
-          requires:
-            - horizon-deb-build
-            - smoke-test-minimal
-            - smoke-test-full
-            - integration-test
-          filters:
-            branches:
-              only: /^foundation.*/
-      - merge-meridian-branch:
-          filters:
-            branches:
-              only: /^from-foundation.*/
-      - merge-poweredby-branch:
-          # technically only requires the RPM/deb builds, but only publish
-          # if everything passes
-          requires:
-            - horizon-deb-build
-            - smoke-test-minimal
-            - smoke-test-full
-            - integration-test
-          filters:
-            branches:
-              only:
-                - /^foundation.*/
->>>>>>> 7872955c
       - publish-cloudsmith:
           context: << parameters.context_name >>
           # technically only requires the RPM/deb builds, but only publish
@@ -892,7 +763,7 @@
       - run-smoke-tests:
           minimal: true
   create-merge-foundation-branch:
-#    <<: *defaults
+    <<: *defaults
     <<: *docker_container_config
     steps:
       - run:
@@ -920,7 +791,7 @@
   # it will include the contents of the `foundation-2017` branch, thus we need to actually
   # look _backwards_ to the previous_branch and main_branch to merge the correct bits.
   merge-foundation-branch:
-#    <<: *defaults
+    <<: *defaults
     <<: *docker_container_config
     steps:
       - run:
@@ -944,7 +815,7 @@
                 command: git push origin << parameters.main_branch >>:<< parameters.main_branch >>
 
   create-merge-meridian-branch:
-#    <<: *defaults
+    <<: *defaults
     <<: *docker_container_config
     steps:
       - when:
@@ -987,7 +858,7 @@
                 command: git push -f meridian from-<< parameters.main_branch >>:from-<< parameters.main_branch >>
 
   merge-meridian-branch:
-#    <<: *defaults
+    <<: *defaults
     <<: *docker_container_config
     steps:
       - cached-checkout-for-pushing
@@ -1007,7 +878,7 @@
             git push origin "${TARGET_BRANCH}:${TARGET_BRANCH}"
 
   merge-poweredby-branch:
-#    <<: *defaults
+    <<: *defaults
     <<: *docker_container_config
     steps:
       - when:
