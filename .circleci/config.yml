version: 2.1

executors:
  centos-build-executor:
    docker:
      - image: opennms/build-env:1.8.0.272.b10-3.6.3-b5769
  debian-build-executor:
    docker:
      - image: opennms/build-env:debian-jdk8-b5875
  docker-executor:
    docker:
      - image: docker:20.10.1-git
  integration-test-executor:
    machine: true
  smoke-test-executor:
    machine:
      image: ubuntu-2004:202010-01

# NOTE: the "_label" versions of these are for the case when your source or target
# branches have slashes in them, that way the merge branch gets created properly
defaults: &defaults
  parameters:
    minimal:
      description: whether to do a minimal (build-and-merge only) build
      type: boolean
      default: false
    previous_branch:
      description: the previous branch, if any
      type: string
      default: release-27.x
    previous_branch_label:
      description: the previous branch, if any (escaped, no slashes)
      type: string
      default: release-27.x
    main_branch:
      description: the auto-merge main branch
      type: string
      default: develop
    main_branch_label:
      description: the auto-merge main branch (escaped, no slashes)
      type: string
      default: develop
    next_branch:
      description: the auto-merge target branch
      type: string
      default: ""
    next_branch_label:
      description: the auto-merge target branch (escaped, no slashes)
      type: string
      default: ""

docker_container_config: &docker_container_config
  executor: docker-executor

orbs:
  cloudsmith: cloudsmith/cloudsmith@1.0.3
  sign-packages: opennms/sign-packages@2.1.3

commands:
  extract-pom-version:
      description: "Extracting Maven POM version"
      steps:
        - run:
            name: Extract Maven POM version
            command: .circleci/scripts/pom2version.sh pom.xml > pom-version-cache.key
  cached-checkout:
      description: "Checkout with caching"
      steps:
        - restore_cache:
            keys:
              - source-v1-{{ .Branch }}-{{ .Revision }}
              - source-v1-{{ .Branch }}-
              - source-v1-
        - checkout
        - run:
            name: git config merge.renameLimit
            command: git config merge.renameLimit 999999
        - run:
            name: git fetch origin
            command: git fetch origin
        - save_cache:
            key: source-v1-{{ .Branch }}-{{ .Revision }}
            paths:
              - ".git"
  cached-checkout-for-pushing:
      description: "Configure a cached checkout that can push upstream"
      steps:
        - add_ssh_keys:
            fingerprints:
              - "5e:70:a4:1a:f3:9f:39:ca:2a:d9:b5:9a:6c:2b:c3:66"
        - cached-checkout
        - run:
            name: Create git identity
            command: |
              git config user.email "cicd-system@opennms.com"
              git config user.name "CI/CD System"
  restore-maven-cache:
      description: "Maven: Calculate cache key and restore cache"
      steps:
        - run:
            name: Calculate cache key from pom files
            command: find . -type f -name "pom.xml" | grep -v /target/ | sort -u | xargs cat > maven-dependency-pom-cache.key
        - restore_cache:
            keys:
              - maven-dependencies-v3-{{ checksum "pom-version-cache.key" }}-{{ checksum "maven-dependency-pom-cache.key" }}
              - maven-dependencies-v3-{{ checksum "pom-version-cache.key" }}-
  update-maven-cache:
      description: "Maven: Refresh local repository from POM files"
      steps:
        - run:
            name: Remove old artifacts to keep workspace size down
            command: .circleci/scripts/clean-m2.sh
        - run:
            name: Collect Maven Dependencies
            command: |
              ./compile.pl -t \
                -Dbuild.skip.tarball=true \
                -DupdatePolicy=never \
                --update-plugins \
                -Daether.connector.resumeDownloads=false \
                -Daether.connector.basic.threads=8 \
                -Dorg.slf4j.simpleLogger.log.org.apache.maven.cli.transfer.Slf4jMavenTransferListener=warn \
                -Pbuild-bamboo \
                -Prun-expensive-tasks \
                -Psmoke \
                --legacy-local-repository \
                --batch-mode \
                dependency:resolve-plugins \
                de.qaware.maven:go-offline-maven-plugin:resolve-dependencies
  save-maven-cache:
    description: "Maven: Save cache"
    steps:
      - save_cache:
          key: maven-dependencies-v3-{{ checksum "pom-version-cache.key" }}-{{ checksum "maven-dependency-pom-cache.key" }}
          paths:
            - ~/.m2
  restore-nodejs-cache:
      description: "NodeJS: Calculate cache key and restore cache"
      steps:
        - run:
            name: Calculate cache key
            command: find core/web-assets -name package\*.json -o -name bower.json | grep -v /target/ | sort -u | xargs cat > nodejs-dependency-json-cache.key
        - restore_cache:
            keys:
              - nodejs-dependencies-v2-{{ checksum "pom-version-cache.key" }}-{{ checksum "nodejs-dependency-json-cache.key" }}
              - nodejs-dependencies-v2-{{ checksum "pom-version-cache.key" }}-
  save-nodejs-cache:
    description: "NodeJS: Save cache"
    steps:
      - save_cache:
          key: nodejs-dependencies-v2-{{ checksum "pom-version-cache.key" }}-{{ checksum "nodejs-dependency-json-cache.key" }}
          paths:
            - core/web-assets/node_modules
  restore-sonar-cache:
      description: "Sonar: Restore sonar cache"
      steps:
        - restore_cache:
            keys:
              - sonar-cache-v2-{{ checksum "pom-version-cache.key" }}
  save-sonar-cache:
      description: "Sonar: Save sonar cache"
      steps:
        - save_cache:
            key: sonar-cache-v2-{{ checksum "pom-version-cache.key" }}
            paths:
              - ~/.sonar
  dockerhub-login:
    description: "Connect to DockerHub"
    steps:
      - run:
          name: Login to DockerHub
          command: |
            if [ -n "${DOCKERHUB_LOGIN}" ]; then
              docker login -u ${DOCKERHUB_LOGIN} -p ${DOCKERHUB_PASS}
            else
              echo "WARNING: dockerhub login not found. Assuming this is a PR or other external branch build."
            fi
  run-smoke-tests:
    description: "Run the smoke tests"
    parameters:
      minimal:
        default: false
        type: boolean
    steps:
      - run:
          name: Enable swap
          command: |
            sudo fallocate -l 8G /swapfile
            sudo chmod 600 /swapfile
            sudo mkswap /swapfile
            sudo swapon /swapfile
            sudo sysctl vm.swappiness=5
            cat /proc/sys/vm/swappiness
      - load-oci:
          key: horizon
      - load-oci:
          key: minion
      - load-oci:
          key: sentinel
      - run:
          name: Monitor JVM processes
          background: true
          command: |
            .circleci/scripts/jvmprocmon-start.sh
      - run:
          name: Monitor memory usage
          background: true
          command: |
            free -m -c 500 -s 30
      - run:
          name: Smoke Tests
          no_output_timeout: 30m
          command: |
            .circleci/scripts/smoke.sh << parameters.minimal >>
      - run:
          name: Gather system logs
          when: always
          command: |
            mkdir -p ~/test-results/system-logs
            (dmesg || :) > ~/test-results/system-logs/dmesg 2>&1
            (ps auxf || :) > ~/test-results/system-logs/ps 2>&1
            (free -m || :) > ~/test-results/system-logs/free 2>&1
            (docker stats --no-stream || :) > ~/test-results/system-logs/docker_stats 2>&1
            cp -R /tmp/jvmprocmon ~/test-results/system-logs/ || :
            ls -alh ~/project/smoke-test/ || :
      - run:
          name: Gather test artifacts
          when: always
          command: |
            mkdir -p ~/test-results/junit
            find . -type f -regex ".*/target/surefire-reports/.*xml" -exec cp {} ~/test-results/junit/ \;
            find . -type f -regex ".*/target/failsafe-reports/.*xml" -exec cp {} ~/test-results/junit/ \;
            mkdir -p ~/test-artifacts/recordings
            cp -R ~/project/smoke-test/target/*.flv ~/test-artifacts/recordings || true
            cp -R ~/project/smoke-test/target/screenshots ~/test-artifacts/ || true
            cp -R ~/project/smoke-test/target/logs ~/test-artifacts/ || true
      - store_test_results:
          path: ~/test-results
      - store_artifacts:
          when: always
          path: ~/test-results
          destination: test-results
      - store_artifacts:
          when: always
          path: ~/test-artifacts
          destination: test-artifacts
  run-build:
    description: "Run the main build"
    parameters:
      number-vcpu:
        default: 8
        type: integer
      node-memory:
        default: echo "NODE_OPTIONS Not Set"
        type: string
      vaadin-javamaxmem:
        default: 1g
        type: string
    steps:
      - cached-checkout
      - extract-pom-version
      - run:
          name: Check for Releasability
          command: |
            export OPENNMS_VERSION="$(.circleci/scripts/pom2version.sh pom.xml)"
            .circleci/scripts/release-lint.sh "${OPENNMS_VERSION}"
      - restore-maven-cache
      - restore-nodejs-cache
      - run:
          name: Compile OpenNMS
          command: |
            .circleci/scripts/configure-signing.sh
            ./clean.pl
            << parameters.node-memory >>
            ./compile.pl -DskipTests=true -Dbuild.skip.tarball=false \
              -DupdatePolicy=never \
              -Daether.connector.resumeDownloads=false \
              -Daether.connector.basic.threads=1 \
              -Dorg.slf4j.simpleLogger.log.org.apache.maven.cli.transfer.Slf4jMavenTransferListener=warn \
              -DvaadinJavaMaxMemory=<< parameters.vaadin-javamaxmem >> \
              -DmaxCpus=<< parameters.number-vcpu >> \
              -Psmoke \
              install --batch-mode
            pushd opennms-doc
              ../compile.pl \
                -DupdatePolicy=never \
                -Daether.connector.resumeDownloads=false \
                -Daether.connector.basic.threads=1 \
                -Dorg.slf4j.simpleLogger.log.org.apache.maven.cli.transfer.Slf4jMavenTransferListener=warn \
                -DskipPdfGeneration=false \
                -P'!jdk7+' \
                install --batch-mode
            popd
      - update-maven-cache
      - run:
          name: Remove Extra Maven Repository OpenNMS Files
          command: |
            # move these out of the way so they're not stored in the maven pre-cache
            cd ~/.m2/repository/org/opennms
            mkdir /tmp/maven-keep
            mv $(ls -1 | grep -v -E '^(jicmp-api|jicmp6-api|jrrd-api|jrrd2-api|lib|maven)$') /tmp/maven-keep
      - save-maven-cache
      - run:
          name: Restore Extra Maven Repository OpenNMS Files
          command: |
            # now move them back so they end up in the workspace for builds further down the workflow
            mv /tmp/maven-keep/* ~/.m2/repository/org/opennms/
      - save-nodejs-cache
      - persist_to_workspace:
          root: ~/
          paths:
            - project
            - .m2
  run-integration-tests:
    parameters:
      run-code-coverage:
        default: false
        type: boolean
      rerun-failtest-count:
        default: 0
        type: integer
      failure-option:
        default: -fae
        type: string
      changes-only:
        default: true
        type: boolean
    steps:
      - run:
          name: Integration Tests
          no_output_timeout: 1.0h
          command: |
            export CCI_CODE_COVERAGE=<< parameters.run-code-coverage >>
            export CCI_RERUN_FAILTEST=<< parameters.rerun-failtest-count >>
            export CCI_FAILURE_OPTION=<< parameters.failure-option >>
            export CCI_CHANGES_ONLY=<< parameters.changes-only >>
            .circleci/scripts/itest.sh
      - run:
          name: Gather test results
          when: always
          command: |
            mkdir -p ~/test-results/junit
            find . -type f -regex ".*/target/surefire-reports-[0-9]+/.*xml" -exec cp {} ~/test-results/junit/ \;
            find . -type f -regex ".*/target/failsafe-reports-[0-9]+/.*xml" -exec cp {} ~/test-results/junit/ \;
      - run:
          name: Gather tests
          when: always
          command: |
            mkdir -p ~/generated-tests
            cp ./surefire_classname* ~/generated-tests/
            cp ./failsafe_classname* ~/generated-tests/
            cp /tmp/this_node* ~/generated-tests/
      - when:
          condition: << parameters.run-code-coverage >>
          steps:
            - run:
                name: Compress Target Directories (Code Coverage)
                when: always
                command: |
                  .circleci/scripts/codecoverage-save.sh
            - persist_to_workspace:
                root: ~/
                paths:
                  - code-coverage
      - store_test_results:
          path: ~/test-results
      - store_artifacts:
          when: always
          path: ~/test-results
          destination: test-results
      - store_artifacts:
          when: always
          path: ~/generated-tests
          destination: generated-tests
  cache-workflow-assets:
    parameters:
      cache_prefix:
        description: the cache prefix
        type: string
      source_path:
        description: the source directory to cache
        type: string
    steps:
      - run:
          name: Stowing Assets in << parameters.source_path >> to cache prefix << parameters.cache_prefix >>
          command: |
            TARGET_PATH="/tmp/<< parameters.cache_prefix >>"
            rsync -ar "$(echo "<< parameters.source_path >>" | sed -e 's,/*$,,')/" "${TARGET_PATH}/"
            find "${TARGET_PATH}" -type d -print0 | xargs -0 chmod 775
            find "${TARGET_PATH}" ! -type d -print0 | xargs -0 chmod 664
      - save_cache:
          key: << parameters.cache_prefix >>-v2-{{ .Branch }}-{{ .Revision }}-{{ .Environment.CIRCLE_WORKFLOW_ID }}
          paths:
            - "/tmp/<< parameters.cache_prefix >>"
  restore-workflow-assets:
    parameters:
      cache_prefix:
        description: the cache prefix
        type: string
      target_path:
        description: the target directory to restore into
        type: string
        default: ""
    steps:
      - restore_cache:
          keys:
            - << parameters.cache_prefix >>-v2-{{ .Branch }}-{{ .Revision }}-{{ .Environment.CIRCLE_WORKFLOW_ID }}
            - << parameters.cache_prefix >>-v2-{{ .Branch }}-{{ .Revision }}-
      - when:
          condition: << parameters.target_path >>
          steps:
            - run:
                name: Restoring assets to << parameters.target_path >> from cached prefix << parameters.cache_prefix >>
                command: |
                  SOURCE_PATH="/tmp/<< parameters.cache_prefix >>"
                  mkdir -p "<< parameters.target_path >>"
                  rsync -ar "${SOURCE_PATH}/" "$(echo "<< parameters.target_path >>" | sed -e 's,/*$,,')/"
  cache-oci:
    parameters:
      key:
        description: the cache key for storing the OCI
        type: string
      path:
        description: the path to the directory containing the OCI
        type: string
    steps:
      - cache-workflow-assets:
          cache_prefix: oci-<< parameters.key >>
          source_path: << parameters.path >>
  load-oci:
    parameters:
      key:
        description: the OCI cache key to restore
        type: string
    steps:
      - restore-workflow-assets:
          cache_prefix: oci-<< parameters.key >>
      - run:
          name: Load Docker Image(s) in oci-<< parameters.key >>
          command: |
            cd "/tmp/oci-<< parameters.key >>"
            if [ "$(ls -1 *.oci | wc -l)" -eq 0 ]; then
              echo "ERROR: No OCI files to load. Something probably went wrong earlier."
              exit 1
            fi
            for FILE in *.oci; do
              echo "Loading ${FILE} into Docker..."
              docker image load -i "$FILE"
            done

workflows:
  weekly-coverage:
    <<: *defaults
    when:
      equal: [ false, << parameters.minimal >> ]
    triggers:
      - schedule:
          # Saturday at 12:00 AM
          cron: "0 0 * * 6"
          filters:
            branches:
              only:
                - develop
    jobs:
      - build
      - integration-test-with-coverage:
          requires:
            - build
      - code-coverage:
          requires:
            - integration-test-with-coverage
  build-minimal:
    <<: *defaults
    when:
      equal: [ true, << parameters.minimal >> ]
    jobs:
      - build
      - create-merge-foundation-branch:
          requires:
            - build
          filters:
            branches:
              only: << parameters.main_branch >>
      - merge-foundation-branch:
          requires:
            - build
          filters:
            branches:
              only: merge-foundation/<< parameters.previous_branch_label >>-to-<< parameters.main_branch_label >>
      - create-merge-meridian-branch:
          requires:
            - build
          filters:
            branches:
              only: /^foundation.*/
      - merge-poweredby-branch:
          # technically only requires the RPM/deb builds, but only publish
          # if everything passes
          requires:
            - build
          filters:
            branches:
              only:
                - /^foundation.*/
  build-deploy:
    <<: *defaults
    when:
      equal: [ false, << parameters.minimal >> ]
    jobs:
      - build:
          filters:
            branches:
              ignore:
                - /^from-foundation.*/
      - tarball-assembly:
          requires:
            - build
      - horizon-rpm-build:
          requires:
            - build
          filters:
            branches:
              ignore:
                - /^merge-foundation.*/
      - minion-rpm-build:
          requires:
            - build
          filters:
            branches:
              ignore:
                - /^merge-foundation.*/
      - sentinel-rpm-build:
          requires:
            - build
          filters:
            branches:
              ignore:
                - /^merge-foundation.*/
      - integration-test:
          requires:
            - build
          filters:
            branches:
              ignore:
                - /^merge-foundation.*/
      - smoke-test-full:
          requires:
            - horizon-rpm-build
            - tarball-assembly
            - sentinel-rpm-build
          filters:
            branches:
              only:
                - develop
                - /^master-.*/
                - /^release-.*/
                - /^foundation.*/
                - /^features.*/
                - /.*smoke.*/
                - /^dependabot.*/
      - smoke-test-minimal:
          requires:
            - horizon-rpm-build
            - tarball-assembly
            - sentinel-rpm-build
          filters:
            branches:
              ignore:
                - develop
                - /^master-.*/
                - /^release-.*/
                - /^foundation.*/
                - /^merge-foundation.*/
                - /^features.*/
                - /.*smoke.*/
                - /^dependabot.*/
      - horizon-publish-oci:
          requires:
            - horizon-rpm-build
          filters:
            branches:
              only:
                - develop
                - /^master-.*/
                - /^release-.*/
      - sentinel-publish-oci:
          requires:
            - sentinel-rpm-build
          filters:
            branches:
              only:
                - develop
                - /^master-.*/
                - /^release-.*/
      # These don't actually require `integration-test` but we shouldn't bother
      # spending cycles unless everything else passed
      - horizon-deb-build:
          requires:
            - integration-test
          filters:
            branches:
              only:
                - develop
                - /^master-.*/
                - /^release-.*/
                - /^foundation.*/
                - /^features.*/
                - /.*smoke.*/
                - /.*debian.*/
      - minion-deb-build:
          requires:
            - integration-test
          filters:
            branches:
              only:
                - develop
                - /^master-.*/
                - /^release-.*/
                - /^foundation.*/
                - /^features.*/
                - /.*smoke.*/
                - /.*debian.*/
      - sentinel-deb-build:
          requires:
            - integration-test
          filters:
            branches:
              only:
                - develop
                - /^master-.*/
                - /^release-.*/
                - /^foundation.*/
                - /^features.*/
                - /.*smoke.*/
                - /.*debian.*/
      - create-merge-foundation-branch:
          # technically only requires the RPM/deb builds, but only publish
          # if everything passes
          requires:
            - horizon-deb-build
            - minion-deb-build
            - sentinel-deb-build
            - smoke-test-minimal
            - smoke-test-full
            - integration-test
          filters:
            branches:
              only: << parameters.main_branch >>
      - merge-foundation-branch:
          # technically only requires the RPM/deb builds, but only publish
          # if everything passes
          requires:
            - tarball-assembly
          filters:
            branches:
              only: merge-foundation/<< parameters.previous_branch_label >>-to-<< parameters.main_branch_label >>
      - create-merge-meridian-branch:
          # technically only requires the RPM/deb builds, but only publish
          # if everything passes
          requires:
            - horizon-deb-build
            - smoke-test-minimal
            - smoke-test-full
            - integration-test
          filters:
            branches:
              only: /^foundation.*/
      - merge-poweredby-branch:
          # technically only requires the RPM/deb builds, but only publish
          # if everything passes
          requires:
            - horizon-deb-build
            - smoke-test-minimal
            - smoke-test-full
            - integration-test
          filters:
            branches:
              only:
                - /^foundation.*/
      - publish-cloudsmith:
          # technically only requires the RPM/deb builds, but only publish
          # if everything passes
          requires:
            - horizon-deb-build
            - minion-deb-build
            - sentinel-deb-build
            - smoke-test-minimal
            - smoke-test-full
            - integration-test
          filters:
            branches:
              only:
                - develop
                - /^master-.*/
                - /^release-.*/
                - /^foundation.*/

jobs:
  build:
    executor: centos-build-executor
    # Building currently requires the xlarge containers in order for the webpack compilation
    # in the core/web-assets module to complete reliably
    resource_class: xlarge
    steps:
      - run-build:
          number-vcpu: 8

  tarball-assembly:
    machine:
      image: ubuntu-2004:202010-01
      docker_layer_caching: true
    environment:
      DOCKER_CLI_EXPERIMENTAL: enabled
    parameters:
      number-vcpu:
        default: 2
        type: integer
      vaadin-javamaxmem:
        default: 1g
        type: string
    steps:
      - attach_workspace:
          at: ~/
      - run:
          name: multiarch/qemu-user-static
          command: docker run --privileged multiarch/qemu-user-static --reset -p yes
      - run:
          name: Install Docker buildx
          command: |
<<<<<<< HEAD
            sudo wget https://github.com/docker/buildx/releases/download/v0.5.1/buildx-v0.5.1.linux-amd64 -O /usr/local/bin/docker-buildx
=======
            sudo wget https://github.com/docker/buildx/releases/download/v0.4.2/buildx-v0.4.2.linux-amd64 -O /usr/local/bin/docker-buildx
>>>>>>> fbee72f5
            sudo chmod a+x /usr/local/bin/docker-buildx
            sudo systemctl restart docker
      - dockerhub-login
      - run:
          name: Assemble tarballs and related artifacts
          command: |
            # install fake makensis to satisfy the assemble dependency
            sudo cp .circleci/scripts/makensis.py /usr/local/bin/makensis
            export MAVEN_OPTS="-Xmx4g -Xms4g"
            # general assembly
            ./compile.pl -DskipTests=true -Dbuild.skip.tarball=false \
              -DupdatePolicy=never \
              -Daether.connector.resumeDownloads=false \
              -Daether.connector.basic.threads=1 \
              -Dorg.slf4j.simpleLogger.log.org.apache.maven.cli.transfer.Slf4jMavenTransferListener=warn \
              -DvaadinJavaMaxMemory=<< parameters.vaadin-javamaxmem >> \
              -DmaxCpus=<< parameters.number-vcpu >> \
              -Pbuild-bamboo \
              -Prun-expensive-tasks \
              -Dopennms.home=/opt/opennms \
              install --batch-mode
            # javadoc
            ./compile.pl -DskipTests=true -Dbuild.skip.tarball=false \
              -DupdatePolicy=never \
              -Daether.connector.resumeDownloads=false \
              -Daether.connector.basic.threads=1 \
              -Dorg.slf4j.simpleLogger.log.org.apache.maven.cli.transfer.Slf4jMavenTransferListener=warn \
              -DvaadinJavaMaxMemory=<< parameters.vaadin-javamaxmem >> \
              -DmaxCpus=<< parameters.number-vcpu >> \
              -Pbuild-bamboo \
              -Prun-expensive-tasks \
              -Dopennms.home=/opt/opennms \
              javadoc:aggregate --batch-mode
      - run:
          name: Collect Artifacts
          command: |
            mkdir -p target/{artifacts,tarballs}
            OPENNMS_VERSION="$(.circleci/scripts/pom2version.sh pom.xml)"
            find ./target -name "*.tar.gz" -type f -not -iname '*source*' -exec cp {} "./target/tarballs/opennms-${OPENNMS_VERSION}.tar.gz" \;
            find ./opennms-assemblies/minion/target -name "*.tar.gz" -type f -not -iname '*source*' -exec cp {} "./target/tarballs/minion-${OPENNMS_VERSION}.tar.gz" \;
            find ./opennms-assemblies/sentinel/target -name "*.tar.gz" -type f -not -iname '*source*' -exec cp {} "./target/tarballs/sentinel-${OPENNMS_VERSION}.tar.gz" \;
            pushd target/site/apidocs
              tar -czf "../../artifacts/opennms-${OPENNMS_VERSION}-javadoc.tar.gz" *
            popd
            cp ./opennms-assemblies/xsds/target/*-xsds.tar.gz "./target/artifacts/opennms-${OPENNMS_VERSION}-xsds.tar.gz"
            cp opennms-doc/guide-all/target/*.tar.gz "./target/artifacts/opennms-${OPENNMS_VERSION}-docs.tar.gz"
            cp target/*-source.tar.gz ./target/artifacts/
      - run:
          name: Build Minion OCI
          command: |
            cd opennms-container/minion

            # Create always a downloadable single OCI artifact for AMD architecture.
            # This image is used in our integration test suite which relies on the tag "minion:latest".
            make VERSION="$(../pom2version.py ../../pom.xml)" \
                 DOCKER_TAG="minion:latest" \
                 BUILD_NUMBER="${CIRCLE_BUILD_NUM}" \
                 BUILD_URL="${CIRCLE_BUILD_URL}" \
                 BUILD_BRANCH="${CIRCLE_BRANCH}"

            # Build for multiple architectures only in release branches and push images with manifest to a registry
            # For develop we set a floating tag "bleeding" instead the x.y.z-SNAPSHOT version number
            case "${CIRCLE_BRANCH}" in
              "master-"*)
                make DOCKER_ARCH="linux/amd64,linux/arm/v7,linux/arm64" \
                     DOCKER_FLAGS=--push \
                     VERSION="$(../pom2version.py ../../pom.xml)" \
                     BUILD_NUMBER="${CIRCLE_BUILD_NUM}" \
                     BUILD_URL="${CIRCLE_BUILD_URL}" \
                     BUILD_BRANCH="${CIRCLE_BRANCH}"
                ;;
              "release-"*)
                make DOCKER_ARCH="linux/amd64,linux/arm/v7,linux/arm64" \
                     DOCKER_FLAGS=--push \
                     VERSION="release-candidate" \
                     BUILD_NUMBER="${CIRCLE_BUILD_NUM}" \
                     BUILD_URL="${CIRCLE_BUILD_URL}" \
                     BUILD_BRANCH="${CIRCLE_BRANCH}"
                ;;
              "develop")
                make DOCKER_ARCH="linux/amd64,linux/arm/v7,linux/arm64" \
                     DOCKER_FLAGS=--push \
                     VERSION="bleeding" \
                     BUILD_NUMBER="${CIRCLE_BUILD_NUM}" \
                     BUILD_URL="${CIRCLE_BUILD_URL}" \
                     BUILD_BRANCH="${CIRCLE_BRANCH}"
                ;;
              *)
                echo "No branch to push to registry."
                ;;
            esac
      - store_artifacts:
          when: always
          path: ~/project/target/artifacts
          destination: artifacts
      - store_artifacts:
          when: always
          path: ~/project/target/tarballs
          destination: tarballs
      - store_artifacts:
          path: ~/project/opennms-container/minion/images/minion.oci
          destination: minion.oci
      - cache-oci:
          key: minion
          path: opennms-container/minion/images/
      # any idea why we persisted this? seems like nothing later uses it
      #- persist_to_workspace:
      #    root: ~/
      #    paths:
      #      - project/target/tarballs

  horizon-rpm-build:
    executor: centos-build-executor
    # Larger memory footprint required to speed up builds using Takari smartbuilder
    resource_class: large
    steps:
      - attach_workspace:
          at: ~/
      - sign-packages/setup-env:
          skip_if_forked_pr: true
          gnupg_home: ~/tmp/gpg
      - run:
          name: Build RPMs
          command: |
            export NODE_OPTIONS=--max_old_space_size=1024
            export CCI_MAXCPU=4
            .circleci/scripts/makerpm.sh tools/packages/opennms/opennms.spec
      - sign-packages/sign-rpms:
          skip_if_forked_pr: true
          gnupg_home: ~/tmp/gpg
          gnupg_key: opennms@opennms.org
          packages: target/rpm/RPMS/noarch/*.rpm
      - setup_remote_docker:
          docker_layer_caching: true
      - run:
          name: Fetch RPM artifacts and build Horizon container image
          command: |
            cd opennms-container/horizon
            ./build_container_image.sh
      - store_artifacts:
          path: ~/project/opennms-container/horizon/images/container.oci
          destination: horizon.oci
      - store_artifacts:
          path: ~/project/target/rpm/RPMS/noarch
          destination: rpms
      - cache-workflow-assets:
          cache_prefix: rpm-horizon
          source_path: target/rpm/RPMS/noarch
      - cache-oci:
          key: horizon
          path: opennms-container/horizon/images/
  minion-rpm-build:
    executor: centos-build-executor
    # Larger memory footprint required to speed up builds using Takari smartbuilder
    # Will need to increase resource class if horizon-rpm-build is under 15 min
    resource_class: large
    steps:
      - attach_workspace:
          at: ~/
      - sign-packages/setup-env:
          skip_if_forked_pr: true
          gnupg_home: ~/tmp/gpg
      - run:
          name: Build RPMs
          command: |
            export NODE_OPTIONS=--max_old_space_size=1024
            export CCI_MAXCPU=4
            export CCI_VAADINJAVAMAXMEM=768m
            .circleci/scripts/makerpm.sh tools/packages/minion/minion.spec
      - sign-packages/sign-rpms:
          skip_if_forked_pr: true
          gnupg_home: ~/tmp/gpg
          gnupg_key: opennms@opennms.org
          packages: target/rpm/RPMS/noarch/*.rpm
      - store_artifacts:
          path: ~/project/target/rpm/RPMS/noarch
          destination: rpms
      - cache-workflow-assets:
          cache_prefix: rpm-minion
          source_path: target/rpm/RPMS/noarch
  sentinel-rpm-build:
    executor: centos-build-executor
    # Larger memory footprint required to speed up builds using Takari smartbuilder
    # Will need to increase resource class if horizon-rpm-build is under 19 min
    resource_class: large
    steps:
      - attach_workspace:
          at: ~/
      - sign-packages/setup-env:
          skip_if_forked_pr: true
          gnupg_home: ~/tmp/gpg
      - run:
          name: Build RPMs
          command: |
            export NODE_OPTIONS=--max_old_space_size=1024
            export CCI_MAXCPU=4
            export CCI_VAADINJAVAMAXMEM=768m
            .circleci/scripts/makerpm.sh tools/packages/sentinel/sentinel.spec
      - sign-packages/sign-rpms:
          skip_if_forked_pr: true
          gnupg_home: ~/tmp/gpg
          gnupg_key: opennms@opennms.org
          packages: target/rpm/RPMS/noarch/*.rpm
      - setup_remote_docker:
          docker_layer_caching: true
      - run:
          name: Fetch RPM artifacts and build Sentinel container image
          command: |
            cd opennms-container/sentinel
            ./build_container_image.sh
      - store_artifacts:
          path: ~/project/opennms-container/sentinel/images/container.oci
          destination: sentinel.oci
      - store_artifacts:
          path: ~/project/target/rpm/RPMS/noarch
          destination: rpms
      - cache-workflow-assets:
          cache_prefix: rpm-sentinel
          source_path: target/rpm/RPMS/noarch
      - cache-oci:
          key: sentinel
          path: opennms-container/sentinel/images/
  horizon-deb-build:
    executor: debian-build-executor
    resource_class: xlarge
    steps:
      - attach_workspace:
          at: ~/
      - sign-packages/setup-env:
          skip_if_forked_pr: true
          gnupg_home: ~/tmp/gpg
      - run:
          name: Monitor memory usage
          background: true
          command: |
            free -m -c 500 -s 30
      - run:
          name: Build Debian Packages
          command: |
            export NODE_OPTIONS=--max_old_space_size=1024
            export CCI_MAXCPU=2
            .circleci/scripts/makedeb.sh opennms
      - sign-packages/sign-debs:
          skip_if_forked_pr: true
          gnupg_home: ~/tmp/gpg
          gnupg_key: opennms@opennms.org
          packages: target/debs/*.deb
      - run:
          name: Gather system logs
          when: always
          command: |
            mkdir -p ~/build-results/system-logs
            (dmesg || :) > ~/build-results/system-logs/dmesg 2>&1
            (ps auxf || :) > ~/build-results/system-logs/ps 2>&1
            (free -m || :) > ~/build-results/system-logs/free 2>&1
            (docker stats --no-stream || :) > ~/build-results/system-logs/docker_stats 2>&1
            cp -R /tmp/jvmprocmon ~/build-results/system-logs/ || :
      - store_artifacts:
          when: always
          path: ~/build-results
          destination: build-results
      - store_artifacts:
          path: ~/project/target/debs
          destination: debs
      - cache-workflow-assets:
          cache_prefix: deb-horizon
          source_path: target/debs
  minion-deb-build:
    executor: debian-build-executor
    resource_class: large
    steps:
      - attach_workspace:
          at: ~/
      - sign-packages/setup-env:
          skip_if_forked_pr: true
          gnupg_home: ~/tmp/gpg
      - run:
          name: Build Debian Packages
          command: |
            export NODE_OPTIONS=--max_old_space_size=1024
            export CCI_MAXCPU=4
            export CCI_VAADINJAVAMAXMEM=768m
            .circleci/scripts/makedeb.sh minion
      - sign-packages/sign-debs:
          skip_if_forked_pr: true
          gnupg_home: ~/tmp/gpg
          gnupg_key: opennms@opennms.org
          packages: target/debs/*.deb
      - store_artifacts:
          path: ~/project/target/debs
          destination: debs
      - cache-workflow-assets:
          cache_prefix: deb-minion
          source_path: target/debs
  sentinel-deb-build:
    executor: debian-build-executor
    resource_class: large
    steps:
      - attach_workspace:
          at: ~/
      - sign-packages/setup-env:
          skip_if_forked_pr: true
          gnupg_home: ~/tmp/gpg
      - run:
          name: Build Debian Packages
          command: |
            export NODE_OPTIONS=--max_old_space_size=1024
            export CCI_MAXCPU=4
            export CCI_VAADINJAVAMAXMEM=768m
            .circleci/scripts/makedeb.sh sentinel
      - sign-packages/sign-debs:
          skip_if_forked_pr: true
          gnupg_home: ~/tmp/gpg
          gnupg_key: opennms@opennms.org
          packages: target/debs/*.deb
      - store_artifacts:
          path: ~/project/target/debs
          destination: debs
      - cache-workflow-assets:
          cache_prefix: deb-sentinel
          source_path: target/debs
  horizon-publish-oci:
    executor: centos-build-executor
    steps:
      - cached-checkout
      - setup_remote_docker:
          docker_layer_caching: true
      - dockerhub-login
      - load-oci:
          key: horizon
      - run:
          name: tag horizon Docker image and publish to registry
          command: |
            cd opennms-container/horizon
            ./tag.sh
            ./publish.sh
  sentinel-publish-oci:
    executor: centos-build-executor
    steps:
      - cached-checkout
      - setup_remote_docker:
          docker_layer_caching: true
      - dockerhub-login
      - load-oci:
          key: sentinel
      - run:
          name: tag sentinel Docker image and publish to registry
          command: |
            cd opennms-container/sentinel
            ./tag.sh
            ./publish.sh
  integration-test:
    executor: integration-test-executor
    parallelism: 4
    steps:
      - attach_workspace:
          at: ~/
      - run-integration-tests:
          rerun-failtest-count: 1
  integration-test-with-coverage:
    executor: integration-test-executor
    parallelism: 12
    steps:
      - attach_workspace:
          at: ~/
      - run-integration-tests:
          run-code-coverage: true
          rerun-failtest-count: 0
          failure-option: -fn
          changes-only: false
  code-coverage:
    executor: centos-build-executor
    resource_class: medium
    steps:
      - attach_workspace:
          at: ~/
      - extract-pom-version
      - restore-sonar-cache
      - run:
          name: Restore Target Directories (Code Coverage)
          when: always
          command: |
            .circleci/scripts/codecoverage-restore.sh
      - run:
          name: Run SonarQube Code Analysis
          when: always
          command: |
            export MAVEN_OPTS="-Xms3G -Xmx3G"
            .circleci/scripts/sonar.sh
      - save-sonar-cache
  smoke-test-full:
    executor: smoke-test-executor
    parallelism: 8
    # No resource class support for machine executors, we're constrained to use the default
    # medium class which has 2 vCPUs and 8 GB RAM
    #resource_class: large
    steps:
      - attach_workspace:
          at: ~/
      - run-smoke-tests
  smoke-test-minimal:
    executor: smoke-test-executor
    steps:
      - attach_workspace:
          at: ~/
      - run-smoke-tests:
          minimal: true
  create-merge-foundation-branch:
    <<: *defaults
    <<: *docker_container_config
    steps:
      - run:
          name: "Branch Merge Parameters"
          command: |
            echo "previous: << parameters.previous_branch >>, main: << parameters.main_branch >>, next: << parameters.next_branch >>"
      - when:
          condition: << parameters.next_branch >>
          steps:
            - cached-checkout-for-pushing
            - run:
                name: Checkout target branch and merge from source
                command: |
                  export GIT_MERGE_AUTOEDIT=no
                  git fetch --all
                  git checkout << parameters.next_branch >>
                  git reset --hard origin/<< parameters.next_branch >>
                  git merge origin/<< parameters.main_branch >>
            - run:
                name: Push to github
                command: git push -f origin << parameters.next_branch >>:merge-foundation/<< parameters.main_branch_label >>-to-<< parameters.next_branch_label >>

  # note, this is always run as part of the _next_ branch
  # for example, if main_branch is `foundation-2016` and next_branch is `foundation-2017`,
  # it will include the contents of the `foundation-2017` branch, thus we need to actually
  # look _backwards_ to the previous_branch and main_branch to merge the correct bits.
  merge-foundation-branch:
    <<: *defaults
    <<: *docker_container_config
    steps:
      - run:
          name: "Branch Merge Parameters"
          command: |
            echo "previous: << parameters.previous_branch >>, main: << parameters.main_branch >>, next: << parameters.next_branch >>"
      - when:
          condition: << parameters.previous_branch >>
          steps:
            - cached-checkout-for-pushing
            - run:
                name: Checkout target and merge with merge branch
                command: |
                  export GIT_MERGE_AUTOEDIT=no
                  git fetch --all
                  git checkout << parameters.main_branch >>
                  git reset --hard origin/<< parameters.main_branch >>
                  git merge origin/merge-foundation/<< parameters.previous_branch_label >>-to-<< parameters.main_branch_label >>
            - run:
                name: Push to github
                command: git push origin << parameters.main_branch >>:<< parameters.main_branch >>

  create-merge-meridian-branch:
    <<: *defaults
    <<: *docker_container_config
    steps:
      - when:
          condition: << parameters.main_branch >>
          steps:
            - restore_cache:
                keys:
                  - meridian-v1-{{ .Branch }}-{{ .Revision }}
                  - meridian-v1-{{ .Branch }}-
                  - meridian-v1-
            - cached-checkout-for-pushing
            - run:
                name: Add Meridian remote if necessary
                command: |
                  REMOTE_MERIDIAN="$(git remote | grep -c -E '^meridian$' || :)"
                  if [ "$REMOTE_MERIDIAN" -eq 0 ]; then
                    git remote add meridian git@github.com:OpenNMS/opennms-prime.git
                  fi
            - run:
                name: git fetch meridian
                command: |
                  git fetch meridian
            - save_cache:
                key: meridian-v1-{{ .Branch }}-{{ .Revision }}
                paths:
                  - ".git"
            - run:
                name: Checkout target branch and merge from source
                command: |
                  export GIT_MERGE_AUTOEDIT=no
                  if git rev-parse from-<< parameters.main_branch >> >/dev/null 2>&1; then
                    git checkout from-<< parameters.main_branch >>
                  else
                    git checkout -b from-<< parameters.main_branch >> meridian/from-<< parameters.main_branch >>
                  fi
                  git reset --hard meridian/from-<< parameters.main_branch >>
                  git merge origin/<< parameters.main_branch >>
            - run:
                name: Push to Meridian github
                command: git push -f meridian from-<< parameters.main_branch >>:from-<< parameters.main_branch >>

  merge-poweredby-branch:
    <<: *defaults
    <<: *docker_container_config
    steps:
      - when:
          condition: << parameters.main_branch >>
          steps:
            - restore_cache:
                keys:
                  - poweredby-v1-{{ .Branch }}-{{ .Revision }}
                  - poweredby-v1-{{ .Branch }}-
                  - poweredby-v1-
            - cached-checkout-for-pushing
            - run:
                name: Merge Foundation to PoweredBy
                command: .circleci/scripts/merge-poweredby.sh
            - save_cache:
                key: poweredby-v1-{{ .Branch }}-{{ .Revision }}
                paths:
                  - ".git"

  publish-cloudsmith:
    executor: cloudsmith/default
    resource_class: small
    steps:
      - checkout
      - cloudsmith/ensure-api-key
      - cloudsmith/install-cli
      - restore-workflow-assets:
          cache_prefix: deb-horizon
      - restore-workflow-assets:
          cache_prefix: deb-minion
      - restore-workflow-assets:
          cache_prefix: deb-sentinel
      - restore-workflow-assets:
          cache_prefix: rpm-horizon
      - restore-workflow-assets:
          cache_prefix: rpm-minion
      - restore-workflow-assets:
          cache_prefix: rpm-sentinel
      - run:
          name: Publish Packages
          command: |
            .circleci/scripts/publish-cloudsmith.sh
<|MERGE_RESOLUTION|>--- conflicted
+++ resolved
@@ -727,11 +727,7 @@
       - run:
           name: Install Docker buildx
           command: |
-<<<<<<< HEAD
             sudo wget https://github.com/docker/buildx/releases/download/v0.5.1/buildx-v0.5.1.linux-amd64 -O /usr/local/bin/docker-buildx
-=======
-            sudo wget https://github.com/docker/buildx/releases/download/v0.4.2/buildx-v0.4.2.linux-amd64 -O /usr/local/bin/docker-buildx
->>>>>>> fbee72f5
             sudo chmod a+x /usr/local/bin/docker-buildx
             sudo systemctl restart docker
       - dockerhub-login
