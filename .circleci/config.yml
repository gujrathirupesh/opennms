--- conflicted
+++ resolved
@@ -512,7 +512,6 @@
                 - /^foundation.*/
                 - /^features.*/
                 - /.*smoke.*/
-<<<<<<< HEAD
 #      - meridian-publish-oci:
 #          context: << parameters.context_name >>
 #          requires:
@@ -537,17 +536,8 @@
 #          context: << parameters.context_name >>
 #          requires:
 #            - integration-test
-#          filters:
-#            branches:
-#              only:
-#                - master
-#                - develop
-#                - /^release-.*/
-#                - /^foundation.*/
-#                - /^features.*/
-#                - /^merge-foundation\/.*/
-#                - /.*smoke.*/
 #      - create-merge-foundation-branch:
+#          context: << parameters.context_name >>
 #          # technically only requires the RPM/deb builds, but only publish
 #          # if everything passes
 #          requires:
@@ -559,6 +549,7 @@
 #            branches:
 #              only: << parameters.main_branch >>
 #      - merge-foundation-branch:
+#          context: << parameters.context_name >>
 #          # technically only requires the RPM/deb builds, but only publish
 #          # if everything passes
 #          requires:
@@ -570,6 +561,7 @@
 #            branches:
 #              only: merge-foundation/<< parameters.previous_branch_label >>-to-<< parameters.main_branch_label >>
 #      - create-merge-meridian-branch:
+#          context: << parameters.context_name >>
 #          # technically only requires the RPM/deb builds, but only publish
 #          # if everything passes
 #          requires:
@@ -585,6 +577,7 @@
 #            branches:
 #              only: /^from-foundation.*/
 #      - merge-poweredby-branch:
+#          context: << parameters.context_name >>
 #          # technically only requires the RPM/deb builds, but only publish
 #          # if everything passes
 #          requires:
@@ -596,85 +589,6 @@
 #            branches:
 #              only:
 #                - /^foundation.*/
-=======
-      - horizon-publish-oci:
-          context: << parameters.context_name >>
-          requires:
-            - horizon-rpm-build
-          filters:
-            branches:
-              only:
-                - master
-                - develop
-      - minion-publish-oci:
-          context: << parameters.context_name >>
-          requires:
-            - minion-rpm-build
-          filters:
-            branches:
-              only:
-                - master
-                - develop
-      # These don't actually require `integration-test` but we shouldn't bother
-      # spending cycles unless everything else passed
-      - horizon-deb-build:
-          context: << parameters.context_name >>
-          requires:
-            - integration-test
-      - create-merge-foundation-branch:
-          context: << parameters.context_name >>
-          # technically only requires the RPM/deb builds, but only publish
-          # if everything passes
-          requires:
-            - horizon-deb-build
-            - smoke-test-minimal
-            - smoke-test-full
-            - integration-test
-          filters:
-            branches:
-              only: << parameters.main_branch >>
-      - merge-foundation-branch:
-          context: << parameters.context_name >>
-          # technically only requires the RPM/deb builds, but only publish
-          # if everything passes
-          requires:
-            - horizon-deb-build
-            - smoke-test-minimal
-            - smoke-test-full
-            - integration-test
-          filters:
-            branches:
-              only: merge-foundation/<< parameters.previous_branch_label >>-to-<< parameters.main_branch_label >>
-      - create-merge-meridian-branch:
-          context: << parameters.context_name >>
-          # technically only requires the RPM/deb builds, but only publish
-          # if everything passes
-          requires:
-            - horizon-deb-build
-            - smoke-test-minimal
-            - smoke-test-full
-            - integration-test
-          filters:
-            branches:
-              only: /^foundation.*/
-      - merge-meridian-branch:
-          filters:
-            branches:
-              only: /^from-foundation.*/
-      - merge-poweredby-branch:
-          context: << parameters.context_name >>
-          # technically only requires the RPM/deb builds, but only publish
-          # if everything passes
-          requires:
-            - horizon-deb-build
-            - smoke-test-minimal
-            - smoke-test-full
-            - integration-test
-          filters:
-            branches:
-              only:
-                - /^foundation.*/
->>>>>>> 80709c48
       - publish-cloudsmith:
           context: << parameters.context_name >>
           # technically only requires the RPM/deb builds, but only publish
