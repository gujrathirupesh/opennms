--- conflicted
+++ resolved
@@ -24,7 +24,6 @@
 #    previous_branch:
 #      description: the previous branch, if any
 #      type: string
-<<<<<<< HEAD
 #      default: foundation-2016
 #    previous_branch_label:
 #      description: the previous branch, if any (escaped, no slashes)
@@ -46,29 +45,6 @@
 #      description: the auto-merge target branch (escaped, no slashes)
 #      type: string
 #      default: foundation-2018
-=======
-#      default: ""
-#    previous_branch_label:
-#      description: the previous branch, if any (escaped, no slashes)
-#      type: string
-#      default: ""
-#    main_branch:
-#      description: the auto-merge main branch
-#      type: string
-#      default: foundation-2016
-#    main_branch_label:
-#      description: the auto-merge main branch (escaped, no slashes)
-#      type: string
-#      default: foundation-2016
-#    next_branch:
-#      description: the auto-merge target branch
-#      type: string
-#      default: foundation-2017
-#    next_branch_label:
-#      description: the auto-merge target branch (escaped, no slashes)
-#      type: string
-#      default: foundation-2017
->>>>>>> 0c81d933
 
 docker_container_config: &docker_container_config
   executor: docker-executor
@@ -213,16 +189,12 @@
           name: Load Meridian OCI image
           command: |
             cd opennms-container/meridian
-<<<<<<< HEAD
-            docker image load -i images/container.oci
+            docker image load -i /tmp/oci-meridian/container.oci
       - run:
           name: Load Minion OCI image
           command: |
             cd opennms-container/minion
             docker image load -i images/container.oci
-=======
-            docker image load -i /tmp/oci-meridian/container.oci
->>>>>>> 0c81d933
       - run:
           name: Monitor JVM processes
           background: true
@@ -451,12 +423,9 @@
               ignore:
                 - /^from-foundation.*/
       - meridian-rpm-build:
-<<<<<<< HEAD
           requires:
             - build
       - minion-rpm-build:
-=======
->>>>>>> 0c81d933
           requires:
             - build
       - integration-test:
@@ -465,10 +434,7 @@
       - smoke-test-full:
           requires:
             - meridian-rpm-build
-<<<<<<< HEAD
             - minion-rpm-build
-=======
->>>>>>> 0c81d933
           filters:
             branches:
               only:
@@ -481,10 +447,7 @@
       - smoke-test-minimal:
           requires:
             - meridian-rpm-build
-<<<<<<< HEAD
             - minion-rpm-build
-=======
->>>>>>> 0c81d933
           filters:
             branches:
               ignore:
@@ -502,7 +465,6 @@
 #              only:
 #                - master
 #                - develop
-<<<<<<< HEAD
 #      - minion-publish-oci:
 #          requires:
 #            - minion-rpm-build
@@ -511,8 +473,6 @@
 #              only:
 #                - master
 #                - develop
-=======
->>>>>>> 0c81d933
 #      # These don't actually require `integration-test` but we shouldn't bother
 #      # spending cycles unless everything else passed
 #      - meridian-deb-build:
@@ -570,10 +530,7 @@
 #          # if everything passes
 #          requires:
 #            - meridian-deb-build
-<<<<<<< HEAD
-=======
 #            - smoke-test-minimal
->>>>>>> 0c81d933
 #            - smoke-test-full
 #          filters:
 #            branches:
@@ -621,18 +578,12 @@
           command: |
             cd opennms-container/meridian
             ./build_container_image.sh
-      - store_artifacts:
-          path: ~/project/opennms-container/meridian/images/container.oci
-          destination: meridian.oci
-      - store_artifacts:
-          path: ~/project/target/rpm/RPMS/noarch
-          destination: rpms
-<<<<<<< HEAD
-      - persist_to_workspace:
-          root: ~/
-          paths:
-            - project/target/rpm/RPMS/noarch/
-            - project/opennms-container/meridian/images/
+      - cache-workflow-assets:
+          cache_prefix: rpm-meridian
+          source_path: target/rpm/RPMS/noarch
+      - cache-workflow-assets:
+          cache_prefix: oci-meridian
+          source_path: opennms-container/meridian/images/
   minion-rpm-build:
     executor: centos-build-executor
     # Larger memory footprint required to speed up builds using Takari smartbuilder
@@ -676,14 +627,6 @@
           paths:
             - project/target/rpm/RPMS/noarch/
             - project/opennms-container/minion/images/
-=======
-      - cache-workflow-assets:
-          cache_prefix: rpm-meridian
-          source_path: target/rpm/RPMS/noarch
-      - cache-workflow-assets:
-          cache_prefix: oci-meridian
-          source_path: opennms-container/meridian/images/
->>>>>>> 0c81d933
   meridian-deb-build:
     executor: debian-build-executor
     resource_class: large
@@ -733,33 +676,10 @@
       - store_artifacts:
           path: ~/project/target/debs
           destination: debs
-<<<<<<< HEAD
-      - persist_to_workspace:
-          root: ~/
-          paths:
-            - project/target/debs/
-  meridian-publish-oci:
-    executor: centos-build-executor
-    steps:
-      - attach_workspace:
-          at: ~/
-      - setup_remote_docker:
-          docker_layer_caching: true
-      - dockerhub-login
-      - run:
-          name: Load Meridian OCI image, tag it and publish to registry
-          command: |
-            cd opennms-container/meridian
-            docker image load -i images/container.oci
-            ./tag.sh
-            ./publish.sh
-  minion-publish-oci:
-=======
       - cache-workflow-assets:
           cache_prefix: deb-meridian
           source_path: target/debs
   meridian-publish-oci:
->>>>>>> 0c81d933
     executor: centos-build-executor
     steps:
       - cached-checkout
@@ -769,17 +689,25 @@
           docker_layer_caching: true
       - dockerhub-login
       - run:
-<<<<<<< HEAD
+          name: Load Meridian OCI image, tag it and publish to registry
+          command: |
+            cd opennms-container/meridian
+            docker image load -i /tmp/oci-meridian/container.oci
+            ./tag.sh
+            ./publish.sh
+  minion-publish-oci:
+    executor: centos-build-executor
+    steps:
+      - attach_workspace:
+          at: ~/
+      - setup_remote_docker:
+          docker_layer_caching: true
+      - dockerhub-login
+      - run:
           name: Load Minion OCI image, tag it and publish to registry
           command: |
             cd opennms-container/minion
             docker image load -i images/container.oci
-=======
-          name: Load Meridian OCI image, tag it and publish to registry
-          command: |
-            cd opennms-container/meridian
-            docker image load -i /tmp/oci-meridian/container.oci
->>>>>>> 0c81d933
             ./tag.sh
             ./publish.sh
   integration-test:
