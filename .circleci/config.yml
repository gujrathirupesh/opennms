--- conflicted
+++ resolved
@@ -4,33 +4,19 @@
 executors:
   centos-build-executor:
     docker:
-<<<<<<< HEAD
-      - image: opennms/build-env:8u322b06-3.8.4-b8183
-  debian-build-executor:
-    docker:
-      - image: opennms/build-env:debian-jdk8-b8175
-  docker-executor:
-    docker:
-      - image: docker:20.10.1-git
-=======
       - image: opennms/build-env:8u322b06-3.8.4-b8247
   debian-build-executor:
     docker:
       - image: opennms/build-env:debian-jdk8-b8242
   docker-executor:
     docker:
-      - image: docker:19.03-git
->>>>>>> dba3999e
+      - image: docker:20.10-git
   integration-test-executor:
     machine:
       image: ubuntu-2004:202010-01
   smoke-test-executor:
     machine:
-<<<<<<< HEAD
       image: ubuntu-2004:202010-01
-=======
-      image: ubuntu-1604:202104-01
->>>>>>> dba3999e
 
 # NOTE: the "_label" versions of these are for the case when your source or target
 # branches have slashes in them, that way the merge branch gets created properly
