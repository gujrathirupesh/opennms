--- conflicted
+++ resolved
@@ -357,20 +357,6 @@
                 tar -czf "../../artifacts/opennms-${OPENNMS_VERSION}-javadoc.tar.gz" *
               popd
             fi
-<<<<<<< HEAD
-=======
-            pushd opennms-doc
-              ../compile.pl \
-                -DupdatePolicy=never \
-                -Daether.connector.resumeDownloads=false \
-                -Daether.connector.basic.threads=1 \
-                -Dorg.slf4j.simpleLogger.log.org.apache.maven.cli.transfer.Slf4jMavenTransferListener=warn \
-                -P'!jdk7+' \
-                -Prun-expensive-tasks \
-                --batch-mode \
-                install
-            popd
->>>>>>> 045ce281
       - update-maven-cache
       - run:
           name: Remove Extra Maven Repository OpenNMS Files
