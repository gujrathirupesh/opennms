--- conflicted
+++ resolved
@@ -22,71 +22,39 @@
 
 # NOTE: the "_label" versions of these are for the case when your source or target
 # branches have slashes in them, that way the merge branch gets created properly
-<<<<<<< HEAD
-defaults: &defaults
-  parameters:
-    context_name:
-      description: the context to use for sensitive settings like GPG keys
-      type: string
-      default: "OpenNMS Build"
-    minimal:
-      description: whether to do a minimal (build-and-merge only) build
-      type: boolean
-      default: false
-#    previous_branch:
-#      description: the previous branch, if any
-#      type: string
-#      default: foundation-2020
-#    previous_branch_label:
-#      description: the previous branch, if any (escaped, no slashes)
-#      type: string
-#      default: foundation-2020
-#    main_branch:
-#      description: the auto-merge main branch
-#      type: string
-#      default: foundation-2021
-#    main_branch_label:
-#      description: the auto-merge main branch (escaped, no slashes)
-#      type: string
-#      default: foundation-2021
-#    next_branch:
-#      description: the auto-merge target branch
-#      type: string
-#      default: release-29.x
-#    next_branch_label:
-#      description: the auto-merge target branch (escaped, no slashes)
-#      type: string
-#      default: release-29.x
-=======
 parameters:
+  context_name:
+    description: the context to use for sensitive settings like GPG keys
+    type: string
+    default: "OpenNMS Build"
   minimal:
     description: whether to do a minimal (build-and-merge only) build
     type: boolean
     default: false
-  previous_branch:
-    description: the previous branch, if any
-    type: string
-    default: foundation-2020
-  previous_branch_label:
-    description: the previous branch, if any (escaped, no slashes)
-    type: string
-    default: foundation-2020
-  main_branch:
-    description: the auto-merge main branch
-    type: string
-    default: foundation-2021
-  main_branch_label:
-    description: the auto-merge main branch (escaped, no slashes)
-    type: string
-    default: foundation-2021
-  next_branch:
-    description: the auto-merge target branch
-    type: string
-    default: release-29.x
-  next_branch_label:
-    description: the auto-merge target branch (escaped, no slashes)
-    type: string
-    default: release-29.x
+#  previous_branch:
+#    description: the previous branch, if any
+#    type: string
+#    default: foundation-2020
+#  previous_branch_label:
+#    description: the previous branch, if any (escaped, no slashes)
+#    type: string
+#    default: foundation-2020
+#  main_branch:
+#    description: the auto-merge main branch
+#    type: string
+#    default: foundation-2021
+#  main_branch_label:
+#    description: the auto-merge main branch (escaped, no slashes)
+#    type: string
+#    default: foundation-2021
+#  next_branch:
+#    description: the auto-merge target branch
+#    type: string
+#    default: release-29.x
+#  next_branch_label:
+#    description: the auto-merge target branch (escaped, no slashes)
+#    type: string
+#    default: release-29.x
 
   ### sub-tree "module" build setup ###
   trigger-setup:
@@ -103,7 +71,6 @@
     default: false
 
 setup: << pipeline.parameters.trigger-setup >>
->>>>>>> 7effdd5a
 
 aliases:
   - &setup_dct_env
@@ -559,12 +526,6 @@
             done
 
 workflows:
-<<<<<<< HEAD
-#  weekly-coverage:
-#    <<: *defaults
-#    when:
-#      equal: [ false, << parameters.minimal >> ]
-=======
   pre-build:
     when: << pipeline.parameters.trigger-setup >>
     jobs:
@@ -578,7 +539,6 @@
 #  weekly-coverage:
 #    when:
 #      equal: [ false, << pipeline.parameters.minimal >> ]
->>>>>>> 7effdd5a
 #    triggers:
 #      - schedule:
 #          # Saturday at 12:00 AM
@@ -595,10 +555,7 @@
 #      - code-coverage:
 #          requires:
 #            - integration-test-with-coverage
-<<<<<<< HEAD
-
-=======
->>>>>>> 7effdd5a
+
   build-minimal:
     when:
       and:
@@ -607,30 +564,25 @@
         - equal: [ true, << pipeline.parameters.minimal >> ]
     jobs:
       - build
-<<<<<<< HEAD
 #      - create-merge-foundation-branch:
-#          context: << parameters.context_name >>
 #          requires:
 #            - build
 #          filters:
 #            branches:
-#              only: << parameters.main_branch >>
+#              only: << pipeline.parameters.main_branch >>
 #      - merge-foundation-branch:
-#          context: << parameters.context_name >>
 #          requires:
 #            - build
 #          filters:
 #            branches:
-#              only: merge-foundation/<< parameters.previous_branch_label >>-to-<< parameters.main_branch_label >>
+#              only: merge-foundation/<< pipeline.parameters.previous_branch_label >>-to-<< pipeline.parameters.main_branch_label >>
 #      - create-merge-meridian-branch:
-#          context: << parameters.context_name >>
 #          requires:
 #            - build
 #          filters:
 #            branches:
 #              only: /^foundation.*/
 #      - merge-poweredby-branch:
-#          context: << parameters.context_name >>
 #          # technically only requires the RPM/deb builds, but only publish
 #          # if everything passes
 #          requires:
@@ -639,38 +591,7 @@
 #            branches:
 #              only:
 #                - /^foundation.*/
-  build-deploy:
-    <<: *defaults
-=======
-      - create-merge-foundation-branch:
-          requires:
-            - build
-          filters:
-            branches:
-              only: << pipeline.parameters.main_branch >>
-      - merge-foundation-branch:
-          requires:
-            - build
-          filters:
-            branches:
-              only: merge-foundation/<< pipeline.parameters.previous_branch_label >>-to-<< pipeline.parameters.main_branch_label >>
-      - create-merge-meridian-branch:
-          requires:
-            - build
-          filters:
-            branches:
-              only: /^foundation.*/
-      - merge-poweredby-branch:
-          # technically only requires the RPM/deb builds, but only publish
-          # if everything passes
-          requires:
-            - build
-          filters:
-            branches:
-              only:
-                - /^foundation.*/
   docs:
->>>>>>> 7effdd5a
     when:
       and:
         - equal: [ true,  << pipeline.parameters.trigger-docs >> ]
@@ -695,7 +616,7 @@
               ignore:
                 - /^from-foundation.*/
       - tarball-assembly:
-          context: << parameters.context_name >>
+          context: << pipeline.parameters.context_name >>
           requires:
             - build
       - minion-image-single-arch:
@@ -842,7 +763,6 @@
                 - /^features.*/
                 - /.*smoke.*/
                 - /^dependabot.*/
-<<<<<<< HEAD
 #      - horizon-publish-oci:
 #          requires:
 #            - horizon-deb-build
@@ -933,7 +853,7 @@
 #            - smoke-test-sentinel
 #          filters:
 #            branches:
-#              only: << parameters.main_branch >>
+#              only: << pipeline.parameters.main_branch >>
 #      - merge-foundation-branch:
 #          # technically only requires the RPM/deb builds, but only publish
 #          # if everything passes
@@ -941,7 +861,7 @@
 #            - tarball-assembly
 #          filters:
 #            branches:
-#              only: merge-foundation/<< parameters.previous_branch_label >>-to-<< parameters.main_branch_label >>
+#              only: merge-foundation/<< pipeline.parameters.previous_branch_label >>-to-<< pipeline.parameters.main_branch_label >>
 #      - create-merge-meridian-branch:
 #          # technically only requires the RPM/deb builds, but only publish
 #          # if everything passes
@@ -977,142 +897,6 @@
 #            branches:
 #              only:
 #                - /^foundation.*/
-=======
-      - horizon-publish-oci:
-          requires:
-            - horizon-deb-build
-            - minion-deb-build
-            - sentinel-deb-build
-            - integration-test
-            - smoke-test-core
-            - smoke-test-flaky
-            - smoke-test-minion
-            - smoke-test-minimal
-            - smoke-test-sentinel
-          filters:
-            branches:
-              only:
-                - develop
-                - /^master-.*/
-                - /^release-.*/
-      - sentinel-publish-oci:
-          requires:
-            - horizon-deb-build
-            - minion-deb-build
-            - sentinel-deb-build
-            - integration-test
-            - smoke-test-core
-            - smoke-test-flaky
-            - smoke-test-minion
-            - smoke-test-minimal
-            - smoke-test-sentinel
-          filters:
-            branches:
-              only:
-                - develop
-                - /^master-.*/
-                - /^release-.*/
-      # These don't actually require `integration-test` but we shouldn't bother
-      # spending cycles unless everything else passed
-      - horizon-deb-build:
-          requires:
-            - integration-test
-          filters:
-            branches:
-              only:
-                - develop
-                - /^master-.*/
-                - /^release-.*/
-                - /^foundation.*/
-                - /^features.*/
-                - /.*smoke.*/
-                - /.*debian.*/
-      - minion-deb-build:
-          requires:
-            - integration-test
-          filters:
-            branches:
-              only:
-                - develop
-                - /^master-.*/
-                - /^release-.*/
-                - /^foundation.*/
-                - /^features.*/
-                - /.*smoke.*/
-                - /.*debian.*/
-      - sentinel-deb-build:
-          requires:
-            - integration-test
-          filters:
-            branches:
-              only:
-                - develop
-                - /^master-.*/
-                - /^release-.*/
-                - /^foundation.*/
-                - /^features.*/
-                - /.*smoke.*/
-                - /.*debian.*/
-      - create-merge-foundation-branch:
-          # technically only requires the RPM/deb builds, but only publish
-          # if everything passes
-          requires:
-            - horizon-deb-build
-            - minion-deb-build
-            - sentinel-deb-build
-            - integration-test
-            - smoke-test-core
-            - smoke-test-flaky
-            - smoke-test-minion
-            - smoke-test-minimal
-            - smoke-test-sentinel
-          filters:
-            branches:
-              only: << pipeline.parameters.main_branch >>
-      - merge-foundation-branch:
-          # technically only requires the RPM/deb builds, but only publish
-          # if everything passes
-          requires:
-            - tarball-assembly
-          filters:
-            branches:
-              only: merge-foundation/<< pipeline.parameters.previous_branch_label >>-to-<< pipeline.parameters.main_branch_label >>
-      - create-merge-meridian-branch:
-          # technically only requires the RPM/deb builds, but only publish
-          # if everything passes
-          requires:
-            - horizon-deb-build
-            - minion-deb-build
-            - sentinel-deb-build
-            - integration-test
-            - smoke-test-core
-            - smoke-test-flaky
-            - smoke-test-minion
-            - smoke-test-minimal
-            - smoke-test-sentinel
-          filters:
-            branches:
-              only: /^foundation.*/
-      - merge-meridian-branch:
-          filters:
-            branches:
-              only: /^from-foundation.*/
-      - merge-poweredby-branch:
-          # technically only requires the RPM/deb builds, but only publish
-          # if everything passes
-          requires:
-            - horizon-deb-build
-            - smoke-test-core
-            - smoke-test-flaky
-            - smoke-test-minion
-            - smoke-test-sentinel
-            - smoke-test-minimal
-            - integration-test
-          filters:
-            branches:
-              only:
-                - /^foundation.*/
->>>>>>> 7effdd5a
       - publish-cloudsmith:
           # technically only requires the RPM/deb builds, but only publish
           # if everything passes
@@ -1895,7 +1679,6 @@
                 command: git push -f meridian from-<< pipeline.parameters.main_branch >>:from-<< pipeline.parameters.main_branch >>
 
   merge-meridian-branch:
-    <<: *defaults
     <<: *docker_container_config
     steps:
       - cached-checkout-for-pushing
