--- conflicted
+++ resolved
@@ -558,7 +558,7 @@
                 - /^merge-foundation.*/
       - smoke-test-core:
           requires:
-            - horizon-rpm-build
+            - meridian-rpm-build
             - tarball-assembly
             - sentinel-rpm-build
           filters:
@@ -573,7 +573,7 @@
                 - /^dependabot.*/
       - smoke-test-minion:
           requires:
-            - horizon-rpm-build
+            - meridian-rpm-build
             - tarball-assembly
             - sentinel-rpm-build
           filters:
@@ -617,7 +617,6 @@
                 - /^features.*/
                 - /.*smoke.*/
                 - /^dependabot.*/
-<<<<<<< HEAD
 #      - horizon-publish-oci:
 #          requires:
 #            - horizon-rpm-build
@@ -693,8 +692,10 @@
 #            - horizon-deb-build
 #            - minion-deb-build
 #            - sentinel-deb-build
+#            - smoke-test-core
+#            - smoke-test-minion
+#            - smoke-test-sentinel
 #            - smoke-test-minimal
-#            - smoke-test-full
 #            - integration-test
 #          filters:
 #            branches:
@@ -712,8 +713,10 @@
 #          # if everything passes
 #          requires:
 #            - horizon-deb-build
+#            - smoke-test-core
+#            - smoke-test-minion
+#            - smoke-test-sentinel
 #            - smoke-test-minimal
-#            - smoke-test-full
 #            - integration-test
 #          filters:
 #            branches:
@@ -727,156 +730,26 @@
 #          # if everything passes
 #          requires:
 #            - horizon-deb-build
+#            - smoke-test-core
+#            - smoke-test-minion
+#            - smoke-test-sentinel
 #            - smoke-test-minimal
-#            - smoke-test-full
 #            - integration-test
 #          filters:
 #            branches:
 #              only:
 #                - /^foundation.*/
-=======
-      - horizon-publish-oci:
-          requires:
-            - horizon-rpm-build
-          filters:
-            branches:
-              only:
-                - develop
-                - /^master-.*/
-                - /^release-.*/
-      - minion-publish-oci:
-          requires:
-            - minion-rpm-build
-          filters:
-            branches:
-              only:
-                - develop
-                - /^master-.*/
-                - /^release-.*/
-      - sentinel-publish-oci:
-          requires:
-            - sentinel-rpm-build
-          filters:
-            branches:
-              only:
-                - develop
-                - /^master-.*/
-                - /^release-.*/
-      # These don't actually require `integration-test` but we shouldn't bother
-      # spending cycles unless everything else passed
-      - horizon-deb-build:
-          requires:
-            - integration-test
-          filters:
-            branches:
-              only:
-                - develop
-                - /^master-.*/
-                - /^release-.*/
-                - /^foundation.*/
-                - /^features.*/
-                - /.*smoke.*/
-                - /.*debian.*/
-      - minion-deb-build:
-          requires:
-            - integration-test
-          filters:
-            branches:
-              only:
-                - develop
-                - /^master-.*/
-                - /^release-.*/
-                - /^foundation.*/
-                - /^features.*/
-                - /.*smoke.*/
-                - /.*debian.*/
-      - sentinel-deb-build:
-          requires:
-            - integration-test
-          filters:
-            branches:
-              only:
-                - develop
-                - /^master-.*/
-                - /^release-.*/
-                - /^foundation.*/
-                - /^features.*/
-                - /.*smoke.*/
-                - /.*debian.*/
-      - create-merge-foundation-branch:
+      - publish-cloudsmith:
           # technically only requires the RPM/deb builds, but only publish
           # if everything passes
           requires:
-            - horizon-deb-build
-            - minion-deb-build
-            - sentinel-deb-build
+#            - meridian-deb-build
+#            - minion-deb-build
+#            - sentinel-deb-build
             - smoke-test-core
             - smoke-test-minion
             - smoke-test-sentinel
             - smoke-test-minimal
-            - integration-test
-          filters:
-            branches:
-              only: << parameters.main_branch >>
-      - merge-foundation-branch:
-          # technically only requires the RPM/deb builds, but only publish
-          # if everything passes
-          requires:
-            - tarball-assembly
-          filters:
-            branches:
-              only: merge-foundation/<< parameters.previous_branch_label >>-to-<< parameters.main_branch_label >>
-      - create-merge-meridian-branch:
-          # technically only requires the RPM/deb builds, but only publish
-          # if everything passes
-          requires:
-            - horizon-deb-build
-            - smoke-test-core
-            - smoke-test-minion
-            - smoke-test-sentinel
-            - smoke-test-minimal
-            - integration-test
-          filters:
-            branches:
-              only: /^foundation.*/
-      - merge-meridian-branch:
-          filters:
-            branches:
-              only: /^from-foundation.*/
-      - merge-poweredby-branch:
-          # technically only requires the RPM/deb builds, but only publish
-          # if everything passes
-          requires:
-            - horizon-deb-build
-            - smoke-test-core
-            - smoke-test-minion
-            - smoke-test-sentinel
-            - smoke-test-minimal
-            - integration-test
-          filters:
-            branches:
-              only:
-                - /^foundation.*/
->>>>>>> e0781b7a
-      - publish-cloudsmith:
-          # technically only requires the RPM/deb builds, but only publish
-          # if everything passes
-          requires:
-<<<<<<< HEAD
-#            - meridian-deb-build
-#            - minion-deb-build
-#            - sentinel-deb-build
-            - smoke-test-minimal
-            - smoke-test-full
-=======
-            - horizon-deb-build
-            - minion-deb-build
-            - sentinel-deb-build
-            - smoke-test-core
-            - smoke-test-minion
-            - smoke-test-sentinel
-            - smoke-test-minimal
->>>>>>> e0781b7a
             - integration-test
           filters:
             branches:
