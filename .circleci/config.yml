version: 2.1


executors:
  centos-build-executor:
    docker:
      - image: opennms/build-env:1.8.0.252.b09-3.6.3-b4168
  debian-build-executor:
    docker:
      - image: opennms/build-env:debian-jdk8-b5084
  docker-executor:
    docker:
      - image: docker:19.03.0-git
  integration-test-executor:
    machine: true
  smoke-test-executor:
    machine:
      image: ubuntu-1604:201903-01

# NOTE: the "_label" versions of these are for the case when your source or target
# branches have slashes in them, that way the merge branch gets created properly
defaults: &defaults
  parameters:
<<<<<<< HEAD
    context_name:
      description: the context to use for sensitive settings like GPG keys
=======
    minimal:
      description: whether to do a minimal (build-and-merge only) build
      type: boolean
      default: true
    previous_branch:
      description: the previous branch, if any
>>>>>>> adbc7f5e
      type: string
      default: "OpenNMS Build"
#    previous_branch:
#      description: the previous branch, if any
#      type: string
#      default: ""
#    previous_branch_label:
#      description: the previous branch, if any (escaped, no slashes)
#      type: string
#      default: ""
#    main_branch:
#      description: the auto-merge main branch
#      type: string
#      default: foundation-2016
#    main_branch_label:
#      description: the auto-merge main branch (escaped, no slashes)
#      type: string
#      default: foundation-2016
#    next_branch:
#      description: the auto-merge target branch
#      type: string
#      default: foundation-2017
#    next_branch_label:
#      description: the auto-merge target branch (escaped, no slashes)
#      type: string
#      default: foundation-2017

docker_container_config: &docker_container_config
  executor: docker-executor

orbs:
  cloudsmith: cloudsmith/cloudsmith@1.0.3
  sign-packages: opennms/sign-packages@2.1.3

commands:
  extract-pom-version:
      description: "Extracting Maven POM version"
      steps:
        - run:
            name: Extract Maven POM version
            command: .circleci/scripts/pom2version.sh pom.xml > pom-version-cache.key
  cached-checkout:
      description: "Checkout with caching"
      steps:
        - restore_cache:
            keys:
              - source-v1-{{ .Branch }}-{{ .Revision }}
              - source-v1-{{ .Branch }}-
              - source-v1-
        - checkout
        - run:
            name: git config merge.renameLimit
            command: git config merge.renameLimit 999999
        - run:
            name: git fetch origin
            command: git fetch origin
        - save_cache:
            key: source-v1-{{ .Branch }}-{{ .Revision }}
            paths:
              - ".git"
  cached-checkout-for-pushing:
      description: "Configure a cached checkout that can push upstream"
      steps:
        - add_ssh_keys:
            fingerprints:
              - "5e:70:a4:1a:f3:9f:39:ca:2a:d9:b5:9a:6c:2b:c3:66"
              - "9f:0d:94:15:19:43:6b:1d:81:90:f9:63:e0:d8:c1:b2"
        - cached-checkout
        - run:
            name: Create git identity
            command: |
              git config user.email "cicd-system@opennms.com"
              git config user.name "CI/CD System"
  restore-maven-cache:
      description: "Maven: Calculate cache key and restore cache"
      steps:
        - run:
            name: Calculate cache key from pom files
            command: find . -type f -name "pom.xml" | grep -v /target/ | sort -u | xargs cat > maven-dependency-pom-cache.key
        - restore_cache:
            keys:
              - maven-dependencies-v3-{{ checksum "pom-version-cache.key" }}-{{ checksum "maven-dependency-pom-cache.key" }}
              - maven-dependencies-v3-{{ checksum "pom-version-cache.key" }}-
  update-maven-cache:
      description: "Maven: Refresh local repository from POM files"
      steps:
        - run:
            name: Remove old artifacts to keep workspace size down
            command: .circleci/scripts/clean-m2.sh
        - run:
            name: Collect Maven Dependencies
            command: |
              ./compile.pl -t \
                -Dbuild.skip.tarball=true \
                -DupdatePolicy=never \
                --update-plugins \
                -Daether.connector.resumeDownloads=false \
                -Daether.connector.basic.threads=8 \
                -Dorg.slf4j.simpleLogger.log.org.apache.maven.cli.transfer.Slf4jMavenTransferListener=warn \
                -Pbuild-bamboo \
                -Prun-expensive-tasks \
                -Psmoke \
                --legacy-local-repository \
                --batch-mode \
                dependency:resolve-plugins \
                de.qaware.maven:go-offline-maven-plugin:resolve-dependencies
  save-maven-cache:
    description: "Maven: Save cache"
    steps:
      - save_cache:
          key: maven-dependencies-v3-{{ checksum "pom-version-cache.key" }}-{{ checksum "maven-dependency-pom-cache.key" }}
          paths:
            - ~/.m2
  restore-nodejs-cache:
      description: "NodeJS: Calculate cache key and restore cache"
      steps:
        - run:
            name: Calculate cache key
            command: find opennms-webapp -name package\*.json -o -name bower.json | grep -v /target/ | sort -u | xargs cat > nodejs-dependency-json-cache.key
        - restore_cache:
            keys:
              - nodejs-dependencies-v2-{{ checksum "pom-version-cache.key" }}-{{ checksum "nodejs-dependency-json-cache.key" }}
              - nodejs-dependencies-v2-{{ checksum "pom-version-cache.key" }}-
  save-nodejs-cache:
    description: "NodeJS: Save cache"
    steps:
      - save_cache:
          key: nodejs-dependencies-v2-{{ checksum "pom-version-cache.key" }}-{{ checksum "nodejs-dependency-json-cache.key" }}
          paths:
            - opennms-webapp/bower_components
            - opennms-webapp/node_modules
  restore-sonar-cache:
      description: "Sonar: Restore sonar cache"
      steps:
        - restore_cache:
            keys:
              - sonar-cache-v2-{{ checksum "pom-version-cache.key" }}
  save-sonar-cache:
      description: "Sonar: Save sonar cache"
      steps:
        - save_cache:
            key: sonar-cache-v2-{{ checksum "pom-version-cache.key" }}
            paths:
              - ~/.sonar
  dockerhub-login:
    description: "Connect to DockerHub"
    steps:
      - run:
          name: Login to DockerHub
          command: |
            if [ -n "${DOCKERHUB_LOGIN}" ]; then
              docker login -u ${DOCKERHUB_LOGIN} -p ${DOCKERHUB_PASS}
            else
              echo "WARNING: dockerhub login not found. Assuming this is a PR or other external branch build."
            fi
  run-smoke-tests:
    description: "Run the smoke tests"
    parameters:
      minimal:
        default: false
        type: boolean
    steps:
      - run:
          name: Enable swap
          command: |
            sudo fallocate -l 8G /swapfile
            sudo chmod 600 /swapfile
            sudo mkswap /swapfile
            sudo swapon /swapfile
            sudo sysctl vm.swappiness=5
            cat /proc/sys/vm/swappiness
      - load-oci:
          key: meridian
      - run:
          name: Monitor JVM processes
          background: true
          command: |
            .circleci/scripts/jvmprocmon-start.sh
      - run:
          name: Monitor memory usage
          background: true
          command: |
            free -m -c 500 -s 30
      - run:
          name: Smoke Tests
          no_output_timeout: 30m
          command: |
            .circleci/scripts/smoke.sh << parameters.minimal >>
      - run:
          name: Gather system logs
          when: always
          command: |
            mkdir -p ~/test-results/system-logs
            (dmesg || :) > ~/test-results/system-logs/dmesg 2>&1
            (ps auxf || :) > ~/test-results/system-logs/ps 2>&1
            (free -m || :) > ~/test-results/system-logs/free 2>&1
            (docker stats --no-stream || :) > ~/test-results/system-logs/docker_stats 2>&1
            cp -R /tmp/jvmprocmon ~/test-results/system-logs/ || :
            ls -alh ~/project/smoke-test/ || :
      - run:
          name: Gather test artifacts
          when: always
          command: |
            mkdir -p ~/test-results/junit
            find . -type f -regex ".*/target/surefire-reports/.*xml" -exec cp {} ~/test-results/junit/ \;
            find . -type f -regex ".*/target/failsafe-reports/.*xml" -exec cp {} ~/test-results/junit/ \;
            mkdir -p ~/test-artifacts/recordings
            cp -R ~/project/smoke-test/target/*.flv ~/test-artifacts/recordings || true
            cp -R ~/project/smoke-test/target/screenshots ~/test-artifacts/ || true
            cp -R ~/project/smoke-test/target/logs ~/test-artifacts/ || true
      - store_test_results:
          path: ~/test-results
      - store_artifacts:
          when: always
          path: ~/test-results
          destination: test-results
      - store_artifacts:
          when: always
          path: ~/test-artifacts
          destination: test-artifacts
  run-build:
    description: "Run the main build"
    parameters:
      number-vcpu:
        default: 8
        type: integer
      node-memory:
        default: echo "NODE_OPTIONS Not Set"
        type: string
      vaadin-javamaxmem:
        default: 1g
        type: string
    steps:
      - cached-checkout
      - extract-pom-version
      - run:
          name: Check for Releasability
          command: |
            export OPENNMS_VERSION="$(.circleci/scripts/pom2version.sh pom.xml)"
            .circleci/scripts/release-lint.sh "${OPENNMS_VERSION}"
      - restore-maven-cache
      - restore-nodejs-cache
      - run:
          name: Compile OpenNMS
          command: |
            .circleci/scripts/configure-signing.sh
            mvn clean -DskipTests=true
            << parameters.node-memory >>
            ./compile.pl -DskipTests=true -Dbuild.skip.tarball=true \
              -DupdatePolicy=never \
              -Daether.connector.resumeDownloads=false \
              -Daether.connector.basic.threads=1 \
              -Dorg.slf4j.simpleLogger.log.org.apache.maven.cli.transfer.Slf4jMavenTransferListener=warn \
              -DvaadinJavaMaxMemory=<< parameters.vaadin-javamaxmem >> \
              -DmaxCpus=<< parameters.number-vcpu >> \
              -Psmoke \
              install --batch-mode
            pushd opennms-doc
              ../compile.pl \
                -DupdatePolicy=never \
                -Daether.connector.resumeDownloads=false \
                -Daether.connector.basic.threads=1 \
                -Dorg.slf4j.simpleLogger.log.org.apache.maven.cli.transfer.Slf4jMavenTransferListener=warn \
                -DskipPdfGeneration=false \
                -P'!jdk7+' \
                install --batch-mode
            popd
      - update-maven-cache
      - run:
          name: Remove Extra Maven Repository OpenNMS Files
          command: |
            # move these out of the way so they're not stored in the maven pre-cache
            cd ~/.m2/repository/org/opennms
            mkdir /tmp/maven-keep
            mv $(ls -1 | grep -v -E '^(jicmp-api|jicmp6-api|jrrd-api|jrrd2-api|lib|maven)$') /tmp/maven-keep
      - save-maven-cache
      - run:
          name: Restore Extra Maven Repository OpenNMS Files
          command: |
            # now move them back so they end up in the workspace for builds further down the workflow
            mv /tmp/maven-keep/* ~/.m2/repository/org/opennms/
      - save-nodejs-cache
      - persist_to_workspace:
          root: ~/
          paths:
            - project
            - .m2
  run-integration-tests:
    parameters:
      run-code-coverage:
        default: false
        type: boolean
      rerun-failtest-count:
        default: 0
        type: integer
      failure-option:
        default: -fae
        type: string
      changes-only:
        default: true
        type: boolean
    steps:
      - run:
          name: Integration Tests
          no_output_timeout: 1.0h
          command: |
            export CCI_CODE_COVERAGE=<< parameters.run-code-coverage >>
            export CCI_RERUN_FAILTEST=<< parameters.rerun-failtest-count >>
            export CCI_FAILURE_OPTION=<< parameters.failure-option >>
            export CCI_CHANGES_ONLY=<< parameters.changes-only >>
            .circleci/scripts/itest.sh
      - run:
          name: Gather test results
          when: always
          command: |
            mkdir -p ~/test-results/junit
            find . -type f -regex ".*/target/surefire-reports-[0-9]+/.*xml" -exec cp {} ~/test-results/junit/ \;
            find . -type f -regex ".*/target/failsafe-reports-[0-9]+/.*xml" -exec cp {} ~/test-results/junit/ \;
      - run:
          name: Gather tests
          when: always
          command: |
            mkdir -p ~/generated-tests
            cp ./surefire_classname* ~/generated-tests/
            cp ./failsafe_classname* ~/generated-tests/
            cp /tmp/this_node* ~/generated-tests/
      - when:
          condition: << parameters.run-code-coverage >>
          steps:
            - run:
                name: Compress Target Directories (Code Coverage)
                when: always
                command: |
                  .circleci/scripts/codecoverage-save.sh
            - persist_to_workspace:
                root: ~/
                paths:
                  - code-coverage
      - store_test_results:
          path: ~/test-results
      - store_artifacts:
          when: always
          path: ~/test-results
          destination: test-results
      - store_artifacts:
          when: always
          path: ~/generated-tests
          destination: generated-tests
  cache-workflow-assets:
    parameters:
      cache_prefix:
        description: the cache prefix
        type: string
      source_path:
        description: the source directory to cache
        type: string
    steps:
      - run:
          name: Stowing Assets in << parameters.source_path >> to cache prefix << parameters.cache_prefix >>
          command: |
            TARGET_PATH="/tmp/<< parameters.cache_prefix >>"
            rsync -ar "$(echo "<< parameters.source_path >>" | sed -e 's,/*$,,')/" "${TARGET_PATH}/"
            find "${TARGET_PATH}" -type d -print0 | xargs -0 chmod 775
            find "${TARGET_PATH}" ! -type d -print0 | xargs -0 chmod 664
      - save_cache:
          key: << parameters.cache_prefix >>-v2-{{ .Branch }}-{{ .Revision }}-{{ .Environment.CIRCLE_WORKFLOW_ID }}
          paths:
            - "/tmp/<< parameters.cache_prefix >>"
  restore-workflow-assets:
    parameters:
      cache_prefix:
        description: the cache prefix
        type: string
      target_path:
        description: the target directory to restore into
        type: string
        default: ""
    steps:
      - restore_cache:
          keys:
            - << parameters.cache_prefix >>-v2-{{ .Branch }}-{{ .Revision }}-{{ .Environment.CIRCLE_WORKFLOW_ID }}
            - << parameters.cache_prefix >>-v2-{{ .Branch }}-{{ .Revision }}-
      - when:
          condition: << parameters.target_path >>
          steps:
            - run:
                name: Restoring assets to << parameters.target_path >> from cached prefix << parameters.cache_prefix >>
                command: |
                  SOURCE_PATH="/tmp/<< parameters.cache_prefix >>"
                  mkdir -p "<< parameters.target_path >>"
                  rsync -ar "${SOURCE_PATH}/" "$(echo "<< parameters.target_path >>" | sed -e 's,/*$,,')/"
  cache-oci:
    parameters:
      key:
        description: the cache key for storing the OCI
        type: string
      path:
        description: the path to the directory containing the OCI
        type: string
    steps:
      - cache-workflow-assets:
          cache_prefix: oci-<< parameters.key >>
          source_path: << parameters.path >>
  load-oci:
    parameters:
      key:
        description: the OCI cache key to restore
        type: string
    steps:
      - restore-workflow-assets:
          cache_prefix: oci-<< parameters.key >>
      - run:
          name: Load Docker Image(s) in oci-<< parameters.key >>
          command: |
            cd "/tmp/oci-<< parameters.key >>"
            if [ "$(ls -1 *.oci | wc -l)" -eq 0 ]; then
              echo "ERROR: No OCI files to load. Something probably went wrong earlier."
              exit 1
            fi
            for FILE in *.oci; do
              echo "Loading ${FILE} into Docker..."
              docker image load -i "$FILE"
            done

workflows:
<<<<<<< HEAD
#  weekly-coverage:
#    <<: *defaults
#    triggers:
#      - schedule:
#          # Saturday at 12:00 AM
#          cron: "0 0 * * 6"
#          filters:
#            branches:
#              only:
#                - develop
#    jobs:
#      - build:
#          context: << parameters.context_name >>
#      - integration-test-with-coverage:
#          context: << parameters.context_name >>
#          requires:
#            - build
#      - code-coverage:
#          context: << parameters.context_name >>
#          requires:
#            - integration-test-with-coverage

=======
  weekly-coverage:
    <<: *defaults
    when:
      equal: [ false, << parameters.minimal >> ]
    triggers:
      - schedule:
          # Saturday at 12:00 AM
          cron: "0 0 * * 6"
          filters:
            branches:
              only:
                - develop
    jobs:
      - build
      - integration-test-with-coverage:
          requires:
            - build
      - code-coverage:
          requires:
            - integration-test-with-coverage
  build-minimal:
    <<: *defaults
    when:
      equal: [ true, << parameters.minimal >> ]
    jobs:
      - build
      - create-merge-foundation-branch:
          requires:
            - build
          filters:
            branches:
              only: << parameters.main_branch >>
      - merge-foundation-branch:
          requires:
            - build
          filters:
            branches:
              only: merge-foundation/<< parameters.previous_branch_label >>-to-<< parameters.main_branch_label >>
      - create-merge-meridian-branch:
          requires:
            - build
          filters:
            branches:
              only: /^foundation.*/
      - merge-poweredby-branch:
          # technically only requires the RPM/deb builds, but only publish
          # if everything passes
          requires:
            - build
          filters:
            branches:
              only:
                - /^foundation.*/
>>>>>>> adbc7f5e
  build-deploy:
    <<: *defaults
    when:
      equal: [ false, << parameters.minimal >> ]
    jobs:
      - build:
          context: << parameters.context_name >>
          filters:
            branches:
              ignore:
                - /^from-foundation.*/
      - tarball-assembly:
          requires:
            - build
      - meridian-rpm-build:
          context: << parameters.context_name >>
          requires:
            - build
      - integration-test:
          context: << parameters.context_name >>
          requires:
            - build
      - smoke-test-full:
          context: << parameters.context_name >>
          requires:
            - meridian-rpm-build
          filters:
            branches:
              only:
                - develop
                - /^master-.*/
                - /^release-.*/
                - /^foundation.*/
                - /^features.*/
                - /.*smoke.*/
      - smoke-test-minimal:
          context: << parameters.context_name >>
          requires:
            - meridian-rpm-build
          filters:
            branches:
              ignore:
                - develop
                - /^master-.*/
                - /^release-.*/
                - /^foundation.*/
                - /^features.*/
                - /.*smoke.*/
#      - meridian-publish-oci:
#          context: << parameters.context_name >>
#          requires:
#            - meridian-rpm-build
#          filters:
#            branches:
#              only:
#                - develop
#                - /^master-.*/
#                - /^release-.*/
#      # These don't actually require `integration-test` but we shouldn't bother
#      # spending cycles unless everything else passed
#      - meridian-deb-build:
#          context: << parameters.context_name >>
#          requires:
#            - integration-test
#      - create-merge-foundation-branch:
#          # technically only requires the RPM/deb builds, but only publish
#          # if everything passes
#          requires:
#            - meridian-deb-build
#            - smoke-test-minimal
#            - smoke-test-full
#            - integration-test
#          filters:
#            branches:
#              only: << parameters.main_branch >>
#      - merge-foundation-branch:
#          # technically only requires the RPM/deb builds, but only publish
#          # if everything passes
#          requires:
#            - meridian-deb-build
#            - smoke-test-minimal
#            - smoke-test-full
#            - integration-test
#          filters:
#            branches:
#              only: merge-foundation/<< parameters.previous_branch_label >>-to-<< parameters.main_branch_label >>
#      - create-merge-meridian-branch:
#          # technically only requires the RPM/deb builds, but only publish
#          # if everything passes
#          requires:
#            - meridian-deb-build
#            - smoke-test-minimal
#            - smoke-test-full
#            - integration-test
#          filters:
#            branches:
#              only: /^foundation.*/
#      - merge-poweredby-branch:
#          # technically only requires the RPM/deb builds, but only publish
#          # if everything passes
#          requires:
#            - meridian-deb-build
#            - smoke-test-minimal
#            - smoke-test-full
#            - integration-test
#          filters:
#            branches:
#              only:
#                - /^foundation.*/
      - publish-cloudsmith:
          context: << parameters.context_name >>
          # technically only requires the RPM/deb builds, but only publish
          # if everything passes
          requires:
#            - meridian-deb-build
            - smoke-test-minimal
            - smoke-test-full
            - integration-test
          filters:
            branches:
              only:
#                - develop
                - /^master-.*/
                - /^release-.*/
#                - /^foundation.*/

jobs:
  build:
    executor: centos-build-executor
    # even without core/web-assets build, we need xlarge for vaadin
    resource_class: xlarge
    steps:
      - run-build:
          number-vcpu: 8

  tarball-assembly:
    machine:
      image: ubuntu-1604:201903-01
    parameters:
      number-vcpu:
        default: 2
        type: integer
      vaadin-javamaxmem:
        default: 1g
        type: string
    steps:
      - attach_workspace:
          at: ~/
      - run:
          name: Assemble tarballs and related artifacts
          command: |
            # install fake makensis to satisfy the assemble dependency
            sudo cp .circleci/scripts/makensis.py /usr/local/bin/makensis
            export MAVEN_OPTS="-Xmx4g -Xms4g"
            # general assembly
            ./compile.pl -DskipTests=true -Dbuild.skip.tarball=false \
              -DupdatePolicy=never \
              -Daether.connector.resumeDownloads=false \
              -Daether.connector.basic.threads=1 \
              -Dorg.slf4j.simpleLogger.log.org.apache.maven.cli.transfer.Slf4jMavenTransferListener=warn \
              -DvaadinJavaMaxMemory=<< parameters.vaadin-javamaxmem >> \
              -DmaxCpus=<< parameters.number-vcpu >> \
              -Pbuild-bamboo \
              -Prun-expensive-tasks \
              -Dopennms.home=/opt/opennms \
              install --batch-mode
            # javadoc
            ./compile.pl -DskipTests=true -Dbuild.skip.tarball=false \
              -DupdatePolicy=never \
              -Daether.connector.resumeDownloads=false \
              -Daether.connector.basic.threads=1 \
              -Dorg.slf4j.simpleLogger.log.org.apache.maven.cli.transfer.Slf4jMavenTransferListener=warn \
              -DvaadinJavaMaxMemory=<< parameters.vaadin-javamaxmem >> \
              -DmaxCpus=<< parameters.number-vcpu >> \
              -Pbuild-bamboo \
              -Prun-expensive-tasks \
              -Dopennms.home=/opt/opennms \
              javadoc:aggregate --batch-mode
      - run:
          name: Collect Artifacts
          command: |
            mkdir -p target/{artifacts,tarballs}
            OPENNMS_VERSION="$(.circleci/scripts/pom2version.sh pom.xml)"
            find ./target -name "*.tar.gz" -type f -not -iname '*source*' -exec cp {} "./target/tarballs/meridian-${OPENNMS_VERSION}.tar.gz" \;
            find ./opennms-assemblies/remote-poller-standalone -name "*.tar.gz" -type f -exec cp {} "./target/artifacts/remote-poller-client-${OPENNMS_VERSION}.tar.gz" \;
            pushd target/site/apidocs
              tar -czf "../../artifacts/meridian-${OPENNMS_VERSION}-javadoc.tar.gz" *
            popd
            cp ./opennms-assemblies/xsds/target/*-xsds.tar.gz "./target/artifacts/meridian-${OPENNMS_VERSION}-xsds.tar.gz"
            cp opennms-doc/guide-all/target/*.tar.gz "./target/artifacts/meridian-${OPENNMS_VERSION}-docs.tar.gz"
            cp target/*-source.tar.gz "./target/artifacts/meridian-${OPENNMS_VERSION}-source.tar.gz"
      - store_artifacts:
          when: always
          path: ~/project/target/artifacts
          destination: artifacts
      - store_artifacts:
          when: always
          path: ~/project/target/tarballs
          destination: tarballs

  meridian-rpm-build:
    executor: centos-build-executor
    # Larger memory footprint required to speed up builds using Takari smartbuilder
    resource_class: large
    steps:
      - attach_workspace:
          at: ~/
      - sign-packages/install-rpm-dependencies:
          skip_if_forked_pr: true
      - sign-packages/setup-env:
          skip_if_forked_pr: true
          gnupg_home: ~/tmp/gpg
      - run:
          name: Build RPMs
          command: |
            export NODE_OPTIONS=--max_old_space_size=1024
            export CCI_MAXCPU=4
            .circleci/scripts/makerpm.sh tools/packages/opennms/opennms.spec
      - sign-packages/sign-rpms:
          skip_if_forked_pr: true
          gnupg_home: ~/tmp/gpg
          gnupg_key: opennms@opennms.org
          packages: target/rpm/RPMS/noarch/*.rpm
      - setup_remote_docker:
          docker_layer_caching: true
      - run:
          name: Fetch RPM artifacts and build Meridian container image
          command: |
            cd opennms-container/meridian
            ./build_container_image.sh
      - store_artifacts:
          path: ~/project/opennms-container/meridian/images/container.oci
          destination: meridian.oci
      - store_artifacts:
          path: ~/project/target/rpm/RPMS/noarch
          destination: rpms
      - cache-workflow-assets:
          cache_prefix: rpm-meridian
          source_path: target/rpm/RPMS/noarch
      - cache-oci:
          key: meridian
          path: opennms-container/meridian/images/
  meridian-deb-build:
    executor: debian-build-executor
    resource_class: xlarge
    steps:
      - attach_workspace:
          at: ~/
      - sign-packages/setup-env:
          skip_if_forked_pr: true
          gnupg_home: ~/tmp/gpg
      - run:
          name: Monitor memory usage
          background: true
          command: |
            free -m -c 500 -s 30
      - run:
          name: Build Debian Packages
          command: |
            export NODE_OPTIONS=--max_old_space_size=1024
            export CCI_MAXCPU=2
            .circleci/scripts/makedeb.sh opennms
      - sign-packages/sign-debs:
          skip_if_forked_pr: true
          gnupg_home: ~/tmp/gpg
          gnupg_key: opennms@opennms.org
          packages: target/debs/*.deb
      - run:
          name: Gather system logs
          when: always
          command: |
            mkdir -p ~/build-results/system-logs
            (dmesg || :) > ~/build-results/system-logs/dmesg 2>&1
            (ps auxf || :) > ~/build-results/system-logs/ps 2>&1
            (free -m || :) > ~/build-results/system-logs/free 2>&1
            (docker stats --no-stream || :) > ~/build-results/system-logs/docker_stats 2>&1
            cp -R /tmp/jvmprocmon ~/build-results/system-logs/ || :
      - store_artifacts:
          when: always
          path: ~/build-results
          destination: build-results
      - store_artifacts:
          path: ~/project/target/debs
          destination: debs
      - cache-workflow-assets:
          cache_prefix: deb-meridian
          source_path: target/debs
  meridian-publish-oci:
    executor: centos-build-executor
    steps:
      - cached-checkout
      - setup_remote_docker:
          docker_layer_caching: true
      - dockerhub-login
      - load-oci:
          key: meridian
      - run:
          name: tag meridian Docker image and publish to registry
          command: |
            cd opennms-container/meridian
            ./tag.sh
            ./publish.sh
  integration-test:
    executor: integration-test-executor
    parallelism: 4
    steps:
      - attach_workspace:
          at: ~/
      - run-integration-tests:
          rerun-failtest-count: 1
  integration-test-with-coverage:
    executor: integration-test-executor
    parallelism: 12
    steps:
      - attach_workspace:
          at: ~/
      - run-integration-tests:
          run-code-coverage: true
          rerun-failtest-count: 0
          failure-option: -fn
          changes-only: false
  code-coverage:
    executor: centos-build-executor
    resource_class: medium
    steps:
      - attach_workspace:
          at: ~/
      - extract-pom-version
      - restore-sonar-cache
      - run:
          name: Restore Target Directories (Code Coverage)
          when: always
          command: |
            .circleci/scripts/codecoverage-restore.sh
      - run:
          name: Run SonarQube Code Analysis
          when: always
          command: |
            export MAVEN_OPTS="-Xms3G -Xmx3G"
            .circleci/scripts/sonar.sh
      - save-sonar-cache
  smoke-test-full:
    executor: smoke-test-executor
    parallelism: 8
    # No resource class support for machine executors, we're constrained to use the default
    # medium class which has 2 vCPUs and 8 GB RAM
    #resource_class: large
    steps:
      - attach_workspace:
          at: ~/
      - run-smoke-tests
  smoke-test-minimal:
    executor: smoke-test-executor
    steps:
      - attach_workspace:
          at: ~/
      - run-smoke-tests:
          minimal: true
  create-merge-foundation-branch:
    <<: *defaults
    <<: *docker_container_config
    steps:
      - run:
          name: "Branch Merge Parameters"
          command: |
            echo "previous: << parameters.previous_branch >>, main: << parameters.main_branch >>, next: << parameters.next_branch >>"
      - when:
          condition: << parameters.next_branch >>
          steps:
            - cached-checkout-for-pushing
            - run:
                name: Checkout target branch and merge from source
                command: |
                  export GIT_MERGE_AUTOEDIT=no
                  git fetch --all
                  git checkout << parameters.next_branch >>
                  git reset --hard origin/<< parameters.next_branch >>
                  git merge origin/<< parameters.main_branch >>
            - run:
                name: Push to github
                command: git push -f origin << parameters.next_branch >>:merge-foundation/<< parameters.main_branch_label >>-to-<< parameters.next_branch_label >>

  # note, this is always run as part of the _next_ branch
  # for example, if main_branch is `foundation-2016` and next_branch is `foundation-2017`,
  # it will include the contents of the `foundation-2017` branch, thus we need to actually
  # look _backwards_ to the previous_branch and main_branch to merge the correct bits.
  merge-foundation-branch:
    <<: *defaults
    <<: *docker_container_config
    steps:
      - run:
          name: "Branch Merge Parameters"
          command: |
            echo "previous: << parameters.previous_branch >>, main: << parameters.main_branch >>, next: << parameters.next_branch >>"
      - when:
          condition: << parameters.previous_branch >>
          steps:
            - cached-checkout-for-pushing
            - run:
                name: Checkout target and merge with merge branch
                command: |
                  export GIT_MERGE_AUTOEDIT=no
                  git fetch --all
                  git checkout << parameters.main_branch >>
                  git reset --hard origin/<< parameters.main_branch >>
                  git merge origin/merge-foundation/<< parameters.previous_branch_label >>-to-<< parameters.main_branch_label >>
            - run:
                name: Push to github
                command: git push origin << parameters.main_branch >>:<< parameters.main_branch >>

  create-merge-meridian-branch:
    <<: *defaults
    <<: *docker_container_config
    steps:
      - when:
          condition: << parameters.main_branch >>
          steps:
            - restore_cache:
                keys:
                  - meridian-v1-{{ .Branch }}-{{ .Revision }}
                  - meridian-v1-{{ .Branch }}-
                  - meridian-v1-
            - cached-checkout-for-pushing
            - run:
                name: Add Meridian remote if necessary
                command: |
                  REMOTE_MERIDIAN="$(git remote | grep -c -E '^meridian$' || :)"
                  if [ "$REMOTE_MERIDIAN" -eq 0 ]; then
                    git remote add meridian git@github.com:OpenNMS/opennms-prime.git
                  fi
            - run:
                name: git fetch meridian
                command: |
                  git fetch meridian
            - save_cache:
                key: meridian-v1-{{ .Branch }}-{{ .Revision }}
                paths:
                  - ".git"
            - run:
                name: Checkout target branch and merge from source
                command: |
                  export GIT_MERGE_AUTOEDIT=no
                  if git rev-parse from-<< parameters.main_branch >> >/dev/null 2>&1; then
                    git checkout from-<< parameters.main_branch >>
                  else
                    git checkout -b from-<< parameters.main_branch >> meridian/from-<< parameters.main_branch >>
                  fi
                  git reset --hard meridian/from-<< parameters.main_branch >>
                  git merge origin/<< parameters.main_branch >>
            - run:
                name: Push to Meridian github
                command: git push -f meridian from-<< parameters.main_branch >>:from-<< parameters.main_branch >>

  merge-meridian-branch:
    <<: *defaults
    <<: *docker_container_config
    steps:
      - cached-checkout-for-pushing
      - run:
          name: Checkout from-foundation-YYYY and merge to release-YYYY.x
          command: |
            export GIT_MERGE_AUTOEDIT=no
            TARGET_VERSION="$(echo "<< parameters.main_branch >>" | sed -e 's,^foundation-,,')"
            git fetch --all
            git checkout "release-${TARGET_VERSION}.x"
            git reset --hard "origin/release-${TARGET_VERSION}.x"
            git merge "origin/from-foundation-${TARGET_VERSION}"
      - run:
          name: Push to github
          command: |
            TARGET_BRANCH="release-$(echo "<< parameters.main_branch >>" | sed -e 's,^foundation-,,').x"
            git push origin "${TARGET_BRANCH}:${TARGET_BRANCH}"

  merge-poweredby-branch:
    <<: *defaults
    <<: *docker_container_config
    steps:
      - when:
          condition: << parameters.main_branch >>
          steps:
            - restore_cache:
                keys:
                  - poweredby-v1-{{ .Branch }}-{{ .Revision }}
                  - poweredby-v1-{{ .Branch }}-
                  - poweredby-v1-
            - cached-checkout-for-pushing
            - run:
                name: Merge Foundation to PoweredBy
                command: .circleci/scripts/merge-poweredby.sh
            - save_cache:
                key: poweredby-v1-{{ .Branch }}-{{ .Revision }}
                paths:
                  - ".git"

  publish-cloudsmith:
    executor: cloudsmith/default
    resource_class: small
    steps:
      - checkout
      - cloudsmith/ensure-api-key
      - cloudsmith/install-cli
#      - restore-workflow-assets:
#          cache_prefix: deb-meridian
      - restore-workflow-assets:
          cache_prefix: rpm-meridian
      - restore-workflow-assets:
          cache_prefix: oci-meridian
      - run:
          name: Publish Packages
          command: |
            .circleci/scripts/publish-cloudsmith.sh
<|MERGE_RESOLUTION|>--- conflicted
+++ resolved
@@ -21,19 +21,14 @@
 # branches have slashes in them, that way the merge branch gets created properly
 defaults: &defaults
   parameters:
-<<<<<<< HEAD
     context_name:
       description: the context to use for sensitive settings like GPG keys
-=======
+      type: string
+      default: "OpenNMS Build"
     minimal:
       description: whether to do a minimal (build-and-merge only) build
       type: boolean
       default: true
-    previous_branch:
-      description: the previous branch, if any
->>>>>>> adbc7f5e
-      type: string
-      default: "OpenNMS Build"
 #    previous_branch:
 #      description: the previous branch, if any
 #      type: string
@@ -457,9 +452,10 @@
             done
 
 workflows:
-<<<<<<< HEAD
 #  weekly-coverage:
 #    <<: *defaults
+#    when:
+#      equal: [ false, << parameters.minimal >> ]
 #    triggers:
 #      - schedule:
 #          # Saturday at 12:00 AM
@@ -480,61 +476,43 @@
 #          requires:
 #            - integration-test-with-coverage
 
-=======
-  weekly-coverage:
-    <<: *defaults
-    when:
-      equal: [ false, << parameters.minimal >> ]
-    triggers:
-      - schedule:
-          # Saturday at 12:00 AM
-          cron: "0 0 * * 6"
-          filters:
-            branches:
-              only:
-                - develop
-    jobs:
-      - build
-      - integration-test-with-coverage:
-          requires:
-            - build
-      - code-coverage:
-          requires:
-            - integration-test-with-coverage
   build-minimal:
     <<: *defaults
     when:
       equal: [ true, << parameters.minimal >> ]
     jobs:
       - build
-      - create-merge-foundation-branch:
-          requires:
-            - build
-          filters:
-            branches:
-              only: << parameters.main_branch >>
-      - merge-foundation-branch:
-          requires:
-            - build
-          filters:
-            branches:
-              only: merge-foundation/<< parameters.previous_branch_label >>-to-<< parameters.main_branch_label >>
-      - create-merge-meridian-branch:
-          requires:
-            - build
-          filters:
-            branches:
-              only: /^foundation.*/
-      - merge-poweredby-branch:
-          # technically only requires the RPM/deb builds, but only publish
-          # if everything passes
-          requires:
-            - build
-          filters:
-            branches:
-              only:
-                - /^foundation.*/
->>>>>>> adbc7f5e
+#      - create-merge-foundation-branch:
+#          context: << parameters.context_name >>
+#          requires:
+#            - build
+#          filters:
+#            branches:
+#              only: << parameters.main_branch >>
+#      - merge-foundation-branch:
+#          context: << parameters.context_name >>
+#          requires:
+#            - build
+#          filters:
+#            branches:
+#              only: merge-foundation/<< parameters.previous_branch_label >>-to-<< parameters.main_branch_label >>
+#      - create-merge-meridian-branch:
+#          context: << parameters.context_name >>
+#          requires:
+#            - build
+#          filters:
+#            branches:
+#              only: /^foundation.*/
+#      - merge-poweredby-branch:
+#          context: << parameters.context_name >>
+#          # technically only requires the RPM/deb builds, but only publish
+#          # if everything passes
+#          requires:
+#            - build
+#          filters:
+#            branches:
+#              only:
+#                - /^foundation.*/
   build-deploy:
     <<: *defaults
     when:
@@ -547,6 +525,7 @@
               ignore:
                 - /^from-foundation.*/
       - tarball-assembly:
+          context: << parameters.context_name >>
           requires:
             - build
       - meridian-rpm-build:
