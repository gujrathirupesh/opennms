version: 2.1

executors:
  centos-build-executor:
    docker:
<<<<<<< HEAD
      - image: opennms/build-env:1.8.0.272.b10-3.6.3-b5769
  debian-build-executor:
    docker:
      - image: opennms/build-env:debian-jdk8-b5875
  docker-executor:
    docker:
      - image: docker:20.10.1-git
  docs-executor:
    docker:
      - image: opennms/antora:2.3.4-b6293
  integration-test-executor:
    machine:
     image: ubuntu-2004:202010-01
=======
      - image: opennms/build-env:1.8.0.302.b08-3.6.3-b7294
  debian-build-executor:
    docker:
      - image: opennms/build-env:debian-jdk8-b7288
  docker-executor:
    docker:
      - image: docker:20.10.1-git
  integration-test-executor:
    machine:
      image: ubuntu-2004:202010-01
>>>>>>> ba9fa938
  smoke-test-executor:
    machine:
      image: ubuntu-2004:202010-01

# NOTE: the "_label" versions of these are for the case when your source or target
# branches have slashes in them, that way the merge branch gets created properly
defaults: &defaults
  parameters:
    minimal:
      description: whether to do a minimal (build-and-merge only) build
      type: boolean
      default: false
    previous_branch:
      description: the previous branch, if any
      type: string
      default: foundation-2020
    previous_branch_label:
      description: the previous branch, if any (escaped, no slashes)
      type: string
      default: foundation-2020
    main_branch:
      description: the auto-merge main branch
      type: string
      default: foundation-2021
    main_branch_label:
      description: the auto-merge main branch (escaped, no slashes)
      type: string
      default: foundation-2021
    next_branch:
      description: the auto-merge target branch
      type: string
      default: release-28.x
    next_branch_label:
      description: the auto-merge target branch (escaped, no slashes)
      type: string
      default: release-28.x

aliases:
  - &setup_dct_env
    name: Setup DCT environment
    command: |
      case "${CIRCLE_BRANCH}" in
        "master-"*)
           MINION_IMAGE_VERSION="$(~/project/.circleci/scripts/pom2version.sh ~/project/pom.xml)"
          ;;
        "release-"*)
           MINION_IMAGE_VERSION="release-candidate"
          ;;
        "foundation-"20[1-2][0-9])
           MINION_IMAGE_VERSION="${CIRCLE_BRANCH}"
          ;;
        "develop")
           MINION_IMAGE_VERSION="bleeding"
          ;;
        *)
          MINION_IMAGE_VERSION="${CIRCLE_BRANCH//\//-}"
          ;;
      esac
      echo "export DOCKER_CONTENT_TRUST=1" >> $BASH_ENV
      echo "export DOCKER_CONTENT_TRUST_REPOSITORY_PASSPHRASE=\"$DCT_DELEGATE_KEY_PASSPHRASE\"" >> $BASH_ENV
      echo "export MINION_IMAGE=docker.io/opennms/minion" >> $BASH_ENV
      echo "export MINION_IMAGE_VERSION=\"$MINION_IMAGE_VERSION\"" >> $BASH_ENV
  - &setup_dct_key
    name: Setup DCT key
    command: |
      KEY_FOLDER=~/.docker/trust/private
      mkdir -p $KEY_FOLDER
      # the key that is used to sign single-arch images
      echo "$DCT_DELEGATE_KEY" | base64 -d > $KEY_FOLDER/$DCT_DELEGATE_KEY_NAME.key
      # the key that is used by Notary to sign the multi-arch minion image
      echo "$DCT_REPO_MINION_KEY" | base64 -d > $KEY_FOLDER/$DCT_REPO_MINION_KEY_NAME.key
      chmod 600 $KEY_FOLDER/*
      # setup_dct_env must have been run first because it provide DOCKER_CONTENT_TRUST_REPOSITORY_PASSPHRASE
      # that is required for loading the
      docker trust key load $KEY_FOLDER/$DCT_DELEGATE_KEY_NAME.key

docker_container_config: &docker_container_config
  executor: docker-executor

orbs:
  cloudsmith: cloudsmith/cloudsmith@1.0.3
  sign-packages: opennms/sign-packages@2.1.3

commands:
  extract-pom-version:
      description: "Extracting Maven POM version"
      steps:
        - run:
            name: Extract Maven POM version
            command: .circleci/scripts/pom2version.sh pom.xml > pom-version-cache.key
  cached-checkout:
      description: "Checkout with caching"
      steps:
        - restore_cache:
            keys:
              - source-v1-{{ .Branch }}-{{ .Revision }}
              - source-v1-{{ .Branch }}-
              - source-v1-
        - checkout
        - run:
            name: git config merge.renameLimit
            command: git config merge.renameLimit 999999
        - run:
            name: git fetch origin
            command: git fetch origin
        - save_cache:
            key: source-v1-{{ .Branch }}-{{ .Revision }}
            paths:
              - ".git"
  cached-checkout-for-pushing:
      description: "Configure a cached checkout that can push upstream"
      steps:
        - add_ssh_keys:
            fingerprints:
              - "5e:70:a4:1a:f3:9f:39:ca:2a:d9:b5:9a:6c:2b:c3:66"
        - cached-checkout
        - run:
            name: Create git identity
            command: |
              git config user.email "cicd-system@opennms.com"
              git config user.name "CI/CD System"
  restore-maven-cache:
      description: "Maven: Calculate cache key and restore cache"
      steps:
        - run:
            name: Calculate cache key from pom files
            command: find . -type f -name "pom.xml" | grep -v /target/ | sort -u | xargs cat > maven-dependency-pom-cache.key
        - restore_cache:
            keys:
              - maven-dependencies-v3-{{ checksum "pom-version-cache.key" }}-{{ checksum "maven-dependency-pom-cache.key" }}
              - maven-dependencies-v3-{{ checksum "pom-version-cache.key" }}-
        - run:
            name: Remove old artifacts to keep workspace size down
            command: .circleci/scripts/clean-m2.sh
  update-maven-cache:
      description: "Maven: Refresh local repository from POM files"
      steps:
        - run:
            name: Collect Maven Dependencies
            command: |
              ./compile.pl -t \
                -Dbuild.skip.tarball=true \
                -DupdatePolicy=never \
                --update-plugins \
                -Daether.connector.resumeDownloads=false \
                -Daether.connector.basic.threads=8 \
                -Dorg.slf4j.simpleLogger.log.org.apache.maven.cli.transfer.Slf4jMavenTransferListener=warn \
                -Pbuild-bamboo \
                -Prun-expensive-tasks \
                -Psmoke \
                --legacy-local-repository \
                --batch-mode \
                dependency:resolve-plugins \
                de.qaware.maven:go-offline-maven-plugin:resolve-dependencies
  save-maven-cache:
    description: "Maven: Save cache"
    steps:
      - save_cache:
          key: maven-dependencies-v3-{{ checksum "pom-version-cache.key" }}-{{ checksum "maven-dependency-pom-cache.key" }}
          paths:
            - ~/.m2
  restore-nodejs-cache:
      description: "NodeJS: Calculate cache key and restore cache"
      steps:
        - run:
            name: Calculate cache key
            command: find core/web-assets -name package\*.json -o -name bower.json | grep -v /target/ | sort -u | xargs cat > nodejs-dependency-json-cache.key
        - restore_cache:
            keys:
              - nodejs-dependencies-v2-{{ checksum "pom-version-cache.key" }}-{{ checksum "nodejs-dependency-json-cache.key" }}
              - nodejs-dependencies-v2-{{ checksum "pom-version-cache.key" }}-
  save-nodejs-cache:
    description: "NodeJS: Save cache"
    steps:
      - save_cache:
          key: nodejs-dependencies-v2-{{ checksum "pom-version-cache.key" }}-{{ checksum "nodejs-dependency-json-cache.key" }}
          paths:
            - core/web-assets/node_modules
  restore-sonar-cache:
      description: "Sonar: Restore sonar cache"
      steps:
        - restore_cache:
            keys:
              - sonar-cache-v2-{{ checksum "pom-version-cache.key" }}
  save-sonar-cache:
      description: "Sonar: Save sonar cache"
      steps:
        - save_cache:
            key: sonar-cache-v2-{{ checksum "pom-version-cache.key" }}
            paths:
              - ~/.sonar
  dockerhub-login:
    description: "Connect to DockerHub"
    steps:
      - run:
          name: Login to DockerHub
          command: |
            if [ -n "${DOCKERHUB_LOGIN}" ]; then
              docker login -u ${DOCKERHUB_LOGIN} -p ${DOCKERHUB_PASS}
            else
              echo "WARNING: dockerhub login not found. Assuming this is a PR or other external branch build."
            fi
  run-smoke-tests:
    description: "Run the smoke tests"
    parameters:
      suite:
        default: core
        type: string
    steps:
      - run:
          name: Enable swap
          command: |
            sudo fallocate -l 8G /swapfile
            sudo chmod 600 /swapfile
            sudo mkswap /swapfile
            sudo swapon /swapfile
            sudo sysctl vm.swappiness=5
            cat /proc/sys/vm/swappiness
      - load-oci:
          key: horizon
      - load-oci:
          key: minion
      - load-oci:
          key: sentinel
      - run:
          name: Monitor JVM processes
          background: true
          command: |
            .circleci/scripts/jvmprocmon-start.sh
      - run:
          name: Monitor memory usage
          background: true
          command: |
            free -m -c 500 -s 30
      - run:
          name: Smoke Tests
          no_output_timeout: 30m
          command: |
            .circleci/scripts/smoke.sh << parameters.suite >>
      - run:
          name: Gather system logs
          when: always
          command: |
            mkdir -p ~/test-results/system-logs
            (dmesg || :) > ~/test-results/system-logs/dmesg 2>&1
            (ps auxf || :) > ~/test-results/system-logs/ps 2>&1
            (free -m || :) > ~/test-results/system-logs/free 2>&1
            (docker stats --no-stream || :) > ~/test-results/system-logs/docker_stats 2>&1
            cp -R /tmp/jvmprocmon ~/test-results/system-logs/ || :
            ls -alh ~/project/smoke-test/ || :
      - run:
          name: Gather test artifacts
          when: always
          command: |
            mkdir -p ~/test-results/junit
            find . -type f -regex ".*/target/surefire-reports/.*xml" -exec cp {} ~/test-results/junit/ \;
            find . -type f -regex ".*/target/failsafe-reports/.*xml" -exec cp {} ~/test-results/junit/ \;
            mkdir -p ~/test-artifacts/recordings
            cp -R ~/project/smoke-test/target/*.flv ~/test-artifacts/recordings || true
            cp -R ~/project/smoke-test/target/screenshots ~/test-artifacts/ || true
            cp -R ~/project/smoke-test/target/logs ~/test-artifacts/ || true
      - store_test_results:
          path: ~/test-results
      - store_artifacts:
          when: always
          path: ~/test-results
          destination: test-results
      - store_artifacts:
          when: always
          path: ~/test-artifacts
          destination: test-artifacts
  run-build:
    description: "Run the main build"
    parameters:
      number-vcpu:
        default: 8
        type: integer
      node-memory:
        default: echo "NODE_OPTIONS Not Set"
        type: string
      vaadin-javamaxmem:
        default: 1g
        type: string
    steps:
      - cached-checkout
      - extract-pom-version
      - run:
          name: Check for Releasability
          command: |
            export OPENNMS_VERSION="$(.circleci/scripts/pom2version.sh pom.xml)"
            .circleci/scripts/release-lint.sh "${OPENNMS_VERSION}"
      - restore-maven-cache
      - restore-nodejs-cache
      - run:
          name: Compile OpenNMS
          command: |
            .circleci/scripts/configure-signing.sh
            ./clean.pl
            << parameters.node-memory >>
            export MAVEN_OPTS="$MAVEN_OPTS -Xmx8g -XX:ReservedCodeCacheSize=1g"
            ./compile.pl -DskipTests=true -Dbuild.skip.tarball=false \
              -DupdatePolicy=never \
              -Daether.connector.resumeDownloads=false \
              -Daether.connector.basic.threads=1 \
              -Dorg.slf4j.simpleLogger.log.org.apache.maven.cli.transfer.Slf4jMavenTransferListener=warn \
              -DvaadinJavaMaxMemory=<< parameters.vaadin-javamaxmem >> \
              -DmaxCpus=<< parameters.number-vcpu >> \
              -Psmoke \
              install --batch-mode
      - update-maven-cache
      - run:
          name: Remove Extra Maven Repository OpenNMS Files
          command: |
            # move these out of the way so they're not stored in the maven pre-cache
            cd ~/.m2/repository/org/opennms
            mkdir /tmp/maven-keep
            mv $(ls -1 | grep -v -E '^(jicmp-api|jicmp6-api|jrrd-api|jrrd2-api|lib|maven)$') /tmp/maven-keep
      - save-maven-cache
      - run:
          name: Restore Extra Maven Repository OpenNMS Files
          command: |
            # now move them back so they end up in the workspace for builds further down the workflow
            mv /tmp/maven-keep/* ~/.m2/repository/org/opennms/
      - save-nodejs-cache
      - persist_to_workspace:
          root: ~/
          paths:
            - project
            - .m2
  run-integration-tests:
    parameters:
      run-code-coverage:
        default: false
        type: boolean
      rerun-failtest-count:
        default: 0
        type: integer
      failure-option:
        default: -fae
        type: string
      changes-only:
        default: true
        type: boolean
    steps:
      - run:
          name: Monitor JVM processes
          background: true
          command: |
            .circleci/scripts/jvmprocmon-start.sh
      - run:
          name: Monitor memory usage
          background: true
          command: |
            free -m -c 500 -s 30
      - run:
          name: Integration Tests
          no_output_timeout: 15m
          command: |
            export CCI_CODE_COVERAGE=<< parameters.run-code-coverage >>
            export CCI_RERUN_FAILTEST=<< parameters.rerun-failtest-count >>
            export CCI_FAILURE_OPTION=<< parameters.failure-option >>
            export CCI_CHANGES_ONLY=<< parameters.changes-only >>
            .circleci/scripts/itest.sh
      - run:
          name: Gather test results
          when: always
          command: |
            mkdir -p ~/test-results/junit
            find . -type f -regex ".*/target/.*-reports-[0-9]+/.*xml" -exec cp {} ~/test-results/junit/ \;
            find . -type f -regex ".*/target/.*-reports-[0-9]+/.*dump.*" -exec cp {} ~/test-results/junit/ \;
      - run:
          name: Gather tests
          when: always
          command: |
            mkdir -p ~/generated-tests
            cp ./surefire_classname* ~/generated-tests/
            cp ./failsafe_classname* ~/generated-tests/
            cp /tmp/this_node* ~/generated-tests/
      - when:
          condition: << parameters.run-code-coverage >>
          steps:
            - run:
                name: Compress Target Directories (Code Coverage)
                when: always
                command: |
                  .circleci/scripts/codecoverage-save.sh
            - persist_to_workspace:
                root: ~/
                paths:
                  - code-coverage
      - run:
          name: Gather system logs
          when: always
          command: |
            mkdir -p ~/build-results/system-logs
            (dmesg || :) > ~/build-results/system-logs/dmesg 2>&1
            (ps auxf || :) > ~/build-results/system-logs/ps 2>&1
            (free -m || :) > ~/build-results/system-logs/free 2>&1
            (docker stats --no-stream || :) > ~/build-results/system-logs/docker_stats 2>&1
            cp -R /tmp/jvmprocmon ~/build-results/system-logs/ || :
      - store_test_results:
          path: ~/test-results
      - store_artifacts:
          when: always
          path: ~/test-results
          destination: test-results
      - store_artifacts:
          when: always
          path: ~/build-results
          destination: build-results
      - store_artifacts:
          when: always
          path: ~/generated-tests
          destination: generated-tests
  cache-workflow-assets:
    parameters:
      cache_prefix:
        description: the cache prefix
        type: string
      source_path:
        description: the source directory to cache
        type: string
    steps:
      - run:
          name: Stowing Assets in << parameters.source_path >> to cache prefix << parameters.cache_prefix >>
          command: |
            TARGET_PATH="/tmp/<< parameters.cache_prefix >>"
            rsync -ar "$(echo "<< parameters.source_path >>" | sed -e 's,/*$,,')/" "${TARGET_PATH}/"
            find "${TARGET_PATH}" -type d -print0 | xargs -0 chmod 775
            find "${TARGET_PATH}" ! -type d -print0 | xargs -0 chmod 664
      - save_cache:
          key: << parameters.cache_prefix >>-v3-{{ .Branch }}-{{ .Revision }}-{{ .Environment.CIRCLE_SHA1 }}
          paths:
            - "/tmp/<< parameters.cache_prefix >>"
  restore-workflow-assets:
    parameters:
      cache_prefix:
        description: the cache prefix
        type: string
      target_path:
        description: the target directory to restore into
        type: string
        default: ""
    steps:
      - restore_cache:
          keys:
            - << parameters.cache_prefix >>-v3-{{ .Branch }}-{{ .Revision }}-{{ .Environment.CIRCLE_SHA1 }}
      - when:
          condition: << parameters.target_path >>
          steps:
            - run:
                name: Restoring assets to << parameters.target_path >> from cached prefix << parameters.cache_prefix >>
                command: |
                  SOURCE_PATH="/tmp/<< parameters.cache_prefix >>"
                  mkdir -p "<< parameters.target_path >>"
                  rsync -ar "${SOURCE_PATH}/" "$(echo "<< parameters.target_path >>" | sed -e 's,/*$,,')/"
  cache-oci:
    parameters:
      key:
        description: the cache key for storing the OCI
        type: string
      path:
        description: the path to the directory containing the OCI
        type: string
    steps:
      - cache-workflow-assets:
          cache_prefix: oci-<< parameters.key >>
          source_path: << parameters.path >>
  load-oci:
    parameters:
      key:
        description: the OCI cache key to restore
        type: string
    steps:
      - restore-workflow-assets:
          cache_prefix: oci-<< parameters.key >>
      - run:
          name: Load Docker Image(s) in oci-<< parameters.key >>
          command: |
            cd "/tmp/oci-<< parameters.key >>"
            if [ "$(ls -1 *.oci | wc -l)" -eq 0 ]; then
              echo "ERROR: No OCI files to load. Something probably went wrong earlier."
              exit 1
            fi
            for FILE in *.oci; do
              echo "Loading ${FILE} into Docker..."
              docker image load -i "$FILE"
            done

workflows:
  weekly-coverage:
    <<: *defaults
    when:
      equal: [ false, << parameters.minimal >> ]
    triggers:
      - schedule:
          # Saturday at 12:00 AM
          cron: "0 0 * * 6"
          filters:
            branches:
              only:
                - develop
    jobs:
      - build
      - integration-test-with-coverage:
          requires:
            - build
      - code-coverage:
          requires:
            - integration-test-with-coverage
  build-minimal:
    <<: *defaults
    when:
      equal: [ true, << parameters.minimal >> ]
    jobs:
      - build
      - create-merge-foundation-branch:
          requires:
            - build
          filters:
            branches:
              only: << parameters.main_branch >>
      - merge-foundation-branch:
          requires:
            - build
          filters:
            branches:
              only: merge-foundation/<< parameters.previous_branch_label >>-to-<< parameters.main_branch_label >>
      - create-merge-meridian-branch:
          requires:
            - build
          filters:
            branches:
              only: /^foundation.*/
      - merge-poweredby-branch:
          # technically only requires the RPM/deb builds, but only publish
          # if everything passes
          requires:
            - build
          filters:
            branches:
              only:
                - /^foundation.*/
  build-deploy:
    <<: *defaults
    when:
      equal: [ false, << parameters.minimal >> ]
    jobs:
      - build:
          filters:
            branches:
              ignore:
                - /^from-foundation.*/
      - build-docs:
          filters:
            branches:
              ignore:
                - /^from-foundation.*/
      - tarball-assembly:
          requires:
            - build
      - minion-image-single-arch:
          matrix:
            parameters:
              architecture: [linux/amd64,linux/arm64,linux/arm/v7]
          context: "docker-content-trust"
          requires:
            - tarball-assembly
            - smoke-test-minion
          filters:
            branches:
              only:
                - develop
                - /^master-.*/
                - /^release-.*/
      - minion-image-multi-arch:
          context: "docker-content-trust"
          requires:
            - minion-image-single-arch
          filters:
            branches:
              only:
                - develop
                - /^master-.*/
                - /^release-.*/
      - horizon-rpm-build:
          requires:
            - build
          filters:
            branches:
              ignore:
                - /^merge-foundation.*/
      - minion-rpm-build:
          requires:
            - build
          filters:
            branches:
              ignore:
                - /^merge-foundation.*/
      - sentinel-rpm-build:
          requires:
            - build
          filters:
            branches:
              ignore:
                - /^merge-foundation.*/
      - integration-test:
          requires:
            - build
          filters:
            branches:
              ignore:
                - /^merge-foundation.*/
      - smoke-test-core:
          requires:
            - horizon-rpm-build
            - tarball-assembly
            - sentinel-rpm-build
          filters:
            branches:
              only:
                - develop
                - /^master-.*/
                - /^release-.*/
                - /^foundation.*/
                - /^features.*/
                - /.*smoke.*/
                - /^dependabot.*/
      - smoke-test-flaky:
          requires:
            - horizon-rpm-build
            - tarball-assembly
            - sentinel-rpm-build
          filters:
            branches:
              only:
                - develop
                - /^master-.*/
                - /^release-.*/
                - /^foundation.*/
                - /^features.*/
                - /.*smoke.*/
                - /^dependabot.*/
      - smoke-test-minion:
          requires:
            - horizon-rpm-build
            - tarball-assembly
            - sentinel-rpm-build
          filters:
            branches:
              only:
                - develop
                - /^master-.*/
                - /^release-.*/
                - /^foundation.*/
                - /^features.*/
                - /.*smoke.*/
                - /^dependabot.*/
      - smoke-test-sentinel:
          requires:
            - horizon-rpm-build
            - tarball-assembly
            - sentinel-rpm-build
          filters:
            branches:
              only:
                - develop
                - /^master-.*/
                - /^release-.*/
                - /^foundation.*/
                - /^features.*/
                - /.*smoke.*/
                - /^dependabot.*/
      - smoke-test-minimal:
          requires:
            - horizon-rpm-build
            - tarball-assembly
            - sentinel-rpm-build
          filters:
            branches:
              ignore:
                - develop
                - /^master-.*/
                - /^release-.*/
                - /^foundation.*/
                - /^merge-foundation.*/
                - /^features.*/
                - /.*smoke.*/
                - /^dependabot.*/
      - horizon-publish-oci:
          requires:
            - horizon-rpm-build
          filters:
            branches:
              only:
                - develop
                - /^master-.*/
                - /^release-.*/
      - sentinel-publish-oci:
          requires:
            - sentinel-rpm-build
          filters:
            branches:
              only:
                - develop
                - /^master-.*/
                - /^release-.*/
      # These don't actually require `integration-test` but we shouldn't bother
      # spending cycles unless everything else passed
      - horizon-deb-build:
          requires:
            - integration-test
          filters:
            branches:
              only:
                - develop
                - /^master-.*/
                - /^release-.*/
                - /^foundation.*/
                - /^features.*/
                - /.*smoke.*/
                - /.*debian.*/
      - minion-deb-build:
          requires:
            - integration-test
          filters:
            branches:
              only:
                - develop
                - /^master-.*/
                - /^release-.*/
                - /^foundation.*/
                - /^features.*/
                - /.*smoke.*/
                - /.*debian.*/
      - sentinel-deb-build:
          requires:
            - integration-test
          filters:
            branches:
              only:
                - develop
                - /^master-.*/
                - /^release-.*/
                - /^foundation.*/
                - /^features.*/
                - /.*smoke.*/
                - /.*debian.*/
      - create-merge-foundation-branch:
          # technically only requires the RPM/deb builds, but only publish
          # if everything passes
          requires:
            - horizon-deb-build
            - minion-deb-build
            - sentinel-deb-build
            - smoke-test-core
            - smoke-test-flaky
            - smoke-test-minion
            - smoke-test-sentinel
            - smoke-test-minimal
            - integration-test
          filters:
            branches:
              only: << parameters.main_branch >>
      - merge-foundation-branch:
          # technically only requires the RPM/deb builds, but only publish
          # if everything passes
          requires:
            - tarball-assembly
          filters:
            branches:
              only: merge-foundation/<< parameters.previous_branch_label >>-to-<< parameters.main_branch_label >>
      - create-merge-meridian-branch:
          # technically only requires the RPM/deb builds, but only publish
          # if everything passes
          requires:
            - horizon-deb-build
            - smoke-test-core
            - smoke-test-flaky
            - smoke-test-minion
            - smoke-test-sentinel
            - smoke-test-minimal
            - integration-test
          filters:
            branches:
              only: /^foundation.*/
      - merge-poweredby-branch:
          # technically only requires the RPM/deb builds, but only publish
          # if everything passes
          requires:
            - horizon-deb-build
            - smoke-test-core
            - smoke-test-flaky
            - smoke-test-minion
            - smoke-test-sentinel
            - smoke-test-minimal
            - integration-test
          filters:
            branches:
              only:
                - /^foundation.*/
      - publish-cloudsmith:
          # technically only requires the RPM/deb builds, but only publish
          # if everything passes
          requires:
            - horizon-deb-build
            - minion-deb-build
            - sentinel-deb-build
            - smoke-test-core
            - smoke-test-flaky
            - smoke-test-minion
            - smoke-test-sentinel
            - smoke-test-minimal
            - integration-test
          filters:
            branches:
              only:
                - develop
                - /^master-.*/
                - /^release-.*/
                - /^foundation.*/

jobs:
  build:
    executor: centos-build-executor
    # Building currently requires the xlarge containers in order for the webpack compilation
    # in the core/web-assets module to complete reliably
    resource_class: xlarge
    steps:
      - run-build:
          number-vcpu: 8
  build-docs:
    executor: docs-executor
    steps:
      - cached-checkout
      - run:
          name: Validate Xrefs in docs
          command: |
            NODE_PATH="$(npm -g root)" antora --generator @antora/xref-validator antora-playbook-local.yml
      - run:
          name: Build docs with Antora
          command: |
             DOCSEARCH_ENABLED=true DOCSEARCH_ENGINE=lunr NODE_PATH="$(npm -g root)" antora --generator antora-site-generator-lunr --stacktrace generate antora-playbook-local.yml
      - store_artifacts:
          path: ~/project/build/site.zip
          destination: site.zip
  tarball-assembly:
    machine:
      image: ubuntu-2004:202010-01
      docker_layer_caching: true
    resource_class: large
    environment:
      DOCKER_CLI_EXPERIMENTAL: enabled
    parameters:
      number-vcpu:
        default: 4
        type: integer
      vaadin-javamaxmem:
        default: 1g
        type: string
    steps:
      - attach_workspace:
          at: ~/
      - run:
          name: multiarch/qemu-user-static
          command: docker run --privileged multiarch/qemu-user-static --reset -p yes
      - run:
          name: Install Docker buildx
          command: |
            sudo wget https://github.com/docker/buildx/releases/download/v0.5.1/buildx-v0.5.1.linux-amd64 -O /usr/local/bin/docker-buildx
            sudo chmod a+x /usr/local/bin/docker-buildx
            sudo systemctl restart docker
      - dockerhub-login
      - run:
          name: Assemble tarballs and related artifacts
          command: |
            export MAVEN_OPTS="-Xmx4g -Xms4g"
            # general assembly
            date
            ./compile.pl -DskipTests=true -Dbuild.skip.tarball=false \
              -DupdatePolicy=never \
              -Daether.connector.resumeDownloads=false \
              -Daether.connector.basic.threads=1 \
              -Dorg.slf4j.simpleLogger.log.org.apache.maven.cli.transfer.Slf4jMavenTransferListener=warn \
              -DvaadinJavaMaxMemory=<< parameters.vaadin-javamaxmem >> \
              -DmaxCpus=<< parameters.number-vcpu >> \
              -Pbuild-bamboo \
              -Prun-expensive-tasks \
              -Dopennms.home=/opt/opennms \
              install --batch-mode
            # javadoc
            date
            case "${CIRCLE_BRANCH}" in
              "master-"*|"release-"*)
                ./compile.pl -DskipTests=true -Dbuild.skip.tarball=false \
                  -DupdatePolicy=never \
                  -Daether.connector.resumeDownloads=false \
                  -Daether.connector.basic.threads=1 \
                  -Dorg.slf4j.simpleLogger.log.org.apache.maven.cli.transfer.Slf4jMavenTransferListener=warn \
                  -DvaadinJavaMaxMemory=<< parameters.vaadin-javamaxmem >> \
                  -DmaxCpus=<< parameters.number-vcpu >> \
                  -Pbuild-bamboo \
                  -Prun-expensive-tasks \
                  -Dopennms.home=/opt/opennms \
                  javadoc:aggregate --batch-mode
                date
                ;;
              *)
                echo "Skipping Javadoc compilation; it is enabled only on master/release branches."
                ;;
            esac
      - run:
          name: Build Minion OCI
          command: |
            cd opennms-container/minion

            # Create always a downloadable single OCI artifact for AMD architecture.
            # This image is used in our integration test suite which relies on the tag "minion:latest".
            make VERSION="$(../pom2version.py ../../pom.xml)" \
                 DOCKER_TAG="minion:latest" \
                 BUILD_NUMBER="${CIRCLE_BUILD_NUM}" \
                 BUILD_URL="${CIRCLE_BUILD_URL}" \
                 BUILD_BRANCH="${CIRCLE_BRANCH}"
      - run:
          name: Collect Artifacts
          command: |
            mkdir -p target/{artifacts,config-schema,tarballs}
            OPENNMS_VERSION="$(.circleci/scripts/pom2version.sh pom.xml)"
            find ./target -name "*.tar.gz" -type f -not -iname '*source*' -exec cp {} "./target/tarballs/opennms-${OPENNMS_VERSION}.tar.gz" \;
            find ./opennms-assemblies/minion/target -name "*.tar.gz" -type f -not -iname '*source*' -exec cp {} "./target/tarballs/minion-${OPENNMS_VERSION}.tar.gz" \;
            find ./opennms-assemblies/sentinel/target -name "*.tar.gz" -type f -not -iname '*source*' -exec cp {} "./target/tarballs/sentinel-${OPENNMS_VERSION}.tar.gz" \;
            if [ -d target/site/apidocs ]; then
              pushd target/site/apidocs
                tar -czf "../../artifacts/opennms-${OPENNMS_VERSION}-javadoc.tar.gz" *
              popd
            fi
            cp ./opennms-assemblies/xsds/target/*-xsds.tar.gz "./target/artifacts/opennms-${OPENNMS_VERSION}-xsds.tar.gz"
            cp target/*-source.tar.gz ./target/artifacts/
            cp opennms-container/minion/minion-config-schema.yml "./target/config-schema/"
      - store_artifacts:
          when: always
          path: ~/project/target/artifacts
          destination: artifacts
      - store_artifacts:
          when: always
          path: ~/project/target/config-schema
          destination: config-schema
      - store_artifacts:
          when: always
          path: ~/project/target/tarballs
          destination: tarballs
      - store_artifacts:
          path: ~/project/opennms-container/minion/images/minion.oci
          destination: minion.oci
      - cache-workflow-assets:
          cache_prefix: minion-config-schema
          source_path: target/config-schema/
      - cache-oci:
          key: minion
          path: opennms-container/minion/images/
      - persist_to_workspace:
          root: ~/
          paths:
            - project/opennms-assemblies/minion/target/org.opennms.assemblies.minion-*-minion.tar.gz

  minion-image-single-arch:
    parameters:
      architecture:
        type: string
    machine:
      image: ubuntu-2004:202010-01
    environment:
      DOCKER_CLI_EXPERIMENTAL: enabled
    steps:
      - attach_workspace:
          at: ~/
      - run:
          name: multiarch/qemu-user-static
          command: docker run --privileged multiarch/qemu-user-static --reset -p yes
      - run:
          name: Install Docker buildx
          command: |
            sudo wget https://github.com/docker/buildx/releases/download/v0.5.1/buildx-v0.5.1.linux-amd64 -O /usr/local/bin/docker-buildx
            sudo chmod a+x /usr/local/bin/docker-buildx
            sudo systemctl restart docker
      - dockerhub-login
      - run: *setup_dct_env
      - run: *setup_dct_key
      - run:
          name: Single-arch build & push
          command: |
            cd opennms-container/minion
            ARCH="$(printf "<< parameters.architecture >>" | tr / -)"
            TAG="${MINION_IMAGE_VERSION}-${ARCH}"
            make DOCKER_ARCH="<< parameters.architecture >>" \
                 DOCKER_FLAGS=--load \
                 VERSION="${TAG}" \
                 BUILD_NUMBER="${CIRCLE_BUILD_NUM}" \
                 BUILD_URL="${CIRCLE_BUILD_URL}" \
                 BUILD_BRANCH="${CIRCLE_BRANCH}"
            docker push ${MINION_IMAGE}:${TAG}

  minion-image-multi-arch:
    machine:
      image: ubuntu-2004:202010-01
    environment:
      DOCKER_CLI_EXPERIMENTAL: enabled
    steps:
      - attach_workspace:
          at: ~/
      - dockerhub-login
      - run: *setup_dct_env
      - run: *setup_dct_key
      - run:
          name: Install notary
          command: |
            sudo wget https://github.com/theupdateframework/notary/releases/download/v0.6.1/notary-Linux-amd64 -O /usr/local/bin/notary
            sudo chmod a+x /usr/local/bin/notary
      - run:
          name: Create & push multi-arch manifest
          command: |
            IMAGE_REF="${MINION_IMAGE}:${MINION_IMAGE_VERSION}"
            docker manifest create ${IMAGE_REF} \
              ${IMAGE_REF}-linux-amd64 \
              ${IMAGE_REF}-linux-arm64 \
              ${IMAGE_REF}-linux-arm-v7 \
              --amend
            SHA_256="$(docker manifest push "${IMAGE_REF}" --purge | cut -d ':' -f 2)"
            echo "Manifest SHA-256: ${SHA_256}"
            echo "Image-Ref: ${IMAGE_REF}"
            MANIFEST_FROM_REG="$(docker manifest inspect "${IMAGE_REF}" -v)";
            BYTES_SIZE="$(printf "${MANIFEST_FROM_REG}" | jq -r '.[].Descriptor.size' | uniq)";
            echo "Manifest-inspect BYTES: ${BYTES_SIZE}";
            echo "Manifest contents:\n";
            printf "${MANIFEST_FROM_REG}" | jq -r '.[].Descriptor | "Architecture: " + .platform.architecture + .platform.variant + ", digest: " + .digest';
            export NOTARY_AUTH="$(printf "${DOCKERHUB_LOGIN}:${DOCKERHUB_PASS}" | base64 -w0)"
            echo "Sign ${SHA_256} with the notary"
            # when the multi-arch image is signed by the delegate key then docker pull reports "No valid trust data..."
            # -> the following lines can not be used:
            #
            # export NOTARY_DELEGATION_PASSPHRASE="${DCT_DELEGATE_KEY_PASSPHRASE}"
            # notary -d ~/.docker/trust/ -s https://notary.docker.io addhash "${MINION_IMAGE}" "${MINION_IMAGE_VERSION}" 946 --sha256 "${SHA_256}" --roles targets/opennms-circle-delegate --publish --verbose
            #
            # -> use the targets key of the minion repository to sign the multi-arch image instead
            export NOTARY_TARGETS_PASSPHRASE="${DCT_REPO_MINION_KEY_PASSPHRASE}"
            notary -d ~/.docker/trust/ -s https://notary.docker.io addhash "${MINION_IMAGE}" "${MINION_IMAGE_VERSION}" "${BYTES_SIZE}" --sha256 "${SHA_256}" --publish --verbose
            echo "Done!"
            # notary -s https://notary.docker.io list "${IMAGE}"

  horizon-rpm-build:
    executor: centos-build-executor
    # Larger memory footprint required to speed up builds using Takari smartbuilder
    resource_class: large
    steps:
      - attach_workspace:
          at: ~/
      - sign-packages/setup-env:
          skip_if_forked_pr: true
          gnupg_home: ~/tmp/gpg
      - run:
          name: Build RPMs
          command: |
            export NODE_OPTIONS=--max_old_space_size=1024
            export CCI_MAXCPU=4
            .circleci/scripts/makerpm.sh tools/packages/opennms/opennms.spec
      - sign-packages/sign-rpms:
          skip_if_forked_pr: true
          gnupg_home: ~/tmp/gpg
          gnupg_key: opennms@opennms.org
          packages: target/rpm/RPMS/noarch/*.rpm
      - setup_remote_docker:
          docker_layer_caching: true
      - run:
          name: Fetch RPM artifacts and build Horizon container image
          command: |
            cd opennms-container/horizon
            ./build_container_image.sh
      - store_artifacts:
          path: ~/project/opennms-container/horizon/images/container.oci
          destination: horizon.oci
      - store_artifacts:
          path: ~/project/target/rpm/RPMS/noarch
          destination: rpms
      - cache-workflow-assets:
          cache_prefix: rpm-horizon
          source_path: target/rpm/RPMS/noarch
      - cache-oci:
          key: horizon
          path: opennms-container/horizon/images/
  minion-rpm-build:
    executor: centos-build-executor
    # Larger memory footprint required to speed up builds using Takari smartbuilder
    # Will need to increase resource class if horizon-rpm-build is under 15 min
    resource_class: large
    steps:
      - attach_workspace:
          at: ~/
      - sign-packages/setup-env:
          skip_if_forked_pr: true
          gnupg_home: ~/tmp/gpg
      - run:
          name: Build RPMs
          command: |
            export NODE_OPTIONS=--max_old_space_size=1024
            export CCI_MAXCPU=4
            export CCI_VAADINJAVAMAXMEM=768m
            .circleci/scripts/makerpm.sh tools/packages/minion/minion.spec
      - sign-packages/sign-rpms:
          skip_if_forked_pr: true
          gnupg_home: ~/tmp/gpg
          gnupg_key: opennms@opennms.org
          packages: target/rpm/RPMS/noarch/*.rpm
      - store_artifacts:
          path: ~/project/target/rpm/RPMS/noarch
          destination: rpms
      - cache-workflow-assets:
          cache_prefix: rpm-minion
          source_path: target/rpm/RPMS/noarch
  sentinel-rpm-build:
    executor: centos-build-executor
    # Larger memory footprint required to speed up builds using Takari smartbuilder
    # Will need to increase resource class if horizon-rpm-build is under 19 min
    resource_class: large
    steps:
      - attach_workspace:
          at: ~/
      - sign-packages/setup-env:
          skip_if_forked_pr: true
          gnupg_home: ~/tmp/gpg
      - run:
          name: Build RPMs
          command: |
            export NODE_OPTIONS=--max_old_space_size=1024
            export CCI_MAXCPU=4
            export CCI_VAADINJAVAMAXMEM=768m
            .circleci/scripts/makerpm.sh tools/packages/sentinel/sentinel.spec
      - sign-packages/sign-rpms:
          skip_if_forked_pr: true
          gnupg_home: ~/tmp/gpg
          gnupg_key: opennms@opennms.org
          packages: target/rpm/RPMS/noarch/*.rpm
      - setup_remote_docker:
          docker_layer_caching: true
      - run:
          name: Fetch RPM artifacts and build Sentinel container image
          command: |
            cd opennms-container/sentinel
            ./build_container_image.sh
      - store_artifacts:
          path: ~/project/opennms-container/sentinel/images/container.oci
          destination: sentinel.oci
      - store_artifacts:
          path: ~/project/target/rpm/RPMS/noarch
          destination: rpms
      - cache-workflow-assets:
          cache_prefix: rpm-sentinel
          source_path: target/rpm/RPMS/noarch
      - cache-oci:
          key: sentinel
          path: opennms-container/sentinel/images/
  horizon-deb-build:
    executor: debian-build-executor
    resource_class: xlarge
    steps:
      - attach_workspace:
          at: ~/
      - sign-packages/setup-env:
          skip_if_forked_pr: true
          gnupg_home: ~/tmp/gpg
      - run:
          name: Monitor memory usage
          background: true
          command: |
            free -m -c 500 -s 30
      - run:
          name: Build Debian Packages
          command: |
            export NODE_OPTIONS=--max_old_space_size=1024
            export CCI_MAXCPU=2
            .circleci/scripts/makedeb.sh opennms
      - sign-packages/sign-debs:
          skip_if_forked_pr: true
          gnupg_home: ~/tmp/gpg
          gnupg_key: opennms@opennms.org
          packages: target/debs/*.deb
      - run:
          name: Gather system logs
          when: always
          command: |
            mkdir -p ~/build-results/system-logs
            (dmesg || :) > ~/build-results/system-logs/dmesg 2>&1
            (ps auxf || :) > ~/build-results/system-logs/ps 2>&1
            (free -m || :) > ~/build-results/system-logs/free 2>&1
            (docker stats --no-stream || :) > ~/build-results/system-logs/docker_stats 2>&1
            cp -R /tmp/jvmprocmon ~/build-results/system-logs/ || :
      - store_artifacts:
          when: always
          path: ~/build-results
          destination: build-results
      - store_artifacts:
          path: ~/project/target/debs
          destination: debs
      - cache-workflow-assets:
          cache_prefix: deb-horizon
          source_path: target/debs
  minion-deb-build:
    executor: debian-build-executor
    resource_class: large
    steps:
      - attach_workspace:
          at: ~/
      - sign-packages/setup-env:
          skip_if_forked_pr: true
          gnupg_home: ~/tmp/gpg
      - run:
          name: Build Debian Packages
          command: |
            export NODE_OPTIONS=--max_old_space_size=1024
            export CCI_MAXCPU=4
            export CCI_VAADINJAVAMAXMEM=768m
            .circleci/scripts/makedeb.sh minion
      - sign-packages/sign-debs:
          skip_if_forked_pr: true
          gnupg_home: ~/tmp/gpg
          gnupg_key: opennms@opennms.org
          packages: target/debs/*.deb
      - store_artifacts:
          path: ~/project/target/debs
          destination: debs
      - cache-workflow-assets:
          cache_prefix: deb-minion
          source_path: target/debs
  sentinel-deb-build:
    executor: debian-build-executor
    resource_class: large
    steps:
      - attach_workspace:
          at: ~/
      - sign-packages/setup-env:
          skip_if_forked_pr: true
          gnupg_home: ~/tmp/gpg
      - run:
          name: Build Debian Packages
          command: |
            export NODE_OPTIONS=--max_old_space_size=1024
            export CCI_MAXCPU=4
            export CCI_VAADINJAVAMAXMEM=768m
            .circleci/scripts/makedeb.sh sentinel
      - sign-packages/sign-debs:
          skip_if_forked_pr: true
          gnupg_home: ~/tmp/gpg
          gnupg_key: opennms@opennms.org
          packages: target/debs/*.deb
      - store_artifacts:
          path: ~/project/target/debs
          destination: debs
      - cache-workflow-assets:
          cache_prefix: deb-sentinel
          source_path: target/debs
  horizon-publish-oci:
    executor: centos-build-executor
    steps:
      - cached-checkout
      - setup_remote_docker:
          docker_layer_caching: true
      - dockerhub-login
      - load-oci:
          key: horizon
      - run:
          name: tag horizon Docker image and publish to registry
          command: |
            cd opennms-container/horizon
            ./tag.sh
            ./publish.sh
  sentinel-publish-oci:
    executor: centos-build-executor
    steps:
      - cached-checkout
      - setup_remote_docker:
          docker_layer_caching: true
      - dockerhub-login
      - load-oci:
          key: sentinel
      - run:
          name: tag sentinel Docker image and publish to registry
          command: |
            cd opennms-container/sentinel
            ./tag.sh
            ./publish.sh
  integration-test:
    executor: integration-test-executor
    parallelism: 8
    steps:
      - attach_workspace:
          at: ~/
      - run-integration-tests:
          rerun-failtest-count: 1
  integration-test-with-coverage:
    executor: integration-test-executor
    parallelism: 10
    steps:
      - attach_workspace:
          at: ~/
      - run-integration-tests:
          run-code-coverage: true
          rerun-failtest-count: 0
          failure-option: -fn
          changes-only: false
  code-coverage:
    executor: centos-build-executor
    resource_class: medium
    steps:
      - attach_workspace:
          at: ~/
      - extract-pom-version
      - restore-sonar-cache
      - run:
          name: Restore Target Directories (Code Coverage)
          when: always
          command: |
            .circleci/scripts/codecoverage-restore.sh
      - run:
          name: Run SonarQube Code Analysis
          when: always
          command: |
            export MAVEN_OPTS="-Xms3G -Xmx3G"
            .circleci/scripts/sonar.sh
      - save-sonar-cache
  smoke-test-core:
    executor: smoke-test-executor
    parallelism: 8
    # No resource class support for machine executors, we're constrained to use the default
    # medium class which has 2 vCPUs and 8 GB RAM
    #resource_class: large
    steps:
      - attach_workspace:
          at: ~/
      - run-smoke-tests:
          suite: core
  smoke-test-flaky:
    executor: smoke-test-executor
    parallelism: 5
    # No resource class support for machine executors, we're constrained to use the default
    # medium class which has 2 vCPUs and 8 GB RAM
    #resource_class: large
    steps:
      - attach_workspace:
          at: ~/
      - run-smoke-tests:
          suite: flaky
  smoke-test-minion:
    executor: smoke-test-executor
    parallelism: 4
    # No resource class support for machine executors, we're constrained to use the default
    # medium class which has 2 vCPUs and 8 GB RAM
    #resource_class: large
    steps:
      - attach_workspace:
          at: ~/
      - run-smoke-tests:
          suite: minion
  smoke-test-sentinel:
    executor: smoke-test-executor
    parallelism: 5
    # No resource class support for machine executors, we're constrained to use the default
    # medium class which has 2 vCPUs and 8 GB RAM
    #resource_class: large
    steps:
      - attach_workspace:
          at: ~/
      - run-smoke-tests:
          suite: sentinel
  smoke-test-minimal:
    executor: smoke-test-executor
    steps:
      - attach_workspace:
          at: ~/
      - run-smoke-tests:
          suite: minimal
  create-merge-foundation-branch:
    <<: *defaults
    <<: *docker_container_config
    steps:
      - run:
          name: "Branch Merge Parameters"
          command: |
            echo "previous: << parameters.previous_branch >>, main: << parameters.main_branch >>, next: << parameters.next_branch >>"
      - when:
          condition: << parameters.next_branch >>
          steps:
            - cached-checkout-for-pushing
            - run:
                name: Checkout target branch and merge from source
                command: |
                  export GIT_MERGE_AUTOEDIT=no
                  git fetch --all
                  git checkout << parameters.next_branch >>
                  git reset --hard origin/<< parameters.next_branch >>
                  git merge origin/<< parameters.main_branch >>
            - run:
                name: Push to github
                command: git push -f origin << parameters.next_branch >>:merge-foundation/<< parameters.main_branch_label >>-to-<< parameters.next_branch_label >>

  # note, this is always run as part of the _next_ branch
  # for example, if main_branch is `foundation-2016` and next_branch is `foundation-2017`,
  # it will include the contents of the `foundation-2017` branch, thus we need to actually
  # look _backwards_ to the previous_branch and main_branch to merge the correct bits.
  merge-foundation-branch:
    <<: *defaults
    <<: *docker_container_config
    steps:
      - run:
          name: "Branch Merge Parameters"
          command: |
            echo "previous: << parameters.previous_branch >>, main: << parameters.main_branch >>, next: << parameters.next_branch >>"
      - when:
          condition: << parameters.previous_branch >>
          steps:
            - cached-checkout-for-pushing
            - run:
                name: Checkout target and merge with merge branch
                command: |
                  export GIT_MERGE_AUTOEDIT=no
                  git fetch --all
                  git checkout << parameters.main_branch >>
                  git reset --hard origin/<< parameters.main_branch >>
                  git merge origin/merge-foundation/<< parameters.previous_branch_label >>-to-<< parameters.main_branch_label >>
            - run:
                name: Push to github
                command: git push origin << parameters.main_branch >>:<< parameters.main_branch >>

  create-merge-meridian-branch:
    <<: *defaults
    <<: *docker_container_config
    steps:
      - when:
          condition: << parameters.main_branch >>
          steps:
            - restore_cache:
                keys:
                  - meridian-v1-{{ .Branch }}-{{ .Revision }}
                  - meridian-v1-{{ .Branch }}-
                  - meridian-v1-
            - cached-checkout-for-pushing
            - run:
                name: Add Meridian remote if necessary
                command: |
                  REMOTE_MERIDIAN="$(git remote | grep -c -E '^meridian$' || :)"
                  if [ "$REMOTE_MERIDIAN" -eq 0 ]; then
                    git remote add meridian git@github.com:OpenNMS/opennms-prime.git
                  fi
            - run:
                name: git fetch meridian
                command: |
                  git fetch meridian
            - save_cache:
                key: meridian-v1-{{ .Branch }}-{{ .Revision }}
                paths:
                  - ".git"
            - run:
                name: Checkout target branch and merge from source
                command: |
                  export GIT_MERGE_AUTOEDIT=no
                  if git rev-parse from-<< parameters.main_branch >> >/dev/null 2>&1; then
                    git checkout from-<< parameters.main_branch >>
                  else
                    git checkout -b from-<< parameters.main_branch >> meridian/from-<< parameters.main_branch >>
                  fi
                  git reset --hard meridian/from-<< parameters.main_branch >>
                  git merge origin/<< parameters.main_branch >>
            - run:
                name: Push to Meridian github
                command: git push -f meridian from-<< parameters.main_branch >>:from-<< parameters.main_branch >>

  merge-poweredby-branch:
    <<: *defaults
    <<: *docker_container_config
    steps:
      - when:
          condition: << parameters.main_branch >>
          steps:
            - restore_cache:
                keys:
                  - poweredby-v1-{{ .Branch }}-{{ .Revision }}
                  - poweredby-v1-{{ .Branch }}-
                  - poweredby-v1-
            - cached-checkout-for-pushing
            - run:
                name: Merge Foundation to PoweredBy
                command: .circleci/scripts/merge-poweredby.sh
            - save_cache:
                key: poweredby-v1-{{ .Branch }}-{{ .Revision }}
                paths:
                  - ".git"

  publish-cloudsmith:
    executor: cloudsmith/default
    resource_class: small
    steps:
      - checkout
      - cloudsmith/ensure-api-key
      - cloudsmith/install-cli
      - restore-workflow-assets:
          cache_prefix: deb-horizon
      - restore-workflow-assets:
          cache_prefix: deb-minion
      - restore-workflow-assets:
          cache_prefix: deb-sentinel
      - restore-workflow-assets:
          cache_prefix: rpm-horizon
      - restore-workflow-assets:
          cache_prefix: rpm-minion
      - restore-workflow-assets:
          cache_prefix: rpm-sentinel
      - restore-workflow-assets:
          cache_prefix: minion-config-schema
      - run:
          name: Publish Packages
          command: |
            .circleci/scripts/publish-cloudsmith.sh
<|MERGE_RESOLUTION|>--- conflicted
+++ resolved
@@ -3,11 +3,10 @@
 executors:
   centos-build-executor:
     docker:
-<<<<<<< HEAD
-      - image: opennms/build-env:1.8.0.272.b10-3.6.3-b5769
+      - image: opennms/build-env:1.8.0.302.b08-3.6.3-b7294
   debian-build-executor:
     docker:
-      - image: opennms/build-env:debian-jdk8-b5875
+      - image: opennms/build-env:debian-jdk8-b7288
   docker-executor:
     docker:
       - image: docker:20.10.1-git
@@ -16,19 +15,7 @@
       - image: opennms/antora:2.3.4-b6293
   integration-test-executor:
     machine:
-     image: ubuntu-2004:202010-01
-=======
-      - image: opennms/build-env:1.8.0.302.b08-3.6.3-b7294
-  debian-build-executor:
-    docker:
-      - image: opennms/build-env:debian-jdk8-b7288
-  docker-executor:
-    docker:
-      - image: docker:20.10.1-git
-  integration-test-executor:
-    machine:
       image: ubuntu-2004:202010-01
->>>>>>> ba9fa938
   smoke-test-executor:
     machine:
       image: ubuntu-2004:202010-01
