version: 2.1

executors:
  centos-build-executor:
    docker:
      - image: opennms/build-env:1.8.0.272.b10-3.6.3-b5769
  debian-build-executor:
    docker:
      - image: opennms/build-env:debian-jdk8-b5875
  docker-executor:
    docker:
      - image: docker:20.10.1-git
  docs-executor:
    docker:
      - image: opennms/antora:2.3.4-b6293
  integration-test-executor:
    machine: true
  smoke-test-executor:
    machine:
      image: ubuntu-2004:202010-01

# NOTE: the "_label" versions of these are for the case when your source or target
# branches have slashes in them, that way the merge branch gets created properly
defaults: &defaults
  parameters:
    context_name:
      description: the context to use for sensitive settings like GPG keys
      type: string
      default: "OpenNMS Build"
    minimal:
      description: whether to do a minimal (build-and-merge only) build
      type: boolean
      default: false
<<<<<<< HEAD
#    previous_branch:
#      description: the previous branch, if any
#      type: string
#      default: release-27.x
#    previous_branch_label:
#      description: the previous branch, if any (escaped, no slashes)
#      type: string
#      default: release-27.x
#    main_branch:
#      description: the auto-merge main branch
#      type: string
#      default: foundation-2021
#    main_branch_label:
#      description: the auto-merge main branch (escaped, no slashes)
#      type: string
#      default: foundation-2021
#    next_branch:
#      description: the auto-merge target branch
#      type: string
#      default: develop
#    next_branch_label:
#      description: the auto-merge target branch (escaped, no slashes)
#      type: string
#      default: develop
=======
    previous_branch:
      description: the previous branch, if any
      type: string
      default: foundation-2020
    previous_branch_label:
      description: the previous branch, if any (escaped, no slashes)
      type: string
      default: foundation-2020
    main_branch:
      description: the auto-merge main branch
      type: string
      default: foundation-2021
    main_branch_label:
      description: the auto-merge main branch (escaped, no slashes)
      type: string
      default: foundation-2021
    next_branch:
      description: the auto-merge target branch
      type: string
      default: release-28.x
    next_branch_label:
      description: the auto-merge target branch (escaped, no slashes)
      type: string
      default: release-28.x
>>>>>>> 47730f6d

docker_container_config: &docker_container_config
  executor: docker-executor

orbs:
  cloudsmith: cloudsmith/cloudsmith@1.0.3
  sign-packages: opennms/sign-packages@2.1.3

commands:
  extract-pom-version:
      description: "Extracting Maven POM version"
      steps:
        - run:
            name: Extract Maven POM version
            command: .circleci/scripts/pom2version.sh pom.xml > pom-version-cache.key
  cached-checkout:
      description: "Checkout with caching"
      steps:
        - restore_cache:
            keys:
              - source-v1-{{ .Branch }}-{{ .Revision }}
              - source-v1-{{ .Branch }}-
              - source-v1-
        - checkout
        - run:
            name: git config merge.renameLimit
            command: git config merge.renameLimit 999999
        - run:
            name: git fetch origin
            command: git fetch origin
        - save_cache:
            key: source-v1-{{ .Branch }}-{{ .Revision }}
            paths:
              - ".git"
  cached-checkout-for-pushing:
      description: "Configure a cached checkout that can push upstream"
      steps:
        - add_ssh_keys:
            fingerprints:
              - "5e:70:a4:1a:f3:9f:39:ca:2a:d9:b5:9a:6c:2b:c3:66"
              - "9f:0d:94:15:19:43:6b:1d:81:90:f9:63:e0:d8:c1:b2"
        - cached-checkout
        - run:
            name: Create git identity
            command: |
              git config user.email "cicd-system@opennms.com"
              git config user.name "CI/CD System"
  restore-maven-cache:
      description: "Maven: Calculate cache key and restore cache"
      steps:
        - run:
            name: Calculate cache key from pom files
            command: find . -type f -name "pom.xml" | grep -v /target/ | sort -u | xargs cat > maven-dependency-pom-cache.key
        - restore_cache:
            keys:
              - maven-dependencies-v3-{{ checksum "pom-version-cache.key" }}-{{ checksum "maven-dependency-pom-cache.key" }}
              - maven-dependencies-v3-{{ checksum "pom-version-cache.key" }}-
  update-maven-cache:
      description: "Maven: Refresh local repository from POM files"
      steps:
        - run:
            name: Remove old artifacts to keep workspace size down
            command: .circleci/scripts/clean-m2.sh
        - run:
            name: Collect Maven Dependencies
            command: |
              ./compile.pl -t \
                -Dbuild.skip.tarball=true \
                -DupdatePolicy=never \
                --update-plugins \
                -Daether.connector.resumeDownloads=false \
                -Daether.connector.basic.threads=8 \
                -Dorg.slf4j.simpleLogger.log.org.apache.maven.cli.transfer.Slf4jMavenTransferListener=warn \
                -Pbuild-bamboo \
                -Prun-expensive-tasks \
                -Psmoke \
                --legacy-local-repository \
                --batch-mode \
                dependency:resolve-plugins \
                de.qaware.maven:go-offline-maven-plugin:resolve-dependencies
  save-maven-cache:
    description: "Maven: Save cache"
    steps:
      - save_cache:
          key: maven-dependencies-v3-{{ checksum "pom-version-cache.key" }}-{{ checksum "maven-dependency-pom-cache.key" }}
          paths:
            - ~/.m2
  restore-nodejs-cache:
      description: "NodeJS: Calculate cache key and restore cache"
      steps:
        - run:
            name: Calculate cache key
            command: find core/web-assets -name package\*.json -o -name bower.json | grep -v /target/ | sort -u | xargs cat > nodejs-dependency-json-cache.key
        - restore_cache:
            keys:
              - nodejs-dependencies-v2-{{ checksum "pom-version-cache.key" }}-{{ checksum "nodejs-dependency-json-cache.key" }}
              - nodejs-dependencies-v2-{{ checksum "pom-version-cache.key" }}-
  save-nodejs-cache:
    description: "NodeJS: Save cache"
    steps:
      - save_cache:
          key: nodejs-dependencies-v2-{{ checksum "pom-version-cache.key" }}-{{ checksum "nodejs-dependency-json-cache.key" }}
          paths:
            - core/web-assets/node_modules
  restore-sonar-cache:
      description: "Sonar: Restore sonar cache"
      steps:
        - restore_cache:
            keys:
              - sonar-cache-v2-{{ checksum "pom-version-cache.key" }}
  save-sonar-cache:
      description: "Sonar: Save sonar cache"
      steps:
        - save_cache:
            key: sonar-cache-v2-{{ checksum "pom-version-cache.key" }}
            paths:
              - ~/.sonar
  dockerhub-login:
    description: "Connect to DockerHub"
    steps:
      - run:
          name: Login to DockerHub
          command: |
            if [ -n "${DOCKERHUB_LOGIN}" ]; then
              docker login -u ${DOCKERHUB_LOGIN} -p ${DOCKERHUB_PASS}
            else
              echo "WARNING: dockerhub login not found. Assuming this is a PR or other external branch build."
            fi
  run-smoke-tests:
    description: "Run the smoke tests"
    parameters:
      suite:
        default: core
        type: string
    steps:
      - run:
          name: Enable swap
          command: |
            sudo fallocate -l 8G /swapfile
            sudo chmod 600 /swapfile
            sudo mkswap /swapfile
            sudo swapon /swapfile
            sudo sysctl vm.swappiness=5
            cat /proc/sys/vm/swappiness
      - load-oci:
          key: meridian
      - load-oci:
          key: minion
      - load-oci:
          key: sentinel
      - run:
          name: Monitor JVM processes
          background: true
          command: |
            .circleci/scripts/jvmprocmon-start.sh
      - run:
          name: Monitor memory usage
          background: true
          command: |
            free -m -c 500 -s 30
      - run:
          name: Smoke Tests
          no_output_timeout: 30m
          command: |
            .circleci/scripts/smoke.sh << parameters.suite >>
      - run:
          name: Gather system logs
          when: always
          command: |
            mkdir -p ~/test-results/system-logs
            (dmesg || :) > ~/test-results/system-logs/dmesg 2>&1
            (ps auxf || :) > ~/test-results/system-logs/ps 2>&1
            (free -m || :) > ~/test-results/system-logs/free 2>&1
            (docker stats --no-stream || :) > ~/test-results/system-logs/docker_stats 2>&1
            cp -R /tmp/jvmprocmon ~/test-results/system-logs/ || :
            ls -alh ~/project/smoke-test/ || :
      - run:
          name: Gather test artifacts
          when: always
          command: |
            mkdir -p ~/test-results/junit
            find . -type f -regex ".*/target/surefire-reports/.*xml" -exec cp {} ~/test-results/junit/ \;
            find . -type f -regex ".*/target/failsafe-reports/.*xml" -exec cp {} ~/test-results/junit/ \;
            mkdir -p ~/test-artifacts/recordings
            cp -R ~/project/smoke-test/target/*.flv ~/test-artifacts/recordings || true
            cp -R ~/project/smoke-test/target/screenshots ~/test-artifacts/ || true
            cp -R ~/project/smoke-test/target/logs ~/test-artifacts/ || true
      - store_test_results:
          path: ~/test-results
      - store_artifacts:
          when: always
          path: ~/test-results
          destination: test-results
      - store_artifacts:
          when: always
          path: ~/test-artifacts
          destination: test-artifacts
  run-build:
    description: "Run the main build"
    parameters:
      number-vcpu:
        default: 8
        type: integer
      node-memory:
        default: echo "NODE_OPTIONS Not Set"
        type: string
      vaadin-javamaxmem:
        default: 1g
        type: string
    steps:
      - cached-checkout
      - extract-pom-version
      - run:
          name: Check for Releasability
          command: |
            export OPENNMS_VERSION="$(.circleci/scripts/pom2version.sh pom.xml)"
            .circleci/scripts/release-lint.sh "${OPENNMS_VERSION}" "meridian"
      - restore-maven-cache
      - restore-nodejs-cache
      - run:
          name: Compile OpenNMS
          command: |
            .circleci/scripts/configure-signing.sh
            ./clean.pl
            << parameters.node-memory >>
            ./compile.pl -DskipTests=true -Dbuild.skip.tarball=false \
              -DupdatePolicy=never \
              -Daether.connector.resumeDownloads=false \
              -Daether.connector.basic.threads=1 \
              -Dorg.slf4j.simpleLogger.log.org.apache.maven.cli.transfer.Slf4jMavenTransferListener=warn \
              -DvaadinJavaMaxMemory=<< parameters.vaadin-javamaxmem >> \
              -DmaxCpus=<< parameters.number-vcpu >> \
              -Psmoke \
              install --batch-mode
      - update-maven-cache
      - run:
          name: Remove Extra Maven Repository OpenNMS Files
          command: |
            # move these out of the way so they're not stored in the maven pre-cache
            cd ~/.m2/repository/org/opennms
            mkdir /tmp/maven-keep
            mv $(ls -1 | grep -v -E '^(jicmp-api|jicmp6-api|jrrd-api|jrrd2-api|lib|maven)$') /tmp/maven-keep
      - save-maven-cache
      - run:
          name: Restore Extra Maven Repository OpenNMS Files
          command: |
            # now move them back so they end up in the workspace for builds further down the workflow
            mv /tmp/maven-keep/* ~/.m2/repository/org/opennms/
      - save-nodejs-cache
      - persist_to_workspace:
          root: ~/
          paths:
            - project
            - .m2
  run-integration-tests:
    parameters:
      run-code-coverage:
        default: false
        type: boolean
      rerun-failtest-count:
        default: 0
        type: integer
      failure-option:
        default: -fae
        type: string
      changes-only:
        default: true
        type: boolean
    steps:
      - update-maven-cache
      - run:
          name: Integration Tests
          no_output_timeout: 1.0h
          command: |
            export CCI_CODE_COVERAGE=<< parameters.run-code-coverage >>
            export CCI_RERUN_FAILTEST=<< parameters.rerun-failtest-count >>
            export CCI_FAILURE_OPTION=<< parameters.failure-option >>
            export CCI_CHANGES_ONLY=<< parameters.changes-only >>
            .circleci/scripts/itest.sh
      - run:
          name: Gather test results
          when: always
          command: |
            mkdir -p ~/test-results/junit
            find . -type f -regex ".*/target/surefire-reports-[0-9]+/.*xml" -exec cp {} ~/test-results/junit/ \;
            find . -type f -regex ".*/target/failsafe-reports-[0-9]+/.*xml" -exec cp {} ~/test-results/junit/ \;
      - run:
          name: Gather tests
          when: always
          command: |
            mkdir -p ~/generated-tests
            cp ./surefire_classname* ~/generated-tests/
            cp ./failsafe_classname* ~/generated-tests/
            cp /tmp/this_node* ~/generated-tests/
      - when:
          condition: << parameters.run-code-coverage >>
          steps:
            - run:
                name: Compress Target Directories (Code Coverage)
                when: always
                command: |
                  .circleci/scripts/codecoverage-save.sh
            - persist_to_workspace:
                root: ~/
                paths:
                  - code-coverage
      - store_test_results:
          path: ~/test-results
      - store_artifacts:
          when: always
          path: ~/test-results
          destination: test-results
      - store_artifacts:
          when: always
          path: ~/generated-tests
          destination: generated-tests
  cache-workflow-assets:
    parameters:
      cache_prefix:
        description: the cache prefix
        type: string
      source_path:
        description: the source directory to cache
        type: string
    steps:
      - run:
          name: Stowing Assets in << parameters.source_path >> to cache prefix << parameters.cache_prefix >>
          command: |
            TARGET_PATH="/tmp/<< parameters.cache_prefix >>"
            rsync -avr "$(echo "<< parameters.source_path >>" | sed -e 's,/*$,,')/" "${TARGET_PATH}/"
            find "${TARGET_PATH}" -type d -print0 | xargs -0 chmod 775
            find "${TARGET_PATH}" ! -type d -print0 | xargs -0 chmod 664
      - save_cache:
          key: << parameters.cache_prefix >>-v2-{{ .Branch }}-{{ .Revision }}-{{ .Environment.CIRCLE_WORKFLOW_ID }}
          paths:
            - "/tmp/<< parameters.cache_prefix >>"
  restore-workflow-assets:
    parameters:
      cache_prefix:
        description: the cache prefix
        type: string
      target_path:
        description: the target directory to restore into
        type: string
        default: ""
    steps:
      - restore_cache:
          keys:
            - << parameters.cache_prefix >>-v2-{{ .Branch }}-{{ .Revision }}-{{ .Environment.CIRCLE_WORKFLOW_ID }}
            - << parameters.cache_prefix >>-v2-{{ .Branch }}-{{ .Revision }}-
      - when:
          condition: << parameters.target_path >>
          steps:
            - run:
                name: Restoring assets to << parameters.target_path >> from cached prefix << parameters.cache_prefix >>
                command: |
                  SOURCE_PATH="/tmp/<< parameters.cache_prefix >>"
                  mkdir -p "<< parameters.target_path >>"
                  rsync -ar "${SOURCE_PATH}/" "$(echo "<< parameters.target_path >>" | sed -e 's,/*$,,')/"
  cache-oci:
    parameters:
      key:
        description: the cache key for storing the OCI
        type: string
      path:
        description: the path to the directory containing the OCI
        type: string
    steps:
      - cache-workflow-assets:
          cache_prefix: oci-<< parameters.key >>
          source_path: << parameters.path >>
  load-oci:
    parameters:
      key:
        description: the OCI cache key to restore
        type: string
    steps:
      - restore-workflow-assets:
          cache_prefix: oci-<< parameters.key >>
      - run:
          name: Load Docker Image(s) in oci-<< parameters.key >>
          command: |
            cd "/tmp/oci-<< parameters.key >>"
            if [ "$(ls -1 *.oci | wc -l)" -eq 0 ]; then
              echo "ERROR: No OCI files to load. Something probably went wrong earlier."
              exit 1
            fi
            for FILE in *.oci; do
              echo "Loading ${FILE} into Docker..."
              docker image load -i "$FILE"
            done

workflows:
#  weekly-coverage:
#    <<: *defaults
#    when:
#      equal: [ false, << parameters.minimal >> ]
#    triggers:
#      - schedule:
#          # Saturday at 12:00 AM
#          cron: "0 0 * * 6"
#          filters:
#            branches:
#              only:
#                - develop
#    jobs:
#      - build
#      - integration-test-with-coverage:
#          requires:
#            - build
#      - code-coverage:
#          requires:
#            - integration-test-with-coverage

  build-minimal:
    <<: *defaults
    when:
      equal: [ true, << parameters.minimal >> ]
    jobs:
      - build
#      - create-merge-foundation-branch:
#          context: << parameters.context_name >>
#          requires:
#            - build
#          filters:
#            branches:
#              only: << parameters.main_branch >>
#      - merge-foundation-branch:
#          context: << parameters.context_name >>
#          requires:
#            - build
#          filters:
#            branches:
#              only: merge-foundation/<< parameters.previous_branch_label >>-to-<< parameters.main_branch_label >>
#      - create-merge-meridian-branch:
#          context: << parameters.context_name >>
#          requires:
#            - build
#          filters:
#            branches:
#              only: /^foundation.*/
#      - merge-poweredby-branch:
#          context: << parameters.context_name >>
#          # technically only requires the RPM/deb builds, but only publish
#          # if everything passes
#          requires:
#            - build
#          filters:
#            branches:
#              only:
#                - /^foundation.*/
  build-deploy:
    <<: *defaults
    when:
      equal: [ false, << parameters.minimal >> ]
    jobs:
      - build:
          filters:
            branches:
              ignore:
                - /^from-foundation.*/
      - build-docs:
          filters:
            branches:
              ignore:
                - /^from-foundation.*/
      - tarball-assembly:
          context: << parameters.context_name >>
          requires:
            - build
      - meridian-rpm-build:
          requires:
            - build
          filters:
            branches:
              ignore:
                - /^merge-foundation.*/
      - minion-rpm-build:
          requires:
            - build
          filters:
            branches:
              ignore:
                - /^merge-foundation.*/
      - sentinel-rpm-build:
          requires:
            - build
          filters:
            branches:
              ignore:
                - /^merge-foundation.*/
      - integration-test:
          requires:
            - build
          filters:
            branches:
              ignore:
                - /^merge-foundation.*/
      - smoke-test-core:
          requires:
            - meridian-rpm-build
            - minion-rpm-build
            - sentinel-rpm-build
            - tarball-assembly
          filters:
            branches:
              only:
                - develop
                - /^master-.*/
                - /^release-.*/
                - /^foundation.*/
                - /^features.*/
                - /.*smoke.*/
                - /^dependabot.*/
      - smoke-test-minion:
          requires:
            - meridian-rpm-build
            - minion-rpm-build
            - sentinel-rpm-build
            - tarball-assembly
          filters:
            branches:
              only:
                - develop
                - /^master-.*/
                - /^release-.*/
                - /^foundation.*/
                - /^features.*/
                - /.*smoke.*/
                - /^dependabot.*/
      - smoke-test-sentinel:
          requires:
            - meridian-rpm-build
            - tarball-assembly
            - sentinel-rpm-build
            - tarball-assembly
          filters:
            branches:
              only:
                - develop
                - /^master-.*/
                - /^release-.*/
                - /^foundation.*/
                - /^features.*/
                - /.*smoke.*/
                - /^dependabot.*/
      - smoke-test-minimal:
          requires:
            - meridian-rpm-build
            - tarball-assembly
            - sentinel-rpm-build
            - tarball-assembly
          filters:
            branches:
              ignore:
                - develop
                - /^master-.*/
                - /^release-.*/
                - /^foundation.*/
                - /^merge-foundation.*/
                - /^features.*/
                - /.*smoke.*/
                - /^dependabot.*/
#      - horizon-publish-oci:
#          requires:
#            - horizon-rpm-build
#          filters:
#            branches:
#              only:
#                - develop
#                - /^master-.*/
#                - /^release-.*/
#      - sentinel-publish-oci:
#          requires:
#            - sentinel-rpm-build
#          filters:
#            branches:
#              only:
#                - develop
#                - /^master-.*/
#                - /^release-.*/
#      # These don't actually require `integration-test` but we shouldn't bother
#      # spending cycles unless everything else passed
#      - horizon-deb-build:
#          requires:
#            - integration-test
#          filters:
#            branches:
#              only:
#                - develop
#                - /^master-.*/
#                - /^release-.*/
#                - /^foundation.*/
#                - /^features.*/
#                - /.*smoke.*/
#                - /.*debian.*/
#      - minion-deb-build:
#          requires:
#            - integration-test
#          filters:
#            branches:
#              only:
#                - develop
#                - /^master-.*/
#                - /^release-.*/
#                - /^foundation.*/
#                - /^features.*/
#                - /.*smoke.*/
#                - /.*debian.*/
#      - sentinel-deb-build:
#          requires:
#            - integration-test
#          filters:
#            branches:
#              only:
#                - develop
#                - /^master-.*/
#                - /^release-.*/
#                - /^foundation.*/
#                - /^features.*/
#                - /.*smoke.*/
#                - /.*debian.*/
#      - create-merge-foundation-branch:
#          # technically only requires the RPM/deb builds, but only publish
#          # if everything passes
#          requires:
#            - horizon-deb-build
#            - minion-deb-build
#            - sentinel-deb-build
#            - smoke-test-core
#            - smoke-test-minion
#            - smoke-test-sentinel
#            - smoke-test-minimal
#            - integration-test
#          filters:
#            branches:
#              only: << parameters.main_branch >>
#      - merge-foundation-branch:
#          # technically only requires the RPM/deb builds, but only publish
#          # if everything passes
#          requires:
#            - tarball-assembly
#          filters:
#            branches:
#              only: merge-foundation/<< parameters.previous_branch_label >>-to-<< parameters.main_branch_label >>
#      - create-merge-meridian-branch:
#          # technically only requires the RPM/deb builds, but only publish
#          # if everything passes
#          requires:
#            - horizon-deb-build
#            - smoke-test-core
#            - smoke-test-minion
#            - smoke-test-sentinel
#            - smoke-test-minimal
#            - integration-test
#          filters:
#            branches:
#              only: /^foundation.*/
#      - merge-meridian-branch:
#          filters:
#            branches:
#              only: /^from-foundation.*/
#      - merge-poweredby-branch:
#          # technically only requires the RPM/deb builds, but only publish
#          # if everything passes
#          requires:
#            - horizon-deb-build
#            - smoke-test-core
#            - smoke-test-minion
#            - smoke-test-sentinel
#            - smoke-test-minimal
#            - integration-test
#          filters:
#            branches:
#              only:
#                - /^foundation.*/
      - publish-cloudsmith:
          # technically only requires the RPM/deb builds, but only publish
          # if everything passes
          requires:
#            - meridian-deb-build
#            - minion-deb-build
#            - sentinel-deb-build
            - smoke-test-core
            - smoke-test-minion
            - smoke-test-sentinel
            - smoke-test-minimal
            - integration-test
          filters:
            branches:
              only:
#                - develop
                - /^master-.*/
                - /^release-.*/
#                - /^foundation.*/

jobs:
  build:
    executor: centos-build-executor
    # Building currently requires the xlarge containers in order for the webpack compilation
    # in the core/web-assets module to complete reliably
    resource_class: xlarge
    steps:
      - run-build:
          number-vcpu: 8
  build-docs:
    executor: docs-executor
    steps:
      - cached-checkout
      - run:
          name: Validate Xrefs in docs
          command: |
            NODE_PATH="$(npm -g root)" antora --generator @antora/xref-validator antora-playbook-local.yml
      - run:
          name: Build docs with Antora
          command: |
             DOCSEARCH_ENABLED=true DOCSEARCH_ENGINE=lunr NODE_PATH="$(npm -g root)" antora --generator antora-site-generator-lunr --stacktrace generate antora-playbook-local.yml
      - store_artifacts:
          path: ~/project/build/site.zip
          destination: site.zip
  tarball-assembly:
    machine:
      image: ubuntu-2004:202010-01
      docker_layer_caching: true
    environment:
      DOCKER_CLI_EXPERIMENTAL: enabled
    parameters:
      number-vcpu:
        default: 2
        type: integer
      vaadin-javamaxmem:
        default: 1g
        type: string
    steps:
      - attach_workspace:
          at: ~/
      - run:
          name: multiarch/qemu-user-static
          command: docker run --privileged multiarch/qemu-user-static --reset -p yes
      - run:
          name: Install Docker buildx
          command: |
            sudo wget https://github.com/docker/buildx/releases/download/v0.5.1/buildx-v0.5.1.linux-amd64 -O /usr/local/bin/docker-buildx
            sudo chmod a+x /usr/local/bin/docker-buildx
            sudo systemctl restart docker
      - dockerhub-login
      - run:
          name: Assemble tarballs and related artifacts
          command: |
            export MAVEN_OPTS="-Xmx4g -Xms4g"
            # general assembly
            ./compile.pl -DskipTests=true -Dbuild.skip.tarball=false \
              -DupdatePolicy=never \
              -Daether.connector.resumeDownloads=false \
              -Daether.connector.basic.threads=1 \
              -Dorg.slf4j.simpleLogger.log.org.apache.maven.cli.transfer.Slf4jMavenTransferListener=warn \
              -DvaadinJavaMaxMemory=<< parameters.vaadin-javamaxmem >> \
              -DmaxCpus=<< parameters.number-vcpu >> \
              -Pbuild-bamboo \
              -Prun-expensive-tasks \
              -Dopennms.home=/opt/opennms \
              install --batch-mode
            # javadoc
            ./compile.pl -DskipTests=true -Dbuild.skip.tarball=false \
              -DupdatePolicy=never \
              -Daether.connector.resumeDownloads=false \
              -Daether.connector.basic.threads=1 \
              -Dorg.slf4j.simpleLogger.log.org.apache.maven.cli.transfer.Slf4jMavenTransferListener=warn \
              -DvaadinJavaMaxMemory=<< parameters.vaadin-javamaxmem >> \
              -DmaxCpus=<< parameters.number-vcpu >> \
              -Pbuild-bamboo \
              -Prun-expensive-tasks \
              -Dopennms.home=/opt/opennms \
              javadoc:aggregate --batch-mode
      - run:
          name: Collect Artifacts
          command: |
            mkdir -p target/{artifacts,tarballs}
            OPENNMS_VERSION="$(.circleci/scripts/pom2version.sh pom.xml)"
            find ./target -name "*.tar.gz" -type f -not -iname '*source*' -exec cp {} "./target/tarballs/meridian-${OPENNMS_VERSION}.tar.gz" \;
            find ./opennms-assemblies/minion/target -name "*.tar.gz" -type f -not -iname '*source*' -exec cp {} "./target/tarballs/minion-${OPENNMS_VERSION}.tar.gz" \;
            find ./opennms-assemblies/sentinel/target -name "*.tar.gz" -type f -not -iname '*source*' -exec cp {} "./target/tarballs/sentinel-${OPENNMS_VERSION}.tar.gz" \;
            pushd target/site/apidocs
              tar -czf "../../artifacts/meridian-${OPENNMS_VERSION}-javadoc.tar.gz" *
            popd
<<<<<<< HEAD
            cp ./opennms-assemblies/xsds/target/*-xsds.tar.gz "./target/artifacts/meridian-${OPENNMS_VERSION}-xsds.tar.gz"
            cp target/*-source.tar.gz "./target/artifacts/meridian-${OPENNMS_VERSION}-source.tar.gz"
=======
            cp ./opennms-assemblies/xsds/target/*-xsds.tar.gz "./target/artifacts/opennms-${OPENNMS_VERSION}-xsds.tar.gz"
            cp target/*-source.tar.gz ./target/artifacts/
>>>>>>> 47730f6d
      - run:
          name: Build Minion OCI
          command: |
            cd opennms-container/minion

            # Create always a downloadable single OCI artifact for AMD architecture.
            # This image is used in our integration test suite which relies on the tag "minion:latest".
            make VERSION="$(../pom2version.py ../../pom.xml)" \
                 DOCKER_TAG="meridian-minion:latest" \
                 BUILD_NUMBER="${CIRCLE_BUILD_NUM}" \
                 BUILD_URL="${CIRCLE_BUILD_URL}" \
                 BUILD_BRANCH="${CIRCLE_BRANCH}"

            # Build for multiple architectures only in release branches and push images with manifest to a registry
            # For develop we set a floating tag "bleeding" instead the x.y.z-SNAPSHOT version number
            # For Meridian, we don't push to dockerhub, so I added "break" to each of the options
#            case "${CIRCLE_BRANCH}" in
#              "master-"*)
#                make DOCKER_ARCH="linux/amd64,linux/arm/v7,linux/arm64" \
#                     DOCKER_FLAGS=--push \
#                     VERSION="$(../pom2version.py ../../pom.xml)" \
#                     BUILD_NUMBER="${CIRCLE_BUILD_NUM}" \
#                     BUILD_URL="${CIRCLE_BUILD_URL}" \
#                     BUILD_BRANCH="${CIRCLE_BRANCH}"
#                ;;
#              "release-"*)
#                make DOCKER_ARCH="linux/amd64,linux/arm/v7,linux/arm64" \
#                     DOCKER_FLAGS=--push \
#                     VERSION="release-candidate" \
#                     BUILD_NUMBER="${CIRCLE_BUILD_NUM}" \
#                     BUILD_URL="${CIRCLE_BUILD_URL}" \
#                     BUILD_BRANCH="${CIRCLE_BRANCH}"
#                ;;
#              "develop")
#                make DOCKER_ARCH="linux/amd64,linux/arm/v7,linux/arm64" \
#                     DOCKER_FLAGS=--push \
#                     VERSION="bleeding" \
#                     BUILD_NUMBER="${CIRCLE_BUILD_NUM}" \
#                     BUILD_URL="${CIRCLE_BUILD_URL}" \
#                     BUILD_BRANCH="${CIRCLE_BRANCH}"
#                ;;
#              *)
#                echo "No branch to push to registry."
#                ;;
#            esac
      - store_artifacts:
          when: always
          path: ~/project/target/artifacts
          destination: artifacts
      - store_artifacts:
          when: always
          path: ~/project/target/tarballs
          destination: tarballs
      - store_artifacts:
          path: ~/project/opennms-container/minion/images/minion.oci
          destination: minion.oci
      - cache-oci:
          key: minion
          path: opennms-container/minion/images/
      # any idea why we persisted this? seems like nothing later uses it
      #- persist_to_workspace:
      #    root: ~/
      #    paths:
      #      - project/target/tarballs

  meridian-rpm-build:
    executor: centos-build-executor
    # Larger memory footprint required to speed up builds using Takari smartbuilder
    resource_class: large
    steps:
      - attach_workspace:
          at: ~/
      - sign-packages/setup-env:
          skip_if_forked_pr: true
          gnupg_home: ~/tmp/gpg
      - run:
          name: Build RPMs
          command: |
            export NODE_OPTIONS=--max_old_space_size=1024
            export CCI_MAXCPU=4
            .circleci/scripts/makerpm.sh tools/packages/opennms/opennms.spec
      - sign-packages/sign-rpms:
          skip_if_forked_pr: true
          gnupg_home: ~/tmp/gpg
          gnupg_key: opennms@opennms.org
          packages: target/rpm/RPMS/noarch/*.rpm
      - setup_remote_docker:
          docker_layer_caching: true
      - run:
          name: Fetch RPM artifacts and build Meridian container image
          command: |
            cd opennms-container/meridian
            ./build_container_image.sh
      - store_artifacts:
          path: ~/project/opennms-container/meridian/images/container.oci
          destination: meridian.oci
      - store_artifacts:
          path: ~/project/target/rpm/RPMS/noarch
          destination: rpms
      - cache-workflow-assets:
          cache_prefix: rpm-meridian
          source_path: target/rpm/RPMS/noarch
      - cache-oci:
          key: meridian
          path: opennms-container/meridian/images/
  minion-rpm-build:
    executor: centos-build-executor
    # Larger memory footprint required to speed up builds using Takari smartbuilder
    # Will need to increase resource class if meridian-rpm-build is under 15 min
    resource_class: large
    steps:
      - attach_workspace:
          at: ~/
      - sign-packages/setup-env:
          skip_if_forked_pr: true
          gnupg_home: ~/tmp/gpg
      - run:
          name: Build RPMs
          command: |
            export NODE_OPTIONS=--max_old_space_size=1024
            export CCI_MAXCPU=4
            export CCI_VAADINJAVAMAXMEM=768m
            .circleci/scripts/makerpm.sh tools/packages/minion/minion.spec
      - sign-packages/sign-rpms:
          skip_if_forked_pr: true
          gnupg_home: ~/tmp/gpg
          gnupg_key: opennms@opennms.org
          packages: target/rpm/RPMS/noarch/*.rpm
      - store_artifacts:
          path: ~/project/target/rpm/RPMS/noarch
          destination: rpms
      - cache-workflow-assets:
          cache_prefix: rpm-minion
          source_path: target/rpm/RPMS/noarch
  sentinel-rpm-build:
    executor: centos-build-executor
    # Larger memory footprint required to speed up builds using Takari smartbuilder
    # Will need to increase resource class if meridian-rpm-build is under 19 min
    resource_class: large
    steps:
      - attach_workspace:
          at: ~/
      - sign-packages/setup-env:
          skip_if_forked_pr: true
          gnupg_home: ~/tmp/gpg
      - run:
          name: Build RPMs
          command: |
            export NODE_OPTIONS=--max_old_space_size=1024
            export CCI_MAXCPU=4
            export CCI_VAADINJAVAMAXMEM=768m
            .circleci/scripts/makerpm.sh tools/packages/sentinel/sentinel.spec
      - sign-packages/sign-rpms:
          skip_if_forked_pr: true
          gnupg_home: ~/tmp/gpg
          gnupg_key: opennms@opennms.org
          packages: target/rpm/RPMS/noarch/*.rpm
      - setup_remote_docker:
          docker_layer_caching: true
      - run:
          name: Fetch RPM artifacts and build Sentinel container image
          command: |
            cd opennms-container/sentinel
            ./build_container_image.sh
      - store_artifacts:
          path: ~/project/opennms-container/sentinel/images/container.oci
          destination: sentinel.oci
      - store_artifacts:
          path: ~/project/target/rpm/RPMS/noarch
          destination: rpms
      - cache-workflow-assets:
          cache_prefix: rpm-sentinel
          source_path: target/rpm/RPMS/noarch
      - cache-oci:
          key: sentinel
          path: opennms-container/sentinel/images/
  meridian-deb-build:
    executor: debian-build-executor
    resource_class: xlarge
    steps:
      - attach_workspace:
          at: ~/
      - sign-packages/setup-env:
          skip_if_forked_pr: true
          gnupg_home: ~/tmp/gpg
      - run:
          name: Monitor memory usage
          background: true
          command: |
            free -m -c 500 -s 30
      - run:
          name: Build Debian Packages
          command: |
            export NODE_OPTIONS=--max_old_space_size=1024
            export CCI_MAXCPU=2
            .circleci/scripts/makedeb.sh opennms
      - sign-packages/sign-debs:
          skip_if_forked_pr: true
          gnupg_home: ~/tmp/gpg
          gnupg_key: opennms@opennms.org
          packages: target/debs/*.deb
      - run:
          name: Gather system logs
          when: always
          command: |
            mkdir -p ~/build-results/system-logs
            (dmesg || :) > ~/build-results/system-logs/dmesg 2>&1
            (ps auxf || :) > ~/build-results/system-logs/ps 2>&1
            (free -m || :) > ~/build-results/system-logs/free 2>&1
            (docker stats --no-stream || :) > ~/build-results/system-logs/docker_stats 2>&1
            cp -R /tmp/jvmprocmon ~/build-results/system-logs/ || :
      - store_artifacts:
          when: always
          path: ~/build-results
          destination: build-results
      - store_artifacts:
          path: ~/project/target/debs
          destination: debs
      - cache-workflow-assets:
          cache_prefix: deb-meridian
          source_path: target/debs
  minion-deb-build:
    executor: debian-build-executor
    resource_class: large
    steps:
      - attach_workspace:
          at: ~/
      - sign-packages/setup-env:
          skip_if_forked_pr: true
          gnupg_home: ~/tmp/gpg
      - run:
          name: Build Debian Packages
          command: |
            export NODE_OPTIONS=--max_old_space_size=1024
            export CCI_MAXCPU=4
            export CCI_VAADINJAVAMAXMEM=768m
            .circleci/scripts/makedeb.sh minion
      - sign-packages/sign-debs:
          skip_if_forked_pr: true
          gnupg_home: ~/tmp/gpg
          gnupg_key: opennms@opennms.org
          packages: target/debs/*.deb
      - store_artifacts:
          path: ~/project/target/debs
          destination: debs
      - cache-workflow-assets:
          cache_prefix: deb-minion
          source_path: target/debs
  sentinel-deb-build:
    executor: debian-build-executor
    resource_class: large
    steps:
      - attach_workspace:
          at: ~/
      - sign-packages/setup-env:
          skip_if_forked_pr: true
          gnupg_home: ~/tmp/gpg
      - run:
          name: Build Debian Packages
          command: |
            export NODE_OPTIONS=--max_old_space_size=1024
            export CCI_MAXCPU=4
            export CCI_VAADINJAVAMAXMEM=768m
            .circleci/scripts/makedeb.sh sentinel
      - sign-packages/sign-debs:
          skip_if_forked_pr: true
          gnupg_home: ~/tmp/gpg
          gnupg_key: opennms@opennms.org
          packages: target/debs/*.deb
      - store_artifacts:
          path: ~/project/target/debs
          destination: debs
      - cache-workflow-assets:
          cache_prefix: deb-sentinel
          source_path: target/debs
  meridian-publish-oci:
    executor: centos-build-executor
    steps:
      - cached-checkout
      - setup_remote_docker:
          docker_layer_caching: true
      - dockerhub-login
      - load-oci:
          key: meridian
      - run:
          name: tag meridian Docker image and publish to registry
          command: |
            cd opennms-container/meridian
            ./tag.sh
            ./publish.sh
  sentinel-publish-oci:
    executor: centos-build-executor
    steps:
      - cached-checkout
      - setup_remote_docker:
          docker_layer_caching: true
      - dockerhub-login
      - load-oci:
          key: sentinel
      - run:
          name: tag sentinel Docker image and publish to registry
          command: |
            cd opennms-container/sentinel
            ./tag.sh
            ./publish.sh
  integration-test:
    executor: integration-test-executor
    parallelism: 4
    steps:
      - attach_workspace:
          at: ~/
      - run-integration-tests:
          rerun-failtest-count: 1
  integration-test-with-coverage:
    executor: integration-test-executor
    parallelism: 8
    steps:
      - attach_workspace:
          at: ~/
      - run-integration-tests:
          run-code-coverage: true
          rerun-failtest-count: 0
          failure-option: -fn
          changes-only: false
  code-coverage:
    executor: centos-build-executor
    resource_class: medium
    steps:
      - attach_workspace:
          at: ~/
      - extract-pom-version
      - restore-sonar-cache
      - run:
          name: Restore Target Directories (Code Coverage)
          when: always
          command: |
            .circleci/scripts/codecoverage-restore.sh
      - run:
          name: Run SonarQube Code Analysis
          when: always
          command: |
            export MAVEN_OPTS="-Xms3G -Xmx3G"
            .circleci/scripts/sonar.sh
      - save-sonar-cache
  smoke-test-core:
    executor: smoke-test-executor
    parallelism: 6
    # No resource class support for machine executors, we're constrained to use the default
    # medium class which has 2 vCPUs and 8 GB RAM
    #resource_class: large
    steps:
      - attach_workspace:
          at: ~/
      - run-smoke-tests:
          suite: core
  smoke-test-minion:
    executor: smoke-test-executor
    parallelism: 6
    # No resource class support for machine executors, we're constrained to use the default
    # medium class which has 2 vCPUs and 8 GB RAM
    #resource_class: large
    steps:
      - attach_workspace:
          at: ~/
      - run-smoke-tests:
          suite: minion
  smoke-test-sentinel:
    executor: smoke-test-executor
    parallelism: 8
    # No resource class support for machine executors, we're constrained to use the default
    # medium class which has 2 vCPUs and 8 GB RAM
    #resource_class: large
    steps:
      - attach_workspace:
          at: ~/
      - run-smoke-tests:
          suite: sentinel
  smoke-test-minimal:
    executor: smoke-test-executor
    steps:
      - attach_workspace:
          at: ~/
      - run-smoke-tests:
          suite: minimal
  create-merge-foundation-branch:
    <<: *defaults
    <<: *docker_container_config
    steps:
      - run:
          name: "Branch Merge Parameters"
          command: |
            echo "previous: << parameters.previous_branch >>, main: << parameters.main_branch >>, next: << parameters.next_branch >>"
      - when:
          condition: << parameters.next_branch >>
          steps:
            - cached-checkout-for-pushing
            - run:
                name: Checkout target branch and merge from source
                command: |
                  export GIT_MERGE_AUTOEDIT=no
                  git fetch --all
                  git checkout << parameters.next_branch >>
                  git reset --hard origin/<< parameters.next_branch >>
                  git merge origin/<< parameters.main_branch >>
            - run:
                name: Push to github
                command: git push -f origin << parameters.next_branch >>:merge-foundation/<< parameters.main_branch_label >>-to-<< parameters.next_branch_label >>

  # note, this is always run as part of the _next_ branch
  # for example, if main_branch is `foundation-2016` and next_branch is `foundation-2017`,
  # it will include the contents of the `foundation-2017` branch, thus we need to actually
  # look _backwards_ to the previous_branch and main_branch to merge the correct bits.
  merge-foundation-branch:
    <<: *defaults
    <<: *docker_container_config
    steps:
      - run:
          name: "Branch Merge Parameters"
          command: |
            echo "previous: << parameters.previous_branch >>, main: << parameters.main_branch >>, next: << parameters.next_branch >>"
      - when:
          condition: << parameters.previous_branch >>
          steps:
            - cached-checkout-for-pushing
            - run:
                name: Checkout target and merge with merge branch
                command: |
                  export GIT_MERGE_AUTOEDIT=no
                  git fetch --all
                  git checkout << parameters.main_branch >>
                  git reset --hard origin/<< parameters.main_branch >>
                  git merge origin/merge-foundation/<< parameters.previous_branch_label >>-to-<< parameters.main_branch_label >>
            - run:
                name: Push to github
                command: git push origin << parameters.main_branch >>:<< parameters.main_branch >>

  create-merge-meridian-branch:
    <<: *defaults
    <<: *docker_container_config
    steps:
      - when:
          condition: << parameters.main_branch >>
          steps:
            - restore_cache:
                keys:
                  - meridian-v1-{{ .Branch }}-{{ .Revision }}
                  - meridian-v1-{{ .Branch }}-
                  - meridian-v1-
            - cached-checkout-for-pushing
            - run:
                name: Add Meridian remote if necessary
                command: |
                  REMOTE_MERIDIAN="$(git remote | grep -c -E '^meridian$' || :)"
                  if [ "$REMOTE_MERIDIAN" -eq 0 ]; then
                    git remote add meridian git@github.com:OpenNMS/opennms-prime.git
                  fi
            - run:
                name: git fetch meridian
                command: |
                  git fetch meridian
            - save_cache:
                key: meridian-v1-{{ .Branch }}-{{ .Revision }}
                paths:
                  - ".git"
            - run:
                name: Checkout target branch and merge from source
                command: |
                  export GIT_MERGE_AUTOEDIT=no
                  if git rev-parse from-<< parameters.main_branch >> >/dev/null 2>&1; then
                    git checkout from-<< parameters.main_branch >>
                  else
                    git checkout -b from-<< parameters.main_branch >> meridian/from-<< parameters.main_branch >>
                  fi
                  git reset --hard meridian/from-<< parameters.main_branch >>
                  git merge origin/<< parameters.main_branch >>
            - run:
                name: Push to Meridian github
                command: git push -f meridian from-<< parameters.main_branch >>:from-<< parameters.main_branch >>

  merge-meridian-branch:
    <<: *defaults
    <<: *docker_container_config
    steps:
      - cached-checkout-for-pushing
      - run:
          name: Checkout from-foundation-YYYY and merge to release-YYYY.x
          command: |
            export GIT_MERGE_AUTOEDIT=no
            TARGET_VERSION="$(echo "<< parameters.main_branch >>" | sed -e 's,^foundation-,,')"
            git fetch --all
            git checkout "release-${TARGET_VERSION}.x"
            git reset --hard "origin/release-${TARGET_VERSION}.x"
            git merge "origin/from-foundation-${TARGET_VERSION}"
      - run:
          name: Push to github
          command: |
            TARGET_BRANCH="release-$(echo "<< parameters.main_branch >>" | sed -e 's,^foundation-,,').x"
            git push origin "${TARGET_BRANCH}:${TARGET_BRANCH}"

  merge-poweredby-branch:
    <<: *defaults
    <<: *docker_container_config
    steps:
      - when:
          condition: << parameters.main_branch >>
          steps:
            - restore_cache:
                keys:
                  - poweredby-v1-{{ .Branch }}-{{ .Revision }}
                  - poweredby-v1-{{ .Branch }}-
                  - poweredby-v1-
            - cached-checkout-for-pushing
            - run:
                name: Merge Foundation to PoweredBy
                command: .circleci/scripts/merge-poweredby.sh
            - save_cache:
                key: poweredby-v1-{{ .Branch }}-{{ .Revision }}
                paths:
                  - ".git"

  publish-cloudsmith:
    executor: cloudsmith/default
    resource_class: small
    steps:
      - checkout
      - cloudsmith/ensure-api-key
      - cloudsmith/install-cli
#      - restore-workflow-assets:
#          cache_prefix: deb-meridian
      - restore-workflow-assets:
          cache_prefix: rpm-meridian
#      - restore-workflow-assets:
#          cache_prefix: deb-minion
      - restore-workflow-assets:
          cache_prefix: rpm-minion
#      - restore-workflow-assets:
#          cache_prefix: deb-sentinel
      - restore-workflow-assets:
          cache_prefix: rpm-sentinel
      - restore-workflow-assets:
          cache_prefix: oci-meridian
      - restore-workflow-assets:
          cache_prefix: oci-minion
      - restore-workflow-assets:
          cache_prefix: oci-sentinel
      - run:
          name: Publish Packages
          command: |
            .circleci/scripts/publish-cloudsmith.sh
<|MERGE_RESOLUTION|>--- conflicted
+++ resolved
@@ -31,15 +31,14 @@
       description: whether to do a minimal (build-and-merge only) build
       type: boolean
       default: false
-<<<<<<< HEAD
 #    previous_branch:
 #      description: the previous branch, if any
 #      type: string
-#      default: release-27.x
+#      default: foundation-2020
 #    previous_branch_label:
 #      description: the previous branch, if any (escaped, no slashes)
 #      type: string
-#      default: release-27.x
+#      default: foundation-2020
 #    main_branch:
 #      description: the auto-merge main branch
 #      type: string
@@ -51,37 +50,11 @@
 #    next_branch:
 #      description: the auto-merge target branch
 #      type: string
-#      default: develop
+#      default: release-28.x
 #    next_branch_label:
 #      description: the auto-merge target branch (escaped, no slashes)
 #      type: string
-#      default: develop
-=======
-    previous_branch:
-      description: the previous branch, if any
-      type: string
-      default: foundation-2020
-    previous_branch_label:
-      description: the previous branch, if any (escaped, no slashes)
-      type: string
-      default: foundation-2020
-    main_branch:
-      description: the auto-merge main branch
-      type: string
-      default: foundation-2021
-    main_branch_label:
-      description: the auto-merge main branch (escaped, no slashes)
-      type: string
-      default: foundation-2021
-    next_branch:
-      description: the auto-merge target branch
-      type: string
-      default: release-28.x
-    next_branch_label:
-      description: the auto-merge target branch (escaped, no slashes)
-      type: string
-      default: release-28.x
->>>>>>> 47730f6d
+#      default: release-28.x
 
 docker_container_config: &docker_container_config
   executor: docker-executor
@@ -867,13 +840,8 @@
             pushd target/site/apidocs
               tar -czf "../../artifacts/meridian-${OPENNMS_VERSION}-javadoc.tar.gz" *
             popd
-<<<<<<< HEAD
             cp ./opennms-assemblies/xsds/target/*-xsds.tar.gz "./target/artifacts/meridian-${OPENNMS_VERSION}-xsds.tar.gz"
             cp target/*-source.tar.gz "./target/artifacts/meridian-${OPENNMS_VERSION}-source.tar.gz"
-=======
-            cp ./opennms-assemblies/xsds/target/*-xsds.tar.gz "./target/artifacts/opennms-${OPENNMS_VERSION}-xsds.tar.gz"
-            cp target/*-source.tar.gz ./target/artifacts/
->>>>>>> 47730f6d
       - run:
           name: Build Minion OCI
           command: |
