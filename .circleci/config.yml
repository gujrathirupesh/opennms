version: 2.1

executors:
  centos-build-executor:
    docker:
<<<<<<< HEAD
      - image: opennms/build-env:11.0.14_9-3.8.4-b8122
  debian-build-executor:
    docker:
      - image: opennms/build-env:debian-jdk11-b8120
=======
      - image: opennms/build-env:8u322b06-3.8.4-b8183
  debian-build-executor:
    docker:
      - image: opennms/build-env:debian-jdk8-b8175
>>>>>>> 6302080b
  docker-executor:
    docker:
      - image: docker:20.10.1-git
  docs-executor:
    docker:
      - image: opennms/antora:2.3.4-b7274
  integration-test-executor:
    machine:
      image: ubuntu-2004:202010-01
  smoke-test-executor:
    machine:
      image: ubuntu-2004:202010-01

# NOTE: the "_label" versions of these are for the case when your source or target
# branches have slashes in them, that way the merge branch gets created properly
parameters:
  minimal:
    description: whether to do a minimal (build-and-merge only) build
    type: boolean
    default: false
  previous_branch:
    description: the previous branch, if any
    type: string
    default: foundation-2021
  previous_branch_label:
    description: the previous branch, if any (escaped, no slashes)
    type: string
    default: foundation-2021
  main_branch:
    description: the auto-merge main branch
    type: string
    default: foundation-2022
  main_branch_label:
    description: the auto-merge main branch (escaped, no slashes)
    type: string
    default: foundation-2022
  next_branch:
    description: the auto-merge target branch
    type: string
    default: release-29.x
  next_branch_label:
    description: the auto-merge target branch (escaped, no slashes)
    type: string
    default: release-29.x

  ### sub-tree "module" build setup ###
  trigger-setup:
    description: whether to use path filtering to determine which modules to trigger
    type: boolean
    default: true
  trigger-docs:
    description: whether to trigger the documentation build
    type: boolean
    default: false
  trigger-build:
    description: whether to trigger the main build
    type: boolean
    default: false

setup: << pipeline.parameters.trigger-setup >>

aliases:
  - &setup_dct_env
    name: Setup DCT environment
    command: |
      case "${CIRCLE_BRANCH}" in
        "master-"*)
           MINION_IMAGE_VERSION="$(~/project/.circleci/scripts/pom2version.sh ~/project/pom.xml)"
          ;;
        "release-"*)
           MINION_IMAGE_VERSION="release-candidate"
          ;;
        "foundation-"20[1-2][0-9])
           MINION_IMAGE_VERSION="${CIRCLE_BRANCH}"
          ;;
        "develop")
           MINION_IMAGE_VERSION="bleeding"
          ;;
        *)
          MINION_IMAGE_VERSION="${CIRCLE_BRANCH//\//-}"
          ;;
      esac
      echo "export DOCKER_CONTENT_TRUST=1" >> $BASH_ENV
      echo "export DOCKER_CONTENT_TRUST_REPOSITORY_PASSPHRASE=\"$DCT_DELEGATE_KEY_PASSPHRASE\"" >> $BASH_ENV
      echo "export MINION_IMAGE=docker.io/opennms/minion" >> $BASH_ENV
      echo "export MINION_IMAGE_VERSION=\"$MINION_IMAGE_VERSION\"" >> $BASH_ENV
  - &setup_dct_key
    name: Setup DCT key
    command: |
      KEY_FOLDER=~/.docker/trust/private
      mkdir -p $KEY_FOLDER
      # the key that is used to sign single-arch images
      echo "$DCT_DELEGATE_KEY" | base64 -d > $KEY_FOLDER/$DCT_DELEGATE_KEY_NAME.key
      # the key that is used by Notary to sign the multi-arch minion image
      echo "$DCT_REPO_MINION_KEY" | base64 -d > $KEY_FOLDER/$DCT_REPO_MINION_KEY_NAME.key
      chmod 600 $KEY_FOLDER/*
      # setup_dct_env must have been run first because it provide DOCKER_CONTENT_TRUST_REPOSITORY_PASSPHRASE
      # that is required for loading the
      docker trust key load $KEY_FOLDER/$DCT_DELEGATE_KEY_NAME.key

docker_container_config: &docker_container_config
  executor: docker-executor

orbs:
  cloudsmith: cloudsmith/cloudsmith@1.0.3
  continuation: circleci/continuation@0.2.0
  # path-filtering: circleci/path-filtering@0.1.1
  sign-packages: opennms/sign-packages@2.1.3

commands:
  extract-pom-version:
      description: "Extracting Maven POM version"
      steps:
        - run:
            name: Extract Maven POM version
            command: .circleci/scripts/pom2version.sh pom.xml > pom-version-cache.key
  cached-checkout:
      description: "Checkout with caching"
      steps:
        - restore_cache:
            keys:
              - source-v2-{{ .Branch }}-{{ .Revision }}
              - source-v2-{{ .Branch }}-
              - source-v2-
        - checkout
        - run:
            name: git config merge.renameLimit
            command: git config merge.renameLimit 999999
        - run:
            name: git fetch origin
            command: git fetch origin
        - save_cache:
            key: source-v2-{{ .Branch }}-{{ .Revision }}
            paths:
              - ".git"
  cached-checkout-for-pushing:
      description: "Configure a cached checkout that can push upstream"
      steps:
        - add_ssh_keys:
            fingerprints:
              - "5e:70:a4:1a:f3:9f:39:ca:2a:d9:b5:9a:6c:2b:c3:66"
        - cached-checkout
        - run:
            name: Create git identity
            command: |
              git config user.email "cicd-system@opennms.com"
              git config user.name "CI/CD System"
  restore-maven-cache:
      description: "Maven: Calculate cache key and restore cache"
      steps:
        - run:
            name: Calculate cache key from pom files
            command: find . -type f -name "pom.xml" | grep -v /target/ | sort -u | xargs cat > maven-dependency-pom-cache.key
        - restore_cache:
            keys:
              - maven-dependencies-v3-{{ checksum "pom-version-cache.key" }}-{{ checksum "maven-dependency-pom-cache.key" }}
              - maven-dependencies-v3-{{ checksum "pom-version-cache.key" }}-
        - run:
            name: Remove old artifacts to keep workspace size down
            command: .circleci/scripts/clean-m2.sh
  update-maven-cache:
      description: "Maven: Refresh local repository from POM files"
      steps:
        - run:
            name: Collect Maven Dependencies
            command: |
              ./compile.pl -t \
                -Dbuild.skip.tarball=true \
                -DupdatePolicy=never \
                --update-plugins \
                -Daether.connector.resumeDownloads=false \
                -Daether.connector.basic.threads=1 \
                -Dorg.slf4j.simpleLogger.log.org.apache.maven.cli.transfer.Slf4jMavenTransferListener=warn \
                -Pbuild-bamboo \
                -Prun-expensive-tasks \
                -Psmoke \
                --legacy-local-repository \
                --batch-mode \
                dependency:resolve-plugins \
                de.qaware.maven:go-offline-maven-plugin:resolve-dependencies
  save-maven-cache:
    description: "Maven: Save cache"
    steps:
      - save_cache:
          key: maven-dependencies-v3-{{ checksum "pom-version-cache.key" }}-{{ checksum "maven-dependency-pom-cache.key" }}
          paths:
            - ~/.m2
  restore-nodejs-cache:
      description: "NodeJS: Calculate cache key and restore cache"
      steps:
        - run:
            name: Calculate cache key
            command: find core/web-assets -name package\*.json -o -name bower.json | grep -v /target/ | sort -u | xargs cat > nodejs-dependency-json-cache.key
        - restore_cache:
            keys:
              - nodejs-dependencies-v2-{{ checksum "pom-version-cache.key" }}-{{ checksum "nodejs-dependency-json-cache.key" }}
              - nodejs-dependencies-v2-{{ checksum "pom-version-cache.key" }}-
  save-nodejs-cache:
    description: "NodeJS: Save cache"
    steps:
      - save_cache:
          key: nodejs-dependencies-v2-{{ checksum "pom-version-cache.key" }}-{{ checksum "nodejs-dependency-json-cache.key" }}
          paths:
            - core/web-assets/node_modules
  restore-sonar-cache:
      description: "Sonar: Restore sonar cache"
      steps:
        - restore_cache:
            keys:
              - sonar-cache-v2-{{ checksum "pom-version-cache.key" }}
  save-sonar-cache:
      description: "Sonar: Save sonar cache"
      steps:
        - save_cache:
            key: sonar-cache-v2-{{ checksum "pom-version-cache.key" }}
            paths:
              - ~/.sonar
  dockerhub-login:
    description: "Connect to DockerHub"
    steps:
      - run:
          name: Login to DockerHub
          command: |
            if [ -n "${DOCKERHUB_LOGIN}" ]; then
              docker login -u ${DOCKERHUB_LOGIN} -p ${DOCKERHUB_PASS}
            else
              echo "WARNING: dockerhub login not found. Assuming this is a PR or other external branch build."
            fi
  run-smoke-tests:
    description: "Run the smoke tests"
    parameters:
      suite:
        default: core
        type: string
    steps:
      - run:
          name: Enable swap
          command: |
            sudo fallocate -l 8G /swapfile
            sudo chmod 600 /swapfile
            sudo mkswap /swapfile
            sudo swapon /swapfile
            sudo sysctl vm.swappiness=5
            cat /proc/sys/vm/swappiness
      - load-oci:
          key: horizon
      - load-oci:
          key: minion
      - load-oci:
          key: sentinel
      - run:
          name: Monitor JVM processes
          background: true
          command: |
            .circleci/scripts/jvmprocmon-start.sh
      - run:
          name: Monitor memory usage
          background: true
          command: |
            free -m -c 500 -s 30
      - run:
          name: Smoke Tests
          no_output_timeout: 30m
          command: |
            .circleci/scripts/smoke.sh << parameters.suite >>
      - run:
          name: Gather system logs
          when: always
          command: |
            mkdir -p ~/test-results/system-logs
            (dmesg || :) > ~/test-results/system-logs/dmesg 2>&1
            (ps auxf || :) > ~/test-results/system-logs/ps 2>&1
            (free -m || :) > ~/test-results/system-logs/free 2>&1
            (docker stats --no-stream || :) > ~/test-results/system-logs/docker_stats 2>&1
            cp -R /tmp/jvmprocmon ~/test-results/system-logs/ || :
            ls -alh ~/project/smoke-test/ || :
      - run:
          name: Gather test artifacts
          when: always
          command: |
            mkdir -p ~/test-results/junit
            find . -type f -regex ".*/target/surefire-reports/.*xml" -exec cp {} ~/test-results/junit/ \;
            find . -type f -regex ".*/target/failsafe-reports/.*xml" -exec cp {} ~/test-results/junit/ \;
            mkdir -p ~/test-artifacts/recordings
            cp -R ~/project/smoke-test/target/*.flv ~/test-artifacts/recordings || true
            cp -R ~/project/smoke-test/target/screenshots ~/test-artifacts/ || true
            cp -R ~/project/smoke-test/target/logs ~/test-artifacts/ || true
      - store_test_results:
          path: ~/test-results
      - store_artifacts:
          when: always
          path: ~/test-results
          destination: test-results
      - store_artifacts:
          when: always
          path: ~/test-artifacts
          destination: test-artifacts
  run-build:
    description: "Run the main build"
    parameters:
      number-vcpu:
        default: 8
        type: integer
      node-memory:
        default: echo "NODE_OPTIONS Not Set"
        type: string
      vaadin-javamaxmem:
        default: 1g
        type: string
    steps:
      - cached-checkout
      - extract-pom-version
      - run:
          name: Check for Releasability
          command: |
            export OPENNMS_VERSION="$(.circleci/scripts/pom2version.sh pom.xml)"
            .circleci/scripts/release-lint.sh "${OPENNMS_VERSION}"
      - restore-maven-cache
      - restore-nodejs-cache
      - run:
          name: Compile OpenNMS
          command: |
            export OPENNMS_VERSION="$(.circleci/scripts/pom2version.sh pom.xml)"
            .circleci/scripts/configure-signing.sh
            ./clean.pl
            << parameters.node-memory >>
            export MAVEN_OPTS="$MAVEN_OPTS -Xmx8g -XX:ReservedCodeCacheSize=1g"
            MAVEN_TARGETS="install"
            case "${CIRCLE_BRANCH}" in
              "master-"*|"release-"*|develop|jira/NMS-13820)
                mkdir -p target/artifacts
                MAVEN_TARGETS="$MAVEN_TARGETS javadoc:aggregate"
                ;;
            esac
            ./compile.pl -DskipTests=true -Dbuild.skip.tarball=false \
              -DupdatePolicy=never \
              -Daether.connector.resumeDownloads=false \
              -Daether.connector.basic.threads=1 \
              -Dorg.slf4j.simpleLogger.log.org.apache.maven.cli.transfer.Slf4jMavenTransferListener=warn \
              -DvaadinJavaMaxMemory=<< parameters.vaadin-javamaxmem >> \
              -DmaxCpus=<< parameters.number-vcpu >> \
              -Psmoke \
              --batch-mode \
              $MAVEN_TARGETS
            if [ -d target/site/apidocs ]; then
              pushd target/site/apidocs
                tar -czf "../../artifacts/opennms-${OPENNMS_VERSION}-javadoc.tar.gz" *
              popd
            fi
      - update-maven-cache
      - run:
          name: Remove Extra Maven Repository OpenNMS Files
          command: |
            # move these out of the way so they're not stored in the maven pre-cache
            cd ~/.m2/repository/org/opennms
            mkdir /tmp/maven-keep
            mv $(ls -1 | grep -v -E '^(jicmp-api|jicmp6-api|jrrd-api|jrrd2-api|lib|maven)$') /tmp/maven-keep
      - save-maven-cache
      - run:
          name: Restore Extra Maven Repository OpenNMS Files
          command: |
            # now move them back so they end up in the workspace for builds further down the workflow
            mv /tmp/maven-keep/* ~/.m2/repository/org/opennms/
      - save-nodejs-cache
      - store_artifacts:
          path: ~/project/target/artifacts
          destination: artifacts
      - persist_to_workspace:
          root: ~/
          paths:
            - project
            - .m2
  run-integration-tests:
    parameters:
      run-code-coverage:
        default: false
        type: boolean
      rerun-failtest-count:
        default: 0
        type: integer
      failure-option:
        default: -fae
        type: string
      changes-only:
        default: true
        type: boolean
    steps:
      - run:
          name: Monitor JVM processes
          background: true
          command: |
            .circleci/scripts/jvmprocmon-start.sh
      - run:
          name: Monitor memory usage
          background: true
          command: |
            free -m -c 500 -s 30
      - run:
          name: Integration Tests
          no_output_timeout: 15m
          command: |
            export CCI_CODE_COVERAGE=<< parameters.run-code-coverage >>
            export CCI_RERUN_FAILTEST=<< parameters.rerun-failtest-count >>
            export CCI_FAILURE_OPTION=<< parameters.failure-option >>
            export CCI_CHANGES_ONLY=<< parameters.changes-only >>
            .circleci/scripts/itest.sh
      - run:
          name: Gather test results
          when: always
          command: |
            mkdir -p ~/test-results/junit
            find . -type f -regex ".*/target/.*-reports-[0-9]+/.*xml" -exec cp {} ~/test-results/junit/ \;
            find . -type f -regex ".*/target/.*-reports-[0-9]+/.*dump.*" -exec cp {} ~/test-results/junit/ \;
      - run:
          name: Gather tests
          when: always
          command: |
            mkdir -p ~/generated-tests
            cp ./surefire_classname* ~/generated-tests/
            cp ./failsafe_classname* ~/generated-tests/
            cp /tmp/this_node* ~/generated-tests/
      - when:
          condition: << parameters.run-code-coverage >>
          steps:
            - run:
                name: Compress Target Directories (Code Coverage)
                when: always
                command: |
                  .circleci/scripts/codecoverage-save.sh
            - persist_to_workspace:
                root: ~/
                paths:
                  - code-coverage
      - run:
          name: Gather system logs
          when: always
          command: |
            mkdir -p ~/build-results/system-logs
            (dmesg || :) > ~/build-results/system-logs/dmesg 2>&1
            (ps auxf || :) > ~/build-results/system-logs/ps 2>&1
            (free -m || :) > ~/build-results/system-logs/free 2>&1
            (docker stats --no-stream || :) > ~/build-results/system-logs/docker_stats 2>&1
            cp -R /tmp/jvmprocmon ~/build-results/system-logs/ || :
      - store_test_results:
          path: ~/test-results
      - store_artifacts:
          when: always
          path: ~/test-results
          destination: test-results
      - store_artifacts:
          when: always
          path: ~/build-results
          destination: build-results
      - store_artifacts:
          when: always
          path: ~/generated-tests
          destination: generated-tests
  cache-workflow-assets:
    parameters:
      cache_prefix:
        description: the cache prefix
        type: string
      source_path:
        description: the source directory to cache
        type: string
    steps:
      - run:
          name: Stowing Assets in << parameters.source_path >> to cache prefix << parameters.cache_prefix >>
          command: |
            TARGET_PATH="/tmp/<< parameters.cache_prefix >>"
            rsync -ar "$(echo "<< parameters.source_path >>" | sed -e 's,/*$,,')/" "${TARGET_PATH}/"
            find "${TARGET_PATH}" -type d -print0 | xargs -0 chmod 775
            find "${TARGET_PATH}" ! -type d -print0 | xargs -0 chmod 664
      - save_cache:
          key: << parameters.cache_prefix >>-v3-{{ .Branch }}-{{ .Revision }}-{{ .Environment.CIRCLE_SHA1 }}
          paths:
            - "/tmp/<< parameters.cache_prefix >>"
  restore-workflow-assets:
    parameters:
      cache_prefix:
        description: the cache prefix
        type: string
      target_path:
        description: the target directory to restore into
        type: string
        default: ""
    steps:
      - restore_cache:
          keys:
            - << parameters.cache_prefix >>-v3-{{ .Branch }}-{{ .Revision }}-{{ .Environment.CIRCLE_SHA1 }}
      - when:
          condition: << parameters.target_path >>
          steps:
            - run:
                name: Restoring assets to << parameters.target_path >> from cached prefix << parameters.cache_prefix >>
                command: |
                  SOURCE_PATH="/tmp/<< parameters.cache_prefix >>"
                  mkdir -p "<< parameters.target_path >>"
                  rsync -ar "${SOURCE_PATH}/" "$(echo "<< parameters.target_path >>" | sed -e 's,/*$,,')/"
  cache-oci:
    parameters:
      key:
        description: the cache key for storing the OCI
        type: string
      path:
        description: the path to the directory containing the OCI
        type: string
    steps:
      - cache-workflow-assets:
          cache_prefix: oci-<< parameters.key >>
          source_path: << parameters.path >>
  load-oci:
    parameters:
      key:
        description: the OCI cache key to restore
        type: string
    steps:
      - restore-workflow-assets:
          cache_prefix: oci-<< parameters.key >>
      - run:
          name: Load Docker Image(s) in oci-<< parameters.key >>
          command: |
            cd "/tmp/oci-<< parameters.key >>"
            if [ "$(ls -1 *.oci | wc -l)" -eq 0 ]; then
              echo "ERROR: No OCI files to load. Something probably went wrong earlier."
              exit 1
            fi
            for FILE in *.oci; do
              echo "Loading ${FILE} into Docker..."
              docker image load -i "$FILE"
            done

workflows:
  pre-build:
    when: << pipeline.parameters.trigger-setup >>
    jobs:
      - trigger-path-filtering:
          base-revision: << pipeline.git.branch >>
          mapping: |
            .*            trigger-setup false
            ((?!docs/).)* trigger-build true
            docs/.*       trigger-docs  true
            .circleci/.*  trigger-docs  true
#  weekly-coverage:
#    when:
#      equal: [ false, << pipeline.parameters.minimal >> ]
#    triggers:
#      - schedule:
#          # Saturday at 12:00 AM
#          cron: "0 0 * * 6"
#          filters:
#            branches:
#              only:
#                - develop
#    jobs:
#      - build
#      - integration-test-with-coverage:
#          requires:
#            - build
#      - code-coverage:
#          requires:
#            - integration-test-with-coverage
  build-minimal:
    when:
      and:
        - equal: [ true, << pipeline.parameters.trigger-build >> ]
        - equal: [ false, << pipeline.parameters.trigger-setup >> ]
        - equal: [ true, << pipeline.parameters.minimal >> ]
    jobs:
      - build
      - create-merge-foundation-branch:
          requires:
            - build
          filters:
            branches:
              only: << pipeline.parameters.main_branch >>
      - merge-foundation-branch:
          requires:
            - build
          filters:
            branches:
              only: merge-foundation/<< pipeline.parameters.previous_branch_label >>-to-<< pipeline.parameters.main_branch_label >>
      - create-merge-meridian-branch:
          requires:
            - build
          filters:
            branches:
              only: /^foundation.*/
      - merge-poweredby-branch:
          # technically only requires the RPM/deb builds, but only publish
          # if everything passes
          requires:
            - build
          filters:
            branches:
              only:
                - /^foundation.*/
  docs:
    when:
      and:
        - equal: [ true,  << pipeline.parameters.trigger-docs >> ]
        - equal: [ false, << pipeline.parameters.trigger-setup >> ]
        - equal: [ false, << pipeline.parameters.minimal >> ]
    jobs:
      - build-docs:
          filters:
            branches:
              ignore:
                - /^from-foundation.*/
  build-deploy:
    when:
      and:
        - equal: [ true,  << pipeline.parameters.trigger-build >> ]
        - equal: [ false, << pipeline.parameters.trigger-setup >> ]
        - equal: [ false, << pipeline.parameters.minimal >> ]
    jobs:
      - build:
          filters:
            branches:
              ignore:
                - /^from-foundation.*/
      - tarball-assembly:
          requires:
            - build
      - minion-image-single-arch:
          matrix:
            parameters:
              architecture: [linux/amd64,linux/arm64,linux/arm/v7]
          context: "docker-content-trust"
          requires:
            - horizon-deb-build
            - minion-deb-build
            - sentinel-deb-build
            - integration-test
            - smoke-test-core
            - smoke-test-flaky
            - smoke-test-minion
            - smoke-test-minimal
            - smoke-test-sentinel
          filters:
            branches:
              only:
                - develop
                - /^master-.*/
                - /^release-.*/
      - minion-image-multi-arch:
          context: "docker-content-trust"
          requires:
            - minion-image-single-arch
          filters:
            branches:
              only:
                - develop
                - /^master-.*/
                - /^release-.*/
      - horizon-rpm-build:
          requires:
            - build
          filters:
            branches:
              ignore:
                - /^merge-foundation.*/
      - minion-rpm-build:
          requires:
            - build
          filters:
            branches:
              ignore:
                - /^merge-foundation.*/
      - sentinel-rpm-build:
          requires:
            - build
          filters:
            branches:
              ignore:
                - /^merge-foundation.*/
      - integration-test:
          requires:
            - build
          filters:
            branches:
              ignore:
                - /^merge-foundation.*/
      - smoke-test-core:
          requires:
            - tarball-assembly
            - horizon-rpm-build
            - minion-rpm-build
            - sentinel-rpm-build
          filters:
            branches:
              only:
                - develop
                - /^master-.*/
                - /^release-.*/
                - /^foundation.*/
                - /^features.*/
                - /.*smoke.*/
                - /^dependabot.*/
      - smoke-test-flaky:
          requires:
            - tarball-assembly
            - horizon-rpm-build
            - minion-rpm-build
            - sentinel-rpm-build
          filters:
            branches:
              only:
                - develop
                - /^master-.*/
                - /^release-.*/
                - /^foundation.*/
                - /^features.*/
                - /.*smoke.*/
                - /^dependabot.*/
      - smoke-test-minion:
          requires:
            - tarball-assembly
            - horizon-rpm-build
            - minion-rpm-build
            - sentinel-rpm-build
          filters:
            branches:
              only:
                - develop
                - /^master-.*/
                - /^release-.*/
                - /^foundation.*/
                - /^features.*/
                - /.*smoke.*/
                - /^dependabot.*/
      - smoke-test-sentinel:
          requires:
            - tarball-assembly
            - horizon-rpm-build
            - tarball-assembly
            - sentinel-rpm-build
          filters:
            branches:
              only:
                - develop
                - /^master-.*/
                - /^release-.*/
                - /^foundation.*/
                - /^features.*/
                - /.*smoke.*/
                - /^dependabot.*/
      - smoke-test-minimal:
          requires:
            - tarball-assembly
            - horizon-rpm-build
            - tarball-assembly
            - sentinel-rpm-build
          filters:
            branches:
              ignore:
                - develop
                - /^master-.*/
                - /^release-.*/
                - /^foundation.*/
                - /^merge-foundation.*/
                - /^features.*/
                - /.*smoke.*/
                - /^dependabot.*/
      - horizon-publish-oci:
          requires:
            - horizon-deb-build
            - minion-deb-build
            - sentinel-deb-build
            - integration-test
            - smoke-test-core
            - smoke-test-flaky
            - smoke-test-minion
            - smoke-test-minimal
            - smoke-test-sentinel
          filters:
            branches:
              only:
                - develop
                - /^master-.*/
                - /^release-.*/
      - sentinel-publish-oci:
          requires:
            - horizon-deb-build
            - minion-deb-build
            - sentinel-deb-build
            - integration-test
            - smoke-test-core
            - smoke-test-flaky
            - smoke-test-minion
            - smoke-test-minimal
            - smoke-test-sentinel
          filters:
            branches:
              only:
                - develop
                - /^master-.*/
                - /^release-.*/
      # These don't actually require `integration-test` but we shouldn't bother
      # spending cycles unless everything else passed
      - horizon-deb-build:
          requires:
            - integration-test
          filters:
            branches:
              ignore:
                - /^merge-foundation.*/
      - minion-deb-build:
          requires:
            - integration-test
          filters:
            branches:
              ignore:
                - /^merge-foundation.*/
      - sentinel-deb-build:
          requires:
            - integration-test
          filters:
            branches:
              ignore:
                - /^merge-foundation.*/
      - create-merge-foundation-branch:
          # technically only requires the RPM/deb builds, but only publish
          # if everything passes
          requires:
            - horizon-deb-build
            - minion-deb-build
            - sentinel-deb-build
            - integration-test
            - smoke-test-core
            - smoke-test-flaky
            - smoke-test-minion
            - smoke-test-minimal
            - smoke-test-sentinel
          filters:
            branches:
              only: << pipeline.parameters.main_branch >>
      - merge-foundation-branch:
          # technically only requires the RPM/deb builds, but only publish
          # if everything passes
          requires:
            - tarball-assembly
          filters:
            branches:
              only: merge-foundation/<< pipeline.parameters.previous_branch_label >>-to-<< pipeline.parameters.main_branch_label >>
      - create-merge-meridian-branch:
          # technically only requires the RPM/deb builds, but only publish
          # if everything passes
          requires:
            - horizon-deb-build
            - minion-deb-build
            - sentinel-deb-build
            - integration-test
            - smoke-test-core
            - smoke-test-flaky
            - smoke-test-minion
            - smoke-test-minimal
            - smoke-test-sentinel
          filters:
            branches:
              only: /^foundation.*/
      - merge-poweredby-branch:
          # technically only requires the RPM/deb builds, but only publish
          # if everything passes
          requires:
            - horizon-deb-build
            - smoke-test-core
            - smoke-test-flaky
            - smoke-test-minion
            - smoke-test-sentinel
            - smoke-test-minimal
            - integration-test
          filters:
            branches:
              only:
                - /^foundation.*/
      - publish-cloudsmith:
          # technically only requires the RPM/deb builds, but only publish
          # if everything passes
          requires:
            - horizon-deb-build
            - minion-deb-build
            - sentinel-deb-build
            - integration-test
            - smoke-test-core
            - smoke-test-flaky
            - smoke-test-minion
            - smoke-test-minimal
            - smoke-test-sentinel
          filters:
            branches:
              only:
                - develop
                - /^master-.*/
                - /^release-.*/
                - /^foundation.*/

jobs:
  trigger-path-filtering:
    docker:
      - image: cimg/python:3.8
    parameters:
      base-revision:
        default: main
        description: The revision to compare the current one against for the purpose of determining changed files.
        type: string
      mapping:
        default: ""
        description: Mapping of path regular expressions to pipeline parameters and values. One mapping per line, whitespace-delimited.
        type: string
    steps:
      - cached-checkout
      # copied from https://circleci.com/developer/orbs/orb/circleci/path-filtering
      # we do it ourselves because otherwise we have to do a full un-cached checkout every time
      - run:
          name: process mapping
          environment:
            BASE_REVISION: << parameters.base-revision >>
            MAPPING: << parameters.mapping >>
            OUTPUT_PATH: /tmp/pipeline-parameters.json
          shell: /usr/bin/env python3
          command: |+
            #!/usr/bin/env python3

            import json
            import os
            import re
            import subprocess

            def checkout(revision):
              """
              Helper function for checking out a branch

              :param revision: The revision to checkout
              :type revision: str
              """
              subprocess.run(
                ['git', 'checkout', revision],
                check=True
              )

            output_path = os.environ.get('OUTPUT_PATH')
            head = os.environ.get('CIRCLE_SHA1')
            base_revision = os.environ.get('BASE_REVISION')
            checkout(base_revision)  # Checkout base revision to make sure it is available for comparison
            checkout(head)  # return to head commit

            base = subprocess.run(
              ['git', 'merge-base', base_revision, head],
              check=True,
              capture_output=True
            ).stdout.decode('utf-8').strip()

            if head == base:
              try:
                # If building on the same branch as BASE_REVISION, we will get the
                # current commit as merge base. In that case try to go back to the
                # first parent, i.e. the last state of this branch before the
                # merge, and use that as the base.
                base = subprocess.run(
                  ['git', 'rev-parse', 'HEAD~1'], # FIXME this breaks on the first commit, fallback to something
                  check=True,
                  capture_output=True
                ).stdout.decode('utf-8').strip()
              except:
                # This can fail if this is the first commit of the repo, so that
                # HEAD~1 actually doesn't resolve. In this case we can compare
                # against this magic SHA below, which is the empty tree. The diff
                # to that is just the first commit as patch.
                base = '4b825dc642cb6eb9a060e54bf8d69288fbee4904'

            print('Comparing {}...{}'.format(base, head))
            changes = subprocess.run(
              ['git', 'diff', '--name-only', base, head],
              check=True,
              capture_output=True
            ).stdout.decode('utf-8').splitlines()

            mappings = [
              m.split() for m in
              os.environ.get('MAPPING').splitlines()
            ]

            def check_mapping(m):
              if 3 != len(m):
                raise Exception("Invalid mapping")
              path, param, value = m
              regex = re.compile(r'^' + path + r'$')
              for change in changes:
                if regex.match(change):
                  return True
              return False

            def convert_mapping(m):
              return [m[1], json.loads(m[2])]

            mappings = filter(check_mapping, mappings)
            mappings = map(convert_mapping, mappings)
            mappings = dict(mappings)

            with open(output_path, 'w') as fp:
              fp.write(json.dumps(mappings))

      - run:
          name: check for empty trigger config
          command: |
            if [ "$(grep -c trigger-setup /tmp/pipeline-parameters.json)" -eq 0 ]; then
              # this can happen in the case of merges or other similar "empty" commits
              echo '{ "trigger-setup": false, "trigger-build": true }' > /tmp/pipeline-parameters.json
            fi
      - store_artifacts:
          path: /tmp/pipeline-parameters.json
          destination: pipeline-parameters.json
      - continuation/continue:
          circleci_domain: circleci.com
          configuration_path: .circleci/config.yml
          parameters: /tmp/pipeline-parameters.json
  build:
    executor: centos-build-executor
    # Building currently requires the xlarge containers in order for the webpack compilation
    # in the core/web-assets module to complete reliably
    resource_class: xlarge
    steps:
      - attach_workspace:
          at: ~/
      - run-build:
          number-vcpu: 8
  build-docs:
    executor: docs-executor
    steps:
      - cached-checkout
      - run:
          name: Validate Xrefs in docs
          command: |
            NODE_PATH="$(npm -g root)" antora --generator @antora/xref-validator antora-playbook-local.yml
      - run:
          name: Build docs with Antora
          command: |
             DOCSEARCH_ENABLED=true DOCSEARCH_ENGINE=lunr NODE_PATH="$(npm -g root)" antora --generator antora-site-generator-lunr --stacktrace generate antora-playbook-local.yml
      - store_artifacts:
          path: ~/project/build/site.zip
          destination: site.zip
  tarball-assembly:
    machine:
      image: ubuntu-2004:202010-01
      docker_layer_caching: true
    resource_class: large
    environment:
      DOCKER_CLI_EXPERIMENTAL: enabled
    parameters:
      number-vcpu:
        default: 4
        type: integer
      vaadin-javamaxmem:
        default: 1g
        type: string
    steps:
      - attach_workspace:
          at: ~/
      - run:
          name: multiarch/qemu-user-static
          command: docker run --privileged multiarch/qemu-user-static --reset -p yes
      - run:
          name: Install Docker buildx
          command: |
            sudo wget https://github.com/docker/buildx/releases/download/v0.5.1/buildx-v0.5.1.linux-amd64 -O /usr/local/bin/docker-buildx
            sudo chmod a+x /usr/local/bin/docker-buildx
            sudo systemctl restart docker
      - dockerhub-login
      - run:
          name: Assemble tarballs and related artifacts
          command: |
            export MAVEN_OPTS="-Xmx4g -Xms4g"
            # general assembly
            date
            ./compile.pl -DskipTests=true -Dbuild.skip.tarball=false \
              -DupdatePolicy=never \
              -Daether.connector.resumeDownloads=false \
              -Daether.connector.basic.threads=1 \
              -Dorg.slf4j.simpleLogger.log.org.apache.maven.cli.transfer.Slf4jMavenTransferListener=warn \
              -DvaadinJavaMaxMemory=<< parameters.vaadin-javamaxmem >> \
              -DmaxCpus=<< parameters.number-vcpu >> \
              -Pbuild-bamboo \
              -Prun-expensive-tasks \
              -Dopennms.home=/opt/opennms \
              install --batch-mode
      - run:
          name: Build Minion OCI
          command: |
            cd opennms-container/minion

            # Create always a downloadable single OCI artifact for AMD architecture.
            # This image is used in our integration test suite which relies on the tag "minion:latest".
            make VERSION="$(../pom2version.py ../../pom.xml)" \
                 DOCKER_TAG="minion:latest" \
                 BUILD_NUMBER="${CIRCLE_BUILD_NUM}" \
                 BUILD_URL="${CIRCLE_BUILD_URL}" \
                 BUILD_BRANCH="${CIRCLE_BRANCH}"
      - run:
          name: Collect Artifacts
          command: |
            mkdir -p target/{artifacts,config-schema,tarballs}
            OPENNMS_VERSION="$(.circleci/scripts/pom2version.sh pom.xml)"
            find ./target -name "*.tar.gz" -type f -not -iname '*source*' -exec cp {} "./target/tarballs/opennms-${OPENNMS_VERSION}.tar.gz" \;
            find ./opennms-assemblies/minion/target -name "*.tar.gz" -type f -not -iname '*source*' -exec cp {} "./target/tarballs/minion-${OPENNMS_VERSION}.tar.gz" \;
            find ./opennms-assemblies/sentinel/target -name "*.tar.gz" -type f -not -iname '*source*' -exec cp {} "./target/tarballs/sentinel-${OPENNMS_VERSION}.tar.gz" \;
            cp ./opennms-assemblies/xsds/target/*-xsds.tar.gz "./target/artifacts/opennms-${OPENNMS_VERSION}-xsds.tar.gz"
            cp target/*-source.tar.gz ./target/artifacts/
            cp opennms-container/minion/minion-config-schema.yml "./target/config-schema/"
      - store_artifacts:
          when: always
          path: ~/project/target/artifacts
          destination: artifacts
      - store_artifacts:
          when: always
          path: ~/project/target/config-schema
          destination: config-schema
      - store_artifacts:
          when: always
          path: ~/project/target/tarballs
          destination: tarballs
      - store_artifacts:
          path: ~/project/opennms-container/minion/images/minion.oci
          destination: minion.oci
      - cache-workflow-assets:
          cache_prefix: minion-config-schema
          source_path: target/config-schema/
      - cache-oci:
          key: minion
          path: opennms-container/minion/images/
      - persist_to_workspace:
          root: ~/
          paths:
            - project/opennms-assemblies/minion/target/org.opennms.assemblies.minion-*-minion.tar.gz

  minion-image-single-arch:
    parameters:
      architecture:
        type: string
    machine:
      image: ubuntu-2004:202010-01
    environment:
      DOCKER_CLI_EXPERIMENTAL: enabled
    steps:
      - attach_workspace:
          at: ~/
      - run:
          name: multiarch/qemu-user-static
          command: docker run --privileged multiarch/qemu-user-static --reset -p yes
      - run:
          name: Install Docker buildx
          command: |
            sudo wget https://github.com/docker/buildx/releases/download/v0.5.1/buildx-v0.5.1.linux-amd64 -O /usr/local/bin/docker-buildx
            sudo chmod a+x /usr/local/bin/docker-buildx
            sudo systemctl restart docker
      - dockerhub-login
      - run: *setup_dct_env
      - run: *setup_dct_key
      - run:
          name: Single-arch build & push
          command: |
            cd opennms-container/minion
            ARCH="$(printf "<< parameters.architecture >>" | tr / -)"
            TAG="${MINION_IMAGE_VERSION}-${ARCH}"
            make DOCKER_ARCH="<< parameters.architecture >>" \
                 DOCKER_FLAGS=--load \
                 VERSION="${TAG}" \
                 BUILD_NUMBER="${CIRCLE_BUILD_NUM}" \
                 BUILD_URL="${CIRCLE_BUILD_URL}" \
                 BUILD_BRANCH="${CIRCLE_BRANCH}"
            docker push ${MINION_IMAGE}:${TAG}

  minion-image-multi-arch:
    machine:
      image: ubuntu-2004:202010-01
    environment:
      DOCKER_CLI_EXPERIMENTAL: enabled
    steps:
      - attach_workspace:
          at: ~/
      - dockerhub-login
      - run: *setup_dct_env
      - run: *setup_dct_key
      - run:
          name: Install notary
          command: |
            sudo wget https://github.com/theupdateframework/notary/releases/download/v0.6.1/notary-Linux-amd64 -O /usr/local/bin/notary
            sudo chmod a+x /usr/local/bin/notary
      - run:
          name: Create & push multi-arch manifest
          command: |
            IMAGE_REF="${MINION_IMAGE}:${MINION_IMAGE_VERSION}"
            docker manifest create ${IMAGE_REF} \
              ${IMAGE_REF}-linux-amd64 \
              ${IMAGE_REF}-linux-arm64 \
              ${IMAGE_REF}-linux-arm-v7 \
              --amend
            SHA_256="$(docker manifest push "${IMAGE_REF}" --purge | cut -d ':' -f 2)"
            echo "Manifest SHA-256: ${SHA_256}"
            echo "Image-Ref: ${IMAGE_REF}"
            MANIFEST_FROM_REG="$(docker manifest inspect "${IMAGE_REF}" -v)";
            BYTES_SIZE="$(printf "${MANIFEST_FROM_REG}" | jq -r '.[].Descriptor.size' | uniq)";
            echo "Manifest-inspect BYTES: ${BYTES_SIZE}";
            echo "Manifest contents:\n";
            printf "${MANIFEST_FROM_REG}" | jq -r '.[].Descriptor | "Architecture: " + .platform.architecture + .platform.variant + ", digest: " + .digest';
            export NOTARY_AUTH="$(printf "${DOCKERHUB_LOGIN}:${DOCKERHUB_PASS}" | base64 -w0)"
            echo "Sign ${SHA_256} with the notary"
            # when the multi-arch image is signed by the delegate key then docker pull reports "No valid trust data..."
            # -> the following lines can not be used:
            #
            # export NOTARY_DELEGATION_PASSPHRASE="${DCT_DELEGATE_KEY_PASSPHRASE}"
            # notary -d ~/.docker/trust/ -s https://notary.docker.io addhash "${MINION_IMAGE}" "${MINION_IMAGE_VERSION}" 946 --sha256 "${SHA_256}" --roles targets/opennms-circle-delegate --publish --verbose
            #
            # -> use the targets key of the minion repository to sign the multi-arch image instead
            export NOTARY_TARGETS_PASSPHRASE="${DCT_REPO_MINION_KEY_PASSPHRASE}"
            notary -d ~/.docker/trust/ -s https://notary.docker.io addhash "${MINION_IMAGE}" "${MINION_IMAGE_VERSION}" "${BYTES_SIZE}" --sha256 "${SHA_256}" --publish --verbose
            echo "Done!"
            # notary -s https://notary.docker.io list "${IMAGE}"

  horizon-rpm-build:
    executor: centos-build-executor
    # Larger memory footprint required to speed up builds using Takari smartbuilder
    resource_class: large
    steps:
      - attach_workspace:
          at: ~/
      - sign-packages/setup-env:
          skip_if_forked_pr: true
          gnupg_home: ~/tmp/gpg
      - run:
          name: Build RPMs
          command: |
            export NODE_OPTIONS=--max_old_space_size=1024
            export CCI_MAXCPU=4
            .circleci/scripts/makerpm.sh tools/packages/opennms/opennms.spec
      - sign-packages/sign-rpms:
          skip_if_forked_pr: true
          gnupg_home: ~/tmp/gpg
          gnupg_key: opennms@opennms.org
          packages: target/rpm/RPMS/noarch/*.rpm
      - setup_remote_docker:
          docker_layer_caching: true
      - run:
          name: Fetch RPM artifacts and build Horizon container image
          command: |
            cd opennms-container/horizon
            ./build_container_image.sh
      - store_artifacts:
          path: ~/project/opennms-container/horizon/images/container.oci
          destination: horizon.oci
      - store_artifacts:
          path: ~/project/target/rpm/RPMS/noarch
          destination: rpms
      - cache-workflow-assets:
          cache_prefix: rpm-horizon
          source_path: target/rpm/RPMS/noarch
      - cache-oci:
          key: horizon
          path: opennms-container/horizon/images/
  minion-rpm-build:
    executor: centos-build-executor
    # Larger memory footprint required to speed up builds using Takari smartbuilder
    # Will need to increase resource class if horizon-rpm-build is under 15 min
    resource_class: large
    steps:
      - attach_workspace:
          at: ~/
      - sign-packages/setup-env:
          skip_if_forked_pr: true
          gnupg_home: ~/tmp/gpg
      - run:
          name: Build RPMs
          command: |
            export NODE_OPTIONS=--max_old_space_size=1024
            export CCI_MAXCPU=4
            export CCI_VAADINJAVAMAXMEM=768m
            .circleci/scripts/makerpm.sh tools/packages/minion/minion.spec
      - sign-packages/sign-rpms:
          skip_if_forked_pr: true
          gnupg_home: ~/tmp/gpg
          gnupg_key: opennms@opennms.org
          packages: target/rpm/RPMS/noarch/*.rpm
      - store_artifacts:
          path: ~/project/target/rpm/RPMS/noarch
          destination: rpms
      - cache-workflow-assets:
          cache_prefix: rpm-minion
          source_path: target/rpm/RPMS/noarch
  sentinel-rpm-build:
    executor: centos-build-executor
    # Larger memory footprint required to speed up builds using Takari smartbuilder
    # Will need to increase resource class if horizon-rpm-build is under 19 min
    resource_class: large
    steps:
      - attach_workspace:
          at: ~/
      - sign-packages/setup-env:
          skip_if_forked_pr: true
          gnupg_home: ~/tmp/gpg
      - run:
          name: Build RPMs
          command: |
            export NODE_OPTIONS=--max_old_space_size=1024
            export CCI_MAXCPU=4
            export CCI_VAADINJAVAMAXMEM=768m
            .circleci/scripts/makerpm.sh tools/packages/sentinel/sentinel.spec
      - sign-packages/sign-rpms:
          skip_if_forked_pr: true
          gnupg_home: ~/tmp/gpg
          gnupg_key: opennms@opennms.org
          packages: target/rpm/RPMS/noarch/*.rpm
      - setup_remote_docker:
          docker_layer_caching: true
      - run:
          name: Fetch RPM artifacts and build Sentinel container image
          command: |
            cd opennms-container/sentinel
            ./build_container_image.sh
      - store_artifacts:
          path: ~/project/opennms-container/sentinel/images/container.oci
          destination: sentinel.oci
      - store_artifacts:
          path: ~/project/target/rpm/RPMS/noarch
          destination: rpms
      - cache-workflow-assets:
          cache_prefix: rpm-sentinel
          source_path: target/rpm/RPMS/noarch
      - cache-oci:
          key: sentinel
          path: opennms-container/sentinel/images/
  horizon-deb-build:
    executor: debian-build-executor
    resource_class: xlarge
    steps:
      - attach_workspace:
          at: ~/
      - sign-packages/setup-env:
          skip_if_forked_pr: true
          gnupg_home: ~/tmp/gpg
      - run:
          name: Monitor memory usage
          background: true
          command: |
            free -m -c 500 -s 30
      - run:
          name: Build Debian Packages
          command: |
            export NODE_OPTIONS=--max_old_space_size=1024
            export CCI_MAXCPU=2
            .circleci/scripts/makedeb.sh opennms
      - sign-packages/sign-debs:
          skip_if_forked_pr: true
          gnupg_home: ~/tmp/gpg
          gnupg_key: opennms@opennms.org
          packages: target/debs/*.deb
      - run:
          name: Gather system logs
          when: always
          command: |
            mkdir -p ~/build-results/system-logs
            (dmesg || :) > ~/build-results/system-logs/dmesg 2>&1
            (ps auxf || :) > ~/build-results/system-logs/ps 2>&1
            (free -m || :) > ~/build-results/system-logs/free 2>&1
            (docker stats --no-stream || :) > ~/build-results/system-logs/docker_stats 2>&1
            cp -R /tmp/jvmprocmon ~/build-results/system-logs/ || :
      - store_artifacts:
          when: always
          path: ~/build-results
          destination: build-results
      - store_artifacts:
          path: ~/project/target/debs
          destination: debs
      - cache-workflow-assets:
          cache_prefix: deb-horizon
          source_path: target/debs
  minion-deb-build:
    executor: debian-build-executor
    resource_class: large
    steps:
      - attach_workspace:
          at: ~/
      - sign-packages/setup-env:
          skip_if_forked_pr: true
          gnupg_home: ~/tmp/gpg
      - run:
          name: Build Debian Packages
          command: |
            export NODE_OPTIONS=--max_old_space_size=1024
            export CCI_MAXCPU=4
            export CCI_VAADINJAVAMAXMEM=768m
            .circleci/scripts/makedeb.sh minion
      - sign-packages/sign-debs:
          skip_if_forked_pr: true
          gnupg_home: ~/tmp/gpg
          gnupg_key: opennms@opennms.org
          packages: target/debs/*.deb
      - store_artifacts:
          path: ~/project/target/debs
          destination: debs
      - cache-workflow-assets:
          cache_prefix: deb-minion
          source_path: target/debs
  sentinel-deb-build:
    executor: debian-build-executor
    resource_class: large
    steps:
      - attach_workspace:
          at: ~/
      - sign-packages/setup-env:
          skip_if_forked_pr: true
          gnupg_home: ~/tmp/gpg
      - run:
          name: Build Debian Packages
          command: |
            export NODE_OPTIONS=--max_old_space_size=1024
            export CCI_MAXCPU=4
            export CCI_VAADINJAVAMAXMEM=768m
            .circleci/scripts/makedeb.sh sentinel
      - sign-packages/sign-debs:
          skip_if_forked_pr: true
          gnupg_home: ~/tmp/gpg
          gnupg_key: opennms@opennms.org
          packages: target/debs/*.deb
      - store_artifacts:
          path: ~/project/target/debs
          destination: debs
      - cache-workflow-assets:
          cache_prefix: deb-sentinel
          source_path: target/debs
  horizon-publish-oci:
    executor: centos-build-executor
    steps:
      - cached-checkout
      - setup_remote_docker:
          docker_layer_caching: true
      - dockerhub-login
      - load-oci:
          key: horizon
      - run:
          name: tag horizon Docker image and publish to registry
          command: |
            cd opennms-container/horizon
            ./tag.sh
            ./publish.sh
  sentinel-publish-oci:
    executor: centos-build-executor
    steps:
      - cached-checkout
      - setup_remote_docker:
          docker_layer_caching: true
      - dockerhub-login
      - load-oci:
          key: sentinel
      - run:
          name: tag sentinel Docker image and publish to registry
          command: |
            cd opennms-container/sentinel
            ./tag.sh
            ./publish.sh
  integration-test:
    executor: integration-test-executor
    parallelism: 8
    steps:
      - attach_workspace:
          at: ~/
      - run-integration-tests:
          rerun-failtest-count: 1
  integration-test-with-coverage:
    executor: integration-test-executor
    parallelism: 10
    steps:
      - attach_workspace:
          at: ~/
      - run-integration-tests:
          run-code-coverage: true
          rerun-failtest-count: 0
          failure-option: -fn
          changes-only: false
  code-coverage:
    executor: centos-build-executor
    resource_class: medium
    steps:
      - attach_workspace:
          at: ~/
      - extract-pom-version
      - restore-sonar-cache
      - run:
          name: Restore Target Directories (Code Coverage)
          when: always
          command: |
            .circleci/scripts/codecoverage-restore.sh
      - run:
          name: Run SonarQube Code Analysis
          when: always
          command: |
            export MAVEN_OPTS="-Xms3G -Xmx3G"
            .circleci/scripts/sonar.sh
      - save-sonar-cache
  smoke-test-core:
    executor: smoke-test-executor
    parallelism: 8
    # No resource class support for machine executors, we're constrained to use the default
    # medium class which has 2 vCPUs and 8 GB RAM
    #resource_class: large
    steps:
      - attach_workspace:
          at: ~/
      - run-smoke-tests:
          suite: core
  smoke-test-flaky:
    executor: smoke-test-executor
    parallelism: 5
    # No resource class support for machine executors, we're constrained to use the default
    # medium class which has 2 vCPUs and 8 GB RAM
    #resource_class: large
    steps:
      - attach_workspace:
          at: ~/
      - run-smoke-tests:
          suite: flaky
  smoke-test-minion:
    executor: smoke-test-executor
    parallelism: 4
    # No resource class support for machine executors, we're constrained to use the default
    # medium class which has 2 vCPUs and 8 GB RAM
    #resource_class: large
    steps:
      - attach_workspace:
          at: ~/
      - run-smoke-tests:
          suite: minion
  smoke-test-sentinel:
    executor: smoke-test-executor
    parallelism: 5
    # No resource class support for machine executors, we're constrained to use the default
    # medium class which has 2 vCPUs and 8 GB RAM
    #resource_class: large
    steps:
      - attach_workspace:
          at: ~/
      - run-smoke-tests:
          suite: sentinel
  smoke-test-minimal:
    executor: smoke-test-executor
    steps:
      - attach_workspace:
          at: ~/
      - run-smoke-tests:
          suite: minimal
  create-merge-foundation-branch:
    <<: *docker_container_config
    steps:
      - run:
          name: "Branch Merge Parameters"
          command: |
            echo "previous: << pipeline.parameters.previous_branch >>, main: << pipeline.parameters.main_branch >>, next: << pipeline.parameters.next_branch >>"
      - when:
          condition: << pipeline.parameters.next_branch >>
          steps:
            - cached-checkout-for-pushing
            - run:
                name: Checkout target branch and merge from source
                command: |
                  export GIT_MERGE_AUTOEDIT=no
                  git fetch --all
                  git checkout << pipeline.parameters.next_branch >>
                  git reset --hard origin/<< pipeline.parameters.next_branch >>
                  git merge origin/<< pipeline.parameters.main_branch >>
            - run:
                name: Push to github
                command: git push -f origin << pipeline.parameters.next_branch >>:merge-foundation/<< pipeline.parameters.main_branch_label >>-to-<< pipeline.parameters.next_branch_label >>

  # note, this is always run as part of the _next_ branch
  # for example, if main_branch is `foundation-2016` and next_branch is `foundation-2017`,
  # it will include the contents of the `foundation-2017` branch, thus we need to actually
  # look _backwards_ to the previous_branch and main_branch to merge the correct bits.
  merge-foundation-branch:
    <<: *docker_container_config
    steps:
      - run:
          name: "Branch Merge Parameters"
          command: |
            echo "previous: << pipeline.parameters.previous_branch >>, main: << pipeline.parameters.main_branch >>, next: << pipeline.parameters.next_branch >>"
      - when:
          condition: << pipeline.parameters.previous_branch >>
          steps:
            - cached-checkout-for-pushing
            - run:
                name: Checkout target and merge with merge branch
                command: |
                  export GIT_MERGE_AUTOEDIT=no
                  git fetch --all
                  git checkout << pipeline.parameters.main_branch >>
                  git reset --hard origin/<< pipeline.parameters.main_branch >>
                  git merge origin/merge-foundation/<< pipeline.parameters.previous_branch_label >>-to-<< pipeline.parameters.main_branch_label >>
            - run:
                name: Push to github
                command: git push origin << pipeline.parameters.main_branch >>:<< pipeline.parameters.main_branch >>

  create-merge-meridian-branch:
    <<: *docker_container_config
    steps:
      - when:
          condition: << pipeline.parameters.main_branch >>
          steps:
            - restore_cache:
                keys:
                  - meridian-v1-{{ .Branch }}-{{ .Revision }}
                  - meridian-v1-{{ .Branch }}-
                  - meridian-v1-
            - cached-checkout-for-pushing
            - run:
                name: Add Meridian remote if necessary
                command: |
                  REMOTE_MERIDIAN="$(git remote | grep -c -E '^meridian$' || :)"
                  if [ "$REMOTE_MERIDIAN" -eq 0 ]; then
                    git remote add meridian git@github.com:OpenNMS/opennms-prime.git
                  fi
            - run:
                name: git fetch meridian
                command: |
                  git fetch meridian
            - save_cache:
                key: meridian-v1-{{ .Branch }}-{{ .Revision }}
                paths:
                  - ".git"
            - run:
                name: Checkout target branch and merge from source
                command: |
                  export GIT_MERGE_AUTOEDIT=no
                  if git rev-parse from-<< pipeline.parameters.main_branch >> >/dev/null 2>&1; then
                    git checkout from-<< pipeline.parameters.main_branch >>
                  else
                    git checkout -b from-<< pipeline.parameters.main_branch >> meridian/from-<< pipeline.parameters.main_branch >>
                  fi
                  git reset --hard meridian/from-<< pipeline.parameters.main_branch >>
                  git merge origin/<< pipeline.parameters.main_branch >>
            - run:
                name: Push to Meridian github
                command: git push -f meridian from-<< pipeline.parameters.main_branch >>:from-<< pipeline.parameters.main_branch >>

  merge-poweredby-branch:
    <<: *docker_container_config
    steps:
      - when:
          condition: << pipeline.parameters.main_branch >>
          steps:
            - restore_cache:
                keys:
                  - poweredby-v1-{{ .Branch }}-{{ .Revision }}
                  - poweredby-v1-{{ .Branch }}-
                  - poweredby-v1-
            - cached-checkout-for-pushing
            - run:
                name: Merge Foundation to PoweredBy
                command: .circleci/scripts/merge-poweredby.sh
            - save_cache:
                key: poweredby-v1-{{ .Branch }}-{{ .Revision }}
                paths:
                  - ".git"

  publish-cloudsmith:
    executor: cloudsmith/default
    resource_class: small
    steps:
      - checkout
      - cloudsmith/ensure-api-key
      - cloudsmith/install-cli
      - restore-workflow-assets:
          cache_prefix: deb-horizon
      - restore-workflow-assets:
          cache_prefix: deb-minion
      - restore-workflow-assets:
          cache_prefix: deb-sentinel
      - restore-workflow-assets:
          cache_prefix: rpm-horizon
      - restore-workflow-assets:
          cache_prefix: rpm-minion
      - restore-workflow-assets:
          cache_prefix: rpm-sentinel
      - restore-workflow-assets:
          cache_prefix: minion-config-schema
      - run:
          name: Publish Packages
          command: |
            .circleci/scripts/publish-cloudsmith.sh
<|MERGE_RESOLUTION|>--- conflicted
+++ resolved
@@ -3,17 +3,10 @@
 executors:
   centos-build-executor:
     docker:
-<<<<<<< HEAD
-      - image: opennms/build-env:11.0.14_9-3.8.4-b8122
+      - image: opennms/build-env:11.0.13.0.0.8-b8171
   debian-build-executor:
     docker:
-      - image: opennms/build-env:debian-jdk11-b8120
-=======
-      - image: opennms/build-env:8u322b06-3.8.4-b8183
-  debian-build-executor:
-    docker:
-      - image: opennms/build-env:debian-jdk8-b8175
->>>>>>> 6302080b
+      - image: opennms/build-env:debian-jdk11-11.0.13.0.0_8-b8168
   docker-executor:
     docker:
       - image: docker:20.10.1-git
