version: 2.1


executors:
  centos-build-executor:
    docker:
      - image: opennms/build-env:1.8.0.252.b09-3.6.3-b4168
  debian-build-executor:
    docker:
      - image: opennms/build-env:debian-jdk8-b4008
  docker-executor:
    docker:
      - image: docker:19.03.0-git
  integration-test-executor:
    machine: true
  smoke-test-executor:
    machine:
      image: ubuntu-1604:201903-01

# NOTE: the "_label" versions of these are for the case when your source or target
# branches have slashes in them, that way the merge branch gets created properly
defaults: &defaults
  parameters:
    context_name:
      description: the context to use for sensitive settings like GPG keys
      type: string
      default: "OpenNMS Build"
<<<<<<< HEAD
#    previous_branch:
#      description: the previous branch, if any
#      type: string
#      default: foundation-2017
#    previous_branch_label:
#      description: the previous branch, if any (escaped, no slashes)
#      type: string
#      default: foundation-2017
#    main_branch:
#      description: the auto-merge main branch
#      type: string
#      default: foundation-2018
#    main_branch_label:
#      description: the auto-merge main branch (escaped, no slashes)
#      type: string
#      default: foundation-2018
#    next_branch:
#      description: the auto-merge target branch
#      type: string
#      default: foundation-2019
#    next_branch_label:
#      description: the auto-merge target branch (escaped, no slashes)
#      type: string
#      default: foundation-2019
=======
    previous_branch:
      description: the previous branch, if any
      type: string
      default: foundation-2017
    previous_branch_label:
      description: the previous branch, if any (escaped, no slashes)
      type: string
      default: foundation-2017
    main_branch:
      description: the auto-merge main branch
      type: string
      default: foundation-2018
    main_branch_label:
      description: the auto-merge main branch (escaped, no slashes)
      type: string
      default: foundation-2018
    next_branch:
      description: the auto-merge target branch
      type: string
      default: foundation-2019
    next_branch_label:
      description: the auto-merge target branch (escaped, no slashes)
      type: string
      default: foundation-2019
>>>>>>> 897b3b7c

docker_container_config: &docker_container_config
  executor: docker-executor

orbs:
  cloudsmith: cloudsmith/cloudsmith@1.0.3
  sign-packages: opennms/sign-packages@2.1.1

commands:
  extract-pom-version:
      description: "Extracting Maven POM version"
      steps:
        - run:
            name: Extract Maven POM version
            command: opennms-container/pom2version.py pom.xml > pom-version-cache.key
  cached-checkout:
      description: "Checkout with caching"
      steps:
        - restore_cache:
            keys:
              - source-v1-{{ .Branch }}-{{ .Revision }}
              - source-v1-{{ .Branch }}-
              - source-v1-
        - checkout
        - run:
            name: git config merge.renameLimit
            command: git config merge.renameLimit 999999
        - run:
            name: git fetch origin
            command: git fetch origin
        - save_cache:
            key: source-v1-{{ .Branch }}-{{ .Revision }}
            paths:
              - ".git"
  cached-checkout-for-pushing:
      description: "Configure a cached checkout that can push upstream"
      steps:
        - add_ssh_keys:
            fingerprints:
              - "5e:70:a4:1a:f3:9f:39:ca:2a:d9:b5:9a:6c:2b:c3:66"
              - "9f:0d:94:15:19:43:6b:1d:81:90:f9:63:e0:d8:c1:b2"
        - cached-checkout
        - run:
            name: Create git identity
            command: |
              git config user.email "cicd-system@opennms.com"
              git config user.name "CI/CD System"
  restore-maven-cache:
      description: "Maven: Calculate cache key and restore cache"
      steps:
        - run:
            name: Calculate cache key from pom files
            command: find . -type f -name "pom.xml" | grep -v /target/ | sort -u | xargs cat > maven-dependency-pom-cache.key
        - restore_cache:
            keys:
              - maven-dependencies-v3-{{ checksum "pom-version-cache.key" }}-{{ checksum "maven-dependency-pom-cache.key" }}
              - maven-dependencies-v3-{{ checksum "pom-version-cache.key" }}-
  update-maven-cache:
      description: "Maven: Refresh local repository from POM files"
      steps:
        - run:
            name: Remove old artifacts to keep workspace size down
            command: .circleci/scripts/clean-m2.sh
        - run:
            name: Collect Maven Dependencies
            command: |
              ./compile.pl -t \
                -Dbuild.skip.tarball=true \
                -DupdatePolicy=never \
                --update-plugins \
                -Daether.connector.resumeDownloads=false \
                -Daether.connector.basic.threads=8 \
                -Dorg.slf4j.simpleLogger.log.org.apache.maven.cli.transfer.Slf4jMavenTransferListener=warn \
                -Pbuild-bamboo \
                -Prun-expensive-tasks \
                -Psmoke \
                --legacy-local-repository \
                --batch-mode \
                dependency:resolve-plugins \
                de.qaware.maven:go-offline-maven-plugin:resolve-dependencies
  save-maven-cache:
    description: "Maven: Save cache"
    steps:
      - save_cache:
          key: maven-dependencies-v3-{{ checksum "pom-version-cache.key" }}-{{ checksum "maven-dependency-pom-cache.key" }}
          paths:
            - ~/.m2
  restore-nodejs-cache:
      description: "NodeJS: Calculate cache key and restore cache"
      steps:
        - run:
            name: Calculate cache key
            command: find opennms-webapp -name package\*.json -o -name bower.json | grep -v /target/ | sort -u | xargs cat > nodejs-dependency-json-cache.key
        - restore_cache:
            keys:
              - nodejs-dependencies-v2-{{ checksum "pom-version-cache.key" }}-{{ checksum "nodejs-dependency-json-cache.key" }}
              - nodejs-dependencies-v2-{{ checksum "pom-version-cache.key" }}-
  save-nodejs-cache:
    description: "NodeJS: Save cache"
    steps:
      - save_cache:
          key: nodejs-dependencies-v2-{{ checksum "pom-version-cache.key" }}-{{ checksum "nodejs-dependency-json-cache.key" }}
          paths:
            - opennms-webapp/bower_components
            - opennms-webapp/node_modules
  restore-sonar-cache:
      description: "Sonar: Restore sonar cache"
      steps:
        - restore_cache:
            keys:
              - sonar-cache-v2-{{ checksum "pom-version-cache.key" }}
  save-sonar-cache:
      description: "Sonar: Save sonar cache"
      steps:
        - save_cache:
            key: sonar-cache-v2-{{ checksum "pom-version-cache.key" }}
            paths:
              - ~/.sonar
  dockerhub-login:
    description: "Connect to DockerHub"
    steps:
      - run:
          name: Login to DockerHub
          command: |
            docker login -u ${DOCKERHUB_LOGIN} -p ${DOCKERHUB_PASS}
  run-smoke-tests:
    description: "Run the smoke tests"
    parameters:
      minimal:
        default: false
        type: boolean
    steps:
      - run:
          name: Enable swap
          command: |
            sudo fallocate -l 8G /swapfile
            sudo chmod 600 /swapfile
            sudo mkswap /swapfile
            sudo swapon /swapfile
            sudo sysctl vm.swappiness=5
            cat /proc/sys/vm/swappiness
      - load-oci:
          key: meridian
      - load-oci:
          key: minion
      - run:
          name: Monitor JVM processes
          background: true
          command: |
            .circleci/scripts/jvmprocmon-start.sh
      - run:
          name: Monitor memory usage
          background: true
          command: |
            free -m -c 500 -s 30
      - run:
          name: Smoke Tests
          no_output_timeout: 30m
          command: |
            .circleci/scripts/smoke.sh << parameters.minimal >>
      - run:
          name: Gather system logs
          when: always
          command: |
            mkdir -p ~/test-results/system-logs
            (dmesg || :) > ~/test-results/system-logs/dmesg 2>&1
            (ps auxf || :) > ~/test-results/system-logs/ps 2>&1
            (free -m || :) > ~/test-results/system-logs/free 2>&1
            (docker stats --no-stream || :) > ~/test-results/system-logs/docker_stats 2>&1
            cp -R /tmp/jvmprocmon ~/test-results/system-logs/ || :
            ls -alh ~/project/smoke-test/ || :
      - run:
          name: Gather test artifacts
          when: always
          command: |
            mkdir -p ~/test-results/junit
            find . -type f -regex ".*/target/surefire-reports/.*xml" -exec cp {} ~/test-results/junit/ \;
            find . -type f -regex ".*/target/failsafe-reports/.*xml" -exec cp {} ~/test-results/junit/ \;
            mkdir -p ~/test-artifacts/recordings
            cp -R ~/project/smoke-test/target/*.flv ~/test-artifacts/recordings || true
            cp -R ~/project/smoke-test/target/screenshots ~/test-artifacts/ || true
            cp -R ~/project/smoke-test/target/logs ~/test-artifacts/ || true
      - store_test_results:
          path: ~/test-results
      - store_artifacts:
          when: always
          path: ~/test-results
          destination: test-results
      - store_artifacts:
          when: always
          path: ~/test-artifacts
          destination: test-artifacts
  run-build:
    description: "Run the main build"
    parameters:
      number-vcpu:
        default: 8
        type: integer
      node-memory:
        default: echo "NODE_OPTIONS Not Set"
        type: string
      vaadin-javamaxmem:
        default: 1g
        type: string
    steps:
      - cached-checkout
      - extract-pom-version
      - restore-maven-cache
      - restore-nodejs-cache
      - run:
          name: Compile OpenNMS
          command: |
            .circleci/scripts/configure-signing.sh
            mvn clean -DskipTests=true
            << parameters.node-memory >>
            ./compile.pl -DskipTests=true -Dbuild.skip.tarball=true \
              -DupdatePolicy=never \
              -Daether.connector.resumeDownloads=false \
              -Daether.connector.basic.threads=1 \
              -Dorg.slf4j.simpleLogger.log.org.apache.maven.cli.transfer.Slf4jMavenTransferListener=warn \
              -DvaadinJavaMaxMemory=<< parameters.vaadin-javamaxmem >> \
              -DmaxCpus=<< parameters.number-vcpu >> \
              -Psmoke \
              install --batch-mode
            pushd opennms-doc
              ../compile.pl \
                -DupdatePolicy=never \
                -Daether.connector.resumeDownloads=false \
                -Daether.connector.basic.threads=1 \
                -Dorg.slf4j.simpleLogger.log.org.apache.maven.cli.transfer.Slf4jMavenTransferListener=warn \
                -DskipPdfGeneration=false \
                -P'!jdk7+' \
                install --batch-mode
            popd
      - update-maven-cache
      - run:
          name: Remove Extra Maven Repository OpenNMS Files
          command: |
            # move these out of the way so they're not stored in the maven pre-cache
            cd ~/.m2/repository/org/opennms
            mkdir /tmp/maven-keep
            mv $(ls -1 | grep -v -E '^(jicmp-api|jicmp6-api|jrrd-api|jrrd2-api|lib|maven)$') /tmp/maven-keep
      - save-maven-cache
      - run:
          name: Restore Extra Maven Repository OpenNMS Files
          command: |
            # now move them back so they end up in the workspace for builds further down the workflow
            mv /tmp/maven-keep/* ~/.m2/repository/org/opennms/
      - save-nodejs-cache
      - persist_to_workspace:
          root: ~/
          paths:
            - project
            - .m2
  run-integration-tests:
    parameters:
      run-code-coverage:
        default: false
        type: boolean
      rerun-failtest-count:
        default: 0
        type: integer
      failure-option:
        default: -fae
        type: string
      changes-only:
        default: true
        type: boolean
    steps:
      - run:
          name: Integration Tests
          no_output_timeout: 1.0h
          command: |
            export CCI_CODE_COVERAGE=<< parameters.run-code-coverage >>
            export CCI_RERUN_FAILTEST=<< parameters.rerun-failtest-count >>
            export CCI_FAILURE_OPTION=<< parameters.failure-option >>
            export CCI_CHANGES_ONLY=<< parameters.changes-only >>
            .circleci/scripts/itest.sh
      - run:
          name: Gather test results
          when: always
          command: |
            mkdir -p ~/test-results/junit
            find . -type f -regex ".*/target/surefire-reports-[0-9]+/.*xml" -exec cp {} ~/test-results/junit/ \;
            find . -type f -regex ".*/target/failsafe-reports-[0-9]+/.*xml" -exec cp {} ~/test-results/junit/ \;
      - run:
          name: Gather tests
          when: always
          command: |
            mkdir -p ~/generated-tests
            cp ./surefire_classname* ~/generated-tests/
            cp ./failsafe_classname* ~/generated-tests/
            cp /tmp/this_node* ~/generated-tests/
      - when:
          condition: << parameters.run-code-coverage >>
          steps:
            - run:
                name: Compress Target Directories (Code Coverage)
                when: always
                command: |
                  .circleci/scripts/codecoverage-save.sh
            - persist_to_workspace:
                root: ~/
                paths:
                  - code-coverage
      - store_test_results:
          path: ~/test-results
      - store_artifacts:
          when: always
          path: ~/test-results
          destination: test-results
      - store_artifacts:
          when: always
          path: ~/generated-tests
          destination: generated-tests
  cache-workflow-assets:
    parameters:
      cache_prefix:
        description: the cache prefix
        type: string
      source_path:
        description: the source directory to cache
        type: string
    steps:
      - run:
          name: Stowing Assets in << parameters.source_path >> to cache prefix << parameters.cache_prefix >>
          command: |
            TARGET_PATH="/tmp/<< parameters.cache_prefix >>"
            rsync -avr "$(echo "<< parameters.source_path >>" | sed -e 's,/*$,,')/" "${TARGET_PATH}/"
            find "${TARGET_PATH}" -type d -print0 | xargs -0 chmod 775
            find "${TARGET_PATH}" ! -type d -print0 | xargs -0 chmod 664
      - save_cache:
          key: << parameters.cache_prefix >>-{{ .Environment.CIRCLE_SHA1 }}
          paths:
            - "/tmp/<< parameters.cache_prefix >>"
  restore-workflow-assets:
    parameters:
      cache_prefix:
        description: the cache prefix
        type: string
      target_path:
        description: the target directory to restore into
        type: string
        default: ""
    steps:
      - restore_cache:
          keys:
            - << parameters.cache_prefix >>-{{ .Environment.CIRCLE_SHA1 }}
      - when:
          condition: << parameters.target_path >>
          steps:
            - run:
                name: Restoring assets to << parameters.target_path >> from cached prefix << parameters.cache_prefix >>
                command: |
                  SOURCE_PATH="/tmp/<< parameters.cache_prefix >>"
                  mkdir -p "<< parameters.target_path >>"
                  rsync -ar "${SOURCE_PATH}/" "$(echo "<< parameters.target_path >>" | sed -e 's,/*$,,')/"
  cache-oci:
    parameters:
      key:
        description: the cache key for storing the OCI
        type: string
      path:
        description: the path to the directory containing the OCI
        type: string
    steps:
      - cache-workflow-assets:
          cache_prefix: oci-<< parameters.key >>
          source_path: << parameters.path >>
  load-oci:
    parameters:
      key:
        description: the OCI cache key to restore
        type: string
    steps:
      - restore-workflow-assets:
          cache_prefix: oci-<< parameters.key >>
      - run:
          name: Load Docker Image(s) in oci-<< parameters.key >>
          command: |
            cd "/tmp/oci-<< parameters.key >>"
            if [ "$(ls -1 *.oci | wc -l)" -eq 0 ]; then
              echo "ERROR: No OCI files to load. Something probably went wrong earlier."
              exit 1
            fi
            for FILE in *.oci; do
              echo "Loading ${FILE} into Docker..."
              docker image load -i "$FILE"
            done

workflows:
#  weekly-coverage:
#    <<: *defaults
#    triggers:
#      - schedule:
#          # Saturday at 12:00 AM
#          cron: "0 0 * * 6"
#          filters:
#            branches:
#              only:
#                - develop
#    jobs:
#      - build:
#          context: << parameters.context_name >>
#      - integration-test-with-coverage:
#          context: << parameters.context_name >>
#          requires:
#            - build
#      - code-coverage:
#          context: << parameters.context_name >>
#          requires:
#            - integration-test-with-coverage

  build-deploy:
#    <<: *defaults
    jobs:
      - build:
          context: << parameters.context_name >>
          filters:
            branches:
              ignore:
                - /^from-foundation.*/
      - meridian-rpm-build:
          context: << parameters.context_name >>
          requires:
            - build
      - minion-rpm-build:
          context: << parameters.context_name >>
          requires:
            - build
      - integration-test:
          context: << parameters.context_name >>
          requires:
            - build
      - smoke-test-full:
          context: << parameters.context_name >>
          requires:
            - meridian-rpm-build
            - minion-rpm-build
          filters:
            branches:
              only:
                - master
                - develop
                - /^release-.*/
                - /^foundation.*/
                - /^features.*/
                - /.*smoke.*/
      - smoke-test-minimal:
          context: << parameters.context_name >>
          requires:
            - meridian-rpm-build
            - minion-rpm-build
          filters:
            branches:
              ignore:
                - master
                - develop
                - /^release-.*/
                - /^foundation.*/
                - /^features.*/
                - /.*smoke.*/
<<<<<<< HEAD
#      - meridian-publish-oci:
#          context: << parameters.context_name >>
#          requires:
#            - meridian-rpm-build
#          filters:
#            branches:
#              only:
#                - master
#                - develop
#      - minion-publish-oci:
#          context: << parameters.context_name >>
#          requires:
#            - minion-rpm-build
#          filters:
#            branches:
#              only:
#                - master
#                - develop
#      # These don't actually require `integration-test` but we shouldn't bother
#      # spending cycles unless everything else passed
#      - meridian-deb-build:
#          context: << parameters.context_name >>
#          requires:
#            - integration-test
#          filters:
#            branches:
#              only:
#                - master
#                - develop
#                - /^release-.*/
#                - /^foundation.*/
#                - /^features.*/
#                - /^merge-foundation\/.*/
#                - /.*smoke.*/
#      - minion-deb-build:
#          requires:
#            - integration-test
#          filters:
#            branches:
#              only:
#                - master
#                - develop
#                - /^release-.*/
#                - /^foundation.*/
#                - /^features.*/
#                - /^merge-foundation\/.*/
#                - /.*smoke.*/
#      - create-merge-foundation-branch:
#          context: << parameters.context_name >>
#          # technically only requires the RPM/deb builds, but only publish
#          # if everything passes
#          requires:
#            - meridian-deb-build
#            - minion-deb-build
#            - smoke-test-minimal
#            - smoke-test-full
#            - integration-test
#          filters:
#            branches:
#              only: << parameters.main_branch >>
#      - merge-foundation-branch:
#          context: << parameters.context_name >>
#          # technically only requires the RPM/deb builds, but only publish
#          # if everything passes
#          requires:
#            - meridian-deb-build
#            - minion-deb-build
#            - smoke-test-minimal
#            - smoke-test-full
#            - integration-test
#          filters:
#            branches:
#              only: merge-foundation/<< parameters.previous_branch_label >>-to-<< parameters.main_branch_label >>
#      - create-merge-meridian-branch:
#          context: << parameters.context_name >>
#          # technically only requires the RPM/deb builds, but only publish
#          # if everything passes
#          requires:
#            - meridian-deb-build
#            - smoke-test-minimal
#            - smoke-test-full
#            - integration-test
#          filters:
#            branches:
#              only: /^foundation.*/
#      - merge-meridian-branch:
#          filters:
#            branches:
#              only: /^from-foundation.*/
#      - merge-poweredby-branch:
#          context: << parameters.context_name >>
#          # technically only requires the RPM/deb builds, but only publish
#          # if everything passes
#          requires:
#            - meridian-deb-build
#            - smoke-test-minimal
#            - smoke-test-full
#            - integration-test
#          filters:
#            branches:
#              only:
#                - /^foundation.*/
=======
      - horizon-publish-oci:
          context: << parameters.context_name >>
          requires:
            - horizon-rpm-build
          filters:
            branches:
              only:
                - master
                - develop
      - minion-publish-oci:
          context: << parameters.context_name >>
          requires:
            - minion-rpm-build
          filters:
            branches:
              only:
                - master
                - develop
      # These don't actually require `integration-test` but we shouldn't bother
      # spending cycles unless everything else passed
      - horizon-deb-build:
          context: << parameters.context_name >>
          requires:
            - integration-test
          filters:
            branches:
              only:
                - master
                - develop
                - /^release-.*/
                - /^foundation.*/
                - /^features.*/
                - /^merge-foundation\/.*/
                - /.*smoke.*/
      - minion-deb-build:
          context: << parameters.context_name >>
          requires:
            - integration-test
          filters:
            branches:
              only:
                - master
                - develop
                - /^release-.*/
                - /^foundation.*/
                - /^features.*/
                - /^merge-foundation\/.*/
                - /.*smoke.*/
      - create-merge-foundation-branch:
          context: << parameters.context_name >>
          # technically only requires the RPM/deb builds, but only publish
          # if everything passes
          requires:
            - horizon-deb-build
            - minion-deb-build
            - smoke-test-minimal
            - smoke-test-full
            - integration-test
          filters:
            branches:
              only: << parameters.main_branch >>
      - merge-foundation-branch:
          context: << parameters.context_name >>
          # technically only requires the RPM/deb builds, but only publish
          # if everything passes
          requires:
            - horizon-deb-build
            - minion-deb-build
            - smoke-test-minimal
            - smoke-test-full
            - integration-test
          filters:
            branches:
              only: merge-foundation/<< parameters.previous_branch_label >>-to-<< parameters.main_branch_label >>
      - create-merge-meridian-branch:
          context: << parameters.context_name >>
          # technically only requires the RPM/deb builds, but only publish
          # if everything passes
          requires:
            - horizon-deb-build
            - smoke-test-minimal
            - smoke-test-full
            - integration-test
          filters:
            branches:
              only: /^foundation.*/
      - merge-meridian-branch:
          filters:
            branches:
              only: /^from-foundation.*/
      - merge-poweredby-branch:
          context: << parameters.context_name >>
          # technically only requires the RPM/deb builds, but only publish
          # if everything passes
          requires:
            - horizon-deb-build
            - smoke-test-minimal
            - smoke-test-full
            - integration-test
          filters:
            branches:
              only:
                - /^foundation.*/
>>>>>>> 897b3b7c
      - publish-cloudsmith:
          context: << parameters.context_name >>
          # technically only requires the RPM/deb builds, but only publish
          # if everything passes
          requires:
<<<<<<< HEAD
#            - meridian-deb-build
#            - minion-deb-build
=======
            - horizon-deb-build
            - minion-deb-build
>>>>>>> 897b3b7c
            - smoke-test-minimal
            - smoke-test-full
            - integration-test
          filters:
            branches:
              only:
                - /^master-.*/
#                - develop
                - /^release-.*/
#                - /^foundation.*/

jobs:
  build:
    executor: centos-build-executor
    # even without core/web-assets build, we need xlarge for vaadin
    resource_class: xlarge
    steps:
      - run-build:
          number-vcpu: 8
  meridian-rpm-build:
    executor: centos-build-executor
    # Larger memory footprint required to speed up builds using Takari smartbuilder
    resource_class: large
    steps:
      - attach_workspace:
          at: ~/
      - sign-packages/install-rpm-dependencies:
          skip_if_forked_pr: true
      - sign-packages/setup-env:
          skip_if_forked_pr: true
          gnupg_home: ~/tmp/gpg
      - run:
          name: Build RPMs
          command: |
            export NODE_OPTIONS=--max_old_space_size=1024
            export CCI_MAXCPU=4
            .circleci/scripts/makerpm.sh tools/packages/opennms/opennms.spec
      - sign-packages/sign-rpms:
          skip_if_forked_pr: true
          gnupg_home: ~/tmp/gpg
          gnupg_key: opennms@opennms.org
          packages: target/rpm/RPMS/noarch/*.rpm
      - setup_remote_docker:
          docker_layer_caching: true
      - run:
          name: Fetch RPM artifacts and build Meridian container image
          command: |
            cd opennms-container/meridian
            ./build_container_image.sh
      - store_artifacts:
          path: ~/project/opennms-container/meridian/images/container.oci
          destination: meridian.oci
      - store_artifacts:
          path: ~/project/target/rpm/RPMS/noarch
          destination: rpms
      - cache-workflow-assets:
          cache_prefix: rpm-meridian
          source_path: target/rpm/RPMS/noarch
      - cache-oci:
          key: meridian
          path: opennms-container/meridian/images/
  minion-rpm-build:
    executor: centos-build-executor
    # Larger memory footprint required to speed up builds using Takari smartbuilder
    # Will need to increase resource class if meridian-rpm-build is under 15 min
    resource_class: large
    steps:
      - attach_workspace:
          at: ~/
      - sign-packages/install-rpm-dependencies:
          skip_if_forked_pr: true
      - sign-packages/setup-env:
          skip_if_forked_pr: true
          gnupg_home: ~/tmp/gpg
      - run:
          name: Build RPMs
          command: |
            export NODE_OPTIONS=--max_old_space_size=1024
            export CCI_MAXCPU=4
            export CCI_VAADINJAVAMAXMEM=768m
            .circleci/scripts/makerpm.sh tools/packages/minion/minion.spec
      - sign-packages/sign-rpms:
          skip_if_forked_pr: true
          gnupg_home: ~/tmp/gpg
          gnupg_key: opennms@opennms.org
          packages: target/rpm/RPMS/noarch/*.rpm
      - setup_remote_docker:
          docker_layer_caching: true
      - run:
          name: Fetch RPM artifacts and build Minion container image
          command: |
            cd opennms-container/minion
            ./build_container_image.sh
      - store_artifacts:
          path: ~/project/opennms-container/minion/images/container.oci
          destination: minion.oci
      - store_artifacts:
          path: ~/project/target/rpm/RPMS/noarch
          destination: rpms
      - cache-workflow-assets:
          cache_prefix: rpm-minion
          source_path: target/rpm/RPMS/noarch
      - cache-oci:
          key: minion
          path: opennms-container/minion/images/
  meridian-deb-build:
    executor: debian-build-executor
    resource_class: xlarge
    steps:
      - attach_workspace:
          at: ~/
      - sign-packages/install-deb-dependencies:
          skip_if_forked_pr: true
      - sign-packages/setup-env:
          skip_if_forked_pr: true
          gnupg_home: ~/tmp/gpg
      - run:
          name: Monitor memory usage
          background: true
          command: |
            free -m -c 500 -s 30
      - run:
          name: Build Debian Packages
          command: |
            export NODE_OPTIONS=--max_old_space_size=1024
            export CCI_MAXCPU=2
            .circleci/scripts/makedeb.sh opennms
      - sign-packages/sign-debs:
          skip_if_forked_pr: true
          gnupg_home: ~/tmp/gpg
          gnupg_key: opennms@opennms.org
          packages: target/debs/*.deb
      - run:
          name: Gather system logs
          when: always
          command: |
            mkdir -p ~/build-results/system-logs
            (dmesg || :) > ~/build-results/system-logs/dmesg 2>&1
            (ps auxf || :) > ~/build-results/system-logs/ps 2>&1
            (free -m || :) > ~/build-results/system-logs/free 2>&1
            (docker stats --no-stream || :) > ~/build-results/system-logs/docker_stats 2>&1
            cp -R /tmp/jvmprocmon ~/build-results/system-logs/ || :
      - store_artifacts:
          when: always
          path: ~/build-results
          destination: build-results
      - store_artifacts:
          path: ~/project/target/debs
          destination: debs
      - cache-workflow-assets:
          cache_prefix: deb-meridian
          source_path: target/debs
<<<<<<< HEAD
      - cache-workflow-assets:
          cache_prefix: deb-minion
          source_path: target/debs
  meridian-publish-oci:
=======
  minion-deb-build:
    executor: debian-build-executor
    resource_class: large
    steps:
      - attach_workspace:
          at: ~/
      - sign-packages/install-deb-dependencies:
          skip_if_forked_pr: true
      - sign-packages/setup-env:
          skip_if_forked_pr: true
          gnupg_home: ~/tmp/gpg
      - run:
          name: Build Debian Packages
          command: |
            export NODE_OPTIONS=--max_old_space_size=1024
            export CCI_MAXCPU=4
            export CCI_VAADINJAVAMAXMEM=768m
            .circleci/scripts/makedeb.sh minion
      - sign-packages/sign-debs:
          skip_if_forked_pr: true
          gnupg_home: ~/tmp/gpg
          gnupg_key: opennms@opennms.org
          packages: target/debs/*.deb
      - store_artifacts:
          path: ~/project/target/debs
          destination: debs
      - cache-workflow-assets:
          cache_prefix: deb-minion
          source_path: target/debs
  horizon-publish-oci:
>>>>>>> 897b3b7c
    executor: centos-build-executor
    steps:
      - cached-checkout
      - setup_remote_docker:
          docker_layer_caching: true
      - dockerhub-login
      - load-oci:
          key: meridian
      - run:
          name: tag meridian Docker image and publish to registry
          command: |
            cd opennms-container/meridian
            ./tag.sh
            ./publish.sh
  minion-publish-oci:
    executor: centos-build-executor
    steps:
      - cached-checkout
      - setup_remote_docker:
          docker_layer_caching: true
      - dockerhub-login
      - load-oci:
          key: minion
      - run:
          name: tag minion Docker image and publish to registry
          command: |
            cd opennms-container/minion
            ./tag.sh
            ./publish.sh
  integration-test:
    executor: integration-test-executor
    parallelism: 4
    steps:
      - attach_workspace:
          at: ~/
      - run-integration-tests:
          rerun-failtest-count: 1
  integration-test-with-coverage:
    executor: integration-test-executor
    parallelism: 12
    steps:
      - attach_workspace:
          at: ~/
      - run-integration-tests:
          run-code-coverage: true
          rerun-failtest-count: 0
          failure-option: -fn
          changes-only: false
  code-coverage:
    executor: centos-build-executor
    resource_class: medium
    steps:
      - attach_workspace:
          at: ~/
      - extract-pom-version
      - restore-sonar-cache
      - run:
          name: Restore Target Directories (Code Coverage)
          when: always
          command: |
            .circleci/scripts/codecoverage-restore.sh
      - run:
          name: Run SonarQube Code Analysis
          when: always
          command: |
            export MAVEN_OPTS="-Xms3G -Xmx3G"
            .circleci/scripts/sonar.sh
      - save-sonar-cache
  smoke-test-full:
    executor: smoke-test-executor
    parallelism: 8
    # No resource class support for machine executors, we're constrained to use the default
    # medium class which has 2 vCPUs and 8 GB RAM
    #resource_class: large
    steps:
      - attach_workspace:
          at: ~/
      - run-smoke-tests
  smoke-test-minimal:
    executor: smoke-test-executor
    steps:
      - attach_workspace:
          at: ~/
      - run-smoke-tests:
          minimal: true
  create-merge-foundation-branch:
    <<: *defaults
    <<: *docker_container_config
    steps:
      - run:
          name: "Branch Merge Parameters"
          command: |
            echo "previous: << parameters.previous_branch >>, main: << parameters.main_branch >>, next: << parameters.next_branch >>"
      - when:
          condition: << parameters.next_branch >>
          steps:
            - cached-checkout-for-pushing
            - run:
                name: Checkout target branch and merge from source
                command: |
                  export GIT_MERGE_AUTOEDIT=no
                  git fetch --all
                  git checkout << parameters.next_branch >>
                  git reset --hard origin/<< parameters.next_branch >>
                  git merge origin/<< parameters.main_branch >>
            - run:
                name: Push to github
                command: git push -f origin << parameters.next_branch >>:merge-foundation/<< parameters.main_branch_label >>-to-<< parameters.next_branch_label >>

  # note, this is always run as part of the _next_ branch
  # for example, if main_branch is `foundation-2016` and next_branch is `foundation-2017`,
  # it will include the contents of the `foundation-2017` branch, thus we need to actually
  # look _backwards_ to the previous_branch and main_branch to merge the correct bits.
  merge-foundation-branch:
    <<: *defaults
    <<: *docker_container_config
    steps:
      - run:
          name: "Branch Merge Parameters"
          command: |
            echo "previous: << parameters.previous_branch >>, main: << parameters.main_branch >>, next: << parameters.next_branch >>"
      - when:
          condition: << parameters.previous_branch >>
          steps:
            - cached-checkout-for-pushing
            - run:
                name: Checkout target and merge with merge branch
                command: |
                  export GIT_MERGE_AUTOEDIT=no
                  git fetch --all
                  git checkout << parameters.main_branch >>
                  git reset --hard origin/<< parameters.main_branch >>
                  git merge origin/merge-foundation/<< parameters.previous_branch_label >>-to-<< parameters.main_branch_label >>
            - run:
                name: Push to github
                command: git push origin << parameters.main_branch >>:<< parameters.main_branch >>

  create-merge-meridian-branch:
    <<: *defaults
    <<: *docker_container_config
    steps:
      - when:
          condition: << parameters.main_branch >>
          steps:
            - restore_cache:
                keys:
                  - meridian-v1-{{ .Branch }}-{{ .Revision }}
                  - meridian-v1-{{ .Branch }}-
                  - meridian-v1-
            - cached-checkout-for-pushing
            - run:
                name: Add Meridian remote if necessary
                command: |
                  REMOTE_MERIDIAN="$(git remote | grep -c -E '^meridian$' || :)"
                  if [ "$REMOTE_MERIDIAN" -eq 0 ]; then
                    git remote add meridian git@github.com:OpenNMS/opennms-prime.git
                  fi
            - run:
                name: git fetch meridian
                command: |
                  git fetch meridian
            - save_cache:
                key: meridian-v1-{{ .Branch }}-{{ .Revision }}
                paths:
                  - ".git"
            - run:
                name: Checkout target branch and merge from source
                command: |
                  export GIT_MERGE_AUTOEDIT=no
                  if git rev-parse from-<< parameters.main_branch >> >/dev/null 2>&1; then
                    git checkout from-<< parameters.main_branch >>
                  else
                    git checkout -b from-<< parameters.main_branch >> meridian/from-<< parameters.main_branch >>
                  fi
                  git reset --hard meridian/from-<< parameters.main_branch >>
                  git merge origin/<< parameters.main_branch >>
            - run:
                name: Push to Meridian github
                command: git push -f meridian from-<< parameters.main_branch >>:from-<< parameters.main_branch >>

  merge-meridian-branch:
    <<: *defaults
    <<: *docker_container_config
    steps:
      - cached-checkout-for-pushing
      - run:
          name: Checkout from-foundation-YYYY and merge to release-YYYY.x
          command: |
            export GIT_MERGE_AUTOEDIT=no
            TARGET_VERSION="$(echo "<< parameters.main_branch >>" | sed -e 's,^foundation-,,')"
            git fetch --all
            git checkout "release-${TARGET_VERSION}.x"
            git reset --hard "origin/release-${TARGET_VERSION}.x"
            git merge "origin/from-foundation-${TARGET_VERSION}"
      - run:
          name: Push to github
          command: |
            TARGET_BRANCH="release-$(echo "<< parameters.main_branch >>" | sed -e 's,^foundation-,,').x"
            git push origin "${TARGET_BRANCH}:${TARGET_BRANCH}"

  merge-poweredby-branch:
    <<: *defaults
    <<: *docker_container_config
    steps:
      - when:
          condition: << parameters.main_branch >>
          steps:
            - restore_cache:
                keys:
                  - poweredby-v1-{{ .Branch }}-{{ .Revision }}
                  - poweredby-v1-{{ .Branch }}-
                  - poweredby-v1-
            - cached-checkout-for-pushing
            - run:
                name: Merge Foundation to PoweredBy
                command: .circleci/scripts/merge-poweredby.sh
            - save_cache:
                key: poweredby-v1-{{ .Branch }}-{{ .Revision }}
                paths:
                  - ".git"

  publish-cloudsmith:
    executor: cloudsmith/default
    resource_class: small
    steps:
      - checkout
      - cloudsmith/ensure-api-key
      - cloudsmith/install-cli
#      - restore-workflow-assets:
#          cache_prefix: deb-meridian
      - restore-workflow-assets:
<<<<<<< HEAD
          cache_prefix: rpm-meridian
#      - restore-workflow-assets:
#          cache_prefix: deb-minion
=======
          cache_prefix: deb-horizon
      - restore-workflow-assets:
          cache_prefix: deb-minion
      - restore-workflow-assets:
          cache_prefix: rpm-horizon
>>>>>>> 897b3b7c
      - restore-workflow-assets:
          cache_prefix: rpm-minion
      - restore-workflow-assets:
          cache_prefix: oci-meridian
      - restore-workflow-assets:
          cache_prefix: oci-minion
      - run:
          name: Publish Packages
          command: |
            .circleci/scripts/publish-cloudsmith.sh
<|MERGE_RESOLUTION|>--- conflicted
+++ resolved
@@ -25,7 +25,6 @@
       description: the context to use for sensitive settings like GPG keys
       type: string
       default: "OpenNMS Build"
-<<<<<<< HEAD
 #    previous_branch:
 #      description: the previous branch, if any
 #      type: string
@@ -50,32 +49,6 @@
 #      description: the auto-merge target branch (escaped, no slashes)
 #      type: string
 #      default: foundation-2019
-=======
-    previous_branch:
-      description: the previous branch, if any
-      type: string
-      default: foundation-2017
-    previous_branch_label:
-      description: the previous branch, if any (escaped, no slashes)
-      type: string
-      default: foundation-2017
-    main_branch:
-      description: the auto-merge main branch
-      type: string
-      default: foundation-2018
-    main_branch_label:
-      description: the auto-merge main branch (escaped, no slashes)
-      type: string
-      default: foundation-2018
-    next_branch:
-      description: the auto-merge target branch
-      type: string
-      default: foundation-2019
-    next_branch_label:
-      description: the auto-merge target branch (escaped, no slashes)
-      type: string
-      default: foundation-2019
->>>>>>> 897b3b7c
 
 docker_container_config: &docker_container_config
   executor: docker-executor
@@ -538,7 +511,6 @@
                 - /^foundation.*/
                 - /^features.*/
                 - /.*smoke.*/
-<<<<<<< HEAD
 #      - meridian-publish-oci:
 #          context: << parameters.context_name >>
 #          requires:
@@ -574,6 +546,7 @@
 #                - /^merge-foundation\/.*/
 #                - /.*smoke.*/
 #      - minion-deb-build:
+#          context: << parameters.context_name >>
 #          requires:
 #            - integration-test
 #          filters:
@@ -625,6 +598,7 @@
 #            branches:
 #              only: /^foundation.*/
 #      - merge-meridian-branch:
+#          context: << parameters.context_name >>
 #          filters:
 #            branches:
 #              only: /^from-foundation.*/
@@ -641,123 +615,13 @@
 #            branches:
 #              only:
 #                - /^foundation.*/
-=======
-      - horizon-publish-oci:
-          context: << parameters.context_name >>
-          requires:
-            - horizon-rpm-build
-          filters:
-            branches:
-              only:
-                - master
-                - develop
-      - minion-publish-oci:
-          context: << parameters.context_name >>
-          requires:
-            - minion-rpm-build
-          filters:
-            branches:
-              only:
-                - master
-                - develop
-      # These don't actually require `integration-test` but we shouldn't bother
-      # spending cycles unless everything else passed
-      - horizon-deb-build:
-          context: << parameters.context_name >>
-          requires:
-            - integration-test
-          filters:
-            branches:
-              only:
-                - master
-                - develop
-                - /^release-.*/
-                - /^foundation.*/
-                - /^features.*/
-                - /^merge-foundation\/.*/
-                - /.*smoke.*/
-      - minion-deb-build:
-          context: << parameters.context_name >>
-          requires:
-            - integration-test
-          filters:
-            branches:
-              only:
-                - master
-                - develop
-                - /^release-.*/
-                - /^foundation.*/
-                - /^features.*/
-                - /^merge-foundation\/.*/
-                - /.*smoke.*/
-      - create-merge-foundation-branch:
-          context: << parameters.context_name >>
-          # technically only requires the RPM/deb builds, but only publish
-          # if everything passes
-          requires:
-            - horizon-deb-build
-            - minion-deb-build
-            - smoke-test-minimal
-            - smoke-test-full
-            - integration-test
-          filters:
-            branches:
-              only: << parameters.main_branch >>
-      - merge-foundation-branch:
-          context: << parameters.context_name >>
-          # technically only requires the RPM/deb builds, but only publish
-          # if everything passes
-          requires:
-            - horizon-deb-build
-            - minion-deb-build
-            - smoke-test-minimal
-            - smoke-test-full
-            - integration-test
-          filters:
-            branches:
-              only: merge-foundation/<< parameters.previous_branch_label >>-to-<< parameters.main_branch_label >>
-      - create-merge-meridian-branch:
-          context: << parameters.context_name >>
-          # technically only requires the RPM/deb builds, but only publish
-          # if everything passes
-          requires:
-            - horizon-deb-build
-            - smoke-test-minimal
-            - smoke-test-full
-            - integration-test
-          filters:
-            branches:
-              only: /^foundation.*/
-      - merge-meridian-branch:
-          filters:
-            branches:
-              only: /^from-foundation.*/
-      - merge-poweredby-branch:
-          context: << parameters.context_name >>
-          # technically only requires the RPM/deb builds, but only publish
-          # if everything passes
-          requires:
-            - horizon-deb-build
-            - smoke-test-minimal
-            - smoke-test-full
-            - integration-test
-          filters:
-            branches:
-              only:
-                - /^foundation.*/
->>>>>>> 897b3b7c
       - publish-cloudsmith:
           context: << parameters.context_name >>
           # technically only requires the RPM/deb builds, but only publish
           # if everything passes
           requires:
-<<<<<<< HEAD
 #            - meridian-deb-build
 #            - minion-deb-build
-=======
-            - horizon-deb-build
-            - minion-deb-build
->>>>>>> 897b3b7c
             - smoke-test-minimal
             - smoke-test-full
             - integration-test
@@ -910,43 +774,10 @@
       - cache-workflow-assets:
           cache_prefix: deb-meridian
           source_path: target/debs
-<<<<<<< HEAD
       - cache-workflow-assets:
           cache_prefix: deb-minion
           source_path: target/debs
   meridian-publish-oci:
-=======
-  minion-deb-build:
-    executor: debian-build-executor
-    resource_class: large
-    steps:
-      - attach_workspace:
-          at: ~/
-      - sign-packages/install-deb-dependencies:
-          skip_if_forked_pr: true
-      - sign-packages/setup-env:
-          skip_if_forked_pr: true
-          gnupg_home: ~/tmp/gpg
-      - run:
-          name: Build Debian Packages
-          command: |
-            export NODE_OPTIONS=--max_old_space_size=1024
-            export CCI_MAXCPU=4
-            export CCI_VAADINJAVAMAXMEM=768m
-            .circleci/scripts/makedeb.sh minion
-      - sign-packages/sign-debs:
-          skip_if_forked_pr: true
-          gnupg_home: ~/tmp/gpg
-          gnupg_key: opennms@opennms.org
-          packages: target/debs/*.deb
-      - store_artifacts:
-          path: ~/project/target/debs
-          destination: debs
-      - cache-workflow-assets:
-          cache_prefix: deb-minion
-          source_path: target/debs
-  horizon-publish-oci:
->>>>>>> 897b3b7c
     executor: centos-build-executor
     steps:
       - cached-checkout
@@ -1178,17 +1009,9 @@
 #      - restore-workflow-assets:
 #          cache_prefix: deb-meridian
       - restore-workflow-assets:
-<<<<<<< HEAD
           cache_prefix: rpm-meridian
 #      - restore-workflow-assets:
 #          cache_prefix: deb-minion
-=======
-          cache_prefix: deb-horizon
-      - restore-workflow-assets:
-          cache_prefix: deb-minion
-      - restore-workflow-assets:
-          cache_prefix: rpm-horizon
->>>>>>> 897b3b7c
       - restore-workflow-assets:
           cache_prefix: rpm-minion
       - restore-workflow-assets:
