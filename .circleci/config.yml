version: 2.1


executors:
  centos-build-executor:
    docker:
      - image: opennms/build-env:1.8.0.252.b09-3.6.3-b4168
  debian-build-executor:
    docker:
      - image: opennms/build-env:debian-jdk8-b5084
  docker-executor:
    docker:
      - image: docker:19.03.0-git
  integration-test-executor:
    machine: true
  smoke-test-executor:
    machine:
      image: ubuntu-1604:201903-01

# NOTE: the "_label" versions of these are for the case when your source or target
# branches have slashes in them, that way the merge branch gets created properly
defaults: &defaults
  parameters:
    context_name:
      description: the context to use for sensitive settings like GPG keys
      type: string
      default: "OpenNMS Build"
#    previous_branch:
#      description: the previous branch, if any
#      type: string
#      default: foundation-2016
#    previous_branch_label:
#      description: the previous branch, if any (escaped, no slashes)
#      type: string
#      default: foundation-2016
#    main_branch:
#      description: the auto-merge main branch
#      type: string
#      default: foundation-2017
#    main_branch_label:
#      description: the auto-merge main branch (escaped, no slashes)
#      type: string
#      default: foundation-2017
#    next_branch:
#      description: the auto-merge target branch
#      type: string
#      default: foundation-2018
#    next_branch_label:
#      description: the auto-merge target branch (escaped, no slashes)
#      type: string
#      default: foundation-2018

docker_container_config: &docker_container_config
  executor: docker-executor

orbs:
  cloudsmith: cloudsmith/cloudsmith@1.0.3
  sign-packages: opennms/sign-packages@2.1.3

commands:
  extract-pom-version:
      description: "Extracting Maven POM version"
      steps:
        - run:
            name: Extract Maven POM version
            command: opennms-container/pom2version.py pom.xml > pom-version-cache.key
  cached-checkout:
      description: "Checkout with caching"
      steps:
        - restore_cache:
            keys:
              - source-v1-{{ .Branch }}-{{ .Revision }}
              - source-v1-{{ .Branch }}-
              - source-v1-
        - checkout
        - run:
            name: git config merge.renameLimit
            command: git config merge.renameLimit 999999
        - run:
            name: git fetch origin
            command: git fetch origin
        - save_cache:
            key: source-v1-{{ .Branch }}-{{ .Revision }}
            paths:
              - ".git"
  cached-checkout-for-pushing:
      description: "Configure a cached checkout that can push upstream"
      steps:
        - add_ssh_keys:
            fingerprints:
              - "5e:70:a4:1a:f3:9f:39:ca:2a:d9:b5:9a:6c:2b:c3:66"
              - "9f:0d:94:15:19:43:6b:1d:81:90:f9:63:e0:d8:c1:b2"
        - cached-checkout
        - run:
            name: Create git identity
            command: |
              git config user.email "cicd-system@opennms.com"
              git config user.name "CI/CD System"
  restore-maven-cache:
      description: "Maven: Calculate cache key and restore cache"
      steps:
        - run:
            name: Calculate cache key from pom files
            command: find . -type f -name "pom.xml" | grep -v /target/ | sort -u | xargs cat > maven-dependency-pom-cache.key
        - restore_cache:
            keys:
              - maven-dependencies-v3-{{ checksum "pom-version-cache.key" }}-{{ checksum "maven-dependency-pom-cache.key" }}
              - maven-dependencies-v3-{{ checksum "pom-version-cache.key" }}-
  update-maven-cache:
      description: "Maven: Refresh local repository from POM files"
      steps:
        - run:
            name: Remove old artifacts to keep workspace size down
            command: .circleci/scripts/clean-m2.sh
        - run:
            name: Collect Maven Dependencies
            command: |
              ./compile.pl -t \
                -Dbuild.skip.tarball=true \
                -DupdatePolicy=never \
                --update-plugins \
                -Daether.connector.resumeDownloads=false \
                -Daether.connector.basic.threads=8 \
                -Dorg.slf4j.simpleLogger.log.org.apache.maven.cli.transfer.Slf4jMavenTransferListener=warn \
                -Pbuild-bamboo \
                -Prun-expensive-tasks \
                -Psmoke \
                --legacy-local-repository \
                --batch-mode \
                dependency:resolve-plugins \
                de.qaware.maven:go-offline-maven-plugin:resolve-dependencies
  save-maven-cache:
    description: "Maven: Save cache"
    steps:
      - save_cache:
          key: maven-dependencies-v3-{{ checksum "pom-version-cache.key" }}-{{ checksum "maven-dependency-pom-cache.key" }}
          paths:
            - ~/.m2
  restore-nodejs-cache:
      description: "NodeJS: Calculate cache key and restore cache"
      steps:
        - run:
            name: Calculate cache key
            command: find opennms-webapp -name package\*.json -o -name bower.json | grep -v /target/ | sort -u | xargs cat > nodejs-dependency-json-cache.key
        - restore_cache:
            keys:
              - nodejs-dependencies-v2-{{ checksum "pom-version-cache.key" }}-{{ checksum "nodejs-dependency-json-cache.key" }}
              - nodejs-dependencies-v2-{{ checksum "pom-version-cache.key" }}-
  save-nodejs-cache:
    description: "NodeJS: Save cache"
    steps:
      - save_cache:
          key: nodejs-dependencies-v2-{{ checksum "pom-version-cache.key" }}-{{ checksum "nodejs-dependency-json-cache.key" }}
          paths:
            - opennms-webapp/bower_components
            - opennms-webapp/node_modules
  restore-sonar-cache:
      description: "Sonar: Restore sonar cache"
      steps:
        - restore_cache:
            keys:
              - sonar-cache-v2-{{ checksum "pom-version-cache.key" }}
  save-sonar-cache:
      description: "Sonar: Save sonar cache"
      steps:
        - save_cache:
            key: sonar-cache-v2-{{ checksum "pom-version-cache.key" }}
            paths:
              - ~/.sonar
  dockerhub-login:
    description: "Connect to DockerHub"
    steps:
      - run:
          name: Login to DockerHub
          command: |
            if [ -n "${DOCKERHUB_LOGIN}" ]; then
              docker login -u ${DOCKERHUB_LOGIN} -p ${DOCKERHUB_PASS}
            else
              echo "WARNING: dockerhub login not found. Assuming this is a PR or other external branch build."
            fi
  run-smoke-tests:
    description: "Run the smoke tests"
    parameters:
      minimal:
        default: false
        type: boolean
    steps:
      - run:
          name: Enable swap
          command: |
            sudo fallocate -l 8G /swapfile
            sudo chmod 600 /swapfile
            sudo mkswap /swapfile
            sudo swapon /swapfile
            sudo sysctl vm.swappiness=5
            cat /proc/sys/vm/swappiness
      - load-oci:
          key: meridian
      - load-oci:
          key: minion
      - run:
          name: Monitor JVM processes
          background: true
          command: |
            .circleci/scripts/jvmprocmon-start.sh
      - run:
          name: Monitor memory usage
          background: true
          command: |
            free -m -c 500 -s 30
      - run:
          name: Smoke Tests
          no_output_timeout: 30m
          command: |
            .circleci/scripts/smoke.sh << parameters.minimal >>
      - run:
          name: Gather system logs
          when: always
          command: |
            mkdir -p ~/test-results/system-logs
            (dmesg || :) > ~/test-results/system-logs/dmesg 2>&1
            (ps auxf || :) > ~/test-results/system-logs/ps 2>&1
            (free -m || :) > ~/test-results/system-logs/free 2>&1
            (docker stats --no-stream || :) > ~/test-results/system-logs/docker_stats 2>&1
            cp -R /tmp/jvmprocmon ~/test-results/system-logs/ || :
            ls -alh ~/project/smoke-test/ || :
      - run:
          name: Gather test artifacts
          when: always
          command: |
            mkdir -p ~/test-results/junit
            find . -type f -regex ".*/target/surefire-reports/.*xml" -exec cp {} ~/test-results/junit/ \;
            find . -type f -regex ".*/target/failsafe-reports/.*xml" -exec cp {} ~/test-results/junit/ \;
            mkdir -p ~/test-artifacts/recordings
            cp -R ~/project/smoke-test/target/*.flv ~/test-artifacts/recordings || true
            cp -R ~/project/smoke-test/target/screenshots ~/test-artifacts/ || true
            cp -R ~/project/smoke-test/target/logs ~/test-artifacts/ || true
      - store_test_results:
          path: ~/test-results
      - store_artifacts:
          when: always
          path: ~/test-results
          destination: test-results
      - store_artifacts:
          when: always
          path: ~/test-artifacts
          destination: test-artifacts
  run-build:
    description: "Run the main build"
    parameters:
      number-vcpu:
        default: 8
        type: integer
      node-memory:
        default: echo "NODE_OPTIONS Not Set"
        type: string
      vaadin-javamaxmem:
        default: 1g
        type: string
    steps:
      - cached-checkout
      - extract-pom-version
      - restore-maven-cache
      - restore-nodejs-cache
      - run:
          name: Compile OpenNMS
          command: |
            .circleci/scripts/configure-signing.sh
            mvn clean -DskipTests=true
            << parameters.node-memory >>
            ./compile.pl -DskipTests=true -Dbuild.skip.tarball=true \
              -DupdatePolicy=never \
              -Daether.connector.resumeDownloads=false \
              -Daether.connector.basic.threads=1 \
              -Dorg.slf4j.simpleLogger.log.org.apache.maven.cli.transfer.Slf4jMavenTransferListener=warn \
              -DvaadinJavaMaxMemory=<< parameters.vaadin-javamaxmem >> \
              -DmaxCpus=<< parameters.number-vcpu >> \
              -Psmoke \
              install --batch-mode
            pushd opennms-doc
              ../compile.pl \
                -DupdatePolicy=never \
                -Daether.connector.resumeDownloads=false \
                -Daether.connector.basic.threads=1 \
                -Dorg.slf4j.simpleLogger.log.org.apache.maven.cli.transfer.Slf4jMavenTransferListener=warn \
                -DskipPdfGeneration=false \
                -P'!jdk7+' \
                install --batch-mode
            popd
      - update-maven-cache
      - run:
          name: Remove Extra Maven Repository OpenNMS Files
          command: |
            # move these out of the way so they're not stored in the maven pre-cache
            cd ~/.m2/repository/org/opennms
            mkdir /tmp/maven-keep
            mv $(ls -1 | grep -v -E '^(jicmp-api|jicmp6-api|jrrd-api|jrrd2-api|lib|maven)$') /tmp/maven-keep
      - save-maven-cache
      - run:
          name: Restore Extra Maven Repository OpenNMS Files
          command: |
            # now move them back so they end up in the workspace for builds further down the workflow
            mv /tmp/maven-keep/* ~/.m2/repository/org/opennms/
      - save-nodejs-cache
      - persist_to_workspace:
          root: ~/
          paths:
            - project
            - .m2
  run-integration-tests:
    parameters:
      run-code-coverage:
        default: false
        type: boolean
      rerun-failtest-count:
        default: 0
        type: integer
      failure-option:
        default: -fae
        type: string
      changes-only:
        default: true
        type: boolean
    steps:
      - run:
          name: Integration Tests
          no_output_timeout: 1.0h
          command: |
            export CCI_CODE_COVERAGE=<< parameters.run-code-coverage >>
            export CCI_RERUN_FAILTEST=<< parameters.rerun-failtest-count >>
            export CCI_FAILURE_OPTION=<< parameters.failure-option >>
            export CCI_CHANGES_ONLY=<< parameters.changes-only >>
            .circleci/scripts/itest.sh
      - run:
          name: Gather test results
          when: always
          command: |
            mkdir -p ~/test-results/junit
            find . -type f -regex ".*/target/surefire-reports-[0-9]+/.*xml" -exec cp {} ~/test-results/junit/ \;
            find . -type f -regex ".*/target/failsafe-reports-[0-9]+/.*xml" -exec cp {} ~/test-results/junit/ \;
      - run:
          name: Gather tests
          when: always
          command: |
            mkdir -p ~/generated-tests
            cp ./surefire_classname* ~/generated-tests/
            cp ./failsafe_classname* ~/generated-tests/
            cp /tmp/this_node* ~/generated-tests/
      - when:
          condition: << parameters.run-code-coverage >>
          steps:
            - run:
                name: Compress Target Directories (Code Coverage)
                when: always
                command: |
                  .circleci/scripts/codecoverage-save.sh
            - persist_to_workspace:
                root: ~/
                paths:
                  - code-coverage
      - store_test_results:
          path: ~/test-results
      - store_artifacts:
          when: always
          path: ~/test-results
          destination: test-results
      - store_artifacts:
          when: always
          path: ~/generated-tests
          destination: generated-tests
  cache-workflow-assets:
    parameters:
      cache_prefix:
        description: the cache prefix
        type: string
      source_path:
        description: the source directory to cache
        type: string
    steps:
      - run:
          name: Stowing Assets in << parameters.source_path >> to cache prefix << parameters.cache_prefix >>
          command: |
            TARGET_PATH="/tmp/<< parameters.cache_prefix >>"
            rsync -avr "$(echo "<< parameters.source_path >>" | sed -e 's,/*$,,')/" "${TARGET_PATH}/"
            find "${TARGET_PATH}" -type d -print0 | xargs -0 chmod 775
            find "${TARGET_PATH}" ! -type d -print0 | xargs -0 chmod 664
      - save_cache:
          key: << parameters.cache_prefix >>-v2-{{ .Branch }}-{{ .Revision }}-{{ .Environment.CIRCLE_WORKFLOW_ID }}
          paths:
            - "/tmp/<< parameters.cache_prefix >>"
  restore-workflow-assets:
    parameters:
      cache_prefix:
        description: the cache prefix
        type: string
      target_path:
        description: the target directory to restore into
        type: string
        default: ""
    steps:
      - restore_cache:
          keys:
            - << parameters.cache_prefix >>-v2-{{ .Branch }}-{{ .Revision }}-{{ .Environment.CIRCLE_WORKFLOW_ID }}
            - << parameters.cache_prefix >>-v2-{{ .Branch }}-{{ .Revision }}-
      - when:
          condition: << parameters.target_path >>
          steps:
            - run:
                name: Restoring assets to << parameters.target_path >> from cached prefix << parameters.cache_prefix >>
                command: |
                  SOURCE_PATH="/tmp/<< parameters.cache_prefix >>"
                  mkdir -p "<< parameters.target_path >>"
                  rsync -ar "${SOURCE_PATH}/" "$(echo "<< parameters.target_path >>" | sed -e 's,/*$,,')/"
  cache-oci:
    parameters:
      key:
        description: the cache key for storing the OCI
        type: string
      path:
        description: the path to the directory containing the OCI
        type: string
    steps:
      - cache-workflow-assets:
          cache_prefix: oci-<< parameters.key >>
          source_path: << parameters.path >>
  load-oci:
    parameters:
      key:
        description: the OCI cache key to restore
        type: string
    steps:
      - restore-workflow-assets:
          cache_prefix: oci-<< parameters.key >>
      - run:
          name: Load Docker Image(s) in oci-<< parameters.key >>
          command: |
            cd "/tmp/oci-<< parameters.key >>"
            if [ "$(ls -1 *.oci | wc -l)" -eq 0 ]; then
              echo "ERROR: No OCI files to load. Something probably went wrong earlier."
              exit 1
            fi
            for FILE in *.oci; do
              echo "Loading ${FILE} into Docker..."
              docker image load -i "$FILE"
            done

workflows:
#  weekly-coverage:
#    <<: *defaults
#    triggers:
#      - schedule:
#          # Saturday at 12:00 AM
#          cron: "0 0 * * 6"
#          filters:
#            branches:
#              only:
#                - develop
#    jobs:
#      - build:
#          context: << parameters.context_name >>
#      - integration-test-with-coverage:
#          context: << parameters.context_name >>
#          requires:
#            - build
#      - code-coverage:
#          context: << parameters.context_name >>
#          requires:
#            - integration-test-with-coverage

  build-deploy:
    <<: *defaults
    jobs:
      - build:
          context: << parameters.context_name >>
          filters:
            branches:
              ignore:
                - /^from-foundation.*/
      - tarball-assembly:
          requires:
            - build
      - meridian-rpm-build:
          context: << parameters.context_name >>
          requires:
            - build
      - minion-rpm-build:
          context: << parameters.context_name >>
          requires:
            - build
      - integration-test:
          context: << parameters.context_name >>
          requires:
            - build
      - smoke-test-full:
          context: << parameters.context_name >>
          requires:
            - meridian-rpm-build
            - minion-rpm-build
          filters:
            branches:
              only:
                - develop
                - /^master-.*/
                - /^release-.*/
                - /^foundation.*/
                - /^features.*/
                - /.*smoke.*/
      - smoke-test-minimal:
          context: << parameters.context_name >>
          requires:
            - meridian-rpm-build
            - minion-rpm-build
          filters:
            branches:
              ignore:
                - develop
                - /^master-.*/
                - /^release-.*/
                - /^foundation.*/
                - /^features.*/
                - /.*smoke.*/
#      - meridian-publish-oci:
#          context: << parameters.context_name >>
#          requires:
#            - meridian-rpm-build
#          filters:
#            branches:
#              only:
#                - develop
#                - /^master-.*/
#                - /^release-.*/
#      - minion-publish-oci:
#          context: << parameters.context_name >>
#          requires:
#            - minion-rpm-build
#          filters:
#            branches:
#              only:
#                - develop
#                - /^master-.*/
#                - /^release-.*/
#      # These don't actually require `integration-test` but we shouldn't bother
#      # spending cycles unless everything else passed
#      - meridian-deb-build:
#          context: << parameters.context_name >>
#          requires:
#            - integration-test
#      - create-merge-foundation-branch:
#          context: << parameters.context_name >>
#          # technically only requires the RPM/deb builds, but only publish
#          # if everything passes
#          requires:
#            - meridian-deb-build
#            - smoke-test-minimal
#            - smoke-test-full
#            - integration-test
#          filters:
#            branches:
#              only: << parameters.main_branch >>
#      - merge-foundation-branch:
#          context: << parameters.context_name >>
#          # technically only requires the RPM/deb builds, but only publish
#          # if everything passes
#          requires:
#            - meridian-deb-build
#            - smoke-test-minimal
#            - smoke-test-full
#            - integration-test
#          filters:
#            branches:
#              only: merge-foundation/<< parameters.previous_branch_label >>-to-<< parameters.main_branch_label >>
#      - create-merge-meridian-branch:
#          context: << parameters.context_name >>
#          # technically only requires the RPM/deb builds, but only publish
#          # if everything passes
#          requires:
#            - meridian-deb-build
#            - smoke-test-minimal
#            - smoke-test-full
#            - integration-test
#          filters:
#            branches:
#              only: /^foundation.*/
<<<<<<< HEAD
#      - merge-meridian-branch:
#          filters:
#            branches:
#              only: /^from-foundation.*/
=======
>>>>>>> 94950c8d
#      - merge-poweredby-branch:
#          context: << parameters.context_name >>
#          # technically only requires the RPM/deb builds, but only publish
#          # if everything passes
#          requires:
#            - meridian-deb-build
#            - smoke-test-minimal
#            - smoke-test-full
#            - integration-test
#          filters:
#            branches:
#              only:
#                - /^foundation.*/
      - publish-cloudsmith:
          context: << parameters.context_name >>
          # technically only requires the RPM/deb builds, but only publish
          # if everything passes
          requires:
#            - meridian-deb-build
            - smoke-test-minimal
            - smoke-test-full
            - integration-test
          filters:
            branches:
              only:
#                - develop
                - /^master-.*/
                - /^release-.*/
#                - /^foundation.*/

jobs:
  build:
    executor: centos-build-executor
    # even without core/web-assets build, we need xlarge for vaadin
    resource_class: xlarge
    steps:
      - run-build:
          number-vcpu: 8

  tarball-assembly:
    machine:
      image: ubuntu-1604:201903-01
    parameters:
      number-vcpu:
        default: 2
        type: integer
      vaadin-javamaxmem:
        default: 1g
        type: string
    steps:
      - attach_workspace:
          at: ~/
      - run:
          name: Assemble tarballs and related artifacts
          command: |
            # install fake makensis to satisfy the assemble dependency
            sudo cp .circleci/scripts/makensis.py /usr/local/bin/makensis
            export MAVEN_OPTS="-Xmx4g -Xms4g"
            # general assembly
            ./compile.pl -DskipTests=true -Dbuild.skip.tarball=false \
              -DupdatePolicy=never \
              -Daether.connector.resumeDownloads=false \
              -Daether.connector.basic.threads=1 \
              -Dorg.slf4j.simpleLogger.log.org.apache.maven.cli.transfer.Slf4jMavenTransferListener=warn \
              -DvaadinJavaMaxMemory=<< parameters.vaadin-javamaxmem >> \
              -DmaxCpus=<< parameters.number-vcpu >> \
              -Pbuild-bamboo \
              -Prun-expensive-tasks \
              -Dopennms.home=/opt/opennms \
              install --batch-mode
            # javadoc
            ./compile.pl -DskipTests=true -Dbuild.skip.tarball=false \
              -DupdatePolicy=never \
              -Daether.connector.resumeDownloads=false \
              -Daether.connector.basic.threads=1 \
              -Dorg.slf4j.simpleLogger.log.org.apache.maven.cli.transfer.Slf4jMavenTransferListener=warn \
              -DvaadinJavaMaxMemory=<< parameters.vaadin-javamaxmem >> \
              -DmaxCpus=<< parameters.number-vcpu >> \
              -Pbuild-bamboo \
              -Prun-expensive-tasks \
              -Dopennms.home=/opt/opennms \
              javadoc:aggregate --batch-mode
      - run:
          name: Collect Artifacts
          command: |
            mkdir -p target/{artifacts,tarballs}
            OPENNMS_VERSION="$(python opennms-container/pom2version.py pom.xml)"
            find ./target -name "*.tar.gz" -type f -not -iname '*source*' -exec cp {} "./target/tarballs/meridian-${OPENNMS_VERSION}.tar.gz" \;
            find ./opennms-assemblies/minion/target -name "*.tar.gz" -type f -not -iname '*source*' -exec cp {} "./target/tarballs/minion-${OPENNMS_VERSION}.tar.gz" \;
            find ./opennms-assemblies/remote-poller-standalone -name "*.tar.gz" -type f -exec cp {} "./target/artifacts/remote-poller-client-${OPENNMS_VERSION}.tar.gz" \;
            pushd target/site/apidocs
              tar -czf "../../artifacts/meridian-${OPENNMS_VERSION}-javadoc.tar.gz" *
            popd
            cp ./opennms-assemblies/xsds/target/*-xsds.tar.gz "./target/artifacts/meridian-${OPENNMS_VERSION}-xsds.tar.gz"
            cp opennms-doc/guide-all/target/*.tar.gz "./target/artifacts/meridian-${OPENNMS_VERSION}-docs.tar.gz"
            cp target/*-source.tar.gz "./target/artifacts/meridian-${OPENNMS_VERSION}-source.tar.gz"
      - store_artifacts:
          when: always
          path: ~/project/target/artifacts
          destination: artifacts
      - store_artifacts:
          when: always
          path: ~/project/target/tarballs
          destination: tarballs

  meridian-rpm-build:
    executor: centos-build-executor
    # Larger memory footprint required to speed up builds using Takari smartbuilder
    resource_class: large
    steps:
      - attach_workspace:
          at: ~/
      - sign-packages/install-rpm-dependencies:
          skip_if_forked_pr: true
      - sign-packages/setup-env:
          skip_if_forked_pr: true
          gnupg_home: ~/tmp/gpg
      - run:
          name: Build RPMs
          command: |
            export NODE_OPTIONS=--max_old_space_size=1024
            export CCI_MAXCPU=4
            .circleci/scripts/makerpm.sh tools/packages/opennms/opennms.spec
      - sign-packages/sign-rpms:
          skip_if_forked_pr: true
          gnupg_home: ~/tmp/gpg
          gnupg_key: opennms@opennms.org
          packages: target/rpm/RPMS/noarch/*.rpm
      - setup_remote_docker:
          docker_layer_caching: true
      - run:
          name: Fetch RPM artifacts and build Meridian container image
          command: |
            cd opennms-container/meridian
            ./build_container_image.sh
      - store_artifacts:
          path: ~/project/opennms-container/meridian/images/container.oci
          destination: meridian.oci
      - store_artifacts:
          path: ~/project/target/rpm/RPMS/noarch
          destination: rpms
      - cache-workflow-assets:
          cache_prefix: rpm-meridian
          source_path: target/rpm/RPMS/noarch
      - cache-oci:
          key: meridian
          path: opennms-container/meridian/images/
  minion-rpm-build:
    executor: centos-build-executor
    # Larger memory footprint required to speed up builds using Takari smartbuilder
    # Will need to increase resource class if meridian-rpm-build is under 15 min
    resource_class: large
    steps:
      - attach_workspace:
          at: ~/
      - sign-packages/install-rpm-dependencies:
          skip_if_forked_pr: true
      - sign-packages/setup-env:
          skip_if_forked_pr: true
          gnupg_home: ~/tmp/gpg
      - run:
          name: Build RPMs
          command: |
            export NODE_OPTIONS=--max_old_space_size=1024
            export CCI_MAXCPU=4
            export CCI_VAADINJAVAMAXMEM=768m
            .circleci/scripts/makerpm.sh tools/packages/minion/minion.spec
      - sign-packages/sign-rpms:
          skip_if_forked_pr: true
          gnupg_home: ~/tmp/gpg
          gnupg_key: opennms@opennms.org
          packages: target/rpm/RPMS/noarch/*.rpm
      - setup_remote_docker:
          docker_layer_caching: true
      - run:
          name: Fetch RPM artifacts and build Minion container image
          command: |
            cd opennms-container/minion
            ./build_container_image.sh
      - store_artifacts:
          path: ~/project/opennms-container/minion/images/container.oci
          destination: minion.oci
      - store_artifacts:
          path: ~/project/target/rpm/RPMS/noarch
          destination: rpms
      - cache-workflow-assets:
          cache_prefix: rpm-minion
          source_path: target/rpm/RPMS/noarch
      - cache-oci:
          key: minion
          path: opennms-container/minion/images/
  meridian-deb-build:
    executor: debian-build-executor
    resource_class: xlarge
    steps:
      - attach_workspace:
          at: ~/
      - sign-packages/setup-env:
          skip_if_forked_pr: true
          gnupg_home: ~/tmp/gpg
      - run:
          name: Monitor memory usage
          background: true
          command: |
            free -m -c 500 -s 30
      - run:
          name: Build Debian Packages
          command: |
            export NODE_OPTIONS=--max_old_space_size=1024
            export CCI_MAXCPU=2
            .circleci/scripts/makedeb.sh opennms
      - sign-packages/sign-debs:
          skip_if_forked_pr: true
          gnupg_home: ~/tmp/gpg
          gnupg_key: opennms@opennms.org
          packages: target/debs/*.deb
      - run:
          name: Gather system logs
          when: always
          command: |
            mkdir -p ~/build-results/system-logs
            (dmesg || :) > ~/build-results/system-logs/dmesg 2>&1
            (ps auxf || :) > ~/build-results/system-logs/ps 2>&1
            (free -m || :) > ~/build-results/system-logs/free 2>&1
            (docker stats --no-stream || :) > ~/build-results/system-logs/docker_stats 2>&1
            cp -R /tmp/jvmprocmon ~/build-results/system-logs/ || :
      - store_artifacts:
          when: always
          path: ~/build-results
          destination: build-results
      - store_artifacts:
          path: ~/project/target/debs
          destination: debs
      - cache-workflow-assets:
          cache_prefix: deb-meridian
          source_path: target/debs
  meridian-publish-oci:
    executor: centos-build-executor
    steps:
      - cached-checkout
      - setup_remote_docker:
          docker_layer_caching: true
      - dockerhub-login
      - load-oci:
          key: meridian
      - run:
          name: tag meridian Docker image and publish to registry
          command: |
            cd opennms-container/meridian
            ./tag.sh
            ./publish.sh
  minion-publish-oci:
    executor: centos-build-executor
    steps:
      - cached-checkout
      - setup_remote_docker:
          docker_layer_caching: true
      - dockerhub-login
      - load-oci:
          key: minion
      - run:
          name: tag minion Docker image and publish to registry
          command: |
            cd opennms-container/minion
            ./tag.sh
            ./publish.sh
  integration-test:
    executor: integration-test-executor
    parallelism: 4
    steps:
      - attach_workspace:
          at: ~/
      - run-integration-tests:
          rerun-failtest-count: 1
  integration-test-with-coverage:
    executor: integration-test-executor
    parallelism: 12
    steps:
      - attach_workspace:
          at: ~/
      - run-integration-tests:
          run-code-coverage: true
          rerun-failtest-count: 0
          failure-option: -fn
          changes-only: false
  code-coverage:
    executor: centos-build-executor
    resource_class: medium
    steps:
      - attach_workspace:
          at: ~/
      - extract-pom-version
      - restore-sonar-cache
      - run:
          name: Restore Target Directories (Code Coverage)
          when: always
          command: |
            .circleci/scripts/codecoverage-restore.sh
      - run:
          name: Run SonarQube Code Analysis
          when: always
          command: |
            export MAVEN_OPTS="-Xms3G -Xmx3G"
            .circleci/scripts/sonar.sh
      - save-sonar-cache
  smoke-test-full:
    executor: smoke-test-executor
    parallelism: 8
    # No resource class support for machine executors, we're constrained to use the default
    # medium class which has 2 vCPUs and 8 GB RAM
    #resource_class: large
    steps:
      - attach_workspace:
          at: ~/
      - run-smoke-tests
  smoke-test-minimal:
    executor: smoke-test-executor
    steps:
      - attach_workspace:
          at: ~/
      - run-smoke-tests:
          minimal: true
  create-merge-foundation-branch:
    <<: *defaults
    <<: *docker_container_config
    steps:
      - run:
          name: "Branch Merge Parameters"
          command: |
            echo "previous: << parameters.previous_branch >>, main: << parameters.main_branch >>, next: << parameters.next_branch >>"
      - when:
          condition: << parameters.next_branch >>
          steps:
            - cached-checkout-for-pushing
            - run:
                name: Checkout target branch and merge from source
                command: |
                  export GIT_MERGE_AUTOEDIT=no
                  git fetch --all
                  git checkout << parameters.next_branch >>
                  git reset --hard origin/<< parameters.next_branch >>
                  git merge origin/<< parameters.main_branch >>
            - run:
                name: Push to github
                command: git push -f origin << parameters.next_branch >>:merge-foundation/<< parameters.main_branch_label >>-to-<< parameters.next_branch_label >>

  # note, this is always run as part of the _next_ branch
  # for example, if main_branch is `foundation-2016` and next_branch is `foundation-2017`,
  # it will include the contents of the `foundation-2017` branch, thus we need to actually
  # look _backwards_ to the previous_branch and main_branch to merge the correct bits.
  merge-foundation-branch:
    <<: *defaults
    <<: *docker_container_config
    steps:
      - run:
          name: "Branch Merge Parameters"
          command: |
            echo "previous: << parameters.previous_branch >>, main: << parameters.main_branch >>, next: << parameters.next_branch >>"
      - when:
          condition: << parameters.previous_branch >>
          steps:
            - cached-checkout-for-pushing
            - run:
                name: Checkout target and merge with merge branch
                command: |
                  export GIT_MERGE_AUTOEDIT=no
                  git fetch --all
                  git checkout << parameters.main_branch >>
                  git reset --hard origin/<< parameters.main_branch >>
                  git merge origin/merge-foundation/<< parameters.previous_branch_label >>-to-<< parameters.main_branch_label >>
            - run:
                name: Push to github
                command: git push origin << parameters.main_branch >>:<< parameters.main_branch >>

  create-merge-meridian-branch:
    <<: *defaults
    <<: *docker_container_config
    steps:
      - when:
          condition: << parameters.main_branch >>
          steps:
            - restore_cache:
                keys:
                  - meridian-v1-{{ .Branch }}-{{ .Revision }}
                  - meridian-v1-{{ .Branch }}-
                  - meridian-v1-
            - cached-checkout-for-pushing
            - run:
                name: Add Meridian remote if necessary
                command: |
                  REMOTE_MERIDIAN="$(git remote | grep -c -E '^meridian$' || :)"
                  if [ "$REMOTE_MERIDIAN" -eq 0 ]; then
                    git remote add meridian git@github.com:OpenNMS/opennms-prime.git
                  fi
            - run:
                name: git fetch meridian
                command: |
                  git fetch meridian
            - save_cache:
                key: meridian-v1-{{ .Branch }}-{{ .Revision }}
                paths:
                  - ".git"
            - run:
                name: Checkout target branch and merge from source
                command: |
                  export GIT_MERGE_AUTOEDIT=no
                  if git rev-parse from-<< parameters.main_branch >> >/dev/null 2>&1; then
                    git checkout from-<< parameters.main_branch >>
                  else
                    git checkout -b from-<< parameters.main_branch >> meridian/from-<< parameters.main_branch >>
                  fi
                  git reset --hard meridian/from-<< parameters.main_branch >>
                  git merge origin/<< parameters.main_branch >>
            - run:
                name: Push to Meridian github
                command: git push -f meridian from-<< parameters.main_branch >>:from-<< parameters.main_branch >>

  merge-meridian-branch:
    <<: *defaults
    <<: *docker_container_config
    steps:
      - cached-checkout-for-pushing
      - run:
          name: Checkout from-foundation-YYYY and merge to release-YYYY.x
          command: |
            export GIT_MERGE_AUTOEDIT=no
            TARGET_VERSION="$(echo "<< parameters.main_branch >>" | sed -e 's,^foundation-,,')"
            git fetch --all
            git checkout "release-${TARGET_VERSION}.x"
            git reset --hard "origin/release-${TARGET_VERSION}.x"
            git merge "origin/from-foundation-${TARGET_VERSION}"
      - run:
          name: Push to github
          command: |
            TARGET_BRANCH="release-$(echo "<< parameters.main_branch >>" | sed -e 's,^foundation-,,').x"
            git push origin "${TARGET_BRANCH}:${TARGET_BRANCH}"

  merge-poweredby-branch:
    <<: *defaults
    <<: *docker_container_config
    steps:
      - when:
          condition: << parameters.main_branch >>
          steps:
            - restore_cache:
                keys:
                  - poweredby-v1-{{ .Branch }}-{{ .Revision }}
                  - poweredby-v1-{{ .Branch }}-
                  - poweredby-v1-
            - cached-checkout-for-pushing
            - run:
                name: Merge Foundation to PoweredBy
                command: .circleci/scripts/merge-poweredby.sh
            - save_cache:
                key: poweredby-v1-{{ .Branch }}-{{ .Revision }}
                paths:
                  - ".git"

  publish-cloudsmith:
    executor: cloudsmith/default
    resource_class: small
    steps:
      - checkout
      - cloudsmith/ensure-api-key
      - cloudsmith/install-cli
#      - restore-workflow-assets:
#          cache_prefix: deb-meridian
      - restore-workflow-assets:
          cache_prefix: rpm-meridian
      - restore-workflow-assets:
          cache_prefix: rpm-minion
      - restore-workflow-assets:
          cache_prefix: oci-meridian
      - restore-workflow-assets:
          cache_prefix: oci-minion
      - run:
          name: Publish Packages
          command: |
            .circleci/scripts/publish-cloudsmith.sh
<|MERGE_RESOLUTION|>--- conflicted
+++ resolved
@@ -581,13 +581,10 @@
 #          filters:
 #            branches:
 #              only: /^foundation.*/
-<<<<<<< HEAD
 #      - merge-meridian-branch:
 #          filters:
 #            branches:
 #              only: /^from-foundation.*/
-=======
->>>>>>> 94950c8d
 #      - merge-poweredby-branch:
 #          context: << parameters.context_name >>
 #          # technically only requires the RPM/deb builds, but only publish
