version: 2.1

executors:
  centos-build-executor:
    docker:
      - image: opennms/build-env:1.8.0.302.b08-3.6.3-b7294
  debian-build-executor:
    docker:
      - image: opennms/build-env:debian-jdk8-b7288
  docker-executor:
    docker:
      - image: docker:20.10.1-git
  integration-test-executor:
    machine:
      image: ubuntu-2004:202010-01
  smoke-test-executor:
    machine:
      image: ubuntu-2004:202010-01

# NOTE: the "_label" versions of these are for the case when your source or target
# branches have slashes in them, that way the merge branch gets created properly
defaults: &defaults
  parameters:
    minimal:
      description: whether to do a minimal (build-and-merge only) build
      type: boolean
      default: false
    previous_branch:
      description: the previous branch, if any
      type: string
      default: foundation-2019
    previous_branch_label:
      description: the previous branch, if any (escaped, no slashes)
      type: string
      default: foundation-2019
    main_branch:
      description: the auto-merge main branch
      type: string
      default: foundation-2020
    main_branch_label:
      description: the auto-merge main branch (escaped, no slashes)
      type: string
      default: foundation-2020
    next_branch:
      description: the auto-merge target branch
      type: string
      default: foundation-2021
    next_branch_label:
      description: the auto-merge target branch (escaped, no slashes)
      type: string
      default: foundation-2021

docker_container_config: &docker_container_config
  executor: docker-executor

orbs:
  cloudsmith: cloudsmith/cloudsmith@1.0.3
  sign-packages: opennms/sign-packages@2.1.3

commands:
  extract-pom-version:
      description: "Extracting Maven POM version"
      steps:
        - run:
            name: Extract Maven POM version
            command: .circleci/scripts/pom2version.sh pom.xml > pom-version-cache.key
  cached-checkout:
      description: "Checkout with caching"
      steps:
        - restore_cache:
            keys:
              - source-v1-{{ .Branch }}-{{ .Revision }}
              - source-v1-{{ .Branch }}-
              - source-v1-
        - checkout
        - run:
            name: git config merge.renameLimit
            command: git config merge.renameLimit 999999
        - run:
            name: git fetch origin
            command: git fetch origin
        - save_cache:
            key: source-v1-{{ .Branch }}-{{ .Revision }}
            paths:
              - ".git"
  cached-checkout-for-pushing:
      description: "Configure a cached checkout that can push upstream"
      steps:
        - add_ssh_keys:
            fingerprints:
              - "5e:70:a4:1a:f3:9f:39:ca:2a:d9:b5:9a:6c:2b:c3:66"
        - cached-checkout
        - run:
            name: Create git identity
            command: |
              git config user.email "cicd-system@opennms.com"
              git config user.name "CI/CD System"
  restore-maven-cache:
      description: "Maven: Calculate cache key and restore cache"
      steps:
        - run:
            name: Calculate cache key from pom files
            command: find * -type f -name "pom.xml" | grep -v /target/ | sort -u | xargs cat > maven-dependency-pom-cache.key
        - restore_cache:
            keys:
              - maven-dependencies-v3-{{ checksum "pom-version-cache.key" }}-{{ checksum "maven-dependency-pom-cache.key" }}
              - maven-dependencies-v3-{{ checksum "pom-version-cache.key" }}-
        - run:
            name: Remove old artifacts to keep workspace size down
            command: .circleci/scripts/clean-m2.sh
  update-maven-cache:
      description: "Maven: Refresh local repository from POM files"
      steps:
        - run:
            name: Collect Maven Dependencies
            command: |
              ./compile.pl -t \
                -Dbuild.skip.tarball=true \
                -DupdatePolicy=never \
                --update-plugins \
                -Daether.connector.resumeDownloads=false \
                -Daether.connector.basic.threads=1 \
                -Dorg.slf4j.simpleLogger.log.org.apache.maven.cli.transfer.Slf4jMavenTransferListener=warn \
                -Pbuild-bamboo \
                -Prun-expensive-tasks \
                -Psmoke \
                --legacy-local-repository \
                --batch-mode \
                dependency:resolve-plugins \
                de.qaware.maven:go-offline-maven-plugin:resolve-dependencies
  save-maven-cache:
    description: "Maven: Save cache"
    steps:
      - save_cache:
          key: maven-dependencies-v3-{{ checksum "pom-version-cache.key" }}-{{ checksum "maven-dependency-pom-cache.key" }}
          paths:
            - ~/.m2
  restore-nodejs-cache:
      description: "NodeJS: Calculate cache key and restore cache"
      steps:
        - run:
            name: Calculate cache key
            command: find core/web-assets -name package\*.json -o -name bower.json | grep -v /target/ | sort -u | xargs cat > nodejs-dependency-json-cache.key
        - restore_cache:
            keys:
              - nodejs-dependencies-v2-{{ checksum "pom-version-cache.key" }}-{{ checksum "nodejs-dependency-json-cache.key" }}
              - nodejs-dependencies-v2-{{ checksum "pom-version-cache.key" }}-
  save-nodejs-cache:
    description: "NodeJS: Save cache"
    steps:
      - save_cache:
          key: nodejs-dependencies-v2-{{ checksum "pom-version-cache.key" }}-{{ checksum "nodejs-dependency-json-cache.key" }}
          paths:
            - core/web-assets/node_modules
  restore-sonar-cache:
      description: "Sonar: Restore sonar cache"
      steps:
        - restore_cache:
            keys:
              - sonar-cache-v2-{{ checksum "pom-version-cache.key" }}
  save-sonar-cache:
      description: "Sonar: Save sonar cache"
      steps:
        - save_cache:
            key: sonar-cache-v2-{{ checksum "pom-version-cache.key" }}
            paths:
              - ~/.sonar
  dockerhub-login:
    description: "Connect to DockerHub"
    steps:
      - run:
          name: Login to DockerHub
          command: |
            if [ -n "${DOCKERHUB_LOGIN}" ]; then
              docker login -u ${DOCKERHUB_LOGIN} -p ${DOCKERHUB_PASS}
            else
              echo "WARNING: dockerhub login not found. Assuming this is a PR or other external branch build."
            fi
  run-smoke-tests:
    description: "Run the smoke tests"
    parameters:
      suite:
        default: core
        type: string
    steps:
      - run:
          name: Enable swap
          command: |
            sudo fallocate -l 8G /swapfile
            sudo chmod 600 /swapfile
            sudo mkswap /swapfile
            sudo swapon /swapfile
            sudo sysctl vm.swappiness=5
            cat /proc/sys/vm/swappiness
      - load-oci:
          key: horizon
      - load-oci:
          key: minion
      - load-oci:
          key: sentinel
      - run:
          name: Monitor JVM processes
          background: true
          command: |
            .circleci/scripts/jvmprocmon-start.sh
      - run:
          name: Monitor memory usage
          background: true
          command: |
            free -m -c 500 -s 30
      - run:
          name: Smoke Tests
          no_output_timeout: 30m
          command: |
            .circleci/scripts/smoke.sh << parameters.suite >>
      - run:
          name: Gather system logs
          when: always
          command: |
            mkdir -p ~/test-results/system-logs
            (dmesg || :) > ~/test-results/system-logs/dmesg 2>&1
            (ps auxf || :) > ~/test-results/system-logs/ps 2>&1
            (free -m || :) > ~/test-results/system-logs/free 2>&1
            (docker stats --no-stream || :) > ~/test-results/system-logs/docker_stats 2>&1
            cp -R /tmp/jvmprocmon ~/test-results/system-logs/ || :
            ls -alh ~/project/smoke-test/ || :
      - run:
          name: Gather test artifacts
          when: always
          command: |
            mkdir -p ~/test-results/junit
            find * -type f -regex ".*target/surefire-reports/.*xml" -exec cp {} ~/test-results/junit/ \;
            find * -type f -regex ".*target/failsafe-reports/.*xml" -exec cp {} ~/test-results/junit/ \;
            mkdir -p ~/test-artifacts/recordings
            cp -R ~/project/smoke-test/target/*.flv ~/test-artifacts/recordings || true
            cp -R ~/project/smoke-test/target/screenshots ~/test-artifacts/ || true
            cp -R ~/project/smoke-test/target/logs ~/test-artifacts/ || true
      - store_test_results:
          path: ~/test-results
      - store_artifacts:
          when: always
          path: ~/test-results
          destination: test-results
      - store_artifacts:
          when: always
          path: ~/test-artifacts
          destination: test-artifacts
  run-build:
    description: "Run the main build"
    parameters:
      number-vcpu:
        default: 8
        type: integer
      node-memory:
        default: echo "NODE_OPTIONS Not Set"
        type: string
      vaadin-javamaxmem:
        default: 1g
        type: string
    steps:
      - cached-checkout
      - extract-pom-version
      - run:
          name: Check for Releasability
          command: |
            export OPENNMS_VERSION="$(.circleci/scripts/pom2version.sh pom.xml)"
            .circleci/scripts/release-lint.sh "${OPENNMS_VERSION}"
      - restore-maven-cache
      - restore-nodejs-cache
      - run:
          name: Compile OpenNMS
          command: |
            export OPENNMS_VERSION="$(.circleci/scripts/pom2version.sh pom.xml)"
            .circleci/scripts/configure-signing.sh
            mvn clean -DskipTests=true
            << parameters.node-memory >>
            export MAVEN_OPTS="$MAVEN_OPTS -Xmx8g -XX:ReservedCodeCacheSize=1g"
<<<<<<< HEAD
            ./compile.pl -DskipTests=true -Dbuild.skip.tarball=false \
=======
            MAVEN_TARGETS="install"
            case "${CIRCLE_BRANCH}" in
              "master-"*|"release-"*|develop|jira/NMS-13820)
                mkdir -p target/artifacts
                MAVEN_TARGETS="$MAVEN_TARGETS javadoc:aggregate"
                ;;
            esac
            ./compile.pl -DskipTests=true -Dbuild.skip.tarball=true \
>>>>>>> 3d8e94ce
              -DupdatePolicy=never \
              -Daether.connector.resumeDownloads=false \
              -Daether.connector.basic.threads=1 \
              -Dorg.slf4j.simpleLogger.log.org.apache.maven.cli.transfer.Slf4jMavenTransferListener=warn \
              -DvaadinJavaMaxMemory=<< parameters.vaadin-javamaxmem >> \
              -DmaxCpus=<< parameters.number-vcpu >> \
              -Psmoke \
              --batch-mode \
              $MAVEN_TARGETS
            if [ -d target/site/apidocs ]; then
              pushd target/site/apidocs
                tar -czf "../../artifacts/opennms-${OPENNMS_VERSION}-javadoc.tar.gz" *
              popd
            fi
            pushd opennms-doc
              ../compile.pl \
                -DupdatePolicy=never \
                -Daether.connector.resumeDownloads=false \
                -Daether.connector.basic.threads=1 \
                -Dorg.slf4j.simpleLogger.log.org.apache.maven.cli.transfer.Slf4jMavenTransferListener=warn \
                -DskipPdfGeneration=false \
                -P'!jdk7+' \
                --batch-mode \
                install
            popd
      - update-maven-cache
      - run:
          name: Remove Extra Maven Repository OpenNMS Files
          command: |
            # move these out of the way so they're not stored in the maven pre-cache
            cd ~/.m2/repository/org/opennms
            mkdir /tmp/maven-keep
            mv $(ls -1 | grep -v -E '^(jicmp-api|jicmp6-api|jrrd-api|jrrd2-api|lib|maven)$') /tmp/maven-keep
      - save-maven-cache
      - run:
          name: Restore Extra Maven Repository OpenNMS Files
          command: |
            # now move them back so they end up in the workspace for builds further down the workflow
            mv /tmp/maven-keep/* ~/.m2/repository/org/opennms/
      - save-nodejs-cache
      - store_artifacts:
          path: ~/project/target/artifacts
          destination: artifacts
      - persist_to_workspace:
          root: ~/
          paths:
            - project
            - .m2
  run-integration-tests:
    parameters:
      run-code-coverage:
        default: false
        type: boolean
      rerun-failtest-count:
        default: 0
        type: integer
      failure-option:
        default: -fae
        type: string
      changes-only:
        default: true
        type: boolean
    steps:
      - run:
          name: Integration Tests
          no_output_timeout: 1.0h
          command: |
            export CCI_CODE_COVERAGE=<< parameters.run-code-coverage >>
            export CCI_RERUN_FAILTEST=<< parameters.rerun-failtest-count >>
            export CCI_FAILURE_OPTION=<< parameters.failure-option >>
            export CCI_CHANGES_ONLY=<< parameters.changes-only >>
            .circleci/scripts/itest.sh
      - run:
          name: Gather test results
          when: always
          command: |
            mkdir -p ~/test-results/junit
            find * -type f -regex ".*target/.*-reports-[0-9]+/.*xml" -exec cp {} ~/test-results/junit/ \;
            find * -type f -regex ".*target/.*-reports-[0-9]+/.*dump.*" -exec cp {} ~/test-results/junit/ \;
      - run:
          name: Gather tests
          when: always
          command: |
            mkdir -p ~/generated-tests
            cp ./surefire_classname* ~/generated-tests/
            cp ./failsafe_classname* ~/generated-tests/
            cp /tmp/this_node* ~/generated-tests/
      - when:
          condition: << parameters.run-code-coverage >>
          steps:
            - run:
                name: Compress Target Directories (Code Coverage)
                when: always
                command: |
                  .circleci/scripts/codecoverage-save.sh
            - persist_to_workspace:
                root: ~/
                paths:
                  - code-coverage
      - store_test_results:
          path: ~/test-results
      - store_artifacts:
          when: always
          path: ~/test-results
          destination: test-results
      - store_artifacts:
          when: always
          path: ~/generated-tests
          destination: generated-tests
  cache-workflow-assets:
    parameters:
      cache_prefix:
        description: the cache prefix
        type: string
      source_path:
        description: the source directory to cache
        type: string
    steps:
      - run:
          name: Stowing Assets in << parameters.source_path >> to cache prefix << parameters.cache_prefix >>
          command: |
            TARGET_PATH="/tmp/<< parameters.cache_prefix >>"
            rsync -ar "$(echo "<< parameters.source_path >>" | sed -e 's,/*$,,')/" "${TARGET_PATH}/"
            find "${TARGET_PATH}" -type d -print0 | xargs -0 chmod 775
            find "${TARGET_PATH}" ! -type d -print0 | xargs -0 chmod 664
      - save_cache:
          key: << parameters.cache_prefix >>-v3-{{ .Branch }}-{{ .Revision }}-{{ .Environment.CIRCLE_SHA1 }}
          paths:
            - "/tmp/<< parameters.cache_prefix >>"
  restore-workflow-assets:
    parameters:
      cache_prefix:
        description: the cache prefix
        type: string
      target_path:
        description: the target directory to restore into
        type: string
        default: ""
    steps:
      - restore_cache:
          keys:
            - << parameters.cache_prefix >>-v3-{{ .Branch }}-{{ .Revision }}-{{ .Environment.CIRCLE_SHA1 }}
      - when:
          condition: << parameters.target_path >>
          steps:
            - run:
                name: Restoring assets to << parameters.target_path >> from cached prefix << parameters.cache_prefix >>
                command: |
                  SOURCE_PATH="/tmp/<< parameters.cache_prefix >>"
                  mkdir -p "<< parameters.target_path >>"
                  rsync -ar "${SOURCE_PATH}/" "$(echo "<< parameters.target_path >>" | sed -e 's,/*$,,')/"
  cache-oci:
    parameters:
      key:
        description: the cache key for storing the OCI
        type: string
      path:
        description: the path to the directory containing the OCI
        type: string
    steps:
      - cache-workflow-assets:
          cache_prefix: oci-<< parameters.key >>
          source_path: << parameters.path >>
  load-oci:
    parameters:
      key:
        description: the OCI cache key to restore
        type: string
    steps:
      - restore-workflow-assets:
          cache_prefix: oci-<< parameters.key >>
      - run:
          name: Load Docker Image(s) in oci-<< parameters.key >>
          command: |
            cd "/tmp/oci-<< parameters.key >>"
            if [ "$(ls -1 *.oci | wc -l)" -eq 0 ]; then
              echo "ERROR: No OCI files to load. Something probably went wrong earlier."
              exit 1
            fi
            for FILE in *.oci; do
              echo "Loading ${FILE} into Docker..."
              docker image load -i "$FILE"
            done

workflows:
  weekly-coverage:
    <<: *defaults
    when:
      equal: [ false, << parameters.minimal >> ]
    triggers:
      - schedule:
          # Saturday at 12:00 AM
          cron: "0 0 * * 6"
          filters:
            branches:
              only:
                - develop
    jobs:
      - build
      - integration-test-with-coverage:
          requires:
            - build
      - code-coverage:
          requires:
            - integration-test-with-coverage
  build-minimal:
    <<: *defaults
    when:
      equal: [ true, << parameters.minimal >> ]
    jobs:
      - build
      - create-merge-foundation-branch:
          requires:
            - build
          filters:
            branches:
              only: << parameters.main_branch >>
      - merge-foundation-branch:
          requires:
            - build
          filters:
            branches:
              only: merge-foundation/<< parameters.previous_branch_label >>-to-<< parameters.main_branch_label >>
      - create-merge-meridian-branch:
          requires:
            - build
          filters:
            branches:
              only: /^foundation.*/
      - merge-poweredby-branch:
          # technically only requires the RPM/deb builds, but only publish
          # if everything passes
          requires:
            - build
          filters:
            branches:
              only:
                - /^foundation.*/
  build-deploy:
    <<: *defaults
    when:
      equal: [ false, << parameters.minimal >> ]
    jobs:
      - build:
          filters:
            branches:
              ignore:
                - /^from-foundation.*/
      - tarball-assembly:
          requires:
            - build
      - horizon-rpm-build:
          requires:
            - build
          filters:
            branches:
              ignore:
                - /^merge-foundation.*/
      - minion-rpm-build:
          requires:
            - build
          filters:
            branches:
              ignore:
                - /^merge-foundation.*/
      - sentinel-rpm-build:
          requires:
            - build
          filters:
            branches:
              ignore:
                - /^merge-foundation.*/
      - integration-test:
          requires:
            - build
          filters:
            branches:
              ignore:
                - /^merge-foundation.*/
      - smoke-test-core:
          requires:
            - tarball-assembly
            - horizon-rpm-build
            - minion-rpm-build
            - sentinel-rpm-build
          filters:
            branches:
              only:
                - develop
                - /^master-.*/
                - /^release-.*/
                - /^foundation.*/
                - /^features.*/
                - /.*smoke.*/
                - /^dependabot.*/
      - smoke-test-flaky:
          requires:
            - tarball-assembly
            - horizon-rpm-build
            - minion-rpm-build
            - sentinel-rpm-build
          filters:
            branches:
              only:
                - develop
                - /^master-.*/
                - /^release-.*/
                - /^foundation.*/
                - /^features.*/
                - /.*smoke.*/
                - /^dependabot.*/
      - smoke-test-minion:
          requires:
            - tarball-assembly
            - horizon-rpm-build
            - minion-rpm-build
            - sentinel-rpm-build
          filters:
            branches:
              only:
                - develop
                - /^master-.*/
                - /^release-.*/
                - /^foundation.*/
                - /^features.*/
                - /.*smoke.*/
                - /^dependabot.*/
      - smoke-test-sentinel:
          requires:
            - tarball-assembly
            - horizon-rpm-build
            - tarball-assembly
            - sentinel-rpm-build
          filters:
            branches:
              only:
                - develop
                - /^master-.*/
                - /^release-.*/
                - /^foundation.*/
                - /^features.*/
                - /.*smoke.*/
                - /^dependabot.*/
      - smoke-test-minimal:
          requires:
            - tarball-assembly
            - horizon-rpm-build
            - tarball-assembly
            - sentinel-rpm-build
          filters:
            branches:
              ignore:
                - develop
                - /^master-.*/
                - /^release-.*/
                - /^foundation.*/
                - /^merge-foundation.*/
                - /^features.*/
                - /.*smoke.*/
                - /^dependabot.*/
      - horizon-publish-oci:
          requires:
            - horizon-deb-build
            - minion-deb-build
            - sentinel-deb-build
            - integration-test
            - smoke-test-core
            - smoke-test-flaky
            - smoke-test-minion
            - smoke-test-minimal
            - smoke-test-sentinel
          filters:
            branches:
              only:
                - develop
                - /^master-.*/
                - /^release-.*/
      - sentinel-publish-oci:
          requires:
            - horizon-deb-build
            - minion-deb-build
            - sentinel-deb-build
            - integration-test
            - smoke-test-core
            - smoke-test-flaky
            - smoke-test-minion
            - smoke-test-minimal
            - smoke-test-sentinel
          filters:
            branches:
              only:
                - develop
                - /^master-.*/
                - /^release-.*/
      # These don't actually require `integration-test` but we shouldn't bother
      # spending cycles unless everything else passed
      - horizon-deb-build:
          requires:
            - integration-test
          filters:
            branches:
              only:
                - develop
                - /^master-.*/
                - /^release-.*/
                - /^foundation.*/
                - /^features.*/
                - /.*smoke.*/
                - /.*debian.*/
      - minion-deb-build:
          requires:
            - integration-test
          filters:
            branches:
              only:
                - develop
                - /^master-.*/
                - /^release-.*/
                - /^foundation.*/
                - /^features.*/
                - /.*smoke.*/
                - /.*debian.*/
      - sentinel-deb-build:
          requires:
            - integration-test
          filters:
            branches:
              only:
                - develop
                - /^master-.*/
                - /^release-.*/
                - /^foundation.*/
                - /^features.*/
                - /.*smoke.*/
                - /.*debian.*/
      - create-merge-foundation-branch:
          # technically only requires the RPM/deb builds, but only publish
          # if everything passes
          requires:
            - horizon-deb-build
            - minion-deb-build
            - sentinel-deb-build
            - integration-test
            - smoke-test-core
            - smoke-test-flaky
            - smoke-test-minion
            - smoke-test-minimal
            - smoke-test-sentinel
          filters:
            branches:
              only: << parameters.main_branch >>
      - merge-foundation-branch:
          # technically only requires the RPM/deb builds, but only publish
          # if everything passes
          requires:
            - tarball-assembly
          filters:
            branches:
              only: merge-foundation/<< parameters.previous_branch_label >>-to-<< parameters.main_branch_label >>
      - create-merge-meridian-branch:
          # technically only requires the RPM/deb builds, but only publish
          # if everything passes
          requires:
            - horizon-deb-build
            - minion-deb-build
            - sentinel-deb-build
            - integration-test
            - smoke-test-core
            - smoke-test-flaky
            - smoke-test-minion
            - smoke-test-minimal
            - smoke-test-sentinel
          filters:
            branches:
              only: /^foundation.*/
      - merge-poweredby-branch:
          # technically only requires the RPM/deb builds, but only publish
          # if everything passes
          requires:
            - horizon-deb-build
            - smoke-test-core
            - smoke-test-flaky
            - smoke-test-minion
            - smoke-test-sentinel
            - smoke-test-minimal
            - integration-test
          filters:
            branches:
              only:
                - /^foundation.*/
      - publish-cloudsmith:
          # technically only requires the RPM/deb builds, but only publish
          # if everything passes
          requires:
            - horizon-deb-build
            - minion-deb-build
            - sentinel-deb-build
            - integration-test
            - smoke-test-core
            - smoke-test-flaky
            - smoke-test-minion
            - smoke-test-minimal
            - smoke-test-sentinel
          filters:
            branches:
              only:
                - develop
                - /^master-.*/
                - /^release-.*/
                - /^foundation.*/

jobs:
  build:
    executor: centos-build-executor
    # Building currently requires the xlarge containers in order for the webpack compilation
    # in the core/web-assets module to complete reliably
    resource_class: xlarge
    steps:
      - run-build:
          number-vcpu: 8

  tarball-assembly:
    machine:
      image: ubuntu-2004:202010-01
      docker_layer_caching: true
    resource_class: large
    environment:
      DOCKER_CLI_EXPERIMENTAL: enabled
    parameters:
      number-vcpu:
        default: 4
        type: integer
      vaadin-javamaxmem:
        default: 1g
        type: string
    steps:
      - attach_workspace:
          at: ~/
      - run:
          name: multiarch/qemu-user-static
          command: docker run --privileged multiarch/qemu-user-static --reset -p yes
      - run:
          name: Install Docker buildx
          command: |
            sudo wget https://github.com/docker/buildx/releases/download/v0.5.1/buildx-v0.5.1.linux-amd64 -O /usr/local/bin/docker-buildx
            sudo chmod a+x /usr/local/bin/docker-buildx
            sudo systemctl restart docker
      - dockerhub-login
      - run:
          name: Assemble tarballs and related artifacts
          command: |
            # install fake makensis to satisfy the assemble dependency
            sudo cp .circleci/scripts/makensis.py /usr/local/bin/makensis
            export MAVEN_OPTS="-Xmx4g -Xms4g"
            # general assembly
            ./compile.pl -DskipTests=true -Dbuild.skip.tarball=false \
              -DupdatePolicy=never \
              -Daether.connector.resumeDownloads=false \
              -Daether.connector.basic.threads=1 \
              -Dorg.slf4j.simpleLogger.log.org.apache.maven.cli.transfer.Slf4jMavenTransferListener=warn \
              -DvaadinJavaMaxMemory=<< parameters.vaadin-javamaxmem >> \
              -DmaxCpus=<< parameters.number-vcpu >> \
              -Pbuild-bamboo \
              -Prun-expensive-tasks \
              -Dopennms.home=/opt/opennms \
              install --batch-mode
      - run:
          name: Collect Artifacts
          command: |
            mkdir -p target/{artifacts,tarballs}
            OPENNMS_VERSION="$(.circleci/scripts/pom2version.sh pom.xml)"
            find ./target -name "*.tar.gz" -type f -not -iname '*source*' -exec cp {} "./target/tarballs/opennms-${OPENNMS_VERSION}.tar.gz" \;
            find ./opennms-assemblies/minion/target -name "*.tar.gz" -type f -not -iname '*source*' -exec cp {} "./target/tarballs/minion-${OPENNMS_VERSION}.tar.gz" \;
            find ./opennms-assemblies/sentinel/target -name "*.tar.gz" -type f -not -iname '*source*' -exec cp {} "./target/tarballs/sentinel-${OPENNMS_VERSION}.tar.gz" \;
            find ./opennms-assemblies/remote-poller-standalone -name "*.tar.gz" -type f -exec cp {} "./target/artifacts/remote-poller-client-${OPENNMS_VERSION}.tar.gz" \;
            cp ./opennms-assemblies/xsds/target/*-xsds.tar.gz "./target/artifacts/opennms-${OPENNMS_VERSION}-xsds.tar.gz"
            cp opennms-doc/guide-all/target/*.tar.gz "./target/artifacts/opennms-${OPENNMS_VERSION}-docs.tar.gz"
            cp target/*-source.tar.gz ./target/artifacts/
      - run:
          name: Build Minion OCI
          command: |
            cd opennms-container/minion

            # Create always a downloadable single OCI artifact for AMD architecture.
            # This image is used in our integration test suite which relies on the tag "minion:latest".
            make VERSION="$(../pom2version.py ../../pom.xml)" \
                 DOCKER_TAG="minion:latest" \
                 BUILD_NUMBER="${CIRCLE_BUILD_NUM}" \
                 BUILD_URL="${CIRCLE_BUILD_URL}" \
                 BUILD_BRANCH="${CIRCLE_BRANCH}"

            # Build for multiple architectures only in release branches and push images with manifest to a registry
            # For develop we set a floating tag "bleeding" instead the x.y.z-SNAPSHOT version number
            case "${CIRCLE_BRANCH}" in
              "master-"*)
                make DOCKER_ARCH="linux/amd64,linux/arm/v7,linux/arm64" \
                     DOCKER_FLAGS=--push \
                     VERSION="$(../pom2version.py ../../pom.xml)" \
                     BUILD_NUMBER="${CIRCLE_BUILD_NUM}" \
                     BUILD_URL="${CIRCLE_BUILD_URL}" \
                     BUILD_BRANCH="${CIRCLE_BRANCH}"
                ;;
              "release-"*)
                make DOCKER_ARCH="linux/amd64,linux/arm/v7,linux/arm64" \
                     DOCKER_FLAGS=--push \
                     VERSION="release-candidate" \
                     BUILD_NUMBER="${CIRCLE_BUILD_NUM}" \
                     BUILD_URL="${CIRCLE_BUILD_URL}" \
                     BUILD_BRANCH="${CIRCLE_BRANCH}"
                ;;
              "develop")
                make DOCKER_ARCH="linux/amd64,linux/arm/v7,linux/arm64" \
                     DOCKER_FLAGS=--push \
                     VERSION="bleeding" \
                     BUILD_NUMBER="${CIRCLE_BUILD_NUM}" \
                     BUILD_URL="${CIRCLE_BUILD_URL}" \
                     BUILD_BRANCH="${CIRCLE_BRANCH}"
                ;;
              *)
                echo "No branch to push to registry."
                ;;
            esac
      - store_artifacts:
          when: always
          path: ~/project/target/artifacts
          destination: artifacts
      - store_artifacts:
          when: always
          path: ~/project/target/tarballs
          destination: tarballs
      - store_artifacts:
          path: ~/project/opennms-container/minion/images/minion.oci
          destination: minion.oci
      - cache-oci:
          key: minion
          path: opennms-container/minion/images/
      # any idea why we persisted this? seems like nothing later uses it
      #- persist_to_workspace:
      #    root: ~/
      #    paths:
      #      - project/target/tarballs

  horizon-rpm-build:
    executor: centos-build-executor
    # Larger memory footprint required to speed up builds using Takari smartbuilder
    resource_class: large
    steps:
      - attach_workspace:
          at: ~/
      - sign-packages/setup-env:
          skip_if_forked_pr: true
          gnupg_home: ~/tmp/gpg
      - run:
          name: Build RPMs
          command: |
            export NODE_OPTIONS=--max_old_space_size=1024
            export CCI_MAXCPU=4
            .circleci/scripts/makerpm.sh tools/packages/opennms/opennms.spec
      - sign-packages/sign-rpms:
          skip_if_forked_pr: true
          gnupg_home: ~/tmp/gpg
          gnupg_key: opennms@opennms.org
          packages: target/rpm/RPMS/noarch/*.rpm
      - setup_remote_docker:
          docker_layer_caching: true
      - run:
          name: Fetch RPM artifacts and build Horizon container image
          command: |
            cd opennms-container/horizon
            ./build_container_image.sh
      - store_artifacts:
          path: ~/project/opennms-container/horizon/images/container.oci
          destination: horizon.oci
      - store_artifacts:
          path: ~/project/target/rpm/RPMS/noarch
          destination: rpms
      - cache-workflow-assets:
          cache_prefix: rpm-horizon
          source_path: target/rpm/RPMS/noarch
      - cache-oci:
          key: horizon
          path: opennms-container/horizon/images/
  minion-rpm-build:
    executor: centos-build-executor
    # Larger memory footprint required to speed up builds using Takari smartbuilder
    # Will need to increase resource class if horizon-rpm-build is under 15 min
    resource_class: large
    steps:
      - attach_workspace:
          at: ~/
      - sign-packages/setup-env:
          skip_if_forked_pr: true
          gnupg_home: ~/tmp/gpg
      - run:
          name: Build RPMs
          command: |
            export NODE_OPTIONS=--max_old_space_size=1024
            export CCI_MAXCPU=4
            export CCI_VAADINJAVAMAXMEM=768m
            .circleci/scripts/makerpm.sh tools/packages/minion/minion.spec
      - sign-packages/sign-rpms:
          skip_if_forked_pr: true
          gnupg_home: ~/tmp/gpg
          gnupg_key: opennms@opennms.org
          packages: target/rpm/RPMS/noarch/*.rpm
      - store_artifacts:
          path: ~/project/target/rpm/RPMS/noarch
          destination: rpms
      - cache-workflow-assets:
          cache_prefix: rpm-minion
          source_path: target/rpm/RPMS/noarch
  sentinel-rpm-build:
    executor: centos-build-executor
    # Larger memory footprint required to speed up builds using Takari smartbuilder
    # Will need to increase resource class if horizon-rpm-build is under 19 min
    resource_class: large
    steps:
      - attach_workspace:
          at: ~/
      - sign-packages/setup-env:
          skip_if_forked_pr: true
          gnupg_home: ~/tmp/gpg
      - run:
          name: Build RPMs
          command: |
            export NODE_OPTIONS=--max_old_space_size=1024
            export CCI_MAXCPU=4
            export CCI_VAADINJAVAMAXMEM=768m
            .circleci/scripts/makerpm.sh tools/packages/sentinel/sentinel.spec
      - sign-packages/sign-rpms:
          skip_if_forked_pr: true
          gnupg_home: ~/tmp/gpg
          gnupg_key: opennms@opennms.org
          packages: target/rpm/RPMS/noarch/*.rpm
      - setup_remote_docker:
          docker_layer_caching: true
      - run:
          name: Fetch RPM artifacts and build Sentinel container image
          command: |
            cd opennms-container/sentinel
            ./build_container_image.sh
      - store_artifacts:
          path: ~/project/opennms-container/sentinel/images/container.oci
          destination: sentinel.oci
      - store_artifacts:
          path: ~/project/target/rpm/RPMS/noarch
          destination: rpms
      - cache-workflow-assets:
          cache_prefix: rpm-sentinel
          source_path: target/rpm/RPMS/noarch
      - cache-oci:
          key: sentinel
          path: opennms-container/sentinel/images/
  horizon-deb-build:
    executor: debian-build-executor
    resource_class: xlarge
    steps:
      - attach_workspace:
          at: ~/
      - sign-packages/setup-env:
          skip_if_forked_pr: true
          gnupg_home: ~/tmp/gpg
      - run:
          name: Monitor memory usage
          background: true
          command: |
            free -m -c 500 -s 30
      - run:
          name: Build Debian Packages
          command: |
            export NODE_OPTIONS=--max_old_space_size=1024
            export CCI_MAXCPU=2
            .circleci/scripts/makedeb.sh opennms
      - sign-packages/sign-debs:
          skip_if_forked_pr: true
          gnupg_home: ~/tmp/gpg
          gnupg_key: opennms@opennms.org
          packages: target/debs/*.deb
      - run:
          name: Gather system logs
          when: always
          command: |
            mkdir -p ~/build-results/system-logs
            (dmesg || :) > ~/build-results/system-logs/dmesg 2>&1
            (ps auxf || :) > ~/build-results/system-logs/ps 2>&1
            (free -m || :) > ~/build-results/system-logs/free 2>&1
            (docker stats --no-stream || :) > ~/build-results/system-logs/docker_stats 2>&1
            cp -R /tmp/jvmprocmon ~/build-results/system-logs/ || :
      - store_artifacts:
          when: always
          path: ~/build-results
          destination: build-results
      - store_artifacts:
          path: ~/project/target/debs
          destination: debs
      - cache-workflow-assets:
          cache_prefix: deb-horizon
          source_path: target/debs
  minion-deb-build:
    executor: debian-build-executor
    resource_class: large
    steps:
      - attach_workspace:
          at: ~/
      - sign-packages/setup-env:
          skip_if_forked_pr: true
          gnupg_home: ~/tmp/gpg
      - run:
          name: Build Debian Packages
          command: |
            export NODE_OPTIONS=--max_old_space_size=1024
            export CCI_MAXCPU=4
            export CCI_VAADINJAVAMAXMEM=768m
            .circleci/scripts/makedeb.sh minion
      - sign-packages/sign-debs:
          skip_if_forked_pr: true
          gnupg_home: ~/tmp/gpg
          gnupg_key: opennms@opennms.org
          packages: target/debs/*.deb
      - store_artifacts:
          path: ~/project/target/debs
          destination: debs
      - cache-workflow-assets:
          cache_prefix: deb-minion
          source_path: target/debs
  sentinel-deb-build:
    executor: debian-build-executor
    resource_class: large
    steps:
      - attach_workspace:
          at: ~/
      - sign-packages/setup-env:
          skip_if_forked_pr: true
          gnupg_home: ~/tmp/gpg
      - run:
          name: Build Debian Packages
          command: |
            export NODE_OPTIONS=--max_old_space_size=1024
            export CCI_MAXCPU=4
            export CCI_VAADINJAVAMAXMEM=768m
            .circleci/scripts/makedeb.sh sentinel
      - sign-packages/sign-debs:
          skip_if_forked_pr: true
          gnupg_home: ~/tmp/gpg
          gnupg_key: opennms@opennms.org
          packages: target/debs/*.deb
      - store_artifacts:
          path: ~/project/target/debs
          destination: debs
      - cache-workflow-assets:
          cache_prefix: deb-sentinel
          source_path: target/debs
  horizon-publish-oci:
    executor: centos-build-executor
    steps:
      - cached-checkout
      - setup_remote_docker:
          docker_layer_caching: true
      - dockerhub-login
      - load-oci:
          key: horizon
      - run:
          name: tag horizon Docker image and publish to registry
          command: |
            cd opennms-container/horizon
            ./tag.sh
            ./publish.sh
  sentinel-publish-oci:
    executor: centos-build-executor
    steps:
      - cached-checkout
      - setup_remote_docker:
          docker_layer_caching: true
      - dockerhub-login
      - load-oci:
          key: sentinel
      - run:
          name: tag sentinel Docker image and publish to registry
          command: |
            cd opennms-container/sentinel
            ./tag.sh
            ./publish.sh
  integration-test:
    executor: integration-test-executor
    parallelism: 4
    steps:
      - attach_workspace:
          at: ~/
      - run-integration-tests:
          rerun-failtest-count: 1
  integration-test-with-coverage:
    executor: integration-test-executor
    parallelism: 8
    steps:
      - attach_workspace:
          at: ~/
      - run-integration-tests:
          run-code-coverage: true
          rerun-failtest-count: 0
          failure-option: -fn
          changes-only: false
  code-coverage:
    executor: centos-build-executor
    resource_class: medium
    steps:
      - attach_workspace:
          at: ~/
      - extract-pom-version
      - restore-sonar-cache
      - run:
          name: Restore Target Directories (Code Coverage)
          when: always
          command: |
            .circleci/scripts/codecoverage-restore.sh
      - run:
          name: Run SonarQube Code Analysis
          when: always
          command: |
            export MAVEN_OPTS="-Xms3G -Xmx3G"
            .circleci/scripts/sonar.sh
      - save-sonar-cache
  smoke-test-core:
    executor: smoke-test-executor
    parallelism: 8
    # No resource class support for machine executors, we're constrained to use the default
    # medium class which has 2 vCPUs and 8 GB RAM
    #resource_class: large
    steps:
      - attach_workspace:
          at: ~/
      - run-smoke-tests:
          suite: core
  smoke-test-flaky:
    executor: smoke-test-executor
    parallelism: 5
    # No resource class support for machine executors, we're constrained to use the default
    # medium class which has 2 vCPUs and 8 GB RAM
    #resource_class: large
    steps:
      - attach_workspace:
          at: ~/
      - run-smoke-tests:
          suite: flaky
  smoke-test-minion:
    executor: smoke-test-executor
    parallelism: 4
    # No resource class support for machine executors, we're constrained to use the default
    # medium class which has 2 vCPUs and 8 GB RAM
    #resource_class: large
    steps:
      - attach_workspace:
          at: ~/
      - run-smoke-tests:
          suite: minion
  smoke-test-sentinel:
    executor: smoke-test-executor
    parallelism: 5
    # No resource class support for machine executors, we're constrained to use the default
    # medium class which has 2 vCPUs and 8 GB RAM
    #resource_class: large
    steps:
      - attach_workspace:
          at: ~/
      - run-smoke-tests:
          suite: sentinel
  smoke-test-minimal:
    executor: smoke-test-executor
    steps:
      - attach_workspace:
          at: ~/
      - run-smoke-tests:
          suite: minimal
  create-merge-foundation-branch:
    <<: *defaults
    <<: *docker_container_config
    steps:
      - run:
          name: "Branch Merge Parameters"
          command: |
            echo "previous: << parameters.previous_branch >>, main: << parameters.main_branch >>, next: << parameters.next_branch >>"
      - when:
          condition: << parameters.next_branch >>
          steps:
            - cached-checkout-for-pushing
            - run:
                name: Checkout target branch and merge from source
                command: |
                  export GIT_MERGE_AUTOEDIT=no
                  git fetch --all
                  git checkout << parameters.next_branch >>
                  git reset --hard origin/<< parameters.next_branch >>
                  git merge origin/<< parameters.main_branch >>
            - run:
                name: Push to github
                command: git push -f origin << parameters.next_branch >>:merge-foundation/<< parameters.main_branch_label >>-to-<< parameters.next_branch_label >>

  # note, this is always run as part of the _next_ branch
  # for example, if main_branch is `foundation-2016` and next_branch is `foundation-2017`,
  # it will include the contents of the `foundation-2017` branch, thus we need to actually
  # look _backwards_ to the previous_branch and main_branch to merge the correct bits.
  merge-foundation-branch:
    <<: *defaults
    <<: *docker_container_config
    steps:
      - run:
          name: "Branch Merge Parameters"
          command: |
            echo "previous: << parameters.previous_branch >>, main: << parameters.main_branch >>, next: << parameters.next_branch >>"
      - when:
          condition: << parameters.previous_branch >>
          steps:
            - cached-checkout-for-pushing
            - run:
                name: Checkout target and merge with merge branch
                command: |
                  export GIT_MERGE_AUTOEDIT=no
                  git fetch --all
                  git checkout << parameters.main_branch >>
                  git reset --hard origin/<< parameters.main_branch >>
                  git merge origin/merge-foundation/<< parameters.previous_branch_label >>-to-<< parameters.main_branch_label >>
            - run:
                name: Push to github
                command: git push origin << parameters.main_branch >>:<< parameters.main_branch >>

  create-merge-meridian-branch:
    <<: *defaults
    <<: *docker_container_config
    steps:
      - when:
          condition: << parameters.main_branch >>
          steps:
            - restore_cache:
                keys:
                  - meridian-v1-{{ .Branch }}-{{ .Revision }}
                  - meridian-v1-{{ .Branch }}-
                  - meridian-v1-
            - cached-checkout-for-pushing
            - run:
                name: Add Meridian remote if necessary
                command: |
                  REMOTE_MERIDIAN="$(git remote | grep -c -E '^meridian$' || :)"
                  if [ "$REMOTE_MERIDIAN" -eq 0 ]; then
                    git remote add meridian git@github.com:OpenNMS/opennms-prime.git
                  fi
            - run:
                name: git fetch meridian
                command: |
                  git fetch meridian
            - save_cache:
                key: meridian-v1-{{ .Branch }}-{{ .Revision }}
                paths:
                  - ".git"
            - run:
                name: Checkout target branch and merge from source
                command: |
                  export GIT_MERGE_AUTOEDIT=no
                  if git rev-parse from-<< parameters.main_branch >> >/dev/null 2>&1; then
                    git checkout from-<< parameters.main_branch >>
                  else
                    git checkout -b from-<< parameters.main_branch >> meridian/from-<< parameters.main_branch >>
                  fi
                  git reset --hard meridian/from-<< parameters.main_branch >>
                  git merge origin/<< parameters.main_branch >>
            - run:
                name: Push to Meridian github
                command: git push -f meridian from-<< parameters.main_branch >>:from-<< parameters.main_branch >>

  merge-poweredby-branch:
    <<: *defaults
    <<: *docker_container_config
    steps:
      - when:
          condition: << parameters.main_branch >>
          steps:
            - restore_cache:
                keys:
                  - poweredby-v1-{{ .Branch }}-{{ .Revision }}
                  - poweredby-v1-{{ .Branch }}-
                  - poweredby-v1-
            - cached-checkout-for-pushing
            - run:
                name: Merge Foundation to PoweredBy
                command: .circleci/scripts/merge-poweredby.sh
            - save_cache:
                key: poweredby-v1-{{ .Branch }}-{{ .Revision }}
                paths:
                  - ".git"

  publish-cloudsmith:
    executor: cloudsmith/default
    resource_class: small
    steps:
      - checkout
      - cloudsmith/ensure-api-key
      - cloudsmith/install-cli
      - restore-workflow-assets:
          cache_prefix: deb-horizon
      - restore-workflow-assets:
          cache_prefix: deb-minion
      - restore-workflow-assets:
          cache_prefix: deb-sentinel
      - restore-workflow-assets:
          cache_prefix: rpm-horizon
      - restore-workflow-assets:
          cache_prefix: rpm-minion
      - restore-workflow-assets:
          cache_prefix: rpm-sentinel
      - run:
          name: Publish Packages
          command: |
            .circleci/scripts/publish-cloudsmith.sh
<|MERGE_RESOLUTION|>--- conflicted
+++ resolved
@@ -275,9 +275,6 @@
             mvn clean -DskipTests=true
             << parameters.node-memory >>
             export MAVEN_OPTS="$MAVEN_OPTS -Xmx8g -XX:ReservedCodeCacheSize=1g"
-<<<<<<< HEAD
-            ./compile.pl -DskipTests=true -Dbuild.skip.tarball=false \
-=======
             MAVEN_TARGETS="install"
             case "${CIRCLE_BRANCH}" in
               "master-"*|"release-"*|develop|jira/NMS-13820)
@@ -285,8 +282,7 @@
                 MAVEN_TARGETS="$MAVEN_TARGETS javadoc:aggregate"
                 ;;
             esac
-            ./compile.pl -DskipTests=true -Dbuild.skip.tarball=true \
->>>>>>> 3d8e94ce
+            ./compile.pl -DskipTests=true -Dbuild.skip.tarball=false \
               -DupdatePolicy=never \
               -Daether.connector.resumeDownloads=false \
               -Daether.connector.basic.threads=1 \
