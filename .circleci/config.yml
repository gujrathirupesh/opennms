--- conflicted
+++ resolved
@@ -416,11 +416,6 @@
           command: |
             ulimit -n 65536 || :
             export OPENNMS_VERSION="$(.circleci/scripts/pom2version.sh pom.xml)"
-<<<<<<< HEAD
-            .circleci/scripts/configure-signing.sh
-=======
-            ./clean.pl
->>>>>>> 16ffa750
             << parameters.node-memory >>
             export MAVEN_OPTS="$MAVEN_OPTS -Xmx8g -XX:ReservedCodeCacheSize=1g"
             MAVEN_ARGS="install"
