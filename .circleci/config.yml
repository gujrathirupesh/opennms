version: 2.1


executors:
  centos-build-executor:
    docker:
      - image: opennms/build-env:1.8.0.252.b09-3.6.3-b4168
  debian-build-executor:
    docker:
      - image: opennms/build-env:debian-jdk8-b5084
  docker-executor:
    docker:
      - image: docker:19.03.0-git
  integration-test-executor:
    machine: true
  smoke-test-executor:
    machine:
      image: ubuntu-1604:201903-01

# NOTE: the "_label" versions of these are for the case when your source or target
# branches have slashes in them, that way the merge branch gets created properly
defaults: &defaults
  parameters:
    context_name:
      description: the context to use for sensitive settings like GPG keys
      type: string
      default: "OpenNMS Build"
#    previous_branch:
#      description: the previous branch, if any
#      type: string
<<<<<<< HEAD
#      default: foundation-2016
#    previous_branch_label:
#      description: the previous branch, if any (escaped, no slashes)
#      type: string
#      default: foundation-2016
#    main_branch:
#      description: the auto-merge main branch
#      type: string
#      default: foundation-2017
#    main_branch_label:
#      description: the auto-merge main branch (escaped, no slashes)
#      type: string
#      default: foundation-2017
#    next_branch:
#      description: the auto-merge target branch
#      type: string
#      default: foundation-2018
#    next_branch_label:
#      description: the auto-merge target branch (escaped, no slashes)
#      type: string
#      default: foundation-2018
=======
#      default: ""
#    previous_branch_label:
#      description: the previous branch, if any (escaped, no slashes)
#      type: string
#      default: ""
#    main_branch:
#      description: the auto-merge main branch
#      type: string
#      default: foundation-2016
#    main_branch_label:
#      description: the auto-merge main branch (escaped, no slashes)
#      type: string
#      default: foundation-2016
#    next_branch:
#      description: the auto-merge target branch
#      type: string
#      default: foundation-2017
#    next_branch_label:
#      description: the auto-merge target branch (escaped, no slashes)
#      type: string
#      default: foundation-2017
>>>>>>> 2222df85

docker_container_config: &docker_container_config
  executor: docker-executor

orbs:
  cloudsmith: cloudsmith/cloudsmith@1.0.3
  sign-packages: opennms/sign-packages@2.1.3

commands:
  extract-pom-version:
      description: "Extracting Maven POM version"
      steps:
        - run:
            name: Extract Maven POM version
            command: opennms-container/pom2version.py pom.xml > pom-version-cache.key
  cached-checkout:
      description: "Checkout with caching"
      steps:
        - restore_cache:
            keys:
              - source-v1-{{ .Branch }}-{{ .Revision }}
              - source-v1-{{ .Branch }}-
              - source-v1-
        - checkout
        - run:
            name: git config merge.renameLimit
            command: git config merge.renameLimit 999999
        - run:
            name: git fetch origin
            command: git fetch origin
        - save_cache:
            key: source-v1-{{ .Branch }}-{{ .Revision }}
            paths:
              - ".git"
  cached-checkout-for-pushing:
      description: "Configure a cached checkout that can push upstream"
      steps:
        - add_ssh_keys:
            fingerprints:
              - "5e:70:a4:1a:f3:9f:39:ca:2a:d9:b5:9a:6c:2b:c3:66"
              - "9f:0d:94:15:19:43:6b:1d:81:90:f9:63:e0:d8:c1:b2"
        - cached-checkout
        - run:
            name: Create git identity
            command: |
              git config user.email "cicd-system@opennms.com"
              git config user.name "CI/CD System"
  restore-maven-cache:
      description: "Maven: Calculate cache key and restore cache"
      steps:
        - run:
            name: Calculate cache key from pom files
            command: find . -type f -name "pom.xml" | grep -v /target/ | sort -u | xargs cat > maven-dependency-pom-cache.key
        - restore_cache:
            keys:
              - maven-dependencies-v3-{{ checksum "pom-version-cache.key" }}-{{ checksum "maven-dependency-pom-cache.key" }}
              - maven-dependencies-v3-{{ checksum "pom-version-cache.key" }}-
  update-maven-cache:
      description: "Maven: Refresh local repository from POM files"
      steps:
        - run:
            name: Remove old artifacts to keep workspace size down
            command: .circleci/scripts/clean-m2.sh
        - run:
            name: Collect Maven Dependencies
            command: |
              ./compile.pl -t \
                -Dbuild.skip.tarball=true \
                -DupdatePolicy=never \
                --update-plugins \
                -Daether.connector.resumeDownloads=false \
                -Daether.connector.basic.threads=8 \
                -Dorg.slf4j.simpleLogger.log.org.apache.maven.cli.transfer.Slf4jMavenTransferListener=warn \
                -Pbuild-bamboo \
                -Prun-expensive-tasks \
                -Psmoke \
                --legacy-local-repository \
                --batch-mode \
                dependency:resolve-plugins \
                de.qaware.maven:go-offline-maven-plugin:resolve-dependencies
  save-maven-cache:
    description: "Maven: Save cache"
    steps:
      - save_cache:
          key: maven-dependencies-v3-{{ checksum "pom-version-cache.key" }}-{{ checksum "maven-dependency-pom-cache.key" }}
          paths:
            - ~/.m2
  restore-nodejs-cache:
      description: "NodeJS: Calculate cache key and restore cache"
      steps:
        - run:
            name: Calculate cache key
            command: find opennms-webapp -name package\*.json -o -name bower.json | grep -v /target/ | sort -u | xargs cat > nodejs-dependency-json-cache.key
        - restore_cache:
            keys:
              - nodejs-dependencies-v2-{{ checksum "pom-version-cache.key" }}-{{ checksum "nodejs-dependency-json-cache.key" }}
              - nodejs-dependencies-v2-{{ checksum "pom-version-cache.key" }}-
  save-nodejs-cache:
    description: "NodeJS: Save cache"
    steps:
      - save_cache:
          key: nodejs-dependencies-v2-{{ checksum "pom-version-cache.key" }}-{{ checksum "nodejs-dependency-json-cache.key" }}
          paths:
            - opennms-webapp/bower_components
            - opennms-webapp/node_modules
  restore-sonar-cache:
      description: "Sonar: Restore sonar cache"
      steps:
        - restore_cache:
            keys:
              - sonar-cache-v2-{{ checksum "pom-version-cache.key" }}
  save-sonar-cache:
      description: "Sonar: Save sonar cache"
      steps:
        - save_cache:
            key: sonar-cache-v2-{{ checksum "pom-version-cache.key" }}
            paths:
              - ~/.sonar
  dockerhub-login:
    description: "Connect to DockerHub"
    steps:
      - run:
          name: Login to DockerHub
          command: |
            if [ -n "${DOCKERHUB_LOGIN}" ]; then
              docker login -u ${DOCKERHUB_LOGIN} -p ${DOCKERHUB_PASS}
            else
              echo "WARNING: dockerhub login not found. Assuming this is a PR or other external branch build."
            fi
  run-smoke-tests:
    description: "Run the smoke tests"
    parameters:
      minimal:
        default: false
        type: boolean
    steps:
      - run:
          name: Enable swap
          command: |
            sudo fallocate -l 8G /swapfile
            sudo chmod 600 /swapfile
            sudo mkswap /swapfile
            sudo swapon /swapfile
            sudo sysctl vm.swappiness=5
            cat /proc/sys/vm/swappiness
      - load-oci:
          key: meridian
<<<<<<< HEAD
      - load-oci:
          key: minion
=======
>>>>>>> 2222df85
      - run:
          name: Monitor JVM processes
          background: true
          command: |
            .circleci/scripts/jvmprocmon-start.sh
      - run:
          name: Monitor memory usage
          background: true
          command: |
            free -m -c 500 -s 30
      - run:
          name: Smoke Tests
          no_output_timeout: 30m
          command: |
            .circleci/scripts/smoke.sh << parameters.minimal >>
      - run:
          name: Gather system logs
          when: always
          command: |
            mkdir -p ~/test-results/system-logs
            (dmesg || :) > ~/test-results/system-logs/dmesg 2>&1
            (ps auxf || :) > ~/test-results/system-logs/ps 2>&1
            (free -m || :) > ~/test-results/system-logs/free 2>&1
            (docker stats --no-stream || :) > ~/test-results/system-logs/docker_stats 2>&1
            cp -R /tmp/jvmprocmon ~/test-results/system-logs/ || :
            ls -alh ~/project/smoke-test/ || :
      - run:
          name: Gather test artifacts
          when: always
          command: |
            mkdir -p ~/test-results/junit
            find . -type f -regex ".*/target/surefire-reports/.*xml" -exec cp {} ~/test-results/junit/ \;
            find . -type f -regex ".*/target/failsafe-reports/.*xml" -exec cp {} ~/test-results/junit/ \;
            mkdir -p ~/test-artifacts/recordings
            cp -R ~/project/smoke-test/target/*.flv ~/test-artifacts/recordings || true
            cp -R ~/project/smoke-test/target/screenshots ~/test-artifacts/ || true
            cp -R ~/project/smoke-test/target/logs ~/test-artifacts/ || true
      - store_test_results:
          path: ~/test-results
      - store_artifacts:
          when: always
          path: ~/test-results
          destination: test-results
      - store_artifacts:
          when: always
          path: ~/test-artifacts
          destination: test-artifacts
  run-build:
    description: "Run the main build"
    parameters:
      number-vcpu:
        default: 8
        type: integer
      node-memory:
        default: echo "NODE_OPTIONS Not Set"
        type: string
      vaadin-javamaxmem:
        default: 1g
        type: string
    steps:
      - cached-checkout
      - extract-pom-version
      - restore-maven-cache
      - restore-nodejs-cache
      - run:
          name: Compile OpenNMS
          command: |
            .circleci/scripts/configure-signing.sh
            mvn clean -DskipTests=true
            << parameters.node-memory >>
            ./compile.pl -DskipTests=true -Dbuild.skip.tarball=true \
              -DupdatePolicy=never \
              -Daether.connector.resumeDownloads=false \
              -Daether.connector.basic.threads=1 \
              -Dorg.slf4j.simpleLogger.log.org.apache.maven.cli.transfer.Slf4jMavenTransferListener=warn \
              -DvaadinJavaMaxMemory=<< parameters.vaadin-javamaxmem >> \
              -DmaxCpus=<< parameters.number-vcpu >> \
              -Psmoke \
              install --batch-mode
            pushd opennms-doc
              ../compile.pl \
                -DupdatePolicy=never \
                -Daether.connector.resumeDownloads=false \
                -Daether.connector.basic.threads=1 \
                -Dorg.slf4j.simpleLogger.log.org.apache.maven.cli.transfer.Slf4jMavenTransferListener=warn \
                -DskipPdfGeneration=false \
                -P'!jdk7+' \
                install --batch-mode
            popd
      - update-maven-cache
      - run:
          name: Remove Extra Maven Repository OpenNMS Files
          command: |
            # move these out of the way so they're not stored in the maven pre-cache
            cd ~/.m2/repository/org/opennms
            mkdir /tmp/maven-keep
            mv $(ls -1 | grep -v -E '^(jicmp-api|jicmp6-api|jrrd-api|jrrd2-api|lib|maven)$') /tmp/maven-keep
      - save-maven-cache
      - run:
          name: Restore Extra Maven Repository OpenNMS Files
          command: |
            # now move them back so they end up in the workspace for builds further down the workflow
            mv /tmp/maven-keep/* ~/.m2/repository/org/opennms/
      - save-nodejs-cache
      - persist_to_workspace:
          root: ~/
          paths:
            - project
            - .m2
  run-integration-tests:
    parameters:
      run-code-coverage:
        default: false
        type: boolean
      rerun-failtest-count:
        default: 0
        type: integer
      failure-option:
        default: -fae
        type: string
      changes-only:
        default: true
        type: boolean
    steps:
      - run:
          name: Integration Tests
          no_output_timeout: 1.0h
          command: |
            export CCI_CODE_COVERAGE=<< parameters.run-code-coverage >>
            export CCI_RERUN_FAILTEST=<< parameters.rerun-failtest-count >>
            export CCI_FAILURE_OPTION=<< parameters.failure-option >>
            export CCI_CHANGES_ONLY=<< parameters.changes-only >>
            .circleci/scripts/itest.sh
      - run:
          name: Gather test results
          when: always
          command: |
            mkdir -p ~/test-results/junit
            find . -type f -regex ".*/target/surefire-reports-[0-9]+/.*xml" -exec cp {} ~/test-results/junit/ \;
            find . -type f -regex ".*/target/failsafe-reports-[0-9]+/.*xml" -exec cp {} ~/test-results/junit/ \;
      - run:
          name: Gather tests
          when: always
          command: |
            mkdir -p ~/generated-tests
            cp ./surefire_classname* ~/generated-tests/
            cp ./failsafe_classname* ~/generated-tests/
            cp /tmp/this_node* ~/generated-tests/
      - when:
          condition: << parameters.run-code-coverage >>
          steps:
            - run:
                name: Compress Target Directories (Code Coverage)
                when: always
                command: |
                  .circleci/scripts/codecoverage-save.sh
            - persist_to_workspace:
                root: ~/
                paths:
                  - code-coverage
      - store_test_results:
          path: ~/test-results
      - store_artifacts:
          when: always
          path: ~/test-results
          destination: test-results
      - store_artifacts:
          when: always
          path: ~/generated-tests
          destination: generated-tests
  cache-workflow-assets:
    parameters:
      cache_prefix:
        description: the cache prefix
        type: string
      source_path:
        description: the source directory to cache
        type: string
    steps:
      - run:
          name: Stowing Assets in << parameters.source_path >> to cache prefix << parameters.cache_prefix >>
          command: |
            TARGET_PATH="/tmp/<< parameters.cache_prefix >>"
            rsync -avr "$(echo "<< parameters.source_path >>" | sed -e 's,/*$,,')/" "${TARGET_PATH}/"
            find "${TARGET_PATH}" -type d -print0 | xargs -0 chmod 775
            find "${TARGET_PATH}" ! -type d -print0 | xargs -0 chmod 664
      - save_cache:
          key: << parameters.cache_prefix >>-v2-{{ .Branch }}-{{ .Revision }}-{{ .Environment.CIRCLE_WORKFLOW_ID }}
          paths:
            - "/tmp/<< parameters.cache_prefix >>"
  restore-workflow-assets:
    parameters:
      cache_prefix:
        description: the cache prefix
        type: string
      target_path:
        description: the target directory to restore into
        type: string
        default: ""
    steps:
      - restore_cache:
          keys:
            - << parameters.cache_prefix >>-v2-{{ .Branch }}-{{ .Revision }}-{{ .Environment.CIRCLE_WORKFLOW_ID }}
            - << parameters.cache_prefix >>-v2-{{ .Branch }}-{{ .Revision }}-
      - when:
          condition: << parameters.target_path >>
          steps:
            - run:
                name: Restoring assets to << parameters.target_path >> from cached prefix << parameters.cache_prefix >>
                command: |
                  SOURCE_PATH="/tmp/<< parameters.cache_prefix >>"
                  mkdir -p "<< parameters.target_path >>"
                  rsync -ar "${SOURCE_PATH}/" "$(echo "<< parameters.target_path >>" | sed -e 's,/*$,,')/"
  cache-oci:
    parameters:
      key:
        description: the cache key for storing the OCI
        type: string
      path:
        description: the path to the directory containing the OCI
        type: string
    steps:
      - cache-workflow-assets:
          cache_prefix: oci-<< parameters.key >>
          source_path: << parameters.path >>
  load-oci:
    parameters:
      key:
        description: the OCI cache key to restore
        type: string
    steps:
      - restore-workflow-assets:
          cache_prefix: oci-<< parameters.key >>
      - run:
          name: Load Docker Image(s) in oci-<< parameters.key >>
          command: |
            cd "/tmp/oci-<< parameters.key >>"
            if [ "$(ls -1 *.oci | wc -l)" -eq 0 ]; then
              echo "ERROR: No OCI files to load. Something probably went wrong earlier."
              exit 1
            fi
            for FILE in *.oci; do
              echo "Loading ${FILE} into Docker..."
              docker image load -i "$FILE"
            done

workflows:
#  weekly-coverage:
#    <<: *defaults
#    triggers:
#      - schedule:
#          # Saturday at 12:00 AM
#          cron: "0 0 * * 6"
#          filters:
#            branches:
#              only:
#                - develop
#    jobs:
#      - build:
#          context: << parameters.context_name >>
#      - integration-test-with-coverage:
#          context: << parameters.context_name >>
#          requires:
#            - build
#      - code-coverage:
#          context: << parameters.context_name >>
#          requires:
#            - integration-test-with-coverage

  build-deploy:
    <<: *defaults
    jobs:
      - build:
          context: << parameters.context_name >>
          filters:
            branches:
              ignore:
                - /^from-foundation.*/
      - meridian-rpm-build:
<<<<<<< HEAD
          context: << parameters.context_name >>
          requires:
            - build
      - minion-rpm-build:
=======
>>>>>>> 2222df85
          context: << parameters.context_name >>
          requires:
            - build
      - integration-test:
          context: << parameters.context_name >>
          requires:
            - build
      - smoke-test-full:
          context: << parameters.context_name >>
          requires:
            - meridian-rpm-build
<<<<<<< HEAD
            - minion-rpm-build
=======
>>>>>>> 2222df85
          filters:
            branches:
              only:
                - develop
                - /^master-.*/
                - /^release-.*/
                - /^foundation.*/
                - /^features.*/
                - /.*smoke.*/
      - smoke-test-minimal:
          context: << parameters.context_name >>
          requires:
            - meridian-rpm-build
<<<<<<< HEAD
            - minion-rpm-build
=======
>>>>>>> 2222df85
          filters:
            branches:
              ignore:
                - develop
                - /^master-.*/
                - /^release-.*/
                - /^foundation.*/
                - /^features.*/
                - /.*smoke.*/
#      - meridian-publish-oci:
#          context: << parameters.context_name >>
#          requires:
#            - meridian-rpm-build
#          filters:
#            branches:
#              only:
#                - master
#                - develop
<<<<<<< HEAD
#      - minion-publish-oci:
#          context: << parameters.context_name >>
#          requires:
#            - minion-rpm-build
#          filters:
#            branches:
#              only:
#                - master
#                - develop
=======
>>>>>>> 2222df85
#      # These don't actually require `integration-test` but we shouldn't bother
#      # spending cycles unless everything else passed
#      - meridian-deb-build:
#          context: << parameters.context_name >>
#          requires:
#            - integration-test
#      - create-merge-foundation-branch:
<<<<<<< HEAD
#          context: << parameters.context_name >>
=======
>>>>>>> 2222df85
#          # technically only requires the RPM/deb builds, but only publish
#          # if everything passes
#          requires:
#            - meridian-deb-build
#            - smoke-test-minimal
#            - smoke-test-full
#            - integration-test
#          filters:
#            branches:
#              only: << parameters.main_branch >>
#      - merge-foundation-branch:
<<<<<<< HEAD
#          context: << parameters.context_name >>
=======
>>>>>>> 2222df85
#          # technically only requires the RPM/deb builds, but only publish
#          # if everything passes
#          requires:
#            - meridian-deb-build
#            - smoke-test-minimal
#            - smoke-test-full
#            - integration-test
#          filters:
#            branches:
#              only: merge-foundation/<< parameters.previous_branch_label >>-to-<< parameters.main_branch_label >>
#      - create-merge-meridian-branch:
<<<<<<< HEAD
#          context: << parameters.context_name >>
=======
>>>>>>> 2222df85
#          # technically only requires the RPM/deb builds, but only publish
#          # if everything passes
#          requires:
#            - meridian-deb-build
#            - smoke-test-minimal
#            - smoke-test-full
#            - integration-test
#          filters:
#            branches:
#              only: /^foundation.*/
#      - merge-meridian-branch:
#          filters:
#            branches:
#              only: /^from-foundation.*/
#      - merge-poweredby-branch:
<<<<<<< HEAD
#          context: << parameters.context_name >>
=======
>>>>>>> 2222df85
#          # technically only requires the RPM/deb builds, but only publish
#          # if everything passes
#          requires:
#            - meridian-deb-build
#            - smoke-test-minimal
#            - smoke-test-full
#            - integration-test
#          filters:
#            branches:
#              only:
#                - /^foundation.*/
      - publish-cloudsmith:
          context: << parameters.context_name >>
          # technically only requires the RPM/deb builds, but only publish
          # if everything passes
          requires:
#            - meridian-deb-build
            - smoke-test-minimal
            - smoke-test-full
            - integration-test
          filters:
            branches:
              only:
                - /^master-.*/
#                - develop
                - /^release-.*/
#                - /^foundation.*/

jobs:
  build:
    executor: centos-build-executor
    # even without core/web-assets build, we need xlarge for vaadin
    resource_class: xlarge
    steps:
      - run-build:
          number-vcpu: 8
  meridian-rpm-build:
    executor: centos-build-executor
    # Larger memory footprint required to speed up builds using Takari smartbuilder
    resource_class: large
    steps:
      - attach_workspace:
          at: ~/
      - sign-packages/install-rpm-dependencies:
          skip_if_forked_pr: true
      - sign-packages/setup-env:
          skip_if_forked_pr: true
          gnupg_home: ~/tmp/gpg
      - run:
          name: Build RPMs
          command: |
            export NODE_OPTIONS=--max_old_space_size=1024
            export CCI_MAXCPU=4
            .circleci/scripts/makerpm.sh tools/packages/opennms/opennms.spec
      - sign-packages/sign-rpms:
          skip_if_forked_pr: true
          gnupg_home: ~/tmp/gpg
          gnupg_key: opennms@opennms.org
          packages: target/rpm/RPMS/noarch/*.rpm
      - setup_remote_docker:
          docker_layer_caching: true
      - run:
          name: Fetch RPM artifacts and build Meridian container image
          command: |
            cd opennms-container/meridian
            ./build_container_image.sh
      - store_artifacts:
          path: ~/project/opennms-container/meridian/images/container.oci
          destination: meridian.oci
      - store_artifacts:
          path: ~/project/target/rpm/RPMS/noarch
          destination: rpms
      - cache-workflow-assets:
          cache_prefix: rpm-meridian
          source_path: target/rpm/RPMS/noarch
      - cache-oci:
          key: meridian
          path: opennms-container/meridian/images/
<<<<<<< HEAD
  minion-rpm-build:
    executor: centos-build-executor
    # Larger memory footprint required to speed up builds using Takari smartbuilder
    # Will need to increase resource class if meridian-rpm-build is under 15 min
    resource_class: large
    steps:
      - attach_workspace:
          at: ~/
      - sign-packages/install-rpm-dependencies:
          skip_if_forked_pr: true
      - sign-packages/setup-env:
          skip_if_forked_pr: true
          gnupg_home: ~/tmp/gpg
      - run:
          name: Build RPMs
          command: |
            export NODE_OPTIONS=--max_old_space_size=1024
            export CCI_MAXCPU=4
            export CCI_VAADINJAVAMAXMEM=768m
            .circleci/scripts/makerpm.sh tools/packages/minion/minion.spec
      - sign-packages/sign-rpms:
          skip_if_forked_pr: true
          gnupg_home: ~/tmp/gpg
          gnupg_key: opennms@opennms.org
          packages: target/rpm/RPMS/noarch/*.rpm
      - setup_remote_docker:
          docker_layer_caching: true
      - run:
          name: Fetch RPM artifacts and build Minion container image
          command: |
            cd opennms-container/minion
            ./build_container_image.sh
      - store_artifacts:
          path: ~/project/opennms-container/minion/images/container.oci
          destination: minion.oci
      - store_artifacts:
          path: ~/project/target/rpm/RPMS/noarch
          destination: rpms
      - cache-workflow-assets:
          cache_prefix: rpm-minion
          source_path: target/rpm/RPMS/noarch
      - cache-oci:
          key: minion
          path: opennms-container/minion/images/
=======
>>>>>>> 2222df85
  meridian-deb-build:
    executor: debian-build-executor
    resource_class: xlarge
    steps:
      - attach_workspace:
          at: ~/
      - sign-packages/setup-env:
          skip_if_forked_pr: true
          gnupg_home: ~/tmp/gpg
      - run:
          name: Monitor memory usage
          background: true
          command: |
            free -m -c 500 -s 30
      - run:
          name: Build Debian Packages
          command: |
            export NODE_OPTIONS=--max_old_space_size=1024
            export CCI_MAXCPU=2
            .circleci/scripts/makedeb.sh opennms
      - sign-packages/sign-debs:
          skip_if_forked_pr: true
          gnupg_home: ~/tmp/gpg
          gnupg_key: opennms@opennms.org
          packages: target/debs/*.deb
      - run:
          name: Gather system logs
          when: always
          command: |
            mkdir -p ~/build-results/system-logs
            (dmesg || :) > ~/build-results/system-logs/dmesg 2>&1
            (ps auxf || :) > ~/build-results/system-logs/ps 2>&1
            (free -m || :) > ~/build-results/system-logs/free 2>&1
            (docker stats --no-stream || :) > ~/build-results/system-logs/docker_stats 2>&1
            cp -R /tmp/jvmprocmon ~/build-results/system-logs/ || :
      - store_artifacts:
          when: always
          path: ~/build-results
          destination: build-results
      - store_artifacts:
          path: ~/project/target/debs
          destination: debs
      - cache-workflow-assets:
          cache_prefix: deb-meridian
          source_path: target/debs
  meridian-publish-oci:
    executor: centos-build-executor
    steps:
      - cached-checkout
      - setup_remote_docker:
          docker_layer_caching: true
      - dockerhub-login
      - load-oci:
          key: meridian
      - run:
          name: tag meridian Docker image and publish to registry
          command: |
            cd opennms-container/meridian
<<<<<<< HEAD
            ./tag.sh
            ./publish.sh
  minion-publish-oci:
    executor: centos-build-executor
    steps:
      - cached-checkout
      - setup_remote_docker:
          docker_layer_caching: true
      - dockerhub-login
      - load-oci:
          key: minion
      - run:
          name: tag minion Docker image and publish to registry
          command: |
            cd opennms-container/minion
=======
>>>>>>> 2222df85
            ./tag.sh
            ./publish.sh
  integration-test:
    executor: integration-test-executor
    parallelism: 4
    steps:
      - attach_workspace:
          at: ~/
      - run-integration-tests:
          rerun-failtest-count: 1
  integration-test-with-coverage:
    executor: integration-test-executor
    parallelism: 12
    steps:
      - attach_workspace:
          at: ~/
      - run-integration-tests:
          run-code-coverage: true
          rerun-failtest-count: 0
          failure-option: -fn
          changes-only: false
  code-coverage:
    executor: centos-build-executor
    resource_class: medium
    steps:
      - attach_workspace:
          at: ~/
      - extract-pom-version
      - restore-sonar-cache
      - run:
          name: Restore Target Directories (Code Coverage)
          when: always
          command: |
            .circleci/scripts/codecoverage-restore.sh
      - run:
          name: Run SonarQube Code Analysis
          when: always
          command: |
            export MAVEN_OPTS="-Xms3G -Xmx3G"
            .circleci/scripts/sonar.sh
      - save-sonar-cache
  smoke-test-full:
    executor: smoke-test-executor
    parallelism: 8
    # No resource class support for machine executors, we're constrained to use the default
    # medium class which has 2 vCPUs and 8 GB RAM
    #resource_class: large
    steps:
      - attach_workspace:
          at: ~/
      - run-smoke-tests
  smoke-test-minimal:
    executor: smoke-test-executor
    steps:
      - attach_workspace:
          at: ~/
      - run-smoke-tests:
          minimal: true
  create-merge-foundation-branch:
    <<: *defaults
    <<: *docker_container_config
    steps:
      - run:
          name: "Branch Merge Parameters"
          command: |
            echo "previous: << parameters.previous_branch >>, main: << parameters.main_branch >>, next: << parameters.next_branch >>"
      - when:
          condition: << parameters.next_branch >>
          steps:
            - cached-checkout-for-pushing
            - run:
                name: Checkout target branch and merge from source
                command: |
                  export GIT_MERGE_AUTOEDIT=no
                  git fetch --all
                  git checkout << parameters.next_branch >>
                  git reset --hard origin/<< parameters.next_branch >>
                  git merge origin/<< parameters.main_branch >>
            - run:
                name: Push to github
                command: git push -f origin << parameters.next_branch >>:merge-foundation/<< parameters.main_branch_label >>-to-<< parameters.next_branch_label >>

  # note, this is always run as part of the _next_ branch
  # for example, if main_branch is `foundation-2016` and next_branch is `foundation-2017`,
  # it will include the contents of the `foundation-2017` branch, thus we need to actually
  # look _backwards_ to the previous_branch and main_branch to merge the correct bits.
  merge-foundation-branch:
    <<: *defaults
    <<: *docker_container_config
    steps:
      - run:
          name: "Branch Merge Parameters"
          command: |
            echo "previous: << parameters.previous_branch >>, main: << parameters.main_branch >>, next: << parameters.next_branch >>"
      - when:
          condition: << parameters.previous_branch >>
          steps:
            - cached-checkout-for-pushing
            - run:
                name: Checkout target and merge with merge branch
                command: |
                  export GIT_MERGE_AUTOEDIT=no
                  git fetch --all
                  git checkout << parameters.main_branch >>
                  git reset --hard origin/<< parameters.main_branch >>
                  git merge origin/merge-foundation/<< parameters.previous_branch_label >>-to-<< parameters.main_branch_label >>
            - run:
                name: Push to github
                command: git push origin << parameters.main_branch >>:<< parameters.main_branch >>

  create-merge-meridian-branch:
    <<: *defaults
    <<: *docker_container_config
    steps:
      - when:
          condition: << parameters.main_branch >>
          steps:
            - restore_cache:
                keys:
                  - meridian-v1-{{ .Branch }}-{{ .Revision }}
                  - meridian-v1-{{ .Branch }}-
                  - meridian-v1-
            - cached-checkout-for-pushing
            - run:
                name: Add Meridian remote if necessary
                command: |
                  REMOTE_MERIDIAN="$(git remote | grep -c -E '^meridian$' || :)"
                  if [ "$REMOTE_MERIDIAN" -eq 0 ]; then
                    git remote add meridian git@github.com:OpenNMS/opennms-prime.git
                  fi
            - run:
                name: git fetch meridian
                command: |
                  git fetch meridian
            - save_cache:
                key: meridian-v1-{{ .Branch }}-{{ .Revision }}
                paths:
                  - ".git"
            - run:
                name: Checkout target branch and merge from source
                command: |
                  export GIT_MERGE_AUTOEDIT=no
                  if git rev-parse from-<< parameters.main_branch >> >/dev/null 2>&1; then
                    git checkout from-<< parameters.main_branch >>
                  else
                    git checkout -b from-<< parameters.main_branch >> meridian/from-<< parameters.main_branch >>
                  fi
                  git reset --hard meridian/from-<< parameters.main_branch >>
                  git merge origin/<< parameters.main_branch >>
            - run:
                name: Push to Meridian github
                command: git push -f meridian from-<< parameters.main_branch >>:from-<< parameters.main_branch >>

  merge-meridian-branch:
    <<: *defaults
    <<: *docker_container_config
    steps:
      - cached-checkout-for-pushing
      - run:
          name: Checkout from-foundation-YYYY and merge to release-YYYY.x
          command: |
            export GIT_MERGE_AUTOEDIT=no
            TARGET_VERSION="$(echo "<< parameters.main_branch >>" | sed -e 's,^foundation-,,')"
            git fetch --all
            git checkout "release-${TARGET_VERSION}.x"
            git reset --hard "origin/release-${TARGET_VERSION}.x"
            git merge "origin/from-foundation-${TARGET_VERSION}"
      - run:
          name: Push to github
          command: |
            TARGET_BRANCH="release-$(echo "<< parameters.main_branch >>" | sed -e 's,^foundation-,,').x"
            git push origin "${TARGET_BRANCH}:${TARGET_BRANCH}"

  merge-poweredby-branch:
    <<: *defaults
    <<: *docker_container_config
    steps:
      - when:
          condition: << parameters.main_branch >>
          steps:
            - restore_cache:
                keys:
                  - poweredby-v1-{{ .Branch }}-{{ .Revision }}
                  - poweredby-v1-{{ .Branch }}-
                  - poweredby-v1-
            - cached-checkout-for-pushing
            - run:
                name: Merge Foundation to PoweredBy
                command: .circleci/scripts/merge-poweredby.sh
            - save_cache:
                key: poweredby-v1-{{ .Branch }}-{{ .Revision }}
                paths:
                  - ".git"

  publish-cloudsmith:
    executor: cloudsmith/default
    resource_class: small
    steps:
      - checkout
      - cloudsmith/ensure-api-key
      - cloudsmith/install-cli
#      - restore-workflow-assets:
#          cache_prefix: deb-meridian
<<<<<<< HEAD
      - restore-workflow-assets:
          cache_prefix: rpm-meridian
      - restore-workflow-assets:
          cache_prefix: rpm-minion
      - restore-workflow-assets:
          cache_prefix: oci-meridian
      - restore-workflow-assets:
          cache_prefix: oci-minion
=======
      - restore-workflow-assets:
          cache_prefix: rpm-meridian
      - restore-workflow-assets:
          cache_prefix: oci-meridian
>>>>>>> 2222df85
      - run:
          name: Publish Packages
          command: |
            .circleci/scripts/publish-cloudsmith.sh
<|MERGE_RESOLUTION|>--- conflicted
+++ resolved
@@ -28,7 +28,6 @@
 #    previous_branch:
 #      description: the previous branch, if any
 #      type: string
-<<<<<<< HEAD
 #      default: foundation-2016
 #    previous_branch_label:
 #      description: the previous branch, if any (escaped, no slashes)
@@ -50,29 +49,6 @@
 #      description: the auto-merge target branch (escaped, no slashes)
 #      type: string
 #      default: foundation-2018
-=======
-#      default: ""
-#    previous_branch_label:
-#      description: the previous branch, if any (escaped, no slashes)
-#      type: string
-#      default: ""
-#    main_branch:
-#      description: the auto-merge main branch
-#      type: string
-#      default: foundation-2016
-#    main_branch_label:
-#      description: the auto-merge main branch (escaped, no slashes)
-#      type: string
-#      default: foundation-2016
-#    next_branch:
-#      description: the auto-merge target branch
-#      type: string
-#      default: foundation-2017
-#    next_branch_label:
-#      description: the auto-merge target branch (escaped, no slashes)
-#      type: string
-#      default: foundation-2017
->>>>>>> 2222df85
 
 docker_container_config: &docker_container_config
   executor: docker-executor
@@ -220,11 +196,8 @@
             cat /proc/sys/vm/swappiness
       - load-oci:
           key: meridian
-<<<<<<< HEAD
       - load-oci:
           key: minion
-=======
->>>>>>> 2222df85
       - run:
           name: Monitor JVM processes
           background: true
@@ -504,13 +477,10 @@
               ignore:
                 - /^from-foundation.*/
       - meridian-rpm-build:
-<<<<<<< HEAD
           context: << parameters.context_name >>
           requires:
             - build
       - minion-rpm-build:
-=======
->>>>>>> 2222df85
           context: << parameters.context_name >>
           requires:
             - build
@@ -522,10 +492,7 @@
           context: << parameters.context_name >>
           requires:
             - meridian-rpm-build
-<<<<<<< HEAD
             - minion-rpm-build
-=======
->>>>>>> 2222df85
           filters:
             branches:
               only:
@@ -539,10 +506,7 @@
           context: << parameters.context_name >>
           requires:
             - meridian-rpm-build
-<<<<<<< HEAD
             - minion-rpm-build
-=======
->>>>>>> 2222df85
           filters:
             branches:
               ignore:
@@ -561,7 +525,6 @@
 #              only:
 #                - master
 #                - develop
-<<<<<<< HEAD
 #      - minion-publish-oci:
 #          context: << parameters.context_name >>
 #          requires:
@@ -571,8 +534,6 @@
 #              only:
 #                - master
 #                - develop
-=======
->>>>>>> 2222df85
 #      # These don't actually require `integration-test` but we shouldn't bother
 #      # spending cycles unless everything else passed
 #      - meridian-deb-build:
@@ -580,10 +541,7 @@
 #          requires:
 #            - integration-test
 #      - create-merge-foundation-branch:
-<<<<<<< HEAD
 #          context: << parameters.context_name >>
-=======
->>>>>>> 2222df85
 #          # technically only requires the RPM/deb builds, but only publish
 #          # if everything passes
 #          requires:
@@ -595,10 +553,7 @@
 #            branches:
 #              only: << parameters.main_branch >>
 #      - merge-foundation-branch:
-<<<<<<< HEAD
 #          context: << parameters.context_name >>
-=======
->>>>>>> 2222df85
 #          # technically only requires the RPM/deb builds, but only publish
 #          # if everything passes
 #          requires:
@@ -610,10 +565,7 @@
 #            branches:
 #              only: merge-foundation/<< parameters.previous_branch_label >>-to-<< parameters.main_branch_label >>
 #      - create-merge-meridian-branch:
-<<<<<<< HEAD
 #          context: << parameters.context_name >>
-=======
->>>>>>> 2222df85
 #          # technically only requires the RPM/deb builds, but only publish
 #          # if everything passes
 #          requires:
@@ -629,10 +581,7 @@
 #            branches:
 #              only: /^from-foundation.*/
 #      - merge-poweredby-branch:
-<<<<<<< HEAD
 #          context: << parameters.context_name >>
-=======
->>>>>>> 2222df85
 #          # technically only requires the RPM/deb builds, but only publish
 #          # if everything passes
 #          requires:
@@ -711,7 +660,6 @@
       - cache-oci:
           key: meridian
           path: opennms-container/meridian/images/
-<<<<<<< HEAD
   minion-rpm-build:
     executor: centos-build-executor
     # Larger memory footprint required to speed up builds using Takari smartbuilder
@@ -756,8 +704,6 @@
       - cache-oci:
           key: minion
           path: opennms-container/minion/images/
-=======
->>>>>>> 2222df85
   meridian-deb-build:
     executor: debian-build-executor
     resource_class: xlarge
@@ -816,7 +762,6 @@
           name: tag meridian Docker image and publish to registry
           command: |
             cd opennms-container/meridian
-<<<<<<< HEAD
             ./tag.sh
             ./publish.sh
   minion-publish-oci:
@@ -832,8 +777,6 @@
           name: tag minion Docker image and publish to registry
           command: |
             cd opennms-container/minion
-=======
->>>>>>> 2222df85
             ./tag.sh
             ./publish.sh
   integration-test:
@@ -1037,7 +980,6 @@
       - cloudsmith/install-cli
 #      - restore-workflow-assets:
 #          cache_prefix: deb-meridian
-<<<<<<< HEAD
       - restore-workflow-assets:
           cache_prefix: rpm-meridian
       - restore-workflow-assets:
@@ -1046,12 +988,6 @@
           cache_prefix: oci-meridian
       - restore-workflow-assets:
           cache_prefix: oci-minion
-=======
-      - restore-workflow-assets:
-          cache_prefix: rpm-meridian
-      - restore-workflow-assets:
-          cache_prefix: oci-meridian
->>>>>>> 2222df85
       - run:
           name: Publish Packages
           command: |
