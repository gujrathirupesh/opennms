version: 2.1

executors:
  centos-build-executor:
    docker:
      - image: opennms/build-env:1.8.0.232.b09-3.6.2-b3291
  debian-build-executor:
    docker:
      - image: opennms/build-env:debian-jdk8-b3572
  docker-executor:
    docker:
      - image: docker:19.03.0-git
  integration-test-executor:
    machine: true
  smoke-test-executor:
    machine:
      image: ubuntu-1604:201903-01

# NOTE: the "_label" versions of these are for the case when your source or target
# branches have slashes in them, that way the merge branch gets created properly
defaults: &defaults
  parameters:
    previous_branch:
      description: the previous branch, if any
      type: string
      default: release-26.1.0
    previous_branch_label:
      description: the previous branch, if any (escaped, no slashes)
      type: string
      default: release-26.1.0
    main_branch:
      description: the auto-merge main branch
      type: string
<<<<<<< HEAD
      default: develop
    main_branch_label:
      description: the auto-merge main branch (escaped, no slashes)
      type: string
      default: develop
=======
      default: release-26.1.1
    main_branch_label:
      description: the auto-merge main branch (escaped, no slashes)
      type: string
      default: release-26.1.1
>>>>>>> 2d8ae6e9
    next_branch:
      description: the auto-merge target branch
      type: string
      default: ""
    next_branch_label:
      description: the auto-merge target branch (escaped, no slashes)
      type: string
      default: ""

docker_container_config: &docker_container_config
  executor: docker-executor

orbs:
  cloudsmith: cloudsmith/cloudsmith@1.0.3
  sign-packages: opennms/sign-packages@2.1.1

commands:
  extract-pom-version:
      description: "Extracting Maven POM version"
      steps:
        - run:
            name: Extract Maven POM version
            command: opennms-container/pom2version.py pom.xml > pom-version-cache.key
  cached-checkout:
      description: "Checkout with caching"
      steps:
        - restore_cache:
            keys:
              - source-v1-{{ .Branch }}-{{ .Revision }}
              - source-v1-{{ .Branch }}-
              - source-v1-
        - checkout
        - run:
            name: git fetch origin
            command: |
              git fetch origin
        - save_cache:
            key: source-v1-{{ .Branch }}-{{ .Revision }}
            paths:
              - ".git"
  restore-maven-cache:
      description: "Maven: Calculate cache key and restore cache"
      steps:
        - run:
            name: Calculate cache key from pom files
            command: find . -type f -name "pom.xml" | grep -v /target/ | sort -u | xargs cat > maven-dependency-pom-cache.key
        - restore_cache:
            keys:
              - maven-dependencies-v3-{{ checksum "pom-version-cache.key" }}-{{ checksum "maven-dependency-pom-cache.key" }}
              - maven-dependencies-v3-{{ checksum "pom-version-cache.key" }}-
        - run:
            name: Remove OpenNMS artifacts from cache
            command: |
              rm -rf ~/.m2/repository/org/opennms
        - run:
            name: Remove old artifacts to keep workspace size down
            command: .circleci/scripts/clean-m2.sh
  save-maven-cache:
    description: "Maven: Save cache"
    steps:
      - save_cache:
          key: maven-dependencies-v3-{{ checksum "pom-version-cache.key" }}-{{ checksum "maven-dependency-pom-cache.key" }}
          paths:
            - ~/.m2
  restore-nodejs-cache:
      description: "NodeJS: Calculate cache key and restore cache"
      steps:
        - run:
            name: Calculate cache key
            command: find core/web-assets -name package\*.json -o -name bower.json | grep -v /target/ | sort -u | xargs cat > nodejs-dependency-json-cache.key
        - restore_cache:
            keys:
              - nodejs-dependencies-v2-{{ checksum "pom-version-cache.key" }}-{{ checksum "nodejs-dependency-json-cache.key" }}
              - nodejs-dependencies-v2-{{ checksum "pom-version-cache.key" }}-
  save-nodejs-cache:
    description: "NodeJS: Save cache"
    steps:
      - save_cache:
          key: nodejs-dependencies-v2-{{ checksum "pom-version-cache.key" }}-{{ checksum "nodejs-dependency-json-cache.key" }}
          paths:
            - core/web-assets/node_modules
  restore-sonar-cache:
      description: "Sonar: Restore sonar cache"
      steps:
        - restore_cache:
            keys:
              - sonar-cache-v2-{{ checksum "pom-version-cache.key" }}
  save-sonar-cache:
      description: "Sonar: Save sonar cache"
      steps:
        - save_cache:
            key: sonar-cache-v2-{{ checksum "pom-version-cache.key" }}
            paths:
              - ~/.sonar
  dockerhub-login:
    description: "Connect to DockerHub"
    steps:
      - run:
          name: Login to DockerHub
          command: |
            docker login -u ${DOCKERHUB_LOGIN} -p ${DOCKERHUB_PASS}
  run-smoke-tests:
    description: "Run the smoke tests"
    parameters:
      minimal:
        default: false
        type: boolean
    steps:
      - run:
          name: Enable swap
          command: |
            sudo fallocate -l 8G /swapfile
            sudo chmod 600 /swapfile
            sudo mkswap /swapfile
            sudo swapon /swapfile
            sudo sysctl vm.swappiness=5
            cat /proc/sys/vm/swappiness
      - run:
          name: Load Horizon OCI image
          command: |
            cd opennms-container/horizon
            docker image load -i images/container.oci
      - run:
          name: Load Minion OCI image
          command: |
            cd opennms-container/minion
            docker image load -i images/minion.oci
      - run:
          name: Load Sentinel OCI image
          command: |
            cd opennms-container/sentinel
            docker image load -i images/container.oci
      - run:
          name: Monitor JVM processes
          background: true
          command: |
            .circleci/scripts/jvmprocmon-start.sh
      - run:
          name: Monitor memory usage
          background: true
          command: |
            free -m -c 500 -s 30
      - run:
          name: Smoke Tests
          no_output_timeout: 30m
          command: |
            .circleci/scripts/smoke.sh << parameters.minimal >>
      - run:
          name: Gather system logs
          when: always
          command: |
            mkdir -p ~/test-results/system-logs
            dmesg || : > ~/test-results/system-logs/dmesg 2>&1
            ps auxf || : > ~/test-results/system-logs/ps 2>&1
            free -m || : > ~/test-results/system-logs/free 2>&1
            docker stats --no-stream || : > ~/test-results/system-logs/docker_stats 2>&1
            cp -R /tmp/jvmprocmon ~/test-results/system-logs/
            ls -alh ~/project/smoke-test/
      - run:
          name: Gather test artifacts
          when: always
          command: |
            mkdir -p ~/test-results/junit
            find . -type f -regex ".*/target/surefire-reports/.*xml" -exec cp {} ~/test-results/junit/ \;
            find . -type f -regex ".*/target/failsafe-reports/.*xml" -exec cp {} ~/test-results/junit/ \;
            mkdir -p ~/test-artifacts/recordings
            cp -R ~/project/smoke-test/target/*.flv ~/test-artifacts/recordings || true
            cp -R ~/project/smoke-test/target/screenshots ~/test-artifacts/ || true
            cp -R ~/project/smoke-test/target/logs ~/test-artifacts/ || true
      - store_test_results:
          path: ~/test-results
      - store_artifacts:
          when: always
          path: ~/test-results
          destination: test-results
      - store_artifacts:
          when: always
          path: ~/test-artifacts
          destination: test-artifacts
  run-build:
    description: "Run the main build"
    parameters:
      number-vcpu:
        default: 8
        type: integer
      node-memory:
        default: echo "NODE_OPTIONS Not Set"
        type: string
      vaadin-javamaxmem:
        default: 1g
        type: string
    steps:
      - cached-checkout
      - extract-pom-version
      - restore-maven-cache
      - restore-nodejs-cache
      - run:
          name: Compile OpenNMS
          command: |
            .circleci/scripts/configure-signing.sh
            mvn clean -DskipTests=true
            << parameters.node-memory >>
            ./compile.pl -DskipTests=true -Dbuild.skip.tarball=false \
              -DupdatePolicy=never -Daether.connector.resumeDownloads=false \
              -Daether.connector.basic.threads=1 \
              -Dorg.slf4j.simpleLogger.log.org.apache.maven.cli.transfer.Slf4jMavenTransferListener=warn \
              -DvaadinJavaMaxMemory=<< parameters.vaadin-javamaxmem >> \
              -DmaxCpus=<< parameters.number-vcpu >> \
              -Psmoke \
              install --batch-mode
            pushd opennms-doc
              ../compile.pl \
                -Daether.connector.resumeDownloads=false \
                -Daether.connector.basic.threads=1 \
                -Dorg.slf4j.simpleLogger.log.org.apache.maven.cli.transfer.Slf4jMavenTransferListener=warn \
                -DskipPdfGeneration=false \
                -P'!jdk7+' \
                install --batch-mode
            popd
      - save-maven-cache
      - save-nodejs-cache
      - persist_to_workspace:
          root: ~/
          paths:
            - project
            - .m2
  run-integration-tests:
    parameters:
      run-code-coverage:
        default: false
        type: boolean
      rerun-failtest-count:
        default: 0
        type: integer
      failure-option:
        default: -fae
        type: string
      changes-only:
        default: true
        type: boolean
    steps:
      - run:
          name: Integration Tests
          no_output_timeout: 1.0h
          command: |
            export CCI_CODE_COVERAGE=<< parameters.run-code-coverage >>
            export CCI_RERUN_FAILTEST=<< parameters.rerun-failtest-count >>
            export CCI_FAILURE_OPTION=<< parameters.failure-option >>
            export CCI_CHANGES_ONLY=<< parameters.changes-only >>
            .circleci/scripts/itest.sh
      - run:
          name: Gather test results
          when: always
          command: |
            mkdir -p ~/test-results/junit
            find . -type f -regex ".*/target/surefire-reports-[0-9]+/.*xml" -exec cp {} ~/test-results/junit/ \;
            find . -type f -regex ".*/target/failsafe-reports-[0-9]+/.*xml" -exec cp {} ~/test-results/junit/ \;
      - run:
          name: Gather tests
          when: always
          command: |
            mkdir -p ~/generated-tests
            cp ./surefire_classname* ~/generated-tests/
            cp ./failsafe_classname* ~/generated-tests/
            cp /tmp/this_node* ~/generated-tests/
      - when:
          condition: << parameters.run-code-coverage >>
          steps:
            - run:
                name: Compress Target Directories (Code Coverage)
                when: always
                command: |
                  .circleci/scripts/codecoverage-save.sh
            - persist_to_workspace:
                root: ~/
                paths:
                  - code-coverage
      - store_test_results:
          path: ~/test-results
      - store_artifacts:
          when: always
          path: ~/test-results
          destination: test-results
      - store_artifacts:
          when: always
          path: ~/generated-tests
          destination: generated-tests
  publish-cloudsmith:
    steps:
      - cloudsmith/ensure-api-key
      - cloudsmith/install-cli
      - run:
          name: Publish Packages
          command: |
            .circleci/scripts/publish-cloudsmith.sh

workflows:
  weekly-coverage:
    triggers:
      - schedule:
          # Saturday at 12:00 AM
          cron: "0 0 * * 6"
          filters:
            branches:
              only:
                - develop
    jobs:
      - build
      - integration-test-with-coverage:
          requires:
            - build
      - code-coverage:
          requires:
            - integration-test-with-coverage
  build-deploy:
    <<: *defaults
    jobs:
      - build:
          filters:
            branches:
              ignore:
                - /^from-foundation.*/
      - tarball-assembly:
          requires:
            - build
      - horizon-rpm-build:
          requires:
            - build
      - minion-rpm-build:
          requires:
            - build
      - sentinel-rpm-build:
          requires:
            - build
      - integration-test:
          requires:
            - build
      - smoke-test-full:
          requires:
            - horizon-rpm-build
            - tarball-assembly
            - sentinel-rpm-build
          filters:
            branches:
              only:
                - master
                - develop
                - /^release-.*/
                - /^foundation.*/
                - /^features.*/
                - /.*smoke.*/
      - smoke-test-minimal:
          requires:
            - horizon-rpm-build
            - tarball-assembly
            - sentinel-rpm-build
          filters:
            branches:
              ignore:
                - master
                - develop
                - /^release-.*/
                - /^foundation.*/
                - /^features.*/
                - /.*smoke.*/
      - horizon-publish-oci:
          requires:
            - horizon-rpm-build
          filters:
            branches:
              only:
                - master
                - develop
                - /^release-.*/
      - sentinel-publish-oci:
          requires:
            - sentinel-rpm-build
          filters:
            branches:
              only:
                - master
                - develop
                - /^release-.*/
      # These don't actually require `integration-test` but we shouldn't bother
      # spending cycles unless everything else passed
      - horizon-deb-build:
          requires:
            - integration-test
          filters:
            branches:
              only:
                - master
                - develop
                - /^release-.*/
                - /^foundation.*/
                - /^features.*/
                - /^merge-foundation\/.*/
                - /.*smoke.*/
      - minion-deb-build:
          requires:
            - integration-test
          filters:
            branches:
              only:
                - master
                - develop
                - /^release-.*/
                - /^foundation.*/
                - /^features.*/
                - /^merge-foundation\/.*/
                - /.*smoke.*/
      - sentinel-deb-build:
          requires:
            - integration-test
          filters:
            branches:
              only:
                - master
                - develop
                - /^release-.*/
                - /^foundation.*/
                - /^features.*/
                - /^merge-foundation\/.*/
                - /.*smoke.*/
      - create-merge-foundation-branch:
          # technically only requires the RPM/deb builds, but only publish
          # if everything passes
          requires:
            - horizon-deb-build
            - minion-deb-build
            - sentinel-deb-build
            - smoke-test-minimal
            - smoke-test-full
            - integration-test
          filters:
            branches:
              only: << parameters.main_branch >>
      - merge-foundation-branch:
          # technically only requires the RPM/deb builds, but only publish
          # if everything passes
          requires:
            - horizon-deb-build
            - minion-deb-build
            - sentinel-deb-build
            - smoke-test-minimal
            - smoke-test-full
            - integration-test
          filters:
            branches:
              only: merge-foundation/<< parameters.previous_branch_label >>-to-<< parameters.main_branch_label >>
      - publish-cloudsmith:
          # technically only requires the RPM/deb builds, but only publish
          # if everything passes
          requires:
            - horizon-deb-build
            - minion-deb-build
            - sentinel-deb-build
            - smoke-test-full
            - integration-test
          filters:
            branches:
              only:
                - master
                - develop
                - /^release-.*/
                - /^foundation.*/

jobs:
  build:
    executor: centos-build-executor
    # Building currently requires the xlarge containers in order for the webpack compilation
    # in the core/web-assets module to complete reliably
    resource_class: xlarge
    steps:
      - run-build:
          number-vcpu: 8

  tarball-assembly:
    machine:
      image: ubuntu-1604:201903-01
      docker_layer_caching: true
    environment:
      DOCKER_CLI_EXPERIMENTAL: enabled
    parameters:
      number-vcpu:
        default: 2
        type: integer
      vaadin-javamaxmem:
        default: 1g
        type: string
    steps:
      - attach_workspace:
          at: ~/
      - run:
          name: multiarch/qemu-user-static
          command: docker run --privileged multiarch/qemu-user-static --reset -p yes
      - run:
          name: Install Docker buildx
          command: |
            sudo wget https://github.com/docker/buildx/releases/download/v0.3.1/buildx-v0.3.1.linux-amd64 -O /usr/local/bin/docker-buildx
            sudo chmod a+x /usr/local/bin/docker-buildx
            sudo systemctl restart docker
      - dockerhub-login
      - run:
          name: Assemble tarballs
          # Install fake makensis to satisfy the assemble dependency
          command: |
            sudo cp .circleci/scripts/makensis.py /usr/local/bin/makensis
            ./assemble.pl -Dopennms.home=/opt/opennms \
                          -DskipTests \
                          -DupdatePolicy=never
      - run:
          name: Collect tarball artifacts
          command: |
            mkdir target/tarballs
            find ./target -name "*.tar.gz" -type f -not -iname '*source*' -exec cp {} ./target/tarballs/opennms.tar.gz \;
            find ./opennms-assemblies/minion/target -name "*.tar.gz" -type f -not -iname '*source*' -exec cp {} ./target/tarballs/minion.tar.gz \;
            find ./opennms-assemblies/sentinel/target -name "*.tar.gz" -type f -not -iname '*source*' -exec cp {} ./target/tarballs/sentinel.tar.gz \;
      - run:
          name: Build Minion OCI
          command: |
            cd opennms-container/minion

            # Create always a downloadable single OCI artifact for AMD architecture.
            # This image is used in our integration test suite which relies on the tag "minion:latest".
            make VERSION="$(../pom2version.py ../../pom.xml)" \
                 DOCKER_TAG="minion:latest" \
                 BUILD_NUMBER="${CIRCLE_BUILD_NUM}" \
                 BUILD_URL="${CIRCLE_BUILD_URL}" \
                 BUILD_BRANCH="${CIRCLE_BRANCH}"

            # Build for multiple architectures only in release branches and push images with manifest to a registry
            # For develop we set a floating tag "bleeding" instead the x.y.z-SNAPSHOT version number
            case "${CIRCLE_BRANCH}" in
              "master")
                make DOCKER_ARCH="linux/amd64,linux/arm/v7,linux/arm64" \
                     DOCKER_FLAGS=--push \
                     VERSION="$(../pom2version.py ../../pom.xml)" \
                     BUILD_NUMBER="${CIRCLE_BUILD_NUM}" \
                     BUILD_URL="${CIRCLE_BUILD_URL}" \
                     BUILD_BRANCH="${CIRCLE_BRANCH}"
                ;;
              "release-"*)
                make DOCKER_ARCH="linux/amd64,linux/arm/v7,linux/arm64" \
                     DOCKER_FLAGS=--push \
                     VERSION="release-candidate" \
                     BUILD_NUMBER="${CIRCLE_BUILD_NUM}" \
                     BUILD_URL="${CIRCLE_BUILD_URL}" \
                     BUILD_BRANCH="${CIRCLE_BRANCH}"
                ;;
              "develop")
                make DOCKER_ARCH="linux/amd64,linux/arm/v7,linux/arm64" \
                     DOCKER_FLAGS=--push \
                     VERSION="bleeding" \
                     BUILD_NUMBER="${CIRCLE_BUILD_NUM}" \
                     BUILD_URL="${CIRCLE_BUILD_URL}" \
                     BUILD_BRANCH="${CIRCLE_BRANCH}"
                ;;
              *)
                echo "No branch to push to registry."
                ;;
            esac
      - store_artifacts:
          path: ~/project/target/tarballs
          destination: tarballs
      - store_artifacts:
          path: ~/project/opennms-container/minion/images/minion.oci
          destination: minion.oci
      - persist_to_workspace:
          root: ~/
          paths:
            - project/target/tarballs
            - project/opennms-container/minion/images

  horizon-rpm-build:
    executor: centos-build-executor
    # Larger memory footprint required to speed up builds using Takari smartbuilder
    resource_class: large
    steps:
      - attach_workspace:
          at: ~/
      - sign-packages/install-rpm-dependencies:
          skip_if_forked_pr: true
      - sign-packages/setup-env:
          skip_if_forked_pr: true
          gnupg_home: ~/tmp/gpg
      - run:
          name: Build RPMs
          command: |
            export NODE_OPTIONS=--max_old_space_size=1024
            export CCI_MAXCPU=4
            .circleci/scripts/makerpm.sh tools/packages/opennms/opennms.spec
      - sign-packages/sign-rpms:
          skip_if_forked_pr: true
          gnupg_home: ~/tmp/gpg
          gnupg_key: opennms@opennms.org
          packages: target/rpm/RPMS/noarch/*.rpm
      - setup_remote_docker:
          docker_layer_caching: true
      - run:
          name: Fetch RPM artifacts and build Horizon container image
          command: |
            cd opennms-container/horizon
            ./build_container_image.sh
      - store_artifacts:
          path: ~/project/opennms-container/horizon/images/container.oci
          destination: horizon.oci
      - store_artifacts:
          path: ~/project/target/rpm/RPMS/noarch
          destination: rpms
      - persist_to_workspace:
          root: ~/
          paths:
            - project/target/rpm/RPMS/noarch/
            - project/opennms-container/horizon/images/
  minion-rpm-build:
    executor: centos-build-executor
    # Larger memory footprint required to speed up builds using Takari smartbuilder
    # Will need to increase resource class if horizon-rpm-build is under 15 min
    resource_class: large
    steps:
      - attach_workspace:
          at: ~/
      - sign-packages/install-rpm-dependencies:
          skip_if_forked_pr: true
      - sign-packages/setup-env:
          skip_if_forked_pr: true
          gnupg_home: ~/tmp/gpg
      - run:
          name: Build RPMs
          command: |
            export NODE_OPTIONS=--max_old_space_size=1024
            export CCI_MAXCPU=4
            export CCI_VAADINJAVAMAXMEM=768m
            .circleci/scripts/makerpm.sh tools/packages/minion/minion.spec
      - sign-packages/sign-rpms:
          skip_if_forked_pr: true
          gnupg_home: ~/tmp/gpg
          gnupg_key: opennms@opennms.org
          packages: target/rpm/RPMS/noarch/*.rpm
      - store_artifacts:
          path: ~/project/target/rpm/RPMS/noarch
          destination: rpms
      - persist_to_workspace:
          root: ~/
          paths:
            - project/target/rpm/RPMS/noarch/
  sentinel-rpm-build:
    executor: centos-build-executor
    # Larger memory footprint required to speed up builds using Takari smartbuilder
    # Will need to increase resource class if horizon-rpm-build is under 19 min
    resource_class: large
    steps:
      - attach_workspace:
          at: ~/
      - sign-packages/install-rpm-dependencies:
          skip_if_forked_pr: true
      - sign-packages/setup-env:
          skip_if_forked_pr: true
          gnupg_home: ~/tmp/gpg
      - run:
          name: Build RPMs
          command: |
            export NODE_OPTIONS=--max_old_space_size=1024
            export CCI_MAXCPU=4
            export CCI_VAADINJAVAMAXMEM=768m
            .circleci/scripts/makerpm.sh tools/packages/sentinel/sentinel.spec
      - sign-packages/sign-rpms:
          skip_if_forked_pr: true
          gnupg_home: ~/tmp/gpg
          gnupg_key: opennms@opennms.org
          packages: target/rpm/RPMS/noarch/*.rpm
      - setup_remote_docker:
          docker_layer_caching: true
      - run:
          name: Fetch RPM artifacts and build Sentinel container image
          command: |
            cd opennms-container/sentinel
            ./build_container_image.sh
      - store_artifacts:
          path: ~/project/opennms-container/sentinel/images/container.oci
          destination: sentinel.oci
      - store_artifacts:
          path: ~/project/target/rpm/RPMS/noarch
          destination: rpms
      - persist_to_workspace:
          root: ~/
          paths:
            - project/target/rpm/RPMS/noarch/
            - project/opennms-container/sentinel/images/
  horizon-deb-build:
    executor: debian-build-executor
    resource_class: large
    steps:
      - attach_workspace:
          at: ~/
      - sign-packages/install-deb-dependencies:
          skip_if_forked_pr: true
      - sign-packages/setup-env:
          skip_if_forked_pr: true
          gnupg_home: ~/tmp/gpg
      - run:
          name: Monitor JVM processes
          background: true
          command: |
            .circleci/scripts/jvmprocmon-start.sh
      - run:
          name: Monitor memory usage
          background: true
          command: |
            free -m -c 500 -s 30
      - run:
          name: Build Debian Packages
          command: |
            export NODE_OPTIONS=--max_old_space_size=1024
            export CCI_MAXCPU=2
            .circleci/scripts/makedeb.sh opennms
      - sign-packages/sign-debs:
          skip_if_forked_pr: true
          gnupg_home: ~/tmp/gpg
          gnupg_key: opennms@opennms.org
          packages: target/debs/*.deb
      - run:
          name: Gather system logs
          when: always
          command: |
            mkdir -p ~/build-results/system-logs
            dmesg || : > ~/build-results/system-logs/dmesg 2>&1
            ps auxf || : > ~/build-results/system-logs/ps 2>&1
            free -m || : > ~/build-results/system-logs/free 2>&1
            docker stats --no-stream || : > ~/build-results/system-logs/docker_stats 2>&1
            cp -R /tmp/jvmprocmon ~/build-results/system-logs/
      - store_artifacts:
          when: always
          path: ~/build-results
          destination: build-results
      - store_artifacts:
          path: ~/project/target/debs
          destination: debs
      - persist_to_workspace:
          root: ~/
          paths:
            - project/target/debs/
  minion-deb-build:
    executor: debian-build-executor
    resource_class: large
    steps:
      - attach_workspace:
          at: ~/
      - sign-packages/install-deb-dependencies:
          skip_if_forked_pr: true
      - sign-packages/setup-env:
          skip_if_forked_pr: true
          gnupg_home: ~/tmp/gpg
      - run:
          name: Build Debian Packages
          command: |
            export NODE_OPTIONS=--max_old_space_size=1024
            export CCI_MAXCPU=4
            export CCI_VAADINJAVAMAXMEM=768m
            .circleci/scripts/makedeb.sh minion
      - sign-packages/sign-debs:
          skip_if_forked_pr: true
          gnupg_home: ~/tmp/gpg
          gnupg_key: opennms@opennms.org
          packages: target/debs/*.deb
      - store_artifacts:
          path: ~/project/target/debs
          destination: debs
      - persist_to_workspace:
          root: ~/
          paths:
            - project/target/debs/
  sentinel-deb-build:
    executor: debian-build-executor
    resource_class: large
    steps:
      - attach_workspace:
          at: ~/
      - sign-packages/install-deb-dependencies:
          skip_if_forked_pr: true
      - sign-packages/setup-env:
          skip_if_forked_pr: true
          gnupg_home: ~/tmp/gpg
      - run:
          name: Build Debian Packages
          command: |
            export NODE_OPTIONS=--max_old_space_size=1024
            export CCI_MAXCPU=4
            export CCI_VAADINJAVAMAXMEM=768m
            .circleci/scripts/makedeb.sh sentinel
      - sign-packages/sign-debs:
          skip_if_forked_pr: true
          gnupg_home: ~/tmp/gpg
          gnupg_key: opennms@opennms.org
          packages: target/debs/*.deb
      - store_artifacts:
          path: ~/project/target/debs
          destination: debs
      - persist_to_workspace:
          root: ~/
          paths:
            - project/target/debs/
  horizon-publish-oci:
    executor: centos-build-executor
    steps:
      - attach_workspace:
          at: ~/
      - setup_remote_docker:
          docker_layer_caching: true
      - dockerhub-login
      - run:
          name: Load Horizon OCI image, tag it and publish to registry
          command: |
            cd opennms-container/horizon
            docker image load -i images/container.oci
            ./tag.sh
            ./publish.sh
  sentinel-publish-oci:
    executor: centos-build-executor
    steps:
      - attach_workspace:
          at: ~/
      - setup_remote_docker:
          docker_layer_caching: true
      - dockerhub-login
      - run:
          name: Load Sentinel OCI image, tag it and publish to registry
          command: |
            cd opennms-container/sentinel
            docker image load -i images/container.oci
            ./tag.sh
            ./publish.sh
  integration-test:
    executor: integration-test-executor
    parallelism: 4
    steps:
      - attach_workspace:
          at: ~/
      - run-integration-tests:
          rerun-failtest-count: 1
  integration-test-with-coverage:
    executor: integration-test-executor
    parallelism: 12
    steps:
      - attach_workspace:
          at: ~/
      - run-integration-tests:
          run-code-coverage: true
          rerun-failtest-count: 0
          failure-option: -fn
          changes-only: false
  code-coverage:
    executor: centos-build-executor
    resource_class: medium
    steps:
      - attach_workspace:
          at: ~/
      - extract-pom-version
      - restore-sonar-cache
      - run:
          name: Restore Target Directories (Code Coverage)
          when: always
          command: |
            .circleci/scripts/codecoverage-restore.sh
      - run:
          name: Run SonarQube Code Analysis
          when: always
          command: |
            export MAVEN_OPTS="-Xms3G -Xmx3G"
            .circleci/scripts/sonar.sh
      - save-sonar-cache
  smoke-test-full:
    executor: smoke-test-executor
    parallelism: 8
    # No resource class support for machine executors, we're constrained to use the default
    # medium class which has 2 vCPUs and 8 GB RAM
    #resource_class: large
    steps:
      - attach_workspace:
          at: ~/
      - run-smoke-tests
  smoke-test-minimal:
    executor: smoke-test-executor
    steps:
      - attach_workspace:
          at: ~/
      - run-smoke-tests:
          minimal: true
  create-merge-foundation-branch:
    <<: *defaults
    <<: *docker_container_config
    steps:
      - run:
          name: "Branch Merge Parameters"
          command: |
            echo "previous: << parameters.previous_branch >>, main: << parameters.main_branch >>, next: << parameters.next_branch >>"
      - when:
          condition: << parameters.next_branch >>
          steps:
            - add_ssh_keys:
                fingerprints:
                  - "5e:70:a4:1a:f3:9f:39:ca:2a:d9:b5:9a:6c:2b:c3:66"
            - cached-checkout
            - run:
                name: Create git identity
                command: |
                  git config user.email "cicd-system@opennms.com"
                  git config user.name "CI/CD System"
            - run:
                name: Checkout target branch and merge from source
                command: |
                  export GIT_MERGE_AUTOEDIT=no
                  git fetch --all
                  git checkout << parameters.next_branch >>
                  git reset --hard origin/<< parameters.next_branch >>
                  git merge origin/<< parameters.main_branch >>
            - run:
                name: Push to github
                command: git push -f origin << parameters.next_branch >>:merge-foundation/<< parameters.main_branch_label >>-to-<< parameters.next_branch_label >>

  # note, this is always run as part of the _next_ branch
  # for example, if main_branch is `foundation-2016` and next_branch is `foundation-2017`,
  # it will include the contents of the `foundation-2017` branch, thus we need to actually
  # look _backwards_ to the previous_branch and main_branch to merge the correct bits.
  merge-foundation-branch:
    <<: *defaults
    <<: *docker_container_config
    steps:
      - run:
          name: "Branch Merge Parameters"
          command: |
            echo "previous: << parameters.previous_branch >>, main: << parameters.main_branch >>, next: << parameters.next_branch >>"
      - when:
          condition: << parameters.previous_branch >>
          steps:
            - add_ssh_keys:
                fingerprints:
                  - "5e:70:a4:1a:f3:9f:39:ca:2a:d9:b5:9a:6c:2b:c3:66"
            - cached-checkout
            - run:
                name: Create git identity
                command: |
                  git config user.email "cicd-system@opennms.com"
                  git config user.name "CI/CD System"
            - run:
                name: Checkout target and merge with merge branch
                command: |
                  export GIT_MERGE_AUTOEDIT=no
                  git fetch --all
                  git checkout << parameters.main_branch >>
                  git reset --hard origin/<< parameters.main_branch >>
                  git merge origin/merge-foundation/<< parameters.previous_branch_label >>-to-<< parameters.main_branch_label >>
            - run:
                name: Push to github
                command: git push origin << parameters.main_branch >>:<< parameters.main_branch >>

  publish-cloudsmith:
    executor: cloudsmith/default
    resource_class: small
    steps:
      - attach_workspace:
          at: ~/
      - publish-cloudsmith
<|MERGE_RESOLUTION|>--- conflicted
+++ resolved
@@ -23,27 +23,19 @@
     previous_branch:
       description: the previous branch, if any
       type: string
-      default: release-26.1.0
+      default: release-26.1.1
     previous_branch_label:
       description: the previous branch, if any (escaped, no slashes)
       type: string
-      default: release-26.1.0
+      default: release-26.1.1
     main_branch:
       description: the auto-merge main branch
       type: string
-<<<<<<< HEAD
       default: develop
     main_branch_label:
       description: the auto-merge main branch (escaped, no slashes)
       type: string
       default: develop
-=======
-      default: release-26.1.1
-    main_branch_label:
-      description: the auto-merge main branch (escaped, no slashes)
-      type: string
-      default: release-26.1.1
->>>>>>> 2d8ae6e9
     next_branch:
       description: the auto-merge target branch
       type: string
