version: 2.1


executors:
  centos-build-executor:
    docker:
      - image: opennms/build-env:1.8.0.252.b09-3.6.3-b4168
  debian-build-executor:
    docker:
      - image: opennms/build-env:debian-jdk8-b4008
  docker-executor:
    docker:
      - image: docker:19.03.0-git
  integration-test-executor:
    machine: true
  smoke-test-executor:
    machine:
      image: ubuntu-1604:201903-01

## NOTE: the "_label" versions of these are for the case when your source or target
## branches have slashes in them, that way the merge branch gets created properly
#defaults: &defaults
#  parameters:
#    previous_branch:
#      description: the previous branch, if any
#      type: string
<<<<<<< HEAD
#      default: foundation-2018
#    previous_branch_label:
#      description: the previous branch, if any (escaped, no slashes)
#      type: string
#      default: foundation-2018
#    main_branch:
#      description: the auto-merge main branch
#      type: string
#      default: foundation-2019
#    main_branch_label:
#      description: the auto-merge main branch (escaped, no slashes)
#      type: string
#      default: foundation-2019
#    next_branch:
#      description: the auto-merge target branch
#      type: string
#      default: release-26.x
#    next_branch_label:
#      description: the auto-merge target branch (escaped, no slashes)
#      type: string
#      default: release-26.x
=======
#      default: foundation-2017
#    previous_branch_label:
#      description: the previous branch, if any (escaped, no slashes)
#      type: string
#      default: foundation-2017
#    main_branch:
#      description: the auto-merge main branch
#      type: string
#      default: foundation-2018
#    main_branch_label:
#      description: the auto-merge main branch (escaped, no slashes)
#      type: string
#      default: foundation-2018
#    next_branch:
#      description: the auto-merge target branch
#      type: string
#      default: foundation-2019
#    next_branch_label:
#      description: the auto-merge target branch (escaped, no slashes)
#      type: string
#      default: foundation-2019
>>>>>>> 3588c60c

docker_container_config: &docker_container_config
  executor: docker-executor

orbs:
  cloudsmith: cloudsmith/cloudsmith@1.0.3
  sign-packages: opennms/sign-packages@2.1.1

commands:
  extract-pom-version:
      description: "Extracting Maven POM version"
      steps:
        - run:
            name: Extract Maven POM version
            command: opennms-container/pom2version.py pom.xml > pom-version-cache.key
  cached-checkout:
      description: "Checkout with caching"
      steps:
        - restore_cache:
            keys:
              - source-v1-{{ .Branch }}-{{ .Revision }}
              - source-v1-{{ .Branch }}-
              - source-v1-
        - checkout
        - run:
            name: git fetch origin
            command: |
              git fetch origin
        - save_cache:
            key: source-v1-{{ .Branch }}-{{ .Revision }}
            paths:
              - ".git"
  cached-checkout-for-pushing:
      description: "Configure a cached checkout that can push upstream"
      steps:
        - add_ssh_keys:
            fingerprints:
              - "5e:70:a4:1a:f3:9f:39:ca:2a:d9:b5:9a:6c:2b:c3:66"
              - "9f:0d:94:15:19:43:6b:1d:81:90:f9:63:e0:d8:c1:b2"
        - cached-checkout
        - run:
            name: Create git identity
            command: |
              git config user.email "cicd-system@opennms.com"
              git config user.name "CI/CD System"
  restore-maven-cache:
      description: "Maven: Calculate cache key and restore cache"
      steps:
        - run:
            name: Calculate cache key from pom files
            command: find . -type f -name "pom.xml" | grep -v /target/ | sort -u | xargs cat > maven-dependency-pom-cache.key
        - restore_cache:
            keys:
              - maven-dependencies-v3-{{ checksum "pom-version-cache.key" }}-{{ checksum "maven-dependency-pom-cache.key" }}
              - maven-dependencies-v3-{{ checksum "pom-version-cache.key" }}-
  update-maven-cache:
      description: "Maven: Refresh local repository from POM files"
      steps:
        - run:
            name: Remove old artifacts to keep workspace size down
            command: .circleci/scripts/clean-m2.sh
        - run:
            name: Collect Maven Dependencies
            command: |
              ./compile.pl -t \
                -Dbuild.skip.tarball=true \
                -DupdatePolicy=never \
                --update-plugins \
                -Daether.connector.resumeDownloads=false \
                -Daether.connector.basic.threads=8 \
                -Dorg.slf4j.simpleLogger.log.org.apache.maven.cli.transfer.Slf4jMavenTransferListener=warn \
                -Pbuild-bamboo \
                -Prun-expensive-tasks \
                -Psmoke \
                --legacy-local-repository \
                --batch-mode \
                dependency:resolve-plugins \
                de.qaware.maven:go-offline-maven-plugin:resolve-dependencies
  save-maven-cache:
    description: "Maven: Save cache"
    steps:
      - save_cache:
          key: maven-dependencies-v3-{{ checksum "pom-version-cache.key" }}-{{ checksum "maven-dependency-pom-cache.key" }}
          paths:
            - ~/.m2
  restore-nodejs-cache:
      description: "NodeJS: Calculate cache key and restore cache"
      steps:
        - run:
            name: Calculate cache key
            command: find core/web-assets -name package\*.json -o -name bower.json | grep -v /target/ | sort -u | xargs cat > nodejs-dependency-json-cache.key
        - restore_cache:
            keys:
              - nodejs-dependencies-v2-{{ checksum "pom-version-cache.key" }}-{{ checksum "nodejs-dependency-json-cache.key" }}
              - nodejs-dependencies-v2-{{ checksum "pom-version-cache.key" }}-
  save-nodejs-cache:
    description: "NodeJS: Save cache"
    steps:
      - save_cache:
          key: nodejs-dependencies-v2-{{ checksum "pom-version-cache.key" }}-{{ checksum "nodejs-dependency-json-cache.key" }}
          paths:
            - core/web-assets/node_modules
  restore-sonar-cache:
      description: "Sonar: Restore sonar cache"
      steps:
        - restore_cache:
            keys:
              - sonar-cache-v2-{{ checksum "pom-version-cache.key" }}
  save-sonar-cache:
      description: "Sonar: Save sonar cache"
      steps:
        - save_cache:
            key: sonar-cache-v2-{{ checksum "pom-version-cache.key" }}
            paths:
              - ~/.sonar
  dockerhub-login:
    description: "Connect to DockerHub"
    steps:
      - run:
          name: Login to DockerHub
          command: |
            docker login -u ${DOCKERHUB_LOGIN} -p ${DOCKERHUB_PASS}
  run-smoke-tests:
    description: "Run the smoke tests"
    parameters:
      minimal:
        default: false
        type: boolean
    steps:
      - run:
          name: Enable swap
          command: |
            sudo fallocate -l 8G /swapfile
            sudo chmod 600 /swapfile
            sudo mkswap /swapfile
            sudo swapon /swapfile
            sudo sysctl vm.swappiness=5
            cat /proc/sys/vm/swappiness
      - load-oci:
          key: meridian
      - load-oci:
          key: minion
      - load-oci:
          key: sentinel
      - run:
          name: Monitor JVM processes
          background: true
          command: |
            .circleci/scripts/jvmprocmon-start.sh
      - run:
          name: Monitor memory usage
          background: true
          command: |
            free -m -c 500 -s 30
      - run:
          name: Smoke Tests
          no_output_timeout: 30m
          command: |
            .circleci/scripts/smoke.sh << parameters.minimal >>
      - run:
          name: Gather system logs
          when: always
          command: |
            mkdir -p ~/test-results/system-logs
            dmesg || : > ~/test-results/system-logs/dmesg 2>&1
            ps auxf || : > ~/test-results/system-logs/ps 2>&1
            free -m || : > ~/test-results/system-logs/free 2>&1
            docker stats --no-stream || : > ~/test-results/system-logs/docker_stats 2>&1
            cp -R /tmp/jvmprocmon ~/test-results/system-logs/
            ls -alh ~/project/smoke-test/
      - run:
          name: Gather test artifacts
          when: always
          command: |
            mkdir -p ~/test-results/junit
            find . -type f -regex ".*/target/surefire-reports/.*xml" -exec cp {} ~/test-results/junit/ \;
            find . -type f -regex ".*/target/failsafe-reports/.*xml" -exec cp {} ~/test-results/junit/ \;
            mkdir -p ~/test-artifacts/recordings
            cp -R ~/project/smoke-test/target/*.flv ~/test-artifacts/recordings || true
            cp -R ~/project/smoke-test/target/screenshots ~/test-artifacts/ || true
            cp -R ~/project/smoke-test/target/logs ~/test-artifacts/ || true
      - store_test_results:
          path: ~/test-results
      - store_artifacts:
          when: always
          path: ~/test-results
          destination: test-results
      - store_artifacts:
          when: always
          path: ~/test-artifacts
          destination: test-artifacts
  run-build:
    description: "Run the main build"
    parameters:
      number-vcpu:
        default: 8
        type: integer
      node-memory:
        default: echo "NODE_OPTIONS Not Set"
        type: string
      vaadin-javamaxmem:
        default: 1g
        type: string
    steps:
      - cached-checkout
      - extract-pom-version
      - restore-maven-cache
      - restore-nodejs-cache
      - run:
          name: Compile OpenNMS
          command: |
            .circleci/scripts/configure-signing.sh
            mvn clean -DskipTests=true
            << parameters.node-memory >>
            ./compile.pl -DskipTests=true -Dbuild.skip.tarball=true \
              -DupdatePolicy=never \
              -Daether.connector.resumeDownloads=false \
              -Daether.connector.basic.threads=1 \
              -Dorg.slf4j.simpleLogger.log.org.apache.maven.cli.transfer.Slf4jMavenTransferListener=warn \
              -DvaadinJavaMaxMemory=<< parameters.vaadin-javamaxmem >> \
              -DmaxCpus=<< parameters.number-vcpu >> \
              -Psmoke \
              install --batch-mode
            pushd opennms-doc
              ../compile.pl \
                -DupdatePolicy=never \
                -Daether.connector.resumeDownloads=false \
                -Daether.connector.basic.threads=1 \
                -Dorg.slf4j.simpleLogger.log.org.apache.maven.cli.transfer.Slf4jMavenTransferListener=warn \
                -DskipPdfGeneration=false \
                -P'!jdk7+' \
                install --batch-mode
            popd
      - update-maven-cache
      - run:
          name: Remove Extra Maven Repository OpenNMS Files
          command: |
            # move these out of the way so they're not stored in the maven pre-cache
            cd ~/.m2/repository/org/opennms
            mkdir /tmp/maven-keep
            mv $(ls -1 | grep -v -E '^(jicmp-api|jicmp6-api|jrrd-api|jrrd2-api|lib|maven)$') /tmp/maven-keep
      - save-maven-cache
      - run:
          name: Restore Extra Maven Repository OpenNMS Files
          command: |
            # now move them back so they end up in the workspace for builds further down the workflow
            mv /tmp/maven-keep/* ~/.m2/repository/org/opennms/
      - save-nodejs-cache
      - persist_to_workspace:
          root: ~/
          paths:
            - project
            - .m2
  run-integration-tests:
    parameters:
      run-code-coverage:
        default: false
        type: boolean
      rerun-failtest-count:
        default: 0
        type: integer
      failure-option:
        default: -fae
        type: string
      changes-only:
        default: true
        type: boolean
    steps:
      - run:
          name: Integration Tests
          no_output_timeout: 1.0h
          command: |
            export CCI_CODE_COVERAGE=<< parameters.run-code-coverage >>
            export CCI_RERUN_FAILTEST=<< parameters.rerun-failtest-count >>
            export CCI_FAILURE_OPTION=<< parameters.failure-option >>
            export CCI_CHANGES_ONLY=<< parameters.changes-only >>
            .circleci/scripts/itest.sh
      - run:
          name: Gather test results
          when: always
          command: |
            mkdir -p ~/test-results/junit
            find . -type f -regex ".*/target/surefire-reports-[0-9]+/.*xml" -exec cp {} ~/test-results/junit/ \;
            find . -type f -regex ".*/target/failsafe-reports-[0-9]+/.*xml" -exec cp {} ~/test-results/junit/ \;
      - run:
          name: Gather tests
          when: always
          command: |
            mkdir -p ~/generated-tests
            cp ./surefire_classname* ~/generated-tests/
            cp ./failsafe_classname* ~/generated-tests/
            cp /tmp/this_node* ~/generated-tests/
      - when:
          condition: << parameters.run-code-coverage >>
          steps:
            - run:
                name: Compress Target Directories (Code Coverage)
                when: always
                command: |
                  .circleci/scripts/codecoverage-save.sh
            - persist_to_workspace:
                root: ~/
                paths:
                  - code-coverage
      - store_test_results:
          path: ~/test-results
      - store_artifacts:
          when: always
          path: ~/test-results
          destination: test-results
      - store_artifacts:
          when: always
          path: ~/generated-tests
          destination: generated-tests
  cache-workflow-assets:
    parameters:
      cache_prefix:
        description: the cache prefix
        type: string
      source_path:
        description: the source directory to cache
        type: string
    steps:
      - run:
          name: Stowing Assets in << parameters.source_path >> to cache prefix << parameters.cache_prefix >>
          command: |
            TARGET_PATH="/tmp/<< parameters.cache_prefix >>"
            rsync -avr "$(echo "<< parameters.source_path >>" | sed -e 's,/*$,,')/" "${TARGET_PATH}/"
            find "${TARGET_PATH}" -type d -print0 | xargs -0 chmod 775
            find "${TARGET_PATH}" ! -type d -print0 | xargs -0 chmod 664
      - save_cache:
          key: << parameters.cache_prefix >>-{{ .Environment.CIRCLE_SHA1 }}
          paths:
            - "/tmp/<< parameters.cache_prefix >>"
  restore-workflow-assets:
    parameters:
      cache_prefix:
        description: the cache prefix
        type: string
      target_path:
        description: the target directory to restore into
        type: string
        default: ""
    steps:
      - restore_cache:
          keys:
            - << parameters.cache_prefix >>-{{ .Environment.CIRCLE_SHA1 }}
      - when:
          condition: << parameters.target_path >>
          steps:
            - run:
                name: Restoring assets to << parameters.target_path >> from cached prefix << parameters.cache_prefix >>
                command: |
                  SOURCE_PATH="/tmp/<< parameters.cache_prefix >>"
                  mkdir -p "<< parameters.target_path >>"
                  rsync -ar "${SOURCE_PATH}/" "$(echo "<< parameters.target_path >>" | sed -e 's,/*$,,')/"
  cache-oci:
    parameters:
      key:
        description: the cache key for storing the OCI
        type: string
      path:
        description: the path to the directory containing the OCI
        type: string
    steps:
      - cache-workflow-assets:
          cache_prefix: oci-<< parameters.key >>
          source_path: << parameters.path >>
  load-oci:
    parameters:
      key:
        description: the OCI cache key to restore
        type: string
    steps:
      - restore-workflow-assets:
          cache_prefix: oci-<< parameters.key >>
      - run:
          name: Load Docker Image(s) in oci-<< parameters.key >>
          command: |
            cd "/tmp/oci-<< parameters.key >>"
            if [ "$(ls -1 *.oci | wc -l)" -eq 0 ]; then
              echo "ERROR: No OCI files to load. Something probably went wrong earlier."
              exit 1
            fi
            for FILE in *.oci; do
              echo "Loading ${FILE} into Docker..."
              docker image load -i "$FILE"
            done

workflows:
#  weekly-coverage:
#    triggers:
#      - schedule:
#          # Saturday at 12:00 AM
#          cron: "0 0 * * 6"
#          filters:
#            branches:
#              only:
#                - develop
#    jobs:
#      - build
#      - integration-test-with-coverage:
#          requires:
#            - build
#      - code-coverage:
#          requires:
#            - integration-test-with-coverage
  build-deploy:
#    <<: *defaults
    jobs:
      - build:
          filters:
            branches:
              ignore:
                - /^from-foundation.*/
      - meridian-rpm-build:
          requires:
            - build
      - minion-rpm-build:
          requires:
            - build
      - sentinel-rpm-build:
          requires:
            - build
      - integration-test:
          requires:
            - build
      - smoke-test-full:
          requires:
            - meridian-rpm-build
            - minion-rpm-build
            - sentinel-rpm-build
          filters:
            branches:
              only:
                - master
                - develop
                - /^release-.*/
                - /^foundation.*/
                - /^features.*/
                - /.*smoke.*/
      - smoke-test-minimal:
          requires:
            - meridian-rpm-build
            - minion-rpm-build
            - sentinel-rpm-build
          filters:
            branches:
              ignore:
                - master
                - develop
                - /^release-.*/
                - /^foundation.*/
                - /^features.*/
                - /.*smoke.*/
#      - meridian-publish-oci:
#          requires:
#            - meridian-rpm-build
#          filters:
#            branches:
#              only:
#                - master
#                - develop
#      - minion-publish-oci:
#          requires:
#            - minion-rpm-build
#          filters:
#            branches:
#              only:
#                - master
#                - develop
<<<<<<< HEAD
#      - sentinel-publish-oci:
#          requires:
#            - sentinel-rpm-build
#          filters:
#            branches:
#              only:
#                - master
#                - develop
=======
>>>>>>> 3588c60c
#      # These don't actually require `integration-test` but we shouldn't bother
#      # spending cycles unless everything else passed
#      - meridian-deb-build:
#          requires:
#            - integration-test
#          filters:
#            branches:
#              only:
#                - master
#                - develop
#                - /^release-.*/
#                - /^foundation.*/
#                - /^features.*/
#                - /^merge-foundation\/.*/
#                - /.*smoke.*/
#      - minion-deb-build:
#          requires:
#            - integration-test
#          filters:
#            branches:
#              only:
#                - master
#                - develop
#                - /^release-.*/
#                - /^foundation.*/
#                - /^features.*/
#                - /^merge-foundation\/.*/
#                - /.*smoke.*/
<<<<<<< HEAD
#      - sentinel-deb-build:
#          requires:
#            - integration-test
#          filters:
#            branches:
#              only:
#                - master
#                - develop
#                - /^release-.*/
#                - /^foundation.*/
#                - /^features.*/
#                - /^merge-foundation\/.*/
#                - /.*smoke.*/
=======
>>>>>>> 3588c60c
#      - create-merge-foundation-branch:
#          # technically only requires the RPM/deb builds, but only publish
#          # if everything passes
#          requires:
#            - meridian-deb-build
#            - minion-deb-build
<<<<<<< HEAD
#            - sentinel-deb-build
=======
>>>>>>> 3588c60c
#            - smoke-test-minimal
#            - smoke-test-full
#            - integration-test
#          filters:
#            branches:
#              only: << parameters.main_branch >>
#      - merge-foundation-branch:
#          # technically only requires the RPM/deb builds, but only publish
#          # if everything passes
#          requires:
#            - meridian-deb-build
#            - minion-deb-build
<<<<<<< HEAD
#            - sentinel-deb-build
=======
>>>>>>> 3588c60c
#            - smoke-test-minimal
#            - smoke-test-full
#            - integration-test
#          filters:
#            branches:
#              only: merge-foundation/<< parameters.previous_branch_label >>-to-<< parameters.main_branch_label >>
#      - create-merge-meridian-branch:
#          # technically only requires the RPM/deb builds, but only publish
#          # if everything passes
#          requires:
#            - meridian-deb-build
#            - smoke-test-minimal
#            - smoke-test-full
#            - integration-test
#          filters:
#            branches:
#              only: /^foundation.*/
#      - merge-meridian-branch:
#          filters:
#            branches:
#              only: /^from-foundation.*/
<<<<<<< HEAD
=======
#      - merge-poweredby-branch:
#          # technically only requires the RPM/deb builds, but only publish
#          # if everything passes
#          requires:
#            - horizon-deb-build
#            - smoke-test-minimal
#            - smoke-test-full
#            - integration-test
#          filters:
#            branches:
#              only:
#                - /^foundation.*/
>>>>>>> 3588c60c
      - publish-cloudsmith:
          # technically only requires the RPM/deb builds, but only publish
          # if everything passes
          requires:
#            - meridian-deb-build
#            - minion-deb-build
<<<<<<< HEAD
#            - sentinel-deb-build
=======
>>>>>>> 3588c60c
            - smoke-test-minimal
            - smoke-test-full
            - integration-test
          filters:
            branches:
              only:
                - /^master-.*/
#                - develop
                - /^release-.*/
#                - /^foundation.*/

jobs:
  build:
    executor: centos-build-executor
    # Building currently requires the xlarge containers in order for the webpack compilation
    # in the core/web-assets module to complete reliably
    resource_class: xlarge
    steps:
      - run-build:
          number-vcpu: 8
  meridian-rpm-build:
    executor: centos-build-executor
    # Larger memory footprint required to speed up builds using Takari smartbuilder
    resource_class: large
    steps:
      - attach_workspace:
          at: ~/
      - sign-packages/install-rpm-dependencies:
          skip_if_forked_pr: true
      - sign-packages/setup-env:
          skip_if_forked_pr: true
          gnupg_home: ~/tmp/gpg
      - run:
          name: Build RPMs
          command: |
            export NODE_OPTIONS=--max_old_space_size=1024
            export CCI_MAXCPU=4
            .circleci/scripts/makerpm.sh tools/packages/opennms/opennms.spec
      - sign-packages/sign-rpms:
          skip_if_forked_pr: true
          gnupg_home: ~/tmp/gpg
          gnupg_key: opennms@opennms.org
          packages: target/rpm/RPMS/noarch/*.rpm
      - setup_remote_docker:
          docker_layer_caching: true
      - run:
          name: Fetch RPM artifacts and build Meridian container image
          command: |
            cd opennms-container/meridian
            ./build_container_image.sh
      - store_artifacts:
          path: ~/project/opennms-container/meridian/images/container.oci
          destination: meridian.oci
      - store_artifacts:
          path: ~/project/target/rpm/RPMS/noarch
          destination: rpms
      - cache-workflow-assets:
          cache_prefix: rpm-meridian
          source_path: target/rpm/RPMS/noarch
      - cache-oci:
          key: meridian
          path: opennms-container/meridian/images/
  minion-rpm-build:
    executor: centos-build-executor
    # Larger memory footprint required to speed up builds using Takari smartbuilder
    # Will need to increase resource class if meridian-rpm-build is under 15 min
    resource_class: large
    steps:
      - attach_workspace:
          at: ~/
      - sign-packages/install-rpm-dependencies:
          skip_if_forked_pr: true
      - sign-packages/setup-env:
          skip_if_forked_pr: true
          gnupg_home: ~/tmp/gpg
      - run:
          name: Build RPMs
          command: |
            export NODE_OPTIONS=--max_old_space_size=1024
            export CCI_MAXCPU=4
            export CCI_VAADINJAVAMAXMEM=768m
            .circleci/scripts/makerpm.sh tools/packages/minion/minion.spec
      - sign-packages/sign-rpms:
          skip_if_forked_pr: true
          gnupg_home: ~/tmp/gpg
          gnupg_key: opennms@opennms.org
          packages: target/rpm/RPMS/noarch/*.rpm
      - setup_remote_docker:
          docker_layer_caching: true
      - run:
          name: Fetch RPM artifacts and build Minion container image
          command: |
            cd opennms-container/minion
            ./build_container_image.sh
      - store_artifacts:
          path: ~/project/opennms-container/minion/images/container.oci
          destination: minion.oci
      - store_artifacts:
          path: ~/project/target/rpm/RPMS/noarch
          destination: rpms
      - cache-workflow-assets:
          cache_prefix: rpm-minion
          source_path: target/rpm/RPMS/noarch
      - cache-oci:
          key: minion
          path: opennms-container/minion/images/
<<<<<<< HEAD
  sentinel-rpm-build:
    executor: centos-build-executor
    # Larger memory footprint required to speed up builds using Takari smartbuilder
    # Will need to increase resource class if meridian-rpm-build is under 19 min
    resource_class: large
    steps:
      - attach_workspace:
          at: ~/
      - sign-packages/install-rpm-dependencies:
          skip_if_forked_pr: true
      - sign-packages/setup-env:
          skip_if_forked_pr: true
          gnupg_home: ~/tmp/gpg
      - run:
          name: Build RPMs
          command: |
            export NODE_OPTIONS=--max_old_space_size=1024
            export CCI_MAXCPU=4
            export CCI_VAADINJAVAMAXMEM=768m
            .circleci/scripts/makerpm.sh tools/packages/sentinel/sentinel.spec
      - sign-packages/sign-rpms:
          skip_if_forked_pr: true
          gnupg_home: ~/tmp/gpg
          gnupg_key: opennms@opennms.org
          packages: target/rpm/RPMS/noarch/*.rpm
      - setup_remote_docker:
          docker_layer_caching: true
      - run:
          name: Fetch RPM artifacts and build Sentinel container image
          command: |
            cd opennms-container/sentinel
            ./build_container_image.sh
      - store_artifacts:
          path: ~/project/opennms-container/sentinel/images/container.oci
          destination: sentinel.oci
      - store_artifacts:
          path: ~/project/target/rpm/RPMS/noarch
          destination: rpms
      - cache-workflow-assets:
          cache_prefix: rpm-sentinel
          source_path: target/rpm/RPMS/noarch
      - cache-oci:
          key: sentinel
          path: opennms-container/sentinel/images/
=======
>>>>>>> 3588c60c
  meridian-deb-build:
    executor: debian-build-executor
    resource_class: large
    steps:
      - attach_workspace:
          at: ~/
      - sign-packages/install-deb-dependencies:
          skip_if_forked_pr: true
      - sign-packages/setup-env:
          skip_if_forked_pr: true
          gnupg_home: ~/tmp/gpg
      - run:
          name: Monitor JVM processes
          background: true
          command: |
            .circleci/scripts/jvmprocmon-start.sh
      - run:
          name: Monitor memory usage
          background: true
          command: |
            free -m -c 500 -s 30
      - run:
          name: Build Debian Packages
          command: |
            export NODE_OPTIONS=--max_old_space_size=1024
            export CCI_MAXCPU=2
            .circleci/scripts/makedeb.sh opennms
      - sign-packages/sign-debs:
          skip_if_forked_pr: true
          gnupg_home: ~/tmp/gpg
          gnupg_key: opennms@opennms.org
          packages: target/debs/*.deb
      - run:
          name: Gather system logs
          when: always
          command: |
            mkdir -p ~/build-results/system-logs
            dmesg || : > ~/build-results/system-logs/dmesg 2>&1
            ps auxf || : > ~/build-results/system-logs/ps 2>&1
            free -m || : > ~/build-results/system-logs/free 2>&1
            docker stats --no-stream || : > ~/build-results/system-logs/docker_stats 2>&1
            cp -R /tmp/jvmprocmon ~/build-results/system-logs/
      - store_artifacts:
          when: always
          path: ~/build-results
          destination: build-results
      - store_artifacts:
          path: ~/project/target/debs
          destination: debs
      - cache-workflow-assets:
          cache_prefix: deb-meridian
          source_path: target/debs
      - cache-workflow-assets:
          cache_prefix: deb-minion
          source_path: target/debs
<<<<<<< HEAD
  sentinel-deb-build:
    executor: debian-build-executor
    resource_class: large
    steps:
      - attach_workspace:
          at: ~/
      - sign-packages/install-deb-dependencies:
          skip_if_forked_pr: true
      - sign-packages/setup-env:
          skip_if_forked_pr: true
          gnupg_home: ~/tmp/gpg
      - run:
          name: Build Debian Packages
          command: |
            export NODE_OPTIONS=--max_old_space_size=1024
            export CCI_MAXCPU=4
            export CCI_VAADINJAVAMAXMEM=768m
            .circleci/scripts/makedeb.sh sentinel
      - sign-packages/sign-debs:
          skip_if_forked_pr: true
          gnupg_home: ~/tmp/gpg
          gnupg_key: opennms@opennms.org
          packages: target/debs/*.deb
      - store_artifacts:
          path: ~/project/target/debs
          destination: debs
      - cache-workflow-assets:
          cache_prefix: deb-sentinel
          source_path: target/debs
=======
>>>>>>> 3588c60c
  meridian-publish-oci:
    executor: centos-build-executor
    steps:
      - cached-checkout
      - setup_remote_docker:
          docker_layer_caching: true
      - dockerhub-login
      - load-oci:
          key: meridian
      - run:
          name: tag meridian Docker image and publish to registry
          command: |
            cd opennms-container/meridian
            ./tag.sh
            ./publish.sh
  minion-publish-oci:
    executor: centos-build-executor
    steps:
      - cached-checkout
      - setup_remote_docker:
          docker_layer_caching: true
      - dockerhub-login
      - load-oci:
          key: minion
      - run:
          name: tag minion Docker image and publish to registry
          command: |
            cd opennms-container/minion
            ./tag.sh
            ./publish.sh
  sentinel-publish-oci:
    executor: centos-build-executor
    steps:
      - cached-checkout
      - setup_remote_docker:
          docker_layer_caching: true
      - dockerhub-login
      - load-oci:
          key: sentinel
      - run:
          name: tag sentinel Docker image and publish to registry
          command: |
            cd opennms-container/sentinel
            ./tag.sh
            ./publish.sh
  integration-test:
    executor: integration-test-executor
    parallelism: 4
    steps:
      - attach_workspace:
          at: ~/
      - run-integration-tests:
          rerun-failtest-count: 1
  integration-test-with-coverage:
    executor: integration-test-executor
    parallelism: 12
    steps:
      - attach_workspace:
          at: ~/
      - run-integration-tests:
          run-code-coverage: true
          rerun-failtest-count: 0
          failure-option: -fn
          changes-only: false
  code-coverage:
    executor: centos-build-executor
    resource_class: medium
    steps:
      - attach_workspace:
          at: ~/
      - extract-pom-version
      - restore-sonar-cache
      - run:
          name: Restore Target Directories (Code Coverage)
          when: always
          command: |
            .circleci/scripts/codecoverage-restore.sh
      - run:
          name: Run SonarQube Code Analysis
          when: always
          command: |
            export MAVEN_OPTS="-Xms3G -Xmx3G"
            .circleci/scripts/sonar.sh
      - save-sonar-cache
  smoke-test-full:
    executor: smoke-test-executor
    parallelism: 8
    # No resource class support for machine executors, we're constrained to use the default
    # medium class which has 2 vCPUs and 8 GB RAM
    #resource_class: large
    steps:
      - attach_workspace:
          at: ~/
      - run-smoke-tests
  smoke-test-minimal:
    executor: smoke-test-executor
    steps:
      - attach_workspace:
          at: ~/
      - run-smoke-tests:
          minimal: true
  create-merge-foundation-branch:
#    <<: *defaults
    <<: *docker_container_config
    steps:
      - run:
          name: "Branch Merge Parameters"
          command: |
            echo "previous: << parameters.previous_branch >>, main: << parameters.main_branch >>, next: << parameters.next_branch >>"
      - when:
          condition: << parameters.next_branch >>
          steps:
            - cached-checkout-for-pushing
            - run:
                name: Checkout target branch and merge from source
                command: |
                  export GIT_MERGE_AUTOEDIT=no
                  git fetch --all
                  git checkout << parameters.next_branch >>
                  git reset --hard origin/<< parameters.next_branch >>
                  git merge origin/<< parameters.main_branch >>
            - run:
                name: Push to github
                command: git push -f origin << parameters.next_branch >>:merge-foundation/<< parameters.main_branch_label >>-to-<< parameters.next_branch_label >>

  # note, this is always run as part of the _next_ branch
  # for example, if main_branch is `foundation-2016` and next_branch is `foundation-2017`,
  # it will include the contents of the `foundation-2017` branch, thus we need to actually
  # look _backwards_ to the previous_branch and main_branch to merge the correct bits.
  merge-foundation-branch:
#    <<: *defaults
    <<: *docker_container_config
    steps:
      - run:
          name: "Branch Merge Parameters"
          command: |
            echo "previous: << parameters.previous_branch >>, main: << parameters.main_branch >>, next: << parameters.next_branch >>"
      - when:
          condition: << parameters.previous_branch >>
          steps:
            - cached-checkout-for-pushing
            - run:
                name: Checkout target and merge with merge branch
                command: |
                  export GIT_MERGE_AUTOEDIT=no
                  git fetch --all
                  git checkout << parameters.main_branch >>
                  git reset --hard origin/<< parameters.main_branch >>
                  git merge origin/merge-foundation/<< parameters.previous_branch_label >>-to-<< parameters.main_branch_label >>
            - run:
                name: Push to github
                command: git push origin << parameters.main_branch >>:<< parameters.main_branch >>

  create-merge-meridian-branch:
#    <<: *defaults
    <<: *docker_container_config
    steps:
      - when:
          condition: << parameters.main_branch >>
          steps:
            - restore_cache:
                keys:
                  - meridian-v1-{{ .Branch }}-{{ .Revision }}
                  - meridian-v1-{{ .Branch }}-
                  - meridian-v1-
            - cached-checkout-for-pushing
            - run:
                name: Add Meridian remote if necessary
                command: |
                  REMOTE_MERIDIAN="$(git remote | grep -c -E '^meridian$' || :)"
                  if [ "$REMOTE_MERIDIAN" -eq 0 ]; then
                    git remote add meridian git@github.com:OpenNMS/opennms-prime.git
                  fi
            - run:
                name: git fetch meridian
                command: |
                  git fetch meridian
            - save_cache:
                key: meridian-v1-{{ .Branch }}-{{ .Revision }}
                paths:
                  - ".git"
            - run:
                name: Checkout target branch and merge from source
                command: |
                  export GIT_MERGE_AUTOEDIT=no
                  if git rev-parse from-<< parameters.main_branch >> >/dev/null 2>&1; then
                    git checkout from-<< parameters.main_branch >>
                  else
                    git checkout -b from-<< parameters.main_branch >> meridian/from-<< parameters.main_branch >>
                  fi
                  git reset --hard meridian/from-<< parameters.main_branch >>
                  git merge origin/<< parameters.main_branch >>
            - run:
                name: Push to Meridian github
                command: git push -f meridian from-<< parameters.main_branch >>:from-<< parameters.main_branch >>

  merge-meridian-branch:
#    <<: *defaults
    <<: *docker_container_config
    steps:
      - cached-checkout-for-pushing
      - run:
          name: Checkout from-foundation-YYYY and merge to release-YYYY.x
          command: |
            export GIT_MERGE_AUTOEDIT=no
            TARGET_VERSION="$(echo "<< parameters.main_branch >>" | sed -e 's,^foundation-,,')"
            git fetch --all
            git checkout "release-${TARGET_VERSION}.x"
            git reset --hard "origin/release-${TARGET_VERSION}.x"
            git merge "origin/from-foundation-${TARGET_VERSION}"
      - run:
          name: Push to github
          command: |
            TARGET_BRANCH="release-$(echo "<< parameters.main_branch >>" | sed -e 's,^foundation-,,').x"
            git push origin "${TARGET_BRANCH}:${TARGET_BRANCH}"

<<<<<<< HEAD
=======
  merge-poweredby-branch:
    <<: *defaults
    <<: *docker_container_config
    steps:
      - when:
          condition: << parameters.main_branch >>
          steps:
            - restore_cache:
                keys:
                  - poweredby-v1-{{ .Branch }}-{{ .Revision }}
                  - poweredby-v1-{{ .Branch }}-
                  - poweredby-v1-
            - cached-checkout-for-pushing
            - run:
                name: Merge Foundation to PoweredBy
                command: .circleci/scripts/merge-poweredby.sh
            - save_cache:
                key: poweredby-v1-{{ .Branch }}-{{ .Revision }}
                paths:
                  - ".git"

>>>>>>> 3588c60c
  publish-cloudsmith:
    executor: cloudsmith/default
    resource_class: small
    steps:
      - checkout
      - cloudsmith/ensure-api-key
      - cloudsmith/install-cli
#      - restore-workflow-assets:
#          cache_prefix: deb-meridian
      - restore-workflow-assets:
          cache_prefix: rpm-meridian
#      - restore-workflow-assets:
#          cache_prefix: deb-minion
      - restore-workflow-assets:
          cache_prefix: rpm-minion
<<<<<<< HEAD
#      - restore-workflow-assets:
#          cache_prefix: deb-sentinel
      - restore-workflow-assets:
          cache_prefix: rpm-sentinel
      - restore-workflow-assets:
          cache_prefix: oci-meridian
      - restore-workflow-assets:
          cache_prefix: oci-minion
      - restore-workflow-assets:
          cache_prefix: oci-sentinel
=======
      - restore-workflow-assets:
          cache_prefix: oci-meridian
      - restore-workflow-assets:
          cache_prefix: oci-minion
>>>>>>> 3588c60c
      - run:
          name: Publish Packages
          command: |
            .circleci/scripts/publish-cloudsmith.sh
<|MERGE_RESOLUTION|>--- conflicted
+++ resolved
@@ -24,7 +24,6 @@
 #    previous_branch:
 #      description: the previous branch, if any
 #      type: string
-<<<<<<< HEAD
 #      default: foundation-2018
 #    previous_branch_label:
 #      description: the previous branch, if any (escaped, no slashes)
@@ -46,29 +45,6 @@
 #      description: the auto-merge target branch (escaped, no slashes)
 #      type: string
 #      default: release-26.x
-=======
-#      default: foundation-2017
-#    previous_branch_label:
-#      description: the previous branch, if any (escaped, no slashes)
-#      type: string
-#      default: foundation-2017
-#    main_branch:
-#      description: the auto-merge main branch
-#      type: string
-#      default: foundation-2018
-#    main_branch_label:
-#      description: the auto-merge main branch (escaped, no slashes)
-#      type: string
-#      default: foundation-2018
-#    next_branch:
-#      description: the auto-merge target branch
-#      type: string
-#      default: foundation-2019
-#    next_branch_label:
-#      description: the auto-merge target branch (escaped, no slashes)
-#      type: string
-#      default: foundation-2019
->>>>>>> 3588c60c
 
 docker_container_config: &docker_container_config
   executor: docker-executor
@@ -540,7 +516,6 @@
 #              only:
 #                - master
 #                - develop
-<<<<<<< HEAD
 #      - sentinel-publish-oci:
 #          requires:
 #            - sentinel-rpm-build
@@ -549,8 +524,6 @@
 #              only:
 #                - master
 #                - develop
-=======
->>>>>>> 3588c60c
 #      # These don't actually require `integration-test` but we shouldn't bother
 #      # spending cycles unless everything else passed
 #      - meridian-deb-build:
@@ -579,7 +552,6 @@
 #                - /^features.*/
 #                - /^merge-foundation\/.*/
 #                - /.*smoke.*/
-<<<<<<< HEAD
 #      - sentinel-deb-build:
 #          requires:
 #            - integration-test
@@ -593,18 +565,13 @@
 #                - /^features.*/
 #                - /^merge-foundation\/.*/
 #                - /.*smoke.*/
-=======
->>>>>>> 3588c60c
 #      - create-merge-foundation-branch:
 #          # technically only requires the RPM/deb builds, but only publish
 #          # if everything passes
 #          requires:
 #            - meridian-deb-build
 #            - minion-deb-build
-<<<<<<< HEAD
 #            - sentinel-deb-build
-=======
->>>>>>> 3588c60c
 #            - smoke-test-minimal
 #            - smoke-test-full
 #            - integration-test
@@ -617,10 +584,7 @@
 #          requires:
 #            - meridian-deb-build
 #            - minion-deb-build
-<<<<<<< HEAD
 #            - sentinel-deb-build
-=======
->>>>>>> 3588c60c
 #            - smoke-test-minimal
 #            - smoke-test-full
 #            - integration-test
@@ -642,8 +606,6 @@
 #          filters:
 #            branches:
 #              only: /^from-foundation.*/
-<<<<<<< HEAD
-=======
 #      - merge-poweredby-branch:
 #          # technically only requires the RPM/deb builds, but only publish
 #          # if everything passes
@@ -656,17 +618,13 @@
 #            branches:
 #              only:
 #                - /^foundation.*/
->>>>>>> 3588c60c
       - publish-cloudsmith:
           # technically only requires the RPM/deb builds, but only publish
           # if everything passes
           requires:
 #            - meridian-deb-build
 #            - minion-deb-build
-<<<<<<< HEAD
 #            - sentinel-deb-build
-=======
->>>>>>> 3588c60c
             - smoke-test-minimal
             - smoke-test-full
             - integration-test
@@ -773,7 +731,6 @@
       - cache-oci:
           key: minion
           path: opennms-container/minion/images/
-<<<<<<< HEAD
   sentinel-rpm-build:
     executor: centos-build-executor
     # Larger memory footprint required to speed up builds using Takari smartbuilder
@@ -818,8 +775,6 @@
       - cache-oci:
           key: sentinel
           path: opennms-container/sentinel/images/
-=======
->>>>>>> 3588c60c
   meridian-deb-build:
     executor: debian-build-executor
     resource_class: large
@@ -872,10 +827,35 @@
       - cache-workflow-assets:
           cache_prefix: deb-meridian
           source_path: target/debs
+  minion-deb-build:
+    executor: debian-build-executor
+    resource_class: large
+    steps:
+      - attach_workspace:
+          at: ~/
+      - sign-packages/install-deb-dependencies:
+          skip_if_forked_pr: true
+      - sign-packages/setup-env:
+          skip_if_forked_pr: true
+          gnupg_home: ~/tmp/gpg
+      - run:
+          name: Build Debian Packages
+          command: |
+            export NODE_OPTIONS=--max_old_space_size=1024
+            export CCI_MAXCPU=4
+            export CCI_VAADINJAVAMAXMEM=768m
+            .circleci/scripts/makedeb.sh minion
+      - sign-packages/sign-debs:
+          skip_if_forked_pr: true
+          gnupg_home: ~/tmp/gpg
+          gnupg_key: opennms@opennms.org
+          packages: target/debs/*.deb
+      - store_artifacts:
+          path: ~/project/target/debs
+          destination: debs
       - cache-workflow-assets:
           cache_prefix: deb-minion
           source_path: target/debs
-<<<<<<< HEAD
   sentinel-deb-build:
     executor: debian-build-executor
     resource_class: large
@@ -905,8 +885,6 @@
       - cache-workflow-assets:
           cache_prefix: deb-sentinel
           source_path: target/debs
-=======
->>>>>>> 3588c60c
   meridian-publish-oci:
     executor: centos-build-executor
     steps:
@@ -1123,8 +1101,6 @@
             TARGET_BRANCH="release-$(echo "<< parameters.main_branch >>" | sed -e 's,^foundation-,,').x"
             git push origin "${TARGET_BRANCH}:${TARGET_BRANCH}"
 
-<<<<<<< HEAD
-=======
   merge-poweredby-branch:
     <<: *defaults
     <<: *docker_container_config
@@ -1146,7 +1122,6 @@
                 paths:
                   - ".git"
 
->>>>>>> 3588c60c
   publish-cloudsmith:
     executor: cloudsmith/default
     resource_class: small
@@ -1162,7 +1137,6 @@
 #          cache_prefix: deb-minion
       - restore-workflow-assets:
           cache_prefix: rpm-minion
-<<<<<<< HEAD
 #      - restore-workflow-assets:
 #          cache_prefix: deb-sentinel
       - restore-workflow-assets:
@@ -1173,12 +1147,6 @@
           cache_prefix: oci-minion
       - restore-workflow-assets:
           cache_prefix: oci-sentinel
-=======
-      - restore-workflow-assets:
-          cache_prefix: oci-meridian
-      - restore-workflow-assets:
-          cache_prefix: oci-minion
->>>>>>> 3588c60c
       - run:
           name: Publish Packages
           command: |
