version: 2.1


executors:
  centos-build-executor:
    docker:
      - image: opennms/build-env:1.8.0.232.b09-3.6.2-b3291
  debian-build-executor:
    docker:
      - image: opennms/build-env:debian-jdk8-b3572
  docker-executor:
    docker:
      - image: docker:19.03.0-git
  smoke-test-executor:
    machine:
      image: ubuntu-1604:201903-01

docker_container_config: &docker_container_config
  executor: docker-executor

orbs:
  cloudsmith: cloudsmith/cloudsmith@1.0.3
  sign-packages: opennms/sign-packages@2.1.1

commands:
  extract-pom-version:
      description: "Extracting Maven POM version"
      steps:
        - run:
            name: Extract Maven POM version
            command: opennms-container/pom2version.py pom.xml > pom-version-cache.key
  cached-checkout:
      description: "Checkout with caching"
      steps:
        - restore_cache:
            keys:
              - source-v1-{{ .Branch }}-{{ .Revision }}
              - source-v1-{{ .Branch }}-
              - source-v1-
        - checkout
        - run:
            name: git fetch origin
            command: |
              git fetch origin
        - save_cache:
            key: source-v1-{{ .Branch }}-{{ .Revision }}
            paths:
              - ".git"
  restore-maven-cache:
      description: "Maven: Calculate cache key and restore cache"
      steps:
        - run:
            name: Calculate cache key from pom files
            command: find . -type f -name "pom.xml" | grep -v /target/ | sort -u | xargs cat > maven-dependency-pom-cache.key
        - restore_cache:
            keys:
              - maven-dependencies-v3-{{ checksum "pom-version-cache.key" }}-{{ checksum "maven-dependency-pom-cache.key" }}
              - maven-dependencies-v3-{{ checksum "pom-version-cache.key" }}-
        - run:
            name: Remove OpenNMS artifacts from cache
            command: |
              rm -rf ~/.m2/repository/org/opennms
        - run:
            name: Remove old artifacts to keep workspace size down
            command: .circleci/scripts/clean-m2.sh
  save-maven-cache:
    description: "Maven: Save cache"
    steps:
      - save_cache:
          key: maven-dependencies-v3-{{ checksum "pom-version-cache.key" }}-{{ checksum "maven-dependency-pom-cache.key" }}
          paths:
            - ~/.m2
  restore-nodejs-cache:
      description: "NodeJS: Calculate cache key and restore cache"
      steps:
        - run:
            name: Calculate cache key
            command: find core/web-assets -name package\*.json -o -name bower.json | grep -v /target/ | sort -u | xargs cat > nodejs-dependency-json-cache.key
        - restore_cache:
            keys:
              - nodejs-dependencies-v2-{{ checksum "pom-version-cache.key" }}-{{ checksum "nodejs-dependency-json-cache.key" }}
              - nodejs-dependencies-v2-{{ checksum "pom-version-cache.key" }}-
  save-nodejs-cache:
    description: "NodeJS: Save cache"
    steps:
      - save_cache:
          key: nodejs-dependencies-v2-{{ checksum "pom-version-cache.key" }}-{{ checksum "nodejs-dependency-json-cache.key" }}
          paths:
            - core/web-assets/node_modules
  restore-sonar-cache:
      description: "Sonar: Restore sonar cache"
      steps:
        - restore_cache:
            keys:
              - sonar-cache-v2-{{ checksum "pom-version-cache.key" }}
  save-sonar-cache:
      description: "Sonar: Save sonar cache"
      steps:
        - save_cache:
            key: sonar-cache-v2-{{ checksum "pom-version-cache.key" }}
            paths:
              - ~/.sonar
  dockerhub-login:
    description: "Connect to DockerHub"
    steps:
      - run:
          name: Login to DockerHub
          command: |
            docker login -u ${DOCKERHUB_LOGIN} -p ${DOCKERHUB_PASS}
  run-smoke-tests:
    description: "Run the smoke tests"
    parameters:
      minimal:
        default: false
        type: boolean
    steps:
      - run:
          name: Enable swap
          command: |
            sudo fallocate -l 8G /swapfile
            sudo chmod 600 /swapfile
            sudo mkswap /swapfile
            sudo swapon /swapfile
            sudo sysctl vm.swappiness=5
            cat /proc/sys/vm/swappiness
      - run:
          name: Load Meridian OCI image
          command: |
            cd opennms-container/meridian
            docker image load -i images/container.oci
      - run:
          name: Load Minion OCI image
          command: |
            cd opennms-container/minion
            docker image load -i images/container.oci
      - run:
          name: Load Sentinel OCI image
          command: |
            cd opennms-container/sentinel
            docker image load -i images/container.oci
      - run:
          name: Monitor JVM processes
          background: true
          command: |
            .circleci/scripts/jvmprocmon-start.sh
      - run:
          name: Monitor memory usage
          background: true
          command: |
            free -m -c 500 -s 30
      - run:
          name: Smoke Tests
          no_output_timeout: 30m
          command: |
            .circleci/scripts/smoke.sh << parameters.minimal >>
      - run:
          name: Gather system logs
          when: always
          command: |
            mkdir -p ~/test-results/system-logs
            dmesg || : > ~/test-results/system-logs/dmesg 2>&1
            ps auxf || : > ~/test-results/system-logs/ps 2>&1
            free -m || : > ~/test-results/system-logs/free 2>&1
            docker stats --no-stream || : > ~/test-results/system-logs/docker_stats 2>&1
            cp -R /tmp/jvmprocmon ~/test-results/system-logs/
            ls -alh ~/project/smoke-test/
      - run:
          name: Gather test artifacts
          when: always
          command: |
            mkdir -p ~/test-results/junit
            find . -type f -regex ".*/target/surefire-reports/.*xml" -exec cp {} ~/test-results/junit/ \;
            find . -type f -regex ".*/target/failsafe-reports/.*xml" -exec cp {} ~/test-results/junit/ \;
            mkdir -p ~/test-artifacts/recordings
            cp -R ~/project/smoke-test/target/*.flv ~/test-artifacts/recordings || true
            cp -R ~/project/smoke-test/target/screenshots ~/test-artifacts/ || true
            cp -R ~/project/smoke-test/target/logs ~/test-artifacts/ || true
      - store_test_results:
          path: ~/test-results
      - store_artifacts:
          when: always
          path: ~/test-results
          destination: test-results
      - store_artifacts:
          when: always
          path: ~/test-artifacts
          destination: test-artifacts
  run-build:
    description: "Run the main build"
    parameters:
      number-vcpu:
        default: 8
        type: integer
      node-memory:
        default: echo "NODE_OPTIONS Not Set"
        type: string
      vaadin-javamaxmem:
        default: 1g
        type: string
    steps:
      - cached-checkout
      - extract-pom-version
      - restore-maven-cache
      - restore-nodejs-cache
      - run:
          name: Compile OpenNMS
          command: |
            .circleci/scripts/configure-signing.sh
            mvn clean -DskipTests=true
            << parameters.node-memory >>
            ./compile.pl -DskipTests=true -Dbuild.skip.tarball=true \
              -DupdatePolicy=never -Daether.connector.resumeDownloads=false \
              -Daether.connector.basic.threads=1 \
              -Dorg.slf4j.simpleLogger.log.org.apache.maven.cli.transfer.Slf4jMavenTransferListener=warn \
              -DvaadinJavaMaxMemory=<< parameters.vaadin-javamaxmem >> \
              -DmaxCpus=<< parameters.number-vcpu >> \
              -Psmoke \
              install --batch-mode
            pushd opennms-doc
              ../compile.pl \
                -Daether.connector.resumeDownloads=false \
                -Daether.connector.basic.threads=1 \
                -Dorg.slf4j.simpleLogger.log.org.apache.maven.cli.transfer.Slf4jMavenTransferListener=warn \
                -DskipPdfGeneration=false \
                -P'!jdk7+' \
                install --batch-mode
            popd
      - save-maven-cache
      - save-nodejs-cache
      - persist_to_workspace:
          root: ~/
          paths:
            - project
            - .m2
  run-integration-tests:
    parameters:
      run-code-coverage:
        default: false
        type: boolean
      rerun-failtest-count:
        default: 0
        type: integer
      failure-option:
        default: -fae
        type: string
      changes-only:
        default: true
        type: boolean
    steps:
      - run:
          name: Integration Tests
          no_output_timeout: 1.0h
          command: |
            export CCI_CODE_COVERAGE=<< parameters.run-code-coverage >>
            export CCI_RERUN_FAILTEST=<< parameters.rerun-failtest-count >>
            export CCI_FAILURE_OPTION=<< parameters.failure-option >>
            export CCI_CHANGES_ONLY=<< parameters.changes-only >>
            .circleci/scripts/itest.sh
      - run:
          name: Gather test results
          when: always
          command: |
            mkdir -p ~/test-results/junit
            find . -type f -regex ".*/target/surefire-reports-[0-9]+/.*xml" -exec cp {} ~/test-results/junit/ \;
            find . -type f -regex ".*/target/failsafe-reports-[0-9]+/.*xml" -exec cp {} ~/test-results/junit/ \;
      - run:
          name: Gather tests
          when: always
          command: |
            mkdir -p ~/generated-tests
            cp ./surefire_classname* ~/generated-tests/
            cp ./failsafe_classname* ~/generated-tests/
            cp /tmp/this_node* ~/generated-tests/
      - when:
          condition: << parameters.run-code-coverage >>
          steps:
            - run:
                name: Compress Target Directories (Code Coverage)
                when: always
                command: |
                  .circleci/scripts/codecoverage-save.sh
            - persist_to_workspace:
                root: ~/
                paths:
                  - code-coverage
      - store_test_results:
          path: ~/test-results
      - store_artifacts:
          when: always
          path: ~/test-results
          destination: test-results
      - store_artifacts:
          when: always
          path: ~/generated-tests
          destination: generated-tests
  publish-cloudsmith:
    steps:
      - cloudsmith/ensure-api-key
      - cloudsmith/install-cli
      - run:
          name: Publish Packages
          command: |
            .circleci/scripts/publish-cloudsmith.sh

workflows:
  weekly-coverage:
    triggers:
      - schedule:
          # Saturday at 12:00 AM
          cron: "0 0 * * 6"
          filters:
            branches:
              only:
                - develop
    jobs:
      - build
      - integration-test-with-coverage:
          requires:
            - build
      - code-coverage:
          requires:
            - integration-test-with-coverage
  build-deploy:
    jobs:
      - build:
          filters:
            branches:
              ignore:
                - /^from-foundation.*/
      - meridian-rpm-build:
          requires:
            - build
      - minion-rpm-build:
          requires:
            - build
      - sentinel-rpm-build:
          requires:
            - build
      - integration-test:
          requires:
            - build
      - smoke-test-full:
          requires:
            - meridian-rpm-build
            - minion-rpm-build
            - sentinel-rpm-build
          filters:
            branches:
              only:
                - master
                - develop
                - /^release-.*/
<<<<<<< HEAD
=======
                - /^foundation.*/
                - /^features.*/
>>>>>>> fc77ed74
                - /.*smoke.*/
      - smoke-test-minimal:
          requires:
            - meridian-rpm-build
            - minion-rpm-build
            - sentinel-rpm-build
          filters:
            branches:
              ignore:
                - master
                - develop
                - /^release-.*/
<<<<<<< HEAD
=======
                - /^foundation.*/
                - /^features.*/
>>>>>>> fc77ed74
                - /.*smoke.*/
#      - meridian-publish-oci:
#          requires:
#            - meridian-rpm-build
#          filters:
#            branches:
#              only:
#                - master
#                - develop
#      - minion-publish-oci:
#          requires:
#            - minion-rpm-build
#          filters:
#            branches:
#              only:
#                - master
#                - develop
#      - sentinel-publish-oci:
#          requires:
#            - sentinel-rpm-build
#          filters:
#            branches:
#              only:
#                - master
#                - develop
      # These don't actually require `integration-test` but we shouldn't bother
      # spending cycles unless everything else passed
#      - publish-cloudsmith:
#          # technically only requires the RPM builds, but only publish
#          # if everything passes
#          requires:
#            - meridian-rpm-build
#            - minion-rpm-build
#            - sentinel-rpm-build
#            - smoke-test-full
#          filters:
#            branches:
#              only:
#                - master
#                - develop
#                - /^release-.*/

jobs:
  build:
    executor: centos-build-executor
    # Building currently requires the xlarge containers in order for the webpack compilation
    # in the core/web-assets module to complete reliably
    resource_class: xlarge
    steps:
      - run-build:
          number-vcpu: 8
  meridian-rpm-build:
    executor: centos-build-executor
    # Larger memory footprint required to speed up builds using Takari smartbuilder
    resource_class: large
    steps:
      - attach_workspace:
          at: ~/
      - sign-packages/install-rpm-dependencies:
          skip_if_forked_pr: true
      - sign-packages/setup-env:
          skip_if_forked_pr: true
          gnupg_home: ~/tmp/gpg
      - run:
          name: Build RPMs
          command: |
            export NODE_OPTIONS=--max_old_space_size=1024
            export CCI_MAXCPU=4
            .circleci/scripts/makerpm.sh tools/packages/opennms/opennms.spec
      - sign-packages/sign-rpms:
          skip_if_forked_pr: true
          gnupg_home: ~/tmp/gpg
          gnupg_key: opennms@opennms.org
          packages: target/rpm/RPMS/noarch/*.rpm
      - setup_remote_docker:
          docker_layer_caching: true
      - run:
          name: Fetch RPM artifacts and build Meridian container image
          command: |
            cd opennms-container/meridian
            ./build_container_image.sh
      - store_artifacts:
          path: ~/project/opennms-container/meridian/images/container.oci
          destination: meridian.oci
      - store_artifacts:
          path: ~/project/target/rpm/RPMS/noarch
          destination: rpms
      - persist_to_workspace:
          root: ~/
          paths:
            - project/target/rpm/RPMS/noarch/
            - project/opennms-container/meridian/images/
  minion-rpm-build:
    executor: centos-build-executor
    # Larger memory footprint required to speed up builds using Takari smartbuilder
    # Will need to increase resource class if meridian-rpm-build is under 15 min
    resource_class: large
    steps:
      - attach_workspace:
          at: ~/
      - sign-packages/install-rpm-dependencies:
          skip_if_forked_pr: true
      - sign-packages/setup-env:
          skip_if_forked_pr: true
          gnupg_home: ~/tmp/gpg
      - run:
          name: Build RPMs
          command: |
            export NODE_OPTIONS=--max_old_space_size=1024
            export CCI_MAXCPU=4
            export CCI_VAADINJAVAMAXMEM=768m
            .circleci/scripts/makerpm.sh tools/packages/minion/minion.spec
      - sign-packages/sign-rpms:
          skip_if_forked_pr: true
          gnupg_home: ~/tmp/gpg
          gnupg_key: opennms@opennms.org
          packages: target/rpm/RPMS/noarch/*.rpm
      - setup_remote_docker:
          docker_layer_caching: true
      - run:
          name: Fetch RPM artifacts and build Minion container image
          command: |
            cd opennms-container/minion
            ./build_container_image.sh
      - store_artifacts:
          path: ~/project/opennms-container/minion/images/container.oci
          destination: minion.oci
      - store_artifacts:
          path: ~/project/target/rpm/RPMS/noarch
          destination: rpms
      - persist_to_workspace:
          root: ~/
          paths:
            - project/target/rpm/RPMS/noarch/
            - project/opennms-container/minion/images/
  sentinel-rpm-build:
    executor: centos-build-executor
    # Larger memory footprint required to speed up builds using Takari smartbuilder
    # Will need to increase resource class if meridian-rpm-build is under 19 min
    resource_class: large
    steps:
      - attach_workspace:
          at: ~/
      - sign-packages/install-rpm-dependencies:
          skip_if_forked_pr: true
      - sign-packages/setup-env:
          skip_if_forked_pr: true
          gnupg_home: ~/tmp/gpg
      - run:
          name: Build RPMs
          command: |
            export NODE_OPTIONS=--max_old_space_size=1024
            export CCI_MAXCPU=4
            export CCI_VAADINJAVAMAXMEM=768m
            .circleci/scripts/makerpm.sh tools/packages/sentinel/sentinel.spec
      - sign-packages/sign-rpms:
          skip_if_forked_pr: true
          gnupg_home: ~/tmp/gpg
          gnupg_key: opennms@opennms.org
          packages: target/rpm/RPMS/noarch/*.rpm
      - setup_remote_docker:
          docker_layer_caching: true
      - run:
          name: Fetch RPM artifacts and build Sentinel container image
          command: |
            cd opennms-container/sentinel
            ./build_container_image.sh
      - store_artifacts:
          path: ~/project/opennms-container/sentinel/images/container.oci
          destination: sentinel.oci
      - store_artifacts:
          path: ~/project/target/rpm/RPMS/noarch
          destination: rpms
      - persist_to_workspace:
          root: ~/
          paths:
            - project/target/rpm/RPMS/noarch/
            - project/opennms-container/sentinel/images/
<<<<<<< HEAD
  meridian-publish-oci:
=======
  horizon-deb-build:
    executor: debian-build-executor
    resource_class: large
    steps:
      - attach_workspace:
          at: ~/
      - sign-packages/install-deb-dependencies:
          skip_if_forked_pr: true
      - sign-packages/setup-env:
          skip_if_forked_pr: true
          gnupg_home: ~/tmp/gpg
      - run:
          name: Monitor JVM processes
          background: true
          command: |
            .circleci/scripts/jvmprocmon-start.sh
      - run:
          name: Monitor memory usage
          background: true
          command: |
            free -m -c 500 -s 30
      - run:
          name: Build Debian Packages
          command: |
            export NODE_OPTIONS=--max_old_space_size=1024
            export CCI_MAXCPU=2
            .circleci/scripts/makedeb.sh opennms
      - sign-packages/sign-debs:
          skip_if_forked_pr: true
          gnupg_home: ~/tmp/gpg
          gnupg_key: opennms@opennms.org
          packages: target/debs/*.deb
      - run:
          name: Gather system logs
          when: always
          command: |
            mkdir -p ~/build-results/system-logs
            dmesg || : > ~/build-results/system-logs/dmesg 2>&1
            ps auxf || : > ~/build-results/system-logs/ps 2>&1
            free -m || : > ~/build-results/system-logs/free 2>&1
            docker stats --no-stream || : > ~/build-results/system-logs/docker_stats 2>&1
            cp -R /tmp/jvmprocmon ~/build-results/system-logs/
      - store_artifacts:
          when: always
          path: ~/build-results
          destination: build-results
      - store_artifacts:
          path: ~/project/target/debs
          destination: debs
      - persist_to_workspace:
          root: ~/
          paths:
            - project/target/debs/
  minion-deb-build:
    executor: debian-build-executor
    resource_class: large
    steps:
      - attach_workspace:
          at: ~/
      - sign-packages/install-deb-dependencies:
          skip_if_forked_pr: true
      - sign-packages/setup-env:
          skip_if_forked_pr: true
          gnupg_home: ~/tmp/gpg
      - run:
          name: Build Debian Packages
          command: |
            export NODE_OPTIONS=--max_old_space_size=1024
            export CCI_MAXCPU=4
            export CCI_VAADINJAVAMAXMEM=768m
            .circleci/scripts/makedeb.sh minion
      - sign-packages/sign-debs:
          skip_if_forked_pr: true
          gnupg_home: ~/tmp/gpg
          gnupg_key: opennms@opennms.org
          packages: target/debs/*.deb
      - store_artifacts:
          path: ~/project/target/debs
          destination: debs
      - persist_to_workspace:
          root: ~/
          paths:
            - project/target/debs/
  sentinel-deb-build:
    executor: debian-build-executor
    resource_class: large
    steps:
      - attach_workspace:
          at: ~/
      - sign-packages/install-deb-dependencies:
          skip_if_forked_pr: true
      - sign-packages/setup-env:
          skip_if_forked_pr: true
          gnupg_home: ~/tmp/gpg
      - run:
          name: Build Debian Packages
          command: |
            export NODE_OPTIONS=--max_old_space_size=1024
            export CCI_MAXCPU=4
            export CCI_VAADINJAVAMAXMEM=768m
            .circleci/scripts/makedeb.sh sentinel
      - sign-packages/sign-debs:
          skip_if_forked_pr: true
          gnupg_home: ~/tmp/gpg
          gnupg_key: opennms@opennms.org
          packages: target/debs/*.deb
      - store_artifacts:
          path: ~/project/target/debs
          destination: debs
      - persist_to_workspace:
          root: ~/
          paths:
            - project/target/debs/
  horizon-publish-oci:
>>>>>>> fc77ed74
    executor: centos-build-executor
    steps:
      - attach_workspace:
          at: ~/
      - setup_remote_docker:
          docker_layer_caching: true
      - dockerhub-login
      - run:
          name: Load Meridian OCI image, tag it and publish to registry
          command: |
            cd opennms-container/meridian
            docker image load -i images/container.oci
            ./tag.sh
            ./publish.sh
  minion-publish-oci:
    executor: centos-build-executor
    steps:
      - attach_workspace:
          at: ~/
      - setup_remote_docker:
          docker_layer_caching: true
      - dockerhub-login
      - run:
          name: Load Minion OCI image, tag it and publish to registry
          command: |
            cd opennms-container/minion
            docker image load -i images/container.oci
            ./tag.sh
            ./publish.sh
  sentinel-publish-oci:
    executor: centos-build-executor
    steps:
      - attach_workspace:
          at: ~/
      - setup_remote_docker:
          docker_layer_caching: true
      - dockerhub-login
      - run:
          name: Load Sentinel OCI image, tag it and publish to registry
          command: |
            cd opennms-container/sentinel
            docker image load -i images/container.oci
            ./tag.sh
            ./publish.sh
  integration-test:
    executor: smoke-test-executor
    parallelism: 4
    steps:
      - attach_workspace:
          at: ~/
      - run-integration-tests:
          rerun-failtest-count: 1
  integration-test-with-coverage:
    executor: smoke-test-executor
    parallelism: 12
    steps:
      - attach_workspace:
          at: ~/
      - run-integration-tests:
          run-code-coverage: true
          rerun-failtest-count: 0
          failure-option: -fn
          changes-only: false
  code-coverage:
    executor: centos-build-executor
    resource_class: medium
    steps:
      - attach_workspace:
          at: ~/
      - extract-pom-version
      - restore-sonar-cache
      - run:
          name: Restore Target Directories (Code Coverage)
          when: always
          command: |
            .circleci/scripts/codecoverage-restore.sh
      - run:
          name: Run SonarQube Code Analysis
          when: always
          command: |
            export MAVEN_OPTS="-Xms3G -Xmx3G"
            .circleci/scripts/sonar.sh
      - save-sonar-cache
  smoke-test-full:
    executor: smoke-test-executor
    parallelism: 8
    # No resource class support for machine executors, we're constrained to use the default
    # medium class which has 2 vCPUs and 8 GB RAM
    #resource_class: large
    steps:
      - attach_workspace:
          at: ~/
      - run-smoke-tests
  smoke-test-minimal:
    executor: smoke-test-executor
    steps:
      - attach_workspace:
          at: ~/
      - run-smoke-tests:
          minimal: true

  publish-cloudsmith:
    executor: cloudsmith/default
    resource_class: small
    steps:
      - attach_workspace:
          at: ~/
      - publish-cloudsmith<|MERGE_RESOLUTION|>--- conflicted
+++ resolved
@@ -350,11 +350,6 @@
                 - master
                 - develop
                 - /^release-.*/
-<<<<<<< HEAD
-=======
-                - /^foundation.*/
-                - /^features.*/
->>>>>>> fc77ed74
                 - /.*smoke.*/
       - smoke-test-minimal:
           requires:
@@ -367,11 +362,6 @@
                 - master
                 - develop
                 - /^release-.*/
-<<<<<<< HEAD
-=======
-                - /^foundation.*/
-                - /^features.*/
->>>>>>> fc77ed74
                 - /.*smoke.*/
 #      - meridian-publish-oci:
 #          requires:
@@ -550,124 +540,7 @@
           paths:
             - project/target/rpm/RPMS/noarch/
             - project/opennms-container/sentinel/images/
-<<<<<<< HEAD
   meridian-publish-oci:
-=======
-  horizon-deb-build:
-    executor: debian-build-executor
-    resource_class: large
-    steps:
-      - attach_workspace:
-          at: ~/
-      - sign-packages/install-deb-dependencies:
-          skip_if_forked_pr: true
-      - sign-packages/setup-env:
-          skip_if_forked_pr: true
-          gnupg_home: ~/tmp/gpg
-      - run:
-          name: Monitor JVM processes
-          background: true
-          command: |
-            .circleci/scripts/jvmprocmon-start.sh
-      - run:
-          name: Monitor memory usage
-          background: true
-          command: |
-            free -m -c 500 -s 30
-      - run:
-          name: Build Debian Packages
-          command: |
-            export NODE_OPTIONS=--max_old_space_size=1024
-            export CCI_MAXCPU=2
-            .circleci/scripts/makedeb.sh opennms
-      - sign-packages/sign-debs:
-          skip_if_forked_pr: true
-          gnupg_home: ~/tmp/gpg
-          gnupg_key: opennms@opennms.org
-          packages: target/debs/*.deb
-      - run:
-          name: Gather system logs
-          when: always
-          command: |
-            mkdir -p ~/build-results/system-logs
-            dmesg || : > ~/build-results/system-logs/dmesg 2>&1
-            ps auxf || : > ~/build-results/system-logs/ps 2>&1
-            free -m || : > ~/build-results/system-logs/free 2>&1
-            docker stats --no-stream || : > ~/build-results/system-logs/docker_stats 2>&1
-            cp -R /tmp/jvmprocmon ~/build-results/system-logs/
-      - store_artifacts:
-          when: always
-          path: ~/build-results
-          destination: build-results
-      - store_artifacts:
-          path: ~/project/target/debs
-          destination: debs
-      - persist_to_workspace:
-          root: ~/
-          paths:
-            - project/target/debs/
-  minion-deb-build:
-    executor: debian-build-executor
-    resource_class: large
-    steps:
-      - attach_workspace:
-          at: ~/
-      - sign-packages/install-deb-dependencies:
-          skip_if_forked_pr: true
-      - sign-packages/setup-env:
-          skip_if_forked_pr: true
-          gnupg_home: ~/tmp/gpg
-      - run:
-          name: Build Debian Packages
-          command: |
-            export NODE_OPTIONS=--max_old_space_size=1024
-            export CCI_MAXCPU=4
-            export CCI_VAADINJAVAMAXMEM=768m
-            .circleci/scripts/makedeb.sh minion
-      - sign-packages/sign-debs:
-          skip_if_forked_pr: true
-          gnupg_home: ~/tmp/gpg
-          gnupg_key: opennms@opennms.org
-          packages: target/debs/*.deb
-      - store_artifacts:
-          path: ~/project/target/debs
-          destination: debs
-      - persist_to_workspace:
-          root: ~/
-          paths:
-            - project/target/debs/
-  sentinel-deb-build:
-    executor: debian-build-executor
-    resource_class: large
-    steps:
-      - attach_workspace:
-          at: ~/
-      - sign-packages/install-deb-dependencies:
-          skip_if_forked_pr: true
-      - sign-packages/setup-env:
-          skip_if_forked_pr: true
-          gnupg_home: ~/tmp/gpg
-      - run:
-          name: Build Debian Packages
-          command: |
-            export NODE_OPTIONS=--max_old_space_size=1024
-            export CCI_MAXCPU=4
-            export CCI_VAADINJAVAMAXMEM=768m
-            .circleci/scripts/makedeb.sh sentinel
-      - sign-packages/sign-debs:
-          skip_if_forked_pr: true
-          gnupg_home: ~/tmp/gpg
-          gnupg_key: opennms@opennms.org
-          packages: target/debs/*.deb
-      - store_artifacts:
-          path: ~/project/target/debs
-          destination: debs
-      - persist_to_workspace:
-          root: ~/
-          paths:
-            - project/target/debs/
-  horizon-publish-oci:
->>>>>>> fc77ed74
     executor: centos-build-executor
     steps:
       - attach_workspace:
