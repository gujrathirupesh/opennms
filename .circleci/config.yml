version: 2.1

executors:
  centos-build-executor:
    docker:
      - image: opennms/build-env:8u322b06-3.8.4-b8247
  debian-build-executor:
    docker:
      - image: opennms/build-env:debian-jdk8-b8242
  docker-executor:
    docker:
      - image: docker:20.10-git
  docs-executor:
    docker:
      - image: opennms/antora:2.3.4-b7274
  integration-test-executor:
    machine:
      image: ubuntu-2004:202010-01
  smoke-test-executor:
    machine:
      image: ubuntu-2004:202010-01

# NOTE: the "_label" versions of these are for the case when your source or target
# branches have slashes in them, that way the merge branch gets created properly
parameters:
  minimal:
    description: whether to do a minimal (build-and-merge only) build
    type: boolean
    default: false
  previous_branch:
    description: the previous branch, if any
    type: string
    default: foundation-2020
  previous_branch_label:
    description: the previous branch, if any (escaped, no slashes)
    type: string
    default: foundation-2020
  main_branch:
    description: the auto-merge main branch
    type: string
    default: foundation-2021
  main_branch_label:
    description: the auto-merge main branch (escaped, no slashes)
    type: string
    default: foundation-2021
  next_branch:
    description: the auto-merge target branch
    type: string
    default: foundation-2022
  next_branch_label:
    description: the auto-merge target branch (escaped, no slashes)
    type: string
    default: foundation-2022

  ### sub-tree "module" build setup ###
  trigger-setup:
    description: whether to use path filtering to determine which modules to trigger
    type: boolean
    default: true
  trigger-docs:
    description: whether to trigger the documentation build
    type: boolean
    default: false
  trigger-build:
    description: whether to trigger the main build
    type: boolean
    default: false
  trigger-flaky:
    description: whether to enable running flaky smoke tests
    type: boolean
    default: false
  is_pr:
    description: whether this build is a pull request (only valid in non-setup workflows)
    type: boolean
    default: false

setup: << pipeline.parameters.trigger-setup >>

aliases:
  - &setup_dct_env
    name: Setup DCT environment
    command: |
      case "${CIRCLE_BRANCH}" in
        "master-"*)
           MINION_IMAGE_VERSION="$(~/project/.circleci/scripts/pom2version.sh ~/project/pom.xml)"
          ;;
        "release-"*)
           MINION_IMAGE_VERSION="release-candidate"
          ;;
        "foundation-"20[1-2][0-9])
           MINION_IMAGE_VERSION="${CIRCLE_BRANCH}"
          ;;
        "develop")
           MINION_IMAGE_VERSION="bleeding"
          ;;
        *)
          MINION_IMAGE_VERSION="${CIRCLE_BRANCH//\//-}"
          ;;
      esac
      echo "export DOCKER_CONTENT_TRUST=1" >> $BASH_ENV
      echo "export DOCKER_CONTENT_TRUST_REPOSITORY_PASSPHRASE=\"$DCT_DELEGATE_KEY_PASSPHRASE\"" >> $BASH_ENV
      echo "export MINION_IMAGE=docker.io/opennms/minion" >> $BASH_ENV
      echo "export MINION_IMAGE_VERSION=\"$MINION_IMAGE_VERSION\"" >> $BASH_ENV
  - &setup_dct_key
    name: Setup DCT key
    command: |
      KEY_FOLDER=~/.docker/trust/private
      mkdir -p $KEY_FOLDER
      # the key that is used to sign single-arch images
      echo "$DCT_DELEGATE_KEY" | base64 -d > $KEY_FOLDER/$DCT_DELEGATE_KEY_NAME.key
      # the key that is used by Notary to sign the multi-arch minion image
      echo "$DCT_REPO_MINION_KEY" | base64 -d > $KEY_FOLDER/$DCT_REPO_MINION_KEY_NAME.key
      chmod 600 $KEY_FOLDER/*
      # setup_dct_env must have been run first because it provide DOCKER_CONTENT_TRUST_REPOSITORY_PASSPHRASE
      # that is required for loading the
      docker trust key load $KEY_FOLDER/$DCT_DELEGATE_KEY_NAME.key

docker_container_config: &docker_container_config
  executor: docker-executor

orbs:
  cloudsmith: cloudsmith/cloudsmith@1.0.3
  continuation: circleci/continuation@0.2.0
  # path-filtering: circleci/path-filtering@0.1.1
  sign-packages: opennms/sign-packages@2.1.3
  jira: circleci/jira@1.3.1

commands:
  extract-pom-version:
      description: "Extracting Maven POM version"
      steps:
        - run:
            name: Extract Maven POM version
            command: .circleci/scripts/pom2version.sh pom.xml > pom-version-cache.key
  cached-checkout:
      description: "Checkout with caching"
      steps:
        - restore_cache:
            keys:
              - source-v2-{{ .Branch }}-{{ .Revision }}
              - source-v2-{{ .Branch }}-
        - checkout
        - run:
            name: git config merge.renameLimit
            command: git config merge.renameLimit 999999
        - run:
            name: git fetch origin
            command: |
              git remote prune origin || :
              git fetch origin
        - save_cache:
            key: source-v2-{{ .Branch }}-{{ .Revision }}
            paths:
              - ".git"
  cached-checkout-for-pushing:
      description: "Configure a cached checkout that can push upstream"
      steps:
        - add_ssh_keys:
            fingerprints:
              - "5e:70:a4:1a:f3:9f:39:ca:2a:d9:b5:9a:6c:2b:c3:66"
        - cached-checkout
        - run:
            name: Create git identity
            command: |
              git config user.email "cicd-system@opennms.com"
              git config user.name "CI/CD System"
  restore-maven-cache:
      description: "Maven: Calculate cache key and restore cache"
      steps:
        - run:
            name: Calculate cache key from pom files
            command: find . -type f -name "pom.xml" | grep -v /target/ | sort -u | xargs cat > maven-dependency-pom-cache.key
        - restore_cache:
            keys:
              - maven-dependencies-v5-{{ checksum "pom-version-cache.key" }}-{{ checksum "maven-dependency-pom-cache.key" }}
              - maven-dependencies-v5-{{ checksum "pom-version-cache.key" }}-
        - run:
            name: Remove old artifacts to keep workspace size down
            command: .circleci/scripts/clean-m2.sh
  update-maven-cache:
      description: "Maven: Refresh local repository from POM files"
      steps:
        - run:
            name: Collect Maven Dependencies
            command: |
              ulimit -n 65536 || :
              ./compile.pl -t \
                -Dbuild.skip.tarball=true \
                -DupdatePolicy=never \
                --update-plugins \
                -Daether.connector.resumeDownloads=false \
                -Daether.connector.basic.threads=1 \
                -Dorg.slf4j.simpleLogger.log.org.apache.maven.cli.transfer.Slf4jMavenTransferListener=warn \
                -Pbuild-bamboo \
                -Prun-expensive-tasks \
                -Psmoke \
                -Denable.license=true \
                --batch-mode \
                dependency:resolve-plugins \
                de.qaware.maven:go-offline-maven-plugin:resolve-dependencies
  save-maven-cache:
    description: "Maven: Save cache"
    steps:
      - save_cache:
          key: maven-dependencies-v5-{{ checksum "pom-version-cache.key" }}-{{ checksum "maven-dependency-pom-cache.key" }}
          paths:
            - ~/.m2
  restore-nodejs-cache:
      description: "NodeJS: Calculate cache key and restore cache"
      steps:
        - run:
            name: Calculate cache key
            command: find core/web-assets -name package\*.json -o -name bower.json | grep -v /target/ | sort -u | xargs cat > nodejs-dependency-json-cache.key
        - restore_cache:
            keys:
              - nodejs-dependencies-v4-{{ checksum "pom-version-cache.key" }}-{{ checksum "nodejs-dependency-json-cache.key" }}
              - nodejs-dependencies-v4-{{ checksum "pom-version-cache.key" }}-
  save-nodejs-cache:
    description: "NodeJS: Save cache"
    steps:
      - save_cache:
          key: nodejs-dependencies-v4-{{ checksum "pom-version-cache.key" }}-{{ checksum "nodejs-dependency-json-cache.key" }}
          paths:
            - ~/.npm
  restore-sonar-cache:
      description: "Sonar: Restore sonar cache"
      steps:
        - restore_cache:
            keys:
              - sonar-cache-v2-{{ checksum "pom-version-cache.key" }}
  save-sonar-cache:
      description: "Sonar: Save sonar cache"
      steps:
        - save_cache:
            key: sonar-cache-v2-{{ checksum "pom-version-cache.key" }}
            paths:
              - ~/.sonar
  dockerhub-login:
    description: "Connect to DockerHub"
    steps:
      - run:
          name: Login to DockerHub
          command: |
            if [ -n "${DOCKERHUB_LOGIN}" ]; then
              docker login -u ${DOCKERHUB_LOGIN} -p ${DOCKERHUB_PASS}
            else
              echo "WARNING: dockerhub login not found. Assuming this is a PR or other external branch build."
            fi
  run-smoke-tests:
    description: "Run the smoke tests"
    parameters:
      suite:
        default: core
        type: string
    steps:
      - run:
          name: Enable swap
          command: |
            sudo fallocate -l 8G /swapfile
            sudo chmod 600 /swapfile
            sudo mkswap /swapfile
            sudo swapon /swapfile
            sudo sysctl vm.swappiness=5
            cat /proc/sys/vm/swappiness
      - load-oci:
          key: horizon
      - load-oci:
          key: minion
      - load-oci:
          key: sentinel
      - run:
          name: Monitor JVM processes
          background: true
          command: |
            .circleci/scripts/jvmprocmon-start.sh
      - run:
          name: Monitor memory usage
          background: true
          command: |
            free -m -c 500 -s 30
      - run:
          name: Smoke Tests
          no_output_timeout: 30m
          command: |
            .circleci/scripts/smoke.sh << parameters.suite >>
      - run:
          name: Gather system logs
          when: always
          command: |
            mkdir -p ~/test-results/system-logs
            (dmesg || :) > ~/test-results/system-logs/dmesg 2>&1
            (ps auxf || :) > ~/test-results/system-logs/ps 2>&1
            (free -m || :) > ~/test-results/system-logs/free 2>&1
            (docker stats --no-stream || :) > ~/test-results/system-logs/docker_stats 2>&1
            cp -R /tmp/jvmprocmon ~/test-results/system-logs/ || :
            ls -alh ~/project/smoke-test/ || :
      - run:
          name: Gather test artifacts
          when: always
          command: |
            mkdir -p ~/test-results/junit
            find . -type f -name failsafe-summary.xml -exec rm -f {} \;
            find . -type f -regex ".*/target/[^/]*-reports[^/]*/.*xml" -exec cp {} ~/test-results/junit/ \;
            find . -type f -regex ".*/target/[^/]*-reports[^/]*/.*dump.*" -exec cp {} ~/test-results/junit/ \; || :
            mkdir -p ~/test-artifacts/recordings
            cp -R ~/project/smoke-test/target/*.flv ~/test-artifacts/recordings || true
            cp -R ~/project/smoke-test/target/screenshots ~/test-artifacts/ || true
            cp -R ~/project/smoke-test/target/logs ~/test-artifacts/ || true
      - store_test_results:
          path: ~/test-results
      - store_artifacts:
          when: always
          path: ~/test-results
          destination: test-results
      - store_artifacts:
          when: always
          path: ~/test-artifacts
          destination: test-artifacts
  run-build:
    description: "Run the main build"
    parameters:
      number-vcpu:
        default: 8
        type: integer
      node-memory:
        default: echo "NODE_OPTIONS Not Set"
        type: string
      vaadin-javamaxmem:
        default: 1g
        type: string
    steps:
      - cached-checkout
      - extract-pom-version
      - run:
          name: Check for Releasability
          command: |
            export OPENNMS_VERSION="$(.circleci/scripts/pom2version.sh pom.xml)"
            .circleci/scripts/release-lint.sh "${OPENNMS_VERSION}"
      - restore-maven-cache
      - restore-nodejs-cache
      - run:
          name: Compile OpenNMS
          command: |
            ulimit -n 65536 || :
            export OPENNMS_VERSION="$(.circleci/scripts/pom2version.sh pom.xml)"
            ./clean.pl
            << parameters.node-memory >>
            export MAVEN_OPTS="$MAVEN_OPTS -Xmx8g -XX:ReservedCodeCacheSize=1g"
            MAVEN_ARGS="install"
            case "${CIRCLE_BRANCH}" in
              "master"*|"release-"*|develop)
                # release branches get full javadoc
                mkdir -p target/artifacts
                MAVEN_ARGS="-Dbuild.type=production $MAVEN_ARGS javadoc:aggregate"
                ;;
            esac
            ./compile.pl -DskipTests=true -Dbuild.skip.tarball=false \
              -DupdatePolicy=never \
              -Daether.connector.resumeDownloads=false \
              -Daether.connector.basic.threads=1 \
              -Dorg.slf4j.simpleLogger.log.org.apache.maven.cli.transfer.Slf4jMavenTransferListener=warn \
              -DvaadinJavaMaxMemory=<< parameters.vaadin-javamaxmem >> \
              -DmaxCpus=<< parameters.number-vcpu >> \
              -Prun-expensive-tasks \
              -Psmoke \
              --batch-mode \
              -s .circleci/settings.xml \
              $MAVEN_ARGS || exit 1
            if [ -d target/site/apidocs ]; then
              pushd target/site/apidocs
                tar -czf "../../artifacts/opennms-${OPENNMS_VERSION}-javadoc.tar.gz" *
              popd
            fi
<<<<<<< HEAD
=======
            pushd opennms-doc
              ../compile.pl \
                -DupdatePolicy=never \
                -Daether.connector.resumeDownloads=false \
                -Daether.connector.basic.threads=1 \
                -Dorg.slf4j.simpleLogger.log.org.apache.maven.cli.transfer.Slf4jMavenTransferListener=warn \
                -P'!jdk7+' \
                -Prun-expensive-tasks \
                --batch-mode \
                -s ../.circleci/settings.xml \
                install || exit 1
            popd
>>>>>>> f0269a79
      - update-maven-cache
      - run:
          name: Remove Extra Maven Repository OpenNMS Files
          command: |
            # move these out of the way so they're not stored in the maven pre-cache
            cd ~/.m2/repository/org/opennms
            mkdir /tmp/maven-keep
            mv $(ls -1 | grep -v -E '^(jicmp-api|jicmp6-api|jrrd-api|jrrd2-api|lib|maven)$') /tmp/maven-keep
      - save-maven-cache
      - run:
          name: Restore Extra Maven Repository OpenNMS Files
          command: |
            # now move them back so they end up in the workspace for builds further down the workflow
            mv /tmp/maven-keep/* ~/.m2/repository/org/opennms/
      - save-nodejs-cache
      - store_artifacts:
          path: ~/project/target/artifacts
          destination: artifacts
      - persist_to_workspace:
          root: ~/
          paths:
            - project
            - .m2
  run-integration-tests:
    parameters:
      run-code-coverage:
        default: false
        type: boolean
      rerun-failtest-count:
        default: 0
        type: integer
      failure-option:
        default: -fae
        type: string
      changes-only:
        default: true
        type: boolean
    steps:
      - run:
          name: Monitor JVM processes
          background: true
          command: |
            .circleci/scripts/jvmprocmon-start.sh
      - run:
          name: Monitor memory usage
          background: true
          command: |
            free -m -c 500 -s 30
      - run:
          name: Integration Tests
          no_output_timeout: 15m
          command: |
            export CCI_CODE_COVERAGE=<< parameters.run-code-coverage >>
            export CCI_RERUN_FAILTEST=<< parameters.rerun-failtest-count >>
            export CCI_FAILURE_OPTION=<< parameters.failure-option >>
            export CCI_CHANGES_ONLY=<< parameters.changes-only >>
            .circleci/scripts/itest.sh
      - run:
          name: Gather test results
          when: always
          command: |
            mkdir -p ~/test-results/junit
            find . -type f -name failsafe-summary.xml -exec rm -f {} \;
            find . -type f -regex ".*/target/[^/]*-reports[^/]*/.*xml" -exec cp {} ~/test-results/junit/ \;
            find . -type f -regex ".*/target/[^/]*-reports[^/]*/.*dump.*" -exec cp {} ~/test-results/junit/ \; || :
      - run:
          name: Gather tests
          when: always
          command: |
            mkdir -p ~/generated-tests
            cp ./surefire_classname* ~/generated-tests/ || :
            cp ./failsafe_classname* ~/generated-tests/ || :
            cp /tmp/this_node* ~/generated-tests/       || :
      - when:
          condition: << parameters.run-code-coverage >>
          steps:
            - run:
                name: Compress Target Directories (Code Coverage)
                when: always
                command: |
                  .circleci/scripts/codecoverage-save.sh
            - persist_to_workspace:
                root: ~/
                paths:
                  - code-coverage
      - run:
          name: Gather system logs
          when: always
          command: |
            mkdir -p ~/build-results/system-logs
            (dmesg || :) > ~/build-results/system-logs/dmesg 2>&1
            (ps auxf || :) > ~/build-results/system-logs/ps 2>&1
            (free -m || :) > ~/build-results/system-logs/free 2>&1
            (docker stats --no-stream || :) > ~/build-results/system-logs/docker_stats 2>&1
            cp -R /tmp/jvmprocmon ~/build-results/system-logs/ || :
      - store_test_results:
          path: ~/test-results
      - store_artifacts:
          when: always
          path: ~/test-results
          destination: test-results
      - store_artifacts:
          when: always
          path: ~/build-results
          destination: build-results
      - store_artifacts:
          when: always
          path: ~/generated-tests
          destination: generated-tests
  cache-workflow-assets:
    parameters:
      cache_prefix:
        description: the cache prefix
        type: string
      source_path:
        description: the source directory to cache
        type: string
    steps:
      - run:
          name: Stowing Assets in << parameters.source_path >> to cache prefix << parameters.cache_prefix >>
          command: |
            TARGET_PATH="/tmp/<< parameters.cache_prefix >>"
            rsync -ar "$(echo "<< parameters.source_path >>" | sed -e 's,/*$,,')/" "${TARGET_PATH}/"
            find "${TARGET_PATH}" -type d -print0 | xargs -0 chmod 775
            find "${TARGET_PATH}" ! -type d -print0 | xargs -0 chmod 664
      - save_cache:
          key: << parameters.cache_prefix >>-v3-{{ .Branch }}-{{ .Revision }}-{{ .Environment.CIRCLE_SHA1 }}
          paths:
            - "/tmp/<< parameters.cache_prefix >>"
  restore-workflow-assets:
    parameters:
      cache_prefix:
        description: the cache prefix
        type: string
      target_path:
        description: the target directory to restore into
        type: string
        default: ""
    steps:
      - restore_cache:
          keys:
            - << parameters.cache_prefix >>-v3-{{ .Branch }}-{{ .Revision }}-{{ .Environment.CIRCLE_SHA1 }}
      - when:
          condition: << parameters.target_path >>
          steps:
            - run:
                name: Restoring assets to << parameters.target_path >> from cached prefix << parameters.cache_prefix >>
                command: |
                  SOURCE_PATH="/tmp/<< parameters.cache_prefix >>"
                  mkdir -p "<< parameters.target_path >>"
                  rsync -ar "${SOURCE_PATH}/" "$(echo "<< parameters.target_path >>" | sed -e 's,/*$,,')/"
  cache-oci:
    parameters:
      key:
        description: the cache key for storing the OCI
        type: string
      path:
        description: the path to the directory containing the OCI
        type: string
    steps:
      - cache-workflow-assets:
          cache_prefix: oci-<< parameters.key >>
          source_path: << parameters.path >>
  load-oci:
    parameters:
      key:
        description: the OCI cache key to restore
        type: string
    steps:
      - restore-workflow-assets:
          cache_prefix: oci-<< parameters.key >>
      - run:
          name: Load Docker Image(s) in oci-<< parameters.key >>
          command: |
            cd "/tmp/oci-<< parameters.key >>"
            if [ "$(ls -1 *.oci | wc -l)" -eq 0 ]; then
              echo "ERROR: No OCI files to load. Something probably went wrong earlier."
              exit 1
            fi
            for FILE in *.oci; do
              echo "Loading ${FILE} into Docker..."
              docker image load -i "$FILE"
            done

workflows:
  pre-build:
    when: << pipeline.parameters.trigger-setup >>
    jobs:
      - trigger-path-filtering:
          base-revision: << pipeline.git.branch >>
          mapping: |
            .*            trigger-setup false
            ((?!docs/).)* trigger-build true
            docs/.*       trigger-docs  true
            .circleci/.*  trigger-docs  true
#  weekly-coverage:
#    when:
#      equal: [ false, << pipeline.parameters.minimal >> ]
#    triggers:
#      - schedule:
#          # Saturday at 12:00 AM
#          cron: "0 0 * * 6"
#          filters:
#            branches:
#              only:
#                - develop
#    jobs:
#      - build
#      - integration-test-with-coverage:
#          context:
#            - "CircleCI"
#            - "SonarCloud"
#          requires:
#            - build
#      - code-coverage:
#          context:
#            - "CircleCI"
#            - "SonarCloud"
#          requires:
#            - integration-test-with-coverage
  build-minimal:
    when:
      and:
        - equal: [ true, << pipeline.parameters.trigger-build >> ]
        - equal: [ false, << pipeline.parameters.trigger-setup >> ]
        - equal: [ true, << pipeline.parameters.minimal >> ]
    jobs:
      - build:
          context:
            - "CircleCI"
          post-steps:
            - when:
                condition:
                  not:
                    equal: [ true, << pipeline.parameters.is_pr >> ]
                steps:
                  - jira/notify
      - create-merge-foundation-branch:
          requires:
            - build
          filters:
            branches:
              only: << pipeline.parameters.main_branch >>
      - merge-foundation-branch:
          requires:
            - build
          filters:
            branches:
              only: merge-foundation/<< pipeline.parameters.previous_branch_label >>-to-<< pipeline.parameters.main_branch_label >>
      - create-merge-meridian-branch:
          requires:
            - build
          filters:
            branches:
              only: /^foundation.*/
      - merge-poweredby-branch:
          # technically only requires the RPM/deb builds, but only publish
          # if everything passes
          requires:
            - build
          filters:
            branches:
              only:
                - /^foundation.*/
  docs:
    when:
      and:
        - equal: [ true,  << pipeline.parameters.trigger-docs >> ]
        - equal: [ false, << pipeline.parameters.trigger-setup >> ]
        - equal: [ false, << pipeline.parameters.minimal >> ]
    jobs:
      - build-docs:
          filters:
            branches:
              ignore:
                - /^from-foundation.*/
  build-deploy:
    when:
      and:
        - equal: [ true,  << pipeline.parameters.trigger-build >> ]
        - equal: [ false, << pipeline.parameters.trigger-setup >> ]
        - equal: [ false, << pipeline.parameters.minimal >> ]
    jobs:
      - build:
          context:
            - "CircleCI"
          filters:
            branches:
              ignore:
                - /^from-foundation.*/
          post-steps:
            - when:
                condition:
                  not:
                    equal: [ true, << pipeline.parameters.is_pr >> ]
                steps:
                  - jira/notify
      - tarball-assembly:
          context:
            - "CircleCI"
            - "docker-content-trust"
            - "docker-publish-account"
          requires:
            - build
          post-steps:
            - when:
                condition:
                  not:
                    equal: [ true, << pipeline.parameters.is_pr >> ]
                steps:
                  - jira/notify
      - minion-image-single-arch:
          matrix:
            parameters:
              architecture: [linux/amd64,linux/arm64,linux/arm/v7]
          context:
            - "CircleCI"
            - "docker-content-trust"
            - "docker-publish-account"
          requires:
            - horizon-deb-build
            - minion-deb-build
            - sentinel-deb-build
            - integration-test
            - smoke-test-core
            - smoke-test-flaky
            - smoke-test-minion
            - smoke-test-sentinel
          filters:
            branches:
              only:
                - develop
                - /^master-.*/
                - /^release-.*/
          post-steps:
            - when:
                condition:
                  not:
                    equal: [ true, << pipeline.parameters.is_pr >> ]
                steps:
                  - jira/notify
      - minion-image-multi-arch:
          context:
            - "CircleCI"
            - "docker-content-trust"
            - "docker-publish-account"
          requires:
            - minion-image-single-arch
          filters:
            branches:
              only:
                - develop
                - /^master-.*/
                - /^release-.*/
          post-steps:
            - when:
                condition:
                  not:
                    equal: [ true, << pipeline.parameters.is_pr >> ]
                steps:
                  - jira/notify
      - horizon-rpm-build:
          context:
            - "CircleCI"
            - "gpg-signing"
          requires:
            - build
          filters:
            branches:
              only:
                - /^foundation.*/
                - /^release-.*/
                - develop
                - /.*smoke.*/
          post-steps:
            - when:
                condition:
                  not:
                    equal: [ true, << pipeline.parameters.is_pr >> ]
                steps:
                  - jira/notify
      - minion-rpm-build:
          context:
            - "CircleCI"
            - "gpg-signing"
          requires:
            - build
          filters:
            branches:
              only:
                - /^foundation.*/
                - /^release-.*/
                - develop
                - /.*smoke.*/
          post-steps:
            - when:
                condition:
                  not:
                    equal: [ true, << pipeline.parameters.is_pr >> ]
                steps:
                  - jira/notify
      - sentinel-rpm-build:
          context:
            - "CircleCI"
            - "gpg-signing"
          requires:
            - build
          filters:
            branches:
              only:
                - /^foundation.*/
                - /^release-.*/
                - develop
                - /.*smoke.*/
          post-steps:
            - when:
                condition:
                  not:
                    equal: [ true, << pipeline.parameters.is_pr >> ]
                steps:
                  - jira/notify
      - integration-test:
          context:
            - "CircleCI"
          requires:
            - build
          filters:
            branches:
              ignore:
                - /^merge-foundation.*/
          post-steps:
            - when:
                condition:
                  not:
                    equal: [ true, << pipeline.parameters.is_pr >> ]
                steps:
                  - jira/notify
      - smoke-test-core:
          context:
            - "CircleCI"
          requires:
            - tarball-assembly
            - horizon-rpm-build
            - minion-rpm-build
            - sentinel-rpm-build
          filters:
            branches:
              only:
                - develop
                - /^master-.*/
                - /^release-.*/
                - /^foundation.*/
                - /^features.*/
                - /.*smoke.*/
                - /^dependabot.*/
          post-steps:
            - when:
                condition:
                  not:
                    equal: [ true, << pipeline.parameters.is_pr >> ]
                steps:
                  - jira/notify
      - smoke-test-flaky:
          context:
            - "CircleCI"
          requires:
            - tarball-assembly
            - horizon-rpm-build
            - minion-rpm-build
            - sentinel-rpm-build
          filters:
            branches:
              only:
                - develop
                - /^master-.*/
                - /^release-.*/
                - /^foundation.*/
                - /^features.*/
                - /.*smoke.*/
                - /^dependabot.*/
          post-steps:
            - when:
                condition:
                  not:
                    equal: [ true, << pipeline.parameters.is_pr >> ]
                steps:
                  - jira/notify
      - smoke-test-minion:
          context:
            - "CircleCI"
          requires:
            - tarball-assembly
            - horizon-rpm-build
            - minion-rpm-build
            - sentinel-rpm-build
          filters:
            branches:
              only:
                - develop
                - /^master-.*/
                - /^release-.*/
                - /^foundation.*/
                - /^features.*/
                - /.*smoke.*/
                - /^dependabot.*/
          post-steps:
            - when:
                condition:
                  not:
                    equal: [ true, << pipeline.parameters.is_pr >> ]
                steps:
                  - jira/notify
      - smoke-test-sentinel:
          context:
            - "CircleCI"
          requires:
            - tarball-assembly
            - horizon-rpm-build
            - tarball-assembly
            - sentinel-rpm-build
          filters:
            branches:
              only:
                - develop
                - /^master-.*/
                - /^release-.*/
                - /^foundation.*/
                - /^features.*/
                - /.*smoke.*/
                - /^dependabot.*/
          post-steps:
            - when:
                condition:
                  not:
                    equal: [ true, << pipeline.parameters.is_pr >> ]
                steps:
                  - jira/notify
      - horizon-publish-oci:
          context:
            - "CircleCI"
            - "docker-publish-account"
          requires:
            - horizon-deb-build
            - minion-deb-build
            - sentinel-deb-build
            - integration-test
            - smoke-test-core
            - smoke-test-flaky
            - smoke-test-minion
            - smoke-test-sentinel
          filters:
            branches:
              only:
                - develop
                - /^master-.*/
                - /^release-.*/
          post-steps:
            - when:
                condition:
                  not:
                    equal: [ true, << pipeline.parameters.is_pr >> ]
                steps:
                  - jira/notify
      - sentinel-publish-oci:
          context:
            - "CircleCI"
            - "docker-publish-account"
          requires:
            - horizon-deb-build
            - minion-deb-build
            - sentinel-deb-build
            - integration-test
            - smoke-test-core
            - smoke-test-flaky
            - smoke-test-minion
            - smoke-test-sentinel
          filters:
            branches:
              only:
                - develop
                - /^master-.*/
                - /^release-.*/
          post-steps:
            - when:
                condition:
                  not:
                    equal: [ true, << pipeline.parameters.is_pr >> ]
                steps:
                  - jira/notify
      # These don't actually require `integration-test` but we shouldn't bother
      # spending cycles unless everything else passed
      - horizon-deb-build:
          context:
            - "CircleCI"
            - "gpg-signing"
          requires:
            - integration-test
          filters:
            branches:
              only:
                - develop
                - /^master-.*/
                - /^release-.*/
                - /^foundation.*/
                - /^features.*/
                - /.*smoke.*/
                - /.*debian.*/
          post-steps:
            - when:
                condition:
                  not:
                    equal: [ true, << pipeline.parameters.is_pr >> ]
                steps:
                  - jira/notify
      - minion-deb-build:
          context:
            - "CircleCI"
            - "gpg-signing"
          requires:
            - integration-test
          filters:
            branches:
              only:
                - develop
                - /^master-.*/
                - /^release-.*/
                - /^foundation.*/
                - /^features.*/
                - /.*smoke.*/
                - /.*debian.*/
          post-steps:
            - when:
                condition:
                  not:
                    equal: [ true, << pipeline.parameters.is_pr >> ]
                steps:
                  - jira/notify
      - sentinel-deb-build:
          context:
            - "CircleCI"
            - "gpg-signing"
          requires:
            - integration-test
          filters:
            branches:
              only:
                - develop
                - /^master-.*/
                - /^release-.*/
                - /^foundation.*/
                - /^features.*/
                - /.*smoke.*/
                - /.*debian.*/
          post-steps:
            - when:
                condition:
                  not:
                    equal: [ true, << pipeline.parameters.is_pr >> ]
                steps:
                  - jira/notify
      - create-merge-foundation-branch:
          context:
            - "CircleCI"
          # technically only requires the RPM/deb builds, but only publish
          # if everything passes
          requires:
            - horizon-deb-build
            - minion-deb-build
            - sentinel-deb-build
            - integration-test
            - smoke-test-core
            - smoke-test-flaky
            - smoke-test-minion
            - smoke-test-sentinel
          filters:
            branches:
              only: << pipeline.parameters.main_branch >>
      - merge-foundation-branch:
          # technically only requires the RPM/deb builds, but only publish
          # if everything passes
          requires:
            - tarball-assembly
          filters:
            branches:
              only: merge-foundation/<< pipeline.parameters.previous_branch_label >>-to-<< pipeline.parameters.main_branch_label >>
      - create-merge-meridian-branch:
          # technically only requires the RPM/deb builds, but only publish
          # if everything passes
          requires:
            - horizon-deb-build
            - minion-deb-build
            - sentinel-deb-build
            - integration-test
            - smoke-test-core
            - smoke-test-flaky
            - smoke-test-minion
            - smoke-test-sentinel
          filters:
            branches:
              only: /^foundation.*/
      - merge-poweredby-branch:
          # technically only requires the RPM/deb builds, but only publish
          # if everything passes
          requires:
            - horizon-deb-build
            - smoke-test-core
            - smoke-test-flaky
            - smoke-test-minion
            - smoke-test-sentinel
            - integration-test
          filters:
            branches:
              only:
                - /^foundation.*/
      - publish-cloudsmith:
          context:
            - "CircleCI"
            - "cloudsmith-publish-account"
          # technically only requires the RPM/deb builds, but only publish
          # if everything passes
          requires:
            - horizon-deb-build
            - minion-deb-build
            - sentinel-deb-build
            - integration-test
            - smoke-test-core
            - smoke-test-flaky
            - smoke-test-minion
            - smoke-test-sentinel
          filters:
            branches:
              only:
                - develop
                - /^master-.*/
                - /^release-.*/
                - /^foundation.*/
          post-steps:
            - when:
                condition:
                  not:
                    equal: [ true, << pipeline.parameters.is_pr >> ]
                steps:
                  - jira/notify

jobs:
  trigger-path-filtering:
    docker:
      - image: cimg/python:3.8
    parameters:
      base-revision:
        default: main
        description: The revision to compare the current one against for the purpose of determining changed files.
        type: string
      mapping:
        default: ""
        description: Mapping of path regular expressions to pipeline parameters and values. One mapping per line, whitespace-delimited.
        type: string
    steps:
      - cached-checkout
      # copied from https://circleci.com/developer/orbs/orb/circleci/path-filtering
      # we do it ourselves because otherwise we have to do a full un-cached checkout every time
      - run:
          name: process mapping
          environment:
            BASE_REVISION: << parameters.base-revision >>
            MAPPING: << parameters.mapping >>
            OUTPUT_PATH: /tmp/pipeline-parameters.json
          shell: /usr/bin/env python3
          command: |+
            #!/usr/bin/env python3

            import json
            import os
            import re
            import subprocess

            def checkout(revision):
              """
              Helper function for checking out a branch

              :param revision: The revision to checkout
              :type revision: str
              """
              subprocess.run(
                ['git', 'checkout', revision],
                check=True
              )

            output_path = os.environ.get('OUTPUT_PATH')
            head = os.environ.get('CIRCLE_SHA1')
            base_revision = os.environ.get('BASE_REVISION')
            checkout(base_revision)  # Checkout base revision to make sure it is available for comparison
            checkout(head)  # return to head commit

            base = subprocess.run(
              ['git', 'merge-base', base_revision, head],
              check=True,
              capture_output=True
            ).stdout.decode('utf-8').strip()

            if head == base:
              try:
                # If building on the same branch as BASE_REVISION, we will get the
                # current commit as merge base. In that case try to go back to the
                # first parent, i.e. the last state of this branch before the
                # merge, and use that as the base.
                base = subprocess.run(
                  ['git', 'rev-parse', 'HEAD~1'], # FIXME this breaks on the first commit, fallback to something
                  check=True,
                  capture_output=True
                ).stdout.decode('utf-8').strip()
              except:
                # This can fail if this is the first commit of the repo, so that
                # HEAD~1 actually doesn't resolve. In this case we can compare
                # against this magic SHA below, which is the empty tree. The diff
                # to that is just the first commit as patch.
                base = '4b825dc642cb6eb9a060e54bf8d69288fbee4904'

            print('Comparing {}...{}'.format(base, head))
            changes = subprocess.run(
              ['git', 'diff', '--name-only', base, head],
              check=True,
              capture_output=True
            ).stdout.decode('utf-8').splitlines()

            mappings = [
              m.split() for m in
              os.environ.get('MAPPING').splitlines()
            ]

            def check_mapping(m):
              if 3 != len(m):
                raise Exception("Invalid mapping")
              path, param, value = m
              regex = re.compile(r'^' + path + r'$')
              for change in changes:
                if regex.match(change):
                  return True
              return False

            def convert_mapping(m):
              return [m[1], json.loads(m[2])]

            mappings = filter(check_mapping, mappings)
            mappings = map(convert_mapping, mappings)
            mappings = dict(mappings)

            with open(output_path, 'w') as fp:
              fp.write(json.dumps(mappings))

      - run:
          name: post-process the trigger config
          command: |
            if [ "$(grep -c trigger-setup /tmp/pipeline-parameters.json)" -eq 0 ]; then
              # this can happen in the case of merges or other similar "empty" commits
              echo '{ "trigger-setup": false, "trigger-build": true }' > /tmp/pipeline-parameters.json
            fi
            IS_PR=false
            if [ -n "$CIRCLE_PR_NUMBER" ]; then
              IS_PR=true
            fi
            cat /tmp/pipeline-parameters.json | jq ".is_pr=${IS_PR}" > /tmp/$$.json
            mv /tmp/$$.json /tmp/pipeline-parameters.json
      - store_artifacts:
          path: /tmp/pipeline-parameters.json
          destination: pipeline-parameters.json
      - continuation/continue:
          circleci_domain: circleci.com
          configuration_path: .circleci/config.yml
          parameters: /tmp/pipeline-parameters.json
  build:
    executor: centos-build-executor
    # Building currently requires the xlarge containers in order for the webpack compilation
    # in the core/web-assets module to complete reliably
    resource_class: xlarge
    steps:
      - attach_workspace:
          at: ~/
      - run-build:
          number-vcpu: 8
  build-docs:
    executor: docs-executor
    steps:
      - cached-checkout
      - run:
          name: Validate Xrefs in docs
          command: |
            NODE_PATH="$(npm -g root)" antora --generator @antora/xref-validator antora-playbook-local.yml
      - run:
          name: Build docs with Antora
          command: |
             DOCSEARCH_ENABLED=true DOCSEARCH_ENGINE=lunr NODE_PATH="$(npm -g root)" antora --generator antora-site-generator-lunr --stacktrace generate antora-playbook-local.yml
      - store_artifacts:
          path: ~/project/build/site.zip
          destination: site.zip
  tarball-assembly:
    machine:
      image: ubuntu-2004:202010-01
    resource_class: xlarge
    environment:
      DOCKER_CLI_EXPERIMENTAL: enabled
    parameters:
      number-vcpu:
        default: 4
        type: integer
      vaadin-javamaxmem:
        default: 1g
        type: string
    steps:
      - attach_workspace:
          at: ~/
      - run:
          name: multiarch/qemu-user-static
          command: docker run --privileged multiarch/qemu-user-static --reset -p yes
      - run:
          name: Install Docker buildx
          command: |
            sudo wget https://github.com/docker/buildx/releases/download/v0.5.1/buildx-v0.5.1.linux-amd64 -O /usr/local/bin/docker-buildx
            sudo chmod a+x /usr/local/bin/docker-buildx
            sudo systemctl restart docker
      - dockerhub-login
      - run:
          name: Assemble tarballs and related artifacts
          command: |
            export MAVEN_OPTS="-Xmx8g -XX:ReservedCodeCacheSize=1g -XX:+TieredCompilation"
            export MAVEN_ARGS="install"
            case "${CIRCLE_BRANCH}" in
              "master"*|"release-"*|develop)
                # release branches should enable extra "production" stuff like license indexing
                MAVEN_ARGS="-Dbuild.type=production $MAVEN_ARGS"
                ;;
            esac
            ulimit -n 65536 || :
            ./compile.pl -DskipTests=true -Dbuild.skip.tarball=false \
              -DupdatePolicy=never \
              -Daether.connector.resumeDownloads=false \
              -Daether.connector.basic.threads=1 \
              -Dorg.slf4j.simpleLogger.log.org.apache.maven.cli.transfer.Slf4jMavenTransferListener=warn \
              -DvaadinJavaMaxMemory=<< parameters.vaadin-javamaxmem >> \
              -DmaxCpus=<< parameters.number-vcpu >> \
              -Pbuild-bamboo \
              -Prun-expensive-tasks \
              -Dopennms.home=/opt/opennms \
              --batch-mode \
              -s .circleci/settings.xml \
              $MAVEN_ARGS
      - run:
          name: Build Minion OCI
          command: |
            cd opennms-container/minion

            # Create always a downloadable single OCI artifact for AMD architecture.
            # This image is used in our integration test suite which relies on the tag "minion:latest".
            make VERSION="$(../pom2version.py ../../pom.xml)" \
                 DOCKER_TAG="minion:latest" \
                 BUILD_NUMBER="${CIRCLE_BUILD_NUM}" \
                 BUILD_URL="${CIRCLE_BUILD_URL}" \
                 BUILD_BRANCH="${CIRCLE_BRANCH}"
      - run:
          name: Collect Artifacts
          command: |
            mkdir -p target/{artifacts,config-schema,tarballs}
            OPENNMS_VERSION="$(.circleci/scripts/pom2version.sh pom.xml)"
            find ./target -name "*.tar.gz" -type f -not -iname '*source*' -exec cp {} "./target/tarballs/opennms-${OPENNMS_VERSION}.tar.gz" \;
            find ./opennms-assemblies/minion/target -name "*.tar.gz" -type f -not -iname '*source*' -exec cp {} "./target/tarballs/minion-${OPENNMS_VERSION}.tar.gz" \;
            find ./opennms-assemblies/sentinel/target -name "*.tar.gz" -type f -not -iname '*source*' -exec cp {} "./target/tarballs/sentinel-${OPENNMS_VERSION}.tar.gz" \;
            cp ./opennms-assemblies/xsds/target/*-xsds.tar.gz "./target/artifacts/opennms-${OPENNMS_VERSION}-xsds.tar.gz"
            cp target/*-source.tar.gz ./target/artifacts/
            cp opennms-container/minion/minion-config-schema.yml "./target/config-schema/"
            cp opennms-full-assembly/target/generated-sources/license/THIRD-PARTY.txt ./target/artifacts/ || :
      - store_artifacts:
          when: always
          path: ~/project/target/artifacts
          destination: artifacts
      - store_artifacts:
          when: always
          path: ~/project/target/config-schema
          destination: config-schema
      - store_artifacts:
          when: always
          path: ~/project/target/tarballs
          destination: tarballs
      - store_artifacts:
          path: ~/project/opennms-container/minion/images/minion.oci
          destination: minion.oci
      - cache-workflow-assets:
          cache_prefix: minion-config-schema
          source_path: target/config-schema/
      - cache-oci:
          key: minion
          path: opennms-container/minion/images/
      - persist_to_workspace:
          root: ~/
          paths:
            - project/opennms-assemblies/minion/target/org.opennms.assemblies.minion-*-minion.tar.gz

  minion-image-single-arch:
    parameters:
      architecture:
        type: string
    machine:
      image: ubuntu-2004:202010-01
    environment:
      DOCKER_CLI_EXPERIMENTAL: enabled
    steps:
      - attach_workspace:
          at: ~/
      - run:
          name: multiarch/qemu-user-static
          command: docker run --privileged multiarch/qemu-user-static --reset -p yes
      - run:
          name: Install Docker buildx
          command: |
            sudo wget https://github.com/docker/buildx/releases/download/v0.5.1/buildx-v0.5.1.linux-amd64 -O /usr/local/bin/docker-buildx
            sudo chmod a+x /usr/local/bin/docker-buildx
            sudo systemctl restart docker
      - dockerhub-login
      - run: *setup_dct_env
      - run: *setup_dct_key
      - run:
          name: Single-arch build & push
          command: |
            cd opennms-container/minion
            ARCH="$(printf "<< parameters.architecture >>" | tr / -)"
            TAG="${MINION_IMAGE_VERSION}-${ARCH}"
            make DOCKER_ARCH="<< parameters.architecture >>" \
                 DOCKER_FLAGS=--load \
                 VERSION="${TAG}" \
                 BUILD_NUMBER="${CIRCLE_BUILD_NUM}" \
                 BUILD_URL="${CIRCLE_BUILD_URL}" \
                 BUILD_BRANCH="${CIRCLE_BRANCH}"
            docker push ${MINION_IMAGE}:${TAG}

  minion-image-multi-arch:
    machine:
      image: ubuntu-2004:202010-01
    environment:
      DOCKER_CLI_EXPERIMENTAL: enabled
    steps:
      - attach_workspace:
          at: ~/
      - dockerhub-login
      - run: *setup_dct_env
      - run: *setup_dct_key
      - run:
          name: Install notary
          command: |
            sudo wget https://github.com/theupdateframework/notary/releases/download/v0.6.1/notary-Linux-amd64 -O /usr/local/bin/notary
            sudo chmod a+x /usr/local/bin/notary
      - run:
          name: Create & push multi-arch manifest
          command: |
            IMAGE_REF="${MINION_IMAGE}:${MINION_IMAGE_VERSION}"
            docker manifest create ${IMAGE_REF} \
              ${IMAGE_REF}-linux-amd64 \
              ${IMAGE_REF}-linux-arm64 \
              ${IMAGE_REF}-linux-arm-v7 \
              --amend
            SHA_256="$(docker manifest push "${IMAGE_REF}" --purge | cut -d ':' -f 2)"
            echo "Manifest SHA-256: ${SHA_256}"
            echo "Image-Ref: ${IMAGE_REF}"
            MANIFEST_FROM_REG="$(docker manifest inspect "${IMAGE_REF}" -v)";
            BYTES_SIZE="$(printf "${MANIFEST_FROM_REG}" | jq -r '.[].Descriptor.size' | uniq)";
            echo "Manifest-inspect BYTES: ${BYTES_SIZE}";
            echo "Manifest contents:\n";
            printf "${MANIFEST_FROM_REG}" | jq -r '.[].Descriptor | "Architecture: " + .platform.architecture + .platform.variant + ", digest: " + .digest';
            export NOTARY_AUTH="$(printf "${DOCKERHUB_LOGIN}:${DOCKERHUB_PASS}" | base64 -w0)"
            echo "Sign ${SHA_256} with the notary"
            # when the multi-arch image is signed by the delegate key then docker pull reports "No valid trust data..."
            # -> the following lines can not be used:
            #
            # export NOTARY_DELEGATION_PASSPHRASE="${DCT_DELEGATE_KEY_PASSPHRASE}"
            # notary -d ~/.docker/trust/ -s https://notary.docker.io addhash "${MINION_IMAGE}" "${MINION_IMAGE_VERSION}" 946 --sha256 "${SHA_256}" --roles targets/opennms-circle-delegate --publish --verbose
            #
            # -> use the targets key of the minion repository to sign the multi-arch image instead
            export NOTARY_TARGETS_PASSPHRASE="${DCT_REPO_MINION_KEY_PASSPHRASE}"
            notary -d ~/.docker/trust/ -s https://notary.docker.io addhash "${MINION_IMAGE}" "${MINION_IMAGE_VERSION}" "${BYTES_SIZE}" --sha256 "${SHA_256}" --publish --verbose
            echo "Done!"
            # notary -s https://notary.docker.io list "${IMAGE}"

  horizon-rpm-build:
    executor: centos-build-executor
    # Larger memory footprint required to speed up builds using Takari smartbuilder
    resource_class: xlarge
    steps:
      - attach_workspace:
          at: ~/
      - sign-packages/setup-env:
          skip_if_forked_pr: true
          gnupg_home: ~/tmp/gpg
      - run:
          name: Build RPMs
          command: |
            export NODE_OPTIONS=--max_old_space_size=1024
            export CCI_MAXCPU=4
            export MAVEN_OPTS="-Xmx8g -XX:ReservedCodeCacheSize=1g -XX:+TieredCompilation"
            .circleci/scripts/makerpm.sh tools/packages/opennms/opennms.spec
      - sign-packages/sign-rpms:
          skip_if_forked_pr: true
          gnupg_home: ~/tmp/gpg
          gnupg_key: opennms@opennms.org
          packages: target/rpm/RPMS/noarch/*.rpm
      - setup_remote_docker:
          docker_layer_caching: true
      - run:
          name: Fetch RPM artifacts and build Horizon container image
          command: |
            cd opennms-container/horizon
            ./build_container_image.sh
      - store_artifacts:
          path: ~/project/opennms-container/horizon/images/container.oci
          destination: horizon.oci
      - store_artifacts:
          path: ~/project/target/rpm/RPMS/noarch
          destination: rpms
      - cache-workflow-assets:
          cache_prefix: rpm-horizon
          source_path: target/rpm/RPMS/noarch
      - cache-oci:
          key: horizon
          path: opennms-container/horizon/images/
  minion-rpm-build:
    executor: centos-build-executor
    # Larger memory footprint required to speed up builds using Takari smartbuilder
    # Will need to increase resource class if horizon-rpm-build is under 15 min
    resource_class: xlarge
    steps:
      - attach_workspace:
          at: ~/
      - sign-packages/setup-env:
          skip_if_forked_pr: true
          gnupg_home: ~/tmp/gpg
      - run:
          name: Build RPMs
          command: |
            export NODE_OPTIONS=--max_old_space_size=1024
            export CCI_MAXCPU=4
            export CCI_VAADINJAVAMAXMEM=768m
            export MAVEN_OPTS="-Xmx8g -XX:ReservedCodeCacheSize=1g -XX:+TieredCompilation"
            .circleci/scripts/makerpm.sh tools/packages/minion/minion.spec
      - sign-packages/sign-rpms:
          skip_if_forked_pr: true
          gnupg_home: ~/tmp/gpg
          gnupg_key: opennms@opennms.org
          packages: target/rpm/RPMS/noarch/*.rpm
      - store_artifacts:
          path: ~/project/target/rpm/RPMS/noarch
          destination: rpms
      - cache-workflow-assets:
          cache_prefix: rpm-minion
          source_path: target/rpm/RPMS/noarch
  sentinel-rpm-build:
    executor: centos-build-executor
    # Larger memory footprint required to speed up builds using Takari smartbuilder
    # Will need to increase resource class if horizon-rpm-build is under 19 min
    resource_class: xlarge
    steps:
      - attach_workspace:
          at: ~/
      - sign-packages/setup-env:
          skip_if_forked_pr: true
          gnupg_home: ~/tmp/gpg
      - run:
          name: Build RPMs
          command: |
            export NODE_OPTIONS=--max_old_space_size=1024
            export CCI_MAXCPU=4
            export CCI_VAADINJAVAMAXMEM=768m
            export MAVEN_OPTS="-Xmx8g -XX:ReservedCodeCacheSize=1g -XX:+TieredCompilation"
            .circleci/scripts/makerpm.sh tools/packages/sentinel/sentinel.spec
      - sign-packages/sign-rpms:
          skip_if_forked_pr: true
          gnupg_home: ~/tmp/gpg
          gnupg_key: opennms@opennms.org
          packages: target/rpm/RPMS/noarch/*.rpm
      - setup_remote_docker:
          docker_layer_caching: true
      - run:
          name: Fetch RPM artifacts and build Sentinel container image
          command: |
            cd opennms-container/sentinel
            ./build_container_image.sh
      - store_artifacts:
          path: ~/project/opennms-container/sentinel/images/container.oci
          destination: sentinel.oci
      - store_artifacts:
          path: ~/project/target/rpm/RPMS/noarch
          destination: rpms
      - cache-workflow-assets:
          cache_prefix: rpm-sentinel
          source_path: target/rpm/RPMS/noarch
      - cache-oci:
          key: sentinel
          path: opennms-container/sentinel/images/
  horizon-deb-build:
    executor: debian-build-executor
    resource_class: xlarge
    steps:
      - attach_workspace:
          at: ~/
      - sign-packages/setup-env:
          skip_if_forked_pr: true
          gnupg_home: ~/tmp/gpg
      - run:
          name: Monitor memory usage
          background: true
          command: |
            free -m -c 500 -s 30
      - run:
          name: Build Debian Packages
          command: |
            export NODE_OPTIONS=--max_old_space_size=1024
            export CCI_MAXCPU=2
            export MAVEN_OPTS="-Xmx8g -XX:ReservedCodeCacheSize=1g -XX:+TieredCompilation"
            .circleci/scripts/makedeb.sh opennms
      - sign-packages/sign-debs:
          skip_if_forked_pr: true
          gnupg_home: ~/tmp/gpg
          gnupg_key: opennms@opennms.org
          packages: target/debs/*.deb
      - run:
          name: Gather system logs
          when: always
          command: |
            mkdir -p ~/build-results/system-logs
            (dmesg || :) > ~/build-results/system-logs/dmesg 2>&1
            (ps auxf || :) > ~/build-results/system-logs/ps 2>&1
            (free -m || :) > ~/build-results/system-logs/free 2>&1
            (docker stats --no-stream || :) > ~/build-results/system-logs/docker_stats 2>&1
            cp -R /tmp/jvmprocmon ~/build-results/system-logs/ || :
      - store_artifacts:
          when: always
          path: ~/build-results
          destination: build-results
      - store_artifacts:
          path: ~/project/target/debs
          destination: debs
      - cache-workflow-assets:
          cache_prefix: deb-horizon
          source_path: target/debs
  minion-deb-build:
    executor: debian-build-executor
    resource_class: xlarge
    steps:
      - attach_workspace:
          at: ~/
      - sign-packages/setup-env:
          skip_if_forked_pr: true
          gnupg_home: ~/tmp/gpg
      - run:
          name: Build Debian Packages
          command: |
            export NODE_OPTIONS=--max_old_space_size=1024
            export CCI_MAXCPU=4
            export CCI_VAADINJAVAMAXMEM=768m
            export MAVEN_OPTS="-Xmx8g -XX:ReservedCodeCacheSize=1g -XX:+TieredCompilation"
            .circleci/scripts/makedeb.sh minion
      - sign-packages/sign-debs:
          skip_if_forked_pr: true
          gnupg_home: ~/tmp/gpg
          gnupg_key: opennms@opennms.org
          packages: target/debs/*.deb
      - store_artifacts:
          path: ~/project/target/debs
          destination: debs
      - cache-workflow-assets:
          cache_prefix: deb-minion
          source_path: target/debs
  sentinel-deb-build:
    executor: debian-build-executor
    resource_class: xlarge
    steps:
      - attach_workspace:
          at: ~/
      - sign-packages/setup-env:
          skip_if_forked_pr: true
          gnupg_home: ~/tmp/gpg
      - run:
          name: Build Debian Packages
          command: |
            export NODE_OPTIONS=--max_old_space_size=1024
            export CCI_MAXCPU=4
            export CCI_VAADINJAVAMAXMEM=768m
            export MAVEN_OPTS="$MAVEN_OPTS -Xmx8g -XX:ReservedCodeCacheSize=1g"
            .circleci/scripts/makedeb.sh sentinel
      - sign-packages/sign-debs:
          skip_if_forked_pr: true
          gnupg_home: ~/tmp/gpg
          gnupg_key: opennms@opennms.org
          packages: target/debs/*.deb
      - store_artifacts:
          path: ~/project/target/debs
          destination: debs
      - cache-workflow-assets:
          cache_prefix: deb-sentinel
          source_path: target/debs
  horizon-publish-oci:
    executor: centos-build-executor
    steps:
      - cached-checkout
      - setup_remote_docker:
          docker_layer_caching: true
      - dockerhub-login
      - load-oci:
          key: horizon
      - run:
          name: tag horizon Docker image and publish to registry
          command: |
            cd opennms-container/horizon
            ./tag.sh
            ./publish.sh
  sentinel-publish-oci:
    executor: centos-build-executor
    steps:
      - cached-checkout
      - setup_remote_docker:
          docker_layer_caching: true
      - dockerhub-login
      - load-oci:
          key: sentinel
      - run:
          name: tag sentinel Docker image and publish to registry
          command: |
            cd opennms-container/sentinel
            ./tag.sh
            ./publish.sh
  integration-test:
    executor: integration-test-executor
    parallelism: 8
    resource_class: xlarge
    steps:
      - attach_workspace:
          at: ~/
      - run-integration-tests:
          rerun-failtest-count: 1
  integration-test-with-coverage:
    executor: integration-test-executor
    parallelism: 10
    resource_class: xlarge
    steps:
      - attach_workspace:
          at: ~/
      - run-integration-tests:
          run-code-coverage: true
          rerun-failtest-count: 0
          failure-option: -fn
          changes-only: false
  code-coverage:
    executor: centos-build-executor
    resource_class: medium
    steps:
      - attach_workspace:
          at: ~/
      - extract-pom-version
      - restore-sonar-cache
      - run:
          name: Restore Target Directories (Code Coverage)
          when: always
          command: |
            .circleci/scripts/codecoverage-restore.sh
      - run:
          name: Run SonarQube Code Analysis
          when: always
          command: |
            export MAVEN_OPTS="-Xms3G -Xmx3G"
            .circleci/scripts/sonar.sh
      - save-sonar-cache
  smoke-test-core:
    executor: smoke-test-executor
    parallelism: 8
    # No resource class support for machine executors, we're constrained to use the default
    # medium class which has 2 vCPUs and 8 GB RAM
    #resource_class: large
    steps:
      - run:
          name: "skip if flaky tests are enabled"
          command: echo "trigger-flaky=<< pipeline.parameters.trigger-flaky >>"
      - when:
          condition:
            not:
              or:
                - << pipeline.parameters.trigger-flaky >>
                - matches: { pattern: "^.*flaky.*$", value: << pipeline.git.branch >> }
          steps:
            - attach_workspace:
                at: ~/
            - run-smoke-tests:
                suite: core
  smoke-test-flaky:
    executor: smoke-test-executor
    parallelism: 5
    # No resource class support for machine executors, we're constrained to use the default
    # medium class which has 2 vCPUs and 8 GB RAM
    #resource_class: large
    steps:
      - run:
          name: "run if flaky tests are enabled"
          command: echo "trigger-flaky=<< pipeline.parameters.trigger-flaky >>"
      - when:
          condition:
            or:
              - << pipeline.parameters.trigger-flaky >>
              - matches: { pattern: "^.*flaky.*$", value: << pipeline.git.branch >> }
          steps:
            - attach_workspace:
                at: ~/
            - run-smoke-tests:
                suite: flaky
  smoke-test-minion:
    executor: smoke-test-executor
    parallelism: 4
    # No resource class support for machine executors, we're constrained to use the default
    # medium class which has 2 vCPUs and 8 GB RAM
    #resource_class: large
    steps:
      - run:
          name: "skip if flaky tests are enabled"
          command: echo "trigger-flaky=<< pipeline.parameters.trigger-flaky >>"
      - when:
          condition:
            not:
              or:
                - << pipeline.parameters.trigger-flaky >>
                - matches: { pattern: "^.*flaky.*$", value: << pipeline.git.branch >> }
          steps:
            - attach_workspace:
                at: ~/
            - run-smoke-tests:
                suite: minion
  smoke-test-sentinel:
    executor: smoke-test-executor
    parallelism: 5
    # No resource class support for machine executors, we're constrained to use the default
    # medium class which has 2 vCPUs and 8 GB RAM
    #resource_class: large
    steps:
      - run:
          name: "skip if flaky tests are enabled"
          command: echo "trigger-flaky=<< pipeline.parameters.trigger-flaky >>"
      - when:
          condition:
            not:
              or:
                - << pipeline.parameters.trigger-flaky >>
                - matches: { pattern: "^.*flaky.*$", value: << pipeline.git.branch >> }
          steps:
            - attach_workspace:
                at: ~/
            - run-smoke-tests:
                suite: sentinel
  smoke-test-minimal:
    executor: smoke-test-executor
    steps:
      - attach_workspace:
          at: ~/
      - run-smoke-tests:
          suite: minimal
  create-merge-foundation-branch:
    <<: *docker_container_config
    steps:
      - add_ssh_keys:
          fingerprints:
            - "66:9a:2d:a8:ad:7b:cc:7c:d2:ee:55:94:01:72:ac:2a"
      - run:
          name: "Branch Merge Parameters"
          command: |
            echo "previous: << pipeline.parameters.previous_branch >>, main: << pipeline.parameters.main_branch >>, next: << pipeline.parameters.next_branch >>"
      - when:
          condition: << pipeline.parameters.next_branch >>
          steps:
            - cached-checkout-for-pushing
            - run:
                name: Checkout target branch and merge from source
                command: |
                  export GIT_MERGE_AUTOEDIT=no
                  git fetch --all
                  git checkout << pipeline.parameters.next_branch >>
                  git reset --hard origin/<< pipeline.parameters.next_branch >>
                  git merge origin/<< pipeline.parameters.main_branch >>
            - run:
                name: Push to github
                command: git push -f origin << pipeline.parameters.next_branch >>:merge-foundation/<< pipeline.parameters.main_branch_label >>-to-<< pipeline.parameters.next_branch_label >>

  # note, this is always run as part of the _next_ branch
  # for example, if main_branch is `foundation-2016` and next_branch is `foundation-2017`,
  # it will include the contents of the `foundation-2017` branch, thus we need to actually
  # look _backwards_ to the previous_branch and main_branch to merge the correct bits.
  merge-foundation-branch:
    <<: *docker_container_config
    steps:
      - run:
          name: "Branch Merge Parameters"
          command: |
            echo "previous: << pipeline.parameters.previous_branch >>, main: << pipeline.parameters.main_branch >>, next: << pipeline.parameters.next_branch >>"
      - when:
          condition: << pipeline.parameters.previous_branch >>
          steps:
            - cached-checkout-for-pushing
            - run:
                name: Checkout target and merge with merge branch
                command: |
                  export GIT_MERGE_AUTOEDIT=no
                  git fetch --all
                  git checkout << pipeline.parameters.main_branch >>
                  git reset --hard origin/<< pipeline.parameters.main_branch >>
                  git merge origin/merge-foundation/<< pipeline.parameters.previous_branch_label >>-to-<< pipeline.parameters.main_branch_label >>
            - run:
                name: Push to github
                command: git push origin << pipeline.parameters.main_branch >>:<< pipeline.parameters.main_branch >>

  create-merge-meridian-branch:
    <<: *docker_container_config
    steps:
      - when:
          condition: << pipeline.parameters.main_branch >>
          steps:
            - add_ssh_keys:
                fingerprints:
                  - "4a:0a:cb:11:a3:33:b1:14:e9:cb:db:41:76:fa:a3:bf"
            - restore_cache:
                keys:
                  - meridian-v1-{{ .Branch }}-{{ .Revision }}
                  - meridian-v1-{{ .Branch }}-
                  - meridian-v1-
            - cached-checkout-for-pushing
            - run:
                name: Add Meridian remote if necessary
                command: |
                  REMOTE_MERIDIAN="$(git remote | grep -c -E '^meridian$' || :)"
                  if [ "$REMOTE_MERIDIAN" -eq 0 ]; then
                    git remote add meridian git@github.com:OpenNMS/opennms-prime.git
                  fi
            - run:
                name: git fetch meridian
                command: |
                  git fetch meridian
            - save_cache:
                key: meridian-v1-{{ .Branch }}-{{ .Revision }}
                paths:
                  - ".git"
            - run:
                name: Checkout target branch and merge from source
                command: |
                  export GIT_MERGE_AUTOEDIT=no
                  if git rev-parse from-<< pipeline.parameters.main_branch >> >/dev/null 2>&1; then
                    git checkout from-<< pipeline.parameters.main_branch >>
                  else
                    git checkout -b from-<< pipeline.parameters.main_branch >> meridian/from-<< pipeline.parameters.main_branch >>
                  fi
                  git reset --hard meridian/from-<< pipeline.parameters.main_branch >>
                  git merge origin/<< pipeline.parameters.main_branch >>
            - run:
                name: Push to Meridian github
                command: git push -f meridian from-<< pipeline.parameters.main_branch >>:from-<< pipeline.parameters.main_branch >>

  merge-poweredby-branch:
    <<: *docker_container_config
    steps:
      - when:
          condition: << pipeline.parameters.main_branch >>
          steps:
            - add_ssh_keys:
                fingerprints:
                  - "45:4b:bc:36:e7:c7:b3:d3:3b:b8:87:f3:b5:f2:c1:58"
            - restore_cache:
                keys:
                  - poweredby-v1-{{ .Branch }}-{{ .Revision }}
                  - poweredby-v1-{{ .Branch }}-
                  - poweredby-v1-
            - cached-checkout-for-pushing
            - run:
                name: Merge Foundation to PoweredBy
                command: .circleci/scripts/merge-poweredby.sh
            - save_cache:
                key: poweredby-v1-{{ .Branch }}-{{ .Revision }}
                paths:
                  - ".git"

  publish-cloudsmith:
    executor: cloudsmith/default
    resource_class: small
    steps:
      - checkout
      - cloudsmith/ensure-api-key
      - cloudsmith/install-cli
      - restore-workflow-assets:
          cache_prefix: deb-horizon
      - restore-workflow-assets:
          cache_prefix: deb-minion
      - restore-workflow-assets:
          cache_prefix: deb-sentinel
      - restore-workflow-assets:
          cache_prefix: rpm-horizon
      - restore-workflow-assets:
          cache_prefix: rpm-minion
      - restore-workflow-assets:
          cache_prefix: rpm-sentinel
      - restore-workflow-assets:
          cache_prefix: minion-config-schema
      - run:
          name: Publish Packages
          command: |
            .circleci/scripts/publish-cloudsmith.sh
<|MERGE_RESOLUTION|>--- conflicted
+++ resolved
@@ -196,6 +196,7 @@
                 -Psmoke \
                 -Denable.license=true \
                 --batch-mode \
+                -s .circleci/settings.xml \
                 dependency:resolve-plugins \
                 de.qaware.maven:go-offline-maven-plugin:resolve-dependencies
   save-maven-cache:
@@ -371,21 +372,6 @@
                 tar -czf "../../artifacts/opennms-${OPENNMS_VERSION}-javadoc.tar.gz" *
               popd
             fi
-<<<<<<< HEAD
-=======
-            pushd opennms-doc
-              ../compile.pl \
-                -DupdatePolicy=never \
-                -Daether.connector.resumeDownloads=false \
-                -Daether.connector.basic.threads=1 \
-                -Dorg.slf4j.simpleLogger.log.org.apache.maven.cli.transfer.Slf4jMavenTransferListener=warn \
-                -P'!jdk7+' \
-                -Prun-expensive-tasks \
-                --batch-mode \
-                -s ../.circleci/settings.xml \
-                install || exit 1
-            popd
->>>>>>> f0269a79
       - update-maven-cache
       - run:
           name: Remove Extra Maven Repository OpenNMS Files
