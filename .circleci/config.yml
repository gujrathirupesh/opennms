--- conflicted
+++ resolved
@@ -31,7 +31,6 @@
 #    previous_branch:
 #      description: the previous branch, if any
 #      type: string
-<<<<<<< HEAD
 #      default: foundation-2019
 #    previous_branch_label:
 #      description: the previous branch, if any (escaped, no slashes)
@@ -53,29 +52,6 @@
 #      description: the auto-merge target branch (escaped, no slashes)
 #      type: string
 #      default: release-26.x
-=======
-#      default: foundation-2018
-#    previous_branch_label:
-#      description: the previous branch, if any (escaped, no slashes)
-#      type: string
-#      default: foundation-2018
-#    main_branch:
-#      description: the auto-merge main branch
-#      type: string
-#      default: foundation-2019
-#    main_branch_label:
-#      description: the auto-merge main branch (escaped, no slashes)
-#      type: string
-#      default: foundation-2019
-#    next_branch:
-#      description: the auto-merge target branch
-#      type: string
-#      default: foundation-2020
-#    next_branch_label:
-#      description: the auto-merge target branch (escaped, no slashes)
-#      type: string
-#      default: foundation-2020
->>>>>>> 13aa97f3
 
 docker_container_config: &docker_container_config
   executor: docker-executor
@@ -581,11 +557,7 @@
       - smoke-test-full:
           requires:
             - meridian-rpm-build
-<<<<<<< HEAD
             - tarball-assembly
-=======
-            - minion-rpm-build
->>>>>>> 13aa97f3
             - sentinel-rpm-build
           filters:
             branches:
@@ -600,11 +572,7 @@
       - smoke-test-minimal:
           requires:
             - meridian-rpm-build
-<<<<<<< HEAD
             - tarball-assembly
-=======
-            - minion-rpm-build
->>>>>>> 13aa97f3
             - sentinel-rpm-build
           filters:
             branches:
@@ -626,18 +594,15 @@
 #                - develop
 #                - /^master-.*/
 #                - /^release-.*/
-<<<<<<< HEAD
-=======
 #      - minion-publish-oci:
 #          requires:
-#            - minion-rpm-build
+#            - horizon-rpm-build
 #          filters:
 #            branches:
 #              only:
 #                - develop
 #                - /^master-.*/
 #                - /^release-.*/
->>>>>>> 13aa97f3
 #      - sentinel-publish-oci:
 #          requires:
 #            - sentinel-rpm-build
@@ -835,7 +800,6 @@
             cp ./opennms-assemblies/xsds/target/*-xsds.tar.gz "./target/artifacts/meridian-${OPENNMS_VERSION}-xsds.tar.gz"
             cp opennms-doc/guide-all/target/*.tar.gz "./target/artifacts/meridian-${OPENNMS_VERSION}-docs.tar.gz"
             cp target/*-source.tar.gz "./target/artifacts/meridian-${OPENNMS_VERSION}-source.tar.gz"
-<<<<<<< HEAD
       - run:
           name: Build Minion OCI
           command: |
@@ -881,8 +845,6 @@
 #                echo "No branch to push to registry."
 #                ;;
 #            esac
-=======
->>>>>>> 13aa97f3
       - store_artifacts:
           when: always
           path: ~/project/target/artifacts
@@ -1126,24 +1088,6 @@
           name: tag meridian Docker image and publish to registry
           command: |
             cd opennms-container/meridian
-<<<<<<< HEAD
-=======
-            ./tag.sh
-            ./publish.sh
-  minion-publish-oci:
-    executor: centos-build-executor
-    steps:
-      - cached-checkout
-      - setup_remote_docker:
-          docker_layer_caching: true
-      - dockerhub-login
-      - load-oci:
-          key: minion
-      - run:
-          name: tag minion Docker image and publish to registry
-          command: |
-            cd opennms-container/minion
->>>>>>> 13aa97f3
             ./tag.sh
             ./publish.sh
   sentinel-publish-oci:
