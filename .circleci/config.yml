version: 2.1


executors:
  centos-build-executor:
    docker:
      - image: opennms/build-env:1.8.0.232.b09-3.6.2-b3291
  debian-build-executor:
    docker:
      - image: opennms/build-env:debian-jdk8-b3572
  docker-executor:
    docker:
      - image: docker:19.03.0-git
  integration-test-executor:
    machine: true
  smoke-test-executor:
    machine:
      image: ubuntu-1604:201903-01

## NOTE: the "_label" versions of these are for the case when your source or target
## branches have slashes in them, that way the merge branch gets created properly
#defaults: &defaults
#  parameters:
#    previous_branch:
#      description: the previous branch, if any
#      type: string
<<<<<<< HEAD
#      default: foundation-2018
#    previous_branch_label:
#      description: the previous branch, if any (escaped, no slashes)
#      type: string
#      default: foundation-2018
#    main_branch:
#      description: the auto-merge main branch
#      type: string
#      default: foundation-2019
#    main_branch_label:
#      description: the auto-merge main branch (escaped, no slashes)
#      type: string
#      default: foundation-2019
#    next_branch:
#      description: the auto-merge target branch
#      type: string
#      default: release-26.x
#    next_branch_label:
#      description: the auto-merge target branch (escaped, no slashes)
#      type: string
#      default: release-26.x
=======
#      default: foundation-2017
#    previous_branch_label:
#      description: the previous branch, if any (escaped, no slashes)
#      type: string
#      default: foundation-2017
#    main_branch:
#      description: the auto-merge main branch
#      type: string
#      default: foundation-2018
#    main_branch_label:
#      description: the auto-merge main branch (escaped, no slashes)
#      type: string
#      default: foundation-2018
#    next_branch:
#      description: the auto-merge target branch
#      type: string
#      default: foundation-2019
#    next_branch_label:
#      description: the auto-merge target branch (escaped, no slashes)
#      type: string
#      default: foundation-2019
>>>>>>> 25de5e57

docker_container_config: &docker_container_config
  executor: docker-executor

orbs:
  cloudsmith: cloudsmith/cloudsmith@1.0.3
  sign-packages: opennms/sign-packages@2.1.1

commands:
  extract-pom-version:
      description: "Extracting Maven POM version"
      steps:
        - run:
            name: Extract Maven POM version
            command: opennms-container/pom2version.py pom.xml > pom-version-cache.key
  cached-checkout:
      description: "Checkout with caching"
      steps:
        - restore_cache:
            keys:
              - source-v1-{{ .Branch }}-{{ .Revision }}
              - source-v1-{{ .Branch }}-
              - source-v1-
        - checkout
        - run:
            name: git fetch origin
            command: |
              git fetch origin
        - save_cache:
            key: source-v1-{{ .Branch }}-{{ .Revision }}
            paths:
              - ".git"
  cached-checkout-for-pushing:
      description: "Configure a cached checkout that can push upstream"
      steps:
        - add_ssh_keys:
            fingerprints:
              - "5e:70:a4:1a:f3:9f:39:ca:2a:d9:b5:9a:6c:2b:c3:66"
              - "9f:0d:94:15:19:43:6b:1d:81:90:f9:63:e0:d8:c1:b2"
        - cached-checkout
        - run:
            name: Create git identity
            command: |
              git config user.email "cicd-system@opennms.com"
              git config user.name "CI/CD System"
  restore-maven-cache:
      description: "Maven: Calculate cache key and restore cache"
      steps:
        - run:
            name: Calculate cache key from pom files
            command: find . -type f -name "pom.xml" | grep -v /target/ | sort -u | xargs cat > maven-dependency-pom-cache.key
        - restore_cache:
            keys:
              - maven-dependencies-v3-{{ checksum "pom-version-cache.key" }}-{{ checksum "maven-dependency-pom-cache.key" }}
              - maven-dependencies-v3-{{ checksum "pom-version-cache.key" }}-
  update-maven-cache:
      description: "Maven: Refresh local repository from POM files"
      steps:
        - run:
            name: Remove old artifacts to keep workspace size down
            command: .circleci/scripts/clean-m2.sh
        - run:
            name: Collect Maven Dependencies
            command: |
              ./compile.pl -t \
                -Dbuild.skip.tarball=true \
                -DupdatePolicy=never \
                --update-plugins \
                -Daether.connector.resumeDownloads=false \
                -Daether.connector.basic.threads=8 \
                -Dorg.slf4j.simpleLogger.log.org.apache.maven.cli.transfer.Slf4jMavenTransferListener=warn \
                -Pbuild-bamboo \
                -Prun-expensive-tasks \
                -Psmoke \
                --legacy-local-repository \
                --batch-mode \
                dependency:resolve-plugins \
                de.qaware.maven:go-offline-maven-plugin:resolve-dependencies
  save-maven-cache:
    description: "Maven: Save cache"
    steps:
      - save_cache:
          key: maven-dependencies-v3-{{ checksum "pom-version-cache.key" }}-{{ checksum "maven-dependency-pom-cache.key" }}
          paths:
            - ~/.m2
  restore-nodejs-cache:
      description: "NodeJS: Calculate cache key and restore cache"
      steps:
        - run:
            name: Calculate cache key
            command: find core/web-assets -name package\*.json -o -name bower.json | grep -v /target/ | sort -u | xargs cat > nodejs-dependency-json-cache.key
        - restore_cache:
            keys:
              - nodejs-dependencies-v2-{{ checksum "pom-version-cache.key" }}-{{ checksum "nodejs-dependency-json-cache.key" }}
              - nodejs-dependencies-v2-{{ checksum "pom-version-cache.key" }}-
  save-nodejs-cache:
    description: "NodeJS: Save cache"
    steps:
      - save_cache:
          key: nodejs-dependencies-v2-{{ checksum "pom-version-cache.key" }}-{{ checksum "nodejs-dependency-json-cache.key" }}
          paths:
            - core/web-assets/node_modules
  restore-sonar-cache:
      description: "Sonar: Restore sonar cache"
      steps:
        - restore_cache:
            keys:
              - sonar-cache-v2-{{ checksum "pom-version-cache.key" }}
  save-sonar-cache:
      description: "Sonar: Save sonar cache"
      steps:
        - save_cache:
            key: sonar-cache-v2-{{ checksum "pom-version-cache.key" }}
            paths:
              - ~/.sonar
  dockerhub-login:
    description: "Connect to DockerHub"
    steps:
      - run:
          name: Login to DockerHub
          command: |
            docker login -u ${DOCKERHUB_LOGIN} -p ${DOCKERHUB_PASS}
  run-smoke-tests:
    description: "Run the smoke tests"
    parameters:
      minimal:
        default: false
        type: boolean
    steps:
      - run:
          name: Enable swap
          command: |
            sudo fallocate -l 8G /swapfile
            sudo chmod 600 /swapfile
            sudo mkswap /swapfile
            sudo swapon /swapfile
            sudo sysctl vm.swappiness=5
            cat /proc/sys/vm/swappiness
<<<<<<< HEAD
      - restore-workflow-assets:
          cache_prefix: oci-meridian
      - restore-workflow-assets:
          cache_prefix: oci-minion
      - restore-workflow-assets:
          cache_prefix: oci-sentinel
      - run:
          name: Load Meridian OCI image
          command: |
            cd opennms-container/meridian
            docker image load -i /tmp/oci-meridian/container.oci
      - run:
          name: Load Minion OCI image
          command: |
            cd opennms-container/minion
            docker image load -i /tmp/oci-minion/container.oci
=======
      - load-oci:
          key: meridian
      - load-oci:
          key: minion
>>>>>>> 25de5e57
      - run:
          name: Load Sentinel OCI image
          command: |
            cd opennms-container/sentinel
            docker image load -i /tmp/oci-sentinel/container.oci
      - run:
          name: Monitor JVM processes
          background: true
          command: |
            .circleci/scripts/jvmprocmon-start.sh
      - run:
          name: Monitor memory usage
          background: true
          command: |
            free -m -c 500 -s 30
      - run:
          name: Smoke Tests
          no_output_timeout: 30m
          command: |
            .circleci/scripts/smoke.sh << parameters.minimal >>
      - run:
          name: Gather system logs
          when: always
          command: |
            mkdir -p ~/test-results/system-logs
            dmesg || : > ~/test-results/system-logs/dmesg 2>&1
            ps auxf || : > ~/test-results/system-logs/ps 2>&1
            free -m || : > ~/test-results/system-logs/free 2>&1
            docker stats --no-stream || : > ~/test-results/system-logs/docker_stats 2>&1
            cp -R /tmp/jvmprocmon ~/test-results/system-logs/
            ls -alh ~/project/smoke-test/
      - run:
          name: Gather test artifacts
          when: always
          command: |
            mkdir -p ~/test-results/junit
            find . -type f -regex ".*/target/surefire-reports/.*xml" -exec cp {} ~/test-results/junit/ \;
            find . -type f -regex ".*/target/failsafe-reports/.*xml" -exec cp {} ~/test-results/junit/ \;
            mkdir -p ~/test-artifacts/recordings
            cp -R ~/project/smoke-test/target/*.flv ~/test-artifacts/recordings || true
            cp -R ~/project/smoke-test/target/screenshots ~/test-artifacts/ || true
            cp -R ~/project/smoke-test/target/logs ~/test-artifacts/ || true
      - store_test_results:
          path: ~/test-results
      - store_artifacts:
          when: always
          path: ~/test-results
          destination: test-results
      - store_artifacts:
          when: always
          path: ~/test-artifacts
          destination: test-artifacts
  run-build:
    description: "Run the main build"
    parameters:
      number-vcpu:
        default: 8
        type: integer
      node-memory:
        default: echo "NODE_OPTIONS Not Set"
        type: string
      vaadin-javamaxmem:
        default: 1g
        type: string
    steps:
      - cached-checkout
      - extract-pom-version
      - restore-maven-cache
      - restore-nodejs-cache
      - run:
          name: Compile OpenNMS
          command: |
            .circleci/scripts/configure-signing.sh
            mvn clean -DskipTests=true
            << parameters.node-memory >>
            ./compile.pl -DskipTests=true -Dbuild.skip.tarball=true \
              -DupdatePolicy=never \
              -Daether.connector.resumeDownloads=false \
              -Daether.connector.basic.threads=1 \
              -Dorg.slf4j.simpleLogger.log.org.apache.maven.cli.transfer.Slf4jMavenTransferListener=warn \
              -DvaadinJavaMaxMemory=<< parameters.vaadin-javamaxmem >> \
              -DmaxCpus=<< parameters.number-vcpu >> \
              -Psmoke \
              install --batch-mode
            pushd opennms-doc
              ../compile.pl \
                -DupdatePolicy=never \
                -Daether.connector.resumeDownloads=false \
                -Daether.connector.basic.threads=1 \
                -Dorg.slf4j.simpleLogger.log.org.apache.maven.cli.transfer.Slf4jMavenTransferListener=warn \
                -DskipPdfGeneration=false \
                -P'!jdk7+' \
                install --batch-mode
            popd
      - update-maven-cache
      - run:
          name: Remove Extra Maven Repository OpenNMS Files
          command: |
            # move these out of the way so they're not stored in the maven pre-cache
            cd ~/.m2/repository/org/opennms
            mkdir /tmp/maven-keep
            mv $(ls -1 | grep -v -E '^(jicmp-api|jicmp6-api|jrrd-api|jrrd2-api|lib|maven)$') /tmp/maven-keep
      - save-maven-cache
      - run:
          name: Restore Extra Maven Repository OpenNMS Files
          command: |
            # now move them back so they end up in the workspace for builds further down the workflow
            mv /tmp/maven-keep/* ~/.m2/repository/org/opennms/
      - save-nodejs-cache
      - persist_to_workspace:
          root: ~/
          paths:
            - project
            - .m2
  run-integration-tests:
    parameters:
      run-code-coverage:
        default: false
        type: boolean
      rerun-failtest-count:
        default: 0
        type: integer
      failure-option:
        default: -fae
        type: string
      changes-only:
        default: true
        type: boolean
    steps:
      - run:
          name: Integration Tests
          no_output_timeout: 1.0h
          command: |
            export CCI_CODE_COVERAGE=<< parameters.run-code-coverage >>
            export CCI_RERUN_FAILTEST=<< parameters.rerun-failtest-count >>
            export CCI_FAILURE_OPTION=<< parameters.failure-option >>
            export CCI_CHANGES_ONLY=<< parameters.changes-only >>
            .circleci/scripts/itest.sh
      - run:
          name: Gather test results
          when: always
          command: |
            mkdir -p ~/test-results/junit
            find . -type f -regex ".*/target/surefire-reports-[0-9]+/.*xml" -exec cp {} ~/test-results/junit/ \;
            find . -type f -regex ".*/target/failsafe-reports-[0-9]+/.*xml" -exec cp {} ~/test-results/junit/ \;
      - run:
          name: Gather tests
          when: always
          command: |
            mkdir -p ~/generated-tests
            cp ./surefire_classname* ~/generated-tests/
            cp ./failsafe_classname* ~/generated-tests/
            cp /tmp/this_node* ~/generated-tests/
      - when:
          condition: << parameters.run-code-coverage >>
          steps:
            - run:
                name: Compress Target Directories (Code Coverage)
                when: always
                command: |
                  .circleci/scripts/codecoverage-save.sh
            - persist_to_workspace:
                root: ~/
                paths:
                  - code-coverage
      - store_test_results:
          path: ~/test-results
      - store_artifacts:
          when: always
          path: ~/test-results
          destination: test-results
      - store_artifacts:
          when: always
          path: ~/generated-tests
          destination: generated-tests
  cache-workflow-assets:
    parameters:
      cache_prefix:
        description: the cache prefix
        type: string
      source_path:
        description: the source directory to cache
        type: string
    steps:
      - run:
          name: Stowing Assets in << parameters.source_path >> to cache prefix << parameters.cache_prefix >>
          command: |
            TARGET_PATH="/tmp/<< parameters.cache_prefix >>"
            rsync -avr "$(echo "<< parameters.source_path >>" | sed -e 's,/*$,,')/" "${TARGET_PATH}/"
            find "${TARGET_PATH}" -type d -print0 | xargs -0 chmod 775
            find "${TARGET_PATH}" ! -type d -print0 | xargs -0 chmod 664
      - save_cache:
          key: << parameters.cache_prefix >>-{{ .Environment.CIRCLE_WORKFLOW_ID }}
          paths:
            - "/tmp/<< parameters.cache_prefix >>"
  restore-workflow-assets:
    parameters:
      cache_prefix:
        description: the cache prefix
        type: string
      target_path:
        description: the target directory to restore into
        type: string
        default: ""
    steps:
      - restore_cache:
          keys:
            - << parameters.cache_prefix >>-{{ .Environment.CIRCLE_WORKFLOW_ID }}
      - when:
          condition: << parameters.target_path >>
          steps:
            - run:
                name: Restoring assets to << parameters.target_path >> from cached prefix << parameters.cache_prefix >>
                command: |
                  SOURCE_PATH="/tmp/<< parameters.cache_prefix >>"
                  mkdir -p "<< parameters.target_path >>"
                  rsync -ar "${SOURCE_PATH}/" "$(echo "<< parameters.target_path >>" | sed -e 's,/*$,,')/"
  cache-oci:
    parameters:
      key:
        description: the cache key for storing the OCI
        type: string
      path:
        description: the path to the directory containing the OCI
        type: string
    steps:
      - cache-workflow-assets:
          cache_prefix: oci-<< parameters.key >>
          source_path: << parameters.path >>
  load-oci:
    parameters:
      key:
        description: the OCI cache key to restore
        type: string
    steps:
      - restore-workflow-assets:
          cache_prefix: oci-<< parameters.key >>
      - run:
          name: Load Docker Image(s) in oci-<< parameters.key >>
          command: |
            cd "/tmp/oci-<< parameters.key >>"
            if [ "$(ls -1 *.oci | wc -l)" -eq 0 ]; then
              echo "ERROR: No OCI files to load. Something probably went wrong earlier."
              exit 1
            fi
            for FILE in *.oci; do
              echo "Loading ${FILE} into Docker..."
              docker image load -i "$FILE"
            done

workflows:
#  weekly-coverage:
#    triggers:
#      - schedule:
#          # Saturday at 12:00 AM
#          cron: "0 0 * * 6"
#          filters:
#            branches:
#              only:
#                - develop
#    jobs:
#      - build
#      - integration-test-with-coverage:
#          requires:
#            - build
#      - code-coverage:
#          requires:
#            - integration-test-with-coverage
  build-deploy:
#    <<: *defaults
    jobs:
      - build:
          filters:
            branches:
              ignore:
                - /^from-foundation.*/
      - meridian-rpm-build:
          requires:
            - build
      - minion-rpm-build:
          requires:
            - build
      - sentinel-rpm-build:
          requires:
            - build
      - integration-test:
          requires:
            - build
      - smoke-test-full:
          requires:
            - meridian-rpm-build
            - minion-rpm-build
            - sentinel-rpm-build
          filters:
            branches:
              only:
                - master
                - develop
                - /^release-.*/
                - /^foundation.*/
                - /^features.*/
                - /.*smoke.*/
      - smoke-test-minimal:
          requires:
            - meridian-rpm-build
            - minion-rpm-build
            - sentinel-rpm-build
          filters:
            branches:
              ignore:
                - master
                - develop
                - /^release-.*/
                - /^foundation.*/
                - /^features.*/
                - /.*smoke.*/
#      - meridian-publish-oci:
#          requires:
#            - meridian-rpm-build
#          filters:
#            branches:
#              only:
#                - master
#                - develop
#      - minion-publish-oci:
#          requires:
#            - minion-rpm-build
#          filters:
#            branches:
#              only:
#                - master
#                - develop
<<<<<<< HEAD
#      - sentinel-publish-oci:
#          requires:
#            - sentinel-rpm-build
#          filters:
#            branches:
#              only:
#                - master
#                - develop
=======
>>>>>>> 25de5e57
#      # These don't actually require `integration-test` but we shouldn't bother
#      # spending cycles unless everything else passed
#      - meridian-deb-build:
#          requires:
#            - integration-test
#          filters:
#            branches:
#              only:
#                - master
#                - develop
#                - /^release-.*/
#                - /^foundation.*/
#                - /^features.*/
#                - /^merge-foundation\/.*/
#                - /.*smoke.*/
#      - minion-deb-build:
#          requires:
#            - integration-test
#          filters:
#            branches:
#              only:
#                - master
#                - develop
#                - /^release-.*/
#                - /^foundation.*/
#                - /^features.*/
#                - /^merge-foundation\/.*/
#                - /.*smoke.*/
<<<<<<< HEAD
#      - sentinel-deb-build:
#          requires:
#            - integration-test
#          filters:
#            branches:
#              only:
#                - master
#                - develop
#                - /^release-.*/
#                - /^foundation.*/
#                - /^features.*/
#                - /^merge-foundation\/.*/
#                - /.*smoke.*/
=======
>>>>>>> 25de5e57
#      - create-merge-foundation-branch:
#          # technically only requires the RPM/deb builds, but only publish
#          # if everything passes
#          requires:
#            - meridian-deb-build
#            - minion-deb-build
<<<<<<< HEAD
#            - sentinel-deb-build
=======
>>>>>>> 25de5e57
#            - smoke-test-minimal
#            - smoke-test-full
#            - integration-test
#          filters:
#            branches:
#              only: << parameters.main_branch >>
#      - merge-foundation-branch:
#          # technically only requires the RPM/deb builds, but only publish
#          # if everything passes
#          requires:
#            - meridian-deb-build
#            - minion-deb-build
<<<<<<< HEAD
#            - sentinel-deb-build
=======
>>>>>>> 25de5e57
#            - smoke-test-minimal
#            - smoke-test-full
#            - integration-test
#          filters:
#            branches:
#              only: merge-foundation/<< parameters.previous_branch_label >>-to-<< parameters.main_branch_label >>
#      - create-merge-meridian-branch:
#          # technically only requires the RPM/deb builds, but only publish
#          # if everything passes
#          requires:
#            - meridian-deb-build
#            - smoke-test-minimal
#            - smoke-test-full
#            - integration-test
#          filters:
#            branches:
#              only: /^foundation.*/
#      - merge-meridian-branch:
#          filters:
#            branches:
#              only: /^from-foundation.*/
#      - publish-cloudsmith:
#          # technically only requires the RPM/deb builds, but only publish
#          # if everything passes
#          requires:
#            - meridian-deb-build
#            - minion-deb-build
<<<<<<< HEAD
#            - sentinel-deb-build
=======
>>>>>>> 25de5e57
#            - smoke-test-minimal
#            - smoke-test-full
#          filters:
#            branches:
#              only:
#                - master
#                - develop
#                - /^release-.*/
#                - /^foundation.*/

jobs:
  build:
    executor: centos-build-executor
    # Building currently requires the xlarge containers in order for the webpack compilation
    # in the core/web-assets module to complete reliably
    resource_class: xlarge
    steps:
      - run-build:
          number-vcpu: 8
  meridian-rpm-build:
    executor: centos-build-executor
    # Larger memory footprint required to speed up builds using Takari smartbuilder
    resource_class: large
    steps:
      - attach_workspace:
          at: ~/
      - sign-packages/install-rpm-dependencies:
          skip_if_forked_pr: true
      - sign-packages/setup-env:
          skip_if_forked_pr: true
          gnupg_home: ~/tmp/gpg
      - run:
          name: Build RPMs
          command: |
            export NODE_OPTIONS=--max_old_space_size=1024
            export CCI_MAXCPU=4
            .circleci/scripts/makerpm.sh tools/packages/opennms/opennms.spec
      - sign-packages/sign-rpms:
          skip_if_forked_pr: true
          gnupg_home: ~/tmp/gpg
          gnupg_key: opennms@opennms.org
          packages: target/rpm/RPMS/noarch/*.rpm
      - setup_remote_docker:
          docker_layer_caching: true
      - run:
          name: Fetch RPM artifacts and build Meridian container image
          command: |
            cd opennms-container/meridian
            ./build_container_image.sh
      - store_artifacts:
          path: ~/project/opennms-container/meridian/images/container.oci
          destination: meridian.oci
      - store_artifacts:
          path: ~/project/target/rpm/RPMS/noarch
          destination: rpms
      - cache-workflow-assets:
          cache_prefix: rpm-meridian
          source_path: target/rpm/RPMS/noarch
<<<<<<< HEAD
      - cache-workflow-assets:
          cache_prefix: oci-meridian
          source_path: opennms-container/meridian/images/
=======
      - cache-oci:
          key: meridian
          path: opennms-container/meridian/images/
>>>>>>> 25de5e57
  minion-rpm-build:
    executor: centos-build-executor
    # Larger memory footprint required to speed up builds using Takari smartbuilder
    # Will need to increase resource class if meridian-rpm-build is under 15 min
    resource_class: large
    steps:
      - attach_workspace:
          at: ~/
      - sign-packages/install-rpm-dependencies:
          skip_if_forked_pr: true
      - sign-packages/setup-env:
          skip_if_forked_pr: true
          gnupg_home: ~/tmp/gpg
      - run:
          name: Build RPMs
          command: |
            export NODE_OPTIONS=--max_old_space_size=1024
            export CCI_MAXCPU=4
            export CCI_VAADINJAVAMAXMEM=768m
            .circleci/scripts/makerpm.sh tools/packages/minion/minion.spec
      - sign-packages/sign-rpms:
          skip_if_forked_pr: true
          gnupg_home: ~/tmp/gpg
          gnupg_key: opennms@opennms.org
          packages: target/rpm/RPMS/noarch/*.rpm
      - setup_remote_docker:
          docker_layer_caching: true
      - run:
          name: Fetch RPM artifacts and build Minion container image
          command: |
            cd opennms-container/minion
            ./build_container_image.sh
      - store_artifacts:
          path: ~/project/opennms-container/minion/images/container.oci
          destination: minion.oci
      - store_artifacts:
          path: ~/project/target/rpm/RPMS/noarch
          destination: rpms
      - cache-workflow-assets:
          cache_prefix: rpm-minion
          source_path: target/rpm/RPMS/noarch
<<<<<<< HEAD
      - cache-workflow-assets:
          cache_prefix: oci-minion
          source_path: opennms-container/minion/images/
  sentinel-rpm-build:
    executor: centos-build-executor
    # Larger memory footprint required to speed up builds using Takari smartbuilder
    # Will need to increase resource class if meridian-rpm-build is under 19 min
    resource_class: large
    steps:
      - attach_workspace:
          at: ~/
      - sign-packages/install-rpm-dependencies:
          skip_if_forked_pr: true
      - sign-packages/setup-env:
          skip_if_forked_pr: true
          gnupg_home: ~/tmp/gpg
      - run:
          name: Build RPMs
          command: |
            export NODE_OPTIONS=--max_old_space_size=1024
            export CCI_MAXCPU=4
            export CCI_VAADINJAVAMAXMEM=768m
            .circleci/scripts/makerpm.sh tools/packages/sentinel/sentinel.spec
      - sign-packages/sign-rpms:
          skip_if_forked_pr: true
          gnupg_home: ~/tmp/gpg
          gnupg_key: opennms@opennms.org
          packages: target/rpm/RPMS/noarch/*.rpm
      - setup_remote_docker:
          docker_layer_caching: true
      - run:
          name: Fetch RPM artifacts and build Sentinel container image
          command: |
            cd opennms-container/sentinel
            ./build_container_image.sh
      - store_artifacts:
          path: ~/project/opennms-container/sentinel/images/container.oci
          destination: sentinel.oci
      - store_artifacts:
          path: ~/project/target/rpm/RPMS/noarch
          destination: rpms
      - cache-workflow-assets:
          cache_prefix: rpm-sentinel
          source_path: target/rpm/RPMS/noarch
      - cache-workflow-assets:
          cache_prefix: oci-sentinel
          source_path: opennms-container/sentinel/images/
=======
      - cache-oci:
          key: minion
          path: opennms-container/minion/images/
>>>>>>> 25de5e57
  meridian-deb-build:
    executor: debian-build-executor
    resource_class: large
    steps:
      - attach_workspace:
          at: ~/
      - sign-packages/install-deb-dependencies:
          skip_if_forked_pr: true
      - sign-packages/setup-env:
          skip_if_forked_pr: true
          gnupg_home: ~/tmp/gpg
      - run:
          name: Monitor JVM processes
          background: true
          command: |
            .circleci/scripts/jvmprocmon-start.sh
      - run:
          name: Monitor memory usage
          background: true
          command: |
            free -m -c 500 -s 30
      - run:
          name: Build Debian Packages
          command: |
            export NODE_OPTIONS=--max_old_space_size=1024
            export CCI_MAXCPU=2
            .circleci/scripts/makedeb.sh opennms
      - sign-packages/sign-debs:
          skip_if_forked_pr: true
          gnupg_home: ~/tmp/gpg
          gnupg_key: opennms@opennms.org
          packages: target/debs/*.deb
      - run:
          name: Gather system logs
          when: always
          command: |
            mkdir -p ~/build-results/system-logs
            dmesg || : > ~/build-results/system-logs/dmesg 2>&1
            ps auxf || : > ~/build-results/system-logs/ps 2>&1
            free -m || : > ~/build-results/system-logs/free 2>&1
            docker stats --no-stream || : > ~/build-results/system-logs/docker_stats 2>&1
            cp -R /tmp/jvmprocmon ~/build-results/system-logs/
      - store_artifacts:
          when: always
          path: ~/build-results
          destination: build-results
      - store_artifacts:
          path: ~/project/target/debs
          destination: debs
      - cache-workflow-assets:
          cache_prefix: deb-meridian
          source_path: target/debs
      - cache-workflow-assets:
          cache_prefix: deb-minion
          source_path: target/debs
<<<<<<< HEAD
  sentinel-deb-build:
    executor: debian-build-executor
    resource_class: large
    steps:
      - attach_workspace:
          at: ~/
      - sign-packages/install-deb-dependencies:
          skip_if_forked_pr: true
      - sign-packages/setup-env:
          skip_if_forked_pr: true
          gnupg_home: ~/tmp/gpg
      - run:
          name: Build Debian Packages
          command: |
            export NODE_OPTIONS=--max_old_space_size=1024
            export CCI_MAXCPU=4
            export CCI_VAADINJAVAMAXMEM=768m
            .circleci/scripts/makedeb.sh sentinel
      - sign-packages/sign-debs:
          skip_if_forked_pr: true
          gnupg_home: ~/tmp/gpg
          gnupg_key: opennms@opennms.org
          packages: target/debs/*.deb
      - store_artifacts:
          path: ~/project/target/debs
          destination: debs
      - cache-workflow-assets:
          cache_prefix: deb-sentinel
          source_path: target/debs
=======
>>>>>>> 25de5e57
  meridian-publish-oci:
    executor: centos-build-executor
    steps:
      - cached-checkout
<<<<<<< HEAD
      - restore-workflow-assets:
          cache_prefix: oci-meridian
=======
>>>>>>> 25de5e57
      - setup_remote_docker:
          docker_layer_caching: true
      - dockerhub-login
      - load-oci:
          key: meridian
      - run:
<<<<<<< HEAD
          name: Load Meridian OCI image, tag it and publish to registry
          command: |
            cd opennms-container/meridian
            docker image load -i /tmp/oci-meridian/container.oci
=======
          name: tag meridian Docker image and publish to registry
          command: |
            cd opennms-container/meridian
>>>>>>> 25de5e57
            ./tag.sh
            ./publish.sh
  minion-publish-oci:
    executor: centos-build-executor
    steps:
      - cached-checkout
      - setup_remote_docker:
          docker_layer_caching: true
      - dockerhub-login
      - load-oci:
          key: minion
      - run:
          name: tag minion Docker image and publish to registry
          command: |
            cd opennms-container/minion
            ./tag.sh
            ./publish.sh
  sentinel-publish-oci:
    executor: centos-build-executor
    steps:
      - cached-checkout
      - restore-workflow-assets:
          cache_prefix: oci-sentinel
      - setup_remote_docker:
          docker_layer_caching: true
      - dockerhub-login
      - run:
          name: Load Sentinel OCI image, tag it and publish to registry
          command: |
            cd opennms-container/sentinel
            docker image load -i /tmp/oci-sentinel/container.oci
            ./tag.sh
            ./publish.sh
  integration-test:
    executor: integration-test-executor
    parallelism: 4
    steps:
      - attach_workspace:
          at: ~/
      - run-integration-tests:
          rerun-failtest-count: 1
  integration-test-with-coverage:
    executor: integration-test-executor
    parallelism: 12
    steps:
      - attach_workspace:
          at: ~/
      - run-integration-tests:
          run-code-coverage: true
          rerun-failtest-count: 0
          failure-option: -fn
          changes-only: false
  code-coverage:
    executor: centos-build-executor
    resource_class: medium
    steps:
      - attach_workspace:
          at: ~/
      - extract-pom-version
      - restore-sonar-cache
      - run:
          name: Restore Target Directories (Code Coverage)
          when: always
          command: |
            .circleci/scripts/codecoverage-restore.sh
      - run:
          name: Run SonarQube Code Analysis
          when: always
          command: |
            export MAVEN_OPTS="-Xms3G -Xmx3G"
            .circleci/scripts/sonar.sh
      - save-sonar-cache
  smoke-test-full:
    executor: smoke-test-executor
    parallelism: 8
    # No resource class support for machine executors, we're constrained to use the default
    # medium class which has 2 vCPUs and 8 GB RAM
    #resource_class: large
    steps:
      - attach_workspace:
          at: ~/
      - run-smoke-tests
  smoke-test-minimal:
    executor: smoke-test-executor
    steps:
      - attach_workspace:
          at: ~/
      - run-smoke-tests:
          minimal: true
  create-merge-foundation-branch:
#    <<: *defaults
    <<: *docker_container_config
    steps:
      - run:
          name: "Branch Merge Parameters"
          command: |
            echo "previous: << parameters.previous_branch >>, main: << parameters.main_branch >>, next: << parameters.next_branch >>"
      - when:
          condition: << parameters.next_branch >>
          steps:
            - cached-checkout-for-pushing
            - run:
                name: Checkout target branch and merge from source
                command: |
                  export GIT_MERGE_AUTOEDIT=no
                  git fetch --all
                  git checkout << parameters.next_branch >>
                  git reset --hard origin/<< parameters.next_branch >>
                  git merge origin/<< parameters.main_branch >>
            - run:
                name: Push to github
                command: git push -f origin << parameters.next_branch >>:merge-foundation/<< parameters.main_branch_label >>-to-<< parameters.next_branch_label >>

  # note, this is always run as part of the _next_ branch
  # for example, if main_branch is `foundation-2016` and next_branch is `foundation-2017`,
  # it will include the contents of the `foundation-2017` branch, thus we need to actually
  # look _backwards_ to the previous_branch and main_branch to merge the correct bits.
  merge-foundation-branch:
#    <<: *defaults
    <<: *docker_container_config
    steps:
      - run:
          name: "Branch Merge Parameters"
          command: |
            echo "previous: << parameters.previous_branch >>, main: << parameters.main_branch >>, next: << parameters.next_branch >>"
      - when:
          condition: << parameters.previous_branch >>
          steps:
            - cached-checkout-for-pushing
            - run:
                name: Checkout target and merge with merge branch
                command: |
                  export GIT_MERGE_AUTOEDIT=no
                  git fetch --all
                  git checkout << parameters.main_branch >>
                  git reset --hard origin/<< parameters.main_branch >>
                  git merge origin/merge-foundation/<< parameters.previous_branch_label >>-to-<< parameters.main_branch_label >>
            - run:
                name: Push to github
                command: git push origin << parameters.main_branch >>:<< parameters.main_branch >>

  create-merge-meridian-branch:
#    <<: *defaults
    <<: *docker_container_config
    steps:
      - when:
          condition: << parameters.main_branch >>
          steps:
            - restore_cache:
                keys:
                  - meridian-v1-{{ .Branch }}-{{ .Revision }}
                  - meridian-v1-{{ .Branch }}-
                  - meridian-v1-
            - cached-checkout-for-pushing
            - run:
                name: Add Meridian remote if necessary
                command: |
                  REMOTE_MERIDIAN="$(git remote | grep -c -E '^meridian$' || :)"
                  if [ "$REMOTE_MERIDIAN" -eq 0 ]; then
                    git remote add meridian git@github.com:OpenNMS/opennms-prime.git
                  fi
            - run:
                name: git fetch meridian
                command: |
                  git fetch meridian
            - save_cache:
                key: meridian-v1-{{ .Branch }}-{{ .Revision }}
                paths:
                  - ".git"
            - run:
                name: Checkout target branch and merge from source
                command: |
                  export GIT_MERGE_AUTOEDIT=no
                  if git rev-parse from-<< parameters.main_branch >> >/dev/null 2>&1; then
                    git checkout from-<< parameters.main_branch >>
                  else
                    git checkout -b from-<< parameters.main_branch >> meridian/from-<< parameters.main_branch >>
                  fi
                  git reset --hard meridian/from-<< parameters.main_branch >>
                  git merge origin/<< parameters.main_branch >>
            - run:
                name: Push to Meridian github
                command: git push -f meridian from-<< parameters.main_branch >>:from-<< parameters.main_branch >>

  merge-meridian-branch:
#    <<: *defaults
    <<: *docker_container_config
    steps:
      - cached-checkout-for-pushing
      - run:
          name: Checkout from-foundation-YYYY and merge to release-YYYY.x
          command: |
            export GIT_MERGE_AUTOEDIT=no
            TARGET_VERSION="$(echo "<< parameters.main_branch >>" | sed -e 's,^foundation-,,')"
            git fetch --all
            git checkout "release-${TARGET_VERSION}.x"
            git reset --hard "origin/release-${TARGET_VERSION}.x"
            git merge "origin/from-foundation-${TARGET_VERSION}"
      - run:
          name: Push to github
          command: |
            TARGET_BRANCH="release-$(echo "<< parameters.main_branch >>" | sed -e 's,^foundation-,,').x"
            git push origin "${TARGET_BRANCH}:${TARGET_BRANCH}"

  publish-cloudsmith:
    executor: cloudsmith/default
    resource_class: small
    steps:
      - checkout
      - cloudsmith/ensure-api-key
      - cloudsmith/install-cli
      - restore-workflow-assets:
          cache_prefix: deb-meridian
      - restore-workflow-assets:
          cache_prefix: rpm-meridian
      - restore-workflow-assets:
<<<<<<< HEAD
          cache_prefix: deb-sentinel
      - restore-workflow-assets:
          cache_prefix: rpm-meridian
=======
          cache_prefix: deb-minion
>>>>>>> 25de5e57
      - restore-workflow-assets:
          cache_prefix: rpm-minion
      - restore-workflow-assets:
          cache_prefix: rpm-sentinel
      - run:
          name: Publish Packages
          command: |
            .circleci/scripts/publish-cloudsmith.sh
<|MERGE_RESOLUTION|>--- conflicted
+++ resolved
@@ -24,7 +24,6 @@
 #    previous_branch:
 #      description: the previous branch, if any
 #      type: string
-<<<<<<< HEAD
 #      default: foundation-2018
 #    previous_branch_label:
 #      description: the previous branch, if any (escaped, no slashes)
@@ -46,29 +45,6 @@
 #      description: the auto-merge target branch (escaped, no slashes)
 #      type: string
 #      default: release-26.x
-=======
-#      default: foundation-2017
-#    previous_branch_label:
-#      description: the previous branch, if any (escaped, no slashes)
-#      type: string
-#      default: foundation-2017
-#    main_branch:
-#      description: the auto-merge main branch
-#      type: string
-#      default: foundation-2018
-#    main_branch_label:
-#      description: the auto-merge main branch (escaped, no slashes)
-#      type: string
-#      default: foundation-2018
-#    next_branch:
-#      description: the auto-merge target branch
-#      type: string
-#      default: foundation-2019
-#    next_branch_label:
-#      description: the auto-merge target branch (escaped, no slashes)
-#      type: string
-#      default: foundation-2019
->>>>>>> 25de5e57
 
 docker_container_config: &docker_container_config
   executor: docker-executor
@@ -207,34 +183,12 @@
             sudo swapon /swapfile
             sudo sysctl vm.swappiness=5
             cat /proc/sys/vm/swappiness
-<<<<<<< HEAD
-      - restore-workflow-assets:
-          cache_prefix: oci-meridian
-      - restore-workflow-assets:
-          cache_prefix: oci-minion
-      - restore-workflow-assets:
-          cache_prefix: oci-sentinel
-      - run:
-          name: Load Meridian OCI image
-          command: |
-            cd opennms-container/meridian
-            docker image load -i /tmp/oci-meridian/container.oci
-      - run:
-          name: Load Minion OCI image
-          command: |
-            cd opennms-container/minion
-            docker image load -i /tmp/oci-minion/container.oci
-=======
       - load-oci:
           key: meridian
       - load-oci:
           key: minion
->>>>>>> 25de5e57
-      - run:
-          name: Load Sentinel OCI image
-          command: |
-            cd opennms-container/sentinel
-            docker image load -i /tmp/oci-sentinel/container.oci
+      - load-oci:
+          key: sentinel
       - run:
           name: Monitor JVM processes
           background: true
@@ -562,7 +516,6 @@
 #              only:
 #                - master
 #                - develop
-<<<<<<< HEAD
 #      - sentinel-publish-oci:
 #          requires:
 #            - sentinel-rpm-build
@@ -571,8 +524,6 @@
 #              only:
 #                - master
 #                - develop
-=======
->>>>>>> 25de5e57
 #      # These don't actually require `integration-test` but we shouldn't bother
 #      # spending cycles unless everything else passed
 #      - meridian-deb-build:
@@ -601,7 +552,6 @@
 #                - /^features.*/
 #                - /^merge-foundation\/.*/
 #                - /.*smoke.*/
-<<<<<<< HEAD
 #      - sentinel-deb-build:
 #          requires:
 #            - integration-test
@@ -615,18 +565,13 @@
 #                - /^features.*/
 #                - /^merge-foundation\/.*/
 #                - /.*smoke.*/
-=======
->>>>>>> 25de5e57
 #      - create-merge-foundation-branch:
 #          # technically only requires the RPM/deb builds, but only publish
 #          # if everything passes
 #          requires:
 #            - meridian-deb-build
 #            - minion-deb-build
-<<<<<<< HEAD
 #            - sentinel-deb-build
-=======
->>>>>>> 25de5e57
 #            - smoke-test-minimal
 #            - smoke-test-full
 #            - integration-test
@@ -639,10 +584,7 @@
 #          requires:
 #            - meridian-deb-build
 #            - minion-deb-build
-<<<<<<< HEAD
 #            - sentinel-deb-build
-=======
->>>>>>> 25de5e57
 #            - smoke-test-minimal
 #            - smoke-test-full
 #            - integration-test
@@ -670,10 +612,7 @@
 #          requires:
 #            - meridian-deb-build
 #            - minion-deb-build
-<<<<<<< HEAD
 #            - sentinel-deb-build
-=======
->>>>>>> 25de5e57
 #            - smoke-test-minimal
 #            - smoke-test-full
 #          filters:
@@ -732,15 +671,9 @@
       - cache-workflow-assets:
           cache_prefix: rpm-meridian
           source_path: target/rpm/RPMS/noarch
-<<<<<<< HEAD
-      - cache-workflow-assets:
-          cache_prefix: oci-meridian
-          source_path: opennms-container/meridian/images/
-=======
       - cache-oci:
           key: meridian
           path: opennms-container/meridian/images/
->>>>>>> 25de5e57
   minion-rpm-build:
     executor: centos-build-executor
     # Larger memory footprint required to speed up builds using Takari smartbuilder
@@ -782,10 +715,9 @@
       - cache-workflow-assets:
           cache_prefix: rpm-minion
           source_path: target/rpm/RPMS/noarch
-<<<<<<< HEAD
-      - cache-workflow-assets:
-          cache_prefix: oci-minion
-          source_path: opennms-container/minion/images/
+      - cache-oci:
+          key: minion
+          path: opennms-container/minion/images/
   sentinel-rpm-build:
     executor: centos-build-executor
     # Larger memory footprint required to speed up builds using Takari smartbuilder
@@ -827,14 +759,9 @@
       - cache-workflow-assets:
           cache_prefix: rpm-sentinel
           source_path: target/rpm/RPMS/noarch
-      - cache-workflow-assets:
-          cache_prefix: oci-sentinel
-          source_path: opennms-container/sentinel/images/
-=======
       - cache-oci:
-          key: minion
-          path: opennms-container/minion/images/
->>>>>>> 25de5e57
+          key: sentinel
+          path: opennms-container/sentinel/images/
   meridian-deb-build:
     executor: debian-build-executor
     resource_class: large
@@ -887,10 +814,35 @@
       - cache-workflow-assets:
           cache_prefix: deb-meridian
           source_path: target/debs
+  minion-deb-build:
+    executor: debian-build-executor
+    resource_class: large
+    steps:
+      - attach_workspace:
+          at: ~/
+      - sign-packages/install-deb-dependencies:
+          skip_if_forked_pr: true
+      - sign-packages/setup-env:
+          skip_if_forked_pr: true
+          gnupg_home: ~/tmp/gpg
+      - run:
+          name: Build Debian Packages
+          command: |
+            export NODE_OPTIONS=--max_old_space_size=1024
+            export CCI_MAXCPU=4
+            export CCI_VAADINJAVAMAXMEM=768m
+            .circleci/scripts/makedeb.sh minion
+      - sign-packages/sign-debs:
+          skip_if_forked_pr: true
+          gnupg_home: ~/tmp/gpg
+          gnupg_key: opennms@opennms.org
+          packages: target/debs/*.deb
+      - store_artifacts:
+          path: ~/project/target/debs
+          destination: debs
       - cache-workflow-assets:
           cache_prefix: deb-minion
           source_path: target/debs
-<<<<<<< HEAD
   sentinel-deb-build:
     executor: debian-build-executor
     resource_class: large
@@ -920,33 +872,19 @@
       - cache-workflow-assets:
           cache_prefix: deb-sentinel
           source_path: target/debs
-=======
->>>>>>> 25de5e57
   meridian-publish-oci:
     executor: centos-build-executor
     steps:
       - cached-checkout
-<<<<<<< HEAD
-      - restore-workflow-assets:
-          cache_prefix: oci-meridian
-=======
->>>>>>> 25de5e57
       - setup_remote_docker:
           docker_layer_caching: true
       - dockerhub-login
       - load-oci:
           key: meridian
       - run:
-<<<<<<< HEAD
-          name: Load Meridian OCI image, tag it and publish to registry
+          name: tag meridian Docker image and publish to registry
           command: |
             cd opennms-container/meridian
-            docker image load -i /tmp/oci-meridian/container.oci
-=======
-          name: tag meridian Docker image and publish to registry
-          command: |
-            cd opennms-container/meridian
->>>>>>> 25de5e57
             ./tag.sh
             ./publish.sh
   minion-publish-oci:
@@ -968,16 +906,15 @@
     executor: centos-build-executor
     steps:
       - cached-checkout
-      - restore-workflow-assets:
-          cache_prefix: oci-sentinel
       - setup_remote_docker:
           docker_layer_caching: true
       - dockerhub-login
-      - run:
-          name: Load Sentinel OCI image, tag it and publish to registry
+      - load-oci:
+          key: sentinel
+      - run:
+          name: tag sentinel Docker image and publish to registry
           command: |
             cd opennms-container/sentinel
-            docker image load -i /tmp/oci-sentinel/container.oci
             ./tag.sh
             ./publish.sh
   integration-test:
@@ -1161,15 +1098,11 @@
       - restore-workflow-assets:
           cache_prefix: deb-meridian
       - restore-workflow-assets:
-          cache_prefix: rpm-meridian
+          cache_prefix: deb-minion
       - restore-workflow-assets:
-<<<<<<< HEAD
           cache_prefix: deb-sentinel
       - restore-workflow-assets:
           cache_prefix: rpm-meridian
-=======
-          cache_prefix: deb-minion
->>>>>>> 25de5e57
       - restore-workflow-assets:
           cache_prefix: rpm-minion
       - restore-workflow-assets:
