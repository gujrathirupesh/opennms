version: 2.1


executors:
  centos-build-executor:
    docker:
      - image: opennms/build-env:1.8.0.252.b09-3.6.3-b4168
  debian-build-executor:
    docker:
      - image: opennms/build-env:debian-jdk8-b5084
  docker-executor:
    docker:
      - image: docker:19.03.0-git
  integration-test-executor:
    machine: true
  smoke-test-executor:
    machine:
      image: ubuntu-1604:201903-01

# NOTE: the "_label" versions of these are for the case when your source or target
# branches have slashes in them, that way the merge branch gets created properly
defaults: &defaults
  parameters:
    context_name:
      description: the context to use for sensitive settings like GPG keys
      type: string
      default: "OpenNMS Build"
#    previous_branch:
#      description: the previous branch, if any
#      type: string
#      default: ""
#    previous_branch_label:
#      description: the previous branch, if any (escaped, no slashes)
#      type: string
#      default: ""
#    main_branch:
#      description: the auto-merge main branch
#      type: string
#      default: foundation-2016
#    main_branch_label:
#      description: the auto-merge main branch (escaped, no slashes)
#      type: string
#      default: foundation-2016
#    next_branch:
#      description: the auto-merge target branch
#      type: string
#      default: foundation-2017
#    next_branch_label:
#      description: the auto-merge target branch (escaped, no slashes)
#      type: string
#      default: foundation-2017

docker_container_config: &docker_container_config
  executor: docker-executor

orbs:
  cloudsmith: cloudsmith/cloudsmith@1.0.3
  sign-packages: opennms/sign-packages@2.1.3

commands:
  extract-pom-version:
      description: "Extracting Maven POM version"
      steps:
        - run:
            name: Extract Maven POM version
            command: opennms-container/pom2version.py pom.xml > pom-version-cache.key
  cached-checkout:
      description: "Checkout with caching"
      steps:
        - restore_cache:
            keys:
              - source-v1-{{ .Branch }}-{{ .Revision }}
              - source-v1-{{ .Branch }}-
              - source-v1-
        - checkout
        - run:
            name: git config merge.renameLimit
            command: git config merge.renameLimit 999999
        - run:
            name: git fetch origin
            command: git fetch origin
        - save_cache:
            key: source-v1-{{ .Branch }}-{{ .Revision }}
            paths:
              - ".git"
  cached-checkout-for-pushing:
      description: "Configure a cached checkout that can push upstream"
      steps:
        - add_ssh_keys:
            fingerprints:
              - "5e:70:a4:1a:f3:9f:39:ca:2a:d9:b5:9a:6c:2b:c3:66"
              - "9f:0d:94:15:19:43:6b:1d:81:90:f9:63:e0:d8:c1:b2"
        - cached-checkout
        - run:
            name: Create git identity
            command: |
              git config user.email "cicd-system@opennms.com"
              git config user.name "CI/CD System"
  restore-maven-cache:
      description: "Maven: Calculate cache key and restore cache"
      steps:
        - run:
            name: Calculate cache key from pom files
            command: find . -type f -name "pom.xml" | grep -v /target/ | sort -u | xargs cat > maven-dependency-pom-cache.key
        - restore_cache:
            keys:
              - maven-dependencies-v3-{{ checksum "pom-version-cache.key" }}-{{ checksum "maven-dependency-pom-cache.key" }}
              - maven-dependencies-v3-{{ checksum "pom-version-cache.key" }}-
  update-maven-cache:
      description: "Maven: Refresh local repository from POM files"
      steps:
        - run:
            name: Remove old artifacts to keep workspace size down
            command: .circleci/scripts/clean-m2.sh
        - run:
            name: Collect Maven Dependencies
            command: |
              ./compile.pl -t \
                -Dbuild.skip.tarball=true \
                -DupdatePolicy=never \
                --update-plugins \
                -Daether.connector.resumeDownloads=false \
                -Daether.connector.basic.threads=8 \
                -Dorg.slf4j.simpleLogger.log.org.apache.maven.cli.transfer.Slf4jMavenTransferListener=warn \
                -Pbuild-bamboo \
                -Prun-expensive-tasks \
                -Psmoke \
                --legacy-local-repository \
                --batch-mode \
                dependency:resolve-plugins \
                de.qaware.maven:go-offline-maven-plugin:resolve-dependencies
  save-maven-cache:
    description: "Maven: Save cache"
    steps:
      - save_cache:
          key: maven-dependencies-v3-{{ checksum "pom-version-cache.key" }}-{{ checksum "maven-dependency-pom-cache.key" }}
          paths:
            - ~/.m2
  restore-nodejs-cache:
      description: "NodeJS: Calculate cache key and restore cache"
      steps:
        - run:
            name: Calculate cache key
            command: find opennms-webapp -name package\*.json -o -name bower.json | grep -v /target/ | sort -u | xargs cat > nodejs-dependency-json-cache.key
        - restore_cache:
            keys:
              - nodejs-dependencies-v2-{{ checksum "pom-version-cache.key" }}-{{ checksum "nodejs-dependency-json-cache.key" }}
              - nodejs-dependencies-v2-{{ checksum "pom-version-cache.key" }}-
  save-nodejs-cache:
    description: "NodeJS: Save cache"
    steps:
      - save_cache:
          key: nodejs-dependencies-v2-{{ checksum "pom-version-cache.key" }}-{{ checksum "nodejs-dependency-json-cache.key" }}
          paths:
            - opennms-webapp/bower_components
            - opennms-webapp/node_modules
  restore-sonar-cache:
      description: "Sonar: Restore sonar cache"
      steps:
        - restore_cache:
            keys:
              - sonar-cache-v2-{{ checksum "pom-version-cache.key" }}
  save-sonar-cache:
      description: "Sonar: Save sonar cache"
      steps:
        - save_cache:
            key: sonar-cache-v2-{{ checksum "pom-version-cache.key" }}
            paths:
              - ~/.sonar
  dockerhub-login:
    description: "Connect to DockerHub"
    steps:
      - run:
          name: Login to DockerHub
          command: |
            if [ -n "${DOCKERHUB_LOGIN}" ]; then
              docker login -u ${DOCKERHUB_LOGIN} -p ${DOCKERHUB_PASS}
            else
              echo "WARNING: dockerhub login not found. Assuming this is a PR or other external branch build."
            fi
  run-smoke-tests:
    description: "Run the smoke tests"
    parameters:
      minimal:
        default: false
        type: boolean
    steps:
      - run:
          name: Enable swap
          command: |
            sudo fallocate -l 8G /swapfile
            sudo chmod 600 /swapfile
            sudo mkswap /swapfile
            sudo swapon /swapfile
            sudo sysctl vm.swappiness=5
            cat /proc/sys/vm/swappiness
      - load-oci:
          key: meridian
      - run:
          name: Monitor JVM processes
          background: true
          command: |
            .circleci/scripts/jvmprocmon-start.sh
      - run:
          name: Monitor memory usage
          background: true
          command: |
            free -m -c 500 -s 30
      - run:
          name: Smoke Tests
          no_output_timeout: 30m
          command: |
            .circleci/scripts/smoke.sh << parameters.minimal >>
      - run:
          name: Gather system logs
          when: always
          command: |
            mkdir -p ~/test-results/system-logs
            (dmesg || :) > ~/test-results/system-logs/dmesg 2>&1
            (ps auxf || :) > ~/test-results/system-logs/ps 2>&1
            (free -m || :) > ~/test-results/system-logs/free 2>&1
            (docker stats --no-stream || :) > ~/test-results/system-logs/docker_stats 2>&1
            cp -R /tmp/jvmprocmon ~/test-results/system-logs/ || :
            ls -alh ~/project/smoke-test/ || :
      - run:
          name: Gather test artifacts
          when: always
          command: |
            mkdir -p ~/test-results/junit
            find . -type f -regex ".*/target/surefire-reports/.*xml" -exec cp {} ~/test-results/junit/ \;
            find . -type f -regex ".*/target/failsafe-reports/.*xml" -exec cp {} ~/test-results/junit/ \;
            mkdir -p ~/test-artifacts/recordings
            cp -R ~/project/smoke-test/target/*.flv ~/test-artifacts/recordings || true
            cp -R ~/project/smoke-test/target/screenshots ~/test-artifacts/ || true
            cp -R ~/project/smoke-test/target/logs ~/test-artifacts/ || true
      - store_test_results:
          path: ~/test-results
      - store_artifacts:
          when: always
          path: ~/test-results
          destination: test-results
      - store_artifacts:
          when: always
          path: ~/test-artifacts
          destination: test-artifacts
  run-build:
    description: "Run the main build"
    parameters:
      number-vcpu:
        default: 8
        type: integer
      node-memory:
        default: echo "NODE_OPTIONS Not Set"
        type: string
      vaadin-javamaxmem:
        default: 1g
        type: string
    steps:
      - cached-checkout
      - extract-pom-version
      - restore-maven-cache
      - restore-nodejs-cache
      - run:
          name: Compile OpenNMS
          command: |
            .circleci/scripts/configure-signing.sh
            mvn clean -DskipTests=true
            << parameters.node-memory >>
            ./compile.pl -DskipTests=true -Dbuild.skip.tarball=true \
              -DupdatePolicy=never \
              -Daether.connector.resumeDownloads=false \
              -Daether.connector.basic.threads=1 \
              -Dorg.slf4j.simpleLogger.log.org.apache.maven.cli.transfer.Slf4jMavenTransferListener=warn \
              -DvaadinJavaMaxMemory=<< parameters.vaadin-javamaxmem >> \
              -DmaxCpus=<< parameters.number-vcpu >> \
              -Psmoke \
              install --batch-mode
            pushd opennms-doc
              ../compile.pl \
                -DupdatePolicy=never \
                -Daether.connector.resumeDownloads=false \
                -Daether.connector.basic.threads=1 \
                -Dorg.slf4j.simpleLogger.log.org.apache.maven.cli.transfer.Slf4jMavenTransferListener=warn \
                -DskipPdfGeneration=false \
                -P'!jdk7+' \
                install --batch-mode
            popd
      - update-maven-cache
      - run:
          name: Remove Extra Maven Repository OpenNMS Files
          command: |
            # move these out of the way so they're not stored in the maven pre-cache
            cd ~/.m2/repository/org/opennms
            mkdir /tmp/maven-keep
            mv $(ls -1 | grep -v -E '^(jicmp-api|jicmp6-api|jrrd-api|jrrd2-api|lib|maven)$') /tmp/maven-keep
      - save-maven-cache
      - run:
          name: Restore Extra Maven Repository OpenNMS Files
          command: |
            # now move them back so they end up in the workspace for builds further down the workflow
            mv /tmp/maven-keep/* ~/.m2/repository/org/opennms/
      - save-nodejs-cache
      - persist_to_workspace:
          root: ~/
          paths:
            - project
            - .m2
  run-integration-tests:
    parameters:
      run-code-coverage:
        default: false
        type: boolean
      rerun-failtest-count:
        default: 0
        type: integer
      failure-option:
        default: -fae
        type: string
      changes-only:
        default: true
        type: boolean
    steps:
      - run:
          name: Integration Tests
          no_output_timeout: 1.0h
          command: |
            export CCI_CODE_COVERAGE=<< parameters.run-code-coverage >>
            export CCI_RERUN_FAILTEST=<< parameters.rerun-failtest-count >>
            export CCI_FAILURE_OPTION=<< parameters.failure-option >>
            export CCI_CHANGES_ONLY=<< parameters.changes-only >>
            .circleci/scripts/itest.sh
      - run:
          name: Gather test results
          when: always
          command: |
            mkdir -p ~/test-results/junit
            find . -type f -regex ".*/target/surefire-reports-[0-9]+/.*xml" -exec cp {} ~/test-results/junit/ \;
            find . -type f -regex ".*/target/failsafe-reports-[0-9]+/.*xml" -exec cp {} ~/test-results/junit/ \;
      - run:
          name: Gather tests
          when: always
          command: |
            mkdir -p ~/generated-tests
            cp ./surefire_classname* ~/generated-tests/
            cp ./failsafe_classname* ~/generated-tests/
            cp /tmp/this_node* ~/generated-tests/
      - when:
          condition: << parameters.run-code-coverage >>
          steps:
            - run:
                name: Compress Target Directories (Code Coverage)
                when: always
                command: |
                  .circleci/scripts/codecoverage-save.sh
            - persist_to_workspace:
                root: ~/
                paths:
                  - code-coverage
      - store_test_results:
          path: ~/test-results
      - store_artifacts:
          when: always
          path: ~/test-results
          destination: test-results
      - store_artifacts:
          when: always
          path: ~/generated-tests
          destination: generated-tests
  cache-workflow-assets:
    parameters:
      cache_prefix:
        description: the cache prefix
        type: string
      source_path:
        description: the source directory to cache
        type: string
    steps:
      - run:
          name: Stowing Assets in << parameters.source_path >> to cache prefix << parameters.cache_prefix >>
          command: |
            TARGET_PATH="/tmp/<< parameters.cache_prefix >>"
            rsync -ar "$(echo "<< parameters.source_path >>" | sed -e 's,/*$,,')/" "${TARGET_PATH}/"
            find "${TARGET_PATH}" -type d -print0 | xargs -0 chmod 775
            find "${TARGET_PATH}" ! -type d -print0 | xargs -0 chmod 664
      - save_cache:
          key: << parameters.cache_prefix >>-v2-{{ .Branch }}-{{ .Revision }}-{{ .Environment.CIRCLE_WORKFLOW_ID }}
          paths:
            - "/tmp/<< parameters.cache_prefix >>"
  restore-workflow-assets:
    parameters:
      cache_prefix:
        description: the cache prefix
        type: string
      target_path:
        description: the target directory to restore into
        type: string
        default: ""
    steps:
      - restore_cache:
          keys:
            - << parameters.cache_prefix >>-v2-{{ .Branch }}-{{ .Revision }}-{{ .Environment.CIRCLE_WORKFLOW_ID }}
            - << parameters.cache_prefix >>-v2-{{ .Branch }}-{{ .Revision }}-
      - when:
          condition: << parameters.target_path >>
          steps:
            - run:
                name: Restoring assets to << parameters.target_path >> from cached prefix << parameters.cache_prefix >>
                command: |
                  SOURCE_PATH="/tmp/<< parameters.cache_prefix >>"
                  mkdir -p "<< parameters.target_path >>"
                  rsync -ar "${SOURCE_PATH}/" "$(echo "<< parameters.target_path >>" | sed -e 's,/*$,,')/"
  cache-oci:
    parameters:
      key:
        description: the cache key for storing the OCI
        type: string
      path:
        description: the path to the directory containing the OCI
        type: string
    steps:
      - cache-workflow-assets:
          cache_prefix: oci-<< parameters.key >>
          source_path: << parameters.path >>
  load-oci:
    parameters:
      key:
        description: the OCI cache key to restore
        type: string
    steps:
      - restore-workflow-assets:
          cache_prefix: oci-<< parameters.key >>
      - run:
          name: Load Docker Image(s) in oci-<< parameters.key >>
          command: |
            cd "/tmp/oci-<< parameters.key >>"
            if [ "$(ls -1 *.oci | wc -l)" -eq 0 ]; then
              echo "ERROR: No OCI files to load. Something probably went wrong earlier."
              exit 1
            fi
            for FILE in *.oci; do
              echo "Loading ${FILE} into Docker..."
              docker image load -i "$FILE"
            done

workflows:
#  weekly-coverage:
#    <<: *defaults
#    triggers:
#      - schedule:
#          # Saturday at 12:00 AM
#          cron: "0 0 * * 6"
#          filters:
#            branches:
#              only:
#                - develop
#    jobs:
#      - build:
#          context: << parameters.context_name >>
#      - integration-test-with-coverage:
#          context: << parameters.context_name >>
#          requires:
#            - build
#      - code-coverage:
#          context: << parameters.context_name >>
#          requires:
#            - integration-test-with-coverage

  build-deploy:
    <<: *defaults
    jobs:
      - build:
          context: << parameters.context_name >>
          filters:
            branches:
              ignore:
                - /^from-foundation.*/
      - tarball-assembly:
          requires:
            - build
<<<<<<< HEAD
      - meridian-rpm-build:
=======
      - horizon-rpm-build:
>>>>>>> bdcabbe5
          context: << parameters.context_name >>
          requires:
            - build
      - integration-test:
          context: << parameters.context_name >>
          requires:
            - build
      - smoke-test-full:
          context: << parameters.context_name >>
          requires:
            - meridian-rpm-build
          filters:
            branches:
              only:
                - develop
                - /^master-.*/
                - /^release-.*/
                - /^foundation.*/
                - /^features.*/
                - /.*smoke.*/
      - smoke-test-minimal:
          context: << parameters.context_name >>
          requires:
            - meridian-rpm-build
          filters:
            branches:
              ignore:
                - develop
                - /^master-.*/
                - /^release-.*/
                - /^foundation.*/
                - /^features.*/
                - /.*smoke.*/
<<<<<<< HEAD
#      - meridian-publish-oci:
#          context: << parameters.context_name >>
#          requires:
#            - meridian-rpm-build
#          filters:
#            branches:
#              only:
#                - develop
#                - /^master-.*/
#                - /^release-.*/
#      # These don't actually require `integration-test` but we shouldn't bother
#      # spending cycles unless everything else passed
#      - meridian-deb-build:
#          context: << parameters.context_name >>
#          requires:
#            - integration-test
#      - create-merge-foundation-branch:
#          # technically only requires the RPM/deb builds, but only publish
#          # if everything passes
#          requires:
#            - meridian-deb-build
#            - smoke-test-minimal
#            - smoke-test-full
#            - integration-test
#          filters:
#            branches:
#              only: << parameters.main_branch >>
#      - merge-foundation-branch:
#          # technically only requires the RPM/deb builds, but only publish
#          # if everything passes
#          requires:
#            - meridian-deb-build
#            - smoke-test-minimal
#            - smoke-test-full
#            - integration-test
#          filters:
#            branches:
#              only: merge-foundation/<< parameters.previous_branch_label >>-to-<< parameters.main_branch_label >>
#      - create-merge-meridian-branch:
#          # technically only requires the RPM/deb builds, but only publish
#          # if everything passes
#          requires:
#            - meridian-deb-build
#            - smoke-test-minimal
#            - smoke-test-full
#            - integration-test
#          filters:
#            branches:
#              only: /^foundation.*/
#      - merge-poweredby-branch:
#          # technically only requires the RPM/deb builds, but only publish
#          # if everything passes
#          requires:
#            - meridian-deb-build
#            - smoke-test-minimal
#            - smoke-test-full
#            - integration-test
#          filters:
#            branches:
#              only:
#                - /^foundation.*/
=======
      - horizon-publish-oci:
          context: << parameters.context_name >>
          requires:
            - horizon-rpm-build
          filters:
            branches:
              only:
                - develop
                - /^master-.*/
                - /^release-.*/
      # These don't actually require `integration-test` but we shouldn't bother
      # spending cycles unless everything else passed
      - horizon-deb-build:
          context: << parameters.context_name >>
          requires:
            - integration-test
      - create-merge-foundation-branch:
          # technically only requires the RPM/deb builds, but only publish
          # if everything passes
          requires:
            - horizon-deb-build
            - smoke-test-minimal
            - smoke-test-full
            - integration-test
          filters:
            branches:
              only: << parameters.main_branch >>
      - merge-foundation-branch:
          # technically only requires the RPM/deb builds, but only publish
          # if everything passes
          requires:
            - horizon-deb-build
            - smoke-test-minimal
            - smoke-test-full
            - integration-test
          filters:
            branches:
              only: merge-foundation/<< parameters.previous_branch_label >>-to-<< parameters.main_branch_label >>
      - create-merge-meridian-branch:
          # technically only requires the RPM/deb builds, but only publish
          # if everything passes
          requires:
            - horizon-deb-build
            - smoke-test-minimal
            - smoke-test-full
            - integration-test
          filters:
            branches:
              only: /^foundation.*/
      - merge-poweredby-branch:
          # technically only requires the RPM/deb builds, but only publish
          # if everything passes
          requires:
            - horizon-deb-build
            - smoke-test-minimal
            - smoke-test-full
            - integration-test
          filters:
            branches:
              only:
                - /^foundation.*/
>>>>>>> bdcabbe5
      - publish-cloudsmith:
          context: << parameters.context_name >>
          # technically only requires the RPM/deb builds, but only publish
          # if everything passes
          requires:
#            - meridian-deb-build
            - smoke-test-minimal
            - smoke-test-full
            - integration-test
          filters:
            branches:
              only:
<<<<<<< HEAD
#                - develop
=======
                - develop
>>>>>>> bdcabbe5
                - /^master-.*/
                - /^release-.*/
#                - /^foundation.*/

jobs:
  build:
    executor: centos-build-executor
    # even without core/web-assets build, we need xlarge for vaadin
    resource_class: xlarge
    steps:
      - run-build:
          number-vcpu: 8

  tarball-assembly:
    machine:
      image: ubuntu-1604:201903-01
    parameters:
      number-vcpu:
        default: 2
        type: integer
      vaadin-javamaxmem:
        default: 1g
        type: string
    steps:
      - attach_workspace:
          at: ~/
      - run:
          name: Assemble tarballs and related artifacts
          command: |
            # install fake makensis to satisfy the assemble dependency
            sudo cp .circleci/scripts/makensis.py /usr/local/bin/makensis
            export MAVEN_OPTS="-Xmx4g -Xms4g"
            # general assembly
<<<<<<< HEAD
            ./assemble.pl -DskipTests=true -Dbuild.skip.tarball=false \
=======
            ./compile.pl -DskipTests=true -Dbuild.skip.tarball=false \
>>>>>>> bdcabbe5
              -DupdatePolicy=never \
              -Daether.connector.resumeDownloads=false \
              -Daether.connector.basic.threads=1 \
              -Dorg.slf4j.simpleLogger.log.org.apache.maven.cli.transfer.Slf4jMavenTransferListener=warn \
              -DvaadinJavaMaxMemory=<< parameters.vaadin-javamaxmem >> \
              -DmaxCpus=<< parameters.number-vcpu >> \
              -Pbuild-bamboo \
              -Prun-expensive-tasks \
              -Dopennms.home=/opt/opennms \
              install --batch-mode
            # javadoc
            ./compile.pl -DskipTests=true -Dbuild.skip.tarball=false \
              -DupdatePolicy=never \
              -Daether.connector.resumeDownloads=false \
              -Daether.connector.basic.threads=1 \
              -Dorg.slf4j.simpleLogger.log.org.apache.maven.cli.transfer.Slf4jMavenTransferListener=warn \
              -DvaadinJavaMaxMemory=<< parameters.vaadin-javamaxmem >> \
              -DmaxCpus=<< parameters.number-vcpu >> \
              -Pbuild-bamboo \
              -Prun-expensive-tasks \
              -Dopennms.home=/opt/opennms \
              javadoc:aggregate --batch-mode
      - run:
          name: Collect Artifacts
          command: |
            mkdir -p target/{artifacts,tarballs}
<<<<<<< HEAD
            OPENNMS_VERSION="$(opennms-container/pom2version.py pom.xml)"
            find ./target -name "*.tar.gz" -type f -not -iname '*source*' -exec cp {} "./target/tarballs/opennms-${OPENNMS_VERSION}.tar.gz" \;
            find ./opennms-assemblies/minion/target -name "*.tar.gz" -type f -not -iname '*source*' -exec cp {} "./target/tarballs/minion-${OPENNMS_VERSION}.tar.gz" \;
=======
            OPENNMS_VERSION="$(python opennms-container/pom2version.py pom.xml)"
            find ./target -name "*.tar.gz" -type f -not -iname '*source*' -exec cp {} "./target/tarballs/opennms-${OPENNMS_VERSION}.tar.gz" \;
>>>>>>> bdcabbe5
            find ./opennms-assemblies/remote-poller-standalone -name "*.tar.gz" -type f -exec cp {} "./target/artifacts/remote-poller-client-${OPENNMS_VERSION}.tar.gz" \;
            pushd target/site/apidocs
              tar -czf "../../artifacts/opennms-${OPENNMS_VERSION}-javadoc.tar.gz" *
            popd
            cp ./opennms-assemblies/xsds/target/*-xsds.tar.gz "./target/artifacts/opennms-${OPENNMS_VERSION}-xsds.tar.gz"
            cp opennms-doc/guide-all/target/*.tar.gz "./target/artifacts/opennms-${OPENNMS_VERSION}-docs.tar.gz"
            cp target/*-source.tar.gz ./target/artifacts/
      - store_artifacts:
          when: always
          path: ~/project/target/artifacts
          destination: artifacts
      - store_artifacts:
          when: always
          path: ~/project/target/tarballs
          destination: tarballs

<<<<<<< HEAD
  meridian-rpm-build:
=======
  horizon-rpm-build:
>>>>>>> bdcabbe5
    executor: centos-build-executor
    # Larger memory footprint required to speed up builds using Takari smartbuilder
    resource_class: large
    steps:
      - attach_workspace:
          at: ~/
      - sign-packages/install-rpm-dependencies:
          skip_if_forked_pr: true
      - sign-packages/setup-env:
          skip_if_forked_pr: true
          gnupg_home: ~/tmp/gpg
      - run:
          name: Build RPMs
          command: |
            export NODE_OPTIONS=--max_old_space_size=1024
            export CCI_MAXCPU=4
            .circleci/scripts/makerpm.sh tools/packages/opennms/opennms.spec
      - sign-packages/sign-rpms:
          skip_if_forked_pr: true
          gnupg_home: ~/tmp/gpg
          gnupg_key: opennms@opennms.org
          packages: target/rpm/RPMS/noarch/*.rpm
      - setup_remote_docker:
          docker_layer_caching: true
      - run:
          name: Fetch RPM artifacts and build Meridian container image
          command: |
            cd opennms-container/meridian
            ./build_container_image.sh
      - store_artifacts:
          path: ~/project/opennms-container/meridian/images/container.oci
          destination: meridian.oci
      - store_artifacts:
          path: ~/project/target/rpm/RPMS/noarch
          destination: rpms
      - cache-workflow-assets:
          cache_prefix: rpm-meridian
          source_path: target/rpm/RPMS/noarch
      - cache-oci:
          key: meridian
          path: opennms-container/meridian/images/
  meridian-deb-build:
    executor: debian-build-executor
    resource_class: xlarge
    steps:
      - attach_workspace:
          at: ~/
      - sign-packages/setup-env:
          skip_if_forked_pr: true
          gnupg_home: ~/tmp/gpg
      - run:
          name: Monitor memory usage
          background: true
          command: |
            free -m -c 500 -s 30
      - run:
          name: Build Debian Packages
          command: |
            export NODE_OPTIONS=--max_old_space_size=1024
            export CCI_MAXCPU=2
            .circleci/scripts/makedeb.sh opennms
      - sign-packages/sign-debs:
          skip_if_forked_pr: true
          gnupg_home: ~/tmp/gpg
          gnupg_key: opennms@opennms.org
          packages: target/debs/*.deb
      - run:
          name: Gather system logs
          when: always
          command: |
            mkdir -p ~/build-results/system-logs
            (dmesg || :) > ~/build-results/system-logs/dmesg 2>&1
            (ps auxf || :) > ~/build-results/system-logs/ps 2>&1
            (free -m || :) > ~/build-results/system-logs/free 2>&1
            (docker stats --no-stream || :) > ~/build-results/system-logs/docker_stats 2>&1
            cp -R /tmp/jvmprocmon ~/build-results/system-logs/ || :
      - store_artifacts:
          when: always
          path: ~/build-results
          destination: build-results
      - store_artifacts:
          path: ~/project/target/debs
          destination: debs
      - cache-workflow-assets:
          cache_prefix: deb-meridian
          source_path: target/debs
  meridian-publish-oci:
    executor: centos-build-executor
    steps:
      - cached-checkout
      - setup_remote_docker:
          docker_layer_caching: true
      - dockerhub-login
      - load-oci:
          key: meridian
      - run:
          name: tag meridian Docker image and publish to registry
          command: |
            cd opennms-container/meridian
            ./tag.sh
            ./publish.sh
  integration-test:
    executor: integration-test-executor
    parallelism: 4
    steps:
      - attach_workspace:
          at: ~/
      - run-integration-tests:
          rerun-failtest-count: 1
  integration-test-with-coverage:
    executor: integration-test-executor
    parallelism: 12
    steps:
      - attach_workspace:
          at: ~/
      - run-integration-tests:
          run-code-coverage: true
          rerun-failtest-count: 0
          failure-option: -fn
          changes-only: false
  code-coverage:
    executor: centos-build-executor
    resource_class: medium
    steps:
      - attach_workspace:
          at: ~/
      - extract-pom-version
      - restore-sonar-cache
      - run:
          name: Restore Target Directories (Code Coverage)
          when: always
          command: |
            .circleci/scripts/codecoverage-restore.sh
      - run:
          name: Run SonarQube Code Analysis
          when: always
          command: |
            export MAVEN_OPTS="-Xms3G -Xmx3G"
            .circleci/scripts/sonar.sh
      - save-sonar-cache
  smoke-test-full:
    executor: smoke-test-executor
    parallelism: 8
    # No resource class support for machine executors, we're constrained to use the default
    # medium class which has 2 vCPUs and 8 GB RAM
    #resource_class: large
    steps:
      - attach_workspace:
          at: ~/
      - run-smoke-tests
  smoke-test-minimal:
    executor: smoke-test-executor
    steps:
      - attach_workspace:
          at: ~/
      - run-smoke-tests:
          minimal: true
  create-merge-foundation-branch:
    <<: *defaults
    <<: *docker_container_config
    steps:
      - run:
          name: "Branch Merge Parameters"
          command: |
            echo "previous: << parameters.previous_branch >>, main: << parameters.main_branch >>, next: << parameters.next_branch >>"
      - when:
          condition: << parameters.next_branch >>
          steps:
            - cached-checkout-for-pushing
            - run:
                name: Checkout target branch and merge from source
                command: |
                  export GIT_MERGE_AUTOEDIT=no
                  git fetch --all
                  git checkout << parameters.next_branch >>
                  git reset --hard origin/<< parameters.next_branch >>
                  git merge origin/<< parameters.main_branch >>
            - run:
                name: Push to github
                command: git push -f origin << parameters.next_branch >>:merge-foundation/<< parameters.main_branch_label >>-to-<< parameters.next_branch_label >>

  # note, this is always run as part of the _next_ branch
  # for example, if main_branch is `foundation-2016` and next_branch is `foundation-2017`,
  # it will include the contents of the `foundation-2017` branch, thus we need to actually
  # look _backwards_ to the previous_branch and main_branch to merge the correct bits.
  merge-foundation-branch:
    <<: *defaults
    <<: *docker_container_config
    steps:
      - run:
          name: "Branch Merge Parameters"
          command: |
            echo "previous: << parameters.previous_branch >>, main: << parameters.main_branch >>, next: << parameters.next_branch >>"
      - when:
          condition: << parameters.previous_branch >>
          steps:
            - cached-checkout-for-pushing
            - run:
                name: Checkout target and merge with merge branch
                command: |
                  export GIT_MERGE_AUTOEDIT=no
                  git fetch --all
                  git checkout << parameters.main_branch >>
                  git reset --hard origin/<< parameters.main_branch >>
                  git merge origin/merge-foundation/<< parameters.previous_branch_label >>-to-<< parameters.main_branch_label >>
            - run:
                name: Push to github
                command: git push origin << parameters.main_branch >>:<< parameters.main_branch >>

  create-merge-meridian-branch:
    <<: *defaults
    <<: *docker_container_config
    steps:
      - when:
          condition: << parameters.main_branch >>
          steps:
            - restore_cache:
                keys:
                  - meridian-v1-{{ .Branch }}-{{ .Revision }}
                  - meridian-v1-{{ .Branch }}-
                  - meridian-v1-
            - cached-checkout-for-pushing
            - run:
                name: Add Meridian remote if necessary
                command: |
                  REMOTE_MERIDIAN="$(git remote | grep -c -E '^meridian$' || :)"
                  if [ "$REMOTE_MERIDIAN" -eq 0 ]; then
                    git remote add meridian git@github.com:OpenNMS/opennms-prime.git
                  fi
            - run:
                name: git fetch meridian
                command: |
                  git fetch meridian
            - save_cache:
                key: meridian-v1-{{ .Branch }}-{{ .Revision }}
                paths:
                  - ".git"
            - run:
                name: Checkout target branch and merge from source
                command: |
                  export GIT_MERGE_AUTOEDIT=no
                  if git rev-parse from-<< parameters.main_branch >> >/dev/null 2>&1; then
                    git checkout from-<< parameters.main_branch >>
                  else
                    git checkout -b from-<< parameters.main_branch >> meridian/from-<< parameters.main_branch >>
                  fi
                  git reset --hard meridian/from-<< parameters.main_branch >>
                  git merge origin/<< parameters.main_branch >>
            - run:
                name: Push to Meridian github
                command: git push -f meridian from-<< parameters.main_branch >>:from-<< parameters.main_branch >>

  merge-meridian-branch:
    <<: *defaults
    <<: *docker_container_config
    steps:
      - cached-checkout-for-pushing
      - run:
          name: Checkout from-foundation-YYYY and merge to release-YYYY.x
          command: |
            export GIT_MERGE_AUTOEDIT=no
            TARGET_VERSION="$(echo "<< parameters.main_branch >>" | sed -e 's,^foundation-,,')"
            git fetch --all
            git checkout "release-${TARGET_VERSION}.x"
            git reset --hard "origin/release-${TARGET_VERSION}.x"
            git merge "origin/from-foundation-${TARGET_VERSION}"
      - run:
          name: Push to github
          command: |
            TARGET_BRANCH="release-$(echo "<< parameters.main_branch >>" | sed -e 's,^foundation-,,').x"
            git push origin "${TARGET_BRANCH}:${TARGET_BRANCH}"

  merge-poweredby-branch:
    <<: *defaults
    <<: *docker_container_config
    steps:
      - when:
          condition: << parameters.main_branch >>
          steps:
            - restore_cache:
                keys:
                  - poweredby-v1-{{ .Branch }}-{{ .Revision }}
                  - poweredby-v1-{{ .Branch }}-
                  - poweredby-v1-
            - cached-checkout-for-pushing
            - run:
                name: Merge Foundation to PoweredBy
                command: .circleci/scripts/merge-poweredby.sh
            - save_cache:
                key: poweredby-v1-{{ .Branch }}-{{ .Revision }}
                paths:
                  - ".git"

  publish-cloudsmith:
    executor: cloudsmith/default
    resource_class: small
    steps:
      - checkout
      - cloudsmith/ensure-api-key
      - cloudsmith/install-cli
#      - restore-workflow-assets:
#          cache_prefix: deb-meridian
      - restore-workflow-assets:
          cache_prefix: rpm-meridian
      - restore-workflow-assets:
          cache_prefix: oci-meridian
      - run:
          name: Publish Packages
          command: |
            .circleci/scripts/publish-cloudsmith.sh
<|MERGE_RESOLUTION|>--- conflicted
+++ resolved
@@ -477,11 +477,7 @@
       - tarball-assembly:
           requires:
             - build
-<<<<<<< HEAD
       - meridian-rpm-build:
-=======
-      - horizon-rpm-build:
->>>>>>> bdcabbe5
           context: << parameters.context_name >>
           requires:
             - build
@@ -515,7 +511,6 @@
                 - /^foundation.*/
                 - /^features.*/
                 - /.*smoke.*/
-<<<<<<< HEAD
 #      - meridian-publish-oci:
 #          context: << parameters.context_name >>
 #          requires:
@@ -577,69 +572,6 @@
 #            branches:
 #              only:
 #                - /^foundation.*/
-=======
-      - horizon-publish-oci:
-          context: << parameters.context_name >>
-          requires:
-            - horizon-rpm-build
-          filters:
-            branches:
-              only:
-                - develop
-                - /^master-.*/
-                - /^release-.*/
-      # These don't actually require `integration-test` but we shouldn't bother
-      # spending cycles unless everything else passed
-      - horizon-deb-build:
-          context: << parameters.context_name >>
-          requires:
-            - integration-test
-      - create-merge-foundation-branch:
-          # technically only requires the RPM/deb builds, but only publish
-          # if everything passes
-          requires:
-            - horizon-deb-build
-            - smoke-test-minimal
-            - smoke-test-full
-            - integration-test
-          filters:
-            branches:
-              only: << parameters.main_branch >>
-      - merge-foundation-branch:
-          # technically only requires the RPM/deb builds, but only publish
-          # if everything passes
-          requires:
-            - horizon-deb-build
-            - smoke-test-minimal
-            - smoke-test-full
-            - integration-test
-          filters:
-            branches:
-              only: merge-foundation/<< parameters.previous_branch_label >>-to-<< parameters.main_branch_label >>
-      - create-merge-meridian-branch:
-          # technically only requires the RPM/deb builds, but only publish
-          # if everything passes
-          requires:
-            - horizon-deb-build
-            - smoke-test-minimal
-            - smoke-test-full
-            - integration-test
-          filters:
-            branches:
-              only: /^foundation.*/
-      - merge-poweredby-branch:
-          # technically only requires the RPM/deb builds, but only publish
-          # if everything passes
-          requires:
-            - horizon-deb-build
-            - smoke-test-minimal
-            - smoke-test-full
-            - integration-test
-          filters:
-            branches:
-              only:
-                - /^foundation.*/
->>>>>>> bdcabbe5
       - publish-cloudsmith:
           context: << parameters.context_name >>
           # technically only requires the RPM/deb builds, but only publish
@@ -652,11 +584,7 @@
           filters:
             branches:
               only:
-<<<<<<< HEAD
 #                - develop
-=======
-                - develop
->>>>>>> bdcabbe5
                 - /^master-.*/
                 - /^release-.*/
 #                - /^foundation.*/
@@ -690,11 +618,7 @@
             sudo cp .circleci/scripts/makensis.py /usr/local/bin/makensis
             export MAVEN_OPTS="-Xmx4g -Xms4g"
             # general assembly
-<<<<<<< HEAD
-            ./assemble.pl -DskipTests=true -Dbuild.skip.tarball=false \
-=======
             ./compile.pl -DskipTests=true -Dbuild.skip.tarball=false \
->>>>>>> bdcabbe5
               -DupdatePolicy=never \
               -Daether.connector.resumeDownloads=false \
               -Daether.connector.basic.threads=1 \
@@ -721,14 +645,8 @@
           name: Collect Artifacts
           command: |
             mkdir -p target/{artifacts,tarballs}
-<<<<<<< HEAD
-            OPENNMS_VERSION="$(opennms-container/pom2version.py pom.xml)"
-            find ./target -name "*.tar.gz" -type f -not -iname '*source*' -exec cp {} "./target/tarballs/opennms-${OPENNMS_VERSION}.tar.gz" \;
-            find ./opennms-assemblies/minion/target -name "*.tar.gz" -type f -not -iname '*source*' -exec cp {} "./target/tarballs/minion-${OPENNMS_VERSION}.tar.gz" \;
-=======
             OPENNMS_VERSION="$(python opennms-container/pom2version.py pom.xml)"
             find ./target -name "*.tar.gz" -type f -not -iname '*source*' -exec cp {} "./target/tarballs/opennms-${OPENNMS_VERSION}.tar.gz" \;
->>>>>>> bdcabbe5
             find ./opennms-assemblies/remote-poller-standalone -name "*.tar.gz" -type f -exec cp {} "./target/artifacts/remote-poller-client-${OPENNMS_VERSION}.tar.gz" \;
             pushd target/site/apidocs
               tar -czf "../../artifacts/opennms-${OPENNMS_VERSION}-javadoc.tar.gz" *
@@ -745,11 +663,7 @@
           path: ~/project/target/tarballs
           destination: tarballs
 
-<<<<<<< HEAD
   meridian-rpm-build:
-=======
-  horizon-rpm-build:
->>>>>>> bdcabbe5
     executor: centos-build-executor
     # Larger memory footprint required to speed up builds using Takari smartbuilder
     resource_class: large
