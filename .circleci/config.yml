--- conflicted
+++ resolved
@@ -183,25 +183,10 @@
             sudo swapon /swapfile
             sudo sysctl vm.swappiness=5
             cat /proc/sys/vm/swappiness
-<<<<<<< HEAD
-      - restore-workflow-assets:
-          cache_prefix: oci-horizon
-      - restore-workflow-assets:
-          cache_prefix: oci-minion
-      - run:
-          name: Load Horizon OCI image
-          command: |
-            cd opennms-container/horizon
-            docker image load -i /tmp/oci-horizon/container.oci
-=======
       - load-oci:
           key: horizon
->>>>>>> 1f140440
-      - run:
-          name: Load Minion OCI image
-          command: |
-            cd opennms-container/minion
-            docker image load -i /tmp/oci-minion/container.oci
+      - load-oci:
+          key: minion
       - run:
           name: Monitor JVM processes
           background: true
@@ -634,10 +619,9 @@
       - cache-workflow-assets:
           cache_prefix: rpm-horizon
           source_path: target/rpm/RPMS/noarch
-<<<<<<< HEAD
-      - cache-workflow-assets:
-          cache_prefix: oci-horizon
-          source_path: opennms-container/horizon/images/
+      - cache-oci:
+          key: horizon
+          path: opennms-container/horizon/images/
   minion-rpm-build:
     executor: centos-build-executor
     # Larger memory footprint required to speed up builds using Takari smartbuilder
@@ -679,14 +663,9 @@
       - cache-workflow-assets:
           cache_prefix: rpm-minion
           source_path: target/rpm/RPMS/noarch
-      - cache-workflow-assets:
-          cache_prefix: oci-minion
-          source_path: opennms-container/minion/images/
-=======
       - cache-oci:
-          key: horizon
-          path: opennms-container/horizon/images/
->>>>>>> 1f140440
+          key: minion
+          path: opennms-container/minion/images/
   horizon-deb-build:
     executor: debian-build-executor
     resource_class: large
@@ -763,11 +742,12 @@
       - setup_remote_docker:
           docker_layer_caching: true
       - dockerhub-login
-      - run:
-          name: Load Minion OCI image, tag it and publish to registry
+      - load-oci:
+          key: minion
+      - run:
+          name: tag minion Docker image and publish to registry
           command: |
             cd opennms-container/minion
-            docker image load -i /tmp/oci-minion/container.oci
             ./tag.sh
             ./publish.sh
   integration-test:
