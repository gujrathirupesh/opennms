--- conflicted
+++ resolved
@@ -520,18 +520,6 @@
                 - develop
                 - /^master-.*/
                 - /^release-.*/
-<<<<<<< HEAD
-=======
-      - minion-publish-oci:
-          requires:
-            - minion-rpm-build
-          filters:
-            branches:
-              only:
-                - develop
-                - /^master-.*/
-                - /^release-.*/
->>>>>>> ede669b7
       - sentinel-publish-oci:
           requires:
             - sentinel-rpm-build
