version: 2.1

executors:
  centos-build-executor:
    docker:
      - image: opennms/build-env:1.8.0.302.b08-3.6.3-b7294
  debian-build-executor:
    docker:
      - image: opennms/build-env:debian-jdk8-b7288
  docker-executor:
    docker:
      - image: docker:20.10.1-git
  integration-test-executor:
    machine:
      image: ubuntu-2004:202010-01
  smoke-test-executor:
    machine:
      image: ubuntu-2004:202010-01

# NOTE: the "_label" versions of these are for the case when your source or target
# branches have slashes in them, that way the merge branch gets created properly
defaults: &defaults
  parameters:
    minimal:
      description: whether to do a minimal (build-and-merge only) build
      type: boolean
      default: false
    previous_branch:
      description: the previous branch, if any
      type: string
      default: foundation-2019
    previous_branch_label:
      description: the previous branch, if any (escaped, no slashes)
      type: string
      default: foundation-2019
    main_branch:
      description: the auto-merge main branch
      type: string
      default: foundation-2020
    main_branch_label:
      description: the auto-merge main branch (escaped, no slashes)
      type: string
      default: foundation-2020
    next_branch:
      description: the auto-merge target branch
      type: string
      default: foundation-2021
    next_branch_label:
      description: the auto-merge target branch (escaped, no slashes)
      type: string
      default: foundation-2021

docker_container_config: &docker_container_config
  executor: docker-executor

orbs:
  cloudsmith: cloudsmith/cloudsmith@1.0.3
  sign-packages: opennms/sign-packages@2.1.3

commands:
  extract-pom-version:
      description: "Extracting Maven POM version"
      steps:
        - run:
            name: Extract Maven POM version
            command: .circleci/scripts/pom2version.sh pom.xml > pom-version-cache.key
  cached-checkout:
      description: "Checkout with caching"
      steps:
        - restore_cache:
            keys:
              - source-v1-{{ .Branch }}-{{ .Revision }}
              - source-v1-{{ .Branch }}-
              - source-v1-
        - checkout
        - run:
            name: git config merge.renameLimit
            command: git config merge.renameLimit 999999
        - run:
            name: git fetch origin
            command: git fetch origin
        - save_cache:
            key: source-v1-{{ .Branch }}-{{ .Revision }}
            paths:
              - ".git"
  cached-checkout-for-pushing:
      description: "Configure a cached checkout that can push upstream"
      steps:
        - add_ssh_keys:
            fingerprints:
              - "5e:70:a4:1a:f3:9f:39:ca:2a:d9:b5:9a:6c:2b:c3:66"
        - cached-checkout
        - run:
            name: Create git identity
            command: |
              git config user.email "cicd-system@opennms.com"
              git config user.name "CI/CD System"
  restore-maven-cache:
      description: "Maven: Calculate cache key and restore cache"
      steps:
        - run:
            name: Calculate cache key from pom files
            command: find . -type f -name "pom.xml" | grep -v /target/ | sort -u | xargs cat > maven-dependency-pom-cache.key
        - restore_cache:
            keys:
              - maven-dependencies-v3-{{ checksum "pom-version-cache.key" }}-{{ checksum "maven-dependency-pom-cache.key" }}
              - maven-dependencies-v3-{{ checksum "pom-version-cache.key" }}-
        - run:
            name: Remove old artifacts to keep workspace size down
            command: .circleci/scripts/clean-m2.sh
  update-maven-cache:
      description: "Maven: Refresh local repository from POM files"
      steps:
        - run:
            name: Collect Maven Dependencies
            command: |
              ./compile.pl -t \
                -Dbuild.skip.tarball=true \
                -DupdatePolicy=never \
                --update-plugins \
                -Daether.connector.resumeDownloads=false \
                -Daether.connector.basic.threads=8 \
                -Dorg.slf4j.simpleLogger.log.org.apache.maven.cli.transfer.Slf4jMavenTransferListener=warn \
                -Pbuild-bamboo \
                -Prun-expensive-tasks \
                -Psmoke \
                --legacy-local-repository \
                --batch-mode \
                dependency:resolve-plugins \
                de.qaware.maven:go-offline-maven-plugin:resolve-dependencies
  save-maven-cache:
    description: "Maven: Save cache"
    steps:
      - save_cache:
          key: maven-dependencies-v3-{{ checksum "pom-version-cache.key" }}-{{ checksum "maven-dependency-pom-cache.key" }}
          paths:
            - ~/.m2
  restore-nodejs-cache:
      description: "NodeJS: Calculate cache key and restore cache"
      steps:
        - run:
            name: Calculate cache key
            command: find core/web-assets -name package\*.json -o -name bower.json | grep -v /target/ | sort -u | xargs cat > nodejs-dependency-json-cache.key
        - restore_cache:
            keys:
              - nodejs-dependencies-v2-{{ checksum "pom-version-cache.key" }}-{{ checksum "nodejs-dependency-json-cache.key" }}
              - nodejs-dependencies-v2-{{ checksum "pom-version-cache.key" }}-
  save-nodejs-cache:
    description: "NodeJS: Save cache"
    steps:
      - save_cache:
          key: nodejs-dependencies-v2-{{ checksum "pom-version-cache.key" }}-{{ checksum "nodejs-dependency-json-cache.key" }}
          paths:
            - core/web-assets/node_modules
  restore-sonar-cache:
      description: "Sonar: Restore sonar cache"
      steps:
        - restore_cache:
            keys:
              - sonar-cache-v2-{{ checksum "pom-version-cache.key" }}
  save-sonar-cache:
      description: "Sonar: Save sonar cache"
      steps:
        - save_cache:
            key: sonar-cache-v2-{{ checksum "pom-version-cache.key" }}
            paths:
              - ~/.sonar
  dockerhub-login:
    description: "Connect to DockerHub"
    steps:
      - run:
          name: Login to DockerHub
          command: |
            if [ -n "${DOCKERHUB_LOGIN}" ]; then
              docker login -u ${DOCKERHUB_LOGIN} -p ${DOCKERHUB_PASS}
            else
              echo "WARNING: dockerhub login not found. Assuming this is a PR or other external branch build."
            fi
  run-smoke-tests:
    description: "Run the smoke tests"
    parameters:
      suite:
        default: core
        type: string
    steps:
      - run:
          name: Enable swap
          command: |
            sudo fallocate -l 8G /swapfile
            sudo chmod 600 /swapfile
            sudo mkswap /swapfile
            sudo swapon /swapfile
            sudo sysctl vm.swappiness=5
            cat /proc/sys/vm/swappiness
      - load-oci:
          key: horizon
      - load-oci:
          key: minion
      - load-oci:
          key: sentinel
      - run:
          name: Monitor JVM processes
          background: true
          command: |
            .circleci/scripts/jvmprocmon-start.sh
      - run:
          name: Monitor memory usage
          background: true
          command: |
            free -m -c 500 -s 30
      - run:
          name: Smoke Tests
          no_output_timeout: 30m
          command: |
            .circleci/scripts/smoke.sh << parameters.suite >>
      - run:
          name: Gather system logs
          when: always
          command: |
            mkdir -p ~/test-results/system-logs
            (dmesg || :) > ~/test-results/system-logs/dmesg 2>&1
            (ps auxf || :) > ~/test-results/system-logs/ps 2>&1
            (free -m || :) > ~/test-results/system-logs/free 2>&1
            (docker stats --no-stream || :) > ~/test-results/system-logs/docker_stats 2>&1
            cp -R /tmp/jvmprocmon ~/test-results/system-logs/ || :
            ls -alh ~/project/smoke-test/ || :
      - run:
          name: Gather test artifacts
          when: always
          command: |
            mkdir -p ~/test-results/junit
            find . -type f -regex ".*/target/surefire-reports/.*xml" -exec cp {} ~/test-results/junit/ \;
            find . -type f -regex ".*/target/failsafe-reports/.*xml" -exec cp {} ~/test-results/junit/ \;
            mkdir -p ~/test-artifacts/recordings
            cp -R ~/project/smoke-test/target/*.flv ~/test-artifacts/recordings || true
            cp -R ~/project/smoke-test/target/screenshots ~/test-artifacts/ || true
            cp -R ~/project/smoke-test/target/logs ~/test-artifacts/ || true
      - store_test_results:
          path: ~/test-results
      - store_artifacts:
          when: always
          path: ~/test-results
          destination: test-results
      - store_artifacts:
          when: always
          path: ~/test-artifacts
          destination: test-artifacts
  run-build:
    description: "Run the main build"
    parameters:
      number-vcpu:
        default: 8
        type: integer
      node-memory:
        default: echo "NODE_OPTIONS Not Set"
        type: string
      vaadin-javamaxmem:
        default: 1g
        type: string
    steps:
      - cached-checkout
      - extract-pom-version
      - run:
          name: Check for Releasability
          command: |
            export OPENNMS_VERSION="$(.circleci/scripts/pom2version.sh pom.xml)"
            .circleci/scripts/release-lint.sh "${OPENNMS_VERSION}"
      - restore-maven-cache
      - restore-nodejs-cache
      - run:
          name: Compile OpenNMS
          command: |
            .circleci/scripts/configure-signing.sh
            mvn clean -DskipTests=true
            << parameters.node-memory >>
            export MAVEN_OPTS="$MAVEN_OPTS -Xmx8g -XX:ReservedCodeCacheSize=1g"
            ./compile.pl -DskipTests=true -Dbuild.skip.tarball=false \
              -DupdatePolicy=never \
              -Daether.connector.resumeDownloads=false \
              -Daether.connector.basic.threads=1 \
              -Dorg.slf4j.simpleLogger.log.org.apache.maven.cli.transfer.Slf4jMavenTransferListener=warn \
              -DvaadinJavaMaxMemory=<< parameters.vaadin-javamaxmem >> \
              -DmaxCpus=<< parameters.number-vcpu >> \
              -Psmoke \
              install --batch-mode
            pushd opennms-doc
              ../compile.pl \
                -DupdatePolicy=never \
                -Daether.connector.resumeDownloads=false \
                -Daether.connector.basic.threads=1 \
                -Dorg.slf4j.simpleLogger.log.org.apache.maven.cli.transfer.Slf4jMavenTransferListener=warn \
                -DskipPdfGeneration=false \
                -P'!jdk7+' \
                install --batch-mode
            popd
      - update-maven-cache
      - run:
          name: Remove Extra Maven Repository OpenNMS Files
          command: |
            # move these out of the way so they're not stored in the maven pre-cache
            cd ~/.m2/repository/org/opennms
            mkdir /tmp/maven-keep
            mv $(ls -1 | grep -v -E '^(jicmp-api|jicmp6-api|jrrd-api|jrrd2-api|lib|maven)$') /tmp/maven-keep
      - save-maven-cache
      - run:
          name: Restore Extra Maven Repository OpenNMS Files
          command: |
            # now move them back so they end up in the workspace for builds further down the workflow
            mv /tmp/maven-keep/* ~/.m2/repository/org/opennms/
      - save-nodejs-cache
      - persist_to_workspace:
          root: ~/
          paths:
            - project
            - .m2
  run-integration-tests:
    parameters:
      run-code-coverage:
        default: false
        type: boolean
      rerun-failtest-count:
        default: 0
        type: integer
      failure-option:
        default: -fae
        type: string
      changes-only:
        default: true
        type: boolean
    steps:
      - run:
          name: Integration Tests
          no_output_timeout: 1.0h
          command: |
            export CCI_CODE_COVERAGE=<< parameters.run-code-coverage >>
            export CCI_RERUN_FAILTEST=<< parameters.rerun-failtest-count >>
            export CCI_FAILURE_OPTION=<< parameters.failure-option >>
            export CCI_CHANGES_ONLY=<< parameters.changes-only >>
            .circleci/scripts/itest.sh
      - run:
          name: Gather test results
          when: always
          command: |
            mkdir -p ~/test-results/junit
            find . -type f -regex ".*/target/.*-reports-[0-9]+/.*xml" -exec cp {} ~/test-results/junit/ \;
            find . -type f -regex ".*/target/.*-reports-[0-9]+/.*dump.*" -exec cp {} ~/test-results/junit/ \;
      - run:
          name: Gather tests
          when: always
          command: |
            mkdir -p ~/generated-tests
            cp ./surefire_classname* ~/generated-tests/
            cp ./failsafe_classname* ~/generated-tests/
            cp /tmp/this_node* ~/generated-tests/
      - when:
          condition: << parameters.run-code-coverage >>
          steps:
            - run:
                name: Compress Target Directories (Code Coverage)
                when: always
                command: |
                  .circleci/scripts/codecoverage-save.sh
            - persist_to_workspace:
                root: ~/
                paths:
                  - code-coverage
      - store_test_results:
          path: ~/test-results
      - store_artifacts:
          when: always
          path: ~/test-results
          destination: test-results
      - store_artifacts:
          when: always
          path: ~/generated-tests
          destination: generated-tests
  cache-workflow-assets:
    parameters:
      cache_prefix:
        description: the cache prefix
        type: string
      source_path:
        description: the source directory to cache
        type: string
    steps:
      - run:
          name: Stowing Assets in << parameters.source_path >> to cache prefix << parameters.cache_prefix >>
          command: |
            TARGET_PATH="/tmp/<< parameters.cache_prefix >>"
            rsync -ar "$(echo "<< parameters.source_path >>" | sed -e 's,/*$,,')/" "${TARGET_PATH}/"
            find "${TARGET_PATH}" -type d -print0 | xargs -0 chmod 775
            find "${TARGET_PATH}" ! -type d -print0 | xargs -0 chmod 664
      - save_cache:
          key: << parameters.cache_prefix >>-v3-{{ .Branch }}-{{ .Revision }}-{{ .Environment.CIRCLE_SHA1 }}
          paths:
            - "/tmp/<< parameters.cache_prefix >>"
  restore-workflow-assets:
    parameters:
      cache_prefix:
        description: the cache prefix
        type: string
      target_path:
        description: the target directory to restore into
        type: string
        default: ""
    steps:
      - restore_cache:
          keys:
            - << parameters.cache_prefix >>-v3-{{ .Branch }}-{{ .Revision }}-{{ .Environment.CIRCLE_SHA1 }}
      - when:
          condition: << parameters.target_path >>
          steps:
            - run:
                name: Restoring assets to << parameters.target_path >> from cached prefix << parameters.cache_prefix >>
                command: |
                  SOURCE_PATH="/tmp/<< parameters.cache_prefix >>"
                  mkdir -p "<< parameters.target_path >>"
                  rsync -ar "${SOURCE_PATH}/" "$(echo "<< parameters.target_path >>" | sed -e 's,/*$,,')/"
  cache-oci:
    parameters:
      key:
        description: the cache key for storing the OCI
        type: string
      path:
        description: the path to the directory containing the OCI
        type: string
    steps:
      - cache-workflow-assets:
          cache_prefix: oci-<< parameters.key >>
          source_path: << parameters.path >>
  load-oci:
    parameters:
      key:
        description: the OCI cache key to restore
        type: string
    steps:
      - restore-workflow-assets:
          cache_prefix: oci-<< parameters.key >>
      - run:
          name: Load Docker Image(s) in oci-<< parameters.key >>
          command: |
            cd "/tmp/oci-<< parameters.key >>"
            if [ "$(ls -1 *.oci | wc -l)" -eq 0 ]; then
              echo "ERROR: No OCI files to load. Something probably went wrong earlier."
              exit 1
            fi
            for FILE in *.oci; do
              echo "Loading ${FILE} into Docker..."
              docker image load -i "$FILE"
            done

workflows:
  weekly-coverage:
    <<: *defaults
    when:
      equal: [ false, << parameters.minimal >> ]
    triggers:
      - schedule:
          # Saturday at 12:00 AM
          cron: "0 0 * * 6"
          filters:
            branches:
              only:
                - develop
    jobs:
      - build
      - integration-test-with-coverage:
          requires:
            - build
      - code-coverage:
          requires:
            - integration-test-with-coverage
  build-minimal:
    <<: *defaults
    when:
      equal: [ true, << parameters.minimal >> ]
    jobs:
      - build
      - create-merge-foundation-branch:
          requires:
            - build
          filters:
            branches:
              only: << parameters.main_branch >>
      - merge-foundation-branch:
          requires:
            - build
          filters:
            branches:
              only: merge-foundation/<< parameters.previous_branch_label >>-to-<< parameters.main_branch_label >>
      - create-merge-meridian-branch:
          requires:
            - build
          filters:
            branches:
              only: /^foundation.*/
      - merge-poweredby-branch:
          # technically only requires the RPM/deb builds, but only publish
          # if everything passes
          requires:
            - build
          filters:
            branches:
              only:
                - /^foundation.*/
  build-deploy:
    <<: *defaults
    when:
      equal: [ false, << parameters.minimal >> ]
    jobs:
      - build:
          filters:
            branches:
              ignore:
                - /^from-foundation.*/
      - tarball-assembly:
          requires:
            - build
      - horizon-rpm-build:
          requires:
            - build
          filters:
            branches:
              ignore:
                - /^merge-foundation.*/
      - minion-rpm-build:
          requires:
            - build
          filters:
            branches:
              ignore:
                - /^merge-foundation.*/
      - sentinel-rpm-build:
          requires:
            - build
          filters:
            branches:
              ignore:
                - /^merge-foundation.*/
      - integration-test:
          requires:
            - build
          filters:
            branches:
              ignore:
                - /^merge-foundation.*/
      - smoke-test-core:
          requires:
            - tarball-assembly
            - horizon-rpm-build
            - minion-rpm-build
            - sentinel-rpm-build
          filters:
            branches:
              only:
                - develop
                - /^master-.*/
                - /^release-.*/
                - /^foundation.*/
                - /^features.*/
                - /.*smoke.*/
                - /^dependabot.*/
      - smoke-test-flaky:
          requires:
            - tarball-assembly
            - horizon-rpm-build
            - minion-rpm-build
            - sentinel-rpm-build
          filters:
            branches:
              only:
                - develop
                - /^master-.*/
                - /^release-.*/
                - /^foundation.*/
                - /^features.*/
                - /.*smoke.*/
                - /^dependabot.*/
      - smoke-test-minion:
          requires:
            - tarball-assembly
            - horizon-rpm-build
            - minion-rpm-build
            - sentinel-rpm-build
          filters:
            branches:
              only:
                - develop
                - /^master-.*/
                - /^release-.*/
                - /^foundation.*/
                - /^features.*/
                - /.*smoke.*/
                - /^dependabot.*/
      - smoke-test-sentinel:
          requires:
            - tarball-assembly
            - horizon-rpm-build
            - tarball-assembly
            - sentinel-rpm-build
          filters:
            branches:
              only:
                - develop
                - /^master-.*/
                - /^release-.*/
                - /^foundation.*/
                - /^features.*/
                - /.*smoke.*/
                - /^dependabot.*/
      - smoke-test-minimal:
          requires:
            - tarball-assembly
            - horizon-rpm-build
            - tarball-assembly
            - sentinel-rpm-build
          filters:
            branches:
              ignore:
                - develop
                - /^master-.*/
                - /^release-.*/
                - /^foundation.*/
                - /^merge-foundation.*/
                - /^features.*/
                - /.*smoke.*/
                - /^dependabot.*/
      - horizon-publish-oci:
          requires:
            - horizon-deb-build
            - minion-deb-build
            - sentinel-deb-build
            - integration-test
            - smoke-test-core
            - smoke-test-flaky
            - smoke-test-minion
            - smoke-test-minimal
            - smoke-test-sentinel
          filters:
            branches:
              only:
                - develop
                - /^master-.*/
                - /^release-.*/
<<<<<<< HEAD
=======
      - minion-publish-oci:
          requires:
            - horizon-deb-build
            - minion-deb-build
            - sentinel-deb-build
            - integration-test
            - smoke-test-core
            - smoke-test-flaky
            - smoke-test-minion
            - smoke-test-minimal
            - smoke-test-sentinel
          filters:
            branches:
              only:
                - develop
                - /^master-.*/
                - /^release-.*/
>>>>>>> 8f9ac28d
      - sentinel-publish-oci:
          requires:
            - horizon-deb-build
            - minion-deb-build
            - sentinel-deb-build
            - integration-test
            - smoke-test-core
            - smoke-test-flaky
            - smoke-test-minion
            - smoke-test-minimal
            - smoke-test-sentinel
          filters:
            branches:
              only:
                - develop
                - /^master-.*/
                - /^release-.*/
      # These don't actually require `integration-test` but we shouldn't bother
      # spending cycles unless everything else passed
      - horizon-deb-build:
          requires:
            - integration-test
          filters:
            branches:
              only:
                - develop
                - /^master-.*/
                - /^release-.*/
                - /^foundation.*/
                - /^features.*/
                - /.*smoke.*/
                - /.*debian.*/
      - minion-deb-build:
          requires:
            - integration-test
          filters:
            branches:
              only:
                - develop
                - /^master-.*/
                - /^release-.*/
                - /^foundation.*/
                - /^features.*/
                - /.*smoke.*/
                - /.*debian.*/
      - sentinel-deb-build:
          requires:
            - integration-test
          filters:
            branches:
              only:
                - develop
                - /^master-.*/
                - /^release-.*/
                - /^foundation.*/
                - /^features.*/
                - /.*smoke.*/
                - /.*debian.*/
      - create-merge-foundation-branch:
          # technically only requires the RPM/deb builds, but only publish
          # if everything passes
          requires:
            - horizon-deb-build
            - minion-deb-build
            - sentinel-deb-build
            - integration-test
            - smoke-test-core
            - smoke-test-flaky
            - smoke-test-minion
            - smoke-test-minimal
            - smoke-test-sentinel
          filters:
            branches:
              only: << parameters.main_branch >>
      - merge-foundation-branch:
          # technically only requires the RPM/deb builds, but only publish
          # if everything passes
          requires:
            - tarball-assembly
          filters:
            branches:
              only: merge-foundation/<< parameters.previous_branch_label >>-to-<< parameters.main_branch_label >>
      - create-merge-meridian-branch:
          # technically only requires the RPM/deb builds, but only publish
          # if everything passes
          requires:
            - horizon-deb-build
            - minion-deb-build
            - sentinel-deb-build
            - integration-test
            - smoke-test-core
            - smoke-test-flaky
            - smoke-test-minion
            - smoke-test-minimal
            - smoke-test-sentinel
          filters:
            branches:
              only: /^foundation.*/
      - merge-poweredby-branch:
          # technically only requires the RPM/deb builds, but only publish
          # if everything passes
          requires:
            - horizon-deb-build
            - smoke-test-core
            - smoke-test-flaky
            - smoke-test-minion
            - smoke-test-sentinel
            - smoke-test-minimal
            - integration-test
          filters:
            branches:
              only:
                - /^foundation.*/
      - publish-cloudsmith:
          # technically only requires the RPM/deb builds, but only publish
          # if everything passes
          requires:
            - horizon-deb-build
            - minion-deb-build
            - sentinel-deb-build
            - integration-test
            - smoke-test-core
            - smoke-test-flaky
            - smoke-test-minion
            - smoke-test-minimal
            - smoke-test-sentinel
          filters:
            branches:
              only:
                - develop
                - /^master-.*/
                - /^release-.*/
                - /^foundation.*/

jobs:
  build:
    executor: centos-build-executor
    # Building currently requires the xlarge containers in order for the webpack compilation
    # in the core/web-assets module to complete reliably
    resource_class: xlarge
    steps:
      - run-build:
          number-vcpu: 8

  tarball-assembly:
    machine:
      image: ubuntu-2004:202010-01
      docker_layer_caching: true
    resource_class: large
    environment:
      DOCKER_CLI_EXPERIMENTAL: enabled
    parameters:
      number-vcpu:
        default: 4
        type: integer
      vaadin-javamaxmem:
        default: 1g
        type: string
    steps:
      - attach_workspace:
          at: ~/
      - run:
          name: multiarch/qemu-user-static
          command: docker run --privileged multiarch/qemu-user-static --reset -p yes
      - run:
          name: Install Docker buildx
          command: |
            sudo wget https://github.com/docker/buildx/releases/download/v0.5.1/buildx-v0.5.1.linux-amd64 -O /usr/local/bin/docker-buildx
            sudo chmod a+x /usr/local/bin/docker-buildx
            sudo systemctl restart docker
      - dockerhub-login
      - run:
          name: Assemble tarballs and related artifacts
          command: |
            # install fake makensis to satisfy the assemble dependency
            sudo cp .circleci/scripts/makensis.py /usr/local/bin/makensis
            export MAVEN_OPTS="-Xmx4g -Xms4g"
            # general assembly
            ./compile.pl -DskipTests=true -Dbuild.skip.tarball=false \
              -DupdatePolicy=never \
              -Daether.connector.resumeDownloads=false \
              -Daether.connector.basic.threads=1 \
              -Dorg.slf4j.simpleLogger.log.org.apache.maven.cli.transfer.Slf4jMavenTransferListener=warn \
              -DvaadinJavaMaxMemory=<< parameters.vaadin-javamaxmem >> \
              -DmaxCpus=<< parameters.number-vcpu >> \
              -Pbuild-bamboo \
              -Prun-expensive-tasks \
              -Dopennms.home=/opt/opennms \
              install --batch-mode
            # javadoc
            date
            case "${CIRCLE_BRANCH}" in
              "master-"*|"release-"*)
                ./compile.pl -DskipTests=true -Dbuild.skip.tarball=false \
                  -DupdatePolicy=never \
                  -Daether.connector.resumeDownloads=false \
                  -Daether.connector.basic.threads=1 \
                  -Dorg.slf4j.simpleLogger.log.org.apache.maven.cli.transfer.Slf4jMavenTransferListener=warn \
                  -DvaadinJavaMaxMemory=<< parameters.vaadin-javamaxmem >> \
                  -DmaxCpus=<< parameters.number-vcpu >> \
                  -Pbuild-bamboo \
                  -Prun-expensive-tasks \
                  -Dopennms.home=/opt/opennms \
                  javadoc:aggregate --batch-mode
                date
                ;;
              *)
                echo "Skipping Javadoc compilation; it is enabled only on master/release branches."
                ;;
            esac
      - run:
          name: Collect Artifacts
          command: |
            mkdir -p target/{artifacts,tarballs}
            OPENNMS_VERSION="$(.circleci/scripts/pom2version.sh pom.xml)"
            find ./target -name "*.tar.gz" -type f -not -iname '*source*' -exec cp {} "./target/tarballs/opennms-${OPENNMS_VERSION}.tar.gz" \;
            find ./opennms-assemblies/minion/target -name "*.tar.gz" -type f -not -iname '*source*' -exec cp {} "./target/tarballs/minion-${OPENNMS_VERSION}.tar.gz" \;
            find ./opennms-assemblies/sentinel/target -name "*.tar.gz" -type f -not -iname '*source*' -exec cp {} "./target/tarballs/sentinel-${OPENNMS_VERSION}.tar.gz" \;
            find ./opennms-assemblies/remote-poller-standalone -name "*.tar.gz" -type f -exec cp {} "./target/artifacts/remote-poller-client-${OPENNMS_VERSION}.tar.gz" \;
            if [ -d target/site/apidocs ]; then
              pushd target/site/apidocs
                tar -czf "../../artifacts/opennms-${OPENNMS_VERSION}-javadoc.tar.gz" *
              popd
            fi
            cp ./opennms-assemblies/xsds/target/*-xsds.tar.gz "./target/artifacts/opennms-${OPENNMS_VERSION}-xsds.tar.gz"
            cp opennms-doc/guide-all/target/*.tar.gz "./target/artifacts/opennms-${OPENNMS_VERSION}-docs.tar.gz"
            cp target/*-source.tar.gz ./target/artifacts/
      - run:
          name: Build Minion OCI
          command: |
            cd opennms-container/minion

            # Create always a downloadable single OCI artifact for AMD architecture.
            # This image is used in our integration test suite which relies on the tag "minion:latest".
            make VERSION="$(../pom2version.py ../../pom.xml)" \
                 DOCKER_TAG="minion:latest" \
                 BUILD_NUMBER="${CIRCLE_BUILD_NUM}" \
                 BUILD_URL="${CIRCLE_BUILD_URL}" \
                 BUILD_BRANCH="${CIRCLE_BRANCH}"

            # Build for multiple architectures only in release branches and push images with manifest to a registry
            # For develop we set a floating tag "bleeding" instead the x.y.z-SNAPSHOT version number
            case "${CIRCLE_BRANCH}" in
              "master-"*)
                make DOCKER_ARCH="linux/amd64,linux/arm/v7,linux/arm64" \
                     DOCKER_FLAGS=--push \
                     VERSION="$(../pom2version.py ../../pom.xml)" \
                     BUILD_NUMBER="${CIRCLE_BUILD_NUM}" \
                     BUILD_URL="${CIRCLE_BUILD_URL}" \
                     BUILD_BRANCH="${CIRCLE_BRANCH}"
                ;;
              "release-"*)
                make DOCKER_ARCH="linux/amd64,linux/arm/v7,linux/arm64" \
                     DOCKER_FLAGS=--push \
                     VERSION="release-candidate" \
                     BUILD_NUMBER="${CIRCLE_BUILD_NUM}" \
                     BUILD_URL="${CIRCLE_BUILD_URL}" \
                     BUILD_BRANCH="${CIRCLE_BRANCH}"
                ;;
              "develop")
                make DOCKER_ARCH="linux/amd64,linux/arm/v7,linux/arm64" \
                     DOCKER_FLAGS=--push \
                     VERSION="bleeding" \
                     BUILD_NUMBER="${CIRCLE_BUILD_NUM}" \
                     BUILD_URL="${CIRCLE_BUILD_URL}" \
                     BUILD_BRANCH="${CIRCLE_BRANCH}"
                ;;
              *)
                echo "No branch to push to registry."
                ;;
            esac
      - store_artifacts:
          when: always
          path: ~/project/target/artifacts
          destination: artifacts
      - store_artifacts:
          when: always
          path: ~/project/target/tarballs
          destination: tarballs
      - store_artifacts:
          path: ~/project/opennms-container/minion/images/minion.oci
          destination: minion.oci
      - cache-oci:
          key: minion
          path: opennms-container/minion/images/
      # any idea why we persisted this? seems like nothing later uses it
      #- persist_to_workspace:
      #    root: ~/
      #    paths:
      #      - project/target/tarballs

  horizon-rpm-build:
    executor: centos-build-executor
    # Larger memory footprint required to speed up builds using Takari smartbuilder
    resource_class: large
    steps:
      - attach_workspace:
          at: ~/
      - sign-packages/setup-env:
          skip_if_forked_pr: true
          gnupg_home: ~/tmp/gpg
      - run:
          name: Build RPMs
          command: |
            export NODE_OPTIONS=--max_old_space_size=1024
            export CCI_MAXCPU=4
            .circleci/scripts/makerpm.sh tools/packages/opennms/opennms.spec
      - sign-packages/sign-rpms:
          skip_if_forked_pr: true
          gnupg_home: ~/tmp/gpg
          gnupg_key: opennms@opennms.org
          packages: target/rpm/RPMS/noarch/*.rpm
      - setup_remote_docker:
          docker_layer_caching: true
      - run:
          name: Fetch RPM artifacts and build Horizon container image
          command: |
            cd opennms-container/horizon
            ./build_container_image.sh
      - store_artifacts:
          path: ~/project/opennms-container/horizon/images/container.oci
          destination: horizon.oci
      - store_artifacts:
          path: ~/project/target/rpm/RPMS/noarch
          destination: rpms
      - cache-workflow-assets:
          cache_prefix: rpm-horizon
          source_path: target/rpm/RPMS/noarch
      - cache-oci:
          key: horizon
          path: opennms-container/horizon/images/
  minion-rpm-build:
    executor: centos-build-executor
    # Larger memory footprint required to speed up builds using Takari smartbuilder
    # Will need to increase resource class if horizon-rpm-build is under 15 min
    resource_class: large
    steps:
      - attach_workspace:
          at: ~/
      - sign-packages/setup-env:
          skip_if_forked_pr: true
          gnupg_home: ~/tmp/gpg
      - run:
          name: Build RPMs
          command: |
            export NODE_OPTIONS=--max_old_space_size=1024
            export CCI_MAXCPU=4
            export CCI_VAADINJAVAMAXMEM=768m
            .circleci/scripts/makerpm.sh tools/packages/minion/minion.spec
      - sign-packages/sign-rpms:
          skip_if_forked_pr: true
          gnupg_home: ~/tmp/gpg
          gnupg_key: opennms@opennms.org
          packages: target/rpm/RPMS/noarch/*.rpm
      - store_artifacts:
          path: ~/project/target/rpm/RPMS/noarch
          destination: rpms
      - cache-workflow-assets:
          cache_prefix: rpm-minion
          source_path: target/rpm/RPMS/noarch
  sentinel-rpm-build:
    executor: centos-build-executor
    # Larger memory footprint required to speed up builds using Takari smartbuilder
    # Will need to increase resource class if horizon-rpm-build is under 19 min
    resource_class: large
    steps:
      - attach_workspace:
          at: ~/
      - sign-packages/setup-env:
          skip_if_forked_pr: true
          gnupg_home: ~/tmp/gpg
      - run:
          name: Build RPMs
          command: |
            export NODE_OPTIONS=--max_old_space_size=1024
            export CCI_MAXCPU=4
            export CCI_VAADINJAVAMAXMEM=768m
            .circleci/scripts/makerpm.sh tools/packages/sentinel/sentinel.spec
      - sign-packages/sign-rpms:
          skip_if_forked_pr: true
          gnupg_home: ~/tmp/gpg
          gnupg_key: opennms@opennms.org
          packages: target/rpm/RPMS/noarch/*.rpm
      - setup_remote_docker:
          docker_layer_caching: true
      - run:
          name: Fetch RPM artifacts and build Sentinel container image
          command: |
            cd opennms-container/sentinel
            ./build_container_image.sh
      - store_artifacts:
          path: ~/project/opennms-container/sentinel/images/container.oci
          destination: sentinel.oci
      - store_artifacts:
          path: ~/project/target/rpm/RPMS/noarch
          destination: rpms
      - cache-workflow-assets:
          cache_prefix: rpm-sentinel
          source_path: target/rpm/RPMS/noarch
      - cache-oci:
          key: sentinel
          path: opennms-container/sentinel/images/
  horizon-deb-build:
    executor: debian-build-executor
    resource_class: xlarge
    steps:
      - attach_workspace:
          at: ~/
      - sign-packages/setup-env:
          skip_if_forked_pr: true
          gnupg_home: ~/tmp/gpg
      - run:
          name: Monitor memory usage
          background: true
          command: |
            free -m -c 500 -s 30
      - run:
          name: Build Debian Packages
          command: |
            export NODE_OPTIONS=--max_old_space_size=1024
            export CCI_MAXCPU=2
            .circleci/scripts/makedeb.sh opennms
      - sign-packages/sign-debs:
          skip_if_forked_pr: true
          gnupg_home: ~/tmp/gpg
          gnupg_key: opennms@opennms.org
          packages: target/debs/*.deb
      - run:
          name: Gather system logs
          when: always
          command: |
            mkdir -p ~/build-results/system-logs
            (dmesg || :) > ~/build-results/system-logs/dmesg 2>&1
            (ps auxf || :) > ~/build-results/system-logs/ps 2>&1
            (free -m || :) > ~/build-results/system-logs/free 2>&1
            (docker stats --no-stream || :) > ~/build-results/system-logs/docker_stats 2>&1
            cp -R /tmp/jvmprocmon ~/build-results/system-logs/ || :
      - store_artifacts:
          when: always
          path: ~/build-results
          destination: build-results
      - store_artifacts:
          path: ~/project/target/debs
          destination: debs
      - cache-workflow-assets:
          cache_prefix: deb-horizon
          source_path: target/debs
  minion-deb-build:
    executor: debian-build-executor
    resource_class: large
    steps:
      - attach_workspace:
          at: ~/
      - sign-packages/setup-env:
          skip_if_forked_pr: true
          gnupg_home: ~/tmp/gpg
      - run:
          name: Build Debian Packages
          command: |
            export NODE_OPTIONS=--max_old_space_size=1024
            export CCI_MAXCPU=4
            export CCI_VAADINJAVAMAXMEM=768m
            .circleci/scripts/makedeb.sh minion
      - sign-packages/sign-debs:
          skip_if_forked_pr: true
          gnupg_home: ~/tmp/gpg
          gnupg_key: opennms@opennms.org
          packages: target/debs/*.deb
      - store_artifacts:
          path: ~/project/target/debs
          destination: debs
      - cache-workflow-assets:
          cache_prefix: deb-minion
          source_path: target/debs
  sentinel-deb-build:
    executor: debian-build-executor
    resource_class: large
    steps:
      - attach_workspace:
          at: ~/
      - sign-packages/setup-env:
          skip_if_forked_pr: true
          gnupg_home: ~/tmp/gpg
      - run:
          name: Build Debian Packages
          command: |
            export NODE_OPTIONS=--max_old_space_size=1024
            export CCI_MAXCPU=4
            export CCI_VAADINJAVAMAXMEM=768m
            .circleci/scripts/makedeb.sh sentinel
      - sign-packages/sign-debs:
          skip_if_forked_pr: true
          gnupg_home: ~/tmp/gpg
          gnupg_key: opennms@opennms.org
          packages: target/debs/*.deb
      - store_artifacts:
          path: ~/project/target/debs
          destination: debs
      - cache-workflow-assets:
          cache_prefix: deb-sentinel
          source_path: target/debs
  horizon-publish-oci:
    executor: centos-build-executor
    steps:
      - cached-checkout
      - setup_remote_docker:
          docker_layer_caching: true
      - dockerhub-login
      - load-oci:
          key: horizon
      - run:
          name: tag horizon Docker image and publish to registry
          command: |
            cd opennms-container/horizon
            ./tag.sh
            ./publish.sh
  sentinel-publish-oci:
    executor: centos-build-executor
    steps:
      - cached-checkout
      - setup_remote_docker:
          docker_layer_caching: true
      - dockerhub-login
      - load-oci:
          key: sentinel
      - run:
          name: tag sentinel Docker image and publish to registry
          command: |
            cd opennms-container/sentinel
            ./tag.sh
            ./publish.sh
  integration-test:
    executor: integration-test-executor
    parallelism: 4
    steps:
      - attach_workspace:
          at: ~/
      - run-integration-tests:
          rerun-failtest-count: 1
  integration-test-with-coverage:
    executor: integration-test-executor
    parallelism: 8
    steps:
      - attach_workspace:
          at: ~/
      - run-integration-tests:
          run-code-coverage: true
          rerun-failtest-count: 0
          failure-option: -fn
          changes-only: false
  code-coverage:
    executor: centos-build-executor
    resource_class: medium
    steps:
      - attach_workspace:
          at: ~/
      - extract-pom-version
      - restore-sonar-cache
      - run:
          name: Restore Target Directories (Code Coverage)
          when: always
          command: |
            .circleci/scripts/codecoverage-restore.sh
      - run:
          name: Run SonarQube Code Analysis
          when: always
          command: |
            export MAVEN_OPTS="-Xms3G -Xmx3G"
            .circleci/scripts/sonar.sh
      - save-sonar-cache
  smoke-test-core:
    executor: smoke-test-executor
    parallelism: 8
    # No resource class support for machine executors, we're constrained to use the default
    # medium class which has 2 vCPUs and 8 GB RAM
    #resource_class: large
    steps:
      - attach_workspace:
          at: ~/
      - run-smoke-tests:
          suite: core
  smoke-test-flaky:
    executor: smoke-test-executor
    parallelism: 5
    # No resource class support for machine executors, we're constrained to use the default
    # medium class which has 2 vCPUs and 8 GB RAM
    #resource_class: large
    steps:
      - attach_workspace:
          at: ~/
      - run-smoke-tests:
          suite: flaky
  smoke-test-minion:
    executor: smoke-test-executor
    parallelism: 4
    # No resource class support for machine executors, we're constrained to use the default
    # medium class which has 2 vCPUs and 8 GB RAM
    #resource_class: large
    steps:
      - attach_workspace:
          at: ~/
      - run-smoke-tests:
          suite: minion
  smoke-test-sentinel:
    executor: smoke-test-executor
    parallelism: 5
    # No resource class support for machine executors, we're constrained to use the default
    # medium class which has 2 vCPUs and 8 GB RAM
    #resource_class: large
    steps:
      - attach_workspace:
          at: ~/
      - run-smoke-tests:
          suite: sentinel
  smoke-test-minimal:
    executor: smoke-test-executor
    steps:
      - attach_workspace:
          at: ~/
      - run-smoke-tests:
          suite: minimal
  create-merge-foundation-branch:
    <<: *defaults
    <<: *docker_container_config
    steps:
      - run:
          name: "Branch Merge Parameters"
          command: |
            echo "previous: << parameters.previous_branch >>, main: << parameters.main_branch >>, next: << parameters.next_branch >>"
      - when:
          condition: << parameters.next_branch >>
          steps:
            - cached-checkout-for-pushing
            - run:
                name: Checkout target branch and merge from source
                command: |
                  export GIT_MERGE_AUTOEDIT=no
                  git fetch --all
                  git checkout << parameters.next_branch >>
                  git reset --hard origin/<< parameters.next_branch >>
                  git merge origin/<< parameters.main_branch >>
            - run:
                name: Push to github
                command: git push -f origin << parameters.next_branch >>:merge-foundation/<< parameters.main_branch_label >>-to-<< parameters.next_branch_label >>

  # note, this is always run as part of the _next_ branch
  # for example, if main_branch is `foundation-2016` and next_branch is `foundation-2017`,
  # it will include the contents of the `foundation-2017` branch, thus we need to actually
  # look _backwards_ to the previous_branch and main_branch to merge the correct bits.
  merge-foundation-branch:
    <<: *defaults
    <<: *docker_container_config
    steps:
      - run:
          name: "Branch Merge Parameters"
          command: |
            echo "previous: << parameters.previous_branch >>, main: << parameters.main_branch >>, next: << parameters.next_branch >>"
      - when:
          condition: << parameters.previous_branch >>
          steps:
            - cached-checkout-for-pushing
            - run:
                name: Checkout target and merge with merge branch
                command: |
                  export GIT_MERGE_AUTOEDIT=no
                  git fetch --all
                  git checkout << parameters.main_branch >>
                  git reset --hard origin/<< parameters.main_branch >>
                  git merge origin/merge-foundation/<< parameters.previous_branch_label >>-to-<< parameters.main_branch_label >>
            - run:
                name: Push to github
                command: git push origin << parameters.main_branch >>:<< parameters.main_branch >>

  create-merge-meridian-branch:
    <<: *defaults
    <<: *docker_container_config
    steps:
      - when:
          condition: << parameters.main_branch >>
          steps:
            - restore_cache:
                keys:
                  - meridian-v1-{{ .Branch }}-{{ .Revision }}
                  - meridian-v1-{{ .Branch }}-
                  - meridian-v1-
            - cached-checkout-for-pushing
            - run:
                name: Add Meridian remote if necessary
                command: |
                  REMOTE_MERIDIAN="$(git remote | grep -c -E '^meridian$' || :)"
                  if [ "$REMOTE_MERIDIAN" -eq 0 ]; then
                    git remote add meridian git@github.com:OpenNMS/opennms-prime.git
                  fi
            - run:
                name: git fetch meridian
                command: |
                  git fetch meridian
            - save_cache:
                key: meridian-v1-{{ .Branch }}-{{ .Revision }}
                paths:
                  - ".git"
            - run:
                name: Checkout target branch and merge from source
                command: |
                  export GIT_MERGE_AUTOEDIT=no
                  if git rev-parse from-<< parameters.main_branch >> >/dev/null 2>&1; then
                    git checkout from-<< parameters.main_branch >>
                  else
                    git checkout -b from-<< parameters.main_branch >> meridian/from-<< parameters.main_branch >>
                  fi
                  git reset --hard meridian/from-<< parameters.main_branch >>
                  git merge origin/<< parameters.main_branch >>
            - run:
                name: Push to Meridian github
                command: git push -f meridian from-<< parameters.main_branch >>:from-<< parameters.main_branch >>

  merge-poweredby-branch:
    <<: *defaults
    <<: *docker_container_config
    steps:
      - when:
          condition: << parameters.main_branch >>
          steps:
            - restore_cache:
                keys:
                  - poweredby-v1-{{ .Branch }}-{{ .Revision }}
                  - poweredby-v1-{{ .Branch }}-
                  - poweredby-v1-
            - cached-checkout-for-pushing
            - run:
                name: Merge Foundation to PoweredBy
                command: .circleci/scripts/merge-poweredby.sh
            - save_cache:
                key: poweredby-v1-{{ .Branch }}-{{ .Revision }}
                paths:
                  - ".git"

  publish-cloudsmith:
    executor: cloudsmith/default
    resource_class: small
    steps:
      - checkout
      - cloudsmith/ensure-api-key
      - cloudsmith/install-cli
      - restore-workflow-assets:
          cache_prefix: deb-horizon
      - restore-workflow-assets:
          cache_prefix: deb-minion
      - restore-workflow-assets:
          cache_prefix: deb-sentinel
      - restore-workflow-assets:
          cache_prefix: rpm-horizon
      - restore-workflow-assets:
          cache_prefix: rpm-minion
      - restore-workflow-assets:
          cache_prefix: rpm-sentinel
      - run:
          name: Publish Packages
          command: |
            .circleci/scripts/publish-cloudsmith.sh
<|MERGE_RESOLUTION|>--- conflicted
+++ resolved
@@ -642,26 +642,6 @@
                 - develop
                 - /^master-.*/
                 - /^release-.*/
-<<<<<<< HEAD
-=======
-      - minion-publish-oci:
-          requires:
-            - horizon-deb-build
-            - minion-deb-build
-            - sentinel-deb-build
-            - integration-test
-            - smoke-test-core
-            - smoke-test-flaky
-            - smoke-test-minion
-            - smoke-test-minimal
-            - smoke-test-sentinel
-          filters:
-            branches:
-              only:
-                - develop
-                - /^master-.*/
-                - /^release-.*/
->>>>>>> 8f9ac28d
       - sentinel-publish-oci:
           requires:
             - horizon-deb-build
