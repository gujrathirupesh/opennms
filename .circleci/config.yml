version: 2.1

executors:
  centos-build-executor:
    docker:
      - image: opennms/build-env:1.8.0.252.b09-3.6.3-b4168
  debian-build-executor:
    docker:
      - image: opennms/build-env:debian-jdk8-b4008
  docker-executor:
    docker:
      - image: docker:19.03.0-git
  integration-test-executor:
    machine: true
  smoke-test-executor:
    machine:
      image: ubuntu-1604:201903-01

# NOTE: the "_label" versions of these are for the case when your source or target
# branches have slashes in them, that way the merge branch gets created properly
defaults: &defaults
  parameters:
    context_name:
      description: the context to use for sensitive settings like GPG keys
      type: string
      default: "OpenNMS Build"
    previous_branch:
      description: the previous branch, if any
      type: string
      default: foundation-2019
    previous_branch_label:
      description: the previous branch, if any (escaped, no slashes)
      type: string
      default: foundation-2019
    main_branch:
      description: the auto-merge main branch
      type: string
      default: release-26.x
    main_branch_label:
      description: the auto-merge main branch (escaped, no slashes)
      type: string
      default: release-26.x
    next_branch:
      description: the auto-merge target branch
      type: string
      default: develop
    next_branch_label:
      description: the auto-merge target branch (escaped, no slashes)
      type: string
      default: develop

docker_container_config: &docker_container_config
  executor: docker-executor

orbs:
  cloudsmith: cloudsmith/cloudsmith@1.0.3
  sign-packages: opennms/sign-packages@2.1.1

commands:
  extract-pom-version:
      description: "Extracting Maven POM version"
      steps:
        - run:
            name: Extract Maven POM version
            command: opennms-container/pom2version.py pom.xml > pom-version-cache.key
  cached-checkout:
      description: "Checkout with caching"
      steps:
        - restore_cache:
            keys:
              - source-v1-{{ .Branch }}-{{ .Revision }}
              - source-v1-{{ .Branch }}-
              - source-v1-
        - checkout
        - run:
            name: git config merge.renameLimit
            command: git config merge.renameLimit 999999
        - run:
            name: git fetch origin
            command: git fetch origin
        - save_cache:
            key: source-v1-{{ .Branch }}-{{ .Revision }}
            paths:
              - ".git"
  cached-checkout-for-pushing:
      description: "Configure a cached checkout that can push upstream"
      steps:
        - add_ssh_keys:
            fingerprints:
              - "5e:70:a4:1a:f3:9f:39:ca:2a:d9:b5:9a:6c:2b:c3:66"
        - cached-checkout
        - run:
            name: Create git identity
            command: |
              git config user.email "cicd-system@opennms.com"
              git config user.name "CI/CD System"
  restore-maven-cache:
      description: "Maven: Calculate cache key and restore cache"
      steps:
        - run:
            name: Calculate cache key from pom files
            command: find . -type f -name "pom.xml" | grep -v /target/ | sort -u | xargs cat > maven-dependency-pom-cache.key
        - restore_cache:
            keys:
              - maven-dependencies-v3-{{ checksum "pom-version-cache.key" }}-{{ checksum "maven-dependency-pom-cache.key" }}
              - maven-dependencies-v3-{{ checksum "pom-version-cache.key" }}-
  update-maven-cache:
      description: "Maven: Refresh local repository from POM files"
      steps:
        - run:
            name: Remove old artifacts to keep workspace size down
            command: .circleci/scripts/clean-m2.sh
        - run:
            name: Collect Maven Dependencies
            command: |
              ./compile.pl -t \
                -Dbuild.skip.tarball=true \
                -DupdatePolicy=never \
                --update-plugins \
                -Daether.connector.resumeDownloads=false \
                -Daether.connector.basic.threads=8 \
                -Dorg.slf4j.simpleLogger.log.org.apache.maven.cli.transfer.Slf4jMavenTransferListener=warn \
                -Pbuild-bamboo \
                -Prun-expensive-tasks \
                -Psmoke \
                --legacy-local-repository \
                --batch-mode \
                dependency:resolve-plugins \
                de.qaware.maven:go-offline-maven-plugin:resolve-dependencies
  save-maven-cache:
    description: "Maven: Save cache"
    steps:
      - save_cache:
          key: maven-dependencies-v3-{{ checksum "pom-version-cache.key" }}-{{ checksum "maven-dependency-pom-cache.key" }}
          paths:
            - ~/.m2
  restore-nodejs-cache:
      description: "NodeJS: Calculate cache key and restore cache"
      steps:
        - run:
            name: Calculate cache key
            command: find core/web-assets -name package\*.json -o -name bower.json | grep -v /target/ | sort -u | xargs cat > nodejs-dependency-json-cache.key
        - restore_cache:
            keys:
              - nodejs-dependencies-v2-{{ checksum "pom-version-cache.key" }}-{{ checksum "nodejs-dependency-json-cache.key" }}
              - nodejs-dependencies-v2-{{ checksum "pom-version-cache.key" }}-
  save-nodejs-cache:
    description: "NodeJS: Save cache"
    steps:
      - save_cache:
          key: nodejs-dependencies-v2-{{ checksum "pom-version-cache.key" }}-{{ checksum "nodejs-dependency-json-cache.key" }}
          paths:
            - core/web-assets/node_modules
  restore-sonar-cache:
      description: "Sonar: Restore sonar cache"
      steps:
        - restore_cache:
            keys:
              - sonar-cache-v2-{{ checksum "pom-version-cache.key" }}
  save-sonar-cache:
      description: "Sonar: Save sonar cache"
      steps:
        - save_cache:
            key: sonar-cache-v2-{{ checksum "pom-version-cache.key" }}
            paths:
              - ~/.sonar
  dockerhub-login:
    description: "Connect to DockerHub"
    steps:
      - run:
          name: Login to DockerHub
          command: |
            docker login -u ${DOCKERHUB_LOGIN} -p ${DOCKERHUB_PASS}
  run-smoke-tests:
    description: "Run the smoke tests"
    parameters:
      minimal:
        default: false
        type: boolean
    steps:
      - run:
          name: Enable swap
          command: |
            sudo fallocate -l 8G /swapfile
            sudo chmod 600 /swapfile
            sudo mkswap /swapfile
            sudo swapon /swapfile
            sudo sysctl vm.swappiness=5
            cat /proc/sys/vm/swappiness
      - load-oci:
          key: horizon
      - load-oci:
          key: minion
      - load-oci:
          key: sentinel
      - run:
          name: Monitor JVM processes
          background: true
          command: |
            .circleci/scripts/jvmprocmon-start.sh
      - run:
          name: Monitor memory usage
          background: true
          command: |
            free -m -c 500 -s 30
      - run:
          name: Smoke Tests
          no_output_timeout: 30m
          command: |
            .circleci/scripts/smoke.sh << parameters.minimal >>
      - run:
          name: Gather system logs
          when: always
          command: |
            mkdir -p ~/test-results/system-logs
            (dmesg || :) > ~/test-results/system-logs/dmesg 2>&1
            (ps auxf || :) > ~/test-results/system-logs/ps 2>&1
            (free -m || :) > ~/test-results/system-logs/free 2>&1
            (docker stats --no-stream || :) > ~/test-results/system-logs/docker_stats 2>&1
            cp -R /tmp/jvmprocmon ~/test-results/system-logs/ || :
            ls -alh ~/project/smoke-test/ || :
      - run:
          name: Gather test artifacts
          when: always
          command: |
            mkdir -p ~/test-results/junit
            find . -type f -regex ".*/target/surefire-reports/.*xml" -exec cp {} ~/test-results/junit/ \;
            find . -type f -regex ".*/target/failsafe-reports/.*xml" -exec cp {} ~/test-results/junit/ \;
            mkdir -p ~/test-artifacts/recordings
            cp -R ~/project/smoke-test/target/*.flv ~/test-artifacts/recordings || true
            cp -R ~/project/smoke-test/target/screenshots ~/test-artifacts/ || true
            cp -R ~/project/smoke-test/target/logs ~/test-artifacts/ || true
      - store_test_results:
          path: ~/test-results
      - store_artifacts:
          when: always
          path: ~/test-results
          destination: test-results
      - store_artifacts:
          when: always
          path: ~/test-artifacts
          destination: test-artifacts
  run-build:
    description: "Run the main build"
    parameters:
      number-vcpu:
        default: 8
        type: integer
      node-memory:
        default: echo "NODE_OPTIONS Not Set"
        type: string
      vaadin-javamaxmem:
        default: 1g
        type: string
    steps:
      - cached-checkout
      - extract-pom-version
      - restore-maven-cache
      - restore-nodejs-cache
      - run:
          name: Compile OpenNMS
          command: |
            .circleci/scripts/configure-signing.sh
            mvn clean -DskipTests=true
            << parameters.node-memory >>
            ./compile.pl -DskipTests=true -Dbuild.skip.tarball=false \
              -DupdatePolicy=never \
              -Daether.connector.resumeDownloads=false \
              -Daether.connector.basic.threads=1 \
              -Dorg.slf4j.simpleLogger.log.org.apache.maven.cli.transfer.Slf4jMavenTransferListener=warn \
              -DvaadinJavaMaxMemory=<< parameters.vaadin-javamaxmem >> \
              -DmaxCpus=<< parameters.number-vcpu >> \
              -Psmoke \
              install --batch-mode
            pushd opennms-doc
              ../compile.pl \
                -DupdatePolicy=never \
                -Daether.connector.resumeDownloads=false \
                -Daether.connector.basic.threads=1 \
                -Dorg.slf4j.simpleLogger.log.org.apache.maven.cli.transfer.Slf4jMavenTransferListener=warn \
                -DskipPdfGeneration=false \
                -P'!jdk7+' \
                install --batch-mode
            popd
      - update-maven-cache
      - run:
          name: Remove Extra Maven Repository OpenNMS Files
          command: |
            # move these out of the way so they're not stored in the maven pre-cache
            cd ~/.m2/repository/org/opennms
            mkdir /tmp/maven-keep
            mv $(ls -1 | grep -v -E '^(jicmp-api|jicmp6-api|jrrd-api|jrrd2-api|lib|maven)$') /tmp/maven-keep
      - save-maven-cache
      - run:
          name: Restore Extra Maven Repository OpenNMS Files
          command: |
            # now move them back so they end up in the workspace for builds further down the workflow
            mv /tmp/maven-keep/* ~/.m2/repository/org/opennms/
      - save-nodejs-cache
      - persist_to_workspace:
          root: ~/
          paths:
            - project
            - .m2
  run-integration-tests:
    parameters:
      run-code-coverage:
        default: false
        type: boolean
      rerun-failtest-count:
        default: 0
        type: integer
      failure-option:
        default: -fae
        type: string
      changes-only:
        default: true
        type: boolean
    steps:
      - run:
          name: Integration Tests
          no_output_timeout: 1.0h
          command: |
            export CCI_CODE_COVERAGE=<< parameters.run-code-coverage >>
            export CCI_RERUN_FAILTEST=<< parameters.rerun-failtest-count >>
            export CCI_FAILURE_OPTION=<< parameters.failure-option >>
            export CCI_CHANGES_ONLY=<< parameters.changes-only >>
            .circleci/scripts/itest.sh
      - run:
          name: Gather test results
          when: always
          command: |
            mkdir -p ~/test-results/junit
            find . -type f -regex ".*/target/surefire-reports-[0-9]+/.*xml" -exec cp {} ~/test-results/junit/ \;
            find . -type f -regex ".*/target/failsafe-reports-[0-9]+/.*xml" -exec cp {} ~/test-results/junit/ \;
      - run:
          name: Gather tests
          when: always
          command: |
            mkdir -p ~/generated-tests
            cp ./surefire_classname* ~/generated-tests/
            cp ./failsafe_classname* ~/generated-tests/
            cp /tmp/this_node* ~/generated-tests/
      - when:
          condition: << parameters.run-code-coverage >>
          steps:
            - run:
                name: Compress Target Directories (Code Coverage)
                when: always
                command: |
                  .circleci/scripts/codecoverage-save.sh
            - persist_to_workspace:
                root: ~/
                paths:
                  - code-coverage
      - store_test_results:
          path: ~/test-results
      - store_artifacts:
          when: always
          path: ~/test-results
          destination: test-results
      - store_artifacts:
          when: always
          path: ~/generated-tests
          destination: generated-tests
  cache-workflow-assets:
    parameters:
      cache_prefix:
        description: the cache prefix
        type: string
      source_path:
        description: the source directory to cache
        type: string
    steps:
      - run:
          name: Stowing Assets in << parameters.source_path >> to cache prefix << parameters.cache_prefix >>
          command: |
            TARGET_PATH="/tmp/<< parameters.cache_prefix >>"
            rsync -ar "$(echo "<< parameters.source_path >>" | sed -e 's,/*$,,')/" "${TARGET_PATH}/"
            find "${TARGET_PATH}" -type d -print0 | xargs -0 chmod 775
            find "${TARGET_PATH}" ! -type d -print0 | xargs -0 chmod 664
      - save_cache:
          key: << parameters.cache_prefix >>-{{ .Environment.CIRCLE_SHA1 }}
          paths:
            - "/tmp/<< parameters.cache_prefix >>"
  restore-workflow-assets:
    parameters:
      cache_prefix:
        description: the cache prefix
        type: string
      target_path:
        description: the target directory to restore into
        type: string
        default: ""
    steps:
      - restore_cache:
          keys:
            - << parameters.cache_prefix >>-{{ .Environment.CIRCLE_SHA1 }}
      - when:
          condition: << parameters.target_path >>
          steps:
            - run:
                name: Restoring assets to << parameters.target_path >> from cached prefix << parameters.cache_prefix >>
                command: |
                  SOURCE_PATH="/tmp/<< parameters.cache_prefix >>"
                  mkdir -p "<< parameters.target_path >>"
                  rsync -ar "${SOURCE_PATH}/" "$(echo "<< parameters.target_path >>" | sed -e 's,/*$,,')/"
  cache-oci:
    parameters:
      key:
        description: the cache key for storing the OCI
        type: string
      path:
        description: the path to the directory containing the OCI
        type: string
    steps:
      - cache-workflow-assets:
          cache_prefix: oci-<< parameters.key >>
          source_path: << parameters.path >>
  load-oci:
    parameters:
      key:
        description: the OCI cache key to restore
        type: string
    steps:
      - restore-workflow-assets:
          cache_prefix: oci-<< parameters.key >>
      - run:
          name: Load Docker Image(s) in oci-<< parameters.key >>
          command: |
            cd "/tmp/oci-<< parameters.key >>"
            if [ "$(ls -1 *.oci | wc -l)" -eq 0 ]; then
              echo "ERROR: No OCI files to load. Something probably went wrong earlier."
              exit 1
            fi
            for FILE in *.oci; do
              echo "Loading ${FILE} into Docker..."
              docker image load -i "$FILE"
            done

workflows:
  weekly-coverage:
    <<: *defaults
    triggers:
      - schedule:
          # Saturday at 12:00 AM
          cron: "0 0 * * 6"
          filters:
            branches:
              only:
                - develop
    jobs:
      - build:
          context: << parameters.context_name >>
      - integration-test-with-coverage:
          context: << parameters.context_name >>
          requires:
            - build
      - code-coverage:
          context: << parameters.context_name >>
          requires:
            - integration-test-with-coverage
  build-deploy:
    <<: *defaults
    jobs:
      - build:
          context: << parameters.context_name >>
          filters:
            branches:
              ignore:
                - /^from-foundation.*/
      - tarball-assembly:
          requires:
            - build
      - horizon-rpm-build:
          context: << parameters.context_name >>
          requires:
            - build
      - minion-rpm-build:
          context: << parameters.context_name >>
          requires:
            - build
      - sentinel-rpm-build:
          context: << parameters.context_name >>
          requires:
            - build
      - integration-test:
          context: << parameters.context_name >>
          requires:
            - build
      - smoke-test-full:
          context: << parameters.context_name >>
          requires:
            - horizon-rpm-build
            - tarball-assembly
            - sentinel-rpm-build
          filters:
            branches:
              only:
                - master
                - develop
                - /^release-.*/
                - /^foundation.*/
                - /^features.*/
                - /.*smoke.*/
      - smoke-test-minimal:
          context: << parameters.context_name >>
          requires:
            - horizon-rpm-build
            - tarball-assembly
            - sentinel-rpm-build
          filters:
            branches:
              ignore:
                - master
                - develop
                - /^release-.*/
                - /^foundation.*/
                - /^features.*/
                - /.*smoke.*/
      - horizon-publish-oci:
          context: << parameters.context_name >>
          requires:
            - horizon-rpm-build
          filters:
            branches:
              only:
                - master
                - develop
<<<<<<< HEAD
                - /^release-.*/
=======
      - minion-publish-oci:
          context: << parameters.context_name >>
          requires:
            - minion-rpm-build
          filters:
            branches:
              only:
                - master
                - develop
>>>>>>> d50945cc
      - sentinel-publish-oci:
          context: << parameters.context_name >>
          requires:
            - sentinel-rpm-build
          filters:
            branches:
              only:
                - master
                - develop
                - /^release-.*/
      # These don't actually require `integration-test` but we shouldn't bother
      # spending cycles unless everything else passed
      - horizon-deb-build:
          context: << parameters.context_name >>
          requires:
            - integration-test
          filters:
            branches:
              only:
                - master
                - develop
                - /^release-.*/
                - /^foundation.*/
                - /^features.*/
                - /^merge-foundation\/.*/
                - /.*smoke.*/
      - minion-deb-build:
          context: << parameters.context_name >>
          requires:
            - integration-test
          filters:
            branches:
              only:
                - master
                - develop
                - /^release-.*/
                - /^foundation.*/
                - /^features.*/
                - /^merge-foundation\/.*/
                - /.*smoke.*/
      - sentinel-deb-build:
          context: << parameters.context_name >>
          requires:
            - integration-test
          filters:
            branches:
              only:
                - master
                - develop
                - /^release-.*/
                - /^foundation.*/
                - /^features.*/
                - /^merge-foundation\/.*/
                - /.*smoke.*/
      - create-merge-foundation-branch:
          context: << parameters.context_name >>
          # technically only requires the RPM/deb builds, but only publish
          # if everything passes
          requires:
            - horizon-deb-build
            - minion-deb-build
            - sentinel-deb-build
            - smoke-test-minimal
            - smoke-test-full
            - integration-test
          filters:
            branches:
              only: << parameters.main_branch >>
      - merge-foundation-branch:
          context: << parameters.context_name >>
          # technically only requires the RPM/deb builds, but only publish
          # if everything passes
          requires:
            - horizon-deb-build
            - minion-deb-build
            - sentinel-deb-build
            - smoke-test-minimal
            - smoke-test-full
            - integration-test
          filters:
            branches:
              only: merge-foundation/<< parameters.previous_branch_label >>-to-<< parameters.main_branch_label >>
      - create-merge-meridian-branch:
          context: << parameters.context_name >>
          # technically only requires the RPM/deb builds, but only publish
          # if everything passes
          requires:
            - horizon-deb-build
            - smoke-test-minimal
            - smoke-test-full
            - integration-test
          filters:
            branches:
              only: /^foundation.*/
      - merge-poweredby-branch:
          context: << parameters.context_name >>
          # technically only requires the RPM/deb builds, but only publish
          # if everything passes
          requires:
            - horizon-deb-build
            - smoke-test-minimal
            - smoke-test-full
            - integration-test
          filters:
            branches:
              only:
                - /^foundation.*/
      - publish-cloudsmith:
          context: << parameters.context_name >>
          # technically only requires the RPM/deb builds, but only publish
          # if everything passes
          requires:
            - horizon-deb-build
            - minion-deb-build
            - sentinel-deb-build
            - smoke-test-minimal
            - smoke-test-full
          filters:
            branches:
              only:
                - master
                - develop
                - /^release-.*/
                - /^foundation.*/

jobs:
  build:
    executor: centos-build-executor
    # Building currently requires the xlarge containers in order for the webpack compilation
    # in the core/web-assets module to complete reliably
    resource_class: xlarge
    steps:
      - run-build:
          number-vcpu: 8

  tarball-assembly:
    machine:
      image: ubuntu-1604:201903-01
      docker_layer_caching: true
    environment:
      DOCKER_CLI_EXPERIMENTAL: enabled
    parameters:
      number-vcpu:
        default: 2
        type: integer
      vaadin-javamaxmem:
        default: 1g
        type: string
    steps:
      - attach_workspace:
          at: ~/
      - run:
          name: multiarch/qemu-user-static
          command: docker run --privileged multiarch/qemu-user-static --reset -p yes
      - run:
          name: Install Docker buildx
          command: |
            sudo wget https://github.com/docker/buildx/releases/download/v0.3.1/buildx-v0.3.1.linux-amd64 -O /usr/local/bin/docker-buildx
            sudo chmod a+x /usr/local/bin/docker-buildx
            sudo systemctl restart docker
      - dockerhub-login
      - run:
          name: Assemble tarballs
          # Install fake makensis to satisfy the assemble dependency
          command: |
            sudo cp .circleci/scripts/makensis.py /usr/local/bin/makensis
            ./assemble.pl -Dopennms.home=/opt/opennms \
                          -DskipTests \
                          -DupdatePolicy=never
      - run:
          name: Collect tarball artifacts
          command: |
            mkdir target/tarballs
            find ./target -name "*.tar.gz" -type f -not -iname '*source*' -exec cp {} ./target/tarballs/opennms.tar.gz \;
            find ./opennms-assemblies/minion/target -name "*.tar.gz" -type f -not -iname '*source*' -exec cp {} ./target/tarballs/minion.tar.gz \;
            find ./opennms-assemblies/sentinel/target -name "*.tar.gz" -type f -not -iname '*source*' -exec cp {} ./target/tarballs/sentinel.tar.gz \;
      - run:
          name: Build Minion OCI
          command: |
            cd opennms-container/minion

            # Create always a downloadable single OCI artifact for AMD architecture.
            # This image is used in our integration test suite which relies on the tag "minion:latest".
            make VERSION="$(../pom2version.py ../../pom.xml)" \
                 DOCKER_TAG="minion:latest" \
                 BUILD_NUMBER="${CIRCLE_BUILD_NUM}" \
                 BUILD_URL="${CIRCLE_BUILD_URL}" \
                 BUILD_BRANCH="${CIRCLE_BRANCH}"

            # Build for multiple architectures only in release branches and push images with manifest to a registry
            # For develop we set a floating tag "bleeding" instead the x.y.z-SNAPSHOT version number
            case "${CIRCLE_BRANCH}" in
              "master")
                make DOCKER_ARCH="linux/amd64,linux/arm/v7,linux/arm64" \
                     DOCKER_FLAGS=--push \
                     VERSION="$(../pom2version.py ../../pom.xml)" \
                     BUILD_NUMBER="${CIRCLE_BUILD_NUM}" \
                     BUILD_URL="${CIRCLE_BUILD_URL}" \
                     BUILD_BRANCH="${CIRCLE_BRANCH}"
                ;;
              "release-"*)
                make DOCKER_ARCH="linux/amd64,linux/arm/v7,linux/arm64" \
                     DOCKER_FLAGS=--push \
                     VERSION="release-candidate" \
                     BUILD_NUMBER="${CIRCLE_BUILD_NUM}" \
                     BUILD_URL="${CIRCLE_BUILD_URL}" \
                     BUILD_BRANCH="${CIRCLE_BRANCH}"
                ;;
              "develop")
                make DOCKER_ARCH="linux/amd64,linux/arm/v7,linux/arm64" \
                     DOCKER_FLAGS=--push \
                     VERSION="bleeding" \
                     BUILD_NUMBER="${CIRCLE_BUILD_NUM}" \
                     BUILD_URL="${CIRCLE_BUILD_URL}" \
                     BUILD_BRANCH="${CIRCLE_BRANCH}"
                ;;
              *)
                echo "No branch to push to registry."
                ;;
            esac
      - store_artifacts:
          path: ~/project/target/tarballs
          destination: tarballs
      - store_artifacts:
          path: ~/project/opennms-container/minion/images/minion.oci
          destination: minion.oci
      - cache-oci:
          key: minion
          path: opennms-container/minion/images/
      - persist_to_workspace:
          root: ~/
          paths:
            - project/target/tarballs

  horizon-rpm-build:
    executor: centos-build-executor
    # Larger memory footprint required to speed up builds using Takari smartbuilder
    resource_class: large
    steps:
      - attach_workspace:
          at: ~/
      - sign-packages/install-rpm-dependencies:
          skip_if_forked_pr: true
      - sign-packages/setup-env:
          skip_if_forked_pr: true
          gnupg_home: ~/tmp/gpg
      - run:
          name: Build RPMs
          command: |
            export NODE_OPTIONS=--max_old_space_size=1024
            export CCI_MAXCPU=4
            .circleci/scripts/makerpm.sh tools/packages/opennms/opennms.spec
      - sign-packages/sign-rpms:
          skip_if_forked_pr: true
          gnupg_home: ~/tmp/gpg
          gnupg_key: opennms@opennms.org
          packages: target/rpm/RPMS/noarch/*.rpm
      - setup_remote_docker:
          docker_layer_caching: true
      - run:
          name: Fetch RPM artifacts and build Horizon container image
          command: |
            cd opennms-container/horizon
            ./build_container_image.sh
      - store_artifacts:
          path: ~/project/opennms-container/horizon/images/container.oci
          destination: horizon.oci
      - store_artifacts:
          path: ~/project/target/rpm/RPMS/noarch
          destination: rpms
      - cache-workflow-assets:
          cache_prefix: rpm-horizon
          source_path: target/rpm/RPMS/noarch
      - cache-oci:
          key: horizon
          path: opennms-container/horizon/images/
  minion-rpm-build:
    executor: centos-build-executor
    # Larger memory footprint required to speed up builds using Takari smartbuilder
    # Will need to increase resource class if horizon-rpm-build is under 15 min
    resource_class: large
    steps:
      - attach_workspace:
          at: ~/
      - sign-packages/install-rpm-dependencies:
          skip_if_forked_pr: true
      - sign-packages/setup-env:
          skip_if_forked_pr: true
          gnupg_home: ~/tmp/gpg
      - run:
          name: Build RPMs
          command: |
            export NODE_OPTIONS=--max_old_space_size=1024
            export CCI_MAXCPU=4
            export CCI_VAADINJAVAMAXMEM=768m
            .circleci/scripts/makerpm.sh tools/packages/minion/minion.spec
      - sign-packages/sign-rpms:
          skip_if_forked_pr: true
          gnupg_home: ~/tmp/gpg
          gnupg_key: opennms@opennms.org
          packages: target/rpm/RPMS/noarch/*.rpm
      - store_artifacts:
          path: ~/project/target/rpm/RPMS/noarch
          destination: rpms
      - cache-workflow-assets:
          cache_prefix: rpm-minion
          source_path: target/rpm/RPMS/noarch
  sentinel-rpm-build:
    executor: centos-build-executor
    # Larger memory footprint required to speed up builds using Takari smartbuilder
    # Will need to increase resource class if horizon-rpm-build is under 19 min
    resource_class: large
    steps:
      - attach_workspace:
          at: ~/
      - sign-packages/install-rpm-dependencies:
          skip_if_forked_pr: true
      - sign-packages/setup-env:
          skip_if_forked_pr: true
          gnupg_home: ~/tmp/gpg
      - run:
          name: Build RPMs
          command: |
            export NODE_OPTIONS=--max_old_space_size=1024
            export CCI_MAXCPU=4
            export CCI_VAADINJAVAMAXMEM=768m
            .circleci/scripts/makerpm.sh tools/packages/sentinel/sentinel.spec
      - sign-packages/sign-rpms:
          skip_if_forked_pr: true
          gnupg_home: ~/tmp/gpg
          gnupg_key: opennms@opennms.org
          packages: target/rpm/RPMS/noarch/*.rpm
      - setup_remote_docker:
          docker_layer_caching: true
      - run:
          name: Fetch RPM artifacts and build Sentinel container image
          command: |
            cd opennms-container/sentinel
            ./build_container_image.sh
      - store_artifacts:
          path: ~/project/opennms-container/sentinel/images/container.oci
          destination: sentinel.oci
      - store_artifacts:
          path: ~/project/target/rpm/RPMS/noarch
          destination: rpms
      - cache-workflow-assets:
          cache_prefix: rpm-sentinel
          source_path: target/rpm/RPMS/noarch
      - cache-oci:
          key: sentinel
          path: opennms-container/sentinel/images/
  horizon-deb-build:
    executor: debian-build-executor
    resource_class: xlarge
    steps:
      - attach_workspace:
          at: ~/
      - sign-packages/install-deb-dependencies:
          skip_if_forked_pr: true
      - sign-packages/setup-env:
          skip_if_forked_pr: true
          gnupg_home: ~/tmp/gpg
      - run:
          name: Monitor memory usage
          background: true
          command: |
            free -m -c 500 -s 30
      - run:
          name: Build Debian Packages
          command: |
            export NODE_OPTIONS=--max_old_space_size=1024
            export CCI_MAXCPU=2
            .circleci/scripts/makedeb.sh opennms
      - sign-packages/sign-debs:
          skip_if_forked_pr: true
          gnupg_home: ~/tmp/gpg
          gnupg_key: opennms@opennms.org
          packages: target/debs/*.deb
      - run:
          name: Gather system logs
          when: always
          command: |
            mkdir -p ~/build-results/system-logs
            (dmesg || :) > ~/build-results/system-logs/dmesg 2>&1
            (ps auxf || :) > ~/build-results/system-logs/ps 2>&1
            (free -m || :) > ~/build-results/system-logs/free 2>&1
            (docker stats --no-stream || :) > ~/build-results/system-logs/docker_stats 2>&1
            cp -R /tmp/jvmprocmon ~/build-results/system-logs/ || :
      - store_artifacts:
          when: always
          path: ~/build-results
          destination: build-results
      - store_artifacts:
          path: ~/project/target/debs
          destination: debs
      - cache-workflow-assets:
          cache_prefix: deb-horizon
          source_path: target/debs
  minion-deb-build:
    executor: debian-build-executor
    resource_class: large
    steps:
      - attach_workspace:
          at: ~/
      - sign-packages/install-deb-dependencies:
          skip_if_forked_pr: true
      - sign-packages/setup-env:
          skip_if_forked_pr: true
          gnupg_home: ~/tmp/gpg
      - run:
          name: Build Debian Packages
          command: |
            export NODE_OPTIONS=--max_old_space_size=1024
            export CCI_MAXCPU=4
            export CCI_VAADINJAVAMAXMEM=768m
            .circleci/scripts/makedeb.sh minion
      - sign-packages/sign-debs:
          skip_if_forked_pr: true
          gnupg_home: ~/tmp/gpg
          gnupg_key: opennms@opennms.org
          packages: target/debs/*.deb
      - store_artifacts:
          path: ~/project/target/debs
          destination: debs
      - cache-workflow-assets:
          cache_prefix: deb-minion
          source_path: target/debs
  sentinel-deb-build:
    executor: debian-build-executor
    resource_class: large
    steps:
      - attach_workspace:
          at: ~/
      - sign-packages/install-deb-dependencies:
          skip_if_forked_pr: true
      - sign-packages/setup-env:
          skip_if_forked_pr: true
          gnupg_home: ~/tmp/gpg
      - run:
          name: Build Debian Packages
          command: |
            export NODE_OPTIONS=--max_old_space_size=1024
            export CCI_MAXCPU=4
            export CCI_VAADINJAVAMAXMEM=768m
            .circleci/scripts/makedeb.sh sentinel
      - sign-packages/sign-debs:
          skip_if_forked_pr: true
          gnupg_home: ~/tmp/gpg
          gnupg_key: opennms@opennms.org
          packages: target/debs/*.deb
      - store_artifacts:
          path: ~/project/target/debs
          destination: debs
      - cache-workflow-assets:
          cache_prefix: deb-sentinel
          source_path: target/debs
  horizon-publish-oci:
    executor: centos-build-executor
    steps:
      - cached-checkout
      - setup_remote_docker:
          docker_layer_caching: true
      - dockerhub-login
      - load-oci:
          key: horizon
      - run:
          name: tag horizon Docker image and publish to registry
          command: |
            cd opennms-container/horizon
            ./tag.sh
            ./publish.sh
  sentinel-publish-oci:
    executor: centos-build-executor
    steps:
      - cached-checkout
      - setup_remote_docker:
          docker_layer_caching: true
      - dockerhub-login
      - load-oci:
          key: sentinel
      - run:
          name: tag sentinel Docker image and publish to registry
          command: |
            cd opennms-container/sentinel
            ./tag.sh
            ./publish.sh
  integration-test:
    executor: integration-test-executor
    parallelism: 4
    steps:
      - attach_workspace:
          at: ~/
      - run-integration-tests:
          rerun-failtest-count: 1
  integration-test-with-coverage:
    executor: integration-test-executor
    parallelism: 12
    steps:
      - attach_workspace:
          at: ~/
      - run-integration-tests:
          run-code-coverage: true
          rerun-failtest-count: 0
          failure-option: -fn
          changes-only: false
  code-coverage:
    executor: centos-build-executor
    resource_class: medium
    steps:
      - attach_workspace:
          at: ~/
      - extract-pom-version
      - restore-sonar-cache
      - run:
          name: Restore Target Directories (Code Coverage)
          when: always
          command: |
            .circleci/scripts/codecoverage-restore.sh
      - run:
          name: Run SonarQube Code Analysis
          when: always
          command: |
            export MAVEN_OPTS="-Xms3G -Xmx3G"
            .circleci/scripts/sonar.sh
      - save-sonar-cache
  smoke-test-full:
    executor: smoke-test-executor
    parallelism: 8
    # No resource class support for machine executors, we're constrained to use the default
    # medium class which has 2 vCPUs and 8 GB RAM
    #resource_class: large
    steps:
      - attach_workspace:
          at: ~/
      - run-smoke-tests
  smoke-test-minimal:
    executor: smoke-test-executor
    steps:
      - attach_workspace:
          at: ~/
      - run-smoke-tests:
          minimal: true
  create-merge-foundation-branch:
    <<: *defaults
    <<: *docker_container_config
    steps:
      - run:
          name: "Branch Merge Parameters"
          command: |
            echo "previous: << parameters.previous_branch >>, main: << parameters.main_branch >>, next: << parameters.next_branch >>"
      - when:
          condition: << parameters.next_branch >>
          steps:
            - cached-checkout-for-pushing
            - run:
                name: Checkout target branch and merge from source
                command: |
                  export GIT_MERGE_AUTOEDIT=no
                  git fetch --all
                  git checkout << parameters.next_branch >>
                  git reset --hard origin/<< parameters.next_branch >>
                  git merge origin/<< parameters.main_branch >>
            - run:
                name: Push to github
                command: git push -f origin << parameters.next_branch >>:merge-foundation/<< parameters.main_branch_label >>-to-<< parameters.next_branch_label >>

  # note, this is always run as part of the _next_ branch
  # for example, if main_branch is `foundation-2016` and next_branch is `foundation-2017`,
  # it will include the contents of the `foundation-2017` branch, thus we need to actually
  # look _backwards_ to the previous_branch and main_branch to merge the correct bits.
  merge-foundation-branch:
    <<: *defaults
    <<: *docker_container_config
    steps:
      - run:
          name: "Branch Merge Parameters"
          command: |
            echo "previous: << parameters.previous_branch >>, main: << parameters.main_branch >>, next: << parameters.next_branch >>"
      - when:
          condition: << parameters.previous_branch >>
          steps:
            - cached-checkout-for-pushing
            - run:
                name: Checkout target and merge with merge branch
                command: |
                  export GIT_MERGE_AUTOEDIT=no
                  git fetch --all
                  git checkout << parameters.main_branch >>
                  git reset --hard origin/<< parameters.main_branch >>
                  git merge origin/merge-foundation/<< parameters.previous_branch_label >>-to-<< parameters.main_branch_label >>
            - run:
                name: Push to github
                command: git push origin << parameters.main_branch >>:<< parameters.main_branch >>

  create-merge-meridian-branch:
    <<: *defaults
    <<: *docker_container_config
    steps:
      - when:
          condition: << parameters.main_branch >>
          steps:
            - restore_cache:
                keys:
                  - meridian-v1-{{ .Branch }}-{{ .Revision }}
                  - meridian-v1-{{ .Branch }}-
                  - meridian-v1-
            - cached-checkout-for-pushing
            - run:
                name: Add Meridian remote if necessary
                command: |
                  REMOTE_MERIDIAN="$(git remote | grep -c -E '^meridian$' || :)"
                  if [ "$REMOTE_MERIDIAN" -eq 0 ]; then
                    git remote add meridian git@github.com:OpenNMS/opennms-prime.git
                  fi
            - run:
                name: git fetch meridian
                command: |
                  git fetch meridian
            - save_cache:
                key: meridian-v1-{{ .Branch }}-{{ .Revision }}
                paths:
                  - ".git"
            - run:
                name: Checkout target branch and merge from source
                command: |
                  export GIT_MERGE_AUTOEDIT=no
                  if git rev-parse from-<< parameters.main_branch >> >/dev/null 2>&1; then
                    git checkout from-<< parameters.main_branch >>
                  else
                    git checkout -b from-<< parameters.main_branch >> meridian/from-<< parameters.main_branch >>
                  fi
                  git reset --hard meridian/from-<< parameters.main_branch >>
                  git merge origin/<< parameters.main_branch >>
            - run:
                name: Push to Meridian github
                command: git push -f meridian from-<< parameters.main_branch >>:from-<< parameters.main_branch >>

  merge-poweredby-branch:
    <<: *defaults
    <<: *docker_container_config
    steps:
      - when:
          condition: << parameters.main_branch >>
          steps:
            - restore_cache:
                keys:
                  - poweredby-v1-{{ .Branch }}-{{ .Revision }}
                  - poweredby-v1-{{ .Branch }}-
                  - poweredby-v1-
            - cached-checkout-for-pushing
            - run:
                name: Merge Foundation to PoweredBy
                command: .circleci/scripts/merge-poweredby.sh
            - save_cache:
                key: poweredby-v1-{{ .Branch }}-{{ .Revision }}
                paths:
                  - ".git"

  publish-cloudsmith:
    executor: cloudsmith/default
    resource_class: small
    steps:
      - checkout
      - cloudsmith/ensure-api-key
      - cloudsmith/install-cli
      - restore-workflow-assets:
          cache_prefix: deb-horizon
      - restore-workflow-assets:
          cache_prefix: deb-minion
      - restore-workflow-assets:
          cache_prefix: deb-sentinel
      - restore-workflow-assets:
          cache_prefix: rpm-horizon
      - restore-workflow-assets:
          cache_prefix: rpm-minion
      - restore-workflow-assets:
          cache_prefix: rpm-sentinel
      - run:
          name: Publish Packages
          command: |
            .circleci/scripts/publish-cloudsmith.sh
<|MERGE_RESOLUTION|>--- conflicted
+++ resolved
@@ -527,9 +527,7 @@
               only:
                 - master
                 - develop
-<<<<<<< HEAD
                 - /^release-.*/
-=======
       - minion-publish-oci:
           context: << parameters.context_name >>
           requires:
@@ -539,7 +537,7 @@
               only:
                 - master
                 - develop
->>>>>>> d50945cc
+                - /^release-.*/
       - sentinel-publish-oci:
           context: << parameters.context_name >>
           requires:
