--- conflicted
+++ resolved
@@ -185,6 +185,8 @@
             cat /proc/sys/vm/swappiness
       - restore-workflow-assets:
           cache_prefix: oci-horizon
+      - restore-workflow-assets:
+          cache_prefix: oci-minion
       - run:
           name: Load Horizon OCI image
           command: |
@@ -194,7 +196,7 @@
           name: Load Minion OCI image
           command: |
             cd opennms-container/minion
-            docker image load -i images/container.oci
+            docker image load -i /tmp/oci-minion/container.oci
       - run:
           name: Monitor JVM processes
           background: true
@@ -580,12 +582,12 @@
       - store_artifacts:
           path: ~/project/target/rpm/RPMS/noarch
           destination: rpms
-<<<<<<< HEAD
-      - persist_to_workspace:
-          root: ~/
-          paths:
-            - project/target/rpm/RPMS/noarch/
-            - project/opennms-container/horizon/images/
+      - cache-workflow-assets:
+          cache_prefix: rpm-horizon
+          source_path: target/rpm/RPMS/noarch
+      - cache-workflow-assets:
+          cache_prefix: oci-horizon
+          source_path: opennms-container/horizon/images/
   minion-rpm-build:
     executor: centos-build-executor
     # Larger memory footprint required to speed up builds using Takari smartbuilder
@@ -624,19 +626,12 @@
       - store_artifacts:
           path: ~/project/target/rpm/RPMS/noarch
           destination: rpms
-      - persist_to_workspace:
-          root: ~/
-          paths:
-            - project/target/rpm/RPMS/noarch/
-            - project/opennms-container/minion/images/
-=======
       - cache-workflow-assets:
-          cache_prefix: rpm-horizon
+          cache_prefix: rpm-minion
           source_path: target/rpm/RPMS/noarch
       - cache-workflow-assets:
-          cache_prefix: oci-horizon
-          source_path: opennms-container/horizon/images/
->>>>>>> d47f5589
+          cache_prefix: oci-minion
+          source_path: opennms-container/minion/images/
   horizon-deb-build:
     executor: debian-build-executor
     resource_class: large
@@ -708,8 +703,9 @@
   minion-publish-oci:
     executor: centos-build-executor
     steps:
-      - attach_workspace:
-          at: ~/
+      - cached-checkout
+      - restore-workflow-assets:
+          cache_prefix: oci-minion
       - setup_remote_docker:
           docker_layer_caching: true
       - dockerhub-login
@@ -717,7 +713,7 @@
           name: Load Minion OCI image, tag it and publish to registry
           command: |
             cd opennms-container/minion
-            docker image load -i images/container.oci
+            docker image load -i /tmp/oci-minion/container.oci
             ./tag.sh
             ./publish.sh
   integration-test:
@@ -882,6 +878,8 @@
           cache_prefix: deb-horizon
       - restore-workflow-assets:
           cache_prefix: rpm-horizon
+      - restore-workflow-assets:
+          cache_prefix: rpm-minion
       - run:
           name: Publish Packages
           command: |
