version: 2.1

executors:
  centos-build-executor:
    docker:
      - image: opennms/build-env:1.8.0.302.b08-3.6.3-b7294
  debian-build-executor:
    docker:
      - image: opennms/build-env:debian-jdk8-b7288
  docker-executor:
    docker:
      - image: docker:20.10.1-git
  integration-test-executor:
    machine:
      image: ubuntu-2004:202010-01
  smoke-test-executor:
    machine:
      image: ubuntu-2004:202010-01

# NOTE: the "_label" versions of these are for the case when your source or target
# branches have slashes in them, that way the merge branch gets created properly
defaults: &defaults
  parameters:
    context_name:
      description: the context to use for sensitive settings like GPG keys
      type: string
      default: "OpenNMS Build"
    minimal:
      description: whether to do a minimal (build-and-merge only) build
      type: boolean
      default: false
#    previous_branch:
#      description: the previous branch, if any
#      type: string
#      default: foundation-2019
#    previous_branch_label:
#      description: the previous branch, if any (escaped, no slashes)
#      type: string
#      default: foundation-2019
#    main_branch:
#      description: the auto-merge main branch
#      type: string
#      default: foundation-2020
#    main_branch_label:
#      description: the auto-merge main branch (escaped, no slashes)
#      type: string
#      default: foundation-2020
#    next_branch:
#      description: the auto-merge target branch
#      type: string
#      default: foundation-2021
#    next_branch_label:
#      description: the auto-merge target branch (escaped, no slashes)
#      type: string
#      default: foundation-2021

docker_container_config: &docker_container_config
  executor: docker-executor

orbs:
  cloudsmith: cloudsmith/cloudsmith@1.0.3
  sign-packages: opennms/sign-packages@2.1.3

commands:
  extract-pom-version:
      description: "Extracting Maven POM version"
      steps:
        - run:
            name: Extract Maven POM version
            command: .circleci/scripts/pom2version.sh pom.xml > pom-version-cache.key
  cached-checkout:
      description: "Checkout with caching"
      steps:
        - restore_cache:
            keys:
              - source-v1-{{ .Branch }}-{{ .Revision }}
              - source-v1-{{ .Branch }}-
              - source-v1-
        - checkout
        - run:
            name: git config merge.renameLimit
            command: git config merge.renameLimit 999999
        - run:
            name: git fetch origin
            command: git fetch origin
        - save_cache:
            key: source-v1-{{ .Branch }}-{{ .Revision }}
            paths:
              - ".git"
  cached-checkout-for-pushing:
      description: "Configure a cached checkout that can push upstream"
      steps:
        - add_ssh_keys:
            fingerprints:
              - "5e:70:a4:1a:f3:9f:39:ca:2a:d9:b5:9a:6c:2b:c3:66"
              - "9f:0d:94:15:19:43:6b:1d:81:90:f9:63:e0:d8:c1:b2"
        - cached-checkout
        - run:
            name: Create git identity
            command: |
              git config user.email "cicd-system@opennms.com"
              git config user.name "CI/CD System"
  restore-maven-cache:
      description: "Maven: Calculate cache key and restore cache"
      steps:
        - run:
            name: Calculate cache key from pom files
            command: find . -type f -name "pom.xml" | grep -v /target/ | sort -u | xargs cat > maven-dependency-pom-cache.key
        - restore_cache:
            keys:
              - maven-dependencies-v3-{{ checksum "pom-version-cache.key" }}-{{ checksum "maven-dependency-pom-cache.key" }}
              - maven-dependencies-v3-{{ checksum "pom-version-cache.key" }}-
        - run:
            name: Remove old artifacts to keep workspace size down
            command: .circleci/scripts/clean-m2.sh
  update-maven-cache:
      description: "Maven: Refresh local repository from POM files"
      steps:
        - run:
            name: Collect Maven Dependencies
            command: |
              ./compile.pl -t \
                -Dbuild.skip.tarball=true \
                -DupdatePolicy=never \
                --update-plugins \
                -Daether.connector.resumeDownloads=false \
                -Daether.connector.basic.threads=8 \
                -Dorg.slf4j.simpleLogger.log.org.apache.maven.cli.transfer.Slf4jMavenTransferListener=warn \
                -Pbuild-bamboo \
                -Prun-expensive-tasks \
                -Psmoke \
                --legacy-local-repository \
                --batch-mode \
                dependency:resolve-plugins \
                de.qaware.maven:go-offline-maven-plugin:resolve-dependencies
  save-maven-cache:
    description: "Maven: Save cache"
    steps:
      - save_cache:
          key: maven-dependencies-v3-{{ checksum "pom-version-cache.key" }}-{{ checksum "maven-dependency-pom-cache.key" }}
          paths:
            - ~/.m2
  restore-nodejs-cache:
      description: "NodeJS: Calculate cache key and restore cache"
      steps:
        - run:
            name: Calculate cache key
            command: find core/web-assets -name package\*.json -o -name bower.json | grep -v /target/ | sort -u | xargs cat > nodejs-dependency-json-cache.key
        - restore_cache:
            keys:
              - nodejs-dependencies-v2-{{ checksum "pom-version-cache.key" }}-{{ checksum "nodejs-dependency-json-cache.key" }}
              - nodejs-dependencies-v2-{{ checksum "pom-version-cache.key" }}-
  save-nodejs-cache:
    description: "NodeJS: Save cache"
    steps:
      - save_cache:
          key: nodejs-dependencies-v2-{{ checksum "pom-version-cache.key" }}-{{ checksum "nodejs-dependency-json-cache.key" }}
          paths:
            - core/web-assets/node_modules
  restore-sonar-cache:
      description: "Sonar: Restore sonar cache"
      steps:
        - restore_cache:
            keys:
              - sonar-cache-v2-{{ checksum "pom-version-cache.key" }}
  save-sonar-cache:
      description: "Sonar: Save sonar cache"
      steps:
        - save_cache:
            key: sonar-cache-v2-{{ checksum "pom-version-cache.key" }}
            paths:
              - ~/.sonar
  dockerhub-login:
    description: "Connect to DockerHub"
    steps:
      - run:
          name: Login to DockerHub
          command: |
            if [ -n "${DOCKERHUB_LOGIN}" ]; then
              docker login -u ${DOCKERHUB_LOGIN} -p ${DOCKERHUB_PASS}
            else
              echo "WARNING: dockerhub login not found. Assuming this is a PR or other external branch build."
            fi
  run-smoke-tests:
    description: "Run the smoke tests"
    parameters:
      suite:
        default: core
        type: string
    steps:
      - run:
          name: Enable swap
          command: |
            sudo fallocate -l 8G /swapfile
            sudo chmod 600 /swapfile
            sudo mkswap /swapfile
            sudo swapon /swapfile
            sudo sysctl vm.swappiness=5
            cat /proc/sys/vm/swappiness
      - load-oci:
          key: meridian
      - load-oci:
          key: minion
      - load-oci:
          key: sentinel
      - run:
          name: Monitor JVM processes
          background: true
          command: |
            .circleci/scripts/jvmprocmon-start.sh
      - run:
          name: Monitor memory usage
          background: true
          command: |
            free -m -c 500 -s 30
      - run:
          name: Smoke Tests
          no_output_timeout: 30m
          command: |
            .circleci/scripts/smoke.sh << parameters.suite >>
      - run:
          name: Gather system logs
          when: always
          command: |
            mkdir -p ~/test-results/system-logs
            (dmesg || :) > ~/test-results/system-logs/dmesg 2>&1
            (ps auxf || :) > ~/test-results/system-logs/ps 2>&1
            (free -m || :) > ~/test-results/system-logs/free 2>&1
            (docker stats --no-stream || :) > ~/test-results/system-logs/docker_stats 2>&1
            cp -R /tmp/jvmprocmon ~/test-results/system-logs/ || :
            ls -alh ~/project/smoke-test/ || :
      - run:
          name: Gather test artifacts
          when: always
          command: |
            mkdir -p ~/test-results/junit
            find . -type f -regex ".*/target/surefire-reports/.*xml" -exec cp {} ~/test-results/junit/ \;
            find . -type f -regex ".*/target/failsafe-reports/.*xml" -exec cp {} ~/test-results/junit/ \;
            mkdir -p ~/test-artifacts/recordings
            cp -R ~/project/smoke-test/target/*.flv ~/test-artifacts/recordings || true
            cp -R ~/project/smoke-test/target/screenshots ~/test-artifacts/ || true
            cp -R ~/project/smoke-test/target/logs ~/test-artifacts/ || true
      - store_test_results:
          path: ~/test-results
      - store_artifacts:
          when: always
          path: ~/test-results
          destination: test-results
      - store_artifacts:
          when: always
          path: ~/test-artifacts
          destination: test-artifacts
  run-build:
    description: "Run the main build"
    parameters:
      number-vcpu:
        default: 8
        type: integer
      node-memory:
        default: echo "NODE_OPTIONS Not Set"
        type: string
      vaadin-javamaxmem:
        default: 1g
        type: string
    steps:
      - cached-checkout
      - extract-pom-version
      - run:
          name: Check for Releasability
          command: |
            export OPENNMS_VERSION="$(.circleci/scripts/pom2version.sh pom.xml)"
            .circleci/scripts/release-lint.sh "${OPENNMS_VERSION}" "meridian"
      - restore-maven-cache
      - restore-nodejs-cache
      - run:
          name: Compile OpenNMS
          command: |
            .circleci/scripts/configure-signing.sh
            mvn clean -DskipTests=true
            << parameters.node-memory >>
            export MAVEN_OPTS="$MAVEN_OPTS -Xmx8g -XX:ReservedCodeCacheSize=1g"
            ./compile.pl -DskipTests=true -Dbuild.skip.tarball=false \
              -DupdatePolicy=never \
              -Daether.connector.resumeDownloads=false \
              -Daether.connector.basic.threads=1 \
              -Dorg.slf4j.simpleLogger.log.org.apache.maven.cli.transfer.Slf4jMavenTransferListener=warn \
              -DvaadinJavaMaxMemory=<< parameters.vaadin-javamaxmem >> \
              -DmaxCpus=<< parameters.number-vcpu >> \
              -Psmoke \
              install --batch-mode
            pushd opennms-doc
              ../compile.pl \
                -DupdatePolicy=never \
                -Daether.connector.resumeDownloads=false \
                -Daether.connector.basic.threads=1 \
                -Dorg.slf4j.simpleLogger.log.org.apache.maven.cli.transfer.Slf4jMavenTransferListener=warn \
                -DskipPdfGeneration=false \
                -P'!jdk7+' \
                install --batch-mode
            popd
      - update-maven-cache
      - run:
          name: Remove Extra Maven Repository OpenNMS Files
          command: |
            # move these out of the way so they're not stored in the maven pre-cache
            cd ~/.m2/repository/org/opennms
            mkdir /tmp/maven-keep
            mv $(ls -1 | grep -v -E '^(jicmp-api|jicmp6-api|jrrd-api|jrrd2-api|lib|maven)$') /tmp/maven-keep
      - save-maven-cache
      - run:
          name: Restore Extra Maven Repository OpenNMS Files
          command: |
            # now move them back so they end up in the workspace for builds further down the workflow
            mv /tmp/maven-keep/* ~/.m2/repository/org/opennms/
      - save-nodejs-cache
      - persist_to_workspace:
          root: ~/
          paths:
            - project
            - .m2
  run-integration-tests:
    parameters:
      run-code-coverage:
        default: false
        type: boolean
      rerun-failtest-count:
        default: 0
        type: integer
      failure-option:
        default: -fae
        type: string
      changes-only:
        default: true
        type: boolean
    steps:
      - run:
          name: Integration Tests
          no_output_timeout: 1.0h
          command: |
            export CCI_CODE_COVERAGE=<< parameters.run-code-coverage >>
            export CCI_RERUN_FAILTEST=<< parameters.rerun-failtest-count >>
            export CCI_FAILURE_OPTION=<< parameters.failure-option >>
            export CCI_CHANGES_ONLY=<< parameters.changes-only >>
            .circleci/scripts/itest.sh
      - run:
          name: Gather test results
          when: always
          command: |
            mkdir -p ~/test-results/junit
            find . -type f -regex ".*/target/.*-reports-[0-9]+/.*xml" -exec cp {} ~/test-results/junit/ \;
            find . -type f -regex ".*/target/.*-reports-[0-9]+/.*dump.*" -exec cp {} ~/test-results/junit/ \;
      - run:
          name: Gather tests
          when: always
          command: |
            mkdir -p ~/generated-tests
            cp ./surefire_classname* ~/generated-tests/
            cp ./failsafe_classname* ~/generated-tests/
            cp /tmp/this_node* ~/generated-tests/
      - when:
          condition: << parameters.run-code-coverage >>
          steps:
            - run:
                name: Compress Target Directories (Code Coverage)
                when: always
                command: |
                  .circleci/scripts/codecoverage-save.sh
            - persist_to_workspace:
                root: ~/
                paths:
                  - code-coverage
      - store_test_results:
          path: ~/test-results
      - store_artifacts:
          when: always
          path: ~/test-results
          destination: test-results
      - store_artifacts:
          when: always
          path: ~/generated-tests
          destination: generated-tests
  cache-workflow-assets:
    parameters:
      cache_prefix:
        description: the cache prefix
        type: string
      source_path:
        description: the source directory to cache
        type: string
    steps:
      - run:
          name: Stowing Assets in << parameters.source_path >> to cache prefix << parameters.cache_prefix >>
          command: |
            TARGET_PATH="/tmp/<< parameters.cache_prefix >>"
            rsync -avr "$(echo "<< parameters.source_path >>" | sed -e 's,/*$,,')/" "${TARGET_PATH}/"
            find "${TARGET_PATH}" -type d -print0 | xargs -0 chmod 775
            find "${TARGET_PATH}" ! -type d -print0 | xargs -0 chmod 664
      - save_cache:
          key: << parameters.cache_prefix >>-v3-{{ .Branch }}-{{ .Revision }}-{{ .Environment.CIRCLE_SHA1 }}
          paths:
            - "/tmp/<< parameters.cache_prefix >>"
  restore-workflow-assets:
    parameters:
      cache_prefix:
        description: the cache prefix
        type: string
      target_path:
        description: the target directory to restore into
        type: string
        default: ""
    steps:
      - restore_cache:
          keys:
            - << parameters.cache_prefix >>-v3-{{ .Branch }}-{{ .Revision }}-{{ .Environment.CIRCLE_SHA1 }}
      - when:
          condition: << parameters.target_path >>
          steps:
            - run:
                name: Restoring assets to << parameters.target_path >> from cached prefix << parameters.cache_prefix >>
                command: |
                  SOURCE_PATH="/tmp/<< parameters.cache_prefix >>"
                  mkdir -p "<< parameters.target_path >>"
                  rsync -ar "${SOURCE_PATH}/" "$(echo "<< parameters.target_path >>" | sed -e 's,/*$,,')/"
  cache-oci:
    parameters:
      key:
        description: the cache key for storing the OCI
        type: string
      path:
        description: the path to the directory containing the OCI
        type: string
    steps:
      - cache-workflow-assets:
          cache_prefix: oci-<< parameters.key >>
          source_path: << parameters.path >>
  load-oci:
    parameters:
      key:
        description: the OCI cache key to restore
        type: string
    steps:
      - restore-workflow-assets:
          cache_prefix: oci-<< parameters.key >>
      - run:
          name: Load Docker Image(s) in oci-<< parameters.key >>
          command: |
            cd "/tmp/oci-<< parameters.key >>"
            if [ "$(ls -1 *.oci | wc -l)" -eq 0 ]; then
              echo "ERROR: No OCI files to load. Something probably went wrong earlier."
              exit 1
            fi
            for FILE in *.oci; do
              echo "Loading ${FILE} into Docker..."
              docker image load -i "$FILE"
            done

workflows:
#  weekly-coverage:
#    <<: *defaults
#    when:
#      equal: [ false, << parameters.minimal >> ]
#    triggers:
#      - schedule:
#          # Saturday at 12:00 AM
#          cron: "0 0 * * 6"
#          filters:
#            branches:
#              only:
#                - develop
#    jobs:
#      - build
#      - integration-test-with-coverage:
#          requires:
#            - build
#      - code-coverage:
#          requires:
#            - integration-test-with-coverage

  build-minimal:
    <<: *defaults
    when:
      equal: [ true, << parameters.minimal >> ]
    jobs:
      - build
#      - create-merge-foundation-branch:
#          context: << parameters.context_name >>
#          requires:
#            - build
#          filters:
#            branches:
#              only: << parameters.main_branch >>
#      - merge-foundation-branch:
#          context: << parameters.context_name >>
#          requires:
#            - build
#          filters:
#            branches:
#              only: merge-foundation/<< parameters.previous_branch_label >>-to-<< parameters.main_branch_label >>
#      - create-merge-meridian-branch:
#          context: << parameters.context_name >>
#          requires:
#            - build
#          filters:
#            branches:
#              only: /^foundation.*/
#      - merge-poweredby-branch:
#          context: << parameters.context_name >>
#          # technically only requires the RPM/deb builds, but only publish
#          # if everything passes
#          requires:
#            - build
#          filters:
#            branches:
#              only:
#                - /^foundation.*/
  build-deploy:
    <<: *defaults
    when:
      equal: [ false, << parameters.minimal >> ]
    jobs:
      - build:
          filters:
            branches:
              ignore:
                - /^from-foundation.*/
      - tarball-assembly:
          context: << parameters.context_name >>
          requires:
            - build
      - meridian-rpm-build:
          requires:
            - build
          filters:
            branches:
              ignore:
                - /^merge-foundation.*/
      - minion-rpm-build:
          requires:
            - build
          filters:
            branches:
              ignore:
                - /^merge-foundation.*/
      - sentinel-rpm-build:
          requires:
            - build
          filters:
            branches:
              ignore:
                - /^merge-foundation.*/
      - integration-test:
          requires:
            - build
          filters:
            branches:
              ignore:
                - /^merge-foundation.*/
      - smoke-test-core:
          requires:
<<<<<<< HEAD
            - meridian-rpm-build
=======
            - tarball-assembly
            - horizon-rpm-build
>>>>>>> 176575e4
            - minion-rpm-build
            - sentinel-rpm-build
            - tarball-assembly
          filters:
            branches:
              only:
                - develop
                - /^master-.*/
                - /^release-.*/
                - /^foundation.*/
                - /^features.*/
                - /.*smoke.*/
                - /^dependabot.*/
      - smoke-test-flaky:
          requires:
<<<<<<< HEAD
            - meridian-rpm-build
=======
>>>>>>> 176575e4
            - tarball-assembly
            - horizon-rpm-build
            - minion-rpm-build
            - sentinel-rpm-build
          filters:
            branches:
              only:
                - develop
                - /^master-.*/
                - /^release-.*/
                - /^foundation.*/
                - /^features.*/
                - /.*smoke.*/
                - /^dependabot.*/
      - smoke-test-minion:
          requires:
<<<<<<< HEAD
            - meridian-rpm-build
=======
            - tarball-assembly
            - horizon-rpm-build
>>>>>>> 176575e4
            - minion-rpm-build
            - sentinel-rpm-build
            - tarball-assembly
          filters:
            branches:
              only:
                - develop
                - /^master-.*/
                - /^release-.*/
                - /^foundation.*/
                - /^features.*/
                - /.*smoke.*/
                - /^dependabot.*/
      - smoke-test-sentinel:
          requires:
<<<<<<< HEAD
            - meridian-rpm-build
=======
            - tarball-assembly
            - horizon-rpm-build
>>>>>>> 176575e4
            - tarball-assembly
            - sentinel-rpm-build
            - tarball-assembly
          filters:
            branches:
              only:
                - develop
                - /^master-.*/
                - /^release-.*/
                - /^foundation.*/
                - /^features.*/
                - /.*smoke.*/
                - /^dependabot.*/
      - smoke-test-minimal:
          requires:
<<<<<<< HEAD
            - meridian-rpm-build
=======
            - tarball-assembly
            - horizon-rpm-build
>>>>>>> 176575e4
            - tarball-assembly
            - sentinel-rpm-build
            - tarball-assembly
          filters:
            branches:
              ignore:
                - develop
                - /^master-.*/
                - /^release-.*/
                - /^foundation.*/
                - /^merge-foundation.*/
                - /^features.*/
                - /.*smoke.*/
                - /^dependabot.*/
<<<<<<< HEAD
#      - horizon-publish-oci:
#          requires:
#            - horizon-rpm-build
#          filters:
#            branches:
#              only:
#                - develop
#                - /^master-.*/
#                - /^release-.*/
#      - sentinel-publish-oci:
#          requires:
#            - sentinel-rpm-build
#          filters:
#            branches:
#              only:
#                - develop
#                - /^master-.*/
#                - /^release-.*/
#      # These don't actually require `integration-test` but we shouldn't bother
#      # spending cycles unless everything else passed
#      - horizon-deb-build:
#          requires:
#            - integration-test
#          filters:
#            branches:
#              only:
#                - develop
#                - /^master-.*/
#                - /^release-.*/
#                - /^foundation.*/
#                - /^features.*/
#                - /.*smoke.*/
#                - /.*debian.*/
#      - minion-deb-build:
#          requires:
#            - integration-test
#          filters:
#            branches:
#              only:
#                - develop
#                - /^master-.*/
#                - /^release-.*/
#                - /^foundation.*/
#                - /^features.*/
#                - /.*smoke.*/
#                - /.*debian.*/
#      - sentinel-deb-build:
#          requires:
#            - integration-test
#          filters:
#            branches:
#              only:
#                - develop
#                - /^master-.*/
#                - /^release-.*/
#                - /^foundation.*/
#                - /^features.*/
#                - /.*smoke.*/
#                - /.*debian.*/
#      - create-merge-foundation-branch:
#          # technically only requires the RPM/deb builds, but only publish
#          # if everything passes
#          requires:
#            - horizon-deb-build
#            - minion-deb-build
#            - sentinel-deb-build
#            - smoke-test-core
#            - smoke-test-flaky
#            - smoke-test-minion
#            - smoke-test-sentinel
#            - smoke-test-minimal
#            - integration-test
#          filters:
#            branches:
#              only: << parameters.main_branch >>
#      - merge-foundation-branch:
#          # technically only requires the RPM/deb builds, but only publish
#          # if everything passes
#          requires:
#            - tarball-assembly
#          filters:
#            branches:
#              only: merge-foundation/<< parameters.previous_branch_label >>-to-<< parameters.main_branch_label >>
#      - create-merge-meridian-branch:
#          # technically only requires the RPM/deb builds, but only publish
#          # if everything passes
#          requires:
#            - horizon-deb-build
#            - smoke-test-core
#            - smoke-test-flaky
#            - smoke-test-minion
#            - smoke-test-sentinel
#            - smoke-test-minimal
#            - integration-test
#          filters:
#            branches:
#              only: /^foundation.*/
#      - merge-meridian-branch:
#          filters:
#            branches:
#              only: /^from-foundation.*/
#      - merge-poweredby-branch:
#          # technically only requires the RPM/deb builds, but only publish
#          # if everything passes
#          requires:
#            - horizon-deb-build
#            - smoke-test-core
#            - smoke-test-flaky
#            - smoke-test-minion
#            - smoke-test-sentinel
#            - smoke-test-minimal
#            - integration-test
#          filters:
#            branches:
#              only:
#                - /^foundation.*/
=======
      - horizon-publish-oci:
          requires:
            - horizon-deb-build
            - minion-deb-build
            - sentinel-deb-build
            - integration-test
            - smoke-test-core
            - smoke-test-flaky
            - smoke-test-minion
            - smoke-test-minimal
            - smoke-test-sentinel
          filters:
            branches:
              only:
                - develop
                - /^master-.*/
                - /^release-.*/
      - sentinel-publish-oci:
          requires:
            - horizon-deb-build
            - minion-deb-build
            - sentinel-deb-build
            - integration-test
            - smoke-test-core
            - smoke-test-flaky
            - smoke-test-minion
            - smoke-test-minimal
            - smoke-test-sentinel
          filters:
            branches:
              only:
                - develop
                - /^master-.*/
                - /^release-.*/
      # These don't actually require `integration-test` but we shouldn't bother
      # spending cycles unless everything else passed
      - horizon-deb-build:
          requires:
            - integration-test
          filters:
            branches:
              only:
                - develop
                - /^master-.*/
                - /^release-.*/
                - /^foundation.*/
                - /^features.*/
                - /.*smoke.*/
                - /.*debian.*/
      - minion-deb-build:
          requires:
            - integration-test
          filters:
            branches:
              only:
                - develop
                - /^master-.*/
                - /^release-.*/
                - /^foundation.*/
                - /^features.*/
                - /.*smoke.*/
                - /.*debian.*/
      - sentinel-deb-build:
          requires:
            - integration-test
          filters:
            branches:
              only:
                - develop
                - /^master-.*/
                - /^release-.*/
                - /^foundation.*/
                - /^features.*/
                - /.*smoke.*/
                - /.*debian.*/
      - create-merge-foundation-branch:
          # technically only requires the RPM/deb builds, but only publish
          # if everything passes
          requires:
            - horizon-deb-build
            - minion-deb-build
            - sentinel-deb-build
            - integration-test
            - smoke-test-core
            - smoke-test-flaky
            - smoke-test-minion
            - smoke-test-minimal
            - smoke-test-sentinel
          filters:
            branches:
              only: << parameters.main_branch >>
      - merge-foundation-branch:
          # technically only requires the RPM/deb builds, but only publish
          # if everything passes
          requires:
            - tarball-assembly
          filters:
            branches:
              only: merge-foundation/<< parameters.previous_branch_label >>-to-<< parameters.main_branch_label >>
      - create-merge-meridian-branch:
          # technically only requires the RPM/deb builds, but only publish
          # if everything passes
          requires:
            - horizon-deb-build
            - minion-deb-build
            - sentinel-deb-build
            - integration-test
            - smoke-test-core
            - smoke-test-flaky
            - smoke-test-minion
            - smoke-test-minimal
            - smoke-test-sentinel
          filters:
            branches:
              only: /^foundation.*/
      - merge-meridian-branch:
          filters:
            branches:
              only: /^from-foundation.*/
      - merge-poweredby-branch:
          # technically only requires the RPM/deb builds, but only publish
          # if everything passes
          requires:
            - horizon-deb-build
            - smoke-test-core
            - smoke-test-flaky
            - smoke-test-minion
            - smoke-test-sentinel
            - smoke-test-minimal
            - integration-test
          filters:
            branches:
              only:
                - /^foundation.*/
>>>>>>> 176575e4
      - publish-cloudsmith:
          # technically only requires the RPM/deb builds, but only publish
          # if everything passes
          requires:
<<<<<<< HEAD
#            - meridian-deb-build
#            - minion-deb-build
#            - sentinel-deb-build
=======
            - horizon-deb-build
            - minion-deb-build
            - sentinel-deb-build
            - integration-test
>>>>>>> 176575e4
            - smoke-test-core
            - smoke-test-flaky
            - smoke-test-minion
            - smoke-test-minimal
            - smoke-test-sentinel
          filters:
            branches:
              only:
#                - develop
                - /^master-.*/
                - /^release-.*/
#                - /^foundation.*/

jobs:
  build:
    executor: centos-build-executor
    # Building currently requires the xlarge containers in order for the webpack compilation
    # in the core/web-assets module to complete reliably
    resource_class: xlarge
    steps:
      - run-build:
          number-vcpu: 8

  tarball-assembly:
    machine:
      image: ubuntu-2004:202010-01
      docker_layer_caching: true
    resource_class: large
    environment:
      DOCKER_CLI_EXPERIMENTAL: enabled
    parameters:
      number-vcpu:
        default: 4
        type: integer
      vaadin-javamaxmem:
        default: 1g
        type: string
    steps:
      - attach_workspace:
          at: ~/
      - run:
          name: multiarch/qemu-user-static
          command: docker run --privileged multiarch/qemu-user-static --reset -p yes
      - run:
          name: Install Docker buildx
          command: |
            sudo wget https://github.com/docker/buildx/releases/download/v0.5.1/buildx-v0.5.1.linux-amd64 -O /usr/local/bin/docker-buildx
            sudo chmod a+x /usr/local/bin/docker-buildx
            sudo systemctl restart docker
      - dockerhub-login
      - run:
          name: Assemble tarballs and related artifacts
          command: |
            # install fake makensis to satisfy the assemble dependency
            sudo cp .circleci/scripts/makensis.py /usr/local/bin/makensis
            export MAVEN_OPTS="-Xmx4g -Xms4g"
            # general assembly
            ./compile.pl -DskipTests=true -Dbuild.skip.tarball=false \
              -DupdatePolicy=never \
              -Daether.connector.resumeDownloads=false \
              -Daether.connector.basic.threads=1 \
              -Dorg.slf4j.simpleLogger.log.org.apache.maven.cli.transfer.Slf4jMavenTransferListener=warn \
              -DvaadinJavaMaxMemory=<< parameters.vaadin-javamaxmem >> \
              -DmaxCpus=<< parameters.number-vcpu >> \
              -Pbuild-bamboo \
              -Prun-expensive-tasks \
              -Dopennms.home=/opt/opennms \
              install --batch-mode
            # javadoc
            date
            case "${CIRCLE_BRANCH}" in
              "master-"*|"release-"*)
                ./compile.pl -DskipTests=true -Dbuild.skip.tarball=false \
                  -DupdatePolicy=never \
                  -Daether.connector.resumeDownloads=false \
                  -Daether.connector.basic.threads=1 \
                  -Dorg.slf4j.simpleLogger.log.org.apache.maven.cli.transfer.Slf4jMavenTransferListener=warn \
                  -DvaadinJavaMaxMemory=<< parameters.vaadin-javamaxmem >> \
                  -DmaxCpus=<< parameters.number-vcpu >> \
                  -Pbuild-bamboo \
                  -Prun-expensive-tasks \
                  -Dopennms.home=/opt/opennms \
                  javadoc:aggregate --batch-mode
                date
                ;;
              *)
                echo "Skipping Javadoc compilation; it is enabled only on master/release branches."
                ;;
            esac
      - run:
          name: Collect Artifacts
          command: |
            mkdir -p target/{artifacts,tarballs}
            OPENNMS_VERSION="$(.circleci/scripts/pom2version.sh pom.xml)"
            find ./target -name "*.tar.gz" -type f -not -iname '*source*' -exec cp {} "./target/tarballs/meridian-${OPENNMS_VERSION}.tar.gz" \;
            find ./opennms-assemblies/minion/target -name "*.tar.gz" -type f -not -iname '*source*' -exec cp {} "./target/tarballs/minion-${OPENNMS_VERSION}.tar.gz" \;
            find ./opennms-assemblies/sentinel/target -name "*.tar.gz" -type f -not -iname '*source*' -exec cp {} "./target/tarballs/sentinel-${OPENNMS_VERSION}.tar.gz" \;
            find ./opennms-assemblies/remote-poller-standalone -name "*.tar.gz" -type f -exec cp {} "./target/artifacts/remote-poller-client-${OPENNMS_VERSION}.tar.gz" \;
            if [ -d target/site/apidocs ]; then
              pushd target/site/apidocs
                tar -czf "../../artifacts/meridian-${OPENNMS_VERSION}-javadoc.tar.gz" *
              popd
            fi
            cp ./opennms-assemblies/xsds/target/*-xsds.tar.gz "./target/artifacts/meridian-${OPENNMS_VERSION}-xsds.tar.gz"
            cp opennms-doc/guide-all/target/*.tar.gz "./target/artifacts/meridian-${OPENNMS_VERSION}-docs.tar.gz"
            cp target/*-source.tar.gz "./target/artifacts/meridian-${OPENNMS_VERSION}-source.tar.gz"
      - run:
          name: Build Minion OCI
          command: |
            cd opennms-container/minion

            # Create always a downloadable single OCI artifact for AMD architecture.
            # This image is used in our integration test suite which relies on the tag "minion:latest".
            make VERSION="$(../pom2version.py ../../pom.xml)" \
                 DOCKER_TAG="meridian-minion:latest" \
                 BUILD_NUMBER="${CIRCLE_BUILD_NUM}" \
                 BUILD_URL="${CIRCLE_BUILD_URL}" \
                 BUILD_BRANCH="${CIRCLE_BRANCH}"

            # Build for multiple architectures only in release branches and push images with manifest to a registry
            # For develop we set a floating tag "bleeding" instead the x.y.z-SNAPSHOT version number
            # For Meridian, we don't push to dockerhub, so I added "break" to each of the options
#            case "${CIRCLE_BRANCH}" in
#              "master-"*)
#                make DOCKER_ARCH="linux/amd64,linux/arm/v7,linux/arm64" \
#                     DOCKER_FLAGS=--push \
#                     VERSION="$(../pom2version.py ../../pom.xml)" \
#                     BUILD_NUMBER="${CIRCLE_BUILD_NUM}" \
#                     BUILD_URL="${CIRCLE_BUILD_URL}" \
#                     BUILD_BRANCH="${CIRCLE_BRANCH}"
#                ;;
#              "release-"*)
#                make DOCKER_ARCH="linux/amd64,linux/arm/v7,linux/arm64" \
#                     DOCKER_FLAGS=--push \
#                     VERSION="release-candidate" \
#                     BUILD_NUMBER="${CIRCLE_BUILD_NUM}" \
#                     BUILD_URL="${CIRCLE_BUILD_URL}" \
#                     BUILD_BRANCH="${CIRCLE_BRANCH}"
#                ;;
#              "develop")
#                make DOCKER_ARCH="linux/amd64,linux/arm/v7,linux/arm64" \
#                     DOCKER_FLAGS=--push \
#                     VERSION="bleeding" \
#                     BUILD_NUMBER="${CIRCLE_BUILD_NUM}" \
#                     BUILD_URL="${CIRCLE_BUILD_URL}" \
#                     BUILD_BRANCH="${CIRCLE_BRANCH}"
#                ;;
#              *)
#                echo "No branch to push to registry."
#                ;;
#            esac
      - store_artifacts:
          when: always
          path: ~/project/target/artifacts
          destination: artifacts
      - store_artifacts:
          when: always
          path: ~/project/target/tarballs
          destination: tarballs
      - store_artifacts:
          path: ~/project/opennms-container/minion/images/minion.oci
          destination: minion.oci
      - cache-oci:
          key: minion
          path: opennms-container/minion/images/
      # any idea why we persisted this? seems like nothing later uses it
      #- persist_to_workspace:
      #    root: ~/
      #    paths:
      #      - project/target/tarballs

  meridian-rpm-build:
    executor: centos-build-executor
    # Larger memory footprint required to speed up builds using Takari smartbuilder
    resource_class: large
    steps:
      - attach_workspace:
          at: ~/
      - sign-packages/setup-env:
          skip_if_forked_pr: true
          gnupg_home: ~/tmp/gpg
      - run:
          name: Build RPMs
          command: |
            export NODE_OPTIONS=--max_old_space_size=1024
            export CCI_MAXCPU=4
            .circleci/scripts/makerpm.sh tools/packages/opennms/opennms.spec
      - sign-packages/sign-rpms:
          skip_if_forked_pr: true
          gnupg_home: ~/tmp/gpg
          gnupg_key: opennms@opennms.org
          packages: target/rpm/RPMS/noarch/*.rpm
      - setup_remote_docker:
          docker_layer_caching: true
      - run:
          name: Fetch RPM artifacts and build Meridian container image
          command: |
            cd opennms-container/meridian
            ./build_container_image.sh
      - store_artifacts:
          path: ~/project/opennms-container/meridian/images/container.oci
          destination: meridian.oci
      - store_artifacts:
          path: ~/project/target/rpm/RPMS/noarch
          destination: rpms
      - cache-workflow-assets:
          cache_prefix: rpm-meridian
          source_path: target/rpm/RPMS/noarch
      - cache-oci:
          key: meridian
          path: opennms-container/meridian/images/
  minion-rpm-build:
    executor: centos-build-executor
    # Larger memory footprint required to speed up builds using Takari smartbuilder
    # Will need to increase resource class if meridian-rpm-build is under 15 min
    resource_class: large
    steps:
      - attach_workspace:
          at: ~/
      - sign-packages/setup-env:
          skip_if_forked_pr: true
          gnupg_home: ~/tmp/gpg
      - run:
          name: Build RPMs
          command: |
            export NODE_OPTIONS=--max_old_space_size=1024
            export CCI_MAXCPU=4
            export CCI_VAADINJAVAMAXMEM=768m
            .circleci/scripts/makerpm.sh tools/packages/minion/minion.spec
      - sign-packages/sign-rpms:
          skip_if_forked_pr: true
          gnupg_home: ~/tmp/gpg
          gnupg_key: opennms@opennms.org
          packages: target/rpm/RPMS/noarch/*.rpm
      - store_artifacts:
          path: ~/project/target/rpm/RPMS/noarch
          destination: rpms
      - cache-workflow-assets:
          cache_prefix: rpm-minion
          source_path: target/rpm/RPMS/noarch
  sentinel-rpm-build:
    executor: centos-build-executor
    # Larger memory footprint required to speed up builds using Takari smartbuilder
    # Will need to increase resource class if meridian-rpm-build is under 19 min
    resource_class: large
    steps:
      - attach_workspace:
          at: ~/
      - sign-packages/setup-env:
          skip_if_forked_pr: true
          gnupg_home: ~/tmp/gpg
      - run:
          name: Build RPMs
          command: |
            export NODE_OPTIONS=--max_old_space_size=1024
            export CCI_MAXCPU=4
            export CCI_VAADINJAVAMAXMEM=768m
            .circleci/scripts/makerpm.sh tools/packages/sentinel/sentinel.spec
      - sign-packages/sign-rpms:
          skip_if_forked_pr: true
          gnupg_home: ~/tmp/gpg
          gnupg_key: opennms@opennms.org
          packages: target/rpm/RPMS/noarch/*.rpm
      - setup_remote_docker:
          docker_layer_caching: true
      - run:
          name: Fetch RPM artifacts and build Sentinel container image
          command: |
            cd opennms-container/sentinel
            ./build_container_image.sh
      - store_artifacts:
          path: ~/project/opennms-container/sentinel/images/container.oci
          destination: sentinel.oci
      - store_artifacts:
          path: ~/project/target/rpm/RPMS/noarch
          destination: rpms
      - cache-workflow-assets:
          cache_prefix: rpm-sentinel
          source_path: target/rpm/RPMS/noarch
      - cache-oci:
          key: sentinel
          path: opennms-container/sentinel/images/
  meridian-deb-build:
    executor: debian-build-executor
    resource_class: xlarge
    steps:
      - attach_workspace:
          at: ~/
      - sign-packages/setup-env:
          skip_if_forked_pr: true
          gnupg_home: ~/tmp/gpg
      - run:
          name: Monitor memory usage
          background: true
          command: |
            free -m -c 500 -s 30
      - run:
          name: Build Debian Packages
          command: |
            export NODE_OPTIONS=--max_old_space_size=1024
            export CCI_MAXCPU=2
            .circleci/scripts/makedeb.sh opennms
      - sign-packages/sign-debs:
          skip_if_forked_pr: true
          gnupg_home: ~/tmp/gpg
          gnupg_key: opennms@opennms.org
          packages: target/debs/*.deb
      - run:
          name: Gather system logs
          when: always
          command: |
            mkdir -p ~/build-results/system-logs
            (dmesg || :) > ~/build-results/system-logs/dmesg 2>&1
            (ps auxf || :) > ~/build-results/system-logs/ps 2>&1
            (free -m || :) > ~/build-results/system-logs/free 2>&1
            (docker stats --no-stream || :) > ~/build-results/system-logs/docker_stats 2>&1
            cp -R /tmp/jvmprocmon ~/build-results/system-logs/ || :
      - store_artifacts:
          when: always
          path: ~/build-results
          destination: build-results
      - store_artifacts:
          path: ~/project/target/debs
          destination: debs
      - cache-workflow-assets:
          cache_prefix: deb-meridian
          source_path: target/debs
  minion-deb-build:
    executor: debian-build-executor
    resource_class: large
    steps:
      - attach_workspace:
          at: ~/
      - sign-packages/setup-env:
          skip_if_forked_pr: true
          gnupg_home: ~/tmp/gpg
      - run:
          name: Build Debian Packages
          command: |
            export NODE_OPTIONS=--max_old_space_size=1024
            export CCI_MAXCPU=4
            export CCI_VAADINJAVAMAXMEM=768m
            .circleci/scripts/makedeb.sh minion
      - sign-packages/sign-debs:
          skip_if_forked_pr: true
          gnupg_home: ~/tmp/gpg
          gnupg_key: opennms@opennms.org
          packages: target/debs/*.deb
      - store_artifacts:
          path: ~/project/target/debs
          destination: debs
      - cache-workflow-assets:
          cache_prefix: deb-minion
          source_path: target/debs
  sentinel-deb-build:
    executor: debian-build-executor
    resource_class: large
    steps:
      - attach_workspace:
          at: ~/
      - sign-packages/setup-env:
          skip_if_forked_pr: true
          gnupg_home: ~/tmp/gpg
      - run:
          name: Build Debian Packages
          command: |
            export NODE_OPTIONS=--max_old_space_size=1024
            export CCI_MAXCPU=4
            export CCI_VAADINJAVAMAXMEM=768m
            .circleci/scripts/makedeb.sh sentinel
      - sign-packages/sign-debs:
          skip_if_forked_pr: true
          gnupg_home: ~/tmp/gpg
          gnupg_key: opennms@opennms.org
          packages: target/debs/*.deb
      - store_artifacts:
          path: ~/project/target/debs
          destination: debs
      - cache-workflow-assets:
          cache_prefix: deb-sentinel
          source_path: target/debs
  meridian-publish-oci:
    executor: centos-build-executor
    steps:
      - cached-checkout
      - setup_remote_docker:
          docker_layer_caching: true
      - dockerhub-login
      - load-oci:
          key: meridian
      - run:
          name: tag meridian Docker image and publish to registry
          command: |
            cd opennms-container/meridian
            ./tag.sh
            ./publish.sh
  sentinel-publish-oci:
    executor: centos-build-executor
    steps:
      - cached-checkout
      - setup_remote_docker:
          docker_layer_caching: true
      - dockerhub-login
      - load-oci:
          key: sentinel
      - run:
          name: tag sentinel Docker image and publish to registry
          command: |
            cd opennms-container/sentinel
            ./tag.sh
            ./publish.sh
  integration-test:
    executor: integration-test-executor
    parallelism: 4
    steps:
      - attach_workspace:
          at: ~/
      - run-integration-tests:
          rerun-failtest-count: 1
  integration-test-with-coverage:
    executor: integration-test-executor
    parallelism: 8
    steps:
      - attach_workspace:
          at: ~/
      - run-integration-tests:
          run-code-coverage: true
          rerun-failtest-count: 0
          failure-option: -fn
          changes-only: false
  code-coverage:
    executor: centos-build-executor
    resource_class: medium
    steps:
      - attach_workspace:
          at: ~/
      - extract-pom-version
      - restore-sonar-cache
      - run:
          name: Restore Target Directories (Code Coverage)
          when: always
          command: |
            .circleci/scripts/codecoverage-restore.sh
      - run:
          name: Run SonarQube Code Analysis
          when: always
          command: |
            export MAVEN_OPTS="-Xms3G -Xmx3G"
            .circleci/scripts/sonar.sh
      - save-sonar-cache
  smoke-test-core:
    executor: smoke-test-executor
    parallelism: 8
    # No resource class support for machine executors, we're constrained to use the default
    # medium class which has 2 vCPUs and 8 GB RAM
    #resource_class: large
    steps:
      - attach_workspace:
          at: ~/
      - run-smoke-tests:
          suite: core
  smoke-test-flaky:
    executor: smoke-test-executor
    parallelism: 5
    # No resource class support for machine executors, we're constrained to use the default
    # medium class which has 2 vCPUs and 8 GB RAM
    #resource_class: large
    steps:
      - attach_workspace:
          at: ~/
      - run-smoke-tests:
          suite: flaky
  smoke-test-minion:
    executor: smoke-test-executor
    parallelism: 4
    # No resource class support for machine executors, we're constrained to use the default
    # medium class which has 2 vCPUs and 8 GB RAM
    #resource_class: large
    steps:
      - attach_workspace:
          at: ~/
      - run-smoke-tests:
          suite: minion
  smoke-test-sentinel:
    executor: smoke-test-executor
    parallelism: 5
    # No resource class support for machine executors, we're constrained to use the default
    # medium class which has 2 vCPUs and 8 GB RAM
    #resource_class: large
    steps:
      - attach_workspace:
          at: ~/
      - run-smoke-tests:
          suite: sentinel
  smoke-test-minimal:
    executor: smoke-test-executor
    steps:
      - attach_workspace:
          at: ~/
      - run-smoke-tests:
          suite: minimal
  create-merge-foundation-branch:
    <<: *defaults
    <<: *docker_container_config
    steps:
      - run:
          name: "Branch Merge Parameters"
          command: |
            echo "previous: << parameters.previous_branch >>, main: << parameters.main_branch >>, next: << parameters.next_branch >>"
      - when:
          condition: << parameters.next_branch >>
          steps:
            - cached-checkout-for-pushing
            - run:
                name: Checkout target branch and merge from source
                command: |
                  export GIT_MERGE_AUTOEDIT=no
                  git fetch --all
                  git checkout << parameters.next_branch >>
                  git reset --hard origin/<< parameters.next_branch >>
                  git merge origin/<< parameters.main_branch >>
            - run:
                name: Push to github
                command: git push -f origin << parameters.next_branch >>:merge-foundation/<< parameters.main_branch_label >>-to-<< parameters.next_branch_label >>

  # note, this is always run as part of the _next_ branch
  # for example, if main_branch is `foundation-2016` and next_branch is `foundation-2017`,
  # it will include the contents of the `foundation-2017` branch, thus we need to actually
  # look _backwards_ to the previous_branch and main_branch to merge the correct bits.
  merge-foundation-branch:
    <<: *defaults
    <<: *docker_container_config
    steps:
      - run:
          name: "Branch Merge Parameters"
          command: |
            echo "previous: << parameters.previous_branch >>, main: << parameters.main_branch >>, next: << parameters.next_branch >>"
      - when:
          condition: << parameters.previous_branch >>
          steps:
            - cached-checkout-for-pushing
            - run:
                name: Checkout target and merge with merge branch
                command: |
                  export GIT_MERGE_AUTOEDIT=no
                  git fetch --all
                  git checkout << parameters.main_branch >>
                  git reset --hard origin/<< parameters.main_branch >>
                  git merge origin/merge-foundation/<< parameters.previous_branch_label >>-to-<< parameters.main_branch_label >>
            - run:
                name: Push to github
                command: git push origin << parameters.main_branch >>:<< parameters.main_branch >>

  create-merge-meridian-branch:
    <<: *defaults
    <<: *docker_container_config
    steps:
      - when:
          condition: << parameters.main_branch >>
          steps:
            - restore_cache:
                keys:
                  - meridian-v1-{{ .Branch }}-{{ .Revision }}
                  - meridian-v1-{{ .Branch }}-
                  - meridian-v1-
            - cached-checkout-for-pushing
            - run:
                name: Add Meridian remote if necessary
                command: |
                  REMOTE_MERIDIAN="$(git remote | grep -c -E '^meridian$' || :)"
                  if [ "$REMOTE_MERIDIAN" -eq 0 ]; then
                    git remote add meridian git@github.com:OpenNMS/opennms-prime.git
                  fi
            - run:
                name: git fetch meridian
                command: |
                  git fetch meridian
            - save_cache:
                key: meridian-v1-{{ .Branch }}-{{ .Revision }}
                paths:
                  - ".git"
            - run:
                name: Checkout target branch and merge from source
                command: |
                  export GIT_MERGE_AUTOEDIT=no
                  if git rev-parse from-<< parameters.main_branch >> >/dev/null 2>&1; then
                    git checkout from-<< parameters.main_branch >>
                  else
                    git checkout -b from-<< parameters.main_branch >> meridian/from-<< parameters.main_branch >>
                  fi
                  git reset --hard meridian/from-<< parameters.main_branch >>
                  git merge origin/<< parameters.main_branch >>
            - run:
                name: Push to Meridian github
                command: git push -f meridian from-<< parameters.main_branch >>:from-<< parameters.main_branch >>

  merge-meridian-branch:
    <<: *defaults
    <<: *docker_container_config
    steps:
      - cached-checkout-for-pushing
      - run:
          name: Checkout from-foundation-YYYY and merge to release-YYYY.x
          command: |
            export GIT_MERGE_AUTOEDIT=no
            TARGET_VERSION="$(echo "<< parameters.main_branch >>" | sed -e 's,^foundation-,,')"
            git fetch --all
            git checkout "release-${TARGET_VERSION}.x"
            git reset --hard "origin/release-${TARGET_VERSION}.x"
            git merge "origin/from-foundation-${TARGET_VERSION}"
      - run:
          name: Push to github
          command: |
            TARGET_BRANCH="release-$(echo "<< parameters.main_branch >>" | sed -e 's,^foundation-,,').x"
            git push origin "${TARGET_BRANCH}:${TARGET_BRANCH}"

  merge-poweredby-branch:
    <<: *defaults
    <<: *docker_container_config
    steps:
      - when:
          condition: << parameters.main_branch >>
          steps:
            - restore_cache:
                keys:
                  - poweredby-v1-{{ .Branch }}-{{ .Revision }}
                  - poweredby-v1-{{ .Branch }}-
                  - poweredby-v1-
            - cached-checkout-for-pushing
            - run:
                name: Merge Foundation to PoweredBy
                command: .circleci/scripts/merge-poweredby.sh
            - save_cache:
                key: poweredby-v1-{{ .Branch }}-{{ .Revision }}
                paths:
                  - ".git"

  publish-cloudsmith:
    executor: cloudsmith/default
    resource_class: small
    steps:
      - checkout
      - cloudsmith/ensure-api-key
      - cloudsmith/install-cli
#      - restore-workflow-assets:
#          cache_prefix: deb-meridian
      - restore-workflow-assets:
          cache_prefix: rpm-meridian
#      - restore-workflow-assets:
#          cache_prefix: deb-minion
      - restore-workflow-assets:
          cache_prefix: rpm-minion
#      - restore-workflow-assets:
#          cache_prefix: deb-sentinel
      - restore-workflow-assets:
          cache_prefix: rpm-sentinel
      - restore-workflow-assets:
          cache_prefix: oci-meridian
      - restore-workflow-assets:
          cache_prefix: oci-minion
      - restore-workflow-assets:
          cache_prefix: oci-sentinel
      - run:
          name: Publish Packages
          command: |
            .circleci/scripts/publish-cloudsmith.sh
<|MERGE_RESOLUTION|>--- conflicted
+++ resolved
@@ -557,15 +557,10 @@
                 - /^merge-foundation.*/
       - smoke-test-core:
           requires:
-<<<<<<< HEAD
+            - tarball-assembly
             - meridian-rpm-build
-=======
-            - tarball-assembly
-            - horizon-rpm-build
->>>>>>> 176575e4
             - minion-rpm-build
             - sentinel-rpm-build
-            - tarball-assembly
           filters:
             branches:
               only:
@@ -578,12 +573,8 @@
                 - /^dependabot.*/
       - smoke-test-flaky:
           requires:
-<<<<<<< HEAD
+            - tarball-assembly
             - meridian-rpm-build
-=======
->>>>>>> 176575e4
-            - tarball-assembly
-            - horizon-rpm-build
             - minion-rpm-build
             - sentinel-rpm-build
           filters:
@@ -598,12 +589,8 @@
                 - /^dependabot.*/
       - smoke-test-minion:
           requires:
-<<<<<<< HEAD
+            - tarball-assembly
             - meridian-rpm-build
-=======
-            - tarball-assembly
-            - horizon-rpm-build
->>>>>>> 176575e4
             - minion-rpm-build
             - sentinel-rpm-build
             - tarball-assembly
@@ -619,12 +606,8 @@
                 - /^dependabot.*/
       - smoke-test-sentinel:
           requires:
-<<<<<<< HEAD
+            - tarball-assembly
             - meridian-rpm-build
-=======
-            - tarball-assembly
-            - horizon-rpm-build
->>>>>>> 176575e4
             - tarball-assembly
             - sentinel-rpm-build
             - tarball-assembly
@@ -640,12 +623,8 @@
                 - /^dependabot.*/
       - smoke-test-minimal:
           requires:
-<<<<<<< HEAD
+            - tarball-assembly
             - meridian-rpm-build
-=======
-            - tarball-assembly
-            - horizon-rpm-build
->>>>>>> 176575e4
             - tarball-assembly
             - sentinel-rpm-build
             - tarball-assembly
@@ -660,10 +639,17 @@
                 - /^features.*/
                 - /.*smoke.*/
                 - /^dependabot.*/
-<<<<<<< HEAD
 #      - horizon-publish-oci:
 #          requires:
-#            - horizon-rpm-build
+#            - horizon-deb-build
+#            - minion-deb-build
+#            - sentinel-deb-build
+#            - integration-test
+#            - smoke-test-core
+#            - smoke-test-flaky
+#            - smoke-test-minion
+#            - smoke-test-minimal
+#            - smoke-test-sentinel
 #          filters:
 #            branches:
 #              only:
@@ -672,7 +658,15 @@
 #                - /^release-.*/
 #      - sentinel-publish-oci:
 #          requires:
-#            - sentinel-rpm-build
+#            - horizon-deb-build
+#            - minion-deb-build
+#            - sentinel-deb-build
+#            - integration-test
+#            - smoke-test-core
+#            - smoke-test-flaky
+#            - smoke-test-minion
+#            - smoke-test-minimal
+#            - smoke-test-sentinel
 #          filters:
 #            branches:
 #              only:
@@ -727,12 +721,12 @@
 #            - horizon-deb-build
 #            - minion-deb-build
 #            - sentinel-deb-build
+#            - integration-test
 #            - smoke-test-core
 #            - smoke-test-flaky
 #            - smoke-test-minion
+#            - smoke-test-minimal
 #            - smoke-test-sentinel
-#            - smoke-test-minimal
-#            - integration-test
 #          filters:
 #            branches:
 #              only: << parameters.main_branch >>
@@ -749,12 +743,14 @@
 #          # if everything passes
 #          requires:
 #            - horizon-deb-build
+#            - minion-deb-build
+#            - sentinel-deb-build
+#            - integration-test
 #            - smoke-test-core
 #            - smoke-test-flaky
 #            - smoke-test-minion
+#            - smoke-test-minimal
 #            - smoke-test-sentinel
-#            - smoke-test-minimal
-#            - integration-test
 #          filters:
 #            branches:
 #              only: /^foundation.*/
@@ -777,156 +773,14 @@
 #            branches:
 #              only:
 #                - /^foundation.*/
-=======
-      - horizon-publish-oci:
-          requires:
-            - horizon-deb-build
-            - minion-deb-build
-            - sentinel-deb-build
-            - integration-test
-            - smoke-test-core
-            - smoke-test-flaky
-            - smoke-test-minion
-            - smoke-test-minimal
-            - smoke-test-sentinel
-          filters:
-            branches:
-              only:
-                - develop
-                - /^master-.*/
-                - /^release-.*/
-      - sentinel-publish-oci:
-          requires:
-            - horizon-deb-build
-            - minion-deb-build
-            - sentinel-deb-build
-            - integration-test
-            - smoke-test-core
-            - smoke-test-flaky
-            - smoke-test-minion
-            - smoke-test-minimal
-            - smoke-test-sentinel
-          filters:
-            branches:
-              only:
-                - develop
-                - /^master-.*/
-                - /^release-.*/
-      # These don't actually require `integration-test` but we shouldn't bother
-      # spending cycles unless everything else passed
-      - horizon-deb-build:
-          requires:
-            - integration-test
-          filters:
-            branches:
-              only:
-                - develop
-                - /^master-.*/
-                - /^release-.*/
-                - /^foundation.*/
-                - /^features.*/
-                - /.*smoke.*/
-                - /.*debian.*/
-      - minion-deb-build:
-          requires:
-            - integration-test
-          filters:
-            branches:
-              only:
-                - develop
-                - /^master-.*/
-                - /^release-.*/
-                - /^foundation.*/
-                - /^features.*/
-                - /.*smoke.*/
-                - /.*debian.*/
-      - sentinel-deb-build:
-          requires:
-            - integration-test
-          filters:
-            branches:
-              only:
-                - develop
-                - /^master-.*/
-                - /^release-.*/
-                - /^foundation.*/
-                - /^features.*/
-                - /.*smoke.*/
-                - /.*debian.*/
-      - create-merge-foundation-branch:
-          # technically only requires the RPM/deb builds, but only publish
-          # if everything passes
-          requires:
-            - horizon-deb-build
-            - minion-deb-build
-            - sentinel-deb-build
-            - integration-test
-            - smoke-test-core
-            - smoke-test-flaky
-            - smoke-test-minion
-            - smoke-test-minimal
-            - smoke-test-sentinel
-          filters:
-            branches:
-              only: << parameters.main_branch >>
-      - merge-foundation-branch:
-          # technically only requires the RPM/deb builds, but only publish
-          # if everything passes
-          requires:
-            - tarball-assembly
-          filters:
-            branches:
-              only: merge-foundation/<< parameters.previous_branch_label >>-to-<< parameters.main_branch_label >>
-      - create-merge-meridian-branch:
-          # technically only requires the RPM/deb builds, but only publish
-          # if everything passes
-          requires:
-            - horizon-deb-build
-            - minion-deb-build
-            - sentinel-deb-build
-            - integration-test
-            - smoke-test-core
-            - smoke-test-flaky
-            - smoke-test-minion
-            - smoke-test-minimal
-            - smoke-test-sentinel
-          filters:
-            branches:
-              only: /^foundation.*/
-      - merge-meridian-branch:
-          filters:
-            branches:
-              only: /^from-foundation.*/
-      - merge-poweredby-branch:
-          # technically only requires the RPM/deb builds, but only publish
-          # if everything passes
-          requires:
-            - horizon-deb-build
-            - smoke-test-core
-            - smoke-test-flaky
-            - smoke-test-minion
-            - smoke-test-sentinel
-            - smoke-test-minimal
-            - integration-test
-          filters:
-            branches:
-              only:
-                - /^foundation.*/
->>>>>>> 176575e4
       - publish-cloudsmith:
           # technically only requires the RPM/deb builds, but only publish
           # if everything passes
           requires:
-<<<<<<< HEAD
-#            - meridian-deb-build
+#            - horizon-deb-build
 #            - minion-deb-build
 #            - sentinel-deb-build
-=======
-            - horizon-deb-build
-            - minion-deb-build
-            - sentinel-deb-build
             - integration-test
->>>>>>> 176575e4
             - smoke-test-core
             - smoke-test-flaky
             - smoke-test-minion
