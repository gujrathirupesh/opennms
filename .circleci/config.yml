--- conflicted
+++ resolved
@@ -32,7 +32,6 @@
 #    previous_branch:
 #      description: the previous branch, if any
 #      type: string
-<<<<<<< HEAD
 #      default: foundation-2019
 #    previous_branch_label:
 #      description: the previous branch, if any (escaped, no slashes)
@@ -54,29 +53,6 @@
 #      description: the auto-merge target branch (escaped, no slashes)
 #      type: string
 #      default: foundation-2021
-=======
-#      default: foundation-2018
-#    previous_branch_label:
-#      description: the previous branch, if any (escaped, no slashes)
-#      type: string
-#      default: foundation-2018
-#    main_branch:
-#      description: the auto-merge main branch
-#      type: string
-#      default: foundation-2019
-#    main_branch_label:
-#      description: the auto-merge main branch (escaped, no slashes)
-#      type: string
-#      default: foundation-2019
-#    next_branch:
-#      description: the auto-merge target branch
-#      type: string
-#      default: foundation-2020
-#    next_branch_label:
-#      description: the auto-merge target branch (escaped, no slashes)
-#      type: string
-#      default: foundation-2020
->>>>>>> 49dc5a58
 
 docker_container_config: &docker_container_config
   executor: docker-executor
@@ -585,7 +561,6 @@
             - meridian-rpm-build
             - minion-rpm-build
             - sentinel-rpm-build
-            - tarball-assembly
           filters:
             branches:
               only:
@@ -633,11 +608,7 @@
           requires:
             - tarball-assembly
             - meridian-rpm-build
-<<<<<<< HEAD
-            - tarball-assembly
-=======
             - minion-rpm-build
->>>>>>> 49dc5a58
             - sentinel-rpm-build
             - tarball-assembly
           filters:
@@ -654,11 +625,7 @@
           requires:
             - tarball-assembly
             - meridian-rpm-build
-<<<<<<< HEAD
-            - tarball-assembly
-=======
             - minion-rpm-build
->>>>>>> 49dc5a58
             - sentinel-rpm-build
             - tarball-assembly
           filters:
@@ -672,32 +639,9 @@
                 - /^features.*/
                 - /.*smoke.*/
                 - /^dependabot.*/
-<<<<<<< HEAD
 #      - horizon-publish-oci:
 #          requires:
 #            - horizon-deb-build
-=======
-#      - meridian-publish-oci:
-#          requires:
-#            - meridian-deb-build
-#            - minion-deb-build
-#            - sentinel-deb-build
-#            - integration-test
-#            - smoke-test-core
-#            - smoke-test-flaky
-#            - smoke-test-minion
-#            - smoke-test-minimal
-#            - smoke-test-sentinel
-#          filters:
-#            branches:
-#              only:
-#                - develop
-#                - /^master-.*/
-#                - /^release-.*/
-#      - minion-publish-oci:
-#          requires:
-#            - meridian-deb-build
->>>>>>> 49dc5a58
 #            - minion-deb-build
 #            - sentinel-deb-build
 #            - integration-test
@@ -714,11 +658,7 @@
 #                - /^release-.*/
 #      - sentinel-publish-oci:
 #          requires:
-<<<<<<< HEAD
 #            - horizon-deb-build
-=======
-#            - meridian-deb-build
->>>>>>> 49dc5a58
 #            - minion-deb-build
 #            - sentinel-deb-build
 #            - integration-test
@@ -735,11 +675,7 @@
 #                - /^release-.*/
 #      # These don't actually require `integration-test` but we shouldn't bother
 #      # spending cycles unless everything else passed
-<<<<<<< HEAD
-#      - horizon-deb-build:
-=======
 #      - meridian-deb-build:
->>>>>>> 49dc5a58
 #          requires:
 #            - integration-test
 #          filters:
@@ -782,11 +718,7 @@
 #          # technically only requires the RPM/deb builds, but only publish
 #          # if everything passes
 #          requires:
-<<<<<<< HEAD
-#            - horizon-deb-build
-=======
 #            - meridian-deb-build
->>>>>>> 49dc5a58
 #            - minion-deb-build
 #            - sentinel-deb-build
 #            - integration-test
@@ -810,11 +742,7 @@
 #          # technically only requires the RPM/deb builds, but only publish
 #          # if everything passes
 #          requires:
-<<<<<<< HEAD
 #            - horizon-deb-build
-=======
-#            - meridian-deb-build
->>>>>>> 49dc5a58
 #            - minion-deb-build
 #            - sentinel-deb-build
 #            - integration-test
@@ -834,11 +762,7 @@
 #          # technically only requires the RPM/deb builds, but only publish
 #          # if everything passes
 #          requires:
-<<<<<<< HEAD
-#            - horizon-deb-build
-=======
 #            - meridian-deb-build
->>>>>>> 49dc5a58
 #            - smoke-test-core
 #            - smoke-test-flaky
 #            - smoke-test-minion
@@ -853,11 +777,7 @@
           # technically only requires the RPM/deb builds, but only publish
           # if everything passes
           requires:
-<<<<<<< HEAD
 #            - horizon-deb-build
-=======
-#            - meridian-deb-build
->>>>>>> 49dc5a58
 #            - minion-deb-build
 #            - sentinel-deb-build
             - integration-test
@@ -967,7 +887,6 @@
             cp ./opennms-assemblies/xsds/target/*-xsds.tar.gz "./target/artifacts/meridian-${OPENNMS_VERSION}-xsds.tar.gz"
             cp opennms-doc/guide-all/target/*.tar.gz "./target/artifacts/meridian-${OPENNMS_VERSION}-docs.tar.gz"
             cp target/*-source.tar.gz "./target/artifacts/meridian-${OPENNMS_VERSION}-source.tar.gz"
-<<<<<<< HEAD
       - run:
           name: Build Minion OCI
           command: |
@@ -1013,8 +932,6 @@
 #                echo "No branch to push to registry."
 #                ;;
 #            esac
-=======
->>>>>>> 49dc5a58
       - store_artifacts:
           when: always
           path: ~/project/target/artifacts
@@ -1258,24 +1175,6 @@
           name: tag meridian Docker image and publish to registry
           command: |
             cd opennms-container/meridian
-<<<<<<< HEAD
-=======
-            ./tag.sh
-            ./publish.sh
-  minion-publish-oci:
-    executor: centos-build-executor
-    steps:
-      - cached-checkout
-      - setup_remote_docker:
-          docker_layer_caching: true
-      - dockerhub-login
-      - load-oci:
-          key: minion
-      - run:
-          name: tag minion Docker image and publish to registry
-          command: |
-            cd opennms-container/minion
->>>>>>> 49dc5a58
             ./tag.sh
             ./publish.sh
   sentinel-publish-oci:
