--- conflicted
+++ resolved
@@ -885,16 +885,10 @@
             find ./opennms-assemblies/minion/target -name "*.tar.gz" -type f -not -iname '*source*' -exec cp {} "./target/tarballs/minion-${OPENNMS_VERSION}.tar.gz" \;
             find ./opennms-assemblies/sentinel/target -name "*.tar.gz" -type f -not -iname '*source*' -exec cp {} "./target/tarballs/sentinel-${OPENNMS_VERSION}.tar.gz" \;
             find ./opennms-assemblies/remote-poller-standalone -name "*.tar.gz" -type f -exec cp {} "./target/artifacts/remote-poller-client-${OPENNMS_VERSION}.tar.gz" \;
-<<<<<<< HEAD
             cp ./opennms-assemblies/xsds/target/*-xsds.tar.gz "./target/artifacts/meridian-${OPENNMS_VERSION}-xsds.tar.gz"
             cp opennms-doc/guide-all/target/*.tar.gz "./target/artifacts/meridian-${OPENNMS_VERSION}-docs.tar.gz"
             cp target/*-source.tar.gz "./target/artifacts/meridian-${OPENNMS_VERSION}-source.tar.gz"
-=======
-            cp ./opennms-assemblies/xsds/target/*-xsds.tar.gz "./target/artifacts/opennms-${OPENNMS_VERSION}-xsds.tar.gz"
-            cp opennms-doc/guide-all/target/*.tar.gz "./target/artifacts/opennms-${OPENNMS_VERSION}-docs.tar.gz"
-            cp target/*-source.tar.gz ./target/artifacts/
             cp opennms-full-assembly/target/generated-sources/license/THIRD-PARTY.txt ./target/artifacts/
->>>>>>> 9cbfeb7d
       - store_artifacts:
           when: always
           path: ~/project/target/artifacts
@@ -948,13 +942,8 @@
   minion-rpm-build:
     executor: centos-build-executor
     # Larger memory footprint required to speed up builds using Takari smartbuilder
-<<<<<<< HEAD
     # Will need to increase resource class if meridian-rpm-build is under 15 min
-    resource_class: large
-=======
-    # Will need to increase resource class if horizon-rpm-build is under 15 min
     resource_class: xlarge
->>>>>>> 9cbfeb7d
     steps:
       - attach_workspace:
           at: ~/
@@ -996,13 +985,8 @@
   sentinel-rpm-build:
     executor: centos-build-executor
     # Larger memory footprint required to speed up builds using Takari smartbuilder
-<<<<<<< HEAD
     # Will need to increase resource class if meridian-rpm-build is under 19 min
-    resource_class: large
-=======
-    # Will need to increase resource class if horizon-rpm-build is under 19 min
     resource_class: xlarge
->>>>>>> 9cbfeb7d
     steps:
       - attach_workspace:
           at: ~/
