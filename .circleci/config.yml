--- conflicted
+++ resolved
@@ -479,11 +479,7 @@
       - tarball-assembly:
           requires:
             - build
-<<<<<<< HEAD
       - meridian-rpm-build:
-=======
-      - horizon-rpm-build:
->>>>>>> c6910b23
           context: << parameters.context_name >>
           requires:
             - build
@@ -523,7 +519,6 @@
                 - /^foundation.*/
                 - /^features.*/
                 - /.*smoke.*/
-<<<<<<< HEAD
 #      - meridian-publish-oci:
 #          context: << parameters.context_name >>
 #          requires:
@@ -586,10 +581,6 @@
 #          filters:
 #            branches:
 #              only: /^foundation.*/
-#      - merge-meridian-branch:
-#          filters:
-#            branches:
-#              only: /^from-foundation.*/
 #      - merge-poweredby-branch:
 #          context: << parameters.context_name >>
 #          # technically only requires the RPM/deb builds, but only publish
@@ -603,83 +594,6 @@
 #            branches:
 #              only:
 #                - /^foundation.*/
-=======
-      - horizon-publish-oci:
-          context: << parameters.context_name >>
-          requires:
-            - horizon-rpm-build
-          filters:
-            branches:
-              only:
-                - develop
-                - /^master-.*/
-                - /^release-.*/
-      - minion-publish-oci:
-          context: << parameters.context_name >>
-          requires:
-            - minion-rpm-build
-          filters:
-            branches:
-              only:
-                - develop
-                - /^master-.*/
-                - /^release-.*/
-      # These don't actually require `integration-test` but we shouldn't bother
-      # spending cycles unless everything else passed
-      - horizon-deb-build:
-          context: << parameters.context_name >>
-          requires:
-            - integration-test
-      - create-merge-foundation-branch:
-          context: << parameters.context_name >>
-          # technically only requires the RPM/deb builds, but only publish
-          # if everything passes
-          requires:
-            - horizon-deb-build
-            - smoke-test-minimal
-            - smoke-test-full
-            - integration-test
-          filters:
-            branches:
-              only: << parameters.main_branch >>
-      - merge-foundation-branch:
-          context: << parameters.context_name >>
-          # technically only requires the RPM/deb builds, but only publish
-          # if everything passes
-          requires:
-            - horizon-deb-build
-            - smoke-test-minimal
-            - smoke-test-full
-            - integration-test
-          filters:
-            branches:
-              only: merge-foundation/<< parameters.previous_branch_label >>-to-<< parameters.main_branch_label >>
-      - create-merge-meridian-branch:
-          context: << parameters.context_name >>
-          # technically only requires the RPM/deb builds, but only publish
-          # if everything passes
-          requires:
-            - horizon-deb-build
-            - smoke-test-minimal
-            - smoke-test-full
-            - integration-test
-          filters:
-            branches:
-              only: /^foundation.*/
-      - merge-poweredby-branch:
-          context: << parameters.context_name >>
-          # technically only requires the RPM/deb builds, but only publish
-          # if everything passes
-          requires:
-            - horizon-deb-build
-            - smoke-test-minimal
-            - smoke-test-full
-            - integration-test
-          filters:
-            branches:
-              only:
-                - /^foundation.*/
->>>>>>> c6910b23
       - publish-cloudsmith:
           context: << parameters.context_name >>
           # technically only requires the RPM/deb builds, but only publish
@@ -692,11 +606,7 @@
           filters:
             branches:
               only:
-<<<<<<< HEAD
 #                - develop
-=======
-                - develop
->>>>>>> c6910b23
                 - /^master-.*/
                 - /^release-.*/
 #                - /^foundation.*/
@@ -730,11 +640,7 @@
             sudo cp .circleci/scripts/makensis.py /usr/local/bin/makensis
             export MAVEN_OPTS="-Xmx4g -Xms4g"
             # general assembly
-<<<<<<< HEAD
-            ./assemble.pl -DskipTests=true -Dbuild.skip.tarball=false \
-=======
             ./compile.pl -DskipTests=true -Dbuild.skip.tarball=false \
->>>>>>> c6910b23
               -DupdatePolicy=never \
               -Daether.connector.resumeDownloads=false \
               -Daether.connector.basic.threads=1 \
@@ -761,11 +667,7 @@
           name: Collect Artifacts
           command: |
             mkdir -p target/{artifacts,tarballs}
-<<<<<<< HEAD
-            OPENNMS_VERSION="$(opennms-container/pom2version.py pom.xml)"
-=======
             OPENNMS_VERSION="$(python opennms-container/pom2version.py pom.xml)"
->>>>>>> c6910b23
             find ./target -name "*.tar.gz" -type f -not -iname '*source*' -exec cp {} "./target/tarballs/opennms-${OPENNMS_VERSION}.tar.gz" \;
             find ./opennms-assemblies/minion/target -name "*.tar.gz" -type f -not -iname '*source*' -exec cp {} "./target/tarballs/minion-${OPENNMS_VERSION}.tar.gz" \;
             find ./opennms-assemblies/remote-poller-standalone -name "*.tar.gz" -type f -exec cp {} "./target/artifacts/remote-poller-client-${OPENNMS_VERSION}.tar.gz" \;
@@ -784,11 +686,7 @@
           path: ~/project/target/tarballs
           destination: tarballs
 
-<<<<<<< HEAD
   meridian-rpm-build:
-=======
-  horizon-rpm-build:
->>>>>>> c6910b23
     executor: centos-build-executor
     # Larger memory footprint required to speed up builds using Takari smartbuilder
     resource_class: large
