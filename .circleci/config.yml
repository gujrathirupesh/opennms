version: 2.1


executors:
  centos-build-executor:
    docker:
      - image: opennms/build-env:1.8.0.252.b09-3.6.3-b4168
  debian-build-executor:
    docker:
      - image: opennms/build-env:debian-jdk8-b4008
  docker-executor:
    docker:
      - image: docker:19.03.0-git
  integration-test-executor:
    machine: true
  smoke-test-executor:
    machine:
      image: ubuntu-1604:201903-01

# NOTE: the "_label" versions of these are for the case when your source or target
# branches have slashes in them, that way the merge branch gets created properly
defaults: &defaults
  parameters:
    previous_branch:
      description: the previous branch, if any
      type: string
      default: foundation-2017
    previous_branch_label:
      description: the previous branch, if any (escaped, no slashes)
      type: string
      default: foundation-2017
    main_branch:
      description: the auto-merge main branch
      type: string
      default: foundation-2018
    main_branch_label:
      description: the auto-merge main branch (escaped, no slashes)
      type: string
      default: foundation-2018
    next_branch:
      description: the auto-merge target branch
      type: string
      default: foundation-2019
    next_branch_label:
      description: the auto-merge target branch (escaped, no slashes)
      type: string
      default: foundation-2019

docker_container_config: &docker_container_config
  executor: docker-executor

orbs:
  cloudsmith: cloudsmith/cloudsmith@1.0.3
  sign-packages: opennms/sign-packages@2.1.1

commands:
  extract-pom-version:
      description: "Extracting Maven POM version"
      steps:
        - run:
            name: Extract Maven POM version
            command: opennms-container/pom2version.py pom.xml > pom-version-cache.key
  cached-checkout:
      description: "Checkout with caching"
      steps:
        - restore_cache:
            keys:
              - source-v1-{{ .Branch }}-{{ .Revision }}
              - source-v1-{{ .Branch }}-
              - source-v1-
        - checkout
        - run:
            name: git fetch origin
            command: |
              git fetch origin
        - save_cache:
            key: source-v1-{{ .Branch }}-{{ .Revision }}
            paths:
              - ".git"
  cached-checkout-for-pushing:
      description: "Configure a cached checkout that can push upstream"
      steps:
        - add_ssh_keys:
            fingerprints:
              - "5e:70:a4:1a:f3:9f:39:ca:2a:d9:b5:9a:6c:2b:c3:66"
              - "9f:0d:94:15:19:43:6b:1d:81:90:f9:63:e0:d8:c1:b2"
        - cached-checkout
        - run:
            name: Create git identity
            command: |
              git config user.email "cicd-system@opennms.com"
              git config user.name "CI/CD System"
  restore-maven-cache:
      description: "Maven: Calculate cache key and restore cache"
      steps:
        - run:
            name: Calculate cache key from pom files
            command: find . -type f -name "pom.xml" | grep -v /target/ | sort -u | xargs cat > maven-dependency-pom-cache.key
        - restore_cache:
            keys:
              - maven-dependencies-v3-{{ checksum "pom-version-cache.key" }}-{{ checksum "maven-dependency-pom-cache.key" }}
              - maven-dependencies-v3-{{ checksum "pom-version-cache.key" }}-
  update-maven-cache:
      description: "Maven: Refresh local repository from POM files"
      steps:
        - run:
            name: Remove old artifacts to keep workspace size down
            command: .circleci/scripts/clean-m2.sh
        - run:
            name: Collect Maven Dependencies
            command: |
              ./compile.pl -t \
                -Dbuild.skip.tarball=true \
                -DupdatePolicy=never \
                --update-plugins \
                -Daether.connector.resumeDownloads=false \
                -Daether.connector.basic.threads=8 \
                -Dorg.slf4j.simpleLogger.log.org.apache.maven.cli.transfer.Slf4jMavenTransferListener=warn \
                -Pbuild-bamboo \
                -Prun-expensive-tasks \
                -Psmoke \
                --legacy-local-repository \
                --batch-mode \
                dependency:resolve-plugins \
                de.qaware.maven:go-offline-maven-plugin:resolve-dependencies
  save-maven-cache:
    description: "Maven: Save cache"
    steps:
      - save_cache:
          key: maven-dependencies-v3-{{ checksum "pom-version-cache.key" }}-{{ checksum "maven-dependency-pom-cache.key" }}
          paths:
            - ~/.m2
  restore-nodejs-cache:
      description: "NodeJS: Calculate cache key and restore cache"
      steps:
        - run:
            name: Calculate cache key
            command: find opennms-webapp -name package\*.json -o -name bower.json | grep -v /target/ | sort -u | xargs cat > nodejs-dependency-json-cache.key
        - restore_cache:
            keys:
              - nodejs-dependencies-v2-{{ checksum "pom-version-cache.key" }}-{{ checksum "nodejs-dependency-json-cache.key" }}
              - nodejs-dependencies-v2-{{ checksum "pom-version-cache.key" }}-
  save-nodejs-cache:
    description: "NodeJS: Save cache"
    steps:
      - save_cache:
          key: nodejs-dependencies-v2-{{ checksum "pom-version-cache.key" }}-{{ checksum "nodejs-dependency-json-cache.key" }}
          paths:
            - opennms-webapp/bower_components
            - opennms-webapp/node_modules
  restore-sonar-cache:
      description: "Sonar: Restore sonar cache"
      steps:
        - restore_cache:
            keys:
              - sonar-cache-v2-{{ checksum "pom-version-cache.key" }}
  save-sonar-cache:
      description: "Sonar: Save sonar cache"
      steps:
        - save_cache:
            key: sonar-cache-v2-{{ checksum "pom-version-cache.key" }}
            paths:
              - ~/.sonar
  dockerhub-login:
    description: "Connect to DockerHub"
    steps:
      - run:
          name: Login to DockerHub
          command: |
            docker login -u ${DOCKERHUB_LOGIN} -p ${DOCKERHUB_PASS}
  run-smoke-tests:
    description: "Run the smoke tests"
    parameters:
      minimal:
        default: false
        type: boolean
    steps:
      - run:
          name: Enable swap
          command: |
            sudo fallocate -l 8G /swapfile
            sudo chmod 600 /swapfile
            sudo mkswap /swapfile
            sudo swapon /swapfile
            sudo sysctl vm.swappiness=5
            cat /proc/sys/vm/swappiness
      - load-oci:
          key: horizon
      - load-oci:
          key: minion
      - run:
          name: Monitor JVM processes
          background: true
          command: |
            .circleci/scripts/jvmprocmon-start.sh
      - run:
          name: Monitor memory usage
          background: true
          command: |
            free -m -c 500 -s 30
      - run:
          name: Smoke Tests
          no_output_timeout: 30m
          command: |
            .circleci/scripts/smoke.sh << parameters.minimal >>
      - run:
          name: Gather system logs
          when: always
          command: |
            mkdir -p ~/test-results/system-logs
            dmesg || : > ~/test-results/system-logs/dmesg 2>&1
            ps auxf || : > ~/test-results/system-logs/ps 2>&1
            free -m || : > ~/test-results/system-logs/free 2>&1
            docker stats --no-stream || : > ~/test-results/system-logs/docker_stats 2>&1
            cp -R /tmp/jvmprocmon ~/test-results/system-logs/
            ls -alh ~/project/smoke-test/
      - run:
          name: Gather test artifacts
          when: always
          command: |
            mkdir -p ~/test-results/junit
            find . -type f -regex ".*/target/surefire-reports/.*xml" -exec cp {} ~/test-results/junit/ \;
            find . -type f -regex ".*/target/failsafe-reports/.*xml" -exec cp {} ~/test-results/junit/ \;
            mkdir -p ~/test-artifacts/recordings
            cp -R ~/project/smoke-test/target/*.flv ~/test-artifacts/recordings || true
            cp -R ~/project/smoke-test/target/screenshots ~/test-artifacts/ || true
            cp -R ~/project/smoke-test/target/logs ~/test-artifacts/ || true
      - store_test_results:
          path: ~/test-results
      - store_artifacts:
          when: always
          path: ~/test-results
          destination: test-results
      - store_artifacts:
          when: always
          path: ~/test-artifacts
          destination: test-artifacts
  run-build:
    description: "Run the main build"
    parameters:
      number-vcpu:
        default: 8
        type: integer
      node-memory:
        default: echo "NODE_OPTIONS Not Set"
        type: string
      vaadin-javamaxmem:
        default: 1g
        type: string
    steps:
      - cached-checkout
      - extract-pom-version
      - restore-maven-cache
      - restore-nodejs-cache
      - run:
          name: Compile OpenNMS
          command: |
            .circleci/scripts/configure-signing.sh
            mvn clean -DskipTests=true
            << parameters.node-memory >>
            ./compile.pl -DskipTests=true -Dbuild.skip.tarball=true \
              -DupdatePolicy=never \
              -Daether.connector.resumeDownloads=false \
              -Daether.connector.basic.threads=1 \
              -Dorg.slf4j.simpleLogger.log.org.apache.maven.cli.transfer.Slf4jMavenTransferListener=warn \
              -DvaadinJavaMaxMemory=<< parameters.vaadin-javamaxmem >> \
              -DmaxCpus=<< parameters.number-vcpu >> \
              -Psmoke \
              install --batch-mode
            pushd opennms-doc
              ../compile.pl \
                -DupdatePolicy=never \
                -Daether.connector.resumeDownloads=false \
                -Daether.connector.basic.threads=1 \
                -Dorg.slf4j.simpleLogger.log.org.apache.maven.cli.transfer.Slf4jMavenTransferListener=warn \
                -DskipPdfGeneration=false \
                -P'!jdk7+' \
                install --batch-mode
            popd
      - update-maven-cache
      - run:
          name: Remove Extra Maven Repository OpenNMS Files
          command: |
            # move these out of the way so they're not stored in the maven pre-cache
            cd ~/.m2/repository/org/opennms
            mkdir /tmp/maven-keep
            mv $(ls -1 | grep -v -E '^(jicmp-api|jicmp6-api|jrrd-api|jrrd2-api|lib|maven)$') /tmp/maven-keep
      - save-maven-cache
      - run:
          name: Restore Extra Maven Repository OpenNMS Files
          command: |
            # now move them back so they end up in the workspace for builds further down the workflow
            mv /tmp/maven-keep/* ~/.m2/repository/org/opennms/
      - save-nodejs-cache
      - persist_to_workspace:
          root: ~/
          paths:
            - project
            - .m2
  run-integration-tests:
    parameters:
      run-code-coverage:
        default: false
        type: boolean
      rerun-failtest-count:
        default: 0
        type: integer
      failure-option:
        default: -fae
        type: string
      changes-only:
        default: true
        type: boolean
    steps:
      - run:
          name: Integration Tests
          no_output_timeout: 1.0h
          command: |
            export CCI_CODE_COVERAGE=<< parameters.run-code-coverage >>
            export CCI_RERUN_FAILTEST=<< parameters.rerun-failtest-count >>
            export CCI_FAILURE_OPTION=<< parameters.failure-option >>
            export CCI_CHANGES_ONLY=<< parameters.changes-only >>
            .circleci/scripts/itest.sh
      - run:
          name: Gather test results
          when: always
          command: |
            mkdir -p ~/test-results/junit
            find . -type f -regex ".*/target/surefire-reports-[0-9]+/.*xml" -exec cp {} ~/test-results/junit/ \;
            find . -type f -regex ".*/target/failsafe-reports-[0-9]+/.*xml" -exec cp {} ~/test-results/junit/ \;
      - run:
          name: Gather tests
          when: always
          command: |
            mkdir -p ~/generated-tests
            cp ./surefire_classname* ~/generated-tests/
            cp ./failsafe_classname* ~/generated-tests/
            cp /tmp/this_node* ~/generated-tests/
      - when:
          condition: << parameters.run-code-coverage >>
          steps:
            - run:
                name: Compress Target Directories (Code Coverage)
                when: always
                command: |
                  .circleci/scripts/codecoverage-save.sh
            - persist_to_workspace:
                root: ~/
                paths:
                  - code-coverage
      - store_test_results:
          path: ~/test-results
      - store_artifacts:
          when: always
          path: ~/test-results
          destination: test-results
      - store_artifacts:
          when: always
          path: ~/generated-tests
          destination: generated-tests
  cache-workflow-assets:
    parameters:
      cache_prefix:
        description: the cache prefix
        type: string
      source_path:
        description: the source directory to cache
        type: string
    steps:
      - run:
          name: Stowing Assets in << parameters.source_path >> to cache prefix << parameters.cache_prefix >>
          command: |
            TARGET_PATH="/tmp/<< parameters.cache_prefix >>"
            rsync -ar "$(echo "<< parameters.source_path >>" | sed -e 's,/*$,,')/" "${TARGET_PATH}/"
            find "${TARGET_PATH}" -type d -print0 | xargs -0 chmod 775
            find "${TARGET_PATH}" ! -type d -print0 | xargs -0 chmod 664
      - save_cache:
          key: << parameters.cache_prefix >>-{{ .Environment.CIRCLE_SHA1 }}
          paths:
            - "/tmp/<< parameters.cache_prefix >>"
  restore-workflow-assets:
    parameters:
      cache_prefix:
        description: the cache prefix
        type: string
      target_path:
        description: the target directory to restore into
        type: string
        default: ""
    steps:
      - restore_cache:
          keys:
            - << parameters.cache_prefix >>-{{ .Environment.CIRCLE_SHA1 }}
      - when:
          condition: << parameters.target_path >>
          steps:
            - run:
                name: Restoring assets to << parameters.target_path >> from cached prefix << parameters.cache_prefix >>
                command: |
                  SOURCE_PATH="/tmp/<< parameters.cache_prefix >>"
                  mkdir -p "<< parameters.target_path >>"
                  rsync -ar "${SOURCE_PATH}/" "$(echo "<< parameters.target_path >>" | sed -e 's,/*$,,')/"
  cache-oci:
    parameters:
      key:
        description: the cache key for storing the OCI
        type: string
      path:
        description: the path to the directory containing the OCI
        type: string
    steps:
      - cache-workflow-assets:
          cache_prefix: oci-<< parameters.key >>
          source_path: << parameters.path >>
  load-oci:
    parameters:
      key:
        description: the OCI cache key to restore
        type: string
    steps:
      - restore-workflow-assets:
          cache_prefix: oci-<< parameters.key >>
      - run:
          name: Load Docker Image(s) in oci-<< parameters.key >>
          command: |
            cd "/tmp/oci-<< parameters.key >>"
            if [ "$(ls -1 *.oci | wc -l)" -eq 0 ]; then
              echo "ERROR: No OCI files to load. Something probably went wrong earlier."
              exit 1
            fi
            for FILE in *.oci; do
              echo "Loading ${FILE} into Docker..."
              docker image load -i "$FILE"
            done

workflows:
  weekly-coverage:
    triggers:
      - schedule:
          # Saturday at 12:00 AM
          cron: "0 0 * * 6"
          filters:
            branches:
              only:
                - develop
    jobs:
      - build
      - integration-test-with-coverage:
          requires:
            - build
      - code-coverage:
          requires:
            - integration-test-with-coverage
  build-deploy:
    <<: *defaults
    jobs:
      - build:
          filters:
            branches:
              ignore:
                - /^from-foundation.*/
      - horizon-rpm-build:
          requires:
            - build
      - minion-rpm-build:
          requires:
            - build
      - integration-test:
          requires:
            - build
      - smoke-test-full:
          requires:
            - horizon-rpm-build
            - minion-rpm-build
          filters:
            branches:
              only:
                - master
                - develop
                - /^release-.*/
                - /^foundation.*/
                - /^features.*/
                - /.*smoke.*/
      - smoke-test-minimal:
          requires:
            - horizon-rpm-build
            - minion-rpm-build
          filters:
            branches:
              ignore:
                - master
                - develop
                - /^release-.*/
                - /^foundation.*/
                - /^features.*/
                - /.*smoke.*/
      - horizon-publish-oci:
          requires:
            - horizon-rpm-build
          filters:
            branches:
              only:
                - master
                - develop
      - minion-publish-oci:
          requires:
            - minion-rpm-build
          filters:
            branches:
              only:
                - master
                - develop
      # These don't actually require `integration-test` but we shouldn't bother
      # spending cycles unless everything else passed
      - horizon-deb-build:
          requires:
            - integration-test
          filters:
            branches:
              only:
                - master
                - develop
                - /^release-.*/
                - /^foundation.*/
                - /^features.*/
                - /^merge-foundation\/.*/
                - /.*smoke.*/
      - minion-deb-build:
          requires:
            - integration-test
          filters:
            branches:
              only:
                - master
                - develop
                - /^release-.*/
                - /^foundation.*/
                - /^features.*/
                - /^merge-foundation\/.*/
                - /.*smoke.*/
      - create-merge-foundation-branch:
          # technically only requires the RPM/deb builds, but only publish
          # if everything passes
          requires:
            - horizon-deb-build
            - minion-deb-build
            - smoke-test-minimal
            - smoke-test-full
            - integration-test
          filters:
            branches:
              only: << parameters.main_branch >>
      - merge-foundation-branch:
          # technically only requires the RPM/deb builds, but only publish
          # if everything passes
          requires:
            - horizon-deb-build
            - minion-deb-build
            - smoke-test-minimal
            - smoke-test-full
            - integration-test
          filters:
            branches:
              only: merge-foundation/<< parameters.previous_branch_label >>-to-<< parameters.main_branch_label >>
      - create-merge-meridian-branch:
          # technically only requires the RPM/deb builds, but only publish
          # if everything passes
          requires:
            - horizon-deb-build
            - smoke-test-minimal
            - smoke-test-full
            - integration-test
          filters:
            branches:
              only: /^foundation.*/
      - merge-meridian-branch:
          filters:
            branches:
              only: /^from-foundation.*/
<<<<<<< HEAD
=======
      - merge-poweredby-branch:
          # technically only requires the RPM/deb builds, but only publish
          # if everything passes
          requires:
            - horizon-deb-build
            - smoke-test-minimal
            - smoke-test-full
            - integration-test
          filters:
            branches:
              only:
                - /^foundation.*/
>>>>>>> 93a666fc
      - publish-cloudsmith:
          # technically only requires the RPM/deb builds, but only publish
          # if everything passes
          requires:
            - horizon-deb-build
            - minion-deb-build
            - smoke-test-minimal
            - smoke-test-full
          filters:
            branches:
              only:
                - master
                - develop
                - /^release-.*/
                - /^foundation.*/

jobs:
  build:
    executor: centos-build-executor
    # even without core/web-assets build, we need xlarge for vaadin
    resource_class: xlarge
    steps:
      - run-build:
          number-vcpu: 8
  horizon-rpm-build:
    executor: centos-build-executor
    # Larger memory footprint required to speed up builds using Takari smartbuilder
    resource_class: large
    steps:
      - attach_workspace:
          at: ~/
      - sign-packages/install-rpm-dependencies:
          skip_if_forked_pr: true
      - sign-packages/setup-env:
          skip_if_forked_pr: true
          gnupg_home: ~/tmp/gpg
      - run:
          name: Build RPMs
          command: |
            export NODE_OPTIONS=--max_old_space_size=1024
            export CCI_MAXCPU=4
            .circleci/scripts/makerpm.sh tools/packages/opennms/opennms.spec
      - sign-packages/sign-rpms:
          skip_if_forked_pr: true
          gnupg_home: ~/tmp/gpg
          gnupg_key: opennms@opennms.org
          packages: target/rpm/RPMS/noarch/*.rpm
      - setup_remote_docker:
          docker_layer_caching: true
      - run:
          name: Fetch RPM artifacts and build Horizon container image
          command: |
            cd opennms-container/horizon
            ./build_container_image.sh
      - store_artifacts:
          path: ~/project/opennms-container/horizon/images/container.oci
          destination: horizon.oci
      - store_artifacts:
          path: ~/project/target/rpm/RPMS/noarch
          destination: rpms
      - cache-workflow-assets:
          cache_prefix: rpm-horizon
          source_path: target/rpm/RPMS/noarch
      - cache-oci:
          key: horizon
          path: opennms-container/horizon/images/
  minion-rpm-build:
    executor: centos-build-executor
    # Larger memory footprint required to speed up builds using Takari smartbuilder
    # Will need to increase resource class if horizon-rpm-build is under 15 min
    resource_class: large
    steps:
      - attach_workspace:
          at: ~/
      - sign-packages/install-rpm-dependencies:
          skip_if_forked_pr: true
      - sign-packages/setup-env:
          skip_if_forked_pr: true
          gnupg_home: ~/tmp/gpg
      - run:
          name: Build RPMs
          command: |
            export NODE_OPTIONS=--max_old_space_size=1024
            export CCI_MAXCPU=4
            export CCI_VAADINJAVAMAXMEM=768m
            .circleci/scripts/makerpm.sh tools/packages/minion/minion.spec
      - sign-packages/sign-rpms:
          skip_if_forked_pr: true
          gnupg_home: ~/tmp/gpg
          gnupg_key: opennms@opennms.org
          packages: target/rpm/RPMS/noarch/*.rpm
      - setup_remote_docker:
          docker_layer_caching: true
      - run:
          name: Fetch RPM artifacts and build Minion container image
          command: |
            cd opennms-container/minion
            ./build_container_image.sh
      - store_artifacts:
          path: ~/project/opennms-container/minion/images/container.oci
          destination: minion.oci
      - store_artifacts:
          path: ~/project/target/rpm/RPMS/noarch
          destination: rpms
      - cache-workflow-assets:
          cache_prefix: rpm-minion
          source_path: target/rpm/RPMS/noarch
      - cache-oci:
          key: minion
          path: opennms-container/minion/images/
  horizon-deb-build:
    executor: debian-build-executor
    resource_class: large
    steps:
      - attach_workspace:
          at: ~/
      - sign-packages/install-deb-dependencies:
          skip_if_forked_pr: true
      - sign-packages/setup-env:
          skip_if_forked_pr: true
          gnupg_home: ~/tmp/gpg
      - run:
          name: Monitor JVM processes
          background: true
          command: |
            .circleci/scripts/jvmprocmon-start.sh
      - run:
          name: Monitor memory usage
          background: true
          command: |
            free -m -c 500 -s 30
      - run:
          name: Build Debian Packages
          command: |
            export NODE_OPTIONS=--max_old_space_size=1024
            export CCI_MAXCPU=2
            .circleci/scripts/makedeb.sh opennms
      - sign-packages/sign-debs:
          skip_if_forked_pr: true
          gnupg_home: ~/tmp/gpg
          gnupg_key: opennms@opennms.org
          packages: target/debs/*.deb
      - run:
          name: Gather system logs
          when: always
          command: |
            mkdir -p ~/build-results/system-logs
            dmesg || : > ~/build-results/system-logs/dmesg 2>&1
            ps auxf || : > ~/build-results/system-logs/ps 2>&1
            free -m || : > ~/build-results/system-logs/free 2>&1
            docker stats --no-stream || : > ~/build-results/system-logs/docker_stats 2>&1
            cp -R /tmp/jvmprocmon ~/build-results/system-logs/
      - store_artifacts:
          when: always
          path: ~/build-results
          destination: build-results
      - store_artifacts:
          path: ~/project/target/debs
          destination: debs
      - cache-workflow-assets:
          cache_prefix: deb-horizon
          source_path: target/debs
  minion-deb-build:
    executor: debian-build-executor
    resource_class: large
    steps:
      - attach_workspace:
          at: ~/
      - sign-packages/install-deb-dependencies:
          skip_if_forked_pr: true
      - sign-packages/setup-env:
          skip_if_forked_pr: true
          gnupg_home: ~/tmp/gpg
      - run:
          name: Build Debian Packages
          command: |
            export NODE_OPTIONS=--max_old_space_size=1024
            export CCI_MAXCPU=4
            export CCI_VAADINJAVAMAXMEM=768m
            .circleci/scripts/makedeb.sh minion
      - sign-packages/sign-debs:
          skip_if_forked_pr: true
          gnupg_home: ~/tmp/gpg
          gnupg_key: opennms@opennms.org
          packages: target/debs/*.deb
      - store_artifacts:
          path: ~/project/target/debs
          destination: debs
      - cache-workflow-assets:
          cache_prefix: deb-minion
          source_path: target/debs
  horizon-publish-oci:
    executor: centos-build-executor
    steps:
      - cached-checkout
      - setup_remote_docker:
          docker_layer_caching: true
      - dockerhub-login
      - load-oci:
          key: horizon
      - run:
          name: tag horizon Docker image and publish to registry
          command: |
            cd opennms-container/horizon
            ./tag.sh
            ./publish.sh
  minion-publish-oci:
    executor: centos-build-executor
    steps:
      - cached-checkout
      - setup_remote_docker:
          docker_layer_caching: true
      - dockerhub-login
      - load-oci:
          key: minion
      - run:
          name: tag minion Docker image and publish to registry
          command: |
            cd opennms-container/minion
            ./tag.sh
            ./publish.sh
  integration-test:
    executor: integration-test-executor
    parallelism: 4
    steps:
      - attach_workspace:
          at: ~/
      - run-integration-tests:
          rerun-failtest-count: 1
  integration-test-with-coverage:
    executor: integration-test-executor
    parallelism: 12
    steps:
      - attach_workspace:
          at: ~/
      - run-integration-tests:
          run-code-coverage: true
          rerun-failtest-count: 0
          failure-option: -fn
          changes-only: false
  code-coverage:
    executor: centos-build-executor
    resource_class: medium
    steps:
      - attach_workspace:
          at: ~/
      - extract-pom-version
      - restore-sonar-cache
      - run:
          name: Restore Target Directories (Code Coverage)
          when: always
          command: |
            .circleci/scripts/codecoverage-restore.sh
      - run:
          name: Run SonarQube Code Analysis
          when: always
          command: |
            export MAVEN_OPTS="-Xms3G -Xmx3G"
            .circleci/scripts/sonar.sh
      - save-sonar-cache
  smoke-test-full:
    executor: smoke-test-executor
    parallelism: 8
    # No resource class support for machine executors, we're constrained to use the default
    # medium class which has 2 vCPUs and 8 GB RAM
    #resource_class: large
    steps:
      - attach_workspace:
          at: ~/
      - run-smoke-tests
  smoke-test-minimal:
    executor: smoke-test-executor
    steps:
      - attach_workspace:
          at: ~/
      - run-smoke-tests:
          minimal: true
  create-merge-foundation-branch:
    <<: *defaults
    <<: *docker_container_config
    steps:
      - run:
          name: "Branch Merge Parameters"
          command: |
            echo "previous: << parameters.previous_branch >>, main: << parameters.main_branch >>, next: << parameters.next_branch >>"
      - when:
          condition: << parameters.next_branch >>
          steps:
            - cached-checkout-for-pushing
            - run:
                name: Checkout target branch and merge from source
                command: |
                  export GIT_MERGE_AUTOEDIT=no
                  git fetch --all
                  git checkout << parameters.next_branch >>
                  git reset --hard origin/<< parameters.next_branch >>
                  git merge origin/<< parameters.main_branch >>
            - run:
                name: Push to github
                command: git push -f origin << parameters.next_branch >>:merge-foundation/<< parameters.main_branch_label >>-to-<< parameters.next_branch_label >>

  # note, this is always run as part of the _next_ branch
  # for example, if main_branch is `foundation-2016` and next_branch is `foundation-2017`,
  # it will include the contents of the `foundation-2017` branch, thus we need to actually
  # look _backwards_ to the previous_branch and main_branch to merge the correct bits.
  merge-foundation-branch:
    <<: *defaults
    <<: *docker_container_config
    steps:
      - run:
          name: "Branch Merge Parameters"
          command: |
            echo "previous: << parameters.previous_branch >>, main: << parameters.main_branch >>, next: << parameters.next_branch >>"
      - when:
          condition: << parameters.previous_branch >>
          steps:
            - cached-checkout-for-pushing
            - run:
                name: Checkout target and merge with merge branch
                command: |
                  export GIT_MERGE_AUTOEDIT=no
                  git fetch --all
                  git checkout << parameters.main_branch >>
                  git reset --hard origin/<< parameters.main_branch >>
                  git merge origin/merge-foundation/<< parameters.previous_branch_label >>-to-<< parameters.main_branch_label >>
            - run:
                name: Push to github
                command: git push origin << parameters.main_branch >>:<< parameters.main_branch >>

  create-merge-meridian-branch:
    <<: *defaults
    <<: *docker_container_config
    steps:
      - when:
          condition: << parameters.main_branch >>
          steps:
            - restore_cache:
                keys:
                  - meridian-v1-{{ .Branch }}-{{ .Revision }}
                  - meridian-v1-{{ .Branch }}-
                  - meridian-v1-
            - cached-checkout-for-pushing
            - run:
                name: Add Meridian remote if necessary
                command: |
                  REMOTE_MERIDIAN="$(git remote | grep -c -E '^meridian$' || :)"
                  if [ "$REMOTE_MERIDIAN" -eq 0 ]; then
                    git remote add meridian git@github.com:OpenNMS/opennms-prime.git
                  fi
            - run:
                name: git fetch meridian
                command: |
                  git fetch meridian
            - save_cache:
                key: meridian-v1-{{ .Branch }}-{{ .Revision }}
                paths:
                  - ".git"
            - run:
                name: Checkout target branch and merge from source
                command: |
                  export GIT_MERGE_AUTOEDIT=no
                  if git rev-parse from-<< parameters.main_branch >> >/dev/null 2>&1; then
                    git checkout from-<< parameters.main_branch >>
                  else
                    git checkout -b from-<< parameters.main_branch >> meridian/from-<< parameters.main_branch >>
                  fi
                  git reset --hard meridian/from-<< parameters.main_branch >>
                  git merge origin/<< parameters.main_branch >>
            - run:
                name: Push to Meridian github
                command: git push -f meridian from-<< parameters.main_branch >>:from-<< parameters.main_branch >>

  merge-meridian-branch:
    <<: *defaults
    <<: *docker_container_config
    steps:
      - cached-checkout-for-pushing
      - run:
          name: Checkout from-foundation-YYYY and merge to release-YYYY.x
          command: |
            export GIT_MERGE_AUTOEDIT=no
            TARGET_VERSION="$(echo "<< parameters.main_branch >>" | sed -e 's,^foundation-,,')"
            git fetch --all
            git checkout "release-${TARGET_VERSION}.x"
            git reset --hard "origin/release-${TARGET_VERSION}.x"
            git merge "origin/from-foundation-${TARGET_VERSION}"
      - run:
          name: Push to github
          command: |
            TARGET_BRANCH="release-$(echo "<< parameters.main_branch >>" | sed -e 's,^foundation-,,').x"
            git push origin "${TARGET_BRANCH}:${TARGET_BRANCH}"

<<<<<<< HEAD
=======
  merge-poweredby-branch:
    <<: *defaults
    <<: *docker_container_config
    steps:
      - when:
          condition: << parameters.main_branch >>
          steps:
            - restore_cache:
                keys:
                  - poweredby-v1-{{ .Branch }}-{{ .Revision }}
                  - poweredby-v1-{{ .Branch }}-
                  - poweredby-v1-
            - cached-checkout-for-pushing
            - run:
                name: Merge Foundation to PoweredBy
                command: .circleci/scripts/merge-poweredby.sh
            - save_cache:
                key: poweredby-v1-{{ .Branch }}-{{ .Revision }}
                paths:
                  - ".git"

>>>>>>> 93a666fc
  publish-cloudsmith:
    executor: cloudsmith/default
    resource_class: small
    steps:
      - checkout
      - cloudsmith/ensure-api-key
      - cloudsmith/install-cli
      - restore-workflow-assets:
          cache_prefix: deb-horizon
      - restore-workflow-assets:
          cache_prefix: deb-minion
      - restore-workflow-assets:
          cache_prefix: rpm-horizon
      - restore-workflow-assets:
          cache_prefix: rpm-minion
      - run:
          name: Publish Packages
          command: |
            .circleci/scripts/publish-cloudsmith.sh
<|MERGE_RESOLUTION|>--- conflicted
+++ resolved
@@ -577,8 +577,6 @@
           filters:
             branches:
               only: /^from-foundation.*/
-<<<<<<< HEAD
-=======
       - merge-poweredby-branch:
           # technically only requires the RPM/deb builds, but only publish
           # if everything passes
@@ -591,7 +589,6 @@
             branches:
               only:
                 - /^foundation.*/
->>>>>>> 93a666fc
       - publish-cloudsmith:
           # technically only requires the RPM/deb builds, but only publish
           # if everything passes
@@ -984,8 +981,6 @@
             TARGET_BRANCH="release-$(echo "<< parameters.main_branch >>" | sed -e 's,^foundation-,,').x"
             git push origin "${TARGET_BRANCH}:${TARGET_BRANCH}"
 
-<<<<<<< HEAD
-=======
   merge-poweredby-branch:
     <<: *defaults
     <<: *docker_container_config
@@ -1007,7 +1002,6 @@
                 paths:
                   - ".git"
 
->>>>>>> 93a666fc
   publish-cloudsmith:
     executor: cloudsmith/default
     resource_class: small
