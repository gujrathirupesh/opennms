--- conflicted
+++ resolved
@@ -11,9 +11,40 @@
   docker-executor:
     docker:
       - image: docker:19.03.0-git
+  integration-test-executor:
+    machine: true
   smoke-test-executor:
     machine:
       image: ubuntu-1604:201903-01
+
+## NOTE: the "_label" versions of these are for the case when your source or target
+## branches have slashes in them, that way the merge branch gets created properly
+#defaults: &defaults
+#  parameters:
+#    previous_branch:
+#      description: the previous branch, if any
+#      type: string
+#      default: foundation-2016
+#    previous_branch_label:
+#      description: the previous branch, if any (escaped, no slashes)
+#      type: string
+#      default: foundation-2016
+#    main_branch:
+#      description: the auto-merge main branch
+#      type: string
+#      default: foundation-2017
+#    main_branch_label:
+#      description: the auto-merge main branch (escaped, no slashes)
+#      type: string
+#      default: foundation-2017
+#    next_branch:
+#      description: the auto-merge target branch
+#      type: string
+#      default: foundation-2018
+#    next_branch_label:
+#      description: the auto-merge target branch (escaped, no slashes)
+#      type: string
+#      default: foundation-2018
 
 docker_container_config: &docker_container_config
   executor: docker-executor
@@ -223,8 +254,17 @@
               -Dorg.slf4j.simpleLogger.log.org.apache.maven.cli.transfer.Slf4jMavenTransferListener=warn \
               -DvaadinJavaMaxMemory=<< parameters.vaadin-javamaxmem >> \
               -DmaxCpus=<< parameters.number-vcpu >> \
-              install --batch-mode --builder smart --threads << parameters.number-vcpu >> \
-              -Psmoke
+              -Psmoke \
+              install --batch-mode
+            pushd opennms-doc
+              ../compile.pl \
+                -Daether.connector.resumeDownloads=false \
+                -Daether.connector.basic.threads=1 \
+                -Dorg.slf4j.simpleLogger.log.org.apache.maven.cli.transfer.Slf4jMavenTransferListener=warn \
+                -DskipPdfGeneration=false \
+                -P'!jdk7+' \
+                install --batch-mode
+            popd
       - save-maven-cache
       - save-nodejs-cache
       - persist_to_workspace:
@@ -303,7 +343,25 @@
             .circleci/scripts/publish-cloudsmith.sh
 
 workflows:
+#  weekly-coverage:
+#    triggers:
+#      - schedule:
+#          # Saturday at 12:00 AM
+#          cron: "0 0 * * 6"
+#          filters:
+#            branches:
+#              only:
+#                - develop
+#    jobs:
+#      - build
+#      - integration-test-with-coverage:
+#          requires:
+#            - build
+#      - code-coverage:
+#          requires:
+#            - integration-test-with-coverage
   build-deploy:
+#    <<: *defaults
     jobs:
       - build:
           filters:
@@ -329,6 +387,8 @@
                 - master
                 - develop
                 - /^release-.*/
+                - /^foundation.*/
+                - /^features.*/
                 - /.*smoke.*/
       - smoke-test-minimal:
           requires:
@@ -340,6 +400,8 @@
                 - master
                 - develop
                 - /^release-.*/
+                - /^foundation.*/
+                - /^features.*/
                 - /.*smoke.*/
 #      - meridian-publish-oci:
 #          requires:
@@ -357,14 +419,63 @@
 #              only:
 #                - master
 #                - develop
-      # These don't actually require `integration-test` but we shouldn't bother
-      # spending cycles unless everything else passed
-<<<<<<< HEAD
+#      # These don't actually require `integration-test` but we shouldn't bother
+#      # spending cycles unless everything else passed
+#      - meridian-deb-build:
+#          requires:
+#            - integration-test
+#          filters:
+#            branches:
+#              only:
+#                - master
+#                - develop
+#                - /^release-.*/
+#                - /^foundation.*/
+#                - /^features.*/
+#                - /^merge-foundation\/.*/
+#                - /.*smoke.*/
+#      - create-merge-foundation-branch:
+#          # technically only requires the RPM/deb builds, but only publish
+#          # if everything passes
+#          requires:
+#            - meridian-deb-build
+#            - smoke-test-minimal
+#            - smoke-test-full
+#            - integration-test
+#          filters:
+#            branches:
+#              only: << parameters.main_branch >>
+#      - merge-foundation-branch:
+#          # technically only requires the RPM/deb builds, but only publish
+#          # if everything passes
+#          requires:
+#            - meridian-deb-build
+#            - smoke-test-minimal
+#            - smoke-test-full
+#            - integration-test
+#          filters:
+#            branches:
+#              only: merge-foundation/<< parameters.previous_branch_label >>-to-<< parameters.main_branch_label >>
+#      - create-merge-meridian-branch:
+#          # technically only requires the RPM/deb builds, but only publish
+#          # if everything passes
+#          requires:
+#            - meridian-deb-build
+#            - smoke-test-minimal
+#            - smoke-test-full
+#            - integration-test
+#          filters:
+#            branches:
+#              only: /^foundation.*/
+#      - merge-meridian-branch:
+#          filters:
+#            branches:
+#              only: /^from-foundation.*/
 #      - publish-cloudsmith:
 #          # technically only requires the RPM/deb builds, but only publish
 #          # if everything passes
 #          requires:
-#            - meridian-rpm-build
+#            - meridian-deb-build
 #            - smoke-test-full
 #          filters:
 #            branches:
@@ -372,71 +483,7 @@
 #                - master
 #                - develop
 #                - /^release-.*/
-=======
-      - horizon-deb-build:
-          requires:
-            - integration-test
-          filters:
-            branches:
-              only:
-                - master
-                - develop
-                - /^release-.*/
-                - /^foundation.*/
-                - /^features.*/
-                - /^merge-foundation\/.*/
-                - /.*smoke.*/
-      - create-merge-foundation-branch:
-          # technically only requires the RPM/deb builds, but only publish
-          # if everything passes
-          requires:
-            - horizon-deb-build
-            - smoke-test-minimal
-            - smoke-test-full
-            - integration-test
-          filters:
-            branches:
-              only: << parameters.main_branch >>
-      - merge-foundation-branch:
-          # technically only requires the RPM/deb builds, but only publish
-          # if everything passes
-          requires:
-            - horizon-deb-build
-            - smoke-test-minimal
-            - smoke-test-full
-            - integration-test
-          filters:
-            branches:
-              only: merge-foundation/<< parameters.previous_branch_label >>-to-<< parameters.main_branch_label >>
-      - create-merge-meridian-branch:
-          # technically only requires the RPM/deb builds, but only publish
-          # if everything passes
-          requires:
-            - horizon-deb-build
-            - smoke-test-minimal
-            - smoke-test-full
-            - integration-test
-          filters:
-            branches:
-              only: /^foundation.*/
-      - merge-meridian-branch:
-          filters:
-            branches:
-              only: /^from-foundation.*/
-      - publish-cloudsmith:
-          # technically only requires the RPM/deb builds, but only publish
-          # if everything passes
-          requires:
-            - horizon-deb-build
-            - smoke-test-full
-          filters:
-            branches:
-              only:
-                - master
-                - develop
-                - /^release-.*/
-                - /^foundation.*/
->>>>>>> 11338e81
+#                - /^foundation.*/
 
 jobs:
   build:
@@ -530,6 +577,59 @@
           paths:
             - project/target/rpm/RPMS/noarch/
             - project/opennms-container/minion/images/
+  meridian-deb-build:
+    executor: debian-build-executor
+    resource_class: large
+    steps:
+      - attach_workspace:
+          at: ~/
+      - sign-packages/install-deb-dependencies:
+          skip_if_forked_pr: true
+      - sign-packages/setup-env:
+          skip_if_forked_pr: true
+          gnupg_home: ~/tmp/gpg
+      - run:
+          name: Monitor JVM processes
+          background: true
+          command: |
+            .circleci/scripts/jvmprocmon-start.sh
+      - run:
+          name: Monitor memory usage
+          background: true
+          command: |
+            free -m -c 500 -s 30
+      - run:
+          name: Build Debian Packages
+          command: |
+            export NODE_OPTIONS=--max_old_space_size=1024
+            export CCI_MAXCPU=2
+            .circleci/scripts/makedeb.sh opennms
+      - sign-packages/sign-debs:
+          skip_if_forked_pr: true
+          gnupg_home: ~/tmp/gpg
+          gnupg_key: opennms@opennms.org
+          packages: target/debs/*.deb
+      - run:
+          name: Gather system logs
+          when: always
+          command: |
+            mkdir -p ~/build-results/system-logs
+            dmesg || : > ~/build-results/system-logs/dmesg 2>&1
+            ps auxf || : > ~/build-results/system-logs/ps 2>&1
+            free -m || : > ~/build-results/system-logs/free 2>&1
+            docker stats --no-stream || : > ~/build-results/system-logs/docker_stats 2>&1
+            cp -R /tmp/jvmprocmon ~/build-results/system-logs/
+      - store_artifacts:
+          when: always
+          path: ~/build-results
+          destination: build-results
+      - store_artifacts:
+          path: ~/project/target/debs
+          destination: debs
+      - persist_to_workspace:
+          root: ~/
+          paths:
+            - project/target/debs/
   meridian-publish-oci:
     executor: centos-build-executor
     steps:
@@ -561,7 +661,7 @@
             ./tag.sh
             ./publish.sh
   integration-test:
-    executor: smoke-test-executor
+    executor: integration-test-executor
     parallelism: 4
     steps:
       - attach_workspace:
@@ -569,7 +669,7 @@
       - run-integration-tests:
           rerun-failtest-count: 1
   integration-test-with-coverage:
-    executor: smoke-test-executor
+    executor: integration-test-executor
     parallelism: 12
     steps:
       - attach_workspace:
@@ -616,10 +716,8 @@
           at: ~/
       - run-smoke-tests:
           minimal: true
-<<<<<<< HEAD
-=======
   create-merge-foundation-branch:
-    <<: *defaults
+#    <<: *defaults
     <<: *docker_container_config
     steps:
       - run:
@@ -647,7 +745,7 @@
   # it will include the contents of the `foundation-2017` branch, thus we need to actually
   # look _backwards_ to the previous_branch and main_branch to merge the correct bits.
   merge-foundation-branch:
-    <<: *defaults
+#    <<: *defaults
     <<: *docker_container_config
     steps:
       - run:
@@ -669,10 +767,9 @@
             - run:
                 name: Push to github
                 command: git push origin << parameters.main_branch >>:<< parameters.main_branch >>
->>>>>>> 11338e81
 
   create-merge-meridian-branch:
-    <<: *defaults
+#    <<: *defaults
     <<: *docker_container_config
     steps:
       - when:
@@ -711,7 +808,7 @@
                 command: git push -f meridian from-<< parameters.main_branch >>:from-<< parameters.main_branch >>
 
   merge-meridian-branch:
-    <<: *defaults
+#    <<: *defaults
     <<: *docker_container_config
     steps:
       - cached-checkout-for-pushing
@@ -736,4 +833,4 @@
     steps:
       - attach_workspace:
           at: ~/
-      - publish-cloudsmith+      - publish-cloudsmith
