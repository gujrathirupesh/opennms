version: 2.1

executors:
  centos-build-executor:
    docker:
      - image: opennms/build-env:1.8.0.252.b09-3.6.3-b5582
  debian-build-executor:
    docker:
      - image: opennms/build-env:debian-jdk8-b5084
  docker-executor:
    docker:
      - image: docker:19.03.0-git
  integration-test-executor:
    machine: true
  smoke-test-executor:
    machine:
      image: ubuntu-1604:201903-01

# NOTE: the "_label" versions of these are for the case when your source or target
# branches have slashes in them, that way the merge branch gets created properly
defaults: &defaults
  parameters:
    context_name:
      description: the context to use for sensitive settings like GPG keys
      type: string
      default: "OpenNMS Build"
    minimal:
      description: whether to do a minimal (build-and-merge only) build
      type: boolean
      default: false
#    previous_branch:
#      description: the previous branch, if any
#      type: string
<<<<<<< HEAD
#      default: foundation-2019
#    previous_branch_label:
#      description: the previous branch, if any (escaped, no slashes)
#      type: string
#      default: foundation-2019
#    main_branch:
#      description: the auto-merge main branch
#      type: string
#      default: foundation-2020
#    main_branch_label:
#      description: the auto-merge main branch (escaped, no slashes)
#      type: string
#      default: foundation-2020
#    next_branch:
#      description: the auto-merge target branch
#      type: string
#      default: release-27.x
#    next_branch_label:
#      description: the auto-merge target branch (escaped, no slashes)
#      type: string
#      default: release-27.x
=======
#      default: foundation-2018
#    previous_branch_label:
#      description: the previous branch, if any (escaped, no slashes)
#      type: string
#      default: foundation-2018
#    main_branch:
#      description: the auto-merge main branch
#      type: string
#      default: foundation-2019
#    main_branch_label:
#      description: the auto-merge main branch (escaped, no slashes)
#      type: string
#      default: foundation-2019
#    next_branch:
#      description: the auto-merge target branch
#      type: string
#      default: foundation-2020
#    next_branch_label:
#      description: the auto-merge target branch (escaped, no slashes)
#      type: string
#      default: foundation-2020
>>>>>>> dd062407

docker_container_config: &docker_container_config
  executor: docker-executor

orbs:
  cloudsmith: cloudsmith/cloudsmith@1.0.3
  sign-packages: opennms/sign-packages@2.1.3

commands:
  extract-pom-version:
      description: "Extracting Maven POM version"
      steps:
        - run:
            name: Extract Maven POM version
            command: .circleci/scripts/pom2version.sh pom.xml > pom-version-cache.key
  cached-checkout:
      description: "Checkout with caching"
      steps:
        - restore_cache:
            keys:
              - source-v1-{{ .Branch }}-{{ .Revision }}
              - source-v1-{{ .Branch }}-
              - source-v1-
        - checkout
        - run:
            name: git config merge.renameLimit
            command: git config merge.renameLimit 999999
        - run:
            name: git fetch origin
            command: git fetch origin
        - save_cache:
            key: source-v1-{{ .Branch }}-{{ .Revision }}
            paths:
              - ".git"
  cached-checkout-for-pushing:
      description: "Configure a cached checkout that can push upstream"
      steps:
        - add_ssh_keys:
            fingerprints:
              - "5e:70:a4:1a:f3:9f:39:ca:2a:d9:b5:9a:6c:2b:c3:66"
              - "9f:0d:94:15:19:43:6b:1d:81:90:f9:63:e0:d8:c1:b2"
        - cached-checkout
        - run:
            name: Create git identity
            command: |
              git config user.email "cicd-system@opennms.com"
              git config user.name "CI/CD System"
  restore-maven-cache:
      description: "Maven: Calculate cache key and restore cache"
      steps:
        - run:
            name: Calculate cache key from pom files
            command: find . -type f -name "pom.xml" | grep -v /target/ | sort -u | xargs cat > maven-dependency-pom-cache.key
        - restore_cache:
            keys:
              - maven-dependencies-v3-{{ checksum "pom-version-cache.key" }}-{{ checksum "maven-dependency-pom-cache.key" }}
              - maven-dependencies-v3-{{ checksum "pom-version-cache.key" }}-
  update-maven-cache:
      description: "Maven: Refresh local repository from POM files"
      steps:
        - run:
            name: Remove old artifacts to keep workspace size down
            command: .circleci/scripts/clean-m2.sh
        - run:
            name: Collect Maven Dependencies
            command: |
              ./compile.pl -t \
                -Dbuild.skip.tarball=true \
                -DupdatePolicy=never \
                --update-plugins \
                -Daether.connector.resumeDownloads=false \
                -Daether.connector.basic.threads=8 \
                -Dorg.slf4j.simpleLogger.log.org.apache.maven.cli.transfer.Slf4jMavenTransferListener=warn \
                -Pbuild-bamboo \
                -Prun-expensive-tasks \
                -Psmoke \
                --legacy-local-repository \
                --batch-mode \
                dependency:resolve-plugins \
                de.qaware.maven:go-offline-maven-plugin:resolve-dependencies
  save-maven-cache:
    description: "Maven: Save cache"
    steps:
      - save_cache:
          key: maven-dependencies-v3-{{ checksum "pom-version-cache.key" }}-{{ checksum "maven-dependency-pom-cache.key" }}
          paths:
            - ~/.m2
  restore-nodejs-cache:
      description: "NodeJS: Calculate cache key and restore cache"
      steps:
        - run:
            name: Calculate cache key
            command: find core/web-assets -name package\*.json -o -name bower.json | grep -v /target/ | sort -u | xargs cat > nodejs-dependency-json-cache.key
        - restore_cache:
            keys:
              - nodejs-dependencies-v2-{{ checksum "pom-version-cache.key" }}-{{ checksum "nodejs-dependency-json-cache.key" }}
              - nodejs-dependencies-v2-{{ checksum "pom-version-cache.key" }}-
  save-nodejs-cache:
    description: "NodeJS: Save cache"
    steps:
      - save_cache:
          key: nodejs-dependencies-v2-{{ checksum "pom-version-cache.key" }}-{{ checksum "nodejs-dependency-json-cache.key" }}
          paths:
            - core/web-assets/node_modules
  restore-sonar-cache:
      description: "Sonar: Restore sonar cache"
      steps:
        - restore_cache:
            keys:
              - sonar-cache-v2-{{ checksum "pom-version-cache.key" }}
  save-sonar-cache:
      description: "Sonar: Save sonar cache"
      steps:
        - save_cache:
            key: sonar-cache-v2-{{ checksum "pom-version-cache.key" }}
            paths:
              - ~/.sonar
  dockerhub-login:
    description: "Connect to DockerHub"
    steps:
      - run:
          name: Login to DockerHub
          command: |
            if [ -n "${DOCKERHUB_LOGIN}" ]; then
              docker login -u ${DOCKERHUB_LOGIN} -p ${DOCKERHUB_PASS}
            else
              echo "WARNING: dockerhub login not found. Assuming this is a PR or other external branch build."
            fi
  run-smoke-tests:
    description: "Run the smoke tests"
    parameters:
      minimal:
        default: false
        type: boolean
    steps:
      - run:
          name: Enable swap
          command: |
            sudo fallocate -l 8G /swapfile
            sudo chmod 600 /swapfile
            sudo mkswap /swapfile
            sudo swapon /swapfile
            sudo sysctl vm.swappiness=5
            cat /proc/sys/vm/swappiness
      - load-oci:
          key: meridian
      - load-oci:
          key: minion
      - load-oci:
          key: sentinel
      - run:
          name: Monitor JVM processes
          background: true
          command: |
            .circleci/scripts/jvmprocmon-start.sh
      - run:
          name: Monitor memory usage
          background: true
          command: |
            free -m -c 500 -s 30
      - run:
          name: Smoke Tests
          no_output_timeout: 30m
          command: |
            .circleci/scripts/smoke.sh << parameters.minimal >>
      - run:
          name: Gather system logs
          when: always
          command: |
            mkdir -p ~/test-results/system-logs
            (dmesg || :) > ~/test-results/system-logs/dmesg 2>&1
            (ps auxf || :) > ~/test-results/system-logs/ps 2>&1
            (free -m || :) > ~/test-results/system-logs/free 2>&1
            (docker stats --no-stream || :) > ~/test-results/system-logs/docker_stats 2>&1
            cp -R /tmp/jvmprocmon ~/test-results/system-logs/ || :
            ls -alh ~/project/smoke-test/ || :
      - run:
          name: Gather test artifacts
          when: always
          command: |
            mkdir -p ~/test-results/junit
            find . -type f -regex ".*/target/surefire-reports/.*xml" -exec cp {} ~/test-results/junit/ \;
            find . -type f -regex ".*/target/failsafe-reports/.*xml" -exec cp {} ~/test-results/junit/ \;
            mkdir -p ~/test-artifacts/recordings
            cp -R ~/project/smoke-test/target/*.flv ~/test-artifacts/recordings || true
            cp -R ~/project/smoke-test/target/screenshots ~/test-artifacts/ || true
            cp -R ~/project/smoke-test/target/logs ~/test-artifacts/ || true
      - store_test_results:
          path: ~/test-results
      - store_artifacts:
          when: always
          path: ~/test-results
          destination: test-results
      - store_artifacts:
          when: always
          path: ~/test-artifacts
          destination: test-artifacts
  run-build:
    description: "Run the main build"
    parameters:
      number-vcpu:
        default: 8
        type: integer
      node-memory:
        default: echo "NODE_OPTIONS Not Set"
        type: string
      vaadin-javamaxmem:
        default: 1g
        type: string
    steps:
      - cached-checkout
      - extract-pom-version
      - run:
          name: Check for Releasability
          command: |
            export OPENNMS_VERSION="$(.circleci/scripts/pom2version.sh pom.xml)"
            .circleci/scripts/release-lint.sh "${OPENNMS_VERSION}" "meridian"
      - restore-maven-cache
      - restore-nodejs-cache
      - run:
          name: Compile OpenNMS
          command: |
            .circleci/scripts/configure-signing.sh
            mvn clean -DskipTests=true
            << parameters.node-memory >>
            ./compile.pl -DskipTests=true -Dbuild.skip.tarball=false \
              -DupdatePolicy=never \
              -Daether.connector.resumeDownloads=false \
              -Daether.connector.basic.threads=1 \
              -Dorg.slf4j.simpleLogger.log.org.apache.maven.cli.transfer.Slf4jMavenTransferListener=warn \
              -DvaadinJavaMaxMemory=<< parameters.vaadin-javamaxmem >> \
              -DmaxCpus=<< parameters.number-vcpu >> \
              -Psmoke \
              install --batch-mode
            pushd opennms-doc
              ../compile.pl \
                -DupdatePolicy=never \
                -Daether.connector.resumeDownloads=false \
                -Daether.connector.basic.threads=1 \
                -Dorg.slf4j.simpleLogger.log.org.apache.maven.cli.transfer.Slf4jMavenTransferListener=warn \
                -DskipPdfGeneration=false \
                -P'!jdk7+' \
                install --batch-mode
            popd
      - update-maven-cache
      - run:
          name: Remove Extra Maven Repository OpenNMS Files
          command: |
            # move these out of the way so they're not stored in the maven pre-cache
            cd ~/.m2/repository/org/opennms
            mkdir /tmp/maven-keep
            mv $(ls -1 | grep -v -E '^(jicmp-api|jicmp6-api|jrrd-api|jrrd2-api|lib|maven)$') /tmp/maven-keep
      - save-maven-cache
      - run:
          name: Restore Extra Maven Repository OpenNMS Files
          command: |
            # now move them back so they end up in the workspace for builds further down the workflow
            mv /tmp/maven-keep/* ~/.m2/repository/org/opennms/
      - save-nodejs-cache
      - persist_to_workspace:
          root: ~/
          paths:
            - project
            - .m2
  run-integration-tests:
    parameters:
      run-code-coverage:
        default: false
        type: boolean
      rerun-failtest-count:
        default: 0
        type: integer
      failure-option:
        default: -fae
        type: string
      changes-only:
        default: true
        type: boolean
    steps:
      - update-maven-cache
      - run:
          name: Integration Tests
          no_output_timeout: 1.0h
          command: |
            export CCI_CODE_COVERAGE=<< parameters.run-code-coverage >>
            export CCI_RERUN_FAILTEST=<< parameters.rerun-failtest-count >>
            export CCI_FAILURE_OPTION=<< parameters.failure-option >>
            export CCI_CHANGES_ONLY=<< parameters.changes-only >>
            .circleci/scripts/itest.sh
      - run:
          name: Gather test results
          when: always
          command: |
            mkdir -p ~/test-results/junit
            find . -type f -regex ".*/target/surefire-reports-[0-9]+/.*xml" -exec cp {} ~/test-results/junit/ \;
            find . -type f -regex ".*/target/failsafe-reports-[0-9]+/.*xml" -exec cp {} ~/test-results/junit/ \;
      - run:
          name: Gather tests
          when: always
          command: |
            mkdir -p ~/generated-tests
            cp ./surefire_classname* ~/generated-tests/
            cp ./failsafe_classname* ~/generated-tests/
            cp /tmp/this_node* ~/generated-tests/
      - when:
          condition: << parameters.run-code-coverage >>
          steps:
            - run:
                name: Compress Target Directories (Code Coverage)
                when: always
                command: |
                  .circleci/scripts/codecoverage-save.sh
            - persist_to_workspace:
                root: ~/
                paths:
                  - code-coverage
      - store_test_results:
          path: ~/test-results
      - store_artifacts:
          when: always
          path: ~/test-results
          destination: test-results
      - store_artifacts:
          when: always
          path: ~/generated-tests
          destination: generated-tests
  cache-workflow-assets:
    parameters:
      cache_prefix:
        description: the cache prefix
        type: string
      source_path:
        description: the source directory to cache
        type: string
    steps:
      - run:
          name: Stowing Assets in << parameters.source_path >> to cache prefix << parameters.cache_prefix >>
          command: |
            TARGET_PATH="/tmp/<< parameters.cache_prefix >>"
            rsync -avr "$(echo "<< parameters.source_path >>" | sed -e 's,/*$,,')/" "${TARGET_PATH}/"
            find "${TARGET_PATH}" -type d -print0 | xargs -0 chmod 775
            find "${TARGET_PATH}" ! -type d -print0 | xargs -0 chmod 664
      - save_cache:
          key: << parameters.cache_prefix >>-v2-{{ .Branch }}-{{ .Revision }}-{{ .Environment.CIRCLE_WORKFLOW_ID }}
          paths:
            - "/tmp/<< parameters.cache_prefix >>"
  restore-workflow-assets:
    parameters:
      cache_prefix:
        description: the cache prefix
        type: string
      target_path:
        description: the target directory to restore into
        type: string
        default: ""
    steps:
      - restore_cache:
          keys:
            - << parameters.cache_prefix >>-v2-{{ .Branch }}-{{ .Revision }}-{{ .Environment.CIRCLE_WORKFLOW_ID }}
            - << parameters.cache_prefix >>-v2-{{ .Branch }}-{{ .Revision }}-
      - when:
          condition: << parameters.target_path >>
          steps:
            - run:
                name: Restoring assets to << parameters.target_path >> from cached prefix << parameters.cache_prefix >>
                command: |
                  SOURCE_PATH="/tmp/<< parameters.cache_prefix >>"
                  mkdir -p "<< parameters.target_path >>"
                  rsync -ar "${SOURCE_PATH}/" "$(echo "<< parameters.target_path >>" | sed -e 's,/*$,,')/"
  cache-oci:
    parameters:
      key:
        description: the cache key for storing the OCI
        type: string
      path:
        description: the path to the directory containing the OCI
        type: string
    steps:
      - cache-workflow-assets:
          cache_prefix: oci-<< parameters.key >>
          source_path: << parameters.path >>
  load-oci:
    parameters:
      key:
        description: the OCI cache key to restore
        type: string
    steps:
      - restore-workflow-assets:
          cache_prefix: oci-<< parameters.key >>
      - run:
          name: Load Docker Image(s) in oci-<< parameters.key >>
          command: |
            cd "/tmp/oci-<< parameters.key >>"
            if [ "$(ls -1 *.oci | wc -l)" -eq 0 ]; then
              echo "ERROR: No OCI files to load. Something probably went wrong earlier."
              exit 1
            fi
            for FILE in *.oci; do
              echo "Loading ${FILE} into Docker..."
              docker image load -i "$FILE"
            done

workflows:
#  weekly-coverage:
#    <<: *defaults
#    when:
#      equal: [ false, << parameters.minimal >> ]
#    triggers:
#      - schedule:
#          # Saturday at 12:00 AM
#          cron: "0 0 * * 6"
#          filters:
#            branches:
#              only:
#                - develop
#    jobs:
#      - build
#      - integration-test-with-coverage:
#          requires:
#            - build
#      - code-coverage:
#          requires:
#            - integration-test-with-coverage

  build-minimal:
    <<: *defaults
    when:
      equal: [ true, << parameters.minimal >> ]
    jobs:
      - build
#      - create-merge-foundation-branch:
#          context: << parameters.context_name >>
#          requires:
#            - build
#          filters:
#            branches:
#              only: << parameters.main_branch >>
#      - merge-foundation-branch:
#          context: << parameters.context_name >>
#          requires:
#            - build
#          filters:
#            branches:
#              only: merge-foundation/<< parameters.previous_branch_label >>-to-<< parameters.main_branch_label >>
#      - create-merge-meridian-branch:
#          context: << parameters.context_name >>
#          requires:
#            - build
#          filters:
#            branches:
#              only: /^foundation.*/
#      - merge-poweredby-branch:
#          context: << parameters.context_name >>
#          # technically only requires the RPM/deb builds, but only publish
#          # if everything passes
#          requires:
#            - build
#          filters:
#            branches:
#              only:
#                - /^foundation.*/
  build-deploy:
    <<: *defaults
    when:
      equal: [ false, << parameters.minimal >> ]
    jobs:
      - build:
          filters:
            branches:
              ignore:
                - /^from-foundation.*/
      - tarball-assembly:
          context: << parameters.context_name >>
          requires:
            - build
      - meridian-rpm-build:
          requires:
            - build
          filters:
            branches:
              ignore:
                - /^merge-foundation.*/
      - minion-rpm-build:
          requires:
            - build
          filters:
            branches:
              ignore:
                - /^merge-foundation.*/
      - sentinel-rpm-build:
          requires:
            - build
          filters:
            branches:
              ignore:
                - /^merge-foundation.*/
      - integration-test:
          requires:
            - build
          filters:
            branches:
              ignore:
                - /^merge-foundation.*/
      - smoke-test-full:
          requires:
            - meridian-rpm-build
<<<<<<< HEAD
            - tarball-assembly
=======
            - minion-rpm-build
>>>>>>> dd062407
            - sentinel-rpm-build
          filters:
            branches:
              only:
                - develop
                - /^master-.*/
                - /^release-.*/
                - /^foundation.*/
                - /^features.*/
                - /.*smoke.*/
                - /^dependabot.*/
      - smoke-test-minimal:
          requires:
            - meridian-rpm-build
<<<<<<< HEAD
            - tarball-assembly
=======
            - minion-rpm-build
>>>>>>> dd062407
            - sentinel-rpm-build
          filters:
            branches:
              ignore:
                - develop
                - /^master-.*/
                - /^release-.*/
                - /^foundation.*/
                - /^merge-foundation.*/
                - /^features.*/
                - /.*smoke.*/
                - /^dependabot.*/
#      - horizon-publish-oci:
#          requires:
#            - horizon-rpm-build
#          filters:
#            branches:
#              only:
#                - develop
#                - /^master-.*/
#                - /^release-.*/
#      - minion-publish-oci:
#          requires:
<<<<<<< HEAD
#            - horizon-rpm-build
=======
#            - minion-rpm-build
>>>>>>> dd062407
#          filters:
#            branches:
#              only:
#                - develop
#                - /^master-.*/
#                - /^release-.*/
#      - sentinel-publish-oci:
#          requires:
#            - sentinel-rpm-build
#          filters:
#            branches:
#              only:
#                - develop
#                - /^master-.*/
#                - /^release-.*/
#      # These don't actually require `integration-test` but we shouldn't bother
#      # spending cycles unless everything else passed
#      - horizon-deb-build:
#          requires:
#            - integration-test
#          filters:
#            branches:
#              only:
#                - develop
#                - /^master-.*/
#                - /^release-.*/
#                - /^foundation.*/
#                - /^features.*/
#                - /.*smoke.*/
#                - /.*debian.*/
#      - minion-deb-build:
#          requires:
#            - integration-test
#          filters:
#            branches:
#              only:
#                - develop
#                - /^master-.*/
#                - /^release-.*/
#                - /^foundation.*/
#                - /^features.*/
#                - /.*smoke.*/
#                - /.*debian.*/
#      - sentinel-deb-build:
#          requires:
#            - integration-test
#          filters:
#            branches:
#              only:
#                - develop
#                - /^master-.*/
#                - /^release-.*/
#                - /^foundation.*/
#                - /^features.*/
#                - /.*smoke.*/
#                - /.*debian.*/
#      - create-merge-foundation-branch:
#          # technically only requires the RPM/deb builds, but only publish
#          # if everything passes
#          requires:
#            - horizon-deb-build
#            - minion-deb-build
#            - sentinel-deb-build
#            - smoke-test-minimal
#            - smoke-test-full
#            - integration-test
#          filters:
#            branches:
#              only: << parameters.main_branch >>
#      - merge-foundation-branch:
#          # technically only requires the RPM/deb builds, but only publish
#          # if everything passes
#          requires:
#            - tarball-assembly
#          filters:
#            branches:
#              only: merge-foundation/<< parameters.previous_branch_label >>-to-<< parameters.main_branch_label >>
#      - create-merge-meridian-branch:
#          # technically only requires the RPM/deb builds, but only publish
#          # if everything passes
#          requires:
#            - horizon-deb-build
#            - smoke-test-minimal
#            - smoke-test-full
#            - integration-test
#          filters:
#            branches:
#              only: /^foundation.*/
#      - merge-meridian-branch:
#          filters:
#            branches:
#              only: /^from-foundation.*/
#      - merge-poweredby-branch:
#          # technically only requires the RPM/deb builds, but only publish
#          # if everything passes
#          requires:
#            - horizon-deb-build
#            - smoke-test-minimal
#            - smoke-test-full
#            - integration-test
#          filters:
#            branches:
#              only:
#                - /^foundation.*/
      - publish-cloudsmith:
          # technically only requires the RPM/deb builds, but only publish
          # if everything passes
          requires:
#            - meridian-deb-build
#            - minion-deb-build
#            - sentinel-deb-build
            - smoke-test-minimal
            - smoke-test-full
            - integration-test
          filters:
            branches:
              only:
#                - develop
                - /^master-.*/
                - /^release-.*/
#                - /^foundation.*/

jobs:
  build:
    executor: centos-build-executor
    # Building currently requires the xlarge containers in order for the webpack compilation
    # in the core/web-assets module to complete reliably
    resource_class: xlarge
    steps:
      - run-build:
          number-vcpu: 8

  tarball-assembly:
    machine:
      image: ubuntu-1604:201903-01
      docker_layer_caching: true
    environment:
      DOCKER_CLI_EXPERIMENTAL: enabled
    parameters:
      number-vcpu:
        default: 2
        type: integer
      vaadin-javamaxmem:
        default: 1g
        type: string
    steps:
      - attach_workspace:
          at: ~/
      - run:
          name: multiarch/qemu-user-static
          command: docker run --privileged multiarch/qemu-user-static --reset -p yes
      - run:
          name: Install Docker buildx
          command: |
            sudo wget https://github.com/docker/buildx/releases/download/v0.3.1/buildx-v0.3.1.linux-amd64 -O /usr/local/bin/docker-buildx
            sudo chmod a+x /usr/local/bin/docker-buildx
            sudo systemctl restart docker
      - dockerhub-login
      - run:
          name: Assemble tarballs and related artifacts
          command: |
            # install fake makensis to satisfy the assemble dependency
            sudo cp .circleci/scripts/makensis.py /usr/local/bin/makensis
            export MAVEN_OPTS="-Xmx4g -Xms4g"
            # general assembly
            ./compile.pl -DskipTests=true -Dbuild.skip.tarball=false \
              -DupdatePolicy=never \
              -Daether.connector.resumeDownloads=false \
              -Daether.connector.basic.threads=1 \
              -Dorg.slf4j.simpleLogger.log.org.apache.maven.cli.transfer.Slf4jMavenTransferListener=warn \
              -DvaadinJavaMaxMemory=<< parameters.vaadin-javamaxmem >> \
              -DmaxCpus=<< parameters.number-vcpu >> \
              -Pbuild-bamboo \
              -Prun-expensive-tasks \
              -Dopennms.home=/opt/opennms \
              install --batch-mode
            # javadoc
            ./compile.pl -DskipTests=true -Dbuild.skip.tarball=false \
              -DupdatePolicy=never \
              -Daether.connector.resumeDownloads=false \
              -Daether.connector.basic.threads=1 \
              -Dorg.slf4j.simpleLogger.log.org.apache.maven.cli.transfer.Slf4jMavenTransferListener=warn \
              -DvaadinJavaMaxMemory=<< parameters.vaadin-javamaxmem >> \
              -DmaxCpus=<< parameters.number-vcpu >> \
              -Pbuild-bamboo \
              -Prun-expensive-tasks \
              -Dopennms.home=/opt/opennms \
              javadoc:aggregate --batch-mode
      - run:
          name: Collect Artifacts
          command: |
            mkdir -p target/{artifacts,tarballs}
            OPENNMS_VERSION="$(.circleci/scripts/pom2version.sh pom.xml)"
            find ./target -name "*.tar.gz" -type f -not -iname '*source*' -exec cp {} "./target/tarballs/meridian-${OPENNMS_VERSION}.tar.gz" \;
            find ./opennms-assemblies/minion/target -name "*.tar.gz" -type f -not -iname '*source*' -exec cp {} "./target/tarballs/minion-${OPENNMS_VERSION}.tar.gz" \;
            find ./opennms-assemblies/sentinel/target -name "*.tar.gz" -type f -not -iname '*source*' -exec cp {} "./target/tarballs/sentinel-${OPENNMS_VERSION}.tar.gz" \;
            find ./opennms-assemblies/remote-poller-standalone -name "*.tar.gz" -type f -exec cp {} "./target/artifacts/remote-poller-client-${OPENNMS_VERSION}.tar.gz" \;
            pushd target/site/apidocs
              tar -czf "../../artifacts/meridian-${OPENNMS_VERSION}-javadoc.tar.gz" *
            popd
            cp ./opennms-assemblies/xsds/target/*-xsds.tar.gz "./target/artifacts/meridian-${OPENNMS_VERSION}-xsds.tar.gz"
            cp opennms-doc/guide-all/target/*.tar.gz "./target/artifacts/meridian-${OPENNMS_VERSION}-docs.tar.gz"
            cp target/*-source.tar.gz "./target/artifacts/meridian-${OPENNMS_VERSION}-source.tar.gz"
<<<<<<< HEAD
      - run:
          name: Build Minion OCI
          command: |
            cd opennms-container/minion

            # Create always a downloadable single OCI artifact for AMD architecture.
            # This image is used in our integration test suite which relies on the tag "minion:latest".
            make VERSION="$(../pom2version.py ../../pom.xml)" \
                 DOCKER_TAG="meridian-minion:latest" \
                 BUILD_NUMBER="${CIRCLE_BUILD_NUM}" \
                 BUILD_URL="${CIRCLE_BUILD_URL}" \
                 BUILD_BRANCH="${CIRCLE_BRANCH}"

            # Build for multiple architectures only in release branches and push images with manifest to a registry
            # For develop we set a floating tag "bleeding" instead the x.y.z-SNAPSHOT version number
            # For Meridian, we don't push to dockerhub, so I added "break" to each of the options
#            case "${CIRCLE_BRANCH}" in
#              "master-"*)
#                make DOCKER_ARCH="linux/amd64,linux/arm/v7,linux/arm64" \
#                     DOCKER_FLAGS=--push \
#                     VERSION="$(../pom2version.py ../../pom.xml)" \
#                     BUILD_NUMBER="${CIRCLE_BUILD_NUM}" \
#                     BUILD_URL="${CIRCLE_BUILD_URL}" \
#                     BUILD_BRANCH="${CIRCLE_BRANCH}"
#                ;;
#              "release-"*)
#                make DOCKER_ARCH="linux/amd64,linux/arm/v7,linux/arm64" \
#                     DOCKER_FLAGS=--push \
#                     VERSION="release-candidate" \
#                     BUILD_NUMBER="${CIRCLE_BUILD_NUM}" \
#                     BUILD_URL="${CIRCLE_BUILD_URL}" \
#                     BUILD_BRANCH="${CIRCLE_BRANCH}"
#                ;;
#              "develop")
#                make DOCKER_ARCH="linux/amd64,linux/arm/v7,linux/arm64" \
#                     DOCKER_FLAGS=--push \
#                     VERSION="bleeding" \
#                     BUILD_NUMBER="${CIRCLE_BUILD_NUM}" \
#                     BUILD_URL="${CIRCLE_BUILD_URL}" \
#                     BUILD_BRANCH="${CIRCLE_BRANCH}"
#                ;;
#              *)
#                echo "No branch to push to registry."
#                ;;
#            esac
=======
>>>>>>> dd062407
      - store_artifacts:
          when: always
          path: ~/project/target/artifacts
          destination: artifacts
      - store_artifacts:
          when: always
          path: ~/project/target/tarballs
          destination: tarballs
      - store_artifacts:
          path: ~/project/opennms-container/minion/images/minion.oci
          destination: minion.oci
      - cache-oci:
          key: minion
          path: opennms-container/minion/images/
      # any idea why we persisted this? seems like nothing later uses it
      #- persist_to_workspace:
      #    root: ~/
      #    paths:
      #      - project/target/tarballs

  meridian-rpm-build:
    executor: centos-build-executor
    # Larger memory footprint required to speed up builds using Takari smartbuilder
    resource_class: large
    steps:
      - attach_workspace:
          at: ~/
      - sign-packages/setup-env:
          skip_if_forked_pr: true
          gnupg_home: ~/tmp/gpg
      - run:
          name: Build RPMs
          command: |
            export NODE_OPTIONS=--max_old_space_size=1024
            export CCI_MAXCPU=4
            .circleci/scripts/makerpm.sh tools/packages/opennms/opennms.spec
      - sign-packages/sign-rpms:
          skip_if_forked_pr: true
          gnupg_home: ~/tmp/gpg
          gnupg_key: opennms@opennms.org
          packages: target/rpm/RPMS/noarch/*.rpm
      - setup_remote_docker:
          docker_layer_caching: true
      - run:
          name: Fetch RPM artifacts and build Meridian container image
          command: |
            cd opennms-container/meridian
            ./build_container_image.sh
      - store_artifacts:
          path: ~/project/opennms-container/meridian/images/container.oci
          destination: meridian.oci
      - store_artifacts:
          path: ~/project/target/rpm/RPMS/noarch
          destination: rpms
      - cache-workflow-assets:
          cache_prefix: rpm-meridian
          source_path: target/rpm/RPMS/noarch
      - cache-oci:
          key: meridian
          path: opennms-container/meridian/images/
  minion-rpm-build:
    executor: centos-build-executor
    # Larger memory footprint required to speed up builds using Takari smartbuilder
    # Will need to increase resource class if meridian-rpm-build is under 15 min
    resource_class: large
    steps:
      - attach_workspace:
          at: ~/
      - sign-packages/setup-env:
          skip_if_forked_pr: true
          gnupg_home: ~/tmp/gpg
      - run:
          name: Build RPMs
          command: |
            export NODE_OPTIONS=--max_old_space_size=1024
            export CCI_MAXCPU=4
            export CCI_VAADINJAVAMAXMEM=768m
            .circleci/scripts/makerpm.sh tools/packages/minion/minion.spec
      - sign-packages/sign-rpms:
          skip_if_forked_pr: true
          gnupg_home: ~/tmp/gpg
          gnupg_key: opennms@opennms.org
          packages: target/rpm/RPMS/noarch/*.rpm
      - store_artifacts:
          path: ~/project/target/rpm/RPMS/noarch
          destination: rpms
      - cache-workflow-assets:
          cache_prefix: rpm-minion
          source_path: target/rpm/RPMS/noarch
  sentinel-rpm-build:
    executor: centos-build-executor
    # Larger memory footprint required to speed up builds using Takari smartbuilder
    # Will need to increase resource class if meridian-rpm-build is under 19 min
    resource_class: large
    steps:
      - attach_workspace:
          at: ~/
      - sign-packages/setup-env:
          skip_if_forked_pr: true
          gnupg_home: ~/tmp/gpg
      - run:
          name: Build RPMs
          command: |
            export NODE_OPTIONS=--max_old_space_size=1024
            export CCI_MAXCPU=4
            export CCI_VAADINJAVAMAXMEM=768m
            .circleci/scripts/makerpm.sh tools/packages/sentinel/sentinel.spec
      - sign-packages/sign-rpms:
          skip_if_forked_pr: true
          gnupg_home: ~/tmp/gpg
          gnupg_key: opennms@opennms.org
          packages: target/rpm/RPMS/noarch/*.rpm
      - setup_remote_docker:
          docker_layer_caching: true
      - run:
          name: Fetch RPM artifacts and build Sentinel container image
          command: |
            cd opennms-container/sentinel
            ./build_container_image.sh
      - store_artifacts:
          path: ~/project/opennms-container/sentinel/images/container.oci
          destination: sentinel.oci
      - store_artifacts:
          path: ~/project/target/rpm/RPMS/noarch
          destination: rpms
      - cache-workflow-assets:
          cache_prefix: rpm-sentinel
          source_path: target/rpm/RPMS/noarch
      - cache-oci:
          key: sentinel
          path: opennms-container/sentinel/images/
  meridian-deb-build:
    executor: debian-build-executor
    resource_class: xlarge
    steps:
      - attach_workspace:
          at: ~/
      - sign-packages/setup-env:
          skip_if_forked_pr: true
          gnupg_home: ~/tmp/gpg
      - run:
          name: Monitor memory usage
          background: true
          command: |
            free -m -c 500 -s 30
      - run:
          name: Build Debian Packages
          command: |
            export NODE_OPTIONS=--max_old_space_size=1024
            export CCI_MAXCPU=2
            .circleci/scripts/makedeb.sh opennms
      - sign-packages/sign-debs:
          skip_if_forked_pr: true
          gnupg_home: ~/tmp/gpg
          gnupg_key: opennms@opennms.org
          packages: target/debs/*.deb
      - run:
          name: Gather system logs
          when: always
          command: |
            mkdir -p ~/build-results/system-logs
            (dmesg || :) > ~/build-results/system-logs/dmesg 2>&1
            (ps auxf || :) > ~/build-results/system-logs/ps 2>&1
            (free -m || :) > ~/build-results/system-logs/free 2>&1
            (docker stats --no-stream || :) > ~/build-results/system-logs/docker_stats 2>&1
            cp -R /tmp/jvmprocmon ~/build-results/system-logs/ || :
      - store_artifacts:
          when: always
          path: ~/build-results
          destination: build-results
      - store_artifacts:
          path: ~/project/target/debs
          destination: debs
      - cache-workflow-assets:
          cache_prefix: deb-meridian
          source_path: target/debs
  minion-deb-build:
    executor: debian-build-executor
    resource_class: large
    steps:
      - attach_workspace:
          at: ~/
      - sign-packages/setup-env:
          skip_if_forked_pr: true
          gnupg_home: ~/tmp/gpg
      - run:
          name: Build Debian Packages
          command: |
            export NODE_OPTIONS=--max_old_space_size=1024
            export CCI_MAXCPU=4
            export CCI_VAADINJAVAMAXMEM=768m
            .circleci/scripts/makedeb.sh minion
      - sign-packages/sign-debs:
          skip_if_forked_pr: true
          gnupg_home: ~/tmp/gpg
          gnupg_key: opennms@opennms.org
          packages: target/debs/*.deb
      - store_artifacts:
          path: ~/project/target/debs
          destination: debs
      - cache-workflow-assets:
          cache_prefix: deb-minion
          source_path: target/debs
  sentinel-deb-build:
    executor: debian-build-executor
    resource_class: large
    steps:
      - attach_workspace:
          at: ~/
      - sign-packages/setup-env:
          skip_if_forked_pr: true
          gnupg_home: ~/tmp/gpg
      - run:
          name: Build Debian Packages
          command: |
            export NODE_OPTIONS=--max_old_space_size=1024
            export CCI_MAXCPU=4
            export CCI_VAADINJAVAMAXMEM=768m
            .circleci/scripts/makedeb.sh sentinel
      - sign-packages/sign-debs:
          skip_if_forked_pr: true
          gnupg_home: ~/tmp/gpg
          gnupg_key: opennms@opennms.org
          packages: target/debs/*.deb
      - store_artifacts:
          path: ~/project/target/debs
          destination: debs
      - cache-workflow-assets:
          cache_prefix: deb-sentinel
          source_path: target/debs
  meridian-publish-oci:
    executor: centos-build-executor
    steps:
      - cached-checkout
      - setup_remote_docker:
          docker_layer_caching: true
      - dockerhub-login
      - load-oci:
          key: meridian
      - run:
          name: tag meridian Docker image and publish to registry
          command: |
            cd opennms-container/meridian
<<<<<<< HEAD
=======
            ./tag.sh
            ./publish.sh
  minion-publish-oci:
    executor: centos-build-executor
    steps:
      - cached-checkout
      - setup_remote_docker:
          docker_layer_caching: true
      - dockerhub-login
      - load-oci:
          key: minion
      - run:
          name: tag minion Docker image and publish to registry
          command: |
            cd opennms-container/minion
>>>>>>> dd062407
            ./tag.sh
            ./publish.sh
  sentinel-publish-oci:
    executor: centos-build-executor
    steps:
      - cached-checkout
      - setup_remote_docker:
          docker_layer_caching: true
      - dockerhub-login
      - load-oci:
          key: sentinel
      - run:
          name: tag sentinel Docker image and publish to registry
          command: |
            cd opennms-container/sentinel
            ./tag.sh
            ./publish.sh
  integration-test:
    executor: integration-test-executor
    parallelism: 4
    steps:
      - attach_workspace:
          at: ~/
      - run-integration-tests:
          rerun-failtest-count: 1
  integration-test-with-coverage:
    executor: integration-test-executor
    parallelism: 12
    steps:
      - attach_workspace:
          at: ~/
      - run-integration-tests:
          run-code-coverage: true
          rerun-failtest-count: 0
          failure-option: -fn
          changes-only: false
  code-coverage:
    executor: centos-build-executor
    resource_class: medium
    steps:
      - attach_workspace:
          at: ~/
      - extract-pom-version
      - restore-sonar-cache
      - run:
          name: Restore Target Directories (Code Coverage)
          when: always
          command: |
            .circleci/scripts/codecoverage-restore.sh
      - run:
          name: Run SonarQube Code Analysis
          when: always
          command: |
            export MAVEN_OPTS="-Xms3G -Xmx3G"
            .circleci/scripts/sonar.sh
      - save-sonar-cache
  smoke-test-full:
    executor: smoke-test-executor
    parallelism: 8
    # No resource class support for machine executors, we're constrained to use the default
    # medium class which has 2 vCPUs and 8 GB RAM
    #resource_class: large
    steps:
      - attach_workspace:
          at: ~/
      - run-smoke-tests
  smoke-test-minimal:
    executor: smoke-test-executor
    steps:
      - attach_workspace:
          at: ~/
      - run-smoke-tests:
          minimal: true
  create-merge-foundation-branch:
    <<: *defaults
    <<: *docker_container_config
    steps:
      - run:
          name: "Branch Merge Parameters"
          command: |
            echo "previous: << parameters.previous_branch >>, main: << parameters.main_branch >>, next: << parameters.next_branch >>"
      - when:
          condition: << parameters.next_branch >>
          steps:
            - cached-checkout-for-pushing
            - run:
                name: Checkout target branch and merge from source
                command: |
                  export GIT_MERGE_AUTOEDIT=no
                  git fetch --all
                  git checkout << parameters.next_branch >>
                  git reset --hard origin/<< parameters.next_branch >>
                  git merge origin/<< parameters.main_branch >>
            - run:
                name: Push to github
                command: git push -f origin << parameters.next_branch >>:merge-foundation/<< parameters.main_branch_label >>-to-<< parameters.next_branch_label >>

  # note, this is always run as part of the _next_ branch
  # for example, if main_branch is `foundation-2016` and next_branch is `foundation-2017`,
  # it will include the contents of the `foundation-2017` branch, thus we need to actually
  # look _backwards_ to the previous_branch and main_branch to merge the correct bits.
  merge-foundation-branch:
    <<: *defaults
    <<: *docker_container_config
    steps:
      - run:
          name: "Branch Merge Parameters"
          command: |
            echo "previous: << parameters.previous_branch >>, main: << parameters.main_branch >>, next: << parameters.next_branch >>"
      - when:
          condition: << parameters.previous_branch >>
          steps:
            - cached-checkout-for-pushing
            - run:
                name: Checkout target and merge with merge branch
                command: |
                  export GIT_MERGE_AUTOEDIT=no
                  git fetch --all
                  git checkout << parameters.main_branch >>
                  git reset --hard origin/<< parameters.main_branch >>
                  git merge origin/merge-foundation/<< parameters.previous_branch_label >>-to-<< parameters.main_branch_label >>
            - run:
                name: Push to github
                command: git push origin << parameters.main_branch >>:<< parameters.main_branch >>

  create-merge-meridian-branch:
    <<: *defaults
    <<: *docker_container_config
    steps:
      - when:
          condition: << parameters.main_branch >>
          steps:
            - restore_cache:
                keys:
                  - meridian-v1-{{ .Branch }}-{{ .Revision }}
                  - meridian-v1-{{ .Branch }}-
                  - meridian-v1-
            - cached-checkout-for-pushing
            - run:
                name: Add Meridian remote if necessary
                command: |
                  REMOTE_MERIDIAN="$(git remote | grep -c -E '^meridian$' || :)"
                  if [ "$REMOTE_MERIDIAN" -eq 0 ]; then
                    git remote add meridian git@github.com:OpenNMS/opennms-prime.git
                  fi
            - run:
                name: git fetch meridian
                command: |
                  git fetch meridian
            - save_cache:
                key: meridian-v1-{{ .Branch }}-{{ .Revision }}
                paths:
                  - ".git"
            - run:
                name: Checkout target branch and merge from source
                command: |
                  export GIT_MERGE_AUTOEDIT=no
                  if git rev-parse from-<< parameters.main_branch >> >/dev/null 2>&1; then
                    git checkout from-<< parameters.main_branch >>
                  else
                    git checkout -b from-<< parameters.main_branch >> meridian/from-<< parameters.main_branch >>
                  fi
                  git reset --hard meridian/from-<< parameters.main_branch >>
                  git merge origin/<< parameters.main_branch >>
            - run:
                name: Push to Meridian github
                command: git push -f meridian from-<< parameters.main_branch >>:from-<< parameters.main_branch >>

  merge-meridian-branch:
    <<: *defaults
    <<: *docker_container_config
    steps:
      - cached-checkout-for-pushing
      - run:
          name: Checkout from-foundation-YYYY and merge to release-YYYY.x
          command: |
            export GIT_MERGE_AUTOEDIT=no
            TARGET_VERSION="$(echo "<< parameters.main_branch >>" | sed -e 's,^foundation-,,')"
            git fetch --all
            git checkout "release-${TARGET_VERSION}.x"
            git reset --hard "origin/release-${TARGET_VERSION}.x"
            git merge "origin/from-foundation-${TARGET_VERSION}"
      - run:
          name: Push to github
          command: |
            TARGET_BRANCH="release-$(echo "<< parameters.main_branch >>" | sed -e 's,^foundation-,,').x"
            git push origin "${TARGET_BRANCH}:${TARGET_BRANCH}"

  merge-poweredby-branch:
    <<: *defaults
    <<: *docker_container_config
    steps:
      - when:
          condition: << parameters.main_branch >>
          steps:
            - restore_cache:
                keys:
                  - poweredby-v1-{{ .Branch }}-{{ .Revision }}
                  - poweredby-v1-{{ .Branch }}-
                  - poweredby-v1-
            - cached-checkout-for-pushing
            - run:
                name: Merge Foundation to PoweredBy
                command: .circleci/scripts/merge-poweredby.sh
            - save_cache:
                key: poweredby-v1-{{ .Branch }}-{{ .Revision }}
                paths:
                  - ".git"

  publish-cloudsmith:
    executor: cloudsmith/default
    resource_class: small
    steps:
      - checkout
      - cloudsmith/ensure-api-key
      - cloudsmith/install-cli
#      - restore-workflow-assets:
#          cache_prefix: deb-meridian
      - restore-workflow-assets:
          cache_prefix: rpm-meridian
#      - restore-workflow-assets:
#          cache_prefix: deb-minion
      - restore-workflow-assets:
          cache_prefix: rpm-minion
#      - restore-workflow-assets:
#          cache_prefix: deb-sentinel
      - restore-workflow-assets:
          cache_prefix: rpm-sentinel
      - restore-workflow-assets:
          cache_prefix: oci-meridian
      - restore-workflow-assets:
          cache_prefix: oci-minion
      - restore-workflow-assets:
          cache_prefix: oci-sentinel
      - run:
          name: Publish Packages
          command: |
            .circleci/scripts/publish-cloudsmith.sh
<|MERGE_RESOLUTION|>--- conflicted
+++ resolved
@@ -31,7 +31,6 @@
 #    previous_branch:
 #      description: the previous branch, if any
 #      type: string
-<<<<<<< HEAD
 #      default: foundation-2019
 #    previous_branch_label:
 #      description: the previous branch, if any (escaped, no slashes)
@@ -53,29 +52,6 @@
 #      description: the auto-merge target branch (escaped, no slashes)
 #      type: string
 #      default: release-27.x
-=======
-#      default: foundation-2018
-#    previous_branch_label:
-#      description: the previous branch, if any (escaped, no slashes)
-#      type: string
-#      default: foundation-2018
-#    main_branch:
-#      description: the auto-merge main branch
-#      type: string
-#      default: foundation-2019
-#    main_branch_label:
-#      description: the auto-merge main branch (escaped, no slashes)
-#      type: string
-#      default: foundation-2019
-#    next_branch:
-#      description: the auto-merge target branch
-#      type: string
-#      default: foundation-2020
-#    next_branch_label:
-#      description: the auto-merge target branch (escaped, no slashes)
-#      type: string
-#      default: foundation-2020
->>>>>>> dd062407
 
 docker_container_config: &docker_container_config
   executor: docker-executor
@@ -582,11 +558,7 @@
       - smoke-test-full:
           requires:
             - meridian-rpm-build
-<<<<<<< HEAD
             - tarball-assembly
-=======
-            - minion-rpm-build
->>>>>>> dd062407
             - sentinel-rpm-build
           filters:
             branches:
@@ -601,11 +573,7 @@
       - smoke-test-minimal:
           requires:
             - meridian-rpm-build
-<<<<<<< HEAD
             - tarball-assembly
-=======
-            - minion-rpm-build
->>>>>>> dd062407
             - sentinel-rpm-build
           filters:
             branches:
@@ -629,11 +597,7 @@
 #                - /^release-.*/
 #      - minion-publish-oci:
 #          requires:
-<<<<<<< HEAD
 #            - horizon-rpm-build
-=======
-#            - minion-rpm-build
->>>>>>> dd062407
 #          filters:
 #            branches:
 #              only:
@@ -837,7 +801,6 @@
             cp ./opennms-assemblies/xsds/target/*-xsds.tar.gz "./target/artifacts/meridian-${OPENNMS_VERSION}-xsds.tar.gz"
             cp opennms-doc/guide-all/target/*.tar.gz "./target/artifacts/meridian-${OPENNMS_VERSION}-docs.tar.gz"
             cp target/*-source.tar.gz "./target/artifacts/meridian-${OPENNMS_VERSION}-source.tar.gz"
-<<<<<<< HEAD
       - run:
           name: Build Minion OCI
           command: |
@@ -883,8 +846,6 @@
 #                echo "No branch to push to registry."
 #                ;;
 #            esac
-=======
->>>>>>> dd062407
       - store_artifacts:
           when: always
           path: ~/project/target/artifacts
@@ -1128,24 +1089,6 @@
           name: tag meridian Docker image and publish to registry
           command: |
             cd opennms-container/meridian
-<<<<<<< HEAD
-=======
-            ./tag.sh
-            ./publish.sh
-  minion-publish-oci:
-    executor: centos-build-executor
-    steps:
-      - cached-checkout
-      - setup_remote_docker:
-          docker_layer_caching: true
-      - dockerhub-login
-      - load-oci:
-          key: minion
-      - run:
-          name: tag minion Docker image and publish to registry
-          command: |
-            cd opennms-container/minion
->>>>>>> dd062407
             ./tag.sh
             ./publish.sh
   sentinel-publish-oci:
