--- conflicted
+++ resolved
@@ -483,7 +483,6 @@
                 - /^foundation.*/
                 - /^features.*/
                 - /.*smoke.*/
-<<<<<<< HEAD
 #      - meridian-publish-oci:
 #          requires:
 #            - meridian-rpm-build
@@ -606,130 +605,6 @@
 #                - develop
 #                - /^release-.*/
 #                - /^foundation.*/
-=======
-      - horizon-publish-oci:
-          requires:
-            - horizon-rpm-build
-          filters:
-            branches:
-              only:
-                - master
-                - develop
-      - minion-publish-oci:
-          requires:
-            - minion-rpm-build
-          filters:
-            branches:
-              only:
-                - master
-                - develop
-      - sentinel-publish-oci:
-          requires:
-            - sentinel-rpm-build
-          filters:
-            branches:
-              only:
-                - master
-                - develop
-      # These don't actually require `integration-test` but we shouldn't bother
-      # spending cycles unless everything else passed
-      - horizon-deb-build:
-          requires:
-            - integration-test
-          filters:
-            branches:
-              only:
-                - master
-                - develop
-                - /^release-.*/
-                - /^foundation.*/
-                - /^features.*/
-                - /^merge-foundation\/.*/
-                - /.*smoke.*/
-      - minion-deb-build:
-          requires:
-            - integration-test
-          filters:
-            branches:
-              only:
-                - master
-                - develop
-                - /^release-.*/
-                - /^foundation.*/
-                - /^features.*/
-                - /^merge-foundation\/.*/
-                - /.*smoke.*/
-      - sentinel-deb-build:
-          requires:
-            - integration-test
-          filters:
-            branches:
-              only:
-                - master
-                - develop
-                - /^release-.*/
-                - /^foundation.*/
-                - /^features.*/
-                - /^merge-foundation\/.*/
-                - /.*smoke.*/
-      - create-merge-foundation-branch:
-          # technically only requires the RPM/deb builds, but only publish
-          # if everything passes
-          requires:
-            - horizon-deb-build
-            - minion-deb-build
-            - sentinel-deb-build
-            - smoke-test-minimal
-            - smoke-test-full
-            - integration-test
-          filters:
-            branches:
-              only: << parameters.main_branch >>
-      - merge-foundation-branch:
-          # technically only requires the RPM/deb builds, but only publish
-          # if everything passes
-          requires:
-            - horizon-deb-build
-            - minion-deb-build
-            - sentinel-deb-build
-            - smoke-test-minimal
-            - smoke-test-full
-            - integration-test
-          filters:
-            branches:
-              only: merge-foundation/<< parameters.previous_branch_label >>-to-<< parameters.main_branch_label >>
-      - create-merge-meridian-branch:
-          # technically only requires the RPM/deb builds, but only publish
-          # if everything passes
-          requires:
-            - horizon-deb-build
-            - smoke-test-minimal
-            - smoke-test-full
-            - integration-test
-          filters:
-            branches:
-              only: /^foundation.*/
-      - merge-meridian-branch:
-          filters:
-            branches:
-              only: /^from-foundation.*/
-      - publish-cloudsmith:
-          # technically only requires the RPM/deb builds, but only publish
-          # if everything passes
-          requires:
-            - horizon-deb-build
-            - minion-deb-build
-            - sentinel-deb-build
-            - smoke-test-minimal
-            - smoke-test-full
-          filters:
-            branches:
-              only:
-                - master
-                - develop
-                - /^release-.*/
-                - /^foundation.*/
->>>>>>> 37df4fe3
 
 jobs:
   build:
@@ -1180,11 +1055,7 @@
                 command: git push -f meridian from-<< parameters.main_branch >>:from-<< parameters.main_branch >>
 
   merge-meridian-branch:
-<<<<<<< HEAD
 #    <<: *defaults
-=======
-    <<: *defaults
->>>>>>> 37df4fe3
     <<: *docker_container_config
     steps:
       - cached-checkout-for-pushing
