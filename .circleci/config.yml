version: 2.1

executors:
  centos-build-executor:
    docker:
      - image: opennms/build-env:1.8.0.302.b08-3.6.3-b7294
  debian-build-executor:
    docker:
      - image: opennms/build-env:debian-jdk8-b7288
  docker-executor:
    docker:
      - image: docker:20.10.1-git
  docs-executor:
    docker:
      - image: opennms/antora:2.3.4-b6293
  integration-test-executor:
    machine:
      image: ubuntu-2004:202010-01
  smoke-test-executor:
    machine:
      image: ubuntu-2004:202010-01

# NOTE: the "_label" versions of these are for the case when your source or target
# branches have slashes in them, that way the merge branch gets created properly
defaults: &defaults
  parameters:
    context_name:
      description: the context to use for sensitive settings like GPG keys
      type: string
      default: "OpenNMS Build"
    minimal:
      description: whether to do a minimal (build-and-merge only) build
      type: boolean
      default: false
<<<<<<< HEAD
#    previous_branch:
#      description: the previous branch, if any
#      type: string
#      default: foundation-2020
#    previous_branch_label:
#      description: the previous branch, if any (escaped, no slashes)
#      type: string
#      default: foundation-2020
#    main_branch:
#      description: the auto-merge main branch
#      type: string
#      default: foundation-2021
#    main_branch_label:
#      description: the auto-merge main branch (escaped, no slashes)
#      type: string
#      default: foundation-2021
#    next_branch:
#      description: the auto-merge target branch
#      type: string
#      default: release-28.x
#    next_branch_label:
#      description: the auto-merge target branch (escaped, no slashes)
#      type: string
#      default: release-28.x
=======
    previous_branch:
      description: the previous branch, if any
      type: string
      default: foundation-2020
    previous_branch_label:
      description: the previous branch, if any (escaped, no slashes)
      type: string
      default: foundation-2020
    main_branch:
      description: the auto-merge main branch
      type: string
      default: foundation-2021
    main_branch_label:
      description: the auto-merge main branch (escaped, no slashes)
      type: string
      default: foundation-2021
    next_branch:
      description: the auto-merge target branch
      type: string
      default: release-29.x
    next_branch_label:
      description: the auto-merge target branch (escaped, no slashes)
      type: string
      default: release-29.x
>>>>>>> a1c4b9ef

aliases:
  - &setup_dct_env
    name: Setup DCT environment
    command: |
      POM_VERSION="$(~/project/.circleci/scripts/pom2version.sh ~/project/pom.xml)"
      case "${CIRCLE_BRANCH}" in
        "master-"*)
          MINION_IMAGE_VERSION="${POM_VERSION}"
          ;;
        "release-"*)
          MINION_IMAGE_VERSION="release-candidate-${POM_VERSION%.*.*}"
          ;;
        "foundation-"20[1-2][0-9])
          MINION_IMAGE_VERSION="${CIRCLE_BRANCH}"
          ;;
        *)
          MINION_IMAGE_VERSION="${CIRCLE_BRANCH//\//-}"
          ;;
      esac
      echo "export DOCKER_CONTENT_TRUST=1" >> $BASH_ENV
      echo "export DOCKER_CONTENT_TRUST_REPOSITORY_PASSPHRASE=\"$DCT_DELEGATE_KEY_PASSPHRASE\"" >> $BASH_ENV
      echo "export MINION_IMAGE=docker.io/opennms/meridian-minion" >> $BASH_ENV
      echo "export MINION_IMAGE_VERSION=\"$MINION_IMAGE_VERSION\"" >> $BASH_ENV
  - &setup_dct_key
    name: Setup DCT key
    command: |
      KEY_FOLDER=~/.docker/trust/private
      mkdir -p $KEY_FOLDER
      # the key that is used to sign single-arch images
      echo "$DCT_DELEGATE_KEY" | base64 -d > $KEY_FOLDER/$DCT_DELEGATE_KEY_NAME.key
      # the key that is used by Notary to sign the multi-arch minion image
      echo "$DCT_REPO_MERIDIAN_MINION_KEY" | base64 -d > $KEY_FOLDER/$DCT_REPO_MERIDIAN_MINION_KEY_NAME.key
      chmod 600 $KEY_FOLDER/*
      # setup_dct_env must have been run first because it provide DOCKER_CONTENT_TRUST_REPOSITORY_PASSPHRASE
      # that is required for loading the
      docker trust key load $KEY_FOLDER/$DCT_DELEGATE_KEY_NAME.key

docker_container_config: &docker_container_config
  executor: docker-executor

orbs:
  cloudsmith: cloudsmith/cloudsmith@1.0.3
  sign-packages: opennms/sign-packages@2.1.3

commands:
  extract-pom-version:
      description: "Extracting Maven POM version"
      steps:
        - run:
            name: Extract Maven POM version
            command: .circleci/scripts/pom2version.sh pom.xml > pom-version-cache.key
  cached-checkout:
      description: "Checkout with caching"
      steps:
        - restore_cache:
            keys:
              - source-v1-{{ .Branch }}-{{ .Revision }}
              - source-v1-{{ .Branch }}-
              - source-v1-
        - checkout
        - run:
            name: git config merge.renameLimit
            command: git config merge.renameLimit 999999
        - run:
            name: git fetch origin
            command: git fetch origin
        - save_cache:
            key: source-v1-{{ .Branch }}-{{ .Revision }}
            paths:
              - ".git"
  cached-checkout-for-pushing:
      description: "Configure a cached checkout that can push upstream"
      steps:
        - add_ssh_keys:
            fingerprints:
              - "5e:70:a4:1a:f3:9f:39:ca:2a:d9:b5:9a:6c:2b:c3:66"
              - "9f:0d:94:15:19:43:6b:1d:81:90:f9:63:e0:d8:c1:b2"
        - cached-checkout
        - run:
            name: Create git identity
            command: |
              git config user.email "cicd-system@opennms.com"
              git config user.name "CI/CD System"
  restore-maven-cache:
      description: "Maven: Calculate cache key and restore cache"
      steps:
        - run:
            name: Calculate cache key from pom files
            command: find . -type f -name "pom.xml" | grep -v /target/ | sort -u | xargs cat > maven-dependency-pom-cache.key
        - restore_cache:
            keys:
              - maven-dependencies-v3-{{ checksum "pom-version-cache.key" }}-{{ checksum "maven-dependency-pom-cache.key" }}
              - maven-dependencies-v3-{{ checksum "pom-version-cache.key" }}-
        - run:
            name: Remove old artifacts to keep workspace size down
            command: .circleci/scripts/clean-m2.sh
  update-maven-cache:
      description: "Maven: Refresh local repository from POM files"
      steps:
        - run:
            name: Collect Maven Dependencies
            command: |
              ./compile.pl -t \
                -Dbuild.skip.tarball=true \
                -DupdatePolicy=never \
                --update-plugins \
                -Daether.connector.resumeDownloads=false \
                -Daether.connector.basic.threads=8 \
                -Dorg.slf4j.simpleLogger.log.org.apache.maven.cli.transfer.Slf4jMavenTransferListener=warn \
                -Pbuild-bamboo \
                -Prun-expensive-tasks \
                -Psmoke \
                --legacy-local-repository \
                --batch-mode \
                dependency:resolve-plugins \
                de.qaware.maven:go-offline-maven-plugin:resolve-dependencies
  save-maven-cache:
    description: "Maven: Save cache"
    steps:
      - save_cache:
          key: maven-dependencies-v3-{{ checksum "pom-version-cache.key" }}-{{ checksum "maven-dependency-pom-cache.key" }}
          paths:
            - ~/.m2
  restore-nodejs-cache:
      description: "NodeJS: Calculate cache key and restore cache"
      steps:
        - run:
            name: Calculate cache key
            command: find core/web-assets -name package\*.json -o -name bower.json | grep -v /target/ | sort -u | xargs cat > nodejs-dependency-json-cache.key
        - restore_cache:
            keys:
              - nodejs-dependencies-v2-{{ checksum "pom-version-cache.key" }}-{{ checksum "nodejs-dependency-json-cache.key" }}
              - nodejs-dependencies-v2-{{ checksum "pom-version-cache.key" }}-
  save-nodejs-cache:
    description: "NodeJS: Save cache"
    steps:
      - save_cache:
          key: nodejs-dependencies-v2-{{ checksum "pom-version-cache.key" }}-{{ checksum "nodejs-dependency-json-cache.key" }}
          paths:
            - core/web-assets/node_modules
  restore-sonar-cache:
      description: "Sonar: Restore sonar cache"
      steps:
        - restore_cache:
            keys:
              - sonar-cache-v2-{{ checksum "pom-version-cache.key" }}
  save-sonar-cache:
      description: "Sonar: Save sonar cache"
      steps:
        - save_cache:
            key: sonar-cache-v2-{{ checksum "pom-version-cache.key" }}
            paths:
              - ~/.sonar
  dockerhub-login:
    description: "Connect to DockerHub"
    steps:
      - run:
          name: Login to DockerHub
          command: |
            if [ -n "${DOCKERHUB_LOGIN}" ]; then
              docker login -u ${DOCKERHUB_LOGIN} -p ${DOCKERHUB_PASS}
            else
              echo "WARNING: dockerhub login not found. Assuming this is a PR or other external branch build."
            fi
  run-smoke-tests:
    description: "Run the smoke tests"
    parameters:
      suite:
        default: core
        type: string
    steps:
      - run:
          name: Enable swap
          command: |
            sudo fallocate -l 8G /swapfile
            sudo chmod 600 /swapfile
            sudo mkswap /swapfile
            sudo swapon /swapfile
            sudo sysctl vm.swappiness=5
            cat /proc/sys/vm/swappiness
      - load-oci:
          key: meridian
      - load-oci:
          key: minion
      - load-oci:
          key: sentinel
      - run:
          name: Monitor JVM processes
          background: true
          command: |
            .circleci/scripts/jvmprocmon-start.sh
      - run:
          name: Monitor memory usage
          background: true
          command: |
            free -m -c 500 -s 30
      - run:
          name: Smoke Tests
          no_output_timeout: 30m
          command: |
            .circleci/scripts/smoke.sh << parameters.suite >>
      - run:
          name: Gather system logs
          when: always
          command: |
            mkdir -p ~/test-results/system-logs
            (dmesg || :) > ~/test-results/system-logs/dmesg 2>&1
            (ps auxf || :) > ~/test-results/system-logs/ps 2>&1
            (free -m || :) > ~/test-results/system-logs/free 2>&1
            (docker stats --no-stream || :) > ~/test-results/system-logs/docker_stats 2>&1
            cp -R /tmp/jvmprocmon ~/test-results/system-logs/ || :
            ls -alh ~/project/smoke-test/ || :
      - run:
          name: Gather test artifacts
          when: always
          command: |
            mkdir -p ~/test-results/junit
            find . -type f -regex ".*/target/surefire-reports/.*xml" -exec cp {} ~/test-results/junit/ \;
            find . -type f -regex ".*/target/failsafe-reports/.*xml" -exec cp {} ~/test-results/junit/ \;
            mkdir -p ~/test-artifacts/recordings
            cp -R ~/project/smoke-test/target/*.flv ~/test-artifacts/recordings || true
            cp -R ~/project/smoke-test/target/screenshots ~/test-artifacts/ || true
            cp -R ~/project/smoke-test/target/logs ~/test-artifacts/ || true
      - store_test_results:
          path: ~/test-results
      - store_artifacts:
          when: always
          path: ~/test-results
          destination: test-results
      - store_artifacts:
          when: always
          path: ~/test-artifacts
          destination: test-artifacts
  run-build:
    description: "Run the main build"
    parameters:
      number-vcpu:
        default: 8
        type: integer
      node-memory:
        default: echo "NODE_OPTIONS Not Set"
        type: string
      vaadin-javamaxmem:
        default: 1g
        type: string
    steps:
      - cached-checkout
      - extract-pom-version
      - run:
          name: Check for Releasability
          command: |
            export OPENNMS_VERSION="$(.circleci/scripts/pom2version.sh pom.xml)"
            .circleci/scripts/release-lint.sh "${OPENNMS_VERSION}" "meridian"
      - restore-maven-cache
      - restore-nodejs-cache
      - run:
          name: Compile OpenNMS
          command: |
            .circleci/scripts/configure-signing.sh
            ./clean.pl
            << parameters.node-memory >>
            export MAVEN_OPTS="$MAVEN_OPTS -Xmx8g -XX:ReservedCodeCacheSize=1g"
            ./compile.pl -DskipTests=true -Dbuild.skip.tarball=false \
              -DupdatePolicy=never \
              -Daether.connector.resumeDownloads=false \
              -Daether.connector.basic.threads=1 \
              -Dorg.slf4j.simpleLogger.log.org.apache.maven.cli.transfer.Slf4jMavenTransferListener=warn \
              -DvaadinJavaMaxMemory=<< parameters.vaadin-javamaxmem >> \
              -DmaxCpus=<< parameters.number-vcpu >> \
              -Psmoke \
              install --batch-mode
      - update-maven-cache
      - run:
          name: Remove Extra Maven Repository OpenNMS Files
          command: |
            # move these out of the way so they're not stored in the maven pre-cache
            cd ~/.m2/repository/org/opennms
            mkdir /tmp/maven-keep
            mv $(ls -1 | grep -v -E '^(jicmp-api|jicmp6-api|jrrd-api|jrrd2-api|lib|maven)$') /tmp/maven-keep
      - save-maven-cache
      - run:
          name: Restore Extra Maven Repository OpenNMS Files
          command: |
            # now move them back so they end up in the workspace for builds further down the workflow
            mv /tmp/maven-keep/* ~/.m2/repository/org/opennms/
      - save-nodejs-cache
      - persist_to_workspace:
          root: ~/
          paths:
            - project
            - .m2
  run-integration-tests:
    parameters:
      run-code-coverage:
        default: false
        type: boolean
      rerun-failtest-count:
        default: 0
        type: integer
      failure-option:
        default: -fae
        type: string
      changes-only:
        default: true
        type: boolean
    steps:
      - run:
          name: Monitor JVM processes
          background: true
          command: |
            .circleci/scripts/jvmprocmon-start.sh
      - run:
          name: Monitor memory usage
          background: true
          command: |
            free -m -c 500 -s 30
      - run:
          name: Integration Tests
          no_output_timeout: 15m
          command: |
            export CCI_CODE_COVERAGE=<< parameters.run-code-coverage >>
            export CCI_RERUN_FAILTEST=<< parameters.rerun-failtest-count >>
            export CCI_FAILURE_OPTION=<< parameters.failure-option >>
            export CCI_CHANGES_ONLY=<< parameters.changes-only >>
            .circleci/scripts/itest.sh
      - run:
          name: Gather test results
          when: always
          command: |
            mkdir -p ~/test-results/junit
            find . -type f -regex ".*/target/.*-reports-[0-9]+/.*xml" -exec cp {} ~/test-results/junit/ \;
            find . -type f -regex ".*/target/.*-reports-[0-9]+/.*dump.*" -exec cp {} ~/test-results/junit/ \;
      - run:
          name: Gather tests
          when: always
          command: |
            mkdir -p ~/generated-tests
            cp ./surefire_classname* ~/generated-tests/
            cp ./failsafe_classname* ~/generated-tests/
            cp /tmp/this_node* ~/generated-tests/
      - when:
          condition: << parameters.run-code-coverage >>
          steps:
            - run:
                name: Compress Target Directories (Code Coverage)
                when: always
                command: |
                  .circleci/scripts/codecoverage-save.sh
            - persist_to_workspace:
                root: ~/
                paths:
                  - code-coverage
      - run:
          name: Gather system logs
          when: always
          command: |
            mkdir -p ~/build-results/system-logs
            (dmesg || :) > ~/build-results/system-logs/dmesg 2>&1
            (ps auxf || :) > ~/build-results/system-logs/ps 2>&1
            (free -m || :) > ~/build-results/system-logs/free 2>&1
            (docker stats --no-stream || :) > ~/build-results/system-logs/docker_stats 2>&1
            cp -R /tmp/jvmprocmon ~/build-results/system-logs/ || :
      - store_test_results:
          path: ~/test-results
      - store_artifacts:
          when: always
          path: ~/test-results
          destination: test-results
      - store_artifacts:
          when: always
          path: ~/build-results
          destination: build-results
      - store_artifacts:
          when: always
          path: ~/generated-tests
          destination: generated-tests
  cache-workflow-assets:
    parameters:
      cache_prefix:
        description: the cache prefix
        type: string
      source_path:
        description: the source directory to cache
        type: string
    steps:
      - run:
          name: Stowing Assets in << parameters.source_path >> to cache prefix << parameters.cache_prefix >>
          command: |
            TARGET_PATH="/tmp/<< parameters.cache_prefix >>"
            rsync -ar "$(echo "<< parameters.source_path >>" | sed -e 's,/*$,,')/" "${TARGET_PATH}/"
            find "${TARGET_PATH}" -type d -print0 | xargs -0 chmod 775
            find "${TARGET_PATH}" ! -type d -print0 | xargs -0 chmod 664
      - save_cache:
          key: << parameters.cache_prefix >>-v3-{{ .Branch }}-{{ .Revision }}-{{ .Environment.CIRCLE_SHA1 }}
          paths:
            - "/tmp/<< parameters.cache_prefix >>"
  restore-workflow-assets:
    parameters:
      cache_prefix:
        description: the cache prefix
        type: string
      target_path:
        description: the target directory to restore into
        type: string
        default: ""
    steps:
      - restore_cache:
          keys:
            - << parameters.cache_prefix >>-v3-{{ .Branch }}-{{ .Revision }}-{{ .Environment.CIRCLE_SHA1 }}
      - when:
          condition: << parameters.target_path >>
          steps:
            - run:
                name: Restoring assets to << parameters.target_path >> from cached prefix << parameters.cache_prefix >>
                command: |
                  SOURCE_PATH="/tmp/<< parameters.cache_prefix >>"
                  mkdir -p "<< parameters.target_path >>"
                  rsync -ar "${SOURCE_PATH}/" "$(echo "<< parameters.target_path >>" | sed -e 's,/*$,,')/"
  cache-oci:
    parameters:
      key:
        description: the cache key for storing the OCI
        type: string
      path:
        description: the path to the directory containing the OCI
        type: string
    steps:
      - cache-workflow-assets:
          cache_prefix: oci-<< parameters.key >>
          source_path: << parameters.path >>
  load-oci:
    parameters:
      key:
        description: the OCI cache key to restore
        type: string
    steps:
      - restore-workflow-assets:
          cache_prefix: oci-<< parameters.key >>
      - run:
          name: Load Docker Image(s) in oci-<< parameters.key >>
          command: |
            cd "/tmp/oci-<< parameters.key >>"
            if [ "$(ls -1 *.oci | wc -l)" -eq 0 ]; then
              echo "ERROR: No OCI files to load. Something probably went wrong earlier."
              exit 1
            fi
            for FILE in *.oci; do
              echo "Loading ${FILE} into Docker..."
              docker image load -i "$FILE"
            done

workflows:
#  weekly-coverage:
#    <<: *defaults
#    when:
#      equal: [ false, << parameters.minimal >> ]
#    triggers:
#      - schedule:
#          # Saturday at 12:00 AM
#          cron: "0 0 * * 6"
#          filters:
#            branches:
#              only:
#                - develop
#    jobs:
#      - build
#      - integration-test-with-coverage:
#          requires:
#            - build
#      - code-coverage:
#          requires:
#            - integration-test-with-coverage

  build-minimal:
    <<: *defaults
    when:
      equal: [ true, << parameters.minimal >> ]
    jobs:
      - build
#      - create-merge-foundation-branch:
#          context: << parameters.context_name >>
#          requires:
#            - build
#          filters:
#            branches:
#              only: << parameters.main_branch >>
#      - merge-foundation-branch:
#          context: << parameters.context_name >>
#          requires:
#            - build
#          filters:
#            branches:
#              only: merge-foundation/<< parameters.previous_branch_label >>-to-<< parameters.main_branch_label >>
#      - create-merge-meridian-branch:
#          context: << parameters.context_name >>
#          requires:
#            - build
#          filters:
#            branches:
#              only: /^foundation.*/
#      - merge-poweredby-branch:
#          context: << parameters.context_name >>
#          # technically only requires the RPM/deb builds, but only publish
#          # if everything passes
#          requires:
#            - build
#          filters:
#            branches:
#              only:
#                - /^foundation.*/
  build-deploy:
    <<: *defaults
    when:
      equal: [ false, << parameters.minimal >> ]
    jobs:
      - build:
          filters:
            branches:
              ignore:
                - /^from-foundation.*/
      - build-docs:
          filters:
            branches:
              ignore:
                - /^from-foundation.*/
      - tarball-assembly:
          context: << parameters.context_name >>
          requires:
            - build
      - minion-image-single-arch:
          matrix:
            parameters:
              architecture: [linux/amd64,linux/arm64,linux/arm/v7]
          context: "docker-content-trust"
          requires:
            - tarball-assembly
            - smoke-test-minion
          filters:
            branches:
              only:
                - develop
                - /^master-.*/
                - /^release-.*/
      - minion-image-multi-arch:
          context: "docker-content-trust"
          requires:
            - minion-image-single-arch
          filters:
            branches:
              only:
                - develop
                - /^master-.*/
                - /^release-.*/
      - meridian-rpm-build:
          requires:
            - build
          filters:
            branches:
              ignore:
                - /^merge-foundation.*/
      - minion-rpm-build:
          requires:
            - build
          filters:
            branches:
              ignore:
                - /^merge-foundation.*/
      - sentinel-rpm-build:
          requires:
            - build
          filters:
            branches:
              ignore:
                - /^merge-foundation.*/
      - integration-test:
          requires:
            - build
          filters:
            branches:
              ignore:
                - /^merge-foundation.*/
      - smoke-test-core:
          requires:
            - meridian-rpm-build
            - minion-rpm-build
            - sentinel-rpm-build
            - tarball-assembly
          filters:
            branches:
              only:
                - develop
                - /^master-.*/
                - /^release-.*/
                - /^foundation.*/
                - /^features.*/
                - /.*smoke.*/
                - /^dependabot.*/
      - smoke-test-flaky:
          requires:
            - meridian-rpm-build
            - tarball-assembly
            - sentinel-rpm-build
          filters:
            branches:
              only:
                - develop
                - /^master-.*/
                - /^release-.*/
                - /^foundation.*/
                - /^features.*/
                - /.*smoke.*/
                - /^dependabot.*/
      - smoke-test-minion:
          requires:
            - meridian-rpm-build
            - minion-rpm-build
            - sentinel-rpm-build
            - tarball-assembly
          filters:
            branches:
              only:
                - develop
                - /^master-.*/
                - /^release-.*/
                - /^foundation.*/
                - /^features.*/
                - /.*smoke.*/
                - /^dependabot.*/
      - smoke-test-sentinel:
          requires:
            - meridian-rpm-build
            - tarball-assembly
            - sentinel-rpm-build
            - tarball-assembly
          filters:
            branches:
              only:
                - develop
                - /^master-.*/
                - /^release-.*/
                - /^foundation.*/
                - /^features.*/
                - /.*smoke.*/
                - /^dependabot.*/
      - smoke-test-minimal:
          requires:
            - meridian-rpm-build
            - tarball-assembly
            - sentinel-rpm-build
            - tarball-assembly
          filters:
            branches:
              ignore:
                - develop
                - /^master-.*/
                - /^release-.*/
                - /^foundation.*/
                - /^merge-foundation.*/
                - /^features.*/
                - /.*smoke.*/
                - /^dependabot.*/
#      - horizon-publish-oci:
#          requires:
#            - horizon-rpm-build
#          filters:
#            branches:
#              only:
#                - develop
#                - /^master-.*/
#                - /^release-.*/
#      - sentinel-publish-oci:
#          requires:
#            - sentinel-rpm-build
#          filters:
#            branches:
#              only:
#                - develop
#                - /^master-.*/
#                - /^release-.*/
#      # These don't actually require `integration-test` but we shouldn't bother
#      # spending cycles unless everything else passed
#      - horizon-deb-build:
#          requires:
#            - integration-test
#          filters:
#            branches:
#              only:
#                - develop
#                - /^master-.*/
#                - /^release-.*/
#                - /^foundation.*/
#                - /^features.*/
#                - /.*smoke.*/
#                - /.*debian.*/
#      - minion-deb-build:
#          requires:
#            - integration-test
#          filters:
#            branches:
#              only:
#                - develop
#                - /^master-.*/
#                - /^release-.*/
#                - /^foundation.*/
#                - /^features.*/
#                - /.*smoke.*/
#                - /.*debian.*/
#      - sentinel-deb-build:
#          requires:
#            - integration-test
#          filters:
#            branches:
#              only:
#                - develop
#                - /^master-.*/
#                - /^release-.*/
#                - /^foundation.*/
#                - /^features.*/
#                - /.*smoke.*/
#                - /.*debian.*/
#      - create-merge-foundation-branch:
#          # technically only requires the RPM/deb builds, but only publish
#          # if everything passes
#          requires:
#            - horizon-deb-build
#            - minion-deb-build
#            - sentinel-deb-build
#            - smoke-test-core
#            - smoke-test-flaky
#            - smoke-test-minion
#            - smoke-test-sentinel
#            - smoke-test-minimal
#            - integration-test
#          filters:
#            branches:
#              only: << parameters.main_branch >>
#      - merge-foundation-branch:
#          # technically only requires the RPM/deb builds, but only publish
#          # if everything passes
#          requires:
#            - tarball-assembly
#          filters:
#            branches:
#              only: merge-foundation/<< parameters.previous_branch_label >>-to-<< parameters.main_branch_label >>
#      - create-merge-meridian-branch:
#          # technically only requires the RPM/deb builds, but only publish
#          # if everything passes
#          requires:
#            - horizon-deb-build
#            - smoke-test-core
#            - smoke-test-flaky
#            - smoke-test-minion
#            - smoke-test-sentinel
#            - smoke-test-minimal
#            - integration-test
#          filters:
#            branches:
#              only: /^foundation.*/
#      - merge-meridian-branch:
#          filters:
#            branches:
#              only: /^from-foundation.*/
#      - merge-poweredby-branch:
#          # technically only requires the RPM/deb builds, but only publish
#          # if everything passes
#          requires:
#            - horizon-deb-build
#            - smoke-test-core
#            - smoke-test-flaky
#            - smoke-test-minion
#            - smoke-test-sentinel
#            - smoke-test-minimal
#            - integration-test
#          filters:
#            branches:
#              only:
#                - /^foundation.*/
      - publish-cloudsmith:
          # technically only requires the RPM/deb builds, but only publish
          # if everything passes
          requires:
#            - meridian-deb-build
#            - minion-deb-build
#            - sentinel-deb-build
            - smoke-test-core
            - smoke-test-flaky
            - smoke-test-minion
            - smoke-test-sentinel
            - smoke-test-minimal
            - integration-test
          filters:
            branches:
              only:
#                - develop
                - /^master-.*/
                - /^release-.*/
#                - /^foundation.*/

jobs:
  build:
    executor: centos-build-executor
    # Building currently requires the xlarge containers in order for the webpack compilation
    # in the core/web-assets module to complete reliably
    resource_class: xlarge
    steps:
      - run-build:
          number-vcpu: 8
  build-docs:
    executor: docs-executor
    steps:
      - cached-checkout
      - run:
          name: Validate Xrefs in docs
          command: |
            NODE_PATH="$(npm -g root)" antora --generator @antora/xref-validator antora-playbook-local.yml
      - run:
          name: Build docs with Antora
          command: |
             DOCSEARCH_ENABLED=true DOCSEARCH_ENGINE=lunr NODE_PATH="$(npm -g root)" antora --generator antora-site-generator-lunr --stacktrace generate antora-playbook-local.yml
      - store_artifacts:
          path: ~/project/build/site.zip
          destination: site.zip
  tarball-assembly:
    machine:
      image: ubuntu-2004:202010-01
      docker_layer_caching: true
    resource_class: large
    environment:
      DOCKER_CLI_EXPERIMENTAL: enabled
    parameters:
      number-vcpu:
        default: 4
        type: integer
      vaadin-javamaxmem:
        default: 1g
        type: string
    steps:
      - attach_workspace:
          at: ~/
      - run:
          name: multiarch/qemu-user-static
          command: docker run --privileged multiarch/qemu-user-static --reset -p yes
      - run:
          name: Install Docker buildx
          command: |
            sudo wget https://github.com/docker/buildx/releases/download/v0.5.1/buildx-v0.5.1.linux-amd64 -O /usr/local/bin/docker-buildx
            sudo chmod a+x /usr/local/bin/docker-buildx
            sudo systemctl restart docker
      - dockerhub-login
      - run:
          name: Assemble tarballs and related artifacts
          command: |
            export MAVEN_OPTS="-Xmx4g -Xms4g"
            # general assembly
            date
            ./compile.pl -DskipTests=true -Dbuild.skip.tarball=false \
              -DupdatePolicy=never \
              -Daether.connector.resumeDownloads=false \
              -Daether.connector.basic.threads=1 \
              -Dorg.slf4j.simpleLogger.log.org.apache.maven.cli.transfer.Slf4jMavenTransferListener=warn \
              -DvaadinJavaMaxMemory=<< parameters.vaadin-javamaxmem >> \
              -DmaxCpus=<< parameters.number-vcpu >> \
              -Pbuild-bamboo \
              -Prun-expensive-tasks \
              -Dopennms.home=/opt/opennms \
              install --batch-mode
            # javadoc
            date
            case "${CIRCLE_BRANCH}" in
              "master-"*|"release-"*)
                ./compile.pl -DskipTests=true -Dbuild.skip.tarball=false \
                  -DupdatePolicy=never \
                  -Daether.connector.resumeDownloads=false \
                  -Daether.connector.basic.threads=1 \
                  -Dorg.slf4j.simpleLogger.log.org.apache.maven.cli.transfer.Slf4jMavenTransferListener=warn \
                  -DvaadinJavaMaxMemory=<< parameters.vaadin-javamaxmem >> \
                  -DmaxCpus=<< parameters.number-vcpu >> \
                  -Pbuild-bamboo \
                  -Prun-expensive-tasks \
                  -Dopennms.home=/opt/opennms \
                  javadoc:aggregate --batch-mode
                date
                ;;
              *)
                echo "Skipping Javadoc compilation; it is enabled only on master/release branches."
                ;;
            esac
      - run:
          name: Build Minion OCI
          command: |
            cd opennms-container/minion

            # Create always a downloadable single OCI artifact for AMD architecture.
            # This image is used in our integration test suite which relies on the tag "minion:latest".
            make VERSION="$(../pom2version.py ../../pom.xml)" \
                 DOCKER_TAG="meridian-minion:latest" \
                 BUILD_NUMBER="${CIRCLE_BUILD_NUM}" \
                 BUILD_URL="${CIRCLE_BUILD_URL}" \
                 BUILD_BRANCH="${CIRCLE_BRANCH}"
      - run:
          name: Collect Artifacts
          command: |
            mkdir -p target/{artifacts,config-schema,tarballs}
            OPENNMS_VERSION="$(.circleci/scripts/pom2version.sh pom.xml)"
            find ./target -name "*.tar.gz" -type f -not -iname '*source*' -exec cp {} "./target/tarballs/meridian-${OPENNMS_VERSION}.tar.gz" \;
            find ./opennms-assemblies/minion/target -name "*.tar.gz" -type f -not -iname '*source*' -exec cp {} "./target/tarballs/minion-${OPENNMS_VERSION}.tar.gz" \;
            find ./opennms-assemblies/sentinel/target -name "*.tar.gz" -type f -not -iname '*source*' -exec cp {} "./target/tarballs/sentinel-${OPENNMS_VERSION}.tar.gz" \;
            if [ -d target/site/apidocs ]; then
              pushd target/site/apidocs
                tar -czf "../../artifacts/meridian-${OPENNMS_VERSION}-javadoc.tar.gz" *
              popd
            fi
            cp ./opennms-assemblies/xsds/target/*-xsds.tar.gz "./target/artifacts/meridian-${OPENNMS_VERSION}-xsds.tar.gz"
            cp target/*-source.tar.gz "./target/artifacts/meridian-${OPENNMS_VERSION}-source.tar.gz"
            cp opennms-container/minion/minion-config-schema.yml "./target/config-schema/"
      - store_artifacts:
          when: always
          path: ~/project/target/artifacts
          destination: artifacts
      - store_artifacts:
          when: always
          path: ~/project/target/config-schema
          destination: config-schema
      - store_artifacts:
          when: always
          path: ~/project/target/tarballs
          destination: tarballs
      - store_artifacts:
          path: ~/project/opennms-container/minion/images/minion.oci
          destination: minion.oci
      - cache-workflow-assets:
          cache_prefix: minion-config-schema
          source_path: target/config-schema/
      - cache-oci:
          key: minion
          path: opennms-container/minion/images/
      - persist_to_workspace:
          root: ~/
          paths:
            - project/opennms-assemblies/minion/target/org.opennms.assemblies.minion-*-minion.tar.gz

  minion-image-single-arch:
    parameters:
      architecture:
        type: string
    machine:
      image: ubuntu-2004:202010-01
    environment:
      DOCKER_CLI_EXPERIMENTAL: enabled
    steps:
      - attach_workspace:
          at: ~/
      - run:
          name: multiarch/qemu-user-static
          command: docker run --privileged multiarch/qemu-user-static --reset -p yes
      - run:
          name: Install Docker buildx
          command: |
            sudo wget https://github.com/docker/buildx/releases/download/v0.5.1/buildx-v0.5.1.linux-amd64 -O /usr/local/bin/docker-buildx
            sudo chmod a+x /usr/local/bin/docker-buildx
            sudo systemctl restart docker
      - dockerhub-login
      - run: *setup_dct_env
      - run: *setup_dct_key
      - run:
          name: Single-arch build & push
          command: |
            cd opennms-container/minion
            ARCH="$(printf "<< parameters.architecture >>" | tr / -)"
            TAG="${MINION_IMAGE_VERSION}-${ARCH}"
            make DOCKER_ARCH="<< parameters.architecture >>" \
                 DOCKER_FLAGS=--load \
                 VERSION="${TAG}" \
                 BUILD_NUMBER="${CIRCLE_BUILD_NUM}" \
                 BUILD_URL="${CIRCLE_BUILD_URL}" \
                 BUILD_BRANCH="${CIRCLE_BRANCH}"
            docker push ${MINION_IMAGE}:${TAG}

  minion-image-multi-arch:
    machine:
      image: ubuntu-2004:202010-01
    environment:
      DOCKER_CLI_EXPERIMENTAL: enabled
    steps:
      - attach_workspace:
          at: ~/
      - dockerhub-login
      - run: *setup_dct_env
      - run: *setup_dct_key
      - run:
          name: Install notary
          command: |
            sudo wget https://github.com/theupdateframework/notary/releases/download/v0.6.1/notary-Linux-amd64 -O /usr/local/bin/notary
            sudo chmod a+x /usr/local/bin/notary
      - run:
          name: Create & push multi-arch manifest
          command: |
            IMAGE_REF="${MINION_IMAGE}:${MINION_IMAGE_VERSION}"
            docker manifest create ${IMAGE_REF} \
              ${IMAGE_REF}-linux-amd64 \
              ${IMAGE_REF}-linux-arm64 \
              ${IMAGE_REF}-linux-arm-v7 \
              --amend
            SHA_256="$(docker manifest push "${IMAGE_REF}" --purge | cut -d ':' -f 2)"
            echo "Manifest SHA-256: ${SHA_256}"
            echo "Image-Ref: ${IMAGE_REF}"
            MANIFEST_FROM_REG="$(docker manifest inspect "${IMAGE_REF}" -v)";
            BYTES_SIZE="$(printf "${MANIFEST_FROM_REG}" | jq -r '.[].Descriptor.size' | uniq)";
            echo "Manifest-inspect BYTES: ${BYTES_SIZE}";
            echo "Manifest contents:\n";
            printf "${MANIFEST_FROM_REG}" | jq -r '.[].Descriptor | "Architecture: " + .platform.architecture + .platform.variant + ", digest: " + .digest';
            export NOTARY_AUTH="$(printf "${DOCKERHUB_LOGIN}:${DOCKERHUB_PASS}" | base64 -w0)"
            echo "Sign ${SHA_256} with the notary"
            # when the multi-arch image is signed by the delegate key then docker pull reports "No valid trust data..."
            # -> the following lines can not be used:
            #
            # export NOTARY_DELEGATION_PASSPHRASE="${DCT_DELEGATE_KEY_PASSPHRASE}"
            # notary -d ~/.docker/trust/ -s https://notary.docker.io addhash "${MINION_IMAGE}" "${MINION_IMAGE_VERSION}" 946 --sha256 "${SHA_256}" --roles targets/opennms-circle-delegate --publish --verbose
            #
            # -> use the targets key of the minion repository to sign the multi-arch image instead
            export NOTARY_TARGETS_PASSPHRASE="${DCT_REPO_MERIDIAN_MINION_KEY_PASSPHRASE}"
            notary -d ~/.docker/trust/ -s https://notary.docker.io addhash "${MINION_IMAGE}" "${MINION_IMAGE_VERSION}" "${BYTES_SIZE}" --sha256 "${SHA_256}" --publish --verbose
            echo "Done!"
            # notary -s https://notary.docker.io list "${IMAGE}"

  meridian-rpm-build:
    executor: centos-build-executor
    # Larger memory footprint required to speed up builds using Takari smartbuilder
    resource_class: large
    steps:
      - attach_workspace:
          at: ~/
      - sign-packages/setup-env:
          skip_if_forked_pr: true
          gnupg_home: ~/tmp/gpg
      - run:
          name: Build RPMs
          command: |
            export NODE_OPTIONS=--max_old_space_size=1024
            export CCI_MAXCPU=4
            .circleci/scripts/makerpm.sh tools/packages/opennms/opennms.spec
      - sign-packages/sign-rpms:
          skip_if_forked_pr: true
          gnupg_home: ~/tmp/gpg
          gnupg_key: opennms@opennms.org
          packages: target/rpm/RPMS/noarch/*.rpm
      - setup_remote_docker:
          docker_layer_caching: true
      - run:
          name: Fetch RPM artifacts and build Meridian container image
          command: |
            cd opennms-container/meridian
            ./build_container_image.sh
      - store_artifacts:
          path: ~/project/opennms-container/meridian/images/container.oci
          destination: meridian.oci
      - store_artifacts:
          path: ~/project/target/rpm/RPMS/noarch
          destination: rpms
      - cache-workflow-assets:
          cache_prefix: rpm-meridian
          source_path: target/rpm/RPMS/noarch
      - cache-oci:
          key: meridian
          path: opennms-container/meridian/images/
  minion-rpm-build:
    executor: centos-build-executor
    # Larger memory footprint required to speed up builds using Takari smartbuilder
    # Will need to increase resource class if meridian-rpm-build is under 15 min
    resource_class: large
    steps:
      - attach_workspace:
          at: ~/
      - sign-packages/setup-env:
          skip_if_forked_pr: true
          gnupg_home: ~/tmp/gpg
      - run:
          name: Build RPMs
          command: |
            export NODE_OPTIONS=--max_old_space_size=1024
            export CCI_MAXCPU=4
            export CCI_VAADINJAVAMAXMEM=768m
            .circleci/scripts/makerpm.sh tools/packages/minion/minion.spec
      - sign-packages/sign-rpms:
          skip_if_forked_pr: true
          gnupg_home: ~/tmp/gpg
          gnupg_key: opennms@opennms.org
          packages: target/rpm/RPMS/noarch/*.rpm
      - store_artifacts:
          path: ~/project/target/rpm/RPMS/noarch
          destination: rpms
      - cache-workflow-assets:
          cache_prefix: rpm-minion
          source_path: target/rpm/RPMS/noarch
  sentinel-rpm-build:
    executor: centos-build-executor
    # Larger memory footprint required to speed up builds using Takari smartbuilder
    # Will need to increase resource class if meridian-rpm-build is under 19 min
    resource_class: large
    steps:
      - attach_workspace:
          at: ~/
      - sign-packages/setup-env:
          skip_if_forked_pr: true
          gnupg_home: ~/tmp/gpg
      - run:
          name: Build RPMs
          command: |
            export NODE_OPTIONS=--max_old_space_size=1024
            export CCI_MAXCPU=4
            export CCI_VAADINJAVAMAXMEM=768m
            .circleci/scripts/makerpm.sh tools/packages/sentinel/sentinel.spec
      - sign-packages/sign-rpms:
          skip_if_forked_pr: true
          gnupg_home: ~/tmp/gpg
          gnupg_key: opennms@opennms.org
          packages: target/rpm/RPMS/noarch/*.rpm
      - setup_remote_docker:
          docker_layer_caching: true
      - run:
          name: Fetch RPM artifacts and build Sentinel container image
          command: |
            cd opennms-container/sentinel
            ./build_container_image.sh
      - store_artifacts:
          path: ~/project/opennms-container/sentinel/images/container.oci
          destination: sentinel.oci
      - store_artifacts:
          path: ~/project/target/rpm/RPMS/noarch
          destination: rpms
      - cache-workflow-assets:
          cache_prefix: rpm-sentinel
          source_path: target/rpm/RPMS/noarch
      - cache-oci:
          key: sentinel
          path: opennms-container/sentinel/images/
  meridian-deb-build:
    executor: debian-build-executor
    resource_class: xlarge
    steps:
      - attach_workspace:
          at: ~/
      - sign-packages/setup-env:
          skip_if_forked_pr: true
          gnupg_home: ~/tmp/gpg
      - run:
          name: Monitor memory usage
          background: true
          command: |
            free -m -c 500 -s 30
      - run:
          name: Build Debian Packages
          command: |
            export NODE_OPTIONS=--max_old_space_size=1024
            export CCI_MAXCPU=2
            .circleci/scripts/makedeb.sh opennms
      - sign-packages/sign-debs:
          skip_if_forked_pr: true
          gnupg_home: ~/tmp/gpg
          gnupg_key: opennms@opennms.org
          packages: target/debs/*.deb
      - run:
          name: Gather system logs
          when: always
          command: |
            mkdir -p ~/build-results/system-logs
            (dmesg || :) > ~/build-results/system-logs/dmesg 2>&1
            (ps auxf || :) > ~/build-results/system-logs/ps 2>&1
            (free -m || :) > ~/build-results/system-logs/free 2>&1
            (docker stats --no-stream || :) > ~/build-results/system-logs/docker_stats 2>&1
            cp -R /tmp/jvmprocmon ~/build-results/system-logs/ || :
      - store_artifacts:
          when: always
          path: ~/build-results
          destination: build-results
      - store_artifacts:
          path: ~/project/target/debs
          destination: debs
      - cache-workflow-assets:
          cache_prefix: deb-meridian
          source_path: target/debs
  minion-deb-build:
    executor: debian-build-executor
    resource_class: large
    steps:
      - attach_workspace:
          at: ~/
      - sign-packages/setup-env:
          skip_if_forked_pr: true
          gnupg_home: ~/tmp/gpg
      - run:
          name: Build Debian Packages
          command: |
            export NODE_OPTIONS=--max_old_space_size=1024
            export CCI_MAXCPU=4
            export CCI_VAADINJAVAMAXMEM=768m
            .circleci/scripts/makedeb.sh minion
      - sign-packages/sign-debs:
          skip_if_forked_pr: true
          gnupg_home: ~/tmp/gpg
          gnupg_key: opennms@opennms.org
          packages: target/debs/*.deb
      - store_artifacts:
          path: ~/project/target/debs
          destination: debs
      - cache-workflow-assets:
          cache_prefix: deb-minion
          source_path: target/debs
  sentinel-deb-build:
    executor: debian-build-executor
    resource_class: large
    steps:
      - attach_workspace:
          at: ~/
      - sign-packages/setup-env:
          skip_if_forked_pr: true
          gnupg_home: ~/tmp/gpg
      - run:
          name: Build Debian Packages
          command: |
            export NODE_OPTIONS=--max_old_space_size=1024
            export CCI_MAXCPU=4
            export CCI_VAADINJAVAMAXMEM=768m
            .circleci/scripts/makedeb.sh sentinel
      - sign-packages/sign-debs:
          skip_if_forked_pr: true
          gnupg_home: ~/tmp/gpg
          gnupg_key: opennms@opennms.org
          packages: target/debs/*.deb
      - store_artifacts:
          path: ~/project/target/debs
          destination: debs
      - cache-workflow-assets:
          cache_prefix: deb-sentinel
          source_path: target/debs
  meridian-publish-oci:
    executor: centos-build-executor
    steps:
      - cached-checkout
      - setup_remote_docker:
          docker_layer_caching: true
      - dockerhub-login
      - load-oci:
          key: meridian
      - run:
          name: tag meridian Docker image and publish to registry
          command: |
            cd opennms-container/meridian
            ./tag.sh
            ./publish.sh
  sentinel-publish-oci:
    executor: centos-build-executor
    steps:
      - cached-checkout
      - setup_remote_docker:
          docker_layer_caching: true
      - dockerhub-login
      - load-oci:
          key: sentinel
      - run:
          name: tag sentinel Docker image and publish to registry
          command: |
            cd opennms-container/sentinel
            ./tag.sh
            ./publish.sh
  integration-test:
    executor: integration-test-executor
    parallelism: 8
    steps:
      - attach_workspace:
          at: ~/
      - run-integration-tests:
          rerun-failtest-count: 1
  integration-test-with-coverage:
    executor: integration-test-executor
    parallelism: 10
    steps:
      - attach_workspace:
          at: ~/
      - run-integration-tests:
          run-code-coverage: true
          rerun-failtest-count: 0
          failure-option: -fn
          changes-only: false
  code-coverage:
    executor: centos-build-executor
    resource_class: medium
    steps:
      - attach_workspace:
          at: ~/
      - extract-pom-version
      - restore-sonar-cache
      - run:
          name: Restore Target Directories (Code Coverage)
          when: always
          command: |
            .circleci/scripts/codecoverage-restore.sh
      - run:
          name: Run SonarQube Code Analysis
          when: always
          command: |
            export MAVEN_OPTS="-Xms3G -Xmx3G"
            .circleci/scripts/sonar.sh
      - save-sonar-cache
  smoke-test-core:
    executor: smoke-test-executor
    parallelism: 8
    # No resource class support for machine executors, we're constrained to use the default
    # medium class which has 2 vCPUs and 8 GB RAM
    #resource_class: large
    steps:
      - attach_workspace:
          at: ~/
      - run-smoke-tests:
          suite: core
  smoke-test-flaky:
    executor: smoke-test-executor
    parallelism: 5
    # No resource class support for machine executors, we're constrained to use the default
    # medium class which has 2 vCPUs and 8 GB RAM
    #resource_class: large
    steps:
      - attach_workspace:
          at: ~/
      - run-smoke-tests:
          suite: flaky
  smoke-test-minion:
    executor: smoke-test-executor
    parallelism: 4
    # No resource class support for machine executors, we're constrained to use the default
    # medium class which has 2 vCPUs and 8 GB RAM
    #resource_class: large
    steps:
      - attach_workspace:
          at: ~/
      - run-smoke-tests:
          suite: minion
  smoke-test-sentinel:
    executor: smoke-test-executor
    parallelism: 5
    # No resource class support for machine executors, we're constrained to use the default
    # medium class which has 2 vCPUs and 8 GB RAM
    #resource_class: large
    steps:
      - attach_workspace:
          at: ~/
      - run-smoke-tests:
          suite: sentinel
  smoke-test-minimal:
    executor: smoke-test-executor
    steps:
      - attach_workspace:
          at: ~/
      - run-smoke-tests:
          suite: minimal
  create-merge-foundation-branch:
    <<: *defaults
    <<: *docker_container_config
    steps:
      - run:
          name: "Branch Merge Parameters"
          command: |
            echo "previous: << parameters.previous_branch >>, main: << parameters.main_branch >>, next: << parameters.next_branch >>"
      - when:
          condition: << parameters.next_branch >>
          steps:
            - cached-checkout-for-pushing
            - run:
                name: Checkout target branch and merge from source
                command: |
                  export GIT_MERGE_AUTOEDIT=no
                  git fetch --all
                  git checkout << parameters.next_branch >>
                  git reset --hard origin/<< parameters.next_branch >>
                  git merge origin/<< parameters.main_branch >>
            - run:
                name: Push to github
                command: git push -f origin << parameters.next_branch >>:merge-foundation/<< parameters.main_branch_label >>-to-<< parameters.next_branch_label >>

  # note, this is always run as part of the _next_ branch
  # for example, if main_branch is `foundation-2016` and next_branch is `foundation-2017`,
  # it will include the contents of the `foundation-2017` branch, thus we need to actually
  # look _backwards_ to the previous_branch and main_branch to merge the correct bits.
  merge-foundation-branch:
    <<: *defaults
    <<: *docker_container_config
    steps:
      - run:
          name: "Branch Merge Parameters"
          command: |
            echo "previous: << parameters.previous_branch >>, main: << parameters.main_branch >>, next: << parameters.next_branch >>"
      - when:
          condition: << parameters.previous_branch >>
          steps:
            - cached-checkout-for-pushing
            - run:
                name: Checkout target and merge with merge branch
                command: |
                  export GIT_MERGE_AUTOEDIT=no
                  git fetch --all
                  git checkout << parameters.main_branch >>
                  git reset --hard origin/<< parameters.main_branch >>
                  git merge origin/merge-foundation/<< parameters.previous_branch_label >>-to-<< parameters.main_branch_label >>
            - run:
                name: Push to github
                command: git push origin << parameters.main_branch >>:<< parameters.main_branch >>

  create-merge-meridian-branch:
    <<: *defaults
    <<: *docker_container_config
    steps:
      - when:
          condition: << parameters.main_branch >>
          steps:
            - restore_cache:
                keys:
                  - meridian-v1-{{ .Branch }}-{{ .Revision }}
                  - meridian-v1-{{ .Branch }}-
                  - meridian-v1-
            - cached-checkout-for-pushing
            - run:
                name: Add Meridian remote if necessary
                command: |
                  REMOTE_MERIDIAN="$(git remote | grep -c -E '^meridian$' || :)"
                  if [ "$REMOTE_MERIDIAN" -eq 0 ]; then
                    git remote add meridian git@github.com:OpenNMS/opennms-prime.git
                  fi
            - run:
                name: git fetch meridian
                command: |
                  git fetch meridian
            - save_cache:
                key: meridian-v1-{{ .Branch }}-{{ .Revision }}
                paths:
                  - ".git"
            - run:
                name: Checkout target branch and merge from source
                command: |
                  export GIT_MERGE_AUTOEDIT=no
                  if git rev-parse from-<< parameters.main_branch >> >/dev/null 2>&1; then
                    git checkout from-<< parameters.main_branch >>
                  else
                    git checkout -b from-<< parameters.main_branch >> meridian/from-<< parameters.main_branch >>
                  fi
                  git reset --hard meridian/from-<< parameters.main_branch >>
                  git merge origin/<< parameters.main_branch >>
            - run:
                name: Push to Meridian github
                command: git push -f meridian from-<< parameters.main_branch >>:from-<< parameters.main_branch >>

  merge-meridian-branch:
    <<: *defaults
    <<: *docker_container_config
    steps:
      - cached-checkout-for-pushing
      - run:
          name: Checkout from-foundation-YYYY and merge to release-YYYY.x
          command: |
            export GIT_MERGE_AUTOEDIT=no
            TARGET_VERSION="$(echo "<< parameters.main_branch >>" | sed -e 's,^foundation-,,')"
            git fetch --all
            git checkout "release-${TARGET_VERSION}.x"
            git reset --hard "origin/release-${TARGET_VERSION}.x"
            git merge "origin/from-foundation-${TARGET_VERSION}"
      - run:
          name: Push to github
          command: |
            TARGET_BRANCH="release-$(echo "<< parameters.main_branch >>" | sed -e 's,^foundation-,,').x"
            git push origin "${TARGET_BRANCH}:${TARGET_BRANCH}"

  merge-poweredby-branch:
    <<: *defaults
    <<: *docker_container_config
    steps:
      - when:
          condition: << parameters.main_branch >>
          steps:
            - restore_cache:
                keys:
                  - poweredby-v1-{{ .Branch }}-{{ .Revision }}
                  - poweredby-v1-{{ .Branch }}-
                  - poweredby-v1-
            - cached-checkout-for-pushing
            - run:
                name: Merge Foundation to PoweredBy
                command: .circleci/scripts/merge-poweredby.sh
            - save_cache:
                key: poweredby-v1-{{ .Branch }}-{{ .Revision }}
                paths:
                  - ".git"

  publish-cloudsmith:
    executor: cloudsmith/default
    resource_class: small
    steps:
      - checkout
      - cloudsmith/ensure-api-key
      - cloudsmith/install-cli
#      - restore-workflow-assets:
#          cache_prefix: deb-meridian
      - restore-workflow-assets:
          cache_prefix: rpm-meridian
#      - restore-workflow-assets:
#          cache_prefix: deb-minion
      - restore-workflow-assets:
          cache_prefix: rpm-minion
#      - restore-workflow-assets:
#          cache_prefix: deb-sentinel
      - restore-workflow-assets:
          cache_prefix: rpm-sentinel
      - restore-workflow-assets:
          cache_prefix: oci-meridian
      - restore-workflow-assets:
          cache_prefix: oci-minion
      - restore-workflow-assets:
          cache_prefix: oci-sentinel
      - restore-workflow-assets:
          cache_prefix: minion-config-schema
      - run:
          name: Publish Packages
          command: |
            .circleci/scripts/publish-cloudsmith.sh
<|MERGE_RESOLUTION|>--- conflicted
+++ resolved
@@ -32,7 +32,6 @@
       description: whether to do a minimal (build-and-merge only) build
       type: boolean
       default: false
-<<<<<<< HEAD
 #    previous_branch:
 #      description: the previous branch, if any
 #      type: string
@@ -52,37 +51,11 @@
 #    next_branch:
 #      description: the auto-merge target branch
 #      type: string
-#      default: release-28.x
+#      default: release-29.x
 #    next_branch_label:
 #      description: the auto-merge target branch (escaped, no slashes)
 #      type: string
-#      default: release-28.x
-=======
-    previous_branch:
-      description: the previous branch, if any
-      type: string
-      default: foundation-2020
-    previous_branch_label:
-      description: the previous branch, if any (escaped, no slashes)
-      type: string
-      default: foundation-2020
-    main_branch:
-      description: the auto-merge main branch
-      type: string
-      default: foundation-2021
-    main_branch_label:
-      description: the auto-merge main branch (escaped, no slashes)
-      type: string
-      default: foundation-2021
-    next_branch:
-      description: the auto-merge target branch
-      type: string
-      default: release-29.x
-    next_branch_label:
-      description: the auto-merge target branch (escaped, no slashes)
-      type: string
-      default: release-29.x
->>>>>>> a1c4b9ef
+#      default: release-29.x
 
 aliases:
   - &setup_dct_env
