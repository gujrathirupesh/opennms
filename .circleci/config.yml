version: 2.1


executors:
  centos-build-executor:
    docker:
      - image: opennms/build-env:1.8.0.252.b09-3.6.3-b4168
  debian-build-executor:
    docker:
      - image: opennms/build-env:debian-jdk8-b5084
  docker-executor:
    docker:
      - image: docker:19.03.0-git
  integration-test-executor:
    machine: true
  smoke-test-executor:
    machine:
      image: ubuntu-1604:201903-01

# NOTE: the "_label" versions of these are for the case when your source or target
# branches have slashes in them, that way the merge branch gets created properly
defaults: &defaults
  parameters:
    context_name:
      description: the context to use for sensitive settings like GPG keys
      type: string
      default: "OpenNMS Build"
    minimal:
      description: whether to do a minimal (build-and-merge only) build
      type: boolean
      default: false
<<<<<<< HEAD
#    previous_branch:
#      description: the previous branch, if any
#      type: string
#      default: foundation-2018
#    previous_branch_label:
#      description: the previous branch, if any (escaped, no slashes)
#      type: string
#      default: foundation-2018
#    main_branch:
#      description: the auto-merge main branch
#      type: string
#      default: foundation-2019
#    main_branch_label:
#      description: the auto-merge main branch (escaped, no slashes)
#      type: string
#      default: foundation-2019
#    next_branch:
#      description: the auto-merge target branch
#      type: string
#      default: foundation-2020
#    next_branch_label:
#      description: the auto-merge target branch (escaped, no slashes)
#      type: string
#      default: foundation-2020
=======
    previous_branch:
      description: the previous branch, if any
      type: string
      default: foundation-2018
    previous_branch_label:
      description: the previous branch, if any (escaped, no slashes)
      type: string
      default: foundation-2018
    main_branch:
      description: the auto-merge main branch
      type: string
      default: foundation-2019
    main_branch_label:
      description: the auto-merge main branch (escaped, no slashes)
      type: string
      default: foundation-2019
    next_branch:
      description: the auto-merge target branch
      type: string
      default: foundation-2020
    next_branch_label:
      description: the auto-merge target branch (escaped, no slashes)
      type: string
      default: foundation-2020
>>>>>>> f0f13c35

docker_container_config: &docker_container_config
  executor: docker-executor

orbs:
  cloudsmith: cloudsmith/cloudsmith@1.0.3
  sign-packages: opennms/sign-packages@2.1.3

commands:
  extract-pom-version:
      description: "Extracting Maven POM version"
      steps:
        - run:
            name: Extract Maven POM version
            command: .circleci/scripts/pom2version.sh pom.xml > pom-version-cache.key
  cached-checkout:
      description: "Checkout with caching"
      steps:
        - restore_cache:
            keys:
              - source-v1-{{ .Branch }}-{{ .Revision }}
              - source-v1-{{ .Branch }}-
              - source-v1-
        - checkout
        - run:
            name: git config merge.renameLimit
            command: git config merge.renameLimit 999999
        - run:
            name: git fetch origin
            command: git fetch origin
        - save_cache:
            key: source-v1-{{ .Branch }}-{{ .Revision }}
            paths:
              - ".git"
  cached-checkout-for-pushing:
      description: "Configure a cached checkout that can push upstream"
      steps:
        - add_ssh_keys:
            fingerprints:
              - "5e:70:a4:1a:f3:9f:39:ca:2a:d9:b5:9a:6c:2b:c3:66"
              - "9f:0d:94:15:19:43:6b:1d:81:90:f9:63:e0:d8:c1:b2"
        - cached-checkout
        - run:
            name: Create git identity
            command: |
              git config user.email "cicd-system@opennms.com"
              git config user.name "CI/CD System"
  restore-maven-cache:
      description: "Maven: Calculate cache key and restore cache"
      steps:
        - run:
            name: Calculate cache key from pom files
            command: find . -type f -name "pom.xml" | grep -v /target/ | sort -u | xargs cat > maven-dependency-pom-cache.key
        - restore_cache:
            keys:
              - maven-dependencies-v3-{{ checksum "pom-version-cache.key" }}-{{ checksum "maven-dependency-pom-cache.key" }}
              - maven-dependencies-v3-{{ checksum "pom-version-cache.key" }}-
  update-maven-cache:
      description: "Maven: Refresh local repository from POM files"
      steps:
        - run:
            name: Remove old artifacts to keep workspace size down
            command: .circleci/scripts/clean-m2.sh
        - run:
            name: Collect Maven Dependencies
            command: |
              ./compile.pl -t \
                -Dbuild.skip.tarball=true \
                -DupdatePolicy=never \
                --update-plugins \
                -Daether.connector.resumeDownloads=false \
                -Daether.connector.basic.threads=8 \
                -Dorg.slf4j.simpleLogger.log.org.apache.maven.cli.transfer.Slf4jMavenTransferListener=warn \
                -Pbuild-bamboo \
                -Prun-expensive-tasks \
                -Psmoke \
                --legacy-local-repository \
                --batch-mode \
                dependency:resolve-plugins \
                de.qaware.maven:go-offline-maven-plugin:resolve-dependencies
  save-maven-cache:
    description: "Maven: Save cache"
    steps:
      - save_cache:
          key: maven-dependencies-v3-{{ checksum "pom-version-cache.key" }}-{{ checksum "maven-dependency-pom-cache.key" }}
          paths:
            - ~/.m2
  restore-nodejs-cache:
      description: "NodeJS: Calculate cache key and restore cache"
      steps:
        - run:
            name: Calculate cache key
            command: find core/web-assets -name package\*.json -o -name bower.json | grep -v /target/ | sort -u | xargs cat > nodejs-dependency-json-cache.key
        - restore_cache:
            keys:
              - nodejs-dependencies-v2-{{ checksum "pom-version-cache.key" }}-{{ checksum "nodejs-dependency-json-cache.key" }}
              - nodejs-dependencies-v2-{{ checksum "pom-version-cache.key" }}-
  save-nodejs-cache:
    description: "NodeJS: Save cache"
    steps:
      - save_cache:
          key: nodejs-dependencies-v2-{{ checksum "pom-version-cache.key" }}-{{ checksum "nodejs-dependency-json-cache.key" }}
          paths:
            - core/web-assets/node_modules
  restore-sonar-cache:
      description: "Sonar: Restore sonar cache"
      steps:
        - restore_cache:
            keys:
              - sonar-cache-v2-{{ checksum "pom-version-cache.key" }}
  save-sonar-cache:
      description: "Sonar: Save sonar cache"
      steps:
        - save_cache:
            key: sonar-cache-v2-{{ checksum "pom-version-cache.key" }}
            paths:
              - ~/.sonar
  dockerhub-login:
    description: "Connect to DockerHub"
    steps:
      - run:
          name: Login to DockerHub
          command: |
            if [ -n "${DOCKERHUB_LOGIN}" ]; then
              docker login -u ${DOCKERHUB_LOGIN} -p ${DOCKERHUB_PASS}
            else
              echo "WARNING: dockerhub login not found. Assuming this is a PR or other external branch build."
            fi
  run-smoke-tests:
    description: "Run the smoke tests"
    parameters:
      minimal:
        default: false
        type: boolean
    steps:
      - run:
          name: Enable swap
          command: |
            sudo fallocate -l 8G /swapfile
            sudo chmod 600 /swapfile
            sudo mkswap /swapfile
            sudo swapon /swapfile
            sudo sysctl vm.swappiness=5
            cat /proc/sys/vm/swappiness
      - load-oci:
          key: meridian
      - load-oci:
          key: minion
      - load-oci:
          key: sentinel
<<<<<<< HEAD
=======
      - run:
          name: Load Sentinel OCI image
          command: |
            cd opennms-container/sentinel
            docker image load -i /tmp/oci-sentinel/container.oci
>>>>>>> f0f13c35
      - run:
          name: Monitor JVM processes
          background: true
          command: |
            .circleci/scripts/jvmprocmon-start.sh
      - run:
          name: Monitor memory usage
          background: true
          command: |
            free -m -c 500 -s 30
      - run:
          name: Smoke Tests
          no_output_timeout: 30m
          command: |
            .circleci/scripts/smoke.sh << parameters.minimal >>
      - run:
          name: Gather system logs
          when: always
          command: |
            mkdir -p ~/test-results/system-logs
            (dmesg || :) > ~/test-results/system-logs/dmesg 2>&1
            (ps auxf || :) > ~/test-results/system-logs/ps 2>&1
            (free -m || :) > ~/test-results/system-logs/free 2>&1
            (docker stats --no-stream || :) > ~/test-results/system-logs/docker_stats 2>&1
            cp -R /tmp/jvmprocmon ~/test-results/system-logs/ || :
            ls -alh ~/project/smoke-test/ || :
      - run:
          name: Gather test artifacts
          when: always
          command: |
            mkdir -p ~/test-results/junit
            find . -type f -regex ".*/target/surefire-reports/.*xml" -exec cp {} ~/test-results/junit/ \;
            find . -type f -regex ".*/target/failsafe-reports/.*xml" -exec cp {} ~/test-results/junit/ \;
            mkdir -p ~/test-artifacts/recordings
            cp -R ~/project/smoke-test/target/*.flv ~/test-artifacts/recordings || true
            cp -R ~/project/smoke-test/target/screenshots ~/test-artifacts/ || true
            cp -R ~/project/smoke-test/target/logs ~/test-artifacts/ || true
      - store_test_results:
          path: ~/test-results
      - store_artifacts:
          when: always
          path: ~/test-results
          destination: test-results
      - store_artifacts:
          when: always
          path: ~/test-artifacts
          destination: test-artifacts
  run-build:
    description: "Run the main build"
    parameters:
      number-vcpu:
        default: 8
        type: integer
      node-memory:
        default: echo "NODE_OPTIONS Not Set"
        type: string
      vaadin-javamaxmem:
        default: 1g
        type: string
    steps:
      - cached-checkout
      - extract-pom-version
      - run:
          name: Check for Releasability
          command: |
            export OPENNMS_VERSION="$(.circleci/scripts/pom2version.sh pom.xml)"
            .circleci/scripts/release-lint.sh "${OPENNMS_VERSION}"
      - restore-maven-cache
      - restore-nodejs-cache
      - run:
          name: Compile OpenNMS
          command: |
            .circleci/scripts/configure-signing.sh
            mvn clean -DskipTests=true
            << parameters.node-memory >>
            ./compile.pl -DskipTests=true -Dbuild.skip.tarball=true \
              -DupdatePolicy=never \
              -Daether.connector.resumeDownloads=false \
              -Daether.connector.basic.threads=1 \
              -Dorg.slf4j.simpleLogger.log.org.apache.maven.cli.transfer.Slf4jMavenTransferListener=warn \
              -DvaadinJavaMaxMemory=<< parameters.vaadin-javamaxmem >> \
              -DmaxCpus=<< parameters.number-vcpu >> \
              -Psmoke \
              install --batch-mode
            pushd opennms-doc
              ../compile.pl \
                -DupdatePolicy=never \
                -Daether.connector.resumeDownloads=false \
                -Daether.connector.basic.threads=1 \
                -Dorg.slf4j.simpleLogger.log.org.apache.maven.cli.transfer.Slf4jMavenTransferListener=warn \
                -DskipPdfGeneration=false \
                -P'!jdk7+' \
                install --batch-mode
            popd
      - update-maven-cache
      - run:
          name: Remove Extra Maven Repository OpenNMS Files
          command: |
            # move these out of the way so they're not stored in the maven pre-cache
            cd ~/.m2/repository/org/opennms
            mkdir /tmp/maven-keep
            mv $(ls -1 | grep -v -E '^(jicmp-api|jicmp6-api|jrrd-api|jrrd2-api|lib|maven)$') /tmp/maven-keep
      - save-maven-cache
      - run:
          name: Restore Extra Maven Repository OpenNMS Files
          command: |
            # now move them back so they end up in the workspace for builds further down the workflow
            mv /tmp/maven-keep/* ~/.m2/repository/org/opennms/
      - save-nodejs-cache
      - persist_to_workspace:
          root: ~/
          paths:
            - project
            - .m2
  run-integration-tests:
    parameters:
      run-code-coverage:
        default: false
        type: boolean
      rerun-failtest-count:
        default: 0
        type: integer
      failure-option:
        default: -fae
        type: string
      changes-only:
        default: true
        type: boolean
    steps:
      - run:
          name: Integration Tests
          no_output_timeout: 1.0h
          command: |
            export CCI_CODE_COVERAGE=<< parameters.run-code-coverage >>
            export CCI_RERUN_FAILTEST=<< parameters.rerun-failtest-count >>
            export CCI_FAILURE_OPTION=<< parameters.failure-option >>
            export CCI_CHANGES_ONLY=<< parameters.changes-only >>
            .circleci/scripts/itest.sh
      - run:
          name: Gather test results
          when: always
          command: |
            mkdir -p ~/test-results/junit
            find . -type f -regex ".*/target/surefire-reports-[0-9]+/.*xml" -exec cp {} ~/test-results/junit/ \;
            find . -type f -regex ".*/target/failsafe-reports-[0-9]+/.*xml" -exec cp {} ~/test-results/junit/ \;
      - run:
          name: Gather tests
          when: always
          command: |
            mkdir -p ~/generated-tests
            cp ./surefire_classname* ~/generated-tests/
            cp ./failsafe_classname* ~/generated-tests/
            cp /tmp/this_node* ~/generated-tests/
      - when:
          condition: << parameters.run-code-coverage >>
          steps:
            - run:
                name: Compress Target Directories (Code Coverage)
                when: always
                command: |
                  .circleci/scripts/codecoverage-save.sh
            - persist_to_workspace:
                root: ~/
                paths:
                  - code-coverage
      - store_test_results:
          path: ~/test-results
      - store_artifacts:
          when: always
          path: ~/test-results
          destination: test-results
      - store_artifacts:
          when: always
          path: ~/generated-tests
          destination: generated-tests
  cache-workflow-assets:
    parameters:
      cache_prefix:
        description: the cache prefix
        type: string
      source_path:
        description: the source directory to cache
        type: string
    steps:
      - run:
          name: Stowing Assets in << parameters.source_path >> to cache prefix << parameters.cache_prefix >>
          command: |
            TARGET_PATH="/tmp/<< parameters.cache_prefix >>"
            rsync -avr "$(echo "<< parameters.source_path >>" | sed -e 's,/*$,,')/" "${TARGET_PATH}/"
            find "${TARGET_PATH}" -type d -print0 | xargs -0 chmod 775
            find "${TARGET_PATH}" ! -type d -print0 | xargs -0 chmod 664
      - save_cache:
          key: << parameters.cache_prefix >>-v2-{{ .Branch }}-{{ .Revision }}-{{ .Environment.CIRCLE_WORKFLOW_ID }}
          paths:
            - "/tmp/<< parameters.cache_prefix >>"
  restore-workflow-assets:
    parameters:
      cache_prefix:
        description: the cache prefix
        type: string
      target_path:
        description: the target directory to restore into
        type: string
        default: ""
    steps:
      - restore_cache:
          keys:
            - << parameters.cache_prefix >>-v2-{{ .Branch }}-{{ .Revision }}-{{ .Environment.CIRCLE_WORKFLOW_ID }}
            - << parameters.cache_prefix >>-v2-{{ .Branch }}-{{ .Revision }}-
      - when:
          condition: << parameters.target_path >>
          steps:
            - run:
                name: Restoring assets to << parameters.target_path >> from cached prefix << parameters.cache_prefix >>
                command: |
                  SOURCE_PATH="/tmp/<< parameters.cache_prefix >>"
                  mkdir -p "<< parameters.target_path >>"
                  rsync -ar "${SOURCE_PATH}/" "$(echo "<< parameters.target_path >>" | sed -e 's,/*$,,')/"
  cache-oci:
    parameters:
      key:
        description: the cache key for storing the OCI
        type: string
      path:
        description: the path to the directory containing the OCI
        type: string
    steps:
      - cache-workflow-assets:
          cache_prefix: oci-<< parameters.key >>
          source_path: << parameters.path >>
  load-oci:
    parameters:
      key:
        description: the OCI cache key to restore
        type: string
    steps:
      - restore-workflow-assets:
          cache_prefix: oci-<< parameters.key >>
      - run:
          name: Load Docker Image(s) in oci-<< parameters.key >>
          command: |
            cd "/tmp/oci-<< parameters.key >>"
            if [ "$(ls -1 *.oci | wc -l)" -eq 0 ]; then
              echo "ERROR: No OCI files to load. Something probably went wrong earlier."
              exit 1
            fi
            for FILE in *.oci; do
              echo "Loading ${FILE} into Docker..."
              docker image load -i "$FILE"
            done

workflows:
#  weekly-coverage:
#    <<: *defaults
#    when:
#      equal: [ false, << parameters.minimal >> ]
#    triggers:
#      - schedule:
#          # Saturday at 12:00 AM
#          cron: "0 0 * * 6"
#          filters:
#            branches:
#              only:
#                - develop
#    jobs:
#      - build
#      - integration-test-with-coverage:
#          requires:
#            - build
#      - code-coverage:
#          requires:
#            - integration-test-with-coverage

  build-minimal:
    <<: *defaults
    when:
      equal: [ true, << parameters.minimal >> ]
    jobs:
      - build
#      - create-merge-foundation-branch:
#          context: << parameters.context_name >>
#          requires:
#            - build
#          filters:
#            branches:
#              only: << parameters.main_branch >>
#      - merge-foundation-branch:
#          context: << parameters.context_name >>
#          requires:
#            - build
#          filters:
#            branches:
#              only: merge-foundation/<< parameters.previous_branch_label >>-to-<< parameters.main_branch_label >>
#      - create-merge-meridian-branch:
#          context: << parameters.context_name >>
#          requires:
#            - build
#          filters:
#            branches:
#              only: /^foundation.*/
#      - merge-poweredby-branch:
#          context: << parameters.context_name >>
#          # technically only requires the RPM/deb builds, but only publish
#          # if everything passes
#          requires:
#            - build
#          filters:
#            branches:
#              only:
#                - /^foundation.*/
  build-deploy:
    <<: *defaults
    when:
      equal: [ false, << parameters.minimal >> ]
    jobs:
      - build:
          filters:
            branches:
              ignore:
                - /^from-foundation.*/
      - tarball-assembly:
          context: << parameters.context_name >>
          requires:
            - build
      - meridian-rpm-build:
          requires:
            - build
          filters:
            branches:
              ignore:
                - /^merge-foundation.*/
      - minion-rpm-build:
          requires:
            - build
<<<<<<< HEAD
      - sentinel-rpm-build:
          requires:
            - build
=======
          filters:
            branches:
              ignore:
                - /^merge-foundation.*/
      - sentinel-rpm-build:
          requires:
            - build
          filters:
            branches:
              ignore:
                - /^merge-foundation.*/
>>>>>>> f0f13c35
      - integration-test:
          requires:
            - build
          filters:
            branches:
              ignore:
                - /^merge-foundation.*/
      - smoke-test-full:
          requires:
            - meridian-rpm-build
            - minion-rpm-build
            - sentinel-rpm-build
          filters:
            branches:
              only:
                - develop
                - /^master-.*/
                - /^release-.*/
                - /^foundation.*/
                - /^features.*/
                - /.*smoke.*/
                - /^dependabot.*/
      - smoke-test-minimal:
          requires:
            - meridian-rpm-build
            - minion-rpm-build
            - sentinel-rpm-build
          filters:
            branches:
              ignore:
                - develop
                - /^master-.*/
                - /^release-.*/
                - /^foundation.*/
                - /^merge-foundation.*/
                - /^features.*/
                - /.*smoke.*/
                - /^dependabot.*/
<<<<<<< HEAD
#      - meridian-publish-oci:
#          requires:
#            - meridian-rpm-build
#          filters:
#            branches:
#              only:
#                - develop
#                - /^master-.*/
#                - /^release-.*/
#      - minion-publish-oci:
#          requires:
#            - minion-rpm-build
#          filters:
#            branches:
#              only:
#                - develop
#                - /^master-.*/
#                - /^release-.*/
#      - sentinel-publish-oci:
#          requires:
#            - sentinel-rpm-build
#          filters:
#            branches:
#              only:
#                - develop
#                - /^master-.*/
#                - /^release-.*/
#      # These don't actually require `integration-test` but we shouldn't bother
#      # spending cycles unless everything else passed
#      - meridian-deb-build:
#          requires:
#            - integration-test
#          filters:
#            branches:
#              only:
#                - develop
#                - /^master-.*/
#                - /^release-.*/
#                - /^foundation.*/
#                - /^features.*/
#                - /^merge-foundation\/.*/
#                - /.*smoke.*/
#                - /.*debian.*/
#      - minion-deb-build:
#          requires:
#            - integration-test
#          filters:
#            branches:
#              only:
#                - develop
#                - /^master-.*/
#                - /^release-.*/
#                - /^foundation.*/
#                - /^features.*/
#                - /^merge-foundation\/.*/
#                - /.*smoke.*/
#                - /.*debian.*/
#      - sentinel-deb-build:
#          requires:
#            - integration-test
#          filters:
#            branches:
#              only:
#                - develop
#                - /^master-.*/
#                - /^release-.*/
#                - /^foundation.*/
#                - /^features.*/
#                - /^merge-foundation\/.*/
#                - /.*smoke.*/
#                - /.*debian.*/
#      - create-merge-foundation-branch:
#          # technically only requires the RPM/deb builds, but only publish
#          # if everything passes
#          requires:
#            - meridian-deb-build
#            - minion-deb-build
#            - sentinel-deb-build
#            - smoke-test-minimal
#            - smoke-test-full
#            - integration-test
#          filters:
#            branches:
#              only: << parameters.main_branch >>
#      - merge-foundation-branch:
#          # technically only requires the RPM/deb builds, but only publish
#          # if everything passes
#          requires:
#            - meridian-deb-build
#            - minion-deb-build
#            - sentinel-deb-build
#            - smoke-test-minimal
#            - smoke-test-full
#            - integration-test
#          filters:
#            branches:
#              only: merge-foundation/<< parameters.previous_branch_label >>-to-<< parameters.main_branch_label >>
#      - create-merge-meridian-branch:
#          # technically only requires the RPM/deb builds, but only publish
#          # if everything passes
#          requires:
#            - meridian-deb-build
#            - smoke-test-minimal
#            - smoke-test-full
#            - integration-test
#          filters:
#            branches:
#              only: /^foundation.*/
#      - merge-meridian-branch:
#          filters:
#            branches:
#              only: /^from-foundation.*/
#      - merge-poweredby-branch:
#          # technically only requires the RPM/deb builds, but only publish
#          # if everything passes
#          requires:
#            - meridian-deb-build
#            - smoke-test-minimal
#            - smoke-test-full
#            - integration-test
#          filters:
#            branches:
#              only:
#                - /^foundation.*/
=======
      - horizon-publish-oci:
          requires:
            - horizon-rpm-build
          filters:
            branches:
              only:
                - develop
                - /^master-.*/
                - /^release-.*/
      - minion-publish-oci:
          requires:
            - minion-rpm-build
          filters:
            branches:
              only:
                - develop
                - /^master-.*/
                - /^release-.*/
      - sentinel-publish-oci:
          requires:
            - sentinel-rpm-build
          filters:
            branches:
              only:
                - develop
                - /^master-.*/
                - /^release-.*/
      # These don't actually require `integration-test` but we shouldn't bother
      # spending cycles unless everything else passed
      - horizon-deb-build:
          requires:
            - integration-test
          filters:
            branches:
              only:
                - develop
                - /^master-.*/
                - /^release-.*/
                - /^foundation.*/
                - /^features.*/
                - /.*smoke.*/
                - /.*debian.*/
      - minion-deb-build:
          requires:
            - integration-test
          filters:
            branches:
              only:
                - develop
                - /^master-.*/
                - /^release-.*/
                - /^foundation.*/
                - /^features.*/
                - /.*smoke.*/
                - /.*debian.*/
      - sentinel-deb-build:
          requires:
            - integration-test
          filters:
            branches:
              only:
                - develop
                - /^master-.*/
                - /^release-.*/
                - /^foundation.*/
                - /^features.*/
                - /.*smoke.*/
                - /.*debian.*/
      - create-merge-foundation-branch:
          # technically only requires the RPM/deb builds, but only publish
          # if everything passes
          requires:
            - horizon-deb-build
            - minion-deb-build
            - sentinel-deb-build
            - smoke-test-minimal
            - smoke-test-full
            - integration-test
          filters:
            branches:
              only: << parameters.main_branch >>
      - merge-foundation-branch:
          # technically only requires the RPM/deb builds, but only publish
          # if everything passes
          requires:
            - tarball-assembly
          filters:
            branches:
              only: merge-foundation/<< parameters.previous_branch_label >>-to-<< parameters.main_branch_label >>
      - create-merge-meridian-branch:
          # technically only requires the RPM/deb builds, but only publish
          # if everything passes
          requires:
            - horizon-deb-build
            - smoke-test-minimal
            - smoke-test-full
            - integration-test
          filters:
            branches:
              only: /^foundation.*/
      - merge-meridian-branch:
          filters:
            branches:
              only: /^from-foundation.*/
      - merge-poweredby-branch:
          # technically only requires the RPM/deb builds, but only publish
          # if everything passes
          requires:
            - horizon-deb-build
            - smoke-test-minimal
            - smoke-test-full
            - integration-test
          filters:
            branches:
              only:
                - /^foundation.*/
>>>>>>> f0f13c35
      - publish-cloudsmith:
          # technically only requires the RPM/deb builds, but only publish
          # if everything passes
          requires:
<<<<<<< HEAD
#            - meridian-deb-build
#            - minion-deb-build
#            - sentinel-deb-build
=======
            - horizon-deb-build
            - minion-deb-build
            - sentinel-deb-build
>>>>>>> f0f13c35
            - smoke-test-minimal
            - smoke-test-full
            - integration-test
          filters:
            branches:
              only:
#                - develop
                - /^master-.*/
                - /^release-.*/
#                - /^foundation.*/

jobs:
  build:
    executor: centos-build-executor
    # Building currently requires the xlarge containers in order for the webpack compilation
    # in the core/web-assets module to complete reliably
    resource_class: xlarge
    steps:
      - run-build:
          number-vcpu: 8

  tarball-assembly:
    machine:
      image: ubuntu-1604:201903-01
    parameters:
      number-vcpu:
        default: 2
        type: integer
      vaadin-javamaxmem:
        default: 1g
        type: string
    steps:
      - attach_workspace:
          at: ~/
      - run:
          name: Assemble tarballs and related artifacts
          command: |
            # install fake makensis to satisfy the assemble dependency
            sudo cp .circleci/scripts/makensis.py /usr/local/bin/makensis
            export MAVEN_OPTS="-Xmx4g -Xms4g"
            # general assembly
            ./compile.pl -DskipTests=true -Dbuild.skip.tarball=false \
              -DupdatePolicy=never \
              -Daether.connector.resumeDownloads=false \
              -Daether.connector.basic.threads=1 \
              -Dorg.slf4j.simpleLogger.log.org.apache.maven.cli.transfer.Slf4jMavenTransferListener=warn \
              -DvaadinJavaMaxMemory=<< parameters.vaadin-javamaxmem >> \
              -DmaxCpus=<< parameters.number-vcpu >> \
              -Pbuild-bamboo \
              -Prun-expensive-tasks \
              -Dopennms.home=/opt/opennms \
              install --batch-mode
            # javadoc
            ./compile.pl -DskipTests=true -Dbuild.skip.tarball=false \
              -DupdatePolicy=never \
              -Daether.connector.resumeDownloads=false \
              -Daether.connector.basic.threads=1 \
              -Dorg.slf4j.simpleLogger.log.org.apache.maven.cli.transfer.Slf4jMavenTransferListener=warn \
              -DvaadinJavaMaxMemory=<< parameters.vaadin-javamaxmem >> \
              -DmaxCpus=<< parameters.number-vcpu >> \
              -Pbuild-bamboo \
              -Prun-expensive-tasks \
              -Dopennms.home=/opt/opennms \
              javadoc:aggregate --batch-mode
      - run:
          name: Collect Artifacts
          command: |
            mkdir -p target/{artifacts,tarballs}
            OPENNMS_VERSION="$(.circleci/scripts/pom2version.sh pom.xml)"
            find ./target -name "*.tar.gz" -type f -not -iname '*source*' -exec cp {} "./target/tarballs/meridian-${OPENNMS_VERSION}.tar.gz" \;
            find ./opennms-assemblies/minion/target -name "*.tar.gz" -type f -not -iname '*source*' -exec cp {} "./target/tarballs/minion-${OPENNMS_VERSION}.tar.gz" \;
            find ./opennms-assemblies/sentinel/target -name "*.tar.gz" -type f -not -iname '*source*' -exec cp {} "./target/tarballs/sentinel-${OPENNMS_VERSION}.tar.gz" \;
            find ./opennms-assemblies/remote-poller-standalone -name "*.tar.gz" -type f -exec cp {} "./target/artifacts/remote-poller-client-${OPENNMS_VERSION}.tar.gz" \;
            pushd target/site/apidocs
              tar -czf "../../artifacts/meridian-${OPENNMS_VERSION}-javadoc.tar.gz" *
            popd
            cp ./opennms-assemblies/xsds/target/*-xsds.tar.gz "./target/artifacts/meridian-${OPENNMS_VERSION}-xsds.tar.gz"
            cp opennms-doc/guide-all/target/*.tar.gz "./target/artifacts/meridian-${OPENNMS_VERSION}-docs.tar.gz"
            cp target/*-source.tar.gz "./target/artifacts/meridian-${OPENNMS_VERSION}-source.tar.gz"
      - store_artifacts:
          when: always
          path: ~/project/target/artifacts
          destination: artifacts
      - store_artifacts:
          when: always
          path: ~/project/target/tarballs
          destination: tarballs

  meridian-rpm-build:
    executor: centos-build-executor
    # Larger memory footprint required to speed up builds using Takari smartbuilder
    resource_class: large
    steps:
      - attach_workspace:
          at: ~/
      - sign-packages/install-rpm-dependencies:
          skip_if_forked_pr: true
      - sign-packages/setup-env:
          skip_if_forked_pr: true
          gnupg_home: ~/tmp/gpg
      - run:
          name: Build RPMs
          command: |
            export NODE_OPTIONS=--max_old_space_size=1024
            export CCI_MAXCPU=4
            .circleci/scripts/makerpm.sh tools/packages/opennms/opennms.spec
      - sign-packages/sign-rpms:
          skip_if_forked_pr: true
          gnupg_home: ~/tmp/gpg
          gnupg_key: opennms@opennms.org
          packages: target/rpm/RPMS/noarch/*.rpm
      - setup_remote_docker:
          docker_layer_caching: true
      - run:
          name: Fetch RPM artifacts and build Meridian container image
          command: |
            cd opennms-container/meridian
            ./build_container_image.sh
      - store_artifacts:
          path: ~/project/opennms-container/meridian/images/container.oci
          destination: meridian.oci
      - store_artifacts:
          path: ~/project/target/rpm/RPMS/noarch
          destination: rpms
      - cache-workflow-assets:
          cache_prefix: rpm-meridian
          source_path: target/rpm/RPMS/noarch
      - cache-oci:
          key: meridian
          path: opennms-container/meridian/images/
  minion-rpm-build:
    executor: centos-build-executor
    # Larger memory footprint required to speed up builds using Takari smartbuilder
    # Will need to increase resource class if meridian-rpm-build is under 15 min
    resource_class: large
    steps:
      - attach_workspace:
          at: ~/
      - sign-packages/install-rpm-dependencies:
          skip_if_forked_pr: true
      - sign-packages/setup-env:
          skip_if_forked_pr: true
          gnupg_home: ~/tmp/gpg
      - run:
          name: Build RPMs
          command: |
            export NODE_OPTIONS=--max_old_space_size=1024
            export CCI_MAXCPU=4
            export CCI_VAADINJAVAMAXMEM=768m
            .circleci/scripts/makerpm.sh tools/packages/minion/minion.spec
      - sign-packages/sign-rpms:
          skip_if_forked_pr: true
          gnupg_home: ~/tmp/gpg
          gnupg_key: opennms@opennms.org
          packages: target/rpm/RPMS/noarch/*.rpm
      - setup_remote_docker:
          docker_layer_caching: true
      - run:
          name: Fetch RPM artifacts and build Minion container image
          command: |
            cd opennms-container/minion
            ./build_container_image.sh
      - store_artifacts:
          path: ~/project/opennms-container/minion/images/container.oci
          destination: minion.oci
      - store_artifacts:
          path: ~/project/target/rpm/RPMS/noarch
          destination: rpms
      - cache-workflow-assets:
          cache_prefix: rpm-minion
          source_path: target/rpm/RPMS/noarch
      - cache-oci:
          key: minion
          path: opennms-container/minion/images/
  sentinel-rpm-build:
    executor: centos-build-executor
    # Larger memory footprint required to speed up builds using Takari smartbuilder
<<<<<<< HEAD
    # Will need to increase resource class if meridian-rpm-build is under 19 min
=======
    # Will need to increase resource class if horizon-rpm-build is under 19 min
>>>>>>> f0f13c35
    resource_class: large
    steps:
      - attach_workspace:
          at: ~/
      - sign-packages/install-rpm-dependencies:
          skip_if_forked_pr: true
      - sign-packages/setup-env:
          skip_if_forked_pr: true
          gnupg_home: ~/tmp/gpg
      - run:
          name: Build RPMs
          command: |
            export NODE_OPTIONS=--max_old_space_size=1024
            export CCI_MAXCPU=4
            export CCI_VAADINJAVAMAXMEM=768m
            .circleci/scripts/makerpm.sh tools/packages/sentinel/sentinel.spec
      - sign-packages/sign-rpms:
          skip_if_forked_pr: true
          gnupg_home: ~/tmp/gpg
          gnupg_key: opennms@opennms.org
          packages: target/rpm/RPMS/noarch/*.rpm
      - setup_remote_docker:
          docker_layer_caching: true
      - run:
          name: Fetch RPM artifacts and build Sentinel container image
          command: |
            cd opennms-container/sentinel
            ./build_container_image.sh
      - store_artifacts:
          path: ~/project/opennms-container/sentinel/images/container.oci
          destination: sentinel.oci
      - store_artifacts:
          path: ~/project/target/rpm/RPMS/noarch
          destination: rpms
      - cache-workflow-assets:
          cache_prefix: rpm-sentinel
          source_path: target/rpm/RPMS/noarch
      - cache-oci:
          key: sentinel
          path: opennms-container/sentinel/images/
<<<<<<< HEAD
  meridian-deb-build:
=======
  horizon-deb-build:
>>>>>>> f0f13c35
    executor: debian-build-executor
    resource_class: xlarge
    steps:
      - attach_workspace:
          at: ~/
      - sign-packages/setup-env:
          skip_if_forked_pr: true
          gnupg_home: ~/tmp/gpg
      - run:
          name: Monitor memory usage
          background: true
          command: |
            free -m -c 500 -s 30
      - run:
          name: Build Debian Packages
          command: |
            export NODE_OPTIONS=--max_old_space_size=1024
            export CCI_MAXCPU=2
            .circleci/scripts/makedeb.sh opennms
      - sign-packages/sign-debs:
          skip_if_forked_pr: true
          gnupg_home: ~/tmp/gpg
          gnupg_key: opennms@opennms.org
          packages: target/debs/*.deb
      - run:
          name: Gather system logs
          when: always
          command: |
            mkdir -p ~/build-results/system-logs
            (dmesg || :) > ~/build-results/system-logs/dmesg 2>&1
            (ps auxf || :) > ~/build-results/system-logs/ps 2>&1
            (free -m || :) > ~/build-results/system-logs/free 2>&1
            (docker stats --no-stream || :) > ~/build-results/system-logs/docker_stats 2>&1
            cp -R /tmp/jvmprocmon ~/build-results/system-logs/ || :
      - store_artifacts:
          when: always
          path: ~/build-results
          destination: build-results
      - store_artifacts:
          path: ~/project/target/debs
          destination: debs
      - cache-workflow-assets:
          cache_prefix: deb-meridian
          source_path: target/debs
  minion-deb-build:
    executor: debian-build-executor
    resource_class: large
    steps:
      - attach_workspace:
          at: ~/
      - sign-packages/setup-env:
          skip_if_forked_pr: true
          gnupg_home: ~/tmp/gpg
      - run:
          name: Build Debian Packages
          command: |
            export NODE_OPTIONS=--max_old_space_size=1024
            export CCI_MAXCPU=4
            export CCI_VAADINJAVAMAXMEM=768m
            .circleci/scripts/makedeb.sh minion
      - sign-packages/sign-debs:
          skip_if_forked_pr: true
          gnupg_home: ~/tmp/gpg
          gnupg_key: opennms@opennms.org
          packages: target/debs/*.deb
      - store_artifacts:
          path: ~/project/target/debs
          destination: debs
      - cache-workflow-assets:
          cache_prefix: deb-minion
          source_path: target/debs
<<<<<<< HEAD
=======
  minion-deb-build:
    executor: debian-build-executor
    resource_class: large
    steps:
      - attach_workspace:
          at: ~/
      - sign-packages/setup-env:
          skip_if_forked_pr: true
          gnupg_home: ~/tmp/gpg
      - run:
          name: Build Debian Packages
          command: |
            export NODE_OPTIONS=--max_old_space_size=1024
            export CCI_MAXCPU=4
            export CCI_VAADINJAVAMAXMEM=768m
            .circleci/scripts/makedeb.sh minion
      - sign-packages/sign-debs:
          skip_if_forked_pr: true
          gnupg_home: ~/tmp/gpg
          gnupg_key: opennms@opennms.org
          packages: target/debs/*.deb
      - store_artifacts:
          path: ~/project/target/debs
          destination: debs
      - cache-workflow-assets:
          cache_prefix: deb-minion
          source_path: target/debs
>>>>>>> f0f13c35
  sentinel-deb-build:
    executor: debian-build-executor
    resource_class: large
    steps:
      - attach_workspace:
          at: ~/
      - sign-packages/setup-env:
          skip_if_forked_pr: true
          gnupg_home: ~/tmp/gpg
      - run:
          name: Build Debian Packages
          command: |
            export NODE_OPTIONS=--max_old_space_size=1024
            export CCI_MAXCPU=4
            export CCI_VAADINJAVAMAXMEM=768m
            .circleci/scripts/makedeb.sh sentinel
      - sign-packages/sign-debs:
          skip_if_forked_pr: true
          gnupg_home: ~/tmp/gpg
          gnupg_key: opennms@opennms.org
          packages: target/debs/*.deb
      - store_artifacts:
          path: ~/project/target/debs
          destination: debs
      - cache-workflow-assets:
          cache_prefix: deb-sentinel
          source_path: target/debs
<<<<<<< HEAD
  meridian-publish-oci:
=======
  horizon-publish-oci:
>>>>>>> f0f13c35
    executor: centos-build-executor
    steps:
      - cached-checkout
      - setup_remote_docker:
          docker_layer_caching: true
      - dockerhub-login
      - load-oci:
          key: meridian
      - run:
          name: tag meridian Docker image and publish to registry
          command: |
            cd opennms-container/meridian
            ./tag.sh
            ./publish.sh
  minion-publish-oci:
    executor: centos-build-executor
    steps:
      - cached-checkout
      - setup_remote_docker:
          docker_layer_caching: true
      - dockerhub-login
      - load-oci:
          key: minion
      - run:
          name: tag minion Docker image and publish to registry
          command: |
            cd opennms-container/minion
            ./tag.sh
            ./publish.sh
  sentinel-publish-oci:
    executor: centos-build-executor
    steps:
      - cached-checkout
      - setup_remote_docker:
          docker_layer_caching: true
      - dockerhub-login
      - load-oci:
          key: sentinel
      - run:
          name: tag sentinel Docker image and publish to registry
          command: |
            cd opennms-container/sentinel
            ./tag.sh
            ./publish.sh
  integration-test:
    executor: integration-test-executor
    parallelism: 4
    steps:
      - attach_workspace:
          at: ~/
      - run-integration-tests:
          rerun-failtest-count: 1
  integration-test-with-coverage:
    executor: integration-test-executor
    parallelism: 12
    steps:
      - attach_workspace:
          at: ~/
      - run-integration-tests:
          run-code-coverage: true
          rerun-failtest-count: 0
          failure-option: -fn
          changes-only: false
  code-coverage:
    executor: centos-build-executor
    resource_class: medium
    steps:
      - attach_workspace:
          at: ~/
      - extract-pom-version
      - restore-sonar-cache
      - run:
          name: Restore Target Directories (Code Coverage)
          when: always
          command: |
            .circleci/scripts/codecoverage-restore.sh
      - run:
          name: Run SonarQube Code Analysis
          when: always
          command: |
            export MAVEN_OPTS="-Xms3G -Xmx3G"
            .circleci/scripts/sonar.sh
      - save-sonar-cache
  smoke-test-full:
    executor: smoke-test-executor
    parallelism: 8
    # No resource class support for machine executors, we're constrained to use the default
    # medium class which has 2 vCPUs and 8 GB RAM
    #resource_class: large
    steps:
      - attach_workspace:
          at: ~/
      - run-smoke-tests
  smoke-test-minimal:
    executor: smoke-test-executor
    steps:
      - attach_workspace:
          at: ~/
      - run-smoke-tests:
          minimal: true
  create-merge-foundation-branch:
    <<: *defaults
    <<: *docker_container_config
    steps:
      - run:
          name: "Branch Merge Parameters"
          command: |
            echo "previous: << parameters.previous_branch >>, main: << parameters.main_branch >>, next: << parameters.next_branch >>"
      - when:
          condition: << parameters.next_branch >>
          steps:
            - cached-checkout-for-pushing
            - run:
                name: Checkout target branch and merge from source
                command: |
                  export GIT_MERGE_AUTOEDIT=no
                  git fetch --all
                  git checkout << parameters.next_branch >>
                  git reset --hard origin/<< parameters.next_branch >>
                  git merge origin/<< parameters.main_branch >>
            - run:
                name: Push to github
                command: git push -f origin << parameters.next_branch >>:merge-foundation/<< parameters.main_branch_label >>-to-<< parameters.next_branch_label >>

  # note, this is always run as part of the _next_ branch
  # for example, if main_branch is `foundation-2016` and next_branch is `foundation-2017`,
  # it will include the contents of the `foundation-2017` branch, thus we need to actually
  # look _backwards_ to the previous_branch and main_branch to merge the correct bits.
  merge-foundation-branch:
    <<: *defaults
    <<: *docker_container_config
    steps:
      - run:
          name: "Branch Merge Parameters"
          command: |
            echo "previous: << parameters.previous_branch >>, main: << parameters.main_branch >>, next: << parameters.next_branch >>"
      - when:
          condition: << parameters.previous_branch >>
          steps:
            - cached-checkout-for-pushing
            - run:
                name: Checkout target and merge with merge branch
                command: |
                  export GIT_MERGE_AUTOEDIT=no
                  git fetch --all
                  git checkout << parameters.main_branch >>
                  git reset --hard origin/<< parameters.main_branch >>
                  git merge origin/merge-foundation/<< parameters.previous_branch_label >>-to-<< parameters.main_branch_label >>
            - run:
                name: Push to github
                command: git push origin << parameters.main_branch >>:<< parameters.main_branch >>

  create-merge-meridian-branch:
    <<: *defaults
    <<: *docker_container_config
    steps:
      - when:
          condition: << parameters.main_branch >>
          steps:
            - restore_cache:
                keys:
                  - meridian-v1-{{ .Branch }}-{{ .Revision }}
                  - meridian-v1-{{ .Branch }}-
                  - meridian-v1-
            - cached-checkout-for-pushing
            - run:
                name: Add Meridian remote if necessary
                command: |
                  REMOTE_MERIDIAN="$(git remote | grep -c -E '^meridian$' || :)"
                  if [ "$REMOTE_MERIDIAN" -eq 0 ]; then
                    git remote add meridian git@github.com:OpenNMS/opennms-prime.git
                  fi
            - run:
                name: git fetch meridian
                command: |
                  git fetch meridian
            - save_cache:
                key: meridian-v1-{{ .Branch }}-{{ .Revision }}
                paths:
                  - ".git"
            - run:
                name: Checkout target branch and merge from source
                command: |
                  export GIT_MERGE_AUTOEDIT=no
                  if git rev-parse from-<< parameters.main_branch >> >/dev/null 2>&1; then
                    git checkout from-<< parameters.main_branch >>
                  else
                    git checkout -b from-<< parameters.main_branch >> meridian/from-<< parameters.main_branch >>
                  fi
                  git reset --hard meridian/from-<< parameters.main_branch >>
                  git merge origin/<< parameters.main_branch >>
            - run:
                name: Push to Meridian github
                command: git push -f meridian from-<< parameters.main_branch >>:from-<< parameters.main_branch >>

  merge-meridian-branch:
    <<: *defaults
    <<: *docker_container_config
    steps:
      - cached-checkout-for-pushing
      - run:
          name: Checkout from-foundation-YYYY and merge to release-YYYY.x
          command: |
            export GIT_MERGE_AUTOEDIT=no
            TARGET_VERSION="$(echo "<< parameters.main_branch >>" | sed -e 's,^foundation-,,')"
            git fetch --all
            git checkout "release-${TARGET_VERSION}.x"
            git reset --hard "origin/release-${TARGET_VERSION}.x"
            git merge "origin/from-foundation-${TARGET_VERSION}"
      - run:
          name: Push to github
          command: |
            TARGET_BRANCH="release-$(echo "<< parameters.main_branch >>" | sed -e 's,^foundation-,,').x"
            git push origin "${TARGET_BRANCH}:${TARGET_BRANCH}"

  merge-poweredby-branch:
    <<: *defaults
    <<: *docker_container_config
    steps:
      - when:
          condition: << parameters.main_branch >>
          steps:
            - restore_cache:
                keys:
                  - poweredby-v1-{{ .Branch }}-{{ .Revision }}
                  - poweredby-v1-{{ .Branch }}-
                  - poweredby-v1-
            - cached-checkout-for-pushing
            - run:
                name: Merge Foundation to PoweredBy
                command: .circleci/scripts/merge-poweredby.sh
            - save_cache:
                key: poweredby-v1-{{ .Branch }}-{{ .Revision }}
                paths:
                  - ".git"

  publish-cloudsmith:
    executor: cloudsmith/default
    resource_class: small
    steps:
      - checkout
      - cloudsmith/ensure-api-key
      - cloudsmith/install-cli
#      - restore-workflow-assets:
#          cache_prefix: deb-meridian
      - restore-workflow-assets:
<<<<<<< HEAD
          cache_prefix: rpm-meridian
#      - restore-workflow-assets:
#          cache_prefix: deb-minion
      - restore-workflow-assets:
          cache_prefix: rpm-minion
#      - restore-workflow-assets:
#          cache_prefix: deb-sentinel
      - restore-workflow-assets:
          cache_prefix: rpm-sentinel
      - restore-workflow-assets:
          cache_prefix: oci-meridian
      - restore-workflow-assets:
          cache_prefix: oci-minion
      - restore-workflow-assets:
          cache_prefix: oci-sentinel
=======
          cache_prefix: deb-horizon
      - restore-workflow-assets:
          cache_prefix: deb-minion
      - restore-workflow-assets:
          cache_prefix: deb-sentinel
      - restore-workflow-assets:
          cache_prefix: rpm-horizon
      - restore-workflow-assets:
          cache_prefix: rpm-minion
      - restore-workflow-assets:
          cache_prefix: rpm-sentinel
>>>>>>> f0f13c35
      - run:
          name: Publish Packages
          command: |
            .circleci/scripts/publish-cloudsmith.sh
<|MERGE_RESOLUTION|>--- conflicted
+++ resolved
@@ -29,7 +29,6 @@
       description: whether to do a minimal (build-and-merge only) build
       type: boolean
       default: false
-<<<<<<< HEAD
 #    previous_branch:
 #      description: the previous branch, if any
 #      type: string
@@ -54,32 +53,6 @@
 #      description: the auto-merge target branch (escaped, no slashes)
 #      type: string
 #      default: foundation-2020
-=======
-    previous_branch:
-      description: the previous branch, if any
-      type: string
-      default: foundation-2018
-    previous_branch_label:
-      description: the previous branch, if any (escaped, no slashes)
-      type: string
-      default: foundation-2018
-    main_branch:
-      description: the auto-merge main branch
-      type: string
-      default: foundation-2019
-    main_branch_label:
-      description: the auto-merge main branch (escaped, no slashes)
-      type: string
-      default: foundation-2019
-    next_branch:
-      description: the auto-merge target branch
-      type: string
-      default: foundation-2020
-    next_branch_label:
-      description: the auto-merge target branch (escaped, no slashes)
-      type: string
-      default: foundation-2020
->>>>>>> f0f13c35
 
 docker_container_config: &docker_container_config
   executor: docker-executor
@@ -230,14 +203,6 @@
           key: minion
       - load-oci:
           key: sentinel
-<<<<<<< HEAD
-=======
-      - run:
-          name: Load Sentinel OCI image
-          command: |
-            cd opennms-container/sentinel
-            docker image load -i /tmp/oci-sentinel/container.oci
->>>>>>> f0f13c35
       - run:
           name: Monitor JVM processes
           background: true
@@ -572,11 +537,6 @@
       - minion-rpm-build:
           requires:
             - build
-<<<<<<< HEAD
-      - sentinel-rpm-build:
-          requires:
-            - build
-=======
           filters:
             branches:
               ignore:
@@ -588,7 +548,6 @@
             branches:
               ignore:
                 - /^merge-foundation.*/
->>>>>>> f0f13c35
       - integration-test:
           requires:
             - build
@@ -627,10 +586,9 @@
                 - /^features.*/
                 - /.*smoke.*/
                 - /^dependabot.*/
-<<<<<<< HEAD
-#      - meridian-publish-oci:
-#          requires:
-#            - meridian-rpm-build
+#      - horizon-publish-oci:
+#          requires:
+#            - horizon-rpm-build
 #          filters:
 #            branches:
 #              only:
@@ -657,7 +615,7 @@
 #                - /^release-.*/
 #      # These don't actually require `integration-test` but we shouldn't bother
 #      # spending cycles unless everything else passed
-#      - meridian-deb-build:
+#      - horizon-deb-build:
 #          requires:
 #            - integration-test
 #          filters:
@@ -668,7 +626,6 @@
 #                - /^release-.*/
 #                - /^foundation.*/
 #                - /^features.*/
-#                - /^merge-foundation\/.*/
 #                - /.*smoke.*/
 #                - /.*debian.*/
 #      - minion-deb-build:
@@ -682,7 +639,6 @@
 #                - /^release-.*/
 #                - /^foundation.*/
 #                - /^features.*/
-#                - /^merge-foundation\/.*/
 #                - /.*smoke.*/
 #                - /.*debian.*/
 #      - sentinel-deb-build:
@@ -696,14 +652,13 @@
 #                - /^release-.*/
 #                - /^foundation.*/
 #                - /^features.*/
-#                - /^merge-foundation\/.*/
 #                - /.*smoke.*/
 #                - /.*debian.*/
 #      - create-merge-foundation-branch:
 #          # technically only requires the RPM/deb builds, but only publish
 #          # if everything passes
 #          requires:
-#            - meridian-deb-build
+#            - horizon-deb-build
 #            - minion-deb-build
 #            - sentinel-deb-build
 #            - smoke-test-minimal
@@ -716,12 +671,7 @@
 #          # technically only requires the RPM/deb builds, but only publish
 #          # if everything passes
 #          requires:
-#            - meridian-deb-build
-#            - minion-deb-build
-#            - sentinel-deb-build
-#            - smoke-test-minimal
-#            - smoke-test-full
-#            - integration-test
+#            - tarball-assembly
 #          filters:
 #            branches:
 #              only: merge-foundation/<< parameters.previous_branch_label >>-to-<< parameters.main_branch_label >>
@@ -729,7 +679,7 @@
 #          # technically only requires the RPM/deb builds, but only publish
 #          # if everything passes
 #          requires:
-#            - meridian-deb-build
+#            - horizon-deb-build
 #            - smoke-test-minimal
 #            - smoke-test-full
 #            - integration-test
@@ -744,7 +694,7 @@
 #          # technically only requires the RPM/deb builds, but only publish
 #          # if everything passes
 #          requires:
-#            - meridian-deb-build
+#            - horizon-deb-build
 #            - smoke-test-minimal
 #            - smoke-test-full
 #            - integration-test
@@ -752,137 +702,13 @@
 #            branches:
 #              only:
 #                - /^foundation.*/
-=======
-      - horizon-publish-oci:
-          requires:
-            - horizon-rpm-build
-          filters:
-            branches:
-              only:
-                - develop
-                - /^master-.*/
-                - /^release-.*/
-      - minion-publish-oci:
-          requires:
-            - minion-rpm-build
-          filters:
-            branches:
-              only:
-                - develop
-                - /^master-.*/
-                - /^release-.*/
-      - sentinel-publish-oci:
-          requires:
-            - sentinel-rpm-build
-          filters:
-            branches:
-              only:
-                - develop
-                - /^master-.*/
-                - /^release-.*/
-      # These don't actually require `integration-test` but we shouldn't bother
-      # spending cycles unless everything else passed
-      - horizon-deb-build:
-          requires:
-            - integration-test
-          filters:
-            branches:
-              only:
-                - develop
-                - /^master-.*/
-                - /^release-.*/
-                - /^foundation.*/
-                - /^features.*/
-                - /.*smoke.*/
-                - /.*debian.*/
-      - minion-deb-build:
-          requires:
-            - integration-test
-          filters:
-            branches:
-              only:
-                - develop
-                - /^master-.*/
-                - /^release-.*/
-                - /^foundation.*/
-                - /^features.*/
-                - /.*smoke.*/
-                - /.*debian.*/
-      - sentinel-deb-build:
-          requires:
-            - integration-test
-          filters:
-            branches:
-              only:
-                - develop
-                - /^master-.*/
-                - /^release-.*/
-                - /^foundation.*/
-                - /^features.*/
-                - /.*smoke.*/
-                - /.*debian.*/
-      - create-merge-foundation-branch:
-          # technically only requires the RPM/deb builds, but only publish
-          # if everything passes
-          requires:
-            - horizon-deb-build
-            - minion-deb-build
-            - sentinel-deb-build
-            - smoke-test-minimal
-            - smoke-test-full
-            - integration-test
-          filters:
-            branches:
-              only: << parameters.main_branch >>
-      - merge-foundation-branch:
-          # technically only requires the RPM/deb builds, but only publish
-          # if everything passes
-          requires:
-            - tarball-assembly
-          filters:
-            branches:
-              only: merge-foundation/<< parameters.previous_branch_label >>-to-<< parameters.main_branch_label >>
-      - create-merge-meridian-branch:
-          # technically only requires the RPM/deb builds, but only publish
-          # if everything passes
-          requires:
-            - horizon-deb-build
-            - smoke-test-minimal
-            - smoke-test-full
-            - integration-test
-          filters:
-            branches:
-              only: /^foundation.*/
-      - merge-meridian-branch:
-          filters:
-            branches:
-              only: /^from-foundation.*/
-      - merge-poweredby-branch:
-          # technically only requires the RPM/deb builds, but only publish
-          # if everything passes
-          requires:
-            - horizon-deb-build
-            - smoke-test-minimal
-            - smoke-test-full
-            - integration-test
-          filters:
-            branches:
-              only:
-                - /^foundation.*/
->>>>>>> f0f13c35
       - publish-cloudsmith:
           # technically only requires the RPM/deb builds, but only publish
           # if everything passes
           requires:
-<<<<<<< HEAD
 #            - meridian-deb-build
 #            - minion-deb-build
 #            - sentinel-deb-build
-=======
-            - horizon-deb-build
-            - minion-deb-build
-            - sentinel-deb-build
->>>>>>> f0f13c35
             - smoke-test-minimal
             - smoke-test-full
             - integration-test
@@ -1060,11 +886,7 @@
   sentinel-rpm-build:
     executor: centos-build-executor
     # Larger memory footprint required to speed up builds using Takari smartbuilder
-<<<<<<< HEAD
     # Will need to increase resource class if meridian-rpm-build is under 19 min
-=======
-    # Will need to increase resource class if horizon-rpm-build is under 19 min
->>>>>>> f0f13c35
     resource_class: large
     steps:
       - attach_workspace:
@@ -1105,11 +927,7 @@
       - cache-oci:
           key: sentinel
           path: opennms-container/sentinel/images/
-<<<<<<< HEAD
   meridian-deb-build:
-=======
-  horizon-deb-build:
->>>>>>> f0f13c35
     executor: debian-build-executor
     resource_class: xlarge
     steps:
@@ -1181,36 +999,6 @@
       - cache-workflow-assets:
           cache_prefix: deb-minion
           source_path: target/debs
-<<<<<<< HEAD
-=======
-  minion-deb-build:
-    executor: debian-build-executor
-    resource_class: large
-    steps:
-      - attach_workspace:
-          at: ~/
-      - sign-packages/setup-env:
-          skip_if_forked_pr: true
-          gnupg_home: ~/tmp/gpg
-      - run:
-          name: Build Debian Packages
-          command: |
-            export NODE_OPTIONS=--max_old_space_size=1024
-            export CCI_MAXCPU=4
-            export CCI_VAADINJAVAMAXMEM=768m
-            .circleci/scripts/makedeb.sh minion
-      - sign-packages/sign-debs:
-          skip_if_forked_pr: true
-          gnupg_home: ~/tmp/gpg
-          gnupg_key: opennms@opennms.org
-          packages: target/debs/*.deb
-      - store_artifacts:
-          path: ~/project/target/debs
-          destination: debs
-      - cache-workflow-assets:
-          cache_prefix: deb-minion
-          source_path: target/debs
->>>>>>> f0f13c35
   sentinel-deb-build:
     executor: debian-build-executor
     resource_class: large
@@ -1238,11 +1026,7 @@
       - cache-workflow-assets:
           cache_prefix: deb-sentinel
           source_path: target/debs
-<<<<<<< HEAD
   meridian-publish-oci:
-=======
-  horizon-publish-oci:
->>>>>>> f0f13c35
     executor: centos-build-executor
     steps:
       - cached-checkout
@@ -1489,7 +1273,6 @@
 #      - restore-workflow-assets:
 #          cache_prefix: deb-meridian
       - restore-workflow-assets:
-<<<<<<< HEAD
           cache_prefix: rpm-meridian
 #      - restore-workflow-assets:
 #          cache_prefix: deb-minion
@@ -1505,19 +1288,6 @@
           cache_prefix: oci-minion
       - restore-workflow-assets:
           cache_prefix: oci-sentinel
-=======
-          cache_prefix: deb-horizon
-      - restore-workflow-assets:
-          cache_prefix: deb-minion
-      - restore-workflow-assets:
-          cache_prefix: deb-sentinel
-      - restore-workflow-assets:
-          cache_prefix: rpm-horizon
-      - restore-workflow-assets:
-          cache_prefix: rpm-minion
-      - restore-workflow-assets:
-          cache_prefix: rpm-sentinel
->>>>>>> f0f13c35
       - run:
           name: Publish Packages
           command: |
