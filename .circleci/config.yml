version: 2.1


executors:
  centos-build-executor:
    docker:
      - image: opennms/build-env:1.8.0.232.b09-3.6.2-b3291
  debian-build-executor:
    docker:
      - image: opennms/build-env:debian-jdk8-b3572
  docker-executor:
    docker:
      - image: docker:19.03.0-git
  integration-test-executor:
    machine: true
  smoke-test-executor:
    machine:
      image: ubuntu-1604:201903-01

## NOTE: the "_label" versions of these are for the case when your source or target
## branches have slashes in them, that way the merge branch gets created properly
#defaults: &defaults
#  parameters:
#    previous_branch:
#      description: the previous branch, if any
#      type: string
#      default: ""
#    previous_branch_label:
#      description: the previous branch, if any (escaped, no slashes)
#      type: string
#      default: ""
#    main_branch:
#      description: the auto-merge main branch
#      type: string
#      default: foundation-2016
#    main_branch_label:
#      description: the auto-merge main branch (escaped, no slashes)
#      type: string
#      default: foundation-2016
#    next_branch:
#      description: the auto-merge target branch
#      type: string
#      default: foundation-2017
#    next_branch_label:
#      description: the auto-merge target branch (escaped, no slashes)
#      type: string
#      default: foundation-2017

docker_container_config: &docker_container_config
  executor: docker-executor

orbs:
  cloudsmith: cloudsmith/cloudsmith@1.0.3
  sign-packages: opennms/sign-packages@2.1.1

commands:
  extract-pom-version:
      description: "Extracting Maven POM version"
      steps:
        - run:
            name: Extract Maven POM version
            command: opennms-container/pom2version.py pom.xml > pom-version-cache.key
  cached-checkout:
      description: "Checkout with caching"
      steps:
        - restore_cache:
            keys:
              - source-v1-{{ .Branch }}-{{ .Revision }}
              - source-v1-{{ .Branch }}-
              - source-v1-
        - checkout
        - run:
            name: git fetch origin
            command: |
              git fetch origin
        - save_cache:
            key: source-v1-{{ .Branch }}-{{ .Revision }}
            paths:
              - ".git"
  cached-checkout-for-pushing:
      description: "Configure a cached checkout that can push upstream"
      steps:
        - add_ssh_keys:
            fingerprints:
              - "5e:70:a4:1a:f3:9f:39:ca:2a:d9:b5:9a:6c:2b:c3:66"
              - "9f:0d:94:15:19:43:6b:1d:81:90:f9:63:e0:d8:c1:b2"
        - cached-checkout
        - run:
            name: Create git identity
            command: |
              git config user.email "cicd-system@opennms.com"
              git config user.name "CI/CD System"
  restore-maven-cache:
      description: "Maven: Calculate cache key and restore cache"
      steps:
        - run:
            name: Calculate cache key from pom files
            command: find . -type f -name "pom.xml" | grep -v /target/ | sort -u | xargs cat > maven-dependency-pom-cache.key
        - restore_cache:
            keys:
              - maven-dependencies-v3-{{ checksum "pom-version-cache.key" }}-{{ checksum "maven-dependency-pom-cache.key" }}
              - maven-dependencies-v3-{{ checksum "pom-version-cache.key" }}-
  update-maven-cache:
      description: "Maven: Refresh local repository from POM files"
      steps:
        - run:
            name: Remove old artifacts to keep workspace size down
            command: .circleci/scripts/clean-m2.sh
        - run:
            name: Collect Maven Dependencies
            command: |
              ./compile.pl -t \
                -Dbuild.skip.tarball=true \
                -DupdatePolicy=never \
                --update-plugins \
                -Daether.connector.resumeDownloads=false \
                -Daether.connector.basic.threads=8 \
                -Dorg.slf4j.simpleLogger.log.org.apache.maven.cli.transfer.Slf4jMavenTransferListener=warn \
                -Pbuild-bamboo \
                -Prun-expensive-tasks \
                -Psmoke \
                --legacy-local-repository \
                --batch-mode \
                de.qaware.maven:go-offline-maven-plugin:resolve-dependencies
  save-maven-cache:
    description: "Maven: Save cache"
    steps:
      - save_cache:
          key: maven-dependencies-v3-{{ checksum "pom-version-cache.key" }}-{{ checksum "maven-dependency-pom-cache.key" }}
          paths:
            - ~/.m2
  restore-nodejs-cache:
      description: "NodeJS: Calculate cache key and restore cache"
      steps:
        - run:
            name: Calculate cache key
            command: find opennms-webapp -name package\*.json -o -name bower.json | grep -v /target/ | sort -u | xargs cat > nodejs-dependency-json-cache.key
        - restore_cache:
            keys:
              - nodejs-dependencies-v2-{{ checksum "pom-version-cache.key" }}-{{ checksum "nodejs-dependency-json-cache.key" }}
              - nodejs-dependencies-v2-{{ checksum "pom-version-cache.key" }}-
  save-nodejs-cache:
    description: "NodeJS: Save cache"
    steps:
      - save_cache:
          key: nodejs-dependencies-v2-{{ checksum "pom-version-cache.key" }}-{{ checksum "nodejs-dependency-json-cache.key" }}
          paths:
            - opennms-webapp/bower_components
            - opennms-webapp/node_modules
  restore-sonar-cache:
      description: "Sonar: Restore sonar cache"
      steps:
        - restore_cache:
            keys:
              - sonar-cache-v2-{{ checksum "pom-version-cache.key" }}
  save-sonar-cache:
      description: "Sonar: Save sonar cache"
      steps:
        - save_cache:
            key: sonar-cache-v2-{{ checksum "pom-version-cache.key" }}
            paths:
              - ~/.sonar
  dockerhub-login:
    description: "Connect to DockerHub"
    steps:
      - run:
          name: Login to DockerHub
          command: |
            docker login -u ${DOCKERHUB_LOGIN} -p ${DOCKERHUB_PASS}
  run-smoke-tests:
    description: "Run the smoke tests"
    parameters:
      minimal:
        default: false
        type: boolean
    steps:
      - run:
          name: Enable swap
          command: |
            sudo fallocate -l 8G /swapfile
            sudo chmod 600 /swapfile
            sudo mkswap /swapfile
            sudo swapon /swapfile
            sudo sysctl vm.swappiness=5
            cat /proc/sys/vm/swappiness
      - restore-workflow-assets:
          cache_prefix: oci-horizon
      - run:
          name: Load Meridian OCI image
          command: |
<<<<<<< HEAD
            cd opennms-container/meridian
            docker image load -i images/container.oci
=======
            cd opennms-container/horizon
            docker image load -i /tmp/oci-horizon/container.oci
>>>>>>> b95b746d
      - run:
          name: Monitor JVM processes
          background: true
          command: |
            .circleci/scripts/jvmprocmon-start.sh
      - run:
          name: Monitor memory usage
          background: true
          command: |
            free -m -c 500 -s 30
      - run:
          name: Smoke Tests
          no_output_timeout: 30m
          command: |
            .circleci/scripts/smoke.sh << parameters.minimal >>
      - run:
          name: Gather system logs
          when: always
          command: |
            mkdir -p ~/test-results/system-logs
            dmesg || : > ~/test-results/system-logs/dmesg 2>&1
            ps auxf || : > ~/test-results/system-logs/ps 2>&1
            free -m || : > ~/test-results/system-logs/free 2>&1
            docker stats --no-stream || : > ~/test-results/system-logs/docker_stats 2>&1
            cp -R /tmp/jvmprocmon ~/test-results/system-logs/
            ls -alh ~/project/smoke-test/
      - run:
          name: Gather test artifacts
          when: always
          command: |
            mkdir -p ~/test-results/junit
            find . -type f -regex ".*/target/surefire-reports/.*xml" -exec cp {} ~/test-results/junit/ \;
            find . -type f -regex ".*/target/failsafe-reports/.*xml" -exec cp {} ~/test-results/junit/ \;
            mkdir -p ~/test-artifacts/recordings
            cp -R ~/project/smoke-test/target/*.flv ~/test-artifacts/recordings || true
            cp -R ~/project/smoke-test/target/screenshots ~/test-artifacts/ || true
            cp -R ~/project/smoke-test/target/logs ~/test-artifacts/ || true
      - store_test_results:
          path: ~/test-results
      - store_artifacts:
          when: always
          path: ~/test-results
          destination: test-results
      - store_artifacts:
          when: always
          path: ~/test-artifacts
          destination: test-artifacts
  run-build:
    description: "Run the main build"
    parameters:
      number-vcpu:
        default: 8
        type: integer
      node-memory:
        default: echo "NODE_OPTIONS Not Set"
        type: string
      vaadin-javamaxmem:
        default: 1g
        type: string
    steps:
      - cached-checkout
      - extract-pom-version
      - restore-maven-cache
      - update-maven-cache
      - save-maven-cache
      - restore-nodejs-cache
      - run:
          name: Compile OpenNMS
          command: |
            .circleci/scripts/configure-signing.sh
            mvn clean -DskipTests=true
            << parameters.node-memory >>
            ./compile.pl -DskipTests=true -Dbuild.skip.tarball=true \
              -DupdatePolicy=never \
              -Daether.connector.resumeDownloads=false \
              -Daether.connector.basic.threads=1 \
              -Dorg.slf4j.simpleLogger.log.org.apache.maven.cli.transfer.Slf4jMavenTransferListener=warn \
              -DvaadinJavaMaxMemory=<< parameters.vaadin-javamaxmem >> \
              -DmaxCpus=<< parameters.number-vcpu >> \
              -Psmoke \
              install --batch-mode
            pushd opennms-doc
              ../compile.pl \
                -DupdatePolicy=never \
                -Daether.connector.resumeDownloads=false \
                -Daether.connector.basic.threads=1 \
                -Dorg.slf4j.simpleLogger.log.org.apache.maven.cli.transfer.Slf4jMavenTransferListener=warn \
                -DskipPdfGeneration=false \
                -P'!jdk7+' \
                install --batch-mode
            popd
      - save-nodejs-cache
      - persist_to_workspace:
          root: ~/
          paths:
            - project
            - .m2
  run-integration-tests:
    parameters:
      run-code-coverage:
        default: false
        type: boolean
      rerun-failtest-count:
        default: 0
        type: integer
      failure-option:
        default: -fae
        type: string
      changes-only:
        default: true
        type: boolean
    steps:
      - run:
          name: Integration Tests
          no_output_timeout: 1.0h
          command: |
            export CCI_CODE_COVERAGE=<< parameters.run-code-coverage >>
            export CCI_RERUN_FAILTEST=<< parameters.rerun-failtest-count >>
            export CCI_FAILURE_OPTION=<< parameters.failure-option >>
            export CCI_CHANGES_ONLY=<< parameters.changes-only >>
            .circleci/scripts/itest.sh
      - run:
          name: Gather test results
          when: always
          command: |
            mkdir -p ~/test-results/junit
            find . -type f -regex ".*/target/surefire-reports-[0-9]+/.*xml" -exec cp {} ~/test-results/junit/ \;
            find . -type f -regex ".*/target/failsafe-reports-[0-9]+/.*xml" -exec cp {} ~/test-results/junit/ \;
      - run:
          name: Gather tests
          when: always
          command: |
            mkdir -p ~/generated-tests
            cp ./surefire_classname* ~/generated-tests/
            cp ./failsafe_classname* ~/generated-tests/
            cp /tmp/this_node* ~/generated-tests/
      - when:
          condition: << parameters.run-code-coverage >>
          steps:
            - run:
                name: Compress Target Directories (Code Coverage)
                when: always
                command: |
                  .circleci/scripts/codecoverage-save.sh
            - persist_to_workspace:
                root: ~/
                paths:
                  - code-coverage
      - store_test_results:
          path: ~/test-results
      - store_artifacts:
          when: always
          path: ~/test-results
          destination: test-results
      - store_artifacts:
          when: always
          path: ~/generated-tests
          destination: generated-tests
  cache-workflow-assets:
    parameters:
      cache_prefix:
        description: the cache prefix
        type: string
      source_path:
        description: the source path to cache
        type: string
    steps:
      - run:
          name: Stowing Assets in << parameters.source_path >> to cache prefix << parameters.cache_prefix >>
          command: |
            TARGET_PATH="/tmp/<< parameters.cache_prefix >>"
            rsync -ar "$(echo "<< parameters.source_path >>" | sed -e 's,/*$,,')/" "${TARGET_PATH}/"
            find "${TARGET_PATH}" -type d -print0 | xargs -0 chmod 775
            find "${TARGET_PATH}" ! -type d -print0 | xargs -0 chmod 664
      - save_cache:
          key: << parameters.cache_prefix >>-{{ .Environment.CIRCLE_WORKFLOW_ID }}
          paths:
            - "/tmp/<< parameters.cache_prefix >>"
  restore-workflow-assets:
    parameters:
      cache_prefix:
        description: the cache prefix
        type: string
      target_path:
        description: the target path to restore into
        type: string
        default: ""
    steps:
      - restore_cache:
          keys:
            - << parameters.cache_prefix >>-{{ .Environment.CIRCLE_WORKFLOW_ID }}
      - when:
          condition: << parameters.target_path >>
          steps:
            - run:
                name: Restoring assets to << parameters.target_path >> from cached prefix << parameters.cache_prefix >>
                command: |
                  SOURCE_PATH="/tmp/<< parameters.cache_prefix >>"
                  mkdir -p "<< parameters.target_path >>"
                  rsync -ar "${SOURCE_PATH}/" "$(echo "<< parameters.target_path >>" | sed -e 's,/*$,,')/"

workflows:
#  weekly-coverage:
#    triggers:
#      - schedule:
#          # Saturday at 12:00 AM
#          cron: "0 0 * * 6"
#          filters:
#            branches:
#              only:
#                - develop
#    jobs:
#      - build
#      - integration-test-with-coverage:
#          requires:
#            - build
#      - code-coverage:
#          requires:
#            - integration-test-with-coverage
  build-deploy:
#    <<: *defaults
    jobs:
      - build:
          filters:
            branches:
              ignore:
                - /^from-foundation.*/
      - meridian-rpm-build:
          requires:
            - build
      - integration-test:
          requires:
            - build
      - smoke-test-full:
          requires:
            - meridian-rpm-build
          filters:
            branches:
              only:
                - master
                - develop
                - /^release-.*/
                - /^foundation.*/
                - /^features.*/
                - /.*smoke.*/
      - smoke-test-minimal:
          requires:
            - meridian-rpm-build
          filters:
            branches:
              ignore:
                - master
                - develop
                - /^release-.*/
                - /^foundation.*/
                - /^features.*/
                - /.*smoke.*/
#      - meridian-publish-oci:
#          requires:
#            - meridian-rpm-build
#          filters:
#            branches:
#              only:
#                - master
#                - develop
      # These don't actually require `integration-test` but we shouldn't bother
      # spending cycles unless everything else passed
<<<<<<< HEAD
#      - meridian-deb-build:
#          requires:
#            - integration-test
#          filters:
#            branches:
#              only:
#                - master
#                - develop
#                - /^release-.*/
#                - /^foundation.*/
#                - /^features.*/
#                - /^merge-foundation\/.*/
#                - /.*smoke.*/
#      - create-merge-foundation-branch:
#          # technically only requires the RPM/deb builds, but only publish
#          # if everything passes
#          requires:
#            - meridian-deb-build
#            - smoke-test-minimal
#            - smoke-test-full
#            - integration-test
#          filters:
#            branches:
#              only: << parameters.main_branch >>
#      - merge-foundation-branch:
#          # technically only requires the RPM/deb builds, but only publish
#          # if everything passes
#          requires:
#            - meridian-deb-build
#            - smoke-test-minimal
#            - smoke-test-full
#            - integration-test
#          filters:
#            branches:
#              only: merge-foundation/<< parameters.previous_branch_label >>-to-<< parameters.main_branch_label >>
#      - create-merge-meridian-branch:
#          # technically only requires the RPM/deb builds, but only publish
#          # if everything passes
#          requires:
#            - meridian-deb-build
#            - smoke-test-minimal
#            - smoke-test-full
#            - integration-test
#          filters:
#            branches:
#              only: /^foundation.*/
#      - merge-meridian-branch:
#          filters:
#            branches:
#              only: /^from-foundation.*/
#      - publish-cloudsmith:
#          # technically only requires the RPM/deb builds, but only publish
#          # if everything passes
#          requires:
#            - meridian-deb-build
#            - smoke-test-full
#          filters:
#            branches:
#              only:
#                - master
#                - develop
#                - /^release-.*/
#                - /^foundation.*/
=======
      - horizon-deb-build:
          requires:
            - integration-test
          filters:
            branches:
              only:
                - master
                - develop
                - /^release-.*/
                - /^foundation.*/
                - /^features.*/
                - /^merge-foundation\/.*/
                - /.*smoke.*/
      - create-merge-foundation-branch:
          # technically only requires the RPM/deb builds, but only publish
          # if everything passes
          requires:
            - horizon-deb-build
            - smoke-test-minimal
            - smoke-test-full
            - integration-test
          filters:
            branches:
              only: << parameters.main_branch >>
      - merge-foundation-branch:
          # technically only requires the RPM/deb builds, but only publish
          # if everything passes
          requires:
            - horizon-deb-build
            - smoke-test-minimal
            - smoke-test-full
            - integration-test
          filters:
            branches:
              only: merge-foundation/<< parameters.previous_branch_label >>-to-<< parameters.main_branch_label >>
      - create-merge-meridian-branch:
          # technically only requires the RPM/deb builds, but only publish
          # if everything passes
          requires:
            - horizon-deb-build
            - smoke-test-minimal
            - smoke-test-full
            - integration-test
          filters:
            branches:
              only: /^foundation.*/
      - merge-meridian-branch:
          filters:
            branches:
              only: /^from-foundation.*/
      - publish-cloudsmith:
          # technically only requires the RPM/deb builds, but only publish
          # if everything passes
          requires:
            - horizon-deb-build
            - smoke-test-minimal
            - smoke-test-full
          filters:
            branches:
              only:
                - master
                - develop
                - /^release-.*/
                - /^foundation.*/
>>>>>>> b95b746d

jobs:
  build:
    executor: centos-build-executor
    # even without core/web-assets build, we need xlarge for vaadin
    resource_class: xlarge
    steps:
      - run-build:
          number-vcpu: 8
  meridian-rpm-build:
    executor: centos-build-executor
    # Larger memory footprint required to speed up builds using Takari smartbuilder
    resource_class: large
    steps:
      - attach_workspace:
          at: ~/
      - sign-packages/install-rpm-dependencies:
          skip_if_forked_pr: true
      - sign-packages/setup-env:
          skip_if_forked_pr: true
          gnupg_home: ~/tmp/gpg
      - run:
          name: Build RPMs
          command: |
            export NODE_OPTIONS=--max_old_space_size=1024
            export CCI_MAXCPU=4
            .circleci/scripts/makerpm.sh tools/packages/opennms/opennms.spec
      - sign-packages/sign-rpms:
          skip_if_forked_pr: true
          gnupg_home: ~/tmp/gpg
          gnupg_key: opennms@opennms.org
          packages: target/rpm/RPMS/noarch/*.rpm
      - setup_remote_docker:
          docker_layer_caching: true
      - run:
          name: Fetch RPM artifacts and build Meridian container image
          command: |
            cd opennms-container/meridian
            ./build_container_image.sh
      - store_artifacts:
          path: ~/project/opennms-container/meridian/images/container.oci
          destination: meridian.oci
      - store_artifacts:
          path: ~/project/target/rpm/RPMS/noarch
          destination: rpms
<<<<<<< HEAD
      - persist_to_workspace:
          root: ~/
          paths:
            - project/target/rpm/RPMS/noarch/
            - project/opennms-container/meridian/images/
  meridian-deb-build:
=======
      - cache-workflow-assets:
          cache_prefix: rpm-horizon
          source_path: target/rpm/RPMS/noarch
      - cache-workflow-assets:
          cache_prefix: oci-horizon
          source_path: opennms-container/horizon/images/
  horizon-deb-build:
>>>>>>> b95b746d
    executor: debian-build-executor
    resource_class: large
    steps:
      - attach_workspace:
          at: ~/
      - sign-packages/install-deb-dependencies:
          skip_if_forked_pr: true
      - sign-packages/setup-env:
          skip_if_forked_pr: true
          gnupg_home: ~/tmp/gpg
      - run:
          name: Monitor JVM processes
          background: true
          command: |
            .circleci/scripts/jvmprocmon-start.sh
      - run:
          name: Monitor memory usage
          background: true
          command: |
            free -m -c 500 -s 30
      - run:
          name: Build Debian Packages
          command: |
            export NODE_OPTIONS=--max_old_space_size=1024
            export CCI_MAXCPU=2
            .circleci/scripts/makedeb.sh opennms
      - sign-packages/sign-debs:
          skip_if_forked_pr: true
          gnupg_home: ~/tmp/gpg
          gnupg_key: opennms@opennms.org
          packages: target/debs/*.deb
      - run:
          name: Gather system logs
          when: always
          command: |
            mkdir -p ~/build-results/system-logs
            dmesg || : > ~/build-results/system-logs/dmesg 2>&1
            ps auxf || : > ~/build-results/system-logs/ps 2>&1
            free -m || : > ~/build-results/system-logs/free 2>&1
            docker stats --no-stream || : > ~/build-results/system-logs/docker_stats 2>&1
            cp -R /tmp/jvmprocmon ~/build-results/system-logs/
      - store_artifacts:
          when: always
          path: ~/build-results
          destination: build-results
      - store_artifacts:
          path: ~/project/target/debs
          destination: debs
<<<<<<< HEAD
      - persist_to_workspace:
          root: ~/
          paths:
            - project/target/debs/
  meridian-publish-oci:
=======
      - cache-workflow-assets:
          cache_prefix: deb-horizon
          source_path: target/debs
  horizon-publish-oci:
>>>>>>> b95b746d
    executor: centos-build-executor
    steps:
      - cached-checkout
      - restore-workflow-assets:
          cache_prefix: oci-horizon
      - setup_remote_docker:
          docker_layer_caching: true
      - dockerhub-login
      - run:
          name: Load Meridian OCI image, tag it and publish to registry
          command: |
<<<<<<< HEAD
            cd opennms-container/meridian
            docker image load -i images/container.oci
=======
            cd opennms-container/horizon
            docker image load -i /tmp/oci-horizon/container.oci
>>>>>>> b95b746d
            ./tag.sh
            ./publish.sh
  integration-test:
    executor: integration-test-executor
    parallelism: 4
    steps:
      - attach_workspace:
          at: ~/
      - run-integration-tests:
          rerun-failtest-count: 1
  integration-test-with-coverage:
    executor: integration-test-executor
    parallelism: 12
    steps:
      - attach_workspace:
          at: ~/
      - run-integration-tests:
          run-code-coverage: true
          rerun-failtest-count: 0
          failure-option: -fn
          changes-only: false
  code-coverage:
    executor: centos-build-executor
    resource_class: medium
    steps:
      - attach_workspace:
          at: ~/
      - extract-pom-version
      - restore-sonar-cache
      - run:
          name: Restore Target Directories (Code Coverage)
          when: always
          command: |
            .circleci/scripts/codecoverage-restore.sh
      - run:
          name: Run SonarQube Code Analysis
          when: always
          command: |
            export MAVEN_OPTS="-Xms3G -Xmx3G"
            .circleci/scripts/sonar.sh
      - save-sonar-cache
  smoke-test-full:
    executor: smoke-test-executor
    parallelism: 8
    # No resource class support for machine executors, we're constrained to use the default
    # medium class which has 2 vCPUs and 8 GB RAM
    #resource_class: large
    steps:
      - attach_workspace:
          at: ~/
      - run-smoke-tests
  smoke-test-minimal:
    executor: smoke-test-executor
    steps:
      - attach_workspace:
          at: ~/
      - run-smoke-tests:
          minimal: true
  create-merge-foundation-branch:
#    <<: *defaults
    <<: *docker_container_config
    steps:
      - run:
          name: "Branch Merge Parameters"
          command: |
            echo "previous: << parameters.previous_branch >>, main: << parameters.main_branch >>, next: << parameters.next_branch >>"
      - when:
          condition: << parameters.next_branch >>
          steps:
            - cached-checkout-for-pushing
            - run:
                name: Checkout target branch and merge from source
                command: |
                  export GIT_MERGE_AUTOEDIT=no
                  git fetch --all
                  git checkout << parameters.next_branch >>
                  git reset --hard origin/<< parameters.next_branch >>
                  git merge origin/<< parameters.main_branch >>
            - run:
                name: Push to github
                command: git push -f origin << parameters.next_branch >>:merge-foundation/<< parameters.main_branch_label >>-to-<< parameters.next_branch_label >>

  # note, this is always run as part of the _next_ branch
  # for example, if main_branch is `foundation-2016` and next_branch is `foundation-2017`,
  # it will include the contents of the `foundation-2017` branch, thus we need to actually
  # look _backwards_ to the previous_branch and main_branch to merge the correct bits.
  merge-foundation-branch:
#    <<: *defaults
    <<: *docker_container_config
    steps:
      - run:
          name: "Branch Merge Parameters"
          command: |
            echo "previous: << parameters.previous_branch >>, main: << parameters.main_branch >>, next: << parameters.next_branch >>"
      - when:
          condition: << parameters.previous_branch >>
          steps:
            - cached-checkout-for-pushing
            - run:
                name: Checkout target and merge with merge branch
                command: |
                  export GIT_MERGE_AUTOEDIT=no
                  git fetch --all
                  git checkout << parameters.main_branch >>
                  git reset --hard origin/<< parameters.main_branch >>
                  git merge origin/merge-foundation/<< parameters.previous_branch_label >>-to-<< parameters.main_branch_label >>
            - run:
                name: Push to github
                command: git push origin << parameters.main_branch >>:<< parameters.main_branch >>

  create-merge-meridian-branch:
#    <<: *defaults
    <<: *docker_container_config
    steps:
      - when:
          condition: << parameters.main_branch >>
          steps:
            - restore_cache:
                keys:
                  - meridian-v1-{{ .Branch }}-{{ .Revision }}
                  - meridian-v1-{{ .Branch }}-
                  - meridian-v1-
            - cached-checkout-for-pushing
            - run:
                name: Add Meridian remote if necessary
                command: |
                  REMOTE_MERIDIAN="$(git remote | grep -c -E '^meridian$' || :)"
                  if [ "$REMOTE_MERIDIAN" -eq 0 ]; then
                    git remote add meridian git@github.com:OpenNMS/opennms-prime.git
                  fi
            - run:
                name: git fetch meridian
                command: |
                  git fetch meridian
            - save_cache:
                key: meridian-v1-{{ .Branch }}-{{ .Revision }}
                paths:
                  - ".git"
            - run:
                name: Checkout target branch and merge from source
                command: |
                  export GIT_MERGE_AUTOEDIT=no
                  if git rev-parse from-<< parameters.main_branch >> >/dev/null 2>&1; then
                    git checkout from-<< parameters.main_branch >>
                  else
                    git checkout -b from-<< parameters.main_branch >> meridian/from-<< parameters.main_branch >>
                  fi
                  git reset --hard meridian/from-<< parameters.main_branch >>
                  git merge origin/<< parameters.main_branch >>
            - run:
                name: Push to Meridian github
                command: git push -f meridian from-<< parameters.main_branch >>:from-<< parameters.main_branch >>

  merge-meridian-branch:
#    <<: *defaults
    <<: *docker_container_config
    steps:
      - cached-checkout-for-pushing
      - run:
          name: Checkout from-foundation-YYYY and merge to release-YYYY.x
          command: |
            export GIT_MERGE_AUTOEDIT=no
            TARGET_VERSION="$(echo "<< parameters.main_branch >>" | sed -e 's,^foundation-,,')"
            git fetch --all
            git checkout "release-${TARGET_VERSION}.x"
            git reset --hard "origin/release-${TARGET_VERSION}.x"
            git merge "origin/from-foundation-${TARGET_VERSION}"
      - run:
          name: Push to github
          command: |
            TARGET_BRANCH="release-$(echo "<< parameters.main_branch >>" | sed -e 's,^foundation-,,').x"
            git push origin "${TARGET_BRANCH}:${TARGET_BRANCH}"

  publish-cloudsmith:
    executor: cloudsmith/default
    resource_class: small
    steps:
      - checkout
      - cloudsmith/ensure-api-key
      - cloudsmith/install-cli
      - restore-workflow-assets:
          cache_prefix: deb-horizon
      - restore-workflow-assets:
          cache_prefix: rpm-horizon
      - run:
          name: Publish Packages
          command: |
            .circleci/scripts/publish-cloudsmith.sh
<|MERGE_RESOLUTION|>--- conflicted
+++ resolved
@@ -184,17 +184,12 @@
             sudo sysctl vm.swappiness=5
             cat /proc/sys/vm/swappiness
       - restore-workflow-assets:
-          cache_prefix: oci-horizon
+          cache_prefix: oci-meridian
       - run:
           name: Load Meridian OCI image
           command: |
-<<<<<<< HEAD
             cd opennms-container/meridian
-            docker image load -i images/container.oci
-=======
-            cd opennms-container/horizon
-            docker image load -i /tmp/oci-horizon/container.oci
->>>>>>> b95b746d
+            docker image load -i /tmp/oci-meridian/container.oci
       - run:
           name: Monitor JVM processes
           background: true
@@ -460,9 +455,8 @@
 #              only:
 #                - master
 #                - develop
-      # These don't actually require `integration-test` but we shouldn't bother
-      # spending cycles unless everything else passed
-<<<<<<< HEAD
+#      # These don't actually require `integration-test` but we shouldn't bother
+#      # spending cycles unless everything else passed
 #      - meridian-deb-build:
 #          requires:
 #            - integration-test
@@ -518,6 +512,7 @@
 #          # if everything passes
 #          requires:
 #            - meridian-deb-build
+#            - smoke-test-minimal
 #            - smoke-test-full
 #          filters:
 #            branches:
@@ -526,72 +521,6 @@
 #                - develop
 #                - /^release-.*/
 #                - /^foundation.*/
-=======
-      - horizon-deb-build:
-          requires:
-            - integration-test
-          filters:
-            branches:
-              only:
-                - master
-                - develop
-                - /^release-.*/
-                - /^foundation.*/
-                - /^features.*/
-                - /^merge-foundation\/.*/
-                - /.*smoke.*/
-      - create-merge-foundation-branch:
-          # technically only requires the RPM/deb builds, but only publish
-          # if everything passes
-          requires:
-            - horizon-deb-build
-            - smoke-test-minimal
-            - smoke-test-full
-            - integration-test
-          filters:
-            branches:
-              only: << parameters.main_branch >>
-      - merge-foundation-branch:
-          # technically only requires the RPM/deb builds, but only publish
-          # if everything passes
-          requires:
-            - horizon-deb-build
-            - smoke-test-minimal
-            - smoke-test-full
-            - integration-test
-          filters:
-            branches:
-              only: merge-foundation/<< parameters.previous_branch_label >>-to-<< parameters.main_branch_label >>
-      - create-merge-meridian-branch:
-          # technically only requires the RPM/deb builds, but only publish
-          # if everything passes
-          requires:
-            - horizon-deb-build
-            - smoke-test-minimal
-            - smoke-test-full
-            - integration-test
-          filters:
-            branches:
-              only: /^foundation.*/
-      - merge-meridian-branch:
-          filters:
-            branches:
-              only: /^from-foundation.*/
-      - publish-cloudsmith:
-          # technically only requires the RPM/deb builds, but only publish
-          # if everything passes
-          requires:
-            - horizon-deb-build
-            - smoke-test-minimal
-            - smoke-test-full
-          filters:
-            branches:
-              only:
-                - master
-                - develop
-                - /^release-.*/
-                - /^foundation.*/
->>>>>>> b95b746d
 
 jobs:
   build:
@@ -637,22 +566,13 @@
       - store_artifacts:
           path: ~/project/target/rpm/RPMS/noarch
           destination: rpms
-<<<<<<< HEAD
-      - persist_to_workspace:
-          root: ~/
-          paths:
-            - project/target/rpm/RPMS/noarch/
-            - project/opennms-container/meridian/images/
-  meridian-deb-build:
-=======
       - cache-workflow-assets:
-          cache_prefix: rpm-horizon
+          cache_prefix: rpm-meridian
           source_path: target/rpm/RPMS/noarch
       - cache-workflow-assets:
-          cache_prefix: oci-horizon
-          source_path: opennms-container/horizon/images/
-  horizon-deb-build:
->>>>>>> b95b746d
+          cache_prefix: oci-meridian
+          source_path: opennms-container/meridian/images/
+  meridian-deb-build:
     executor: debian-build-executor
     resource_class: large
     steps:
@@ -701,36 +621,23 @@
       - store_artifacts:
           path: ~/project/target/debs
           destination: debs
-<<<<<<< HEAD
-      - persist_to_workspace:
-          root: ~/
-          paths:
-            - project/target/debs/
+      - cache-workflow-assets:
+          cache_prefix: deb-meridian
+          source_path: target/debs
   meridian-publish-oci:
-=======
-      - cache-workflow-assets:
-          cache_prefix: deb-horizon
-          source_path: target/debs
-  horizon-publish-oci:
->>>>>>> b95b746d
     executor: centos-build-executor
     steps:
       - cached-checkout
       - restore-workflow-assets:
-          cache_prefix: oci-horizon
+          cache_prefix: oci-meridian
       - setup_remote_docker:
           docker_layer_caching: true
       - dockerhub-login
       - run:
           name: Load Meridian OCI image, tag it and publish to registry
           command: |
-<<<<<<< HEAD
             cd opennms-container/meridian
-            docker image load -i images/container.oci
-=======
-            cd opennms-container/horizon
-            docker image load -i /tmp/oci-horizon/container.oci
->>>>>>> b95b746d
+            docker image load -i /tmp/oci-meridian/container.oci
             ./tag.sh
             ./publish.sh
   integration-test:
@@ -912,9 +819,9 @@
       - cloudsmith/ensure-api-key
       - cloudsmith/install-cli
       - restore-workflow-assets:
-          cache_prefix: deb-horizon
+          cache_prefix: deb-meridian
       - restore-workflow-assets:
-          cache_prefix: rpm-horizon
+          cache_prefix: rpm-meridian
       - run:
           name: Publish Packages
           command: |
