version: 2.1


executors:
  centos-build-executor:
    docker:
      - image: opennms/build-env:1.8.0.252.b09-3.6.3-b4168
  debian-build-executor:
    docker:
      - image: opennms/build-env:debian-jdk8-b5084
  docker-executor:
    docker:
      - image: docker:19.03.0-git
  integration-test-executor:
    machine: true
  smoke-test-executor:
    machine:
      image: ubuntu-1604:201903-01

# NOTE: the "_label" versions of these are for the case when your source or target
# branches have slashes in them, that way the merge branch gets created properly
defaults: &defaults
  parameters:
    context_name:
      description: the context to use for sensitive settings like GPG keys
      type: string
      default: "OpenNMS Build"
#    previous_branch:
#      description: the previous branch, if any
#      type: string
#      default: foundation-2017
#    previous_branch_label:
#      description: the previous branch, if any (escaped, no slashes)
#      type: string
#      default: foundation-2017
#    main_branch:
#      description: the auto-merge main branch
#      type: string
#      default: foundation-2018
#    main_branch_label:
#      description: the auto-merge main branch (escaped, no slashes)
#      type: string
#      default: foundation-2018
#    next_branch:
#      description: the auto-merge target branch
#      type: string
#      default: foundation-2019
#    next_branch_label:
#      description: the auto-merge target branch (escaped, no slashes)
#      type: string
#      default: foundation-2019

docker_container_config: &docker_container_config
  executor: docker-executor

orbs:
  cloudsmith: cloudsmith/cloudsmith@1.0.3
  sign-packages: opennms/sign-packages@2.1.3

commands:
  extract-pom-version:
      description: "Extracting Maven POM version"
      steps:
        - run:
            name: Extract Maven POM version
            command: opennms-container/pom2version.py pom.xml > pom-version-cache.key
  cached-checkout:
      description: "Checkout with caching"
      steps:
        - restore_cache:
            keys:
              - source-v1-{{ .Branch }}-{{ .Revision }}
              - source-v1-{{ .Branch }}-
              - source-v1-
        - checkout
        - run:
            name: git config merge.renameLimit
            command: git config merge.renameLimit 999999
        - run:
            name: git fetch origin
            command: git fetch origin
        - save_cache:
            key: source-v1-{{ .Branch }}-{{ .Revision }}
            paths:
              - ".git"
  cached-checkout-for-pushing:
      description: "Configure a cached checkout that can push upstream"
      steps:
        - add_ssh_keys:
            fingerprints:
              - "5e:70:a4:1a:f3:9f:39:ca:2a:d9:b5:9a:6c:2b:c3:66"
              - "9f:0d:94:15:19:43:6b:1d:81:90:f9:63:e0:d8:c1:b2"
        - cached-checkout
        - run:
            name: Create git identity
            command: |
              git config user.email "cicd-system@opennms.com"
              git config user.name "CI/CD System"
  restore-maven-cache:
      description: "Maven: Calculate cache key and restore cache"
      steps:
        - run:
            name: Calculate cache key from pom files
            command: find . -type f -name "pom.xml" | grep -v /target/ | sort -u | xargs cat > maven-dependency-pom-cache.key
        - restore_cache:
            keys:
              - maven-dependencies-v3-{{ checksum "pom-version-cache.key" }}-{{ checksum "maven-dependency-pom-cache.key" }}
              - maven-dependencies-v3-{{ checksum "pom-version-cache.key" }}-
  update-maven-cache:
      description: "Maven: Refresh local repository from POM files"
      steps:
        - run:
            name: Remove old artifacts to keep workspace size down
            command: .circleci/scripts/clean-m2.sh
        - run:
            name: Collect Maven Dependencies
            command: |
              ./compile.pl -t \
                -Dbuild.skip.tarball=true \
                -DupdatePolicy=never \
                --update-plugins \
                -Daether.connector.resumeDownloads=false \
                -Daether.connector.basic.threads=8 \
                -Dorg.slf4j.simpleLogger.log.org.apache.maven.cli.transfer.Slf4jMavenTransferListener=warn \
                -Pbuild-bamboo \
                -Prun-expensive-tasks \
                -Psmoke \
                --legacy-local-repository \
                --batch-mode \
                dependency:resolve-plugins \
                de.qaware.maven:go-offline-maven-plugin:resolve-dependencies
  save-maven-cache:
    description: "Maven: Save cache"
    steps:
      - save_cache:
          key: maven-dependencies-v3-{{ checksum "pom-version-cache.key" }}-{{ checksum "maven-dependency-pom-cache.key" }}
          paths:
            - ~/.m2
  restore-nodejs-cache:
      description: "NodeJS: Calculate cache key and restore cache"
      steps:
        - run:
            name: Calculate cache key
            command: find opennms-webapp -name package\*.json -o -name bower.json | grep -v /target/ | sort -u | xargs cat > nodejs-dependency-json-cache.key
        - restore_cache:
            keys:
              - nodejs-dependencies-v2-{{ checksum "pom-version-cache.key" }}-{{ checksum "nodejs-dependency-json-cache.key" }}
              - nodejs-dependencies-v2-{{ checksum "pom-version-cache.key" }}-
  save-nodejs-cache:
    description: "NodeJS: Save cache"
    steps:
      - save_cache:
          key: nodejs-dependencies-v2-{{ checksum "pom-version-cache.key" }}-{{ checksum "nodejs-dependency-json-cache.key" }}
          paths:
            - opennms-webapp/bower_components
            - opennms-webapp/node_modules
  restore-sonar-cache:
      description: "Sonar: Restore sonar cache"
      steps:
        - restore_cache:
            keys:
              - sonar-cache-v2-{{ checksum "pom-version-cache.key" }}
  save-sonar-cache:
      description: "Sonar: Save sonar cache"
      steps:
        - save_cache:
            key: sonar-cache-v2-{{ checksum "pom-version-cache.key" }}
            paths:
              - ~/.sonar
  dockerhub-login:
    description: "Connect to DockerHub"
    steps:
      - run:
          name: Login to DockerHub
          command: |
            docker login -u ${DOCKERHUB_LOGIN} -p ${DOCKERHUB_PASS}
  run-smoke-tests:
    description: "Run the smoke tests"
    parameters:
      minimal:
        default: false
        type: boolean
    steps:
      - run:
          name: Enable swap
          command: |
            sudo fallocate -l 8G /swapfile
            sudo chmod 600 /swapfile
            sudo mkswap /swapfile
            sudo swapon /swapfile
            sudo sysctl vm.swappiness=5
            cat /proc/sys/vm/swappiness
      - load-oci:
          key: meridian
      - load-oci:
          key: minion
      - run:
          name: Monitor JVM processes
          background: true
          command: |
            .circleci/scripts/jvmprocmon-start.sh
      - run:
          name: Monitor memory usage
          background: true
          command: |
            free -m -c 500 -s 30
      - run:
          name: Smoke Tests
          no_output_timeout: 30m
          command: |
            .circleci/scripts/smoke.sh << parameters.minimal >>
      - run:
          name: Gather system logs
          when: always
          command: |
            mkdir -p ~/test-results/system-logs
            (dmesg || :) > ~/test-results/system-logs/dmesg 2>&1
            (ps auxf || :) > ~/test-results/system-logs/ps 2>&1
            (free -m || :) > ~/test-results/system-logs/free 2>&1
            (docker stats --no-stream || :) > ~/test-results/system-logs/docker_stats 2>&1
            cp -R /tmp/jvmprocmon ~/test-results/system-logs/ || :
            ls -alh ~/project/smoke-test/ || :
      - run:
          name: Gather test artifacts
          when: always
          command: |
            mkdir -p ~/test-results/junit
            find . -type f -regex ".*/target/surefire-reports/.*xml" -exec cp {} ~/test-results/junit/ \;
            find . -type f -regex ".*/target/failsafe-reports/.*xml" -exec cp {} ~/test-results/junit/ \;
            mkdir -p ~/test-artifacts/recordings
            cp -R ~/project/smoke-test/target/*.flv ~/test-artifacts/recordings || true
            cp -R ~/project/smoke-test/target/screenshots ~/test-artifacts/ || true
            cp -R ~/project/smoke-test/target/logs ~/test-artifacts/ || true
      - store_test_results:
          path: ~/test-results
      - store_artifacts:
          when: always
          path: ~/test-results
          destination: test-results
      - store_artifacts:
          when: always
          path: ~/test-artifacts
          destination: test-artifacts
  run-build:
    description: "Run the main build"
    parameters:
      number-vcpu:
        default: 8
        type: integer
      node-memory:
        default: echo "NODE_OPTIONS Not Set"
        type: string
      vaadin-javamaxmem:
        default: 1g
        type: string
    steps:
      - cached-checkout
      - extract-pom-version
      - restore-maven-cache
      - restore-nodejs-cache
      - run:
          name: Compile OpenNMS
          command: |
            .circleci/scripts/configure-signing.sh
            mvn clean -DskipTests=true
            << parameters.node-memory >>
            ./compile.pl -DskipTests=true -Dbuild.skip.tarball=true \
              -DupdatePolicy=never \
              -Daether.connector.resumeDownloads=false \
              -Daether.connector.basic.threads=1 \
              -Dorg.slf4j.simpleLogger.log.org.apache.maven.cli.transfer.Slf4jMavenTransferListener=warn \
              -DvaadinJavaMaxMemory=<< parameters.vaadin-javamaxmem >> \
              -DmaxCpus=<< parameters.number-vcpu >> \
              -Psmoke \
              install --batch-mode
            pushd opennms-doc
              ../compile.pl \
                -DupdatePolicy=never \
                -Daether.connector.resumeDownloads=false \
                -Daether.connector.basic.threads=1 \
                -Dorg.slf4j.simpleLogger.log.org.apache.maven.cli.transfer.Slf4jMavenTransferListener=warn \
                -DskipPdfGeneration=false \
                -P'!jdk7+' \
                install --batch-mode
            popd
      - update-maven-cache
      - run:
          name: Remove Extra Maven Repository OpenNMS Files
          command: |
            # move these out of the way so they're not stored in the maven pre-cache
            cd ~/.m2/repository/org/opennms
            mkdir /tmp/maven-keep
            mv $(ls -1 | grep -v -E '^(jicmp-api|jicmp6-api|jrrd-api|jrrd2-api|lib|maven)$') /tmp/maven-keep
      - save-maven-cache
      - run:
          name: Restore Extra Maven Repository OpenNMS Files
          command: |
            # now move them back so they end up in the workspace for builds further down the workflow
            mv /tmp/maven-keep/* ~/.m2/repository/org/opennms/
      - save-nodejs-cache
      - persist_to_workspace:
          root: ~/
          paths:
            - project
            - .m2
  run-integration-tests:
    parameters:
      run-code-coverage:
        default: false
        type: boolean
      rerun-failtest-count:
        default: 0
        type: integer
      failure-option:
        default: -fae
        type: string
      changes-only:
        default: true
        type: boolean
    steps:
      - run:
          name: Integration Tests
          no_output_timeout: 1.0h
          command: |
            export CCI_CODE_COVERAGE=<< parameters.run-code-coverage >>
            export CCI_RERUN_FAILTEST=<< parameters.rerun-failtest-count >>
            export CCI_FAILURE_OPTION=<< parameters.failure-option >>
            export CCI_CHANGES_ONLY=<< parameters.changes-only >>
            .circleci/scripts/itest.sh
      - run:
          name: Gather test results
          when: always
          command: |
            mkdir -p ~/test-results/junit
            find . -type f -regex ".*/target/surefire-reports-[0-9]+/.*xml" -exec cp {} ~/test-results/junit/ \;
            find . -type f -regex ".*/target/failsafe-reports-[0-9]+/.*xml" -exec cp {} ~/test-results/junit/ \;
      - run:
          name: Gather tests
          when: always
          command: |
            mkdir -p ~/generated-tests
            cp ./surefire_classname* ~/generated-tests/
            cp ./failsafe_classname* ~/generated-tests/
            cp /tmp/this_node* ~/generated-tests/
      - when:
          condition: << parameters.run-code-coverage >>
          steps:
            - run:
                name: Compress Target Directories (Code Coverage)
                when: always
                command: |
                  .circleci/scripts/codecoverage-save.sh
            - persist_to_workspace:
                root: ~/
                paths:
                  - code-coverage
      - store_test_results:
          path: ~/test-results
      - store_artifacts:
          when: always
          path: ~/test-results
          destination: test-results
      - store_artifacts:
          when: always
          path: ~/generated-tests
          destination: generated-tests
  cache-workflow-assets:
    parameters:
      cache_prefix:
        description: the cache prefix
        type: string
      source_path:
        description: the source directory to cache
        type: string
    steps:
      - run:
          name: Stowing Assets in << parameters.source_path >> to cache prefix << parameters.cache_prefix >>
          command: |
            TARGET_PATH="/tmp/<< parameters.cache_prefix >>"
            rsync -avr "$(echo "<< parameters.source_path >>" | sed -e 's,/*$,,')/" "${TARGET_PATH}/"
            find "${TARGET_PATH}" -type d -print0 | xargs -0 chmod 775
            find "${TARGET_PATH}" ! -type d -print0 | xargs -0 chmod 664
      - save_cache:
          key: << parameters.cache_prefix >>-v2-{{ .Branch }}-{{ .Revision }}-{{ .Environment.CIRCLE_WORKFLOW_ID }}
          paths:
            - "/tmp/<< parameters.cache_prefix >>"
  restore-workflow-assets:
    parameters:
      cache_prefix:
        description: the cache prefix
        type: string
      target_path:
        description: the target directory to restore into
        type: string
        default: ""
    steps:
      - restore_cache:
          keys:
            - << parameters.cache_prefix >>-v2-{{ .Branch }}-{{ .Revision }}-{{ .Environment.CIRCLE_WORKFLOW_ID }}
            - << parameters.cache_prefix >>-v2-{{ .Branch }}-{{ .Revision }}-
      - when:
          condition: << parameters.target_path >>
          steps:
            - run:
                name: Restoring assets to << parameters.target_path >> from cached prefix << parameters.cache_prefix >>
                command: |
                  SOURCE_PATH="/tmp/<< parameters.cache_prefix >>"
                  mkdir -p "<< parameters.target_path >>"
                  rsync -ar "${SOURCE_PATH}/" "$(echo "<< parameters.target_path >>" | sed -e 's,/*$,,')/"
  cache-oci:
    parameters:
      key:
        description: the cache key for storing the OCI
        type: string
      path:
        description: the path to the directory containing the OCI
        type: string
    steps:
      - cache-workflow-assets:
          cache_prefix: oci-<< parameters.key >>
          source_path: << parameters.path >>
  load-oci:
    parameters:
      key:
        description: the OCI cache key to restore
        type: string
    steps:
      - restore-workflow-assets:
          cache_prefix: oci-<< parameters.key >>
      - run:
          name: Load Docker Image(s) in oci-<< parameters.key >>
          command: |
            cd "/tmp/oci-<< parameters.key >>"
            if [ "$(ls -1 *.oci | wc -l)" -eq 0 ]; then
              echo "ERROR: No OCI files to load. Something probably went wrong earlier."
              exit 1
            fi
            for FILE in *.oci; do
              echo "Loading ${FILE} into Docker..."
              docker image load -i "$FILE"
            done

workflows:
#  weekly-coverage:
#    <<: *defaults
#    triggers:
#      - schedule:
#          # Saturday at 12:00 AM
#          cron: "0 0 * * 6"
#          filters:
#            branches:
#              only:
#                - develop
#    jobs:
#      - build:
#          context: << parameters.context_name >>
#      - integration-test-with-coverage:
#          context: << parameters.context_name >>
#          requires:
#            - build
#      - code-coverage:
#          context: << parameters.context_name >>
#          requires:
#            - integration-test-with-coverage

  build-deploy:
    <<: *defaults
    jobs:
      - build:
          context: << parameters.context_name >>
          filters:
            branches:
              ignore:
                - /^from-foundation.*/
      - meridian-rpm-build:
          context: << parameters.context_name >>
          requires:
            - build
      - minion-rpm-build:
          context: << parameters.context_name >>
          requires:
            - build
      - integration-test:
          context: << parameters.context_name >>
          requires:
            - build
      - smoke-test-full:
          context: << parameters.context_name >>
          requires:
            - meridian-rpm-build
            - minion-rpm-build
          filters:
            branches:
              only:
                - master
                - develop
                - /^release-.*/
                - /^foundation.*/
                - /^features.*/
                - /.*smoke.*/
      - smoke-test-minimal:
          context: << parameters.context_name >>
          requires:
            - meridian-rpm-build
            - minion-rpm-build
          filters:
            branches:
              ignore:
                - master
                - develop
                - /^release-.*/
                - /^foundation.*/
                - /^features.*/
                - /.*smoke.*/
#      - meridian-publish-oci:
#          context: << parameters.context_name >>
#          requires:
#            - meridian-rpm-build
#          filters:
#            branches:
#              only:
#                - master
#                - develop
#      - minion-publish-oci:
#          context: << parameters.context_name >>
#          requires:
#            - minion-rpm-build
#          filters:
#            branches:
#              only:
#                - master
#                - develop
#      # These don't actually require `integration-test` but we shouldn't bother
#      # spending cycles unless everything else passed
#      - meridian-deb-build:
#          context: << parameters.context_name >>
#          requires:
#            - integration-test
#          filters:
#            branches:
#              only:
#                - master
#                - develop
#                - /^release-.*/
#                - /^foundation.*/
#                - /^features.*/
#                - /^merge-foundation\/.*/
#                - /.*smoke.*/
#      - minion-deb-build:
#          context: << parameters.context_name >>
#          requires:
#            - integration-test
#          filters:
#            branches:
#              only:
#                - master
#                - develop
#                - /^release-.*/
#                - /^foundation.*/
#                - /^features.*/
#                - /^merge-foundation\/.*/
#                - /.*smoke.*/
#      - create-merge-foundation-branch:
#          # technically only requires the RPM/deb builds, but only publish
#          # if everything passes
#          requires:
#            - meridian-deb-build
#            - minion-deb-build
#            - smoke-test-minimal
#            - smoke-test-full
#            - integration-test
#          filters:
#            branches:
#              only: << parameters.main_branch >>
#      - merge-foundation-branch:
#          # technically only requires the RPM/deb builds, but only publish
#          # if everything passes
#          requires:
#            - meridian-deb-build
#            - minion-deb-build
#            - smoke-test-minimal
#            - smoke-test-full
#            - integration-test
#          filters:
#            branches:
#              only: merge-foundation/<< parameters.previous_branch_label >>-to-<< parameters.main_branch_label >>
#      - create-merge-meridian-branch:
#          # technically only requires the RPM/deb builds, but only publish
#          # if everything passes
#          requires:
#            - meridian-deb-build
#            - smoke-test-minimal
#            - smoke-test-full
#            - integration-test
#          filters:
#            branches:
#              only: /^foundation.*/
#      - merge-meridian-branch:
#          filters:
#            branches:
#              only: /^from-foundation.*/
#      - merge-poweredby-branch:
#          # technically only requires the RPM/deb builds, but only publish
#          # if everything passes
#          requires:
#            - meridian-deb-build
#            - smoke-test-minimal
#            - smoke-test-full
#            - integration-test
#          filters:
#            branches:
#              only:
#                - /^foundation.*/
      - publish-cloudsmith:
          context: << parameters.context_name >>
          # technically only requires the RPM/deb builds, but only publish
          # if everything passes
          requires:
#            - meridian-deb-build
#            - minion-deb-build
            - smoke-test-minimal
            - smoke-test-full
            - integration-test
          filters:
            branches:
              only:
                - /^master-.*/
#                - develop
                - /^release-.*/
#                - /^foundation.*/

jobs:
  build:
    executor: centos-build-executor
    # even without core/web-assets build, we need xlarge for vaadin
    resource_class: xlarge
    steps:
      - run-build:
          number-vcpu: 8
  meridian-rpm-build:
    executor: centos-build-executor
    # Larger memory footprint required to speed up builds using Takari smartbuilder
    resource_class: large
    steps:
      - attach_workspace:
          at: ~/
      - sign-packages/install-rpm-dependencies:
          skip_if_forked_pr: true
      - sign-packages/setup-env:
          skip_if_forked_pr: true
          gnupg_home: ~/tmp/gpg
      - run:
          name: Build RPMs
          command: |
            export NODE_OPTIONS=--max_old_space_size=1024
            export CCI_MAXCPU=4
            .circleci/scripts/makerpm.sh tools/packages/opennms/opennms.spec
      - sign-packages/sign-rpms:
          skip_if_forked_pr: true
          gnupg_home: ~/tmp/gpg
          gnupg_key: opennms@opennms.org
          packages: target/rpm/RPMS/noarch/*.rpm
      - setup_remote_docker:
          docker_layer_caching: true
      - run:
          name: Fetch RPM artifacts and build Meridian container image
          command: |
            cd opennms-container/meridian
            ./build_container_image.sh
      - store_artifacts:
          path: ~/project/opennms-container/meridian/images/container.oci
          destination: meridian.oci
      - store_artifacts:
          path: ~/project/target/rpm/RPMS/noarch
          destination: rpms
      - cache-workflow-assets:
          cache_prefix: rpm-meridian
          source_path: target/rpm/RPMS/noarch
      - cache-oci:
          key: meridian
          path: opennms-container/meridian/images/
  minion-rpm-build:
    executor: centos-build-executor
    # Larger memory footprint required to speed up builds using Takari smartbuilder
    # Will need to increase resource class if meridian-rpm-build is under 15 min
    resource_class: large
    steps:
      - attach_workspace:
          at: ~/
      - sign-packages/install-rpm-dependencies:
          skip_if_forked_pr: true
      - sign-packages/setup-env:
          skip_if_forked_pr: true
          gnupg_home: ~/tmp/gpg
      - run:
          name: Build RPMs
          command: |
            export NODE_OPTIONS=--max_old_space_size=1024
            export CCI_MAXCPU=4
            export CCI_VAADINJAVAMAXMEM=768m
            .circleci/scripts/makerpm.sh tools/packages/minion/minion.spec
      - sign-packages/sign-rpms:
          skip_if_forked_pr: true
          gnupg_home: ~/tmp/gpg
          gnupg_key: opennms@opennms.org
          packages: target/rpm/RPMS/noarch/*.rpm
      - setup_remote_docker:
          docker_layer_caching: true
      - run:
          name: Fetch RPM artifacts and build Minion container image
          command: |
            cd opennms-container/minion
            ./build_container_image.sh
      - store_artifacts:
          path: ~/project/opennms-container/minion/images/container.oci
          destination: minion.oci
      - store_artifacts:
          path: ~/project/target/rpm/RPMS/noarch
          destination: rpms
      - cache-workflow-assets:
          cache_prefix: rpm-minion
          source_path: target/rpm/RPMS/noarch
      - cache-oci:
          key: minion
          path: opennms-container/minion/images/
  meridian-deb-build:
    executor: debian-build-executor
    resource_class: xlarge
    steps:
      - attach_workspace:
          at: ~/
      - sign-packages/setup-env:
          skip_if_forked_pr: true
          gnupg_home: ~/tmp/gpg
      - run:
          name: Monitor memory usage
          background: true
          command: |
            free -m -c 500 -s 30
      - run:
          name: Build Debian Packages
          command: |
            export NODE_OPTIONS=--max_old_space_size=1024
            export CCI_MAXCPU=2
            .circleci/scripts/makedeb.sh opennms
      - sign-packages/sign-debs:
          skip_if_forked_pr: true
          gnupg_home: ~/tmp/gpg
          gnupg_key: opennms@opennms.org
          packages: target/debs/*.deb
      - run:
          name: Gather system logs
          when: always
          command: |
            mkdir -p ~/build-results/system-logs
            (dmesg || :) > ~/build-results/system-logs/dmesg 2>&1
            (ps auxf || :) > ~/build-results/system-logs/ps 2>&1
            (free -m || :) > ~/build-results/system-logs/free 2>&1
            (docker stats --no-stream || :) > ~/build-results/system-logs/docker_stats 2>&1
            cp -R /tmp/jvmprocmon ~/build-results/system-logs/ || :
      - store_artifacts:
          when: always
          path: ~/build-results
          destination: build-results
      - store_artifacts:
          path: ~/project/target/debs
          destination: debs
      - cache-workflow-assets:
          cache_prefix: deb-meridian
          source_path: target/debs
<<<<<<< HEAD
=======
  minion-deb-build:
    executor: debian-build-executor
    resource_class: large
    steps:
      - attach_workspace:
          at: ~/
      - sign-packages/setup-env:
          skip_if_forked_pr: true
          gnupg_home: ~/tmp/gpg
      - run:
          name: Build Debian Packages
          command: |
            export NODE_OPTIONS=--max_old_space_size=1024
            export CCI_MAXCPU=4
            export CCI_VAADINJAVAMAXMEM=768m
            .circleci/scripts/makedeb.sh minion
      - sign-packages/sign-debs:
          skip_if_forked_pr: true
          gnupg_home: ~/tmp/gpg
          gnupg_key: opennms@opennms.org
          packages: target/debs/*.deb
      - store_artifacts:
          path: ~/project/target/debs
          destination: debs
>>>>>>> 200db39b
      - cache-workflow-assets:
          cache_prefix: deb-minion
          source_path: target/debs
  meridian-publish-oci:
    executor: centos-build-executor
    steps:
      - cached-checkout
      - setup_remote_docker:
          docker_layer_caching: true
      - dockerhub-login
      - load-oci:
          key: meridian
      - run:
          name: tag meridian Docker image and publish to registry
          command: |
            cd opennms-container/meridian
            ./tag.sh
            ./publish.sh
  minion-publish-oci:
    executor: centos-build-executor
    steps:
      - cached-checkout
      - setup_remote_docker:
          docker_layer_caching: true
      - dockerhub-login
      - load-oci:
          key: minion
      - run:
          name: tag minion Docker image and publish to registry
          command: |
            cd opennms-container/minion
            ./tag.sh
            ./publish.sh
  integration-test:
    executor: integration-test-executor
    parallelism: 4
    steps:
      - attach_workspace:
          at: ~/
      - run-integration-tests:
          rerun-failtest-count: 1
  integration-test-with-coverage:
    executor: integration-test-executor
    parallelism: 12
    steps:
      - attach_workspace:
          at: ~/
      - run-integration-tests:
          run-code-coverage: true
          rerun-failtest-count: 0
          failure-option: -fn
          changes-only: false
  code-coverage:
    executor: centos-build-executor
    resource_class: medium
    steps:
      - attach_workspace:
          at: ~/
      - extract-pom-version
      - restore-sonar-cache
      - run:
          name: Restore Target Directories (Code Coverage)
          when: always
          command: |
            .circleci/scripts/codecoverage-restore.sh
      - run:
          name: Run SonarQube Code Analysis
          when: always
          command: |
            export MAVEN_OPTS="-Xms3G -Xmx3G"
            .circleci/scripts/sonar.sh
      - save-sonar-cache
  smoke-test-full:
    executor: smoke-test-executor
    parallelism: 8
    # No resource class support for machine executors, we're constrained to use the default
    # medium class which has 2 vCPUs and 8 GB RAM
    #resource_class: large
    steps:
      - attach_workspace:
          at: ~/
      - run-smoke-tests
  smoke-test-minimal:
    executor: smoke-test-executor
    steps:
      - attach_workspace:
          at: ~/
      - run-smoke-tests:
          minimal: true
  create-merge-foundation-branch:
    <<: *defaults
    <<: *docker_container_config
    steps:
      - run:
          name: "Branch Merge Parameters"
          command: |
            echo "previous: << parameters.previous_branch >>, main: << parameters.main_branch >>, next: << parameters.next_branch >>"
      - when:
          condition: << parameters.next_branch >>
          steps:
            - cached-checkout-for-pushing
            - run:
                name: Checkout target branch and merge from source
                command: |
                  export GIT_MERGE_AUTOEDIT=no
                  git fetch --all
                  git checkout << parameters.next_branch >>
                  git reset --hard origin/<< parameters.next_branch >>
                  git merge origin/<< parameters.main_branch >>
            - run:
                name: Push to github
                command: git push -f origin << parameters.next_branch >>:merge-foundation/<< parameters.main_branch_label >>-to-<< parameters.next_branch_label >>

  # note, this is always run as part of the _next_ branch
  # for example, if main_branch is `foundation-2016` and next_branch is `foundation-2017`,
  # it will include the contents of the `foundation-2017` branch, thus we need to actually
  # look _backwards_ to the previous_branch and main_branch to merge the correct bits.
  merge-foundation-branch:
    <<: *defaults
    <<: *docker_container_config
    steps:
      - run:
          name: "Branch Merge Parameters"
          command: |
            echo "previous: << parameters.previous_branch >>, main: << parameters.main_branch >>, next: << parameters.next_branch >>"
      - when:
          condition: << parameters.previous_branch >>
          steps:
            - cached-checkout-for-pushing
            - run:
                name: Checkout target and merge with merge branch
                command: |
                  export GIT_MERGE_AUTOEDIT=no
                  git fetch --all
                  git checkout << parameters.main_branch >>
                  git reset --hard origin/<< parameters.main_branch >>
                  git merge origin/merge-foundation/<< parameters.previous_branch_label >>-to-<< parameters.main_branch_label >>
            - run:
                name: Push to github
                command: git push origin << parameters.main_branch >>:<< parameters.main_branch >>

  create-merge-meridian-branch:
    <<: *defaults
    <<: *docker_container_config
    steps:
      - when:
          condition: << parameters.main_branch >>
          steps:
            - restore_cache:
                keys:
                  - meridian-v1-{{ .Branch }}-{{ .Revision }}
                  - meridian-v1-{{ .Branch }}-
                  - meridian-v1-
            - cached-checkout-for-pushing
            - run:
                name: Add Meridian remote if necessary
                command: |
                  REMOTE_MERIDIAN="$(git remote | grep -c -E '^meridian$' || :)"
                  if [ "$REMOTE_MERIDIAN" -eq 0 ]; then
                    git remote add meridian git@github.com:OpenNMS/opennms-prime.git
                  fi
            - run:
                name: git fetch meridian
                command: |
                  git fetch meridian
            - save_cache:
                key: meridian-v1-{{ .Branch }}-{{ .Revision }}
                paths:
                  - ".git"
            - run:
                name: Checkout target branch and merge from source
                command: |
                  export GIT_MERGE_AUTOEDIT=no
                  if git rev-parse from-<< parameters.main_branch >> >/dev/null 2>&1; then
                    git checkout from-<< parameters.main_branch >>
                  else
                    git checkout -b from-<< parameters.main_branch >> meridian/from-<< parameters.main_branch >>
                  fi
                  git reset --hard meridian/from-<< parameters.main_branch >>
                  git merge origin/<< parameters.main_branch >>
            - run:
                name: Push to Meridian github
                command: git push -f meridian from-<< parameters.main_branch >>:from-<< parameters.main_branch >>

  merge-meridian-branch:
    <<: *defaults
    <<: *docker_container_config
    steps:
      - cached-checkout-for-pushing
      - run:
          name: Checkout from-foundation-YYYY and merge to release-YYYY.x
          command: |
            export GIT_MERGE_AUTOEDIT=no
            TARGET_VERSION="$(echo "<< parameters.main_branch >>" | sed -e 's,^foundation-,,')"
            git fetch --all
            git checkout "release-${TARGET_VERSION}.x"
            git reset --hard "origin/release-${TARGET_VERSION}.x"
            git merge "origin/from-foundation-${TARGET_VERSION}"
      - run:
          name: Push to github
          command: |
            TARGET_BRANCH="release-$(echo "<< parameters.main_branch >>" | sed -e 's,^foundation-,,').x"
            git push origin "${TARGET_BRANCH}:${TARGET_BRANCH}"

  merge-poweredby-branch:
    <<: *defaults
    <<: *docker_container_config
    steps:
      - when:
          condition: << parameters.main_branch >>
          steps:
            - restore_cache:
                keys:
                  - poweredby-v1-{{ .Branch }}-{{ .Revision }}
                  - poweredby-v1-{{ .Branch }}-
                  - poweredby-v1-
            - cached-checkout-for-pushing
            - run:
                name: Merge Foundation to PoweredBy
                command: .circleci/scripts/merge-poweredby.sh
            - save_cache:
                key: poweredby-v1-{{ .Branch }}-{{ .Revision }}
                paths:
                  - ".git"

  publish-cloudsmith:
    executor: cloudsmith/default
    resource_class: small
    steps:
      - checkout
      - cloudsmith/ensure-api-key
      - cloudsmith/install-cli
#      - restore-workflow-assets:
#          cache_prefix: deb-meridian
      - restore-workflow-assets:
          cache_prefix: rpm-meridian
#      - restore-workflow-assets:
#          cache_prefix: deb-minion
      - restore-workflow-assets:
          cache_prefix: rpm-minion
      - restore-workflow-assets:
          cache_prefix: oci-meridian
      - restore-workflow-assets:
          cache_prefix: oci-minion
      - run:
          name: Publish Packages
          command: |
            .circleci/scripts/publish-cloudsmith.sh
<|MERGE_RESOLUTION|>--- conflicted
+++ resolved
@@ -768,8 +768,6 @@
       - cache-workflow-assets:
           cache_prefix: deb-meridian
           source_path: target/debs
-<<<<<<< HEAD
-=======
   minion-deb-build:
     executor: debian-build-executor
     resource_class: large
@@ -794,7 +792,6 @@
       - store_artifacts:
           path: ~/project/target/debs
           destination: debs
->>>>>>> 200db39b
       - cache-workflow-assets:
           cache_prefix: deb-minion
           source_path: target/debs
