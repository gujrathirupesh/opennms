--- conflicted
+++ resolved
@@ -3,17 +3,10 @@
 executors:
   centos-build-executor:
     docker:
-<<<<<<< HEAD
-      - image: opennms/build-env:11.0.12.0.7-3.6.3-b7295
+      - image: opennms/build-env:11.0.14_9-3.8.4-b8122
   debian-build-executor:
     docker:
-      - image: opennms/build-env:debian-jdk11-b7291
-=======
-      - image: opennms/build-env:8u322b06-3.8.4-b8123
-  debian-build-executor:
-    docker:
-      - image: opennms/build-env:debian-jdk8-b8119
->>>>>>> 77759f5d
+      - image: opennms/build-env:debian-jdk11-b8120
   docker-executor:
     docker:
       - image: docker:20.10.1-git
