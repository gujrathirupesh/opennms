version: 2.1

orbs:
  continuation: circleci/continuation@0.2.0
  # path-filtering: circleci/path-filtering@0.1.1

parameters:
  trigger-prebuild:
    description: whether to trigger a pre-build evaluation
    type: boolean
    default: true
  trigger-coverage-api:
    description: whether to trigger a code coverage build
    type: boolean
    default: false
  trigger-automation:
    description: whether to trigger garbage collection for older feature images
    type: boolean
    default: false
  trigger-flaky:
    description: whether to enable running flaky smoke tests
    type: boolean
    default: false

setup: true

commands:
  shallow-clone:
      description: "Quick shallow checkout"
      steps:
        - run:
            name: git clone
            command: |
              install -d -m 700 ~/.ssh
              ssh-keyscan github.com >> ~/.ssh/known_hosts
              ssh-keyscan -p 443 ssh.github.com >> ~/.ssh/known_hosts
              chmod 600 ~/.ssh/known_hosts
              git clone --depth 20 "${CIRCLE_REPOSITORY_URL}" --branch "${CIRCLE_BRANCH}" .
  pack-config:
    description: "Pack the dynamic config in .circleci/main/"
    steps:
      - run:
          name: Pack Dynamic Config
          command: |
            CIRCLE_BIN_DIR="$HOME/.local/bin"
            mkdir -p "$CIRCLE_BIN_DIR"
            export PATH="$CIRCLE_BIN_DIR:$PATH"
            curl -fLSs https://raw.githubusercontent.com/CircleCI-Public/circleci-cli/master/install.sh | DESTDIR="$CIRCLE_BIN_DIR" bash
            "$CIRCLE_BIN_DIR/circleci" version
            "$CIRCLE_BIN_DIR/circleci" config pack /tmp/.circleci/main --skip-update-check > /tmp/.circleci/main.yml || exit 1
            "$CIRCLE_BIN_DIR/circleci" config validate --skip-update-check /tmp/.circleci/main.yml || exit 1
      - store_artifacts:
          path: .circleci/main.yml
          destination: main.yml

workflows:
  coverage:
    when:
      and:
        - equal: [ true, << pipeline.parameters.trigger-coverage-api >> ]
        - equal: [ false, << pipeline.parameters.trigger-prebuild >> ]
        - equal: [ false, << pipeline.parameters.trigger-automation >> ]
        - equal: [ false, << pipeline.parameters.trigger-flaky >> ]
    jobs:
      - trigger-path-filtering:
          base-revision: << pipeline.git.branch >>
          mapping: |
            .*                trigger-coverage true

  pre-build:
    when:
      and:
        - equal: [ false, << pipeline.parameters.trigger-coverage-api >> ]
        - equal: [ true, << pipeline.parameters.trigger-prebuild >> ]
        - equal: [ false, << pipeline.parameters.trigger-automation >> ]
        - equal: [ false, << pipeline.parameters.trigger-flaky >> ]
    jobs:
      - trigger-path-filtering:
          base-revision: << pipeline.git.branch >>
          mapping: |
            .*                trigger-coverage    false
            .*                trigger-flaky-smoke false
            ((?!docs/).)*     trigger-build       true
            docs/.*           trigger-docs        true
            ui/.*             trigger-ui          true
            .circleci/.*      trigger-build       true
            .circleci/main/jobs/build/build-docs.yml trigger-docs        true
            .circleci/main/jobs/build/build-ui.yml trigger-ui        true
            antora-playbook-local.yml      trigger-docs        true

  pre-build-with-flaky:
    when:
      and:
        - equal: [ false, << pipeline.parameters.trigger-coverage-api >> ]
        - equal: [ true, << pipeline.parameters.trigger-prebuild >> ]
        - equal: [ false, << pipeline.parameters.trigger-automation >> ]
        - equal: [ true, << pipeline.parameters.trigger-flaky >> ]
    jobs:
      - trigger-path-filtering:
          base-revision: << pipeline.git.branch >>
          mapping: |
            .*                trigger-coverage    false
            .*                trigger-flaky-smoke true
            ((?!docs/).)*     trigger-build       true
            docs/.*           trigger-docs        true
            ui/.*             trigger-ui          true
            .circleci/.*      trigger-build       true
            .circleci/main/jobs/build/build-docs.yml trigger-docs        true
            .circleci/main/jobs/build/build-ui.yml trigger-ui        true
            antora-playbook-local.yml      trigger-docs        true

  automation:
    when:
      and:
        - equal: [ false, << pipeline.parameters.trigger-coverage-api >> ]
        - equal: [ false, << pipeline.parameters.trigger-prebuild >> ]
        - equal: [ true, << pipeline.parameters.trigger-automation >> ]
    jobs:
      - docker_gc

jobs:
  docker_gc:
    docker:
      - image: docker
    steps:
      - run:
          name:  Docker GC - remove inactive images on feature branches
          # TODO replace expect when https://github.com/docker/hub-tool/pull/198 is merged
          command: |
            wget https://github.com/docker/hub-tool/releases/download/v0.4.4/hub-tool-linux-amd64.tar.gz
            tar -xzf hub-tool-linux-amd64.tar.gz
            apk update
            apk add expect
            expect_commands="
            spawn hub-tool/hub-tool login ${DOCKERHUB_LOGIN}
            expect 'Password:'
            send \"${DOCKERHUB_PASS}\n\"
            interact"
            expect -c "${expect_commands//
            /;}"
            GC_LIST=$( hub-tool/hub-tool tag ls opennms/horizon | ( grep feature || true ) | ( grep inactive || true ) | cut -d" " -f1 )
            for image in $GC_LIST; do
              echo "Delete image $image"
              ( yes || true ) | hub-tool/hub-tool tag rm $image
            done

  trigger-coverage:
    docker:
      - image: cimg/python:3.10.1
    steps:
<<<<<<< HEAD
      - cached-checkout
      - run:
          name: Creating build-trigger file
          command: |
               cp .circleci/example-build-triggers.override.json /tmp/build-triggers.json
               sed -i 's/"coverage": false/"coverage": true/g' /tmp/build-triggers.json
      - store_artifacts:
          path: /tmp/build-triggers.json
          destination: build-triggers.json      
=======
      - shallow-clone
      - pack-config
>>>>>>> 6d11ce36
      - continuation/continue:
          circleci_domain: circleci.com
          configuration_path: .circleci/main.yml
          parameters: '{ "trigger-coverage": true }'

  trigger-path-filtering:
    docker:
      - image: cimg/python:3.10.1
    parameters:
      base-revision:
        default: main
        description: The revision to compare the current one against for the purpose of determining changed files.
        type: string
      mapping:
        default: ""
        description: Mapping of path regular expressions to pipeline parameters and values. One mapping per line, whitespace-delimited.
        type: string
    steps:
<<<<<<< HEAD
      - cached-checkout
=======
      - shallow-clone
      # copied from https://circleci.com/developer/orbs/orb/circleci/path-filtering
      # we do it ourselves because otherwise we have to do a full un-cached checkout every time
>>>>>>> 6d11ce36
      - run:
          name: Trigger Status
          command: |
            echo Coverage API: << pipeline.parameters.trigger-coverage-api >>
            echo Prebuild: << pipeline.parameters.trigger-prebuild >>
            echo Automation: << pipeline.parameters.trigger-automation >>
            echo Trigger Flaky Tests: << pipeline.parameters.trigger-flaky >>
      - run:
          name: Process Generate
          environment:
            BASE_REVISION: << parameters.base-revision >>
            MAPPING: << parameters.mapping >>
            OUTPUT_PATH: /tmp/pipeline-parameters.json
          command: python3 .circleci/pyscripts/process_generate.py 
      - run:
          name: Generate Main YAML file
          command: python3 .circleci/pyscripts/generate_main.py 
      - store_artifacts:
          path: /tmp/pipeline-parameters.json
          destination: pipeline-parameters.json
      - store_artifacts:
          path: /tmp/build-triggers.json
          destination: build-triggers.json
      - store_artifacts:
          path: /tmp/.circleci/main.yml
          destination: main.yml
      - continuation/continue:
          circleci_domain: circleci.com
          configuration_path: /tmp/.circleci/main.yml
          parameters: /tmp/pipeline-parameters.json<|MERGE_RESOLUTION|>--- conflicted
+++ resolved
@@ -148,8 +148,7 @@
     docker:
       - image: cimg/python:3.10.1
     steps:
-<<<<<<< HEAD
-      - cached-checkout
+      - shallow-clone
       - run:
           name: Creating build-trigger file
           command: |
@@ -158,10 +157,6 @@
       - store_artifacts:
           path: /tmp/build-triggers.json
           destination: build-triggers.json      
-=======
-      - shallow-clone
-      - pack-config
->>>>>>> 6d11ce36
       - continuation/continue:
           circleci_domain: circleci.com
           configuration_path: .circleci/main.yml
@@ -180,13 +175,7 @@
         description: Mapping of path regular expressions to pipeline parameters and values. One mapping per line, whitespace-delimited.
         type: string
     steps:
-<<<<<<< HEAD
-      - cached-checkout
-=======
       - shallow-clone
-      # copied from https://circleci.com/developer/orbs/orb/circleci/path-filtering
-      # we do it ourselves because otherwise we have to do a full un-cached checkout every time
->>>>>>> 6d11ce36
       - run:
           name: Trigger Status
           command: |
