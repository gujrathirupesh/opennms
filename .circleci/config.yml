--- conflicted
+++ resolved
@@ -804,11 +804,8 @@
       - minion-rpm-build:
           context:
             - "CircleCI"
-<<<<<<< HEAD
             - "docker-content-trust"
             - "docker-publish-account"
-=======
->>>>>>> 7dbf7363
           requires:
             - build
           filters:
