--- conflicted
+++ resolved
@@ -543,11 +543,8 @@
           # if everything passes
           requires:
             - horizon-deb-build
-<<<<<<< HEAD
             - minion-deb-build
-=======
             - smoke-test-minimal
->>>>>>> 48fe1341
             - smoke-test-full
           filters:
             branches:
@@ -700,11 +697,9 @@
       - store_artifacts:
           path: ~/project/target/debs
           destination: debs
-<<<<<<< HEAD
-      - persist_to_workspace:
-          root: ~/
-          paths:
-            - project/target/debs/
+      - cache-workflow-assets:
+          cache_prefix: deb-horizon
+          source_path: target/debs
   minion-deb-build:
     executor: debian-build-executor
     resource_class: large
@@ -731,15 +726,9 @@
       - store_artifacts:
           path: ~/project/target/debs
           destination: debs
-      - persist_to_workspace:
-          root: ~/
-          paths:
-            - project/target/debs/
-=======
       - cache-workflow-assets:
-          cache_prefix: deb-horizon
+          cache_prefix: deb-minion
           source_path: target/debs
->>>>>>> 48fe1341
   horizon-publish-oci:
     executor: centos-build-executor
     steps:
@@ -933,6 +922,8 @@
       - restore-workflow-assets:
           cache_prefix: deb-horizon
       - restore-workflow-assets:
+          cache_prefix: deb-minion
+      - restore-workflow-assets:
           cache_prefix: rpm-horizon
       - restore-workflow-assets:
           cache_prefix: rpm-minion
