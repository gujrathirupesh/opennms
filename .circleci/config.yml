version: 2.1


executors:
  centos-build-executor:
    docker:
      - image: opennms/build-env:8u322b06-3.8.4-b8247
  debian-build-executor:
    docker:
      - image: opennms/build-env:debian-jdk8-b8242
  docker-executor:
    docker:
      - image: docker:20.10-git
  integration-test-executor:
    machine:
      image: ubuntu-2004:202010-01
  smoke-test-executor:
    machine:
      image: ubuntu-2004:202010-01

# NOTE: the "_label" versions of these are for the case when your source or target
# branches have slashes in them, that way the merge branch gets created properly
defaults: &defaults
  parameters:
    minimal:
      description: whether to do a minimal (build-and-merge only) build
      type: boolean
      default: true
    previous_branch:
      description: the previous branch, if any
      type: string
      default: foundation-2018
    previous_branch_label:
      description: the previous branch, if any (escaped, no slashes)
      type: string
      default: foundation-2018
    main_branch:
      description: the auto-merge main branch
      type: string
      default: foundation-2019
    main_branch_label:
      description: the auto-merge main branch (escaped, no slashes)
      type: string
      default: foundation-2019
    next_branch:
      description: the auto-merge target branch
      type: string
      default: foundation-2020
    next_branch_label:
      description: the auto-merge target branch (escaped, no slashes)
      type: string
      default: foundation-2020

parameters:
  trigger-flaky:
    description: whether to enable running flaky smoke tests
    type: boolean
    default: false

docker_container_config: &docker_container_config
  executor: docker-executor

orbs:
  cloudsmith: cloudsmith/cloudsmith@1.0.3
  sign-packages: opennms/sign-packages@2.1.3

commands:
  extract-pom-version:
      description: "Extracting Maven POM version"
      steps:
        - run:
            name: Extract Maven POM version
            command: .circleci/scripts/pom2version.sh pom.xml > pom-version-cache.key
  cached-checkout:
      description: "Checkout with caching"
      steps:
        - restore_cache:
            keys:
              - source-v1-{{ .Branch }}-{{ .Revision }}
              - source-v1-{{ .Branch }}-
        - checkout
        - run:
            name: git config merge.renameLimit
            command: git config merge.renameLimit 999999
        - run:
            name: git fetch origin
            command: git fetch origin
        - save_cache:
            key: source-v1-{{ .Branch }}-{{ .Revision }}
            paths:
              - ".git"
  cached-checkout-for-pushing:
      description: "Configure a cached checkout that can push upstream"
      steps:
        - add_ssh_keys:
            fingerprints:
              - "5e:70:a4:1a:f3:9f:39:ca:2a:d9:b5:9a:6c:2b:c3:66"
        - cached-checkout
        - run:
            name: Create git identity
            command: |
              git config user.email "cicd-system@opennms.com"
              git config user.name "CI/CD System"
  restore-maven-cache:
      description: "Maven: Calculate cache key and restore cache"
      steps:
        - run:
            name: Calculate cache key from pom files
            command: find * -type f -name "pom.xml" | grep -v /target/ | sort -u | xargs cat > maven-dependency-pom-cache.key
        - restore_cache:
            keys:
              - maven-dependencies-v3-{{ checksum "pom-version-cache.key" }}-{{ checksum "maven-dependency-pom-cache.key" }}
              - maven-dependencies-v3-{{ checksum "pom-version-cache.key" }}-
        - run:
            name: Remove old artifacts to keep workspace size down
            command: .circleci/scripts/clean-m2.sh
  update-maven-cache:
      description: "Maven: Refresh local repository from POM files"
      steps:
        - run:
            name: Collect Maven Dependencies
            command: |
              ulimit -n 65536 || :
              ./compile.pl -t \
                -Dbuild.skip.tarball=true \
                -DupdatePolicy=never \
                --update-plugins \
                -Daether.connector.resumeDownloads=false \
                -Daether.connector.basic.threads=1 \
                -Dorg.slf4j.simpleLogger.log.org.apache.maven.cli.transfer.Slf4jMavenTransferListener=warn \
                -Pbuild-bamboo \
                -Prun-expensive-tasks \
                -Psmoke \
                -Denable.license=true \
                --batch-mode \
                dependency:resolve-plugins \
                de.qaware.maven:go-offline-maven-plugin:resolve-dependencies
  save-maven-cache:
    description: "Maven: Save cache"
    steps:
      - save_cache:
          key: maven-dependencies-v3-{{ checksum "pom-version-cache.key" }}-{{ checksum "maven-dependency-pom-cache.key" }}
          paths:
            - ~/.m2
  restore-nodejs-cache:
      description: "NodeJS: Calculate cache key and restore cache"
      steps:
        - run:
            name: Calculate cache key
            command: find core/web-assets -name package\*.json -o -name bower.json | grep -v /target/ | sort -u | xargs cat > nodejs-dependency-json-cache.key
        - restore_cache:
            keys:
              - nodejs-dependencies-v4-{{ checksum "pom-version-cache.key" }}-{{ checksum "nodejs-dependency-json-cache.key" }}
              - nodejs-dependencies-v4-{{ checksum "pom-version-cache.key" }}-
  save-nodejs-cache:
    description: "NodeJS: Save cache"
    steps:
      - save_cache:
          key: nodejs-dependencies-v4-{{ checksum "pom-version-cache.key" }}-{{ checksum "nodejs-dependency-json-cache.key" }}
          paths:
            - ~/.npm
  restore-sonar-cache:
      description: "Sonar: Restore sonar cache"
      steps:
        - restore_cache:
            keys:
              - sonar-cache-v2-{{ checksum "pom-version-cache.key" }}
  save-sonar-cache:
      description: "Sonar: Save sonar cache"
      steps:
        - save_cache:
            key: sonar-cache-v2-{{ checksum "pom-version-cache.key" }}
            paths:
              - ~/.sonar
  dockerhub-login:
    description: "Connect to DockerHub"
    steps:
      - run:
          name: Login to DockerHub
          command: |
            if [ -n "${DOCKERHUB_LOGIN}" ]; then
              docker login -u ${DOCKERHUB_LOGIN} -p ${DOCKERHUB_PASS}
            else
              echo "WARNING: dockerhub login not found. Assuming this is a PR or other external branch build."
            fi
  run-smoke-tests:
    description: "Run the smoke tests"
    parameters:
      suite:
        default: core
        type: string
    steps:
      - run:
          name: Enable swap
          command: |
            sudo fallocate -l 8G /swapfile
            sudo chmod 600 /swapfile
            sudo mkswap /swapfile
            sudo swapon /swapfile
            sudo sysctl vm.swappiness=5
            cat /proc/sys/vm/swappiness
      - load-oci:
          key: horizon
      - load-oci:
          key: minion
      - load-oci:
          key: sentinel
      - run:
          name: Load Sentinel OCI image
          command: |
            cd opennms-container/sentinel
            docker image load -i /tmp/oci-sentinel/container.oci
      - run:
          name: Monitor JVM processes
          background: true
          command: |
            .circleci/scripts/jvmprocmon-start.sh
      - run:
          name: Monitor memory usage
          background: true
          command: |
            free -m -c 500 -s 30
      - run:
          name: Smoke Tests
          no_output_timeout: 30m
          command: |
            .circleci/scripts/smoke.sh << parameters.suite >>
      - run:
          name: Gather system logs
          when: always
          command: |
            mkdir -p ~/test-results/system-logs
            (dmesg || :) > ~/test-results/system-logs/dmesg 2>&1
            (ps auxf || :) > ~/test-results/system-logs/ps 2>&1
            (free -m || :) > ~/test-results/system-logs/free 2>&1
            (docker stats --no-stream || :) > ~/test-results/system-logs/docker_stats 2>&1
            cp -R /tmp/jvmprocmon ~/test-results/system-logs/ || :
            ls -alh ~/project/smoke-test/ || :
      - run:
          name: Gather test artifacts
          when: always
          command: |
            mkdir -p ~/test-results/junit
            find * -type f -regex ".*target/surefire-reports/.*xml" -exec cp {} ~/test-results/junit/ \;
            find * -type f -regex ".*target/failsafe-reports/.*xml" -exec cp {} ~/test-results/junit/ \;
            mkdir -p ~/test-artifacts/recordings
            cp -R ~/project/smoke-test/target/*.flv ~/test-artifacts/recordings || true
            cp -R ~/project/smoke-test/target/screenshots ~/test-artifacts/ || true
            cp -R ~/project/smoke-test/target/logs ~/test-artifacts/ || true
      - store_test_results:
          path: ~/test-results
      - store_artifacts:
          when: always
          path: ~/test-results
          destination: test-results
      - store_artifacts:
          when: always
          path: ~/test-artifacts
          destination: test-artifacts
  run-build:
    description: "Run the main build"
    parameters:
      number-vcpu:
        default: 8
        type: integer
      node-memory:
        default: echo "NODE_OPTIONS Not Set"
        type: string
      vaadin-javamaxmem:
        default: 1g
        type: string
    steps:
      - cached-checkout
      - extract-pom-version
      - run:
          name: Check for Releasability
          command: |
            export OPENNMS_VERSION="$(.circleci/scripts/pom2version.sh pom.xml)"
            .circleci/scripts/release-lint.sh "${OPENNMS_VERSION}"
      - restore-maven-cache
      - restore-nodejs-cache
      - run:
          name: Compile OpenNMS
          command: |
            ulimit -n 65536 || :
            export OPENNMS_VERSION="$(.circleci/scripts/pom2version.sh pom.xml)"
            .circleci/scripts/configure-signing.sh
            mvn clean -DskipTests=true
            << parameters.node-memory >>
            export MAVEN_OPTS="$MAVEN_OPTS -Xmx8g -XX:ReservedCodeCacheSize=1g"
            MAVEN_ARGS="install"
            case "${CIRCLE_BRANCH}" in
              "master"*|"release-"*|develop)
                # release branches get full javadoc
                mkdir -p target/artifacts
                MAVEN_ARGS="-Dbuild.type=production $MAVEN_ARGS javadoc:aggregate"
                ;;
            esac
            ./compile.pl -DskipTests=true -Dbuild.skip.tarball=true \
              -DupdatePolicy=never \
              -Daether.connector.resumeDownloads=false \
              -Daether.connector.basic.threads=1 \
              -Dorg.slf4j.simpleLogger.log.org.apache.maven.cli.transfer.Slf4jMavenTransferListener=warn \
              -DvaadinJavaMaxMemory=<< parameters.vaadin-javamaxmem >> \
              -DmaxCpus=<< parameters.number-vcpu >> \
              -Prun-expensive-tasks \
              -Psmoke \
              --batch-mode \
              $MAVEN_ARGS || exit 1
            if [ -d target/site/apidocs ]; then
              pushd target/site/apidocs
                tar -czf "../../artifacts/opennms-${OPENNMS_VERSION}-javadoc.tar.gz" *
              popd
            fi
            pushd opennms-doc
              ../compile.pl \
                -DupdatePolicy=never \
                -Daether.connector.resumeDownloads=false \
                -Daether.connector.basic.threads=1 \
                -Dorg.slf4j.simpleLogger.log.org.apache.maven.cli.transfer.Slf4jMavenTransferListener=warn \
                -P'!jdk7+' \
                -Prun-expensive-tasks \
                --batch-mode \
                install || exit 1
            popd
      - update-maven-cache
      - run:
          name: Remove Extra Maven Repository OpenNMS Files
          command: |
            # move these out of the way so they're not stored in the maven pre-cache
            cd ~/.m2/repository/org/opennms
            mkdir /tmp/maven-keep
            mv $(ls -1 | grep -v -E '^(jicmp-api|jicmp6-api|jrrd-api|jrrd2-api|lib|maven)$') /tmp/maven-keep
      - save-maven-cache
      - run:
          name: Restore Extra Maven Repository OpenNMS Files
          command: |
            # now move them back so they end up in the workspace for builds further down the workflow
            mv /tmp/maven-keep/* ~/.m2/repository/org/opennms/
      - save-nodejs-cache
      - store_artifacts:
          path: ~/project/target/artifacts
          destination: artifacts
      - persist_to_workspace:
          root: ~/
          paths:
            - project
            - .m2
  run-integration-tests:
    parameters:
      run-code-coverage:
        default: false
        type: boolean
      rerun-failtest-count:
        default: 0
        type: integer
      failure-option:
        default: -fae
        type: string
      changes-only:
        default: true
        type: boolean
    steps:
      - run:
          name: Integration Tests
          no_output_timeout: 1.0h
          command: |
            export CCI_CODE_COVERAGE=<< parameters.run-code-coverage >>
            export CCI_RERUN_FAILTEST=<< parameters.rerun-failtest-count >>
            export CCI_FAILURE_OPTION=<< parameters.failure-option >>
            export CCI_CHANGES_ONLY=<< parameters.changes-only >>
            .circleci/scripts/itest.sh
      - run:
          name: Gather test results
          when: always
          command: |
            mkdir -p ~/test-results/junit
            find * -type f -regex ".*target/.*-reports-[0-9]+/.*xml" -exec cp {} ~/test-results/junit/ \;
            find * -type f -regex ".*target/.*-reports-[0-9]+/.*dump.*" -exec cp {} ~/test-results/junit/ \;
      - run:
          name: Gather tests
          when: always
          command: |
            mkdir -p ~/generated-tests
            cp ./surefire_classname* ~/generated-tests/ || :
            cp ./failsafe_classname* ~/generated-tests/ || :
            cp /tmp/this_node* ~/generated-tests/       || :
      - when:
          condition: << parameters.run-code-coverage >>
          steps:
            - run:
                name: Compress Target Directories (Code Coverage)
                when: always
                command: |
                  .circleci/scripts/codecoverage-save.sh
            - persist_to_workspace:
                root: ~/
                paths:
                  - code-coverage
      - store_test_results:
          path: ~/test-results
      - store_artifacts:
          when: always
          path: ~/test-results
          destination: test-results
      - store_artifacts:
          when: always
          path: ~/generated-tests
          destination: generated-tests
  cache-workflow-assets:
    parameters:
      cache_prefix:
        description: the cache prefix
        type: string
      source_path:
        description: the source directory to cache
        type: string
    steps:
      - run:
          name: Stowing Assets in << parameters.source_path >> to cache prefix << parameters.cache_prefix >>
          command: |
            TARGET_PATH="/tmp/<< parameters.cache_prefix >>"
            rsync -ar "$(echo "<< parameters.source_path >>" | sed -e 's,/*$,,')/" "${TARGET_PATH}/"
            find "${TARGET_PATH}" -type d -print0 | xargs -0 chmod 775
            find "${TARGET_PATH}" ! -type d -print0 | xargs -0 chmod 664
      - save_cache:
          key: << parameters.cache_prefix >>-v3-{{ .Branch }}-{{ .Revision }}-{{ .Environment.CIRCLE_SHA1 }}
          paths:
            - "/tmp/<< parameters.cache_prefix >>"
  restore-workflow-assets:
    parameters:
      cache_prefix:
        description: the cache prefix
        type: string
      target_path:
        description: the target directory to restore into
        type: string
        default: ""
    steps:
      - restore_cache:
          keys:
            - << parameters.cache_prefix >>-v3-{{ .Branch }}-{{ .Revision }}-{{ .Environment.CIRCLE_SHA1 }}
      - when:
          condition: << parameters.target_path >>
          steps:
            - run:
                name: Restoring assets to << parameters.target_path >> from cached prefix << parameters.cache_prefix >>
                command: |
                  SOURCE_PATH="/tmp/<< parameters.cache_prefix >>"
                  mkdir -p "<< parameters.target_path >>"
                  rsync -ar "${SOURCE_PATH}/" "$(echo "<< parameters.target_path >>" | sed -e 's,/*$,,')/"
  cache-oci:
    parameters:
      key:
        description: the cache key for storing the OCI
        type: string
      path:
        description: the path to the directory containing the OCI
        type: string
    steps:
      - cache-workflow-assets:
          cache_prefix: oci-<< parameters.key >>
          source_path: << parameters.path >>
  load-oci:
    parameters:
      key:
        description: the OCI cache key to restore
        type: string
    steps:
      - restore-workflow-assets:
          cache_prefix: oci-<< parameters.key >>
      - run:
          name: Load Docker Image(s) in oci-<< parameters.key >>
          command: |
            cd "/tmp/oci-<< parameters.key >>"
            if [ "$(ls -1 *.oci | wc -l)" -eq 0 ]; then
              echo "ERROR: No OCI files to load. Something probably went wrong earlier."
              exit 1
            fi
            for FILE in *.oci; do
              echo "Loading ${FILE} into Docker..."
              docker image load -i "$FILE"
            done

workflows:
  weekly-coverage:
    <<: *defaults
    when:
      equal: [ false, << parameters.minimal >> ]
    triggers:
      - schedule:
          # Saturday at 12:00 AM
          cron: "0 0 * * 6"
          filters:
            branches:
              only:
                - develop
    jobs:
      - build
      - integration-test-with-coverage:
          requires:
            - build
      - code-coverage:
          requires:
            - integration-test-with-coverage
  build-minimal:
    <<: *defaults
    when:
      equal: [ true, << parameters.minimal >> ]
    jobs:
      - build
      - create-merge-foundation-branch:
          requires:
            - build
          filters:
            branches:
              only: << parameters.main_branch >>
      - merge-foundation-branch:
          requires:
            - build
          filters:
            branches:
              only: merge-foundation/<< parameters.previous_branch_label >>-to-<< parameters.main_branch_label >>
      - create-merge-meridian-branch:
          requires:
            - build
          filters:
            branches:
              only: /^foundation.*/
      - merge-poweredby-branch:
          # technically only requires the RPM/deb builds, but only publish
          # if everything passes
          requires:
            - build
          filters:
            branches:
              only:
                - /^foundation.*/
  build-deploy:
    <<: *defaults
    when:
      equal: [ false, << parameters.minimal >> ]
    jobs:
      - build:
          filters:
            branches:
              ignore:
                - /^from-foundation.*/
      - tarball-assembly:
          requires:
            - build
      - horizon-rpm-build:
          requires:
            - build
          filters:
            branches:
              only:
                - /^foundation.*/
                - /^release-.*/
                - develop
                - /.*smoke.*/
      - minion-rpm-build:
          context:
            - "docker-publish-account"
          requires:
            - build
          filters:
            branches:
              only:
                - /^foundation.*/
                - /^release-.*/
                - develop
                - /.*smoke.*/
      - sentinel-rpm-build:
          requires:
            - build
          filters:
            branches:
              only:
                - /^foundation.*/
                - /^release-.*/
                - develop
                - /.*smoke.*/
      - integration-test:
          requires:
            - build
          filters:
            branches:
              ignore:
                - /^merge-foundation.*/
      - smoke-test-core:
          requires:
            - tarball-assembly
            - horizon-rpm-build
            - minion-rpm-build
            - sentinel-rpm-build
          filters:
            branches:
              only:
                - develop
                - /^master-.*/
                - /^release-.*/
                - /^foundation.*/
                - /^features.*/
                - /.*smoke.*/
                - /^dependabot.*/
      - smoke-test-flaky:
          requires:
            - tarball-assembly
            - horizon-rpm-build
            - minion-rpm-build
            - sentinel-rpm-build
          filters:
            branches:
              only:
                - develop
                - /^master-.*/
                - /^release-.*/
                - /^foundation.*/
                - /^features.*/
                - /.*smoke.*/
<<<<<<< HEAD
                - /^dependabot.*/
      - smoke-test-minion:
=======
      - horizon-publish-oci:
          context:
            - "docker-publish-account"
>>>>>>> 8a13012a
          requires:
            - tarball-assembly
            - horizon-rpm-build
            - minion-rpm-build
            - sentinel-rpm-build
          filters:
            branches:
              only:
                - develop
                - /^master-.*/
                - /^release-.*/
<<<<<<< HEAD
                - /^foundation.*/
                - /^features.*/
                - /.*smoke.*/
                - /^dependabot.*/
      - smoke-test-sentinel:
=======
      - minion-publish-oci:
          context:
            - "docker-publish-account"
>>>>>>> 8a13012a
          requires:
            - tarball-assembly
            - horizon-rpm-build
            - minion-rpm-build
            - sentinel-rpm-build
          filters:
            branches:
              only:
                - develop
                - /^master-.*/
                - /^release-.*/
                - /^foundation.*/
                - /^features.*/
                - /.*smoke.*/
                - /^dependabot.*/
      #- smoke-test-minimal:
      #    requires:
      #      - tarball-assembly
      #      - horizon-rpm-build
      #      - minion-rpm-build
      #      - sentinel-rpm-build
      #    filters:
      #      branches:
      #        only:
      #          - develop
      #          - /^master-.*/
      #          - /^release-.*/
      #          - /^foundation.*/
      #          - /^merge-foundation.*/
      #          - /^features.*/
      #          - /.*smoke.*/
      #          - /^dependabot.*/
      - horizon-publish-oci:
          requires:
            - horizon-deb-build
            - minion-deb-build
            - sentinel-deb-build
            - integration-test
            - smoke-test-core
            - smoke-test-flaky
            - smoke-test-minion
            - smoke-test-sentinel
          filters:
            branches:
              only:
                - develop
                - /^master-.*/
                - /^release-.*/
      - minion-publish-oci:
          requires:
            - horizon-deb-build
            - minion-deb-build
            - sentinel-deb-build
            - integration-test
            - smoke-test-core
            - smoke-test-flaky
            - smoke-test-minion
            - smoke-test-sentinel
          filters:
            branches:
              only:
                - develop
                - /^master-.*/
                - /^release-.*/
      - sentinel-publish-oci:
          requires:
            - horizon-deb-build
            - minion-deb-build
            - sentinel-deb-build
            - integration-test
            - smoke-test-core
            - smoke-test-flaky
            - smoke-test-minion
            - smoke-test-sentinel
          filters:
            branches:
              only:
                - develop
                - /^master-.*/
                - /^release-.*/
      # These don't actually require `integration-test` but we shouldn't bother
      # spending cycles unless everything else passed
      - horizon-deb-build:
          requires:
            - integration-test
          filters:
            branches:
              only:
                - develop
                - /^master-.*/
                - /^release-.*/
                - /^foundation.*/
                - /^features.*/
                - /.*smoke.*/
                - /.*debian.*/
      - minion-deb-build:
          requires:
            - integration-test
          filters:
            branches:
              only:
                - develop
                - /^master-.*/
                - /^release-.*/
                - /^foundation.*/
                - /^features.*/
                - /.*smoke.*/
                - /.*debian.*/
      - sentinel-deb-build:
          requires:
            - integration-test
          filters:
            branches:
              only:
                - develop
                - /^master-.*/
                - /^release-.*/
                - /^foundation.*/
                - /^features.*/
                - /.*smoke.*/
                - /.*debian.*/
      - create-merge-foundation-branch:
          # technically only requires the RPM/deb builds, but only publish
          # if everything passes
          requires:
            - horizon-deb-build
            - minion-deb-build
            - sentinel-deb-build
            - integration-test
            - smoke-test-core
            - smoke-test-flaky
            - smoke-test-minion
            - smoke-test-sentinel
          filters:
            branches:
              only: << parameters.main_branch >>
      - merge-foundation-branch:
          # technically only requires the RPM/deb builds, but only publish
          # if everything passes
          requires:
            - tarball-assembly
          filters:
            branches:
              only: merge-foundation/<< parameters.previous_branch_label >>-to-<< parameters.main_branch_label >>
      - create-merge-meridian-branch:
          # technically only requires the RPM/deb builds, but only publish
          # if everything passes
          requires:
            - horizon-deb-build
            - minion-deb-build
            - sentinel-deb-build
            - integration-test
            - smoke-test-core
            - smoke-test-flaky
            - smoke-test-minion
            - smoke-test-sentinel
          filters:
            branches:
              only: /^foundation.*/
      - merge-poweredby-branch:
          # technically only requires the RPM/deb builds, but only publish
          # if everything passes
          requires:
            - horizon-deb-build
            - smoke-test-core
            - smoke-test-flaky
            - smoke-test-minion
            - smoke-test-sentinel
            - integration-test
          filters:
            branches:
              only:
                - /^foundation.*/
      - publish-cloudsmith:
          context:
            - "cloudsmith-publish-account"
          # technically only requires the RPM/deb builds, but only publish
          # if everything passes
          requires:
            - horizon-deb-build
            - minion-deb-build
            - sentinel-deb-build
            - integration-test
            - smoke-test-core
            - smoke-test-flaky
            - smoke-test-minion
            - smoke-test-sentinel
          filters:
            branches:
              only:
                - develop
                - /^master-.*/
                - /^release-.*/
                - /^foundation.*/

jobs:
  build:
    executor: centos-build-executor
    # Building currently requires the xlarge containers in order for the webpack compilation
    # in the core/web-assets module to complete reliably
    resource_class: xlarge
    steps:
      - run-build:
          number-vcpu: 8

  tarball-assembly:
    machine:
      image: ubuntu-2004:202010-01
    resource_class: xlarge
    environment:
      DOCKER_CLI_EXPERIMENTAL: enabled
    parameters:
      number-vcpu:
        default: 4
        type: integer
      vaadin-javamaxmem:
        default: 1g
        type: string
    steps:
      - attach_workspace:
          at: ~/
      - run:
          name: Assemble tarballs and related artifacts
          command: |
            # install fake makensis to satisfy the assemble dependency
            sudo cp .circleci/scripts/makensis.py /usr/local/bin/makensis
            export MAVEN_OPTS="-Xmx8g -XX:ReservedCodeCacheSize=1g -XX:+TieredCompilation"
            export MAVEN_ARGS="install"
            case "${CIRCLE_BRANCH}" in
              "master"*|"release-"*|develop)
                # release branches should enable extra "production" stuff like license indexing
                MAVEN_ARGS="-Dbuild.type=production $MAVEN_ARGS"
                ;;
            esac
            ulimit -n 65536 || :
            ./compile.pl -DskipTests=true -Dbuild.skip.tarball=false \
              -DupdatePolicy=never \
              -Daether.connector.resumeDownloads=false \
              -Daether.connector.basic.threads=1 \
              -Dorg.slf4j.simpleLogger.log.org.apache.maven.cli.transfer.Slf4jMavenTransferListener=warn \
              -DvaadinJavaMaxMemory=<< parameters.vaadin-javamaxmem >> \
              -DmaxCpus=<< parameters.number-vcpu >> \
              -Pbuild-bamboo \
              -Prun-expensive-tasks \
              -Dopennms.home=/opt/opennms \
              --batch-mode \
              $MAVEN_ARGS
      - run:
          name: Collect Artifacts
          command: |
            mkdir -p target/{artifacts,tarballs}
            OPENNMS_VERSION="$(.circleci/scripts/pom2version.sh pom.xml)"
            find ./target -name "*.tar.gz" -type f -not -iname '*source*' -exec cp {} "./target/tarballs/opennms-${OPENNMS_VERSION}.tar.gz" \;
            find ./opennms-assemblies/minion/target -name "*.tar.gz" -type f -not -iname '*source*' -exec cp {} "./target/tarballs/minion-${OPENNMS_VERSION}.tar.gz" \;
            find ./opennms-assemblies/sentinel/target -name "*.tar.gz" -type f -not -iname '*source*' -exec cp {} "./target/tarballs/sentinel-${OPENNMS_VERSION}.tar.gz" \;
            find ./opennms-assemblies/remote-poller-standalone -name "*.tar.gz" -type f -exec cp {} "./target/artifacts/remote-poller-client-${OPENNMS_VERSION}.tar.gz" \;
            cp ./opennms-assemblies/xsds/target/*-xsds.tar.gz "./target/artifacts/opennms-${OPENNMS_VERSION}-xsds.tar.gz"
            cp opennms-doc/guide-all/target/*.tar.gz "./target/artifacts/opennms-${OPENNMS_VERSION}-docs.tar.gz"
            cp target/*-source.tar.gz ./target/artifacts/
          cp opennms-full-assembly/target/generated-sources/license/THIRD-PARTY.txt ./target/artifacts/ || :
      - store_artifacts:
          when: always
          path: ~/project/target/artifacts
          destination: artifacts
      - store_artifacts:
          when: always
          path: ~/project/target/tarballs
          destination: tarballs

  horizon-rpm-build:
    executor: centos-build-executor
    # Larger memory footprint required to speed up builds using Takari smartbuilder
    resource_class: xlarge
    steps:
      - attach_workspace:
          at: ~/
      - sign-packages/setup-env:
          skip_if_forked_pr: true
          gnupg_home: ~/tmp/gpg
      - run:
          name: Build RPMs
          command: |
            export NODE_OPTIONS=--max_old_space_size=1024
            export CCI_MAXCPU=4
            export MAVEN_OPTS="-Xmx8g -XX:ReservedCodeCacheSize=1g -XX:+TieredCompilation"
            .circleci/scripts/makerpm.sh tools/packages/opennms/opennms.spec
      - sign-packages/sign-rpms:
          skip_if_forked_pr: true
          gnupg_home: ~/tmp/gpg
          gnupg_key: opennms@opennms.org
          packages: target/rpm/RPMS/noarch/*.rpm
      - setup_remote_docker:
          docker_layer_caching: true
      - run:
          name: Fetch RPM artifacts and build Horizon container image
          command: |
            cd opennms-container/horizon
            ./build_container_image.sh
      - store_artifacts:
          path: ~/project/opennms-container/horizon/images/container.oci
          destination: horizon.oci
      - store_artifacts:
          path: ~/project/target/rpm/RPMS/noarch
          destination: rpms
      - cache-workflow-assets:
          cache_prefix: rpm-horizon
          source_path: target/rpm/RPMS/noarch
      - cache-oci:
          key: horizon
          path: opennms-container/horizon/images/
  minion-rpm-build:
    executor: centos-build-executor
    # Larger memory footprint required to speed up builds using Takari smartbuilder
    # Will need to increase resource class if horizon-rpm-build is under 15 min
    resource_class: xlarge
    steps:
      - attach_workspace:
          at: ~/
      - sign-packages/setup-env:
          skip_if_forked_pr: true
          gnupg_home: ~/tmp/gpg
      - run:
          name: Build RPMs
          command: |
            export NODE_OPTIONS=--max_old_space_size=1024
            export CCI_MAXCPU=4
            export CCI_VAADINJAVAMAXMEM=768m
            export MAVEN_OPTS="-Xmx8g -XX:ReservedCodeCacheSize=1g -XX:+TieredCompilation"
            .circleci/scripts/makerpm.sh tools/packages/minion/minion.spec
      - sign-packages/sign-rpms:
          skip_if_forked_pr: true
          gnupg_home: ~/tmp/gpg
          gnupg_key: opennms@opennms.org
          packages: target/rpm/RPMS/noarch/*.rpm
      - setup_remote_docker:
          docker_layer_caching: true
      - run:
          name: Fetch RPM artifacts and build Minion container image
          command: |
            cd opennms-container/minion
            ./build_container_image.sh
      - store_artifacts:
          path: ~/project/opennms-container/minion/images/container.oci
          destination: minion.oci
      - store_artifacts:
          path: ~/project/target/rpm/RPMS/noarch
          destination: rpms
      - cache-workflow-assets:
          cache_prefix: rpm-minion
          source_path: target/rpm/RPMS/noarch
      - cache-oci:
          key: minion
          path: opennms-container/minion/images/
  sentinel-rpm-build:
    executor: centos-build-executor
    # Larger memory footprint required to speed up builds using Takari smartbuilder
    # Will need to increase resource class if horizon-rpm-build is under 19 min
    resource_class: xlarge
    steps:
      - attach_workspace:
          at: ~/
      - sign-packages/setup-env:
          skip_if_forked_pr: true
          gnupg_home: ~/tmp/gpg
      - run:
          name: Build RPMs
          command: |
            export NODE_OPTIONS=--max_old_space_size=1024
            export CCI_MAXCPU=4
            export CCI_VAADINJAVAMAXMEM=768m
            export MAVEN_OPTS="-Xmx8g -XX:ReservedCodeCacheSize=1g -XX:+TieredCompilation"
            .circleci/scripts/makerpm.sh tools/packages/sentinel/sentinel.spec
      - sign-packages/sign-rpms:
          skip_if_forked_pr: true
          gnupg_home: ~/tmp/gpg
          gnupg_key: opennms@opennms.org
          packages: target/rpm/RPMS/noarch/*.rpm
      - setup_remote_docker:
          docker_layer_caching: true
      - run:
          name: Fetch RPM artifacts and build Sentinel container image
          command: |
            cd opennms-container/sentinel
            ./build_container_image.sh
      - store_artifacts:
          path: ~/project/opennms-container/sentinel/images/container.oci
          destination: sentinel.oci
      - store_artifacts:
          path: ~/project/target/rpm/RPMS/noarch
          destination: rpms
      - cache-workflow-assets:
          cache_prefix: rpm-sentinel
          source_path: target/rpm/RPMS/noarch
      - cache-oci:
          key: sentinel
          path: opennms-container/sentinel/images/
  horizon-deb-build:
    executor: debian-build-executor
    resource_class: xlarge
    steps:
      - attach_workspace:
          at: ~/
      - sign-packages/setup-env:
          skip_if_forked_pr: true
          gnupg_home: ~/tmp/gpg
      - run:
          name: Monitor memory usage
          background: true
          command: |
            free -m -c 500 -s 30
      - run:
          name: Build Debian Packages
          command: |
            export NODE_OPTIONS=--max_old_space_size=1024
            export CCI_MAXCPU=2
            export MAVEN_OPTS="-Xmx8g -XX:ReservedCodeCacheSize=1g -XX:+TieredCompilation"
            .circleci/scripts/makedeb.sh opennms
      - sign-packages/sign-debs:
          skip_if_forked_pr: true
          gnupg_home: ~/tmp/gpg
          gnupg_key: opennms@opennms.org
          packages: target/debs/*.deb
      - run:
          name: Gather system logs
          when: always
          command: |
            mkdir -p ~/build-results/system-logs
            (dmesg || :) > ~/build-results/system-logs/dmesg 2>&1
            (ps auxf || :) > ~/build-results/system-logs/ps 2>&1
            (free -m || :) > ~/build-results/system-logs/free 2>&1
            (docker stats --no-stream || :) > ~/build-results/system-logs/docker_stats 2>&1
            cp -R /tmp/jvmprocmon ~/build-results/system-logs/ || :
      - store_artifacts:
          when: always
          path: ~/build-results
          destination: build-results
      - store_artifacts:
          path: ~/project/target/debs
          destination: debs
      - cache-workflow-assets:
          cache_prefix: deb-horizon
          source_path: target/debs
  minion-deb-build:
    executor: debian-build-executor
    resource_class: xlarge
    steps:
      - attach_workspace:
          at: ~/
      - sign-packages/setup-env:
          skip_if_forked_pr: true
          gnupg_home: ~/tmp/gpg
      - run:
          name: Build Debian Packages
          command: |
            export NODE_OPTIONS=--max_old_space_size=1024
            export CCI_MAXCPU=4
            export CCI_VAADINJAVAMAXMEM=768m
            export MAVEN_OPTS="-Xmx8g -XX:ReservedCodeCacheSize=1g -XX:+TieredCompilation"
            .circleci/scripts/makedeb.sh minion
      - sign-packages/sign-debs:
          skip_if_forked_pr: true
          gnupg_home: ~/tmp/gpg
          gnupg_key: opennms@opennms.org
          packages: target/debs/*.deb
      - store_artifacts:
          path: ~/project/target/debs
          destination: debs
      - cache-workflow-assets:
          cache_prefix: deb-minion
          source_path: target/debs
  sentinel-deb-build:
    executor: debian-build-executor
    resource_class: xlarge
    steps:
      - attach_workspace:
          at: ~/
      - sign-packages/setup-env:
          skip_if_forked_pr: true
          gnupg_home: ~/tmp/gpg
      - run:
          name: Build Debian Packages
          command: |
            export NODE_OPTIONS=--max_old_space_size=1024
            export CCI_MAXCPU=4
            export CCI_VAADINJAVAMAXMEM=768m
            export MAVEN_OPTS="$MAVEN_OPTS -Xmx8g -XX:ReservedCodeCacheSize=1g"
            .circleci/scripts/makedeb.sh sentinel
      - sign-packages/sign-debs:
          skip_if_forked_pr: true
          gnupg_home: ~/tmp/gpg
          gnupg_key: opennms@opennms.org
          packages: target/debs/*.deb
      - store_artifacts:
          path: ~/project/target/debs
          destination: debs
      - cache-workflow-assets:
          cache_prefix: deb-sentinel
          source_path: target/debs
  horizon-publish-oci:
    executor: centos-build-executor
    steps:
      - cached-checkout
      - setup_remote_docker:
          docker_layer_caching: true
      - dockerhub-login
      - load-oci:
          key: horizon
      - run:
          name: tag horizon Docker image and publish to registry
          command: |
            cd opennms-container/horizon
            ./tag.sh
            ./publish.sh
  minion-publish-oci:
    executor: centos-build-executor
    steps:
      - cached-checkout
      - setup_remote_docker:
          docker_layer_caching: true
      - dockerhub-login
      - load-oci:
          key: minion
      - run:
          name: tag minion Docker image and publish to registry
          command: |
            cd opennms-container/minion
            ./tag.sh
            ./publish.sh
  sentinel-publish-oci:
    executor: centos-build-executor
    steps:
      - cached-checkout
      - setup_remote_docker:
          docker_layer_caching: true
      - dockerhub-login
      - load-oci:
          key: sentinel
      - run:
          name: tag sentinel Docker image and publish to registry
          command: |
            cd opennms-container/sentinel
            ./tag.sh
            ./publish.sh
  integration-test:
    executor: integration-test-executor
    parallelism: 8
    resource_class: xlarge
    steps:
      - attach_workspace:
          at: ~/
      - run-integration-tests:
          rerun-failtest-count: 1
  integration-test-with-coverage:
    executor: integration-test-executor
    parallelism: 10
    resource_class: xlarge
    steps:
      - attach_workspace:
          at: ~/
      - run-integration-tests:
          run-code-coverage: true
          rerun-failtest-count: 0
          failure-option: -fn
          changes-only: false
  code-coverage:
    executor: centos-build-executor
    resource_class: medium
    steps:
      - attach_workspace:
          at: ~/
      - extract-pom-version
      - restore-sonar-cache
      - run:
          name: Restore Target Directories (Code Coverage)
          when: always
          command: |
            .circleci/scripts/codecoverage-restore.sh
      - run:
          name: Run SonarQube Code Analysis
          when: always
          command: |
            export MAVEN_OPTS="-Xms3G -Xmx3G"
            .circleci/scripts/sonar.sh
      - save-sonar-cache
  smoke-test-core:
    executor: smoke-test-executor
    parallelism: 8
    # No resource class support for machine executors, we're constrained to use the default
    # medium class which has 2 vCPUs and 8 GB RAM
    #resource_class: large
    steps:
      - run:
          name: "skip if flaky tests are enabled"
          command: echo "trigger-flaky=<< pipeline.parameters.trigger-flaky >>"
      - when:
          condition:
            not:
              or:
                - << pipeline.parameters.trigger-flaky >>
                - matches: { pattern: "^.*flaky.*$", value: << pipeline.git.branch >> }
          steps:
            - attach_workspace:
                at: ~/
            - run-smoke-tests:
                suite: core
  smoke-test-flaky:
    executor: smoke-test-executor
    parallelism: 5
    # No resource class support for machine executors, we're constrained to use the default
    # medium class which has 2 vCPUs and 8 GB RAM
    #resource_class: large
    steps:
      - run:
          name: "run if flaky tests are enabled"
          command: echo "trigger-flaky=<< pipeline.parameters.trigger-flaky >>"
      - when:
          condition:
            or:
              - << pipeline.parameters.trigger-flaky >>
              - matches: { pattern: "^.*flaky.*$", value: << pipeline.git.branch >> }
          steps:
            - attach_workspace:
                at: ~/
            - run-smoke-tests:
                suite: flaky
  smoke-test-minion:
    executor: smoke-test-executor
    parallelism: 4
    # No resource class support for machine executors, we're constrained to use the default
    # medium class which has 2 vCPUs and 8 GB RAM
    #resource_class: large
    steps:
      - run:
          name: "skip if flaky tests are enabled"
          command: echo "trigger-flaky=<< pipeline.parameters.trigger-flaky >>"
      - when:
          condition:
            not:
              or:
                - << pipeline.parameters.trigger-flaky >>
                - matches: { pattern: "^.*flaky.*$", value: << pipeline.git.branch >> }
          steps:
            - attach_workspace:
                at: ~/
            - run-smoke-tests:
                suite: minion
  smoke-test-sentinel:
    executor: smoke-test-executor
    parallelism: 5
    # No resource class support for machine executors, we're constrained to use the default
    # medium class which has 2 vCPUs and 8 GB RAM
    #resource_class: large
    steps:
      - run:
          name: "skip if flaky tests are enabled"
          command: echo "trigger-flaky=<< pipeline.parameters.trigger-flaky >>"
      - when:
          condition:
            not:
              or:
                - << pipeline.parameters.trigger-flaky >>
                - matches: { pattern: "^.*flaky.*$", value: << pipeline.git.branch >> }
          steps:
            - attach_workspace:
                at: ~/
            - run-smoke-tests:
                suite: sentinel
  smoke-test-minimal:
    executor: smoke-test-executor
    steps:
      - attach_workspace:
          at: ~/
      - run-smoke-tests:
          suite: minimal
  create-merge-foundation-branch:
    <<: *defaults
    <<: *docker_container_config
    steps:
      - add_ssh_keys:
          fingerprints:
            - "66:9a:2d:a8:ad:7b:cc:7c:d2:ee:55:94:01:72:ac:2a"
      - run:
          name: "Branch Merge Parameters"
          command: |
            echo "previous: << parameters.previous_branch >>, main: << parameters.main_branch >>, next: << parameters.next_branch >>"
      - when:
          condition: << parameters.next_branch >>
          steps:
            - cached-checkout-for-pushing
            - run:
                name: Checkout target branch and merge from source
                command: |
                  export GIT_MERGE_AUTOEDIT=no
                  git fetch --all
                  git checkout << parameters.next_branch >>
                  git reset --hard origin/<< parameters.next_branch >>
                  git merge origin/<< parameters.main_branch >>
            - run:
                name: Push to github
                command: git push -f origin << parameters.next_branch >>:merge-foundation/<< parameters.main_branch_label >>-to-<< parameters.next_branch_label >>

  # note, this is always run as part of the _next_ branch
  # for example, if main_branch is `foundation-2016` and next_branch is `foundation-2017`,
  # it will include the contents of the `foundation-2017` branch, thus we need to actually
  # look _backwards_ to the previous_branch and main_branch to merge the correct bits.
  merge-foundation-branch:
    <<: *defaults
    <<: *docker_container_config
    steps:
      - run:
          name: "Branch Merge Parameters"
          command: |
            echo "previous: << parameters.previous_branch >>, main: << parameters.main_branch >>, next: << parameters.next_branch >>"
      - when:
          condition: << parameters.previous_branch >>
          steps:
            - cached-checkout-for-pushing
            - run:
                name: Checkout target and merge with merge branch
                command: |
                  export GIT_MERGE_AUTOEDIT=no
                  git fetch --all
                  git checkout << parameters.main_branch >>
                  git reset --hard origin/<< parameters.main_branch >>
                  git merge origin/merge-foundation/<< parameters.previous_branch_label >>-to-<< parameters.main_branch_label >>
            - run:
                name: Push to github
                command: git push origin << parameters.main_branch >>:<< parameters.main_branch >>

  create-merge-meridian-branch:
    <<: *defaults
    <<: *docker_container_config
    steps:
      - when:
          condition: << parameters.main_branch >>
          steps:
            - add_ssh_keys:
                fingerprints:
                  - "4a:0a:cb:11:a3:33:b1:14:e9:cb:db:41:76:fa:a3:bf"
            - restore_cache:
                keys:
                  - meridian-v1-{{ .Branch }}-{{ .Revision }}
                  - meridian-v1-{{ .Branch }}-
                  - meridian-v1-
            - cached-checkout-for-pushing
            - run:
                name: Add Meridian remote if necessary
                command: |
                  REMOTE_MERIDIAN="$(git remote | grep -c -E '^meridian$' || :)"
                  if [ "$REMOTE_MERIDIAN" -eq 0 ]; then
                    git remote add meridian git@github.com:OpenNMS/opennms-prime.git
                  fi
            - run:
                name: git fetch meridian
                command: |
                  git fetch meridian
            - save_cache:
                key: meridian-v1-{{ .Branch }}-{{ .Revision }}
                paths:
                  - ".git"
            - run:
                name: Checkout target branch and merge from source
                command: |
                  export GIT_MERGE_AUTOEDIT=no
                  if git rev-parse from-<< parameters.main_branch >> >/dev/null 2>&1; then
                    git checkout from-<< parameters.main_branch >>
                  else
                    git checkout -b from-<< parameters.main_branch >> meridian/from-<< parameters.main_branch >>
                  fi
                  git reset --hard meridian/from-<< parameters.main_branch >>
                  git merge origin/<< parameters.main_branch >>
            - run:
                name: Push to Meridian github
                command: git push -f meridian from-<< parameters.main_branch >>:from-<< parameters.main_branch >>

  merge-poweredby-branch:
    <<: *defaults
    <<: *docker_container_config
    steps:
      - when:
          condition: << parameters.main_branch >>
          steps:
            - add_ssh_keys:
                fingerprints:
                  - "76:b5:89:f8:4e:e0:b6:6a:37:cb:fc:78:e9:3d:3c:3f"
            - restore_cache:
                keys:
                  - poweredby-v1-{{ .Branch }}-{{ .Revision }}
                  - poweredby-v1-{{ .Branch }}-
                  - poweredby-v1-
            - cached-checkout-for-pushing
            - run:
                name: Merge Foundation to PoweredBy
                command: .circleci/scripts/merge-poweredby.sh
            - save_cache:
                key: poweredby-v1-{{ .Branch }}-{{ .Revision }}
                paths:
                  - ".git"

  publish-cloudsmith:
    executor: cloudsmith/default
    resource_class: small
    steps:
      - checkout
      - cloudsmith/ensure-api-key
      - cloudsmith/install-cli
      - restore-workflow-assets:
          cache_prefix: deb-horizon
      - restore-workflow-assets:
          cache_prefix: deb-minion
      - restore-workflow-assets:
          cache_prefix: deb-sentinel
      - restore-workflow-assets:
          cache_prefix: rpm-horizon
      - restore-workflow-assets:
          cache_prefix: rpm-minion
      - restore-workflow-assets:
          cache_prefix: rpm-sentinel
      - run:
          name: Publish Packages
          command: |
            .circleci/scripts/publish-cloudsmith.sh
<|MERGE_RESOLUTION|>--- conflicted
+++ resolved
@@ -619,14 +619,8 @@
                 - /^foundation.*/
                 - /^features.*/
                 - /.*smoke.*/
-<<<<<<< HEAD
                 - /^dependabot.*/
       - smoke-test-minion:
-=======
-      - horizon-publish-oci:
-          context:
-            - "docker-publish-account"
->>>>>>> 8a13012a
           requires:
             - tarball-assembly
             - horizon-rpm-build
@@ -638,17 +632,11 @@
                 - develop
                 - /^master-.*/
                 - /^release-.*/
-<<<<<<< HEAD
                 - /^foundation.*/
                 - /^features.*/
                 - /.*smoke.*/
                 - /^dependabot.*/
       - smoke-test-sentinel:
-=======
-      - minion-publish-oci:
-          context:
-            - "docker-publish-account"
->>>>>>> 8a13012a
           requires:
             - tarball-assembly
             - horizon-rpm-build
@@ -682,6 +670,8 @@
       #          - /.*smoke.*/
       #          - /^dependabot.*/
       - horizon-publish-oci:
+          context:
+            - "docker-publish-account"
           requires:
             - horizon-deb-build
             - minion-deb-build
@@ -698,6 +688,8 @@
                 - /^master-.*/
                 - /^release-.*/
       - minion-publish-oci:
+          context:
+            - "docker-publish-account"
           requires:
             - horizon-deb-build
             - minion-deb-build
