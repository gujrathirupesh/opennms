--- conflicted
+++ resolved
@@ -616,17 +616,7 @@
                 - /^features.*/
                 - /.*smoke.*/
                 - /^dependabot.*/
-<<<<<<< HEAD
 #      - horizon-publish-oci:
-#          requires:
-#            - horizon-rpm-build
-#          filters:
-#            branches:
-#              only:
-#                - develop
-#                - /^master-.*/
-#                - /^release-.*/
-#      - minion-publish-oci:
 #          requires:
 #            - horizon-rpm-build
 #          filters:
@@ -692,8 +682,10 @@
 #            - horizon-deb-build
 #            - minion-deb-build
 #            - sentinel-deb-build
+#            - smoke-test-core
+#            - smoke-test-minion
+#            - smoke-test-sentinel
 #            - smoke-test-minimal
-#            - smoke-test-full
 #            - integration-test
 #          filters:
 #            branches:
@@ -711,8 +703,10 @@
 #          # if everything passes
 #          requires:
 #            - horizon-deb-build
+#            - smoke-test-core
+#            - smoke-test-minion
+#            - smoke-test-sentinel
 #            - smoke-test-minimal
-#            - smoke-test-full
 #            - integration-test
 #          filters:
 #            branches:
@@ -726,147 +720,26 @@
 #          # if everything passes
 #          requires:
 #            - horizon-deb-build
+#            - smoke-test-core
+#            - smoke-test-minion
+#            - smoke-test-sentinel
 #            - smoke-test-minimal
-#            - smoke-test-full
 #            - integration-test
 #          filters:
 #            branches:
 #              only:
 #                - /^foundation.*/
-=======
-      - horizon-publish-oci:
-          requires:
-            - horizon-rpm-build
-          filters:
-            branches:
-              only:
-                - develop
-                - /^master-.*/
-                - /^release-.*/
-      - sentinel-publish-oci:
-          requires:
-            - sentinel-rpm-build
-          filters:
-            branches:
-              only:
-                - develop
-                - /^master-.*/
-                - /^release-.*/
-      # These don't actually require `integration-test` but we shouldn't bother
-      # spending cycles unless everything else passed
-      - horizon-deb-build:
-          requires:
-            - integration-test
-          filters:
-            branches:
-              only:
-                - develop
-                - /^master-.*/
-                - /^release-.*/
-                - /^foundation.*/
-                - /^features.*/
-                - /.*smoke.*/
-                - /.*debian.*/
-      - minion-deb-build:
-          requires:
-            - integration-test
-          filters:
-            branches:
-              only:
-                - develop
-                - /^master-.*/
-                - /^release-.*/
-                - /^foundation.*/
-                - /^features.*/
-                - /.*smoke.*/
-                - /.*debian.*/
-      - sentinel-deb-build:
-          requires:
-            - integration-test
-          filters:
-            branches:
-              only:
-                - develop
-                - /^master-.*/
-                - /^release-.*/
-                - /^foundation.*/
-                - /^features.*/
-                - /.*smoke.*/
-                - /.*debian.*/
-      - create-merge-foundation-branch:
-          # technically only requires the RPM/deb builds, but only publish
-          # if everything passes
-          requires:
-            - horizon-deb-build
-            - minion-deb-build
-            - sentinel-deb-build
+#      - publish-cloudsmith:
+#          # technically only requires the RPM/deb builds, but only publish
+#          # if everything passes
+#          requires:
+#            - horizon-deb-build
+#            - minion-deb-build
+#            - sentinel-deb-build
             - smoke-test-core
             - smoke-test-minion
             - smoke-test-sentinel
             - smoke-test-minimal
-            - integration-test
-          filters:
-            branches:
-              only: << parameters.main_branch >>
-      - merge-foundation-branch:
-          # technically only requires the RPM/deb builds, but only publish
-          # if everything passes
-          requires:
-            - tarball-assembly
-          filters:
-            branches:
-              only: merge-foundation/<< parameters.previous_branch_label >>-to-<< parameters.main_branch_label >>
-      - create-merge-meridian-branch:
-          # technically only requires the RPM/deb builds, but only publish
-          # if everything passes
-          requires:
-            - horizon-deb-build
-            - smoke-test-core
-            - smoke-test-minion
-            - smoke-test-sentinel
-            - smoke-test-minimal
-            - integration-test
-          filters:
-            branches:
-              only: /^foundation.*/
-      - merge-meridian-branch:
-          filters:
-            branches:
-              only: /^from-foundation.*/
-      - merge-poweredby-branch:
-          # technically only requires the RPM/deb builds, but only publish
-          # if everything passes
-          requires:
-            - horizon-deb-build
-            - smoke-test-core
-            - smoke-test-minion
-            - smoke-test-sentinel
-            - smoke-test-minimal
-            - integration-test
-          filters:
-            branches:
-              only:
-                - /^foundation.*/
->>>>>>> 30910b37
-      - publish-cloudsmith:
-          # technically only requires the RPM/deb builds, but only publish
-          # if everything passes
-          requires:
-<<<<<<< HEAD
-#            - meridian-deb-build
-#            - minion-deb-build
-#            - sentinel-deb-build
-            - smoke-test-minimal
-            - smoke-test-full
-=======
-            - horizon-deb-build
-            - minion-deb-build
-            - sentinel-deb-build
-            - smoke-test-core
-            - smoke-test-minion
-            - smoke-test-sentinel
-            - smoke-test-minimal
->>>>>>> 30910b37
             - integration-test
           filters:
             branches:
