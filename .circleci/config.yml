version: 2.1

executors:
  centos-build-executor:
    docker:
      - image: opennms/build-env:1.8.0.252.b09-3.6.3-b5582
  debian-build-executor:
    docker:
      - image: opennms/build-env:debian-jdk8-b5084
  docker-executor:
    docker:
      - image: docker:19.03.0-git
  integration-test-executor:
    machine: true
  smoke-test-executor:
    machine:
      image: ubuntu-1604:201903-01

# NOTE: the "_label" versions of these are for the case when your source or target
# branches have slashes in them, that way the merge branch gets created properly
defaults: &defaults
  parameters:
    context_name:
      description: the context to use for sensitive settings like GPG keys
      type: string
      default: "OpenNMS Build"
    minimal:
      description: whether to do a minimal (build-and-merge only) build
      type: boolean
      default: false
#    previous_branch:
#      description: the previous branch, if any
#      type: string
#      default: foundation-2019
#    previous_branch_label:
#      description: the previous branch, if any (escaped, no slashes)
#      type: string
#      default: foundation-2019
#    main_branch:
#      description: the auto-merge main branch
#      type: string
#      default: foundation-2020
#    main_branch_label:
#      description: the auto-merge main branch (escaped, no slashes)
#      type: string
#      default: foundation-2020
#    next_branch:
#      description: the auto-merge target branch
#      type: string
#      default: foundation-2021
#    next_branch_label:
#      description: the auto-merge target branch (escaped, no slashes)
#      type: string
#      default: foundation-2021

docker_container_config: &docker_container_config
  executor: docker-executor

orbs:
  cloudsmith: cloudsmith/cloudsmith@1.0.3
  sign-packages: opennms/sign-packages@2.1.3

commands:
  extract-pom-version:
      description: "Extracting Maven POM version"
      steps:
        - run:
            name: Extract Maven POM version
            command: .circleci/scripts/pom2version.sh pom.xml > pom-version-cache.key
  cached-checkout:
      description: "Checkout with caching"
      steps:
        - restore_cache:
            keys:
              - source-v1-{{ .Branch }}-{{ .Revision }}
              - source-v1-{{ .Branch }}-
              - source-v1-
        - checkout
        - run:
            name: git config merge.renameLimit
            command: git config merge.renameLimit 999999
        - run:
            name: git fetch origin
            command: git fetch origin
        - save_cache:
            key: source-v1-{{ .Branch }}-{{ .Revision }}
            paths:
              - ".git"
  cached-checkout-for-pushing:
      description: "Configure a cached checkout that can push upstream"
      steps:
        - add_ssh_keys:
            fingerprints:
              - "5e:70:a4:1a:f3:9f:39:ca:2a:d9:b5:9a:6c:2b:c3:66"
              - "9f:0d:94:15:19:43:6b:1d:81:90:f9:63:e0:d8:c1:b2"
        - cached-checkout
        - run:
            name: Create git identity
            command: |
              git config user.email "cicd-system@opennms.com"
              git config user.name "CI/CD System"
  restore-maven-cache:
      description: "Maven: Calculate cache key and restore cache"
      steps:
        - run:
            name: Calculate cache key from pom files
            command: find . -type f -name "pom.xml" | grep -v /target/ | sort -u | xargs cat > maven-dependency-pom-cache.key
        - restore_cache:
            keys:
              - maven-dependencies-v3-{{ checksum "pom-version-cache.key" }}-{{ checksum "maven-dependency-pom-cache.key" }}
              - maven-dependencies-v3-{{ checksum "pom-version-cache.key" }}-
  update-maven-cache:
      description: "Maven: Refresh local repository from POM files"
      steps:
        - run:
            name: Remove old artifacts to keep workspace size down
            command: .circleci/scripts/clean-m2.sh
        - run:
            name: Collect Maven Dependencies
            command: |
              ./compile.pl -t \
                -Dbuild.skip.tarball=true \
                -DupdatePolicy=never \
                --update-plugins \
                -Daether.connector.resumeDownloads=false \
                -Daether.connector.basic.threads=8 \
                -Dorg.slf4j.simpleLogger.log.org.apache.maven.cli.transfer.Slf4jMavenTransferListener=warn \
                -Pbuild-bamboo \
                -Prun-expensive-tasks \
                -Psmoke \
                --legacy-local-repository \
                --batch-mode \
                dependency:resolve-plugins \
                de.qaware.maven:go-offline-maven-plugin:resolve-dependencies
  save-maven-cache:
    description: "Maven: Save cache"
    steps:
      - save_cache:
          key: maven-dependencies-v3-{{ checksum "pom-version-cache.key" }}-{{ checksum "maven-dependency-pom-cache.key" }}
          paths:
            - ~/.m2
  restore-nodejs-cache:
      description: "NodeJS: Calculate cache key and restore cache"
      steps:
        - run:
            name: Calculate cache key
            command: find core/web-assets -name package\*.json -o -name bower.json | grep -v /target/ | sort -u | xargs cat > nodejs-dependency-json-cache.key
        - restore_cache:
            keys:
              - nodejs-dependencies-v2-{{ checksum "pom-version-cache.key" }}-{{ checksum "nodejs-dependency-json-cache.key" }}
              - nodejs-dependencies-v2-{{ checksum "pom-version-cache.key" }}-
  save-nodejs-cache:
    description: "NodeJS: Save cache"
    steps:
      - save_cache:
          key: nodejs-dependencies-v2-{{ checksum "pom-version-cache.key" }}-{{ checksum "nodejs-dependency-json-cache.key" }}
          paths:
            - core/web-assets/node_modules
  restore-sonar-cache:
      description: "Sonar: Restore sonar cache"
      steps:
        - restore_cache:
            keys:
              - sonar-cache-v2-{{ checksum "pom-version-cache.key" }}
  save-sonar-cache:
      description: "Sonar: Save sonar cache"
      steps:
        - save_cache:
            key: sonar-cache-v2-{{ checksum "pom-version-cache.key" }}
            paths:
              - ~/.sonar
  dockerhub-login:
    description: "Connect to DockerHub"
    steps:
      - run:
          name: Login to DockerHub
          command: |
            if [ -n "${DOCKERHUB_LOGIN}" ]; then
              docker login -u ${DOCKERHUB_LOGIN} -p ${DOCKERHUB_PASS}
            else
              echo "WARNING: dockerhub login not found. Assuming this is a PR or other external branch build."
            fi
  run-smoke-tests:
    description: "Run the smoke tests"
    parameters:
      suite:
        default: core
        type: string
    steps:
      - run:
          name: Enable swap
          command: |
            sudo fallocate -l 8G /swapfile
            sudo chmod 600 /swapfile
            sudo mkswap /swapfile
            sudo swapon /swapfile
            sudo sysctl vm.swappiness=5
            cat /proc/sys/vm/swappiness
      - load-oci:
          key: meridian
      - load-oci:
          key: minion
      - load-oci:
          key: sentinel
      - run:
          name: Monitor JVM processes
          background: true
          command: |
            .circleci/scripts/jvmprocmon-start.sh
      - run:
          name: Monitor memory usage
          background: true
          command: |
            free -m -c 500 -s 30
      - run:
          name: Smoke Tests
          no_output_timeout: 30m
          command: |
            .circleci/scripts/smoke.sh << parameters.suite >>
      - run:
          name: Gather system logs
          when: always
          command: |
            mkdir -p ~/test-results/system-logs
            (dmesg || :) > ~/test-results/system-logs/dmesg 2>&1
            (ps auxf || :) > ~/test-results/system-logs/ps 2>&1
            (free -m || :) > ~/test-results/system-logs/free 2>&1
            (docker stats --no-stream || :) > ~/test-results/system-logs/docker_stats 2>&1
            cp -R /tmp/jvmprocmon ~/test-results/system-logs/ || :
            ls -alh ~/project/smoke-test/ || :
      - run:
          name: Gather test artifacts
          when: always
          command: |
            mkdir -p ~/test-results/junit
            find . -type f -regex ".*/target/surefire-reports/.*xml" -exec cp {} ~/test-results/junit/ \;
            find . -type f -regex ".*/target/failsafe-reports/.*xml" -exec cp {} ~/test-results/junit/ \;
            mkdir -p ~/test-artifacts/recordings
            cp -R ~/project/smoke-test/target/*.flv ~/test-artifacts/recordings || true
            cp -R ~/project/smoke-test/target/screenshots ~/test-artifacts/ || true
            cp -R ~/project/smoke-test/target/logs ~/test-artifacts/ || true
      - store_test_results:
          path: ~/test-results
      - store_artifacts:
          when: always
          path: ~/test-results
          destination: test-results
      - store_artifacts:
          when: always
          path: ~/test-artifacts
          destination: test-artifacts
  run-build:
    description: "Run the main build"
    parameters:
      number-vcpu:
        default: 8
        type: integer
      node-memory:
        default: echo "NODE_OPTIONS Not Set"
        type: string
      vaadin-javamaxmem:
        default: 1g
        type: string
    steps:
      - cached-checkout
      - extract-pom-version
      - run:
          name: Check for Releasability
          command: |
            export OPENNMS_VERSION="$(.circleci/scripts/pom2version.sh pom.xml)"
            .circleci/scripts/release-lint.sh "${OPENNMS_VERSION}" "meridian"
      - restore-maven-cache
      - restore-nodejs-cache
      - run:
          name: Compile OpenNMS
          command: |
            .circleci/scripts/configure-signing.sh
            mvn clean -DskipTests=true
            << parameters.node-memory >>
            ./compile.pl -DskipTests=true -Dbuild.skip.tarball=false \
              -DupdatePolicy=never \
              -Daether.connector.resumeDownloads=false \
              -Daether.connector.basic.threads=1 \
              -Dorg.slf4j.simpleLogger.log.org.apache.maven.cli.transfer.Slf4jMavenTransferListener=warn \
              -DvaadinJavaMaxMemory=<< parameters.vaadin-javamaxmem >> \
              -DmaxCpus=<< parameters.number-vcpu >> \
              -Psmoke \
              install --batch-mode
            pushd opennms-doc
              ../compile.pl \
                -DupdatePolicy=never \
                -Daether.connector.resumeDownloads=false \
                -Daether.connector.basic.threads=1 \
                -Dorg.slf4j.simpleLogger.log.org.apache.maven.cli.transfer.Slf4jMavenTransferListener=warn \
                -DskipPdfGeneration=false \
                -P'!jdk7+' \
                install --batch-mode
            popd
      - update-maven-cache
      - run:
          name: Remove Extra Maven Repository OpenNMS Files
          command: |
            # move these out of the way so they're not stored in the maven pre-cache
            cd ~/.m2/repository/org/opennms
            mkdir /tmp/maven-keep
            mv $(ls -1 | grep -v -E '^(jicmp-api|jicmp6-api|jrrd-api|jrrd2-api|lib|maven)$') /tmp/maven-keep
      - save-maven-cache
      - run:
          name: Restore Extra Maven Repository OpenNMS Files
          command: |
            # now move them back so they end up in the workspace for builds further down the workflow
            mv /tmp/maven-keep/* ~/.m2/repository/org/opennms/
      - save-nodejs-cache
      - persist_to_workspace:
          root: ~/
          paths:
            - project
            - .m2
  run-integration-tests:
    parameters:
      run-code-coverage:
        default: false
        type: boolean
      rerun-failtest-count:
        default: 0
        type: integer
      failure-option:
        default: -fae
        type: string
      changes-only:
        default: true
        type: boolean
    steps:
      - update-maven-cache
      - run:
          name: Integration Tests
          no_output_timeout: 1.0h
          command: |
            export CCI_CODE_COVERAGE=<< parameters.run-code-coverage >>
            export CCI_RERUN_FAILTEST=<< parameters.rerun-failtest-count >>
            export CCI_FAILURE_OPTION=<< parameters.failure-option >>
            export CCI_CHANGES_ONLY=<< parameters.changes-only >>
            .circleci/scripts/itest.sh
      - run:
          name: Gather test results
          when: always
          command: |
            mkdir -p ~/test-results/junit
            find . -type f -regex ".*/target/surefire-reports-[0-9]+/.*xml" -exec cp {} ~/test-results/junit/ \;
            find . -type f -regex ".*/target/failsafe-reports-[0-9]+/.*xml" -exec cp {} ~/test-results/junit/ \;
      - run:
          name: Gather tests
          when: always
          command: |
            mkdir -p ~/generated-tests
            cp ./surefire_classname* ~/generated-tests/
            cp ./failsafe_classname* ~/generated-tests/
            cp /tmp/this_node* ~/generated-tests/
      - when:
          condition: << parameters.run-code-coverage >>
          steps:
            - run:
                name: Compress Target Directories (Code Coverage)
                when: always
                command: |
                  .circleci/scripts/codecoverage-save.sh
            - persist_to_workspace:
                root: ~/
                paths:
                  - code-coverage
      - store_test_results:
          path: ~/test-results
      - store_artifacts:
          when: always
          path: ~/test-results
          destination: test-results
      - store_artifacts:
          when: always
          path: ~/generated-tests
          destination: generated-tests
  cache-workflow-assets:
    parameters:
      cache_prefix:
        description: the cache prefix
        type: string
      source_path:
        description: the source directory to cache
        type: string
    steps:
      - run:
          name: Stowing Assets in << parameters.source_path >> to cache prefix << parameters.cache_prefix >>
          command: |
            TARGET_PATH="/tmp/<< parameters.cache_prefix >>"
            rsync -avr "$(echo "<< parameters.source_path >>" | sed -e 's,/*$,,')/" "${TARGET_PATH}/"
            find "${TARGET_PATH}" -type d -print0 | xargs -0 chmod 775
            find "${TARGET_PATH}" ! -type d -print0 | xargs -0 chmod 664
      - save_cache:
          key: << parameters.cache_prefix >>-v2-{{ .Branch }}-{{ .Revision }}-{{ .Environment.CIRCLE_WORKFLOW_ID }}
          paths:
            - "/tmp/<< parameters.cache_prefix >>"
  restore-workflow-assets:
    parameters:
      cache_prefix:
        description: the cache prefix
        type: string
      target_path:
        description: the target directory to restore into
        type: string
        default: ""
    steps:
      - restore_cache:
          keys:
            - << parameters.cache_prefix >>-v2-{{ .Branch }}-{{ .Revision }}-{{ .Environment.CIRCLE_WORKFLOW_ID }}
            - << parameters.cache_prefix >>-v2-{{ .Branch }}-{{ .Revision }}-
      - when:
          condition: << parameters.target_path >>
          steps:
            - run:
                name: Restoring assets to << parameters.target_path >> from cached prefix << parameters.cache_prefix >>
                command: |
                  SOURCE_PATH="/tmp/<< parameters.cache_prefix >>"
                  mkdir -p "<< parameters.target_path >>"
                  rsync -ar "${SOURCE_PATH}/" "$(echo "<< parameters.target_path >>" | sed -e 's,/*$,,')/"
  cache-oci:
    parameters:
      key:
        description: the cache key for storing the OCI
        type: string
      path:
        description: the path to the directory containing the OCI
        type: string
    steps:
      - cache-workflow-assets:
          cache_prefix: oci-<< parameters.key >>
          source_path: << parameters.path >>
  load-oci:
    parameters:
      key:
        description: the OCI cache key to restore
        type: string
    steps:
      - restore-workflow-assets:
          cache_prefix: oci-<< parameters.key >>
      - run:
          name: Load Docker Image(s) in oci-<< parameters.key >>
          command: |
            cd "/tmp/oci-<< parameters.key >>"
            if [ "$(ls -1 *.oci | wc -l)" -eq 0 ]; then
              echo "ERROR: No OCI files to load. Something probably went wrong earlier."
              exit 1
            fi
            for FILE in *.oci; do
              echo "Loading ${FILE} into Docker..."
              docker image load -i "$FILE"
            done

workflows:
#  weekly-coverage:
#    <<: *defaults
#    when:
#      equal: [ false, << parameters.minimal >> ]
#    triggers:
#      - schedule:
#          # Saturday at 12:00 AM
#          cron: "0 0 * * 6"
#          filters:
#            branches:
#              only:
#                - develop
#    jobs:
#      - build
#      - integration-test-with-coverage:
#          requires:
#            - build
#      - code-coverage:
#          requires:
#            - integration-test-with-coverage

  build-minimal:
    <<: *defaults
    when:
      equal: [ true, << parameters.minimal >> ]
    jobs:
      - build
#      - create-merge-foundation-branch:
#          context: << parameters.context_name >>
#          requires:
#            - build
#          filters:
#            branches:
#              only: << parameters.main_branch >>
#      - merge-foundation-branch:
#          context: << parameters.context_name >>
#          requires:
#            - build
#          filters:
#            branches:
#              only: merge-foundation/<< parameters.previous_branch_label >>-to-<< parameters.main_branch_label >>
#      - create-merge-meridian-branch:
#          context: << parameters.context_name >>
#          requires:
#            - build
#          filters:
#            branches:
#              only: /^foundation.*/
#      - merge-poweredby-branch:
#          context: << parameters.context_name >>
#          # technically only requires the RPM/deb builds, but only publish
#          # if everything passes
#          requires:
#            - build
#          filters:
#            branches:
#              only:
#                - /^foundation.*/
  build-deploy:
    <<: *defaults
    when:
      equal: [ false, << parameters.minimal >> ]
    jobs:
      - build:
          filters:
            branches:
              ignore:
                - /^from-foundation.*/
      - tarball-assembly:
          context: << parameters.context_name >>
          requires:
            - build
      - meridian-rpm-build:
          requires:
            - build
          filters:
            branches:
              ignore:
                - /^merge-foundation.*/
      - minion-rpm-build:
          requires:
            - build
          filters:
            branches:
              ignore:
                - /^merge-foundation.*/
      - sentinel-rpm-build:
          requires:
            - build
          filters:
            branches:
              ignore:
                - /^merge-foundation.*/
      - integration-test:
          requires:
            - build
          filters:
            branches:
              ignore:
                - /^merge-foundation.*/
      - smoke-test-core:
          requires:
            - meridian-rpm-build
            - minion-rpm-build
            - sentinel-rpm-build
            - tarball-assembly
          filters:
            branches:
              only:
                - develop
                - /^master-.*/
                - /^release-.*/
                - /^foundation.*/
                - /^features.*/
                - /.*smoke.*/
                - /^dependabot.*/
      - smoke-test-flaky:
          requires:
            - horizon-rpm-build
            - tarball-assembly
            - sentinel-rpm-build
          filters:
            branches:
              only:
                - develop
                - /^master-.*/
                - /^release-.*/
                - /^foundation.*/
                - /^features.*/
                - /.*smoke.*/
                - /^dependabot.*/
      - smoke-test-minion:
          requires:
            - meridian-rpm-build
            - minion-rpm-build
            - sentinel-rpm-build
            - tarball-assembly
          filters:
            branches:
              only:
                - develop
                - /^master-.*/
                - /^release-.*/
                - /^foundation.*/
                - /^features.*/
                - /.*smoke.*/
                - /^dependabot.*/
      - smoke-test-sentinel:
          requires:
            - meridian-rpm-build
            - tarball-assembly
            - sentinel-rpm-build
            - tarball-assembly
          filters:
            branches:
              only:
                - develop
                - /^master-.*/
                - /^release-.*/
                - /^foundation.*/
                - /^features.*/
                - /.*smoke.*/
                - /^dependabot.*/
      - smoke-test-minimal:
          requires:
            - meridian-rpm-build
            - tarball-assembly
            - sentinel-rpm-build
            - tarball-assembly
          filters:
            branches:
              ignore:
                - develop
                - /^master-.*/
                - /^release-.*/
                - /^foundation.*/
                - /^merge-foundation.*/
                - /^features.*/
                - /.*smoke.*/
                - /^dependabot.*/
<<<<<<< HEAD
#      - horizon-publish-oci:
#          requires:
#            - horizon-rpm-build
#          filters:
#            branches:
#              only:
#                - develop
#                - /^master-.*/
#                - /^release-.*/
#      - sentinel-publish-oci:
#          requires:
#            - sentinel-rpm-build
#          filters:
#            branches:
#              only:
#                - develop
#                - /^master-.*/
#                - /^release-.*/
#      # These don't actually require `integration-test` but we shouldn't bother
#      # spending cycles unless everything else passed
#      - horizon-deb-build:
#          requires:
#            - integration-test
#          filters:
#            branches:
#              only:
#                - develop
#                - /^master-.*/
#                - /^release-.*/
#                - /^foundation.*/
#                - /^features.*/
#                - /.*smoke.*/
#                - /.*debian.*/
#      - minion-deb-build:
#          requires:
#            - integration-test
#          filters:
#            branches:
#              only:
#                - develop
#                - /^master-.*/
#                - /^release-.*/
#                - /^foundation.*/
#                - /^features.*/
#                - /.*smoke.*/
#                - /.*debian.*/
#      - sentinel-deb-build:
#          requires:
#            - integration-test
#          filters:
#            branches:
#              only:
#                - develop
#                - /^master-.*/
#                - /^release-.*/
#                - /^foundation.*/
#                - /^features.*/
#                - /.*smoke.*/
#                - /.*debian.*/
#      - create-merge-foundation-branch:
#          # technically only requires the RPM/deb builds, but only publish
#          # if everything passes
#          requires:
#            - horizon-deb-build
#            - minion-deb-build
#            - sentinel-deb-build
#            - smoke-test-core
#            - smoke-test-minion
#            - smoke-test-sentinel
#            - smoke-test-minimal
#            - integration-test
#          filters:
#            branches:
#              only: << parameters.main_branch >>
#      - merge-foundation-branch:
#          # technically only requires the RPM/deb builds, but only publish
#          # if everything passes
#          requires:
#            - tarball-assembly
#          filters:
#            branches:
#              only: merge-foundation/<< parameters.previous_branch_label >>-to-<< parameters.main_branch_label >>
#      - create-merge-meridian-branch:
#          # technically only requires the RPM/deb builds, but only publish
#          # if everything passes
#          requires:
#            - horizon-deb-build
#            - smoke-test-core
#            - smoke-test-minion
#            - smoke-test-sentinel
#            - smoke-test-minimal
#            - integration-test
#          filters:
#            branches:
#              only: /^foundation.*/
#      - merge-meridian-branch:
#          filters:
#            branches:
#              only: /^from-foundation.*/
#      - merge-poweredby-branch:
#          # technically only requires the RPM/deb builds, but only publish
#          # if everything passes
#          requires:
#            - horizon-deb-build
#            - smoke-test-core
#            - smoke-test-minion
#            - smoke-test-sentinel
#            - smoke-test-minimal
#            - integration-test
#          filters:
#            branches:
#              only:
#                - /^foundation.*/
=======
      - horizon-publish-oci:
          requires:
            - horizon-rpm-build
          filters:
            branches:
              only:
                - develop
                - /^master-.*/
                - /^release-.*/
      - sentinel-publish-oci:
          requires:
            - sentinel-rpm-build
          filters:
            branches:
              only:
                - develop
                - /^master-.*/
                - /^release-.*/
      # These don't actually require `integration-test` but we shouldn't bother
      # spending cycles unless everything else passed
      - horizon-deb-build:
          requires:
            - integration-test
          filters:
            branches:
              only:
                - develop
                - /^master-.*/
                - /^release-.*/
                - /^foundation.*/
                - /^features.*/
                - /.*smoke.*/
                - /.*debian.*/
      - minion-deb-build:
          requires:
            - integration-test
          filters:
            branches:
              only:
                - develop
                - /^master-.*/
                - /^release-.*/
                - /^foundation.*/
                - /^features.*/
                - /.*smoke.*/
                - /.*debian.*/
      - sentinel-deb-build:
          requires:
            - integration-test
          filters:
            branches:
              only:
                - develop
                - /^master-.*/
                - /^release-.*/
                - /^foundation.*/
                - /^features.*/
                - /.*smoke.*/
                - /.*debian.*/
      - create-merge-foundation-branch:
          # technically only requires the RPM/deb builds, but only publish
          # if everything passes
          requires:
            - horizon-deb-build
            - minion-deb-build
            - sentinel-deb-build
            - smoke-test-core
            - smoke-test-flaky
            - smoke-test-minion
            - smoke-test-sentinel
            - smoke-test-minimal
            - integration-test
          filters:
            branches:
              only: << parameters.main_branch >>
      - merge-foundation-branch:
          # technically only requires the RPM/deb builds, but only publish
          # if everything passes
          requires:
            - tarball-assembly
          filters:
            branches:
              only: merge-foundation/<< parameters.previous_branch_label >>-to-<< parameters.main_branch_label >>
      - create-merge-meridian-branch:
          # technically only requires the RPM/deb builds, but only publish
          # if everything passes
          requires:
            - horizon-deb-build
            - smoke-test-core
            - smoke-test-flaky
            - smoke-test-minion
            - smoke-test-sentinel
            - smoke-test-minimal
            - integration-test
          filters:
            branches:
              only: /^foundation.*/
      - merge-poweredby-branch:
          # technically only requires the RPM/deb builds, but only publish
          # if everything passes
          requires:
            - horizon-deb-build
            - smoke-test-core
            - smoke-test-flaky
            - smoke-test-minion
            - smoke-test-sentinel
            - smoke-test-minimal
            - integration-test
          filters:
            branches:
              only:
                - /^foundation.*/
>>>>>>> 8aa8bf27
      - publish-cloudsmith:
          # technically only requires the RPM/deb builds, but only publish
          # if everything passes
          requires:
#            - meridian-deb-build
#            - minion-deb-build
#            - sentinel-deb-build
            - smoke-test-core
            - smoke-test-flaky
            - smoke-test-minion
            - smoke-test-sentinel
            - smoke-test-minimal
            - integration-test
          filters:
            branches:
              only:
#                - develop
                - /^master-.*/
                - /^release-.*/
#                - /^foundation.*/

jobs:
  build:
    executor: centos-build-executor
    # Building currently requires the xlarge containers in order for the webpack compilation
    # in the core/web-assets module to complete reliably
    resource_class: xlarge
    steps:
      - run-build:
          number-vcpu: 8

  tarball-assembly:
    machine:
      image: ubuntu-1604:201903-01
      docker_layer_caching: true
    environment:
      DOCKER_CLI_EXPERIMENTAL: enabled
    parameters:
      number-vcpu:
        default: 2
        type: integer
      vaadin-javamaxmem:
        default: 1g
        type: string
    steps:
      - attach_workspace:
          at: ~/
      - run:
          name: multiarch/qemu-user-static
          command: docker run --privileged multiarch/qemu-user-static --reset -p yes
      - run:
          name: Install Docker buildx
          command: |
            sudo wget https://github.com/docker/buildx/releases/download/v0.5.1/buildx-v0.5.1.linux-amd64 -O /usr/local/bin/docker-buildx
            sudo chmod a+x /usr/local/bin/docker-buildx
            sudo systemctl restart docker
      - dockerhub-login
      - run:
          name: Assemble tarballs and related artifacts
          command: |
            # install fake makensis to satisfy the assemble dependency
            sudo cp .circleci/scripts/makensis.py /usr/local/bin/makensis
            export MAVEN_OPTS="-Xmx4g -Xms4g"
            # general assembly
            ./compile.pl -DskipTests=true -Dbuild.skip.tarball=false \
              -DupdatePolicy=never \
              -Daether.connector.resumeDownloads=false \
              -Daether.connector.basic.threads=1 \
              -Dorg.slf4j.simpleLogger.log.org.apache.maven.cli.transfer.Slf4jMavenTransferListener=warn \
              -DvaadinJavaMaxMemory=<< parameters.vaadin-javamaxmem >> \
              -DmaxCpus=<< parameters.number-vcpu >> \
              -Pbuild-bamboo \
              -Prun-expensive-tasks \
              -Dopennms.home=/opt/opennms \
              install --batch-mode
            # javadoc
            ./compile.pl -DskipTests=true -Dbuild.skip.tarball=false \
              -DupdatePolicy=never \
              -Daether.connector.resumeDownloads=false \
              -Daether.connector.basic.threads=1 \
              -Dorg.slf4j.simpleLogger.log.org.apache.maven.cli.transfer.Slf4jMavenTransferListener=warn \
              -DvaadinJavaMaxMemory=<< parameters.vaadin-javamaxmem >> \
              -DmaxCpus=<< parameters.number-vcpu >> \
              -Pbuild-bamboo \
              -Prun-expensive-tasks \
              -Dopennms.home=/opt/opennms \
              javadoc:aggregate --batch-mode
      - run:
          name: Collect Artifacts
          command: |
            mkdir -p target/{artifacts,tarballs}
            OPENNMS_VERSION="$(.circleci/scripts/pom2version.sh pom.xml)"
            find ./target -name "*.tar.gz" -type f -not -iname '*source*' -exec cp {} "./target/tarballs/meridian-${OPENNMS_VERSION}.tar.gz" \;
            find ./opennms-assemblies/minion/target -name "*.tar.gz" -type f -not -iname '*source*' -exec cp {} "./target/tarballs/minion-${OPENNMS_VERSION}.tar.gz" \;
            find ./opennms-assemblies/sentinel/target -name "*.tar.gz" -type f -not -iname '*source*' -exec cp {} "./target/tarballs/sentinel-${OPENNMS_VERSION}.tar.gz" \;
            find ./opennms-assemblies/remote-poller-standalone -name "*.tar.gz" -type f -exec cp {} "./target/artifacts/remote-poller-client-${OPENNMS_VERSION}.tar.gz" \;
            pushd target/site/apidocs
              tar -czf "../../artifacts/meridian-${OPENNMS_VERSION}-javadoc.tar.gz" *
            popd
            cp ./opennms-assemblies/xsds/target/*-xsds.tar.gz "./target/artifacts/meridian-${OPENNMS_VERSION}-xsds.tar.gz"
            cp opennms-doc/guide-all/target/*.tar.gz "./target/artifacts/meridian-${OPENNMS_VERSION}-docs.tar.gz"
            cp target/*-source.tar.gz "./target/artifacts/meridian-${OPENNMS_VERSION}-source.tar.gz"
      - run:
          name: Build Minion OCI
          command: |
            cd opennms-container/minion

            # Create always a downloadable single OCI artifact for AMD architecture.
            # This image is used in our integration test suite which relies on the tag "minion:latest".
            make VERSION="$(../pom2version.py ../../pom.xml)" \
                 DOCKER_TAG="meridian-minion:latest" \
                 BUILD_NUMBER="${CIRCLE_BUILD_NUM}" \
                 BUILD_URL="${CIRCLE_BUILD_URL}" \
                 BUILD_BRANCH="${CIRCLE_BRANCH}"

            # Build for multiple architectures only in release branches and push images with manifest to a registry
            # For develop we set a floating tag "bleeding" instead the x.y.z-SNAPSHOT version number
            # For Meridian, we don't push to dockerhub, so I added "break" to each of the options
#            case "${CIRCLE_BRANCH}" in
#              "master-"*)
#                make DOCKER_ARCH="linux/amd64,linux/arm/v7,linux/arm64" \
#                     DOCKER_FLAGS=--push \
#                     VERSION="$(../pom2version.py ../../pom.xml)" \
#                     BUILD_NUMBER="${CIRCLE_BUILD_NUM}" \
#                     BUILD_URL="${CIRCLE_BUILD_URL}" \
#                     BUILD_BRANCH="${CIRCLE_BRANCH}"
#                ;;
#              "release-"*)
#                make DOCKER_ARCH="linux/amd64,linux/arm/v7,linux/arm64" \
#                     DOCKER_FLAGS=--push \
#                     VERSION="release-candidate" \
#                     BUILD_NUMBER="${CIRCLE_BUILD_NUM}" \
#                     BUILD_URL="${CIRCLE_BUILD_URL}" \
#                     BUILD_BRANCH="${CIRCLE_BRANCH}"
#                ;;
#              "develop")
#                make DOCKER_ARCH="linux/amd64,linux/arm/v7,linux/arm64" \
#                     DOCKER_FLAGS=--push \
#                     VERSION="bleeding" \
#                     BUILD_NUMBER="${CIRCLE_BUILD_NUM}" \
#                     BUILD_URL="${CIRCLE_BUILD_URL}" \
#                     BUILD_BRANCH="${CIRCLE_BRANCH}"
#                ;;
#              *)
#                echo "No branch to push to registry."
#                ;;
#            esac
      - store_artifacts:
          when: always
          path: ~/project/target/artifacts
          destination: artifacts
      - store_artifacts:
          when: always
          path: ~/project/target/tarballs
          destination: tarballs
      - store_artifacts:
          path: ~/project/opennms-container/minion/images/minion.oci
          destination: minion.oci
      - cache-oci:
          key: minion
          path: opennms-container/minion/images/
      # any idea why we persisted this? seems like nothing later uses it
      #- persist_to_workspace:
      #    root: ~/
      #    paths:
      #      - project/target/tarballs

  meridian-rpm-build:
    executor: centos-build-executor
    # Larger memory footprint required to speed up builds using Takari smartbuilder
    resource_class: large
    steps:
      - attach_workspace:
          at: ~/
      - sign-packages/setup-env:
          skip_if_forked_pr: true
          gnupg_home: ~/tmp/gpg
      - run:
          name: Build RPMs
          command: |
            export NODE_OPTIONS=--max_old_space_size=1024
            export CCI_MAXCPU=4
            .circleci/scripts/makerpm.sh tools/packages/opennms/opennms.spec
      - sign-packages/sign-rpms:
          skip_if_forked_pr: true
          gnupg_home: ~/tmp/gpg
          gnupg_key: opennms@opennms.org
          packages: target/rpm/RPMS/noarch/*.rpm
      - setup_remote_docker:
          docker_layer_caching: true
      - run:
          name: Fetch RPM artifacts and build Meridian container image
          command: |
            cd opennms-container/meridian
            ./build_container_image.sh
      - store_artifacts:
          path: ~/project/opennms-container/meridian/images/container.oci
          destination: meridian.oci
      - store_artifacts:
          path: ~/project/target/rpm/RPMS/noarch
          destination: rpms
      - cache-workflow-assets:
          cache_prefix: rpm-meridian
          source_path: target/rpm/RPMS/noarch
      - cache-oci:
          key: meridian
          path: opennms-container/meridian/images/
  minion-rpm-build:
    executor: centos-build-executor
    # Larger memory footprint required to speed up builds using Takari smartbuilder
    # Will need to increase resource class if meridian-rpm-build is under 15 min
    resource_class: large
    steps:
      - attach_workspace:
          at: ~/
      - sign-packages/setup-env:
          skip_if_forked_pr: true
          gnupg_home: ~/tmp/gpg
      - run:
          name: Build RPMs
          command: |
            export NODE_OPTIONS=--max_old_space_size=1024
            export CCI_MAXCPU=4
            export CCI_VAADINJAVAMAXMEM=768m
            .circleci/scripts/makerpm.sh tools/packages/minion/minion.spec
      - sign-packages/sign-rpms:
          skip_if_forked_pr: true
          gnupg_home: ~/tmp/gpg
          gnupg_key: opennms@opennms.org
          packages: target/rpm/RPMS/noarch/*.rpm
      - store_artifacts:
          path: ~/project/target/rpm/RPMS/noarch
          destination: rpms
      - cache-workflow-assets:
          cache_prefix: rpm-minion
          source_path: target/rpm/RPMS/noarch
  sentinel-rpm-build:
    executor: centos-build-executor
    # Larger memory footprint required to speed up builds using Takari smartbuilder
    # Will need to increase resource class if meridian-rpm-build is under 19 min
    resource_class: large
    steps:
      - attach_workspace:
          at: ~/
      - sign-packages/setup-env:
          skip_if_forked_pr: true
          gnupg_home: ~/tmp/gpg
      - run:
          name: Build RPMs
          command: |
            export NODE_OPTIONS=--max_old_space_size=1024
            export CCI_MAXCPU=4
            export CCI_VAADINJAVAMAXMEM=768m
            .circleci/scripts/makerpm.sh tools/packages/sentinel/sentinel.spec
      - sign-packages/sign-rpms:
          skip_if_forked_pr: true
          gnupg_home: ~/tmp/gpg
          gnupg_key: opennms@opennms.org
          packages: target/rpm/RPMS/noarch/*.rpm
      - setup_remote_docker:
          docker_layer_caching: true
      - run:
          name: Fetch RPM artifacts and build Sentinel container image
          command: |
            cd opennms-container/sentinel
            ./build_container_image.sh
      - store_artifacts:
          path: ~/project/opennms-container/sentinel/images/container.oci
          destination: sentinel.oci
      - store_artifacts:
          path: ~/project/target/rpm/RPMS/noarch
          destination: rpms
      - cache-workflow-assets:
          cache_prefix: rpm-sentinel
          source_path: target/rpm/RPMS/noarch
      - cache-oci:
          key: sentinel
          path: opennms-container/sentinel/images/
  meridian-deb-build:
    executor: debian-build-executor
    resource_class: xlarge
    steps:
      - attach_workspace:
          at: ~/
      - sign-packages/setup-env:
          skip_if_forked_pr: true
          gnupg_home: ~/tmp/gpg
      - run:
          name: Monitor memory usage
          background: true
          command: |
            free -m -c 500 -s 30
      - run:
          name: Build Debian Packages
          command: |
            export NODE_OPTIONS=--max_old_space_size=1024
            export CCI_MAXCPU=2
            .circleci/scripts/makedeb.sh opennms
      - sign-packages/sign-debs:
          skip_if_forked_pr: true
          gnupg_home: ~/tmp/gpg
          gnupg_key: opennms@opennms.org
          packages: target/debs/*.deb
      - run:
          name: Gather system logs
          when: always
          command: |
            mkdir -p ~/build-results/system-logs
            (dmesg || :) > ~/build-results/system-logs/dmesg 2>&1
            (ps auxf || :) > ~/build-results/system-logs/ps 2>&1
            (free -m || :) > ~/build-results/system-logs/free 2>&1
            (docker stats --no-stream || :) > ~/build-results/system-logs/docker_stats 2>&1
            cp -R /tmp/jvmprocmon ~/build-results/system-logs/ || :
      - store_artifacts:
          when: always
          path: ~/build-results
          destination: build-results
      - store_artifacts:
          path: ~/project/target/debs
          destination: debs
      - cache-workflow-assets:
          cache_prefix: deb-meridian
          source_path: target/debs
  minion-deb-build:
    executor: debian-build-executor
    resource_class: large
    steps:
      - attach_workspace:
          at: ~/
      - sign-packages/setup-env:
          skip_if_forked_pr: true
          gnupg_home: ~/tmp/gpg
      - run:
          name: Build Debian Packages
          command: |
            export NODE_OPTIONS=--max_old_space_size=1024
            export CCI_MAXCPU=4
            export CCI_VAADINJAVAMAXMEM=768m
            .circleci/scripts/makedeb.sh minion
      - sign-packages/sign-debs:
          skip_if_forked_pr: true
          gnupg_home: ~/tmp/gpg
          gnupg_key: opennms@opennms.org
          packages: target/debs/*.deb
      - store_artifacts:
          path: ~/project/target/debs
          destination: debs
      - cache-workflow-assets:
          cache_prefix: deb-minion
          source_path: target/debs
  sentinel-deb-build:
    executor: debian-build-executor
    resource_class: large
    steps:
      - attach_workspace:
          at: ~/
      - sign-packages/setup-env:
          skip_if_forked_pr: true
          gnupg_home: ~/tmp/gpg
      - run:
          name: Build Debian Packages
          command: |
            export NODE_OPTIONS=--max_old_space_size=1024
            export CCI_MAXCPU=4
            export CCI_VAADINJAVAMAXMEM=768m
            .circleci/scripts/makedeb.sh sentinel
      - sign-packages/sign-debs:
          skip_if_forked_pr: true
          gnupg_home: ~/tmp/gpg
          gnupg_key: opennms@opennms.org
          packages: target/debs/*.deb
      - store_artifacts:
          path: ~/project/target/debs
          destination: debs
      - cache-workflow-assets:
          cache_prefix: deb-sentinel
          source_path: target/debs
  meridian-publish-oci:
    executor: centos-build-executor
    steps:
      - cached-checkout
      - setup_remote_docker:
          docker_layer_caching: true
      - dockerhub-login
      - load-oci:
          key: meridian
      - run:
          name: tag meridian Docker image and publish to registry
          command: |
            cd opennms-container/meridian
            ./tag.sh
            ./publish.sh
  sentinel-publish-oci:
    executor: centos-build-executor
    steps:
      - cached-checkout
      - setup_remote_docker:
          docker_layer_caching: true
      - dockerhub-login
      - load-oci:
          key: sentinel
      - run:
          name: tag sentinel Docker image and publish to registry
          command: |
            cd opennms-container/sentinel
            ./tag.sh
            ./publish.sh
  integration-test:
    executor: integration-test-executor
    parallelism: 4
    steps:
      - attach_workspace:
          at: ~/
      - run-integration-tests:
          rerun-failtest-count: 1
  integration-test-with-coverage:
    executor: integration-test-executor
    parallelism: 8
    steps:
      - attach_workspace:
          at: ~/
      - run-integration-tests:
          run-code-coverage: true
          rerun-failtest-count: 0
          failure-option: -fn
          changes-only: false
  code-coverage:
    executor: centos-build-executor
    resource_class: medium
    steps:
      - attach_workspace:
          at: ~/
      - extract-pom-version
      - restore-sonar-cache
      - run:
          name: Restore Target Directories (Code Coverage)
          when: always
          command: |
            .circleci/scripts/codecoverage-restore.sh
      - run:
          name: Run SonarQube Code Analysis
          when: always
          command: |
            export MAVEN_OPTS="-Xms3G -Xmx3G"
            .circleci/scripts/sonar.sh
      - save-sonar-cache
  smoke-test-core:
    executor: smoke-test-executor
    parallelism: 8
    # No resource class support for machine executors, we're constrained to use the default
    # medium class which has 2 vCPUs and 8 GB RAM
    #resource_class: large
    steps:
      - attach_workspace:
          at: ~/
      - run-smoke-tests:
          suite: core
  smoke-test-flaky:
    executor: smoke-test-executor
    parallelism: 5
    # No resource class support for machine executors, we're constrained to use the default
    # medium class which has 2 vCPUs and 8 GB RAM
    #resource_class: large
    steps:
      - attach_workspace:
          at: ~/
      - run-smoke-tests:
          suite: flaky
  smoke-test-minion:
    executor: smoke-test-executor
    parallelism: 4
    # No resource class support for machine executors, we're constrained to use the default
    # medium class which has 2 vCPUs and 8 GB RAM
    #resource_class: large
    steps:
      - attach_workspace:
          at: ~/
      - run-smoke-tests:
          suite: minion
  smoke-test-sentinel:
    executor: smoke-test-executor
    parallelism: 5
    # No resource class support for machine executors, we're constrained to use the default
    # medium class which has 2 vCPUs and 8 GB RAM
    #resource_class: large
    steps:
      - attach_workspace:
          at: ~/
      - run-smoke-tests:
          suite: sentinel
  smoke-test-minimal:
    executor: smoke-test-executor
    steps:
      - attach_workspace:
          at: ~/
      - run-smoke-tests:
          suite: minimal
  create-merge-foundation-branch:
    <<: *defaults
    <<: *docker_container_config
    steps:
      - run:
          name: "Branch Merge Parameters"
          command: |
            echo "previous: << parameters.previous_branch >>, main: << parameters.main_branch >>, next: << parameters.next_branch >>"
      - when:
          condition: << parameters.next_branch >>
          steps:
            - cached-checkout-for-pushing
            - run:
                name: Checkout target branch and merge from source
                command: |
                  export GIT_MERGE_AUTOEDIT=no
                  git fetch --all
                  git checkout << parameters.next_branch >>
                  git reset --hard origin/<< parameters.next_branch >>
                  git merge origin/<< parameters.main_branch >>
            - run:
                name: Push to github
                command: git push -f origin << parameters.next_branch >>:merge-foundation/<< parameters.main_branch_label >>-to-<< parameters.next_branch_label >>

  # note, this is always run as part of the _next_ branch
  # for example, if main_branch is `foundation-2016` and next_branch is `foundation-2017`,
  # it will include the contents of the `foundation-2017` branch, thus we need to actually
  # look _backwards_ to the previous_branch and main_branch to merge the correct bits.
  merge-foundation-branch:
    <<: *defaults
    <<: *docker_container_config
    steps:
      - run:
          name: "Branch Merge Parameters"
          command: |
            echo "previous: << parameters.previous_branch >>, main: << parameters.main_branch >>, next: << parameters.next_branch >>"
      - when:
          condition: << parameters.previous_branch >>
          steps:
            - cached-checkout-for-pushing
            - run:
                name: Checkout target and merge with merge branch
                command: |
                  export GIT_MERGE_AUTOEDIT=no
                  git fetch --all
                  git checkout << parameters.main_branch >>
                  git reset --hard origin/<< parameters.main_branch >>
                  git merge origin/merge-foundation/<< parameters.previous_branch_label >>-to-<< parameters.main_branch_label >>
            - run:
                name: Push to github
                command: git push origin << parameters.main_branch >>:<< parameters.main_branch >>

  create-merge-meridian-branch:
    <<: *defaults
    <<: *docker_container_config
    steps:
      - when:
          condition: << parameters.main_branch >>
          steps:
            - restore_cache:
                keys:
                  - meridian-v1-{{ .Branch }}-{{ .Revision }}
                  - meridian-v1-{{ .Branch }}-
                  - meridian-v1-
            - cached-checkout-for-pushing
            - run:
                name: Add Meridian remote if necessary
                command: |
                  REMOTE_MERIDIAN="$(git remote | grep -c -E '^meridian$' || :)"
                  if [ "$REMOTE_MERIDIAN" -eq 0 ]; then
                    git remote add meridian git@github.com:OpenNMS/opennms-prime.git
                  fi
            - run:
                name: git fetch meridian
                command: |
                  git fetch meridian
            - save_cache:
                key: meridian-v1-{{ .Branch }}-{{ .Revision }}
                paths:
                  - ".git"
            - run:
                name: Checkout target branch and merge from source
                command: |
                  export GIT_MERGE_AUTOEDIT=no
                  if git rev-parse from-<< parameters.main_branch >> >/dev/null 2>&1; then
                    git checkout from-<< parameters.main_branch >>
                  else
                    git checkout -b from-<< parameters.main_branch >> meridian/from-<< parameters.main_branch >>
                  fi
                  git reset --hard meridian/from-<< parameters.main_branch >>
                  git merge origin/<< parameters.main_branch >>
            - run:
                name: Push to Meridian github
                command: git push -f meridian from-<< parameters.main_branch >>:from-<< parameters.main_branch >>

  merge-meridian-branch:
    <<: *defaults
    <<: *docker_container_config
    steps:
      - cached-checkout-for-pushing
      - run:
          name: Checkout from-foundation-YYYY and merge to release-YYYY.x
          command: |
            export GIT_MERGE_AUTOEDIT=no
            TARGET_VERSION="$(echo "<< parameters.main_branch >>" | sed -e 's,^foundation-,,')"
            git fetch --all
            git checkout "release-${TARGET_VERSION}.x"
            git reset --hard "origin/release-${TARGET_VERSION}.x"
            git merge "origin/from-foundation-${TARGET_VERSION}"
      - run:
          name: Push to github
          command: |
            TARGET_BRANCH="release-$(echo "<< parameters.main_branch >>" | sed -e 's,^foundation-,,').x"
            git push origin "${TARGET_BRANCH}:${TARGET_BRANCH}"

  merge-poweredby-branch:
    <<: *defaults
    <<: *docker_container_config
    steps:
      - when:
          condition: << parameters.main_branch >>
          steps:
            - restore_cache:
                keys:
                  - poweredby-v1-{{ .Branch }}-{{ .Revision }}
                  - poweredby-v1-{{ .Branch }}-
                  - poweredby-v1-
            - cached-checkout-for-pushing
            - run:
                name: Merge Foundation to PoweredBy
                command: .circleci/scripts/merge-poweredby.sh
            - save_cache:
                key: poweredby-v1-{{ .Branch }}-{{ .Revision }}
                paths:
                  - ".git"

  publish-cloudsmith:
    executor: cloudsmith/default
    resource_class: small
    steps:
      - checkout
      - cloudsmith/ensure-api-key
      - cloudsmith/install-cli
#      - restore-workflow-assets:
#          cache_prefix: deb-meridian
      - restore-workflow-assets:
          cache_prefix: rpm-meridian
#      - restore-workflow-assets:
#          cache_prefix: deb-minion
      - restore-workflow-assets:
          cache_prefix: rpm-minion
#      - restore-workflow-assets:
#          cache_prefix: deb-sentinel
      - restore-workflow-assets:
          cache_prefix: rpm-sentinel
      - restore-workflow-assets:
          cache_prefix: oci-meridian
      - restore-workflow-assets:
          cache_prefix: oci-minion
      - restore-workflow-assets:
          cache_prefix: oci-sentinel
      - run:
          name: Publish Packages
          command: |
            .circleci/scripts/publish-cloudsmith.sh
<|MERGE_RESOLUTION|>--- conflicted
+++ resolved
@@ -573,7 +573,7 @@
                 - /^dependabot.*/
       - smoke-test-flaky:
           requires:
-            - horizon-rpm-build
+            - meridian-rpm-build
             - tarball-assembly
             - sentinel-rpm-build
           filters:
@@ -635,7 +635,6 @@
                 - /^features.*/
                 - /.*smoke.*/
                 - /^dependabot.*/
-<<<<<<< HEAD
 #      - horizon-publish-oci:
 #          requires:
 #            - horizon-rpm-build
@@ -703,6 +702,7 @@
 #            - minion-deb-build
 #            - sentinel-deb-build
 #            - smoke-test-core
+#            - smoke-test-flaky
 #            - smoke-test-minion
 #            - smoke-test-sentinel
 #            - smoke-test-minimal
@@ -724,6 +724,7 @@
 #          requires:
 #            - horizon-deb-build
 #            - smoke-test-core
+#            - smoke-test-flaky
 #            - smoke-test-minion
 #            - smoke-test-sentinel
 #            - smoke-test-minimal
@@ -741,6 +742,7 @@
 #          requires:
 #            - horizon-deb-build
 #            - smoke-test-core
+#            - smoke-test-flaky
 #            - smoke-test-minion
 #            - smoke-test-sentinel
 #            - smoke-test-minimal
@@ -749,120 +751,6 @@
 #            branches:
 #              only:
 #                - /^foundation.*/
-=======
-      - horizon-publish-oci:
-          requires:
-            - horizon-rpm-build
-          filters:
-            branches:
-              only:
-                - develop
-                - /^master-.*/
-                - /^release-.*/
-      - sentinel-publish-oci:
-          requires:
-            - sentinel-rpm-build
-          filters:
-            branches:
-              only:
-                - develop
-                - /^master-.*/
-                - /^release-.*/
-      # These don't actually require `integration-test` but we shouldn't bother
-      # spending cycles unless everything else passed
-      - horizon-deb-build:
-          requires:
-            - integration-test
-          filters:
-            branches:
-              only:
-                - develop
-                - /^master-.*/
-                - /^release-.*/
-                - /^foundation.*/
-                - /^features.*/
-                - /.*smoke.*/
-                - /.*debian.*/
-      - minion-deb-build:
-          requires:
-            - integration-test
-          filters:
-            branches:
-              only:
-                - develop
-                - /^master-.*/
-                - /^release-.*/
-                - /^foundation.*/
-                - /^features.*/
-                - /.*smoke.*/
-                - /.*debian.*/
-      - sentinel-deb-build:
-          requires:
-            - integration-test
-          filters:
-            branches:
-              only:
-                - develop
-                - /^master-.*/
-                - /^release-.*/
-                - /^foundation.*/
-                - /^features.*/
-                - /.*smoke.*/
-                - /.*debian.*/
-      - create-merge-foundation-branch:
-          # technically only requires the RPM/deb builds, but only publish
-          # if everything passes
-          requires:
-            - horizon-deb-build
-            - minion-deb-build
-            - sentinel-deb-build
-            - smoke-test-core
-            - smoke-test-flaky
-            - smoke-test-minion
-            - smoke-test-sentinel
-            - smoke-test-minimal
-            - integration-test
-          filters:
-            branches:
-              only: << parameters.main_branch >>
-      - merge-foundation-branch:
-          # technically only requires the RPM/deb builds, but only publish
-          # if everything passes
-          requires:
-            - tarball-assembly
-          filters:
-            branches:
-              only: merge-foundation/<< parameters.previous_branch_label >>-to-<< parameters.main_branch_label >>
-      - create-merge-meridian-branch:
-          # technically only requires the RPM/deb builds, but only publish
-          # if everything passes
-          requires:
-            - horizon-deb-build
-            - smoke-test-core
-            - smoke-test-flaky
-            - smoke-test-minion
-            - smoke-test-sentinel
-            - smoke-test-minimal
-            - integration-test
-          filters:
-            branches:
-              only: /^foundation.*/
-      - merge-poweredby-branch:
-          # technically only requires the RPM/deb builds, but only publish
-          # if everything passes
-          requires:
-            - horizon-deb-build
-            - smoke-test-core
-            - smoke-test-flaky
-            - smoke-test-minion
-            - smoke-test-sentinel
-            - smoke-test-minimal
-            - integration-test
-          filters:
-            branches:
-              only:
-                - /^foundation.*/
->>>>>>> 8aa8bf27
       - publish-cloudsmith:
           # technically only requires the RPM/deb builds, but only publish
           # if everything passes
