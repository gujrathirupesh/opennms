--- conflicted
+++ resolved
@@ -67,299 +67,6 @@
         - equal: [ false, << pipeline.parameters.trigger-coverage-api >> ]
         - equal: [ true, << pipeline.parameters.trigger-prebuild >> ]
     jobs:
-<<<<<<< HEAD
-      - build:
-          filters:
-            branches:
-              ignore:
-                - /^from-foundation.*/
-      - build-docs:
-          filters:
-            branches:
-              ignore:
-                - /^from-foundation.*/
-      - build-ui:
-          filters:
-            branches:
-              ignore:
-                - /^from-foundation.*/
-      - tarball-assembly:
-          requires:
-            - build
-      - minion-image-single-arch:
-          matrix:
-            parameters:
-              architecture: [linux/amd64,linux/arm64,linux/arm/v7]
-          context: "docker-content-trust"
-          requires:
-            - horizon-deb-build
-            - minion-deb-build
-            - sentinel-deb-build
-            - integration-test
-            - smoke-test-core
-            - smoke-test-flaky
-            - smoke-test-minion
-            - smoke-test-minimal
-            - smoke-test-sentinel
-          filters:
-            branches:
-              only:
-                - develop
-                - /^master-.*/
-                - /^release-.*/
-      - minion-image-multi-arch:
-          context: "docker-content-trust"
-          requires:
-            - minion-image-single-arch
-          filters:
-            branches:
-              only:
-                - develop
-                - /^master-.*/
-                - /^release-.*/
-      - horizon-rpm-build:
-          requires:
-            - build
-          filters:
-            branches:
-              ignore:
-                - /^merge-foundation.*/
-      - minion-rpm-build:
-          requires:
-            - build
-          filters:
-            branches:
-              ignore:
-                - /^merge-foundation.*/
-      - sentinel-rpm-build:
-          requires:
-            - build
-          filters:
-            branches:
-              ignore:
-                - /^merge-foundation.*/
-      - integration-test:
-          requires:
-            - build
-          filters:
-            branches:
-              ignore:
-                - /^merge-foundation.*/
-      - smoke-test-core:
-          requires:
-            - tarball-assembly
-            - horizon-rpm-build
-            - minion-rpm-build
-            - sentinel-rpm-build
-          filters:
-            branches:
-              only:
-                - develop
-                - /^master-.*/
-                - /^release-.*/
-                - /^foundation.*/
-                - /^features.*/
-                - /.*smoke.*/
-                - /^dependabot.*/
-      - smoke-test-flaky:
-          requires:
-            - tarball-assembly
-            - horizon-rpm-build
-            - minion-rpm-build
-            - sentinel-rpm-build
-          filters:
-            branches:
-              only:
-                - develop
-                - /^master-.*/
-                - /^release-.*/
-                - /^foundation.*/
-                - /^features.*/
-                - /.*smoke.*/
-                - /^dependabot.*/
-      - smoke-test-minion:
-          requires:
-            - tarball-assembly
-            - horizon-rpm-build
-            - minion-rpm-build
-            - sentinel-rpm-build
-          filters:
-            branches:
-              only:
-                - develop
-                - /^master-.*/
-                - /^release-.*/
-                - /^foundation.*/
-                - /^features.*/
-                - /.*smoke.*/
-                - /^dependabot.*/
-      - smoke-test-sentinel:
-          requires:
-            - tarball-assembly
-            - horizon-rpm-build
-            - tarball-assembly
-            - sentinel-rpm-build
-          filters:
-            branches:
-              only:
-                - develop
-                - /^master-.*/
-                - /^release-.*/
-                - /^foundation.*/
-                - /^features.*/
-                - /.*smoke.*/
-                - /^dependabot.*/
-      - smoke-test-minimal:
-          requires:
-            - tarball-assembly
-            - horizon-rpm-build
-            - tarball-assembly
-            - sentinel-rpm-build
-          filters:
-            branches:
-              ignore:
-                - develop
-                - /^master-.*/
-                - /^release-.*/
-                - /^foundation.*/
-                - /^merge-foundation.*/
-                - /^features.*/
-                - /.*smoke.*/
-                - /^dependabot.*/
-      - horizon-publish-oci:
-          requires:
-            - horizon-deb-build
-            - minion-deb-build
-            - sentinel-deb-build
-            - integration-test
-            - smoke-test-core
-            - smoke-test-flaky
-            - smoke-test-minion
-            - smoke-test-minimal
-            - smoke-test-sentinel
-          filters:
-            branches:
-              only:
-                - develop
-                - /^master-.*/
-                - /^release-.*/
-                - /features\/CM-Phase1/
-      - sentinel-publish-oci:
-          requires:
-            - horizon-deb-build
-            - minion-deb-build
-            - sentinel-deb-build
-            - integration-test
-            - smoke-test-core
-            - smoke-test-flaky
-            - smoke-test-minion
-            - smoke-test-minimal
-            - smoke-test-sentinel
-          filters:
-            branches:
-              only:
-                - develop
-                - /^master-.*/
-                - /^release-.*/
-      # These don't actually require `integration-test` but we shouldn't bother
-      # spending cycles unless everything else passed
-      - horizon-deb-build:
-          requires:
-            - integration-test
-          filters:
-            branches:
-              ignore:
-                - /^merge-foundation.*/
-      - minion-deb-build:
-          requires:
-            - integration-test
-          filters:
-            branches:
-              ignore:
-                - /^merge-foundation.*/
-      - sentinel-deb-build:
-          requires:
-            - integration-test
-          filters:
-            branches:
-              ignore:
-                - /^merge-foundation.*/
-      - create-merge-foundation-branch:
-          # technically only requires the RPM/deb builds, but only publish
-          # if everything passes
-          requires:
-            - horizon-deb-build
-            - minion-deb-build
-            - sentinel-deb-build
-            - integration-test
-            - smoke-test-core
-            - smoke-test-flaky
-            - smoke-test-minion
-            - smoke-test-minimal
-            - smoke-test-sentinel
-          filters:
-            branches:
-              only: << parameters.main_branch >>
-      - merge-foundation-branch:
-          # technically only requires the RPM/deb builds, but only publish
-          # if everything passes
-          requires:
-            - tarball-assembly
-          filters:
-            branches:
-              only: merge-foundation/<< parameters.previous_branch_label >>-to-<< parameters.main_branch_label >>
-      - create-merge-meridian-branch:
-          # technically only requires the RPM/deb builds, but only publish
-          # if everything passes
-          requires:
-            - horizon-deb-build
-            - minion-deb-build
-            - sentinel-deb-build
-            - integration-test
-            - smoke-test-core
-            - smoke-test-flaky
-            - smoke-test-minion
-            - smoke-test-minimal
-            - smoke-test-sentinel
-          filters:
-            branches:
-              only: /^foundation.*/
-      - merge-poweredby-branch:
-          # technically only requires the RPM/deb builds, but only publish
-          # if everything passes
-          requires:
-            - horizon-deb-build
-            - smoke-test-core
-            - smoke-test-flaky
-            - smoke-test-minion
-            - smoke-test-sentinel
-            - smoke-test-minimal
-            - integration-test
-          filters:
-            branches:
-              only:
-                - /^foundation.*/
-      - publish-cloudsmith:
-          # technically only requires the RPM/deb builds, but only publish
-          # if everything passes
-          requires:
-            - horizon-deb-build
-            - minion-deb-build
-            - sentinel-deb-build
-            - integration-test
-            - smoke-test-core
-            - smoke-test-flaky
-            - smoke-test-minion
-            - smoke-test-minimal
-            - smoke-test-sentinel
-          filters:
-            branches:
-              only:
-                - develop
-                - /^master-.*/
-                - /^release-.*/
-                - /^foundation.*/
-=======
       - trigger-path-filtering:
           base-revision: << pipeline.git.branch >>
           mapping: |
@@ -370,7 +77,6 @@
             .circleci/.*      trigger-build    true
             .circleci/.*      trigger-docs     true
             .circleci/.*      trigger-ui       true
->>>>>>> 70c67465
 
 jobs:
   trigger-coverage:
