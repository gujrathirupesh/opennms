--- conflicted
+++ resolved
@@ -187,23 +187,19 @@
       - restore-workflow-assets:
           cache_prefix: oci-sentinel
       - run:
+          name: List OCI images
+          command: find /tmp/oci-* -type f | sort -u
+      - run:
           name: Load Horizon OCI image
           command: |
-            cd opennms-container/horizon
             docker image load -i /tmp/oci-horizon/container.oci
       - run:
           name: Load Minion OCI image
           command: |
-            cd opennms-container/minion
-<<<<<<< HEAD
-            docker image load -i images/minion.oci
-=======
-            docker image load -i /tmp/oci-minion/container.oci
->>>>>>> 4ed61605
+            docker image load -i /tmp/oci-minion/minion.oci
       - run:
           name: Load Sentinel OCI image
           command: |
-            cd opennms-container/sentinel
             docker image load -i /tmp/oci-sentinel/container.oci
       - run:
           name: Monitor JVM processes
@@ -277,14 +273,9 @@
             .circleci/scripts/configure-signing.sh
             mvn clean -DskipTests=true
             << parameters.node-memory >>
-<<<<<<< HEAD
             ./compile.pl -DskipTests=true -Dbuild.skip.tarball=false \
-              -DupdatePolicy=never -Daether.connector.resumeDownloads=false \
-=======
-            ./compile.pl -DskipTests=true -Dbuild.skip.tarball=true \
               -DupdatePolicy=never \
               -Daether.connector.resumeDownloads=false \
->>>>>>> 4ed61605
               -Daether.connector.basic.threads=1 \
               -Dorg.slf4j.simpleLogger.log.org.apache.maven.cli.transfer.Slf4jMavenTransferListener=warn \
               -DvaadinJavaMaxMemory=<< parameters.vaadin-javamaxmem >> \
@@ -694,11 +685,13 @@
       - store_artifacts:
           path: ~/project/opennms-container/minion/images/minion.oci
           destination: minion.oci
+      - cache-workflow-assets:
+          cache_prefix: oci-minion
+          source_path: opennms-container/minion/images/
       - persist_to_workspace:
           root: ~/
           paths:
             - project/target/tarballs
-            - project/opennms-container/minion/images
 
   horizon-rpm-build:
     executor: centos-build-executor
@@ -770,19 +763,9 @@
       - store_artifacts:
           path: ~/project/target/rpm/RPMS/noarch
           destination: rpms
-<<<<<<< HEAD
-      - persist_to_workspace:
-          root: ~/
-          paths:
-            - project/target/rpm/RPMS/noarch/
-=======
       - cache-workflow-assets:
           cache_prefix: rpm-minion
           source_path: target/rpm/RPMS/noarch
-      - cache-workflow-assets:
-          cache_prefix: oci-minion
-          source_path: opennms-container/minion/images/
->>>>>>> 4ed61605
   sentinel-rpm-build:
     executor: centos-build-executor
     # Larger memory footprint required to speed up builds using Takari smartbuilder
@@ -953,25 +936,6 @@
             docker image load -i /tmp/oci-horizon/container.oci
             ./tag.sh
             ./publish.sh
-<<<<<<< HEAD
-=======
-  minion-publish-oci:
-    executor: centos-build-executor
-    steps:
-      - cached-checkout
-      - restore-workflow-assets:
-          cache_prefix: oci-minion
-      - setup_remote_docker:
-          docker_layer_caching: true
-      - dockerhub-login
-      - run:
-          name: Load Minion OCI image, tag it and publish to registry
-          command: |
-            cd opennms-container/minion
-            docker image load -i /tmp/oci-minion/container.oci
-            ./tag.sh
-            ./publish.sh
->>>>>>> 4ed61605
   sentinel-publish-oci:
     executor: centos-build-executor
     steps:
