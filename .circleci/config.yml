--- conflicted
+++ resolved
@@ -907,20 +907,6 @@
               install --batch-mode
             # javadoc
             date
-<<<<<<< HEAD
-            ./compile.pl -DskipTests=true -Dbuild.skip.tarball=false \
-              -DupdatePolicy=never \
-              -Daether.connector.resumeDownloads=false \
-              -Daether.connector.basic.threads=1 \
-              -Dorg.slf4j.simpleLogger.log.org.apache.maven.cli.transfer.Slf4jMavenTransferListener=warn \
-              -DvaadinJavaMaxMemory=<< parameters.vaadin-javamaxmem >> \
-              -DmaxCpus=<< parameters.number-vcpu >> \
-              -Pbuild-bamboo \
-              -Prun-expensive-tasks \
-              -Dopennms.home=/opt/opennms \
-              javadoc:aggregate --batch-mode
-            date
-=======
             case "${CIRCLE_BRANCH}" in
               "master-"*|"release-"*)
                 ./compile.pl -DskipTests=true -Dbuild.skip.tarball=false \
@@ -941,24 +927,6 @@
                 ;;
             esac
       - run:
-          name: Collect Artifacts
-          command: |
-            mkdir -p target/{artifacts,tarballs}
-            OPENNMS_VERSION="$(.circleci/scripts/pom2version.sh pom.xml)"
-            find ./target -name "*.tar.gz" -type f -not -iname '*source*' -exec cp {} "./target/tarballs/opennms-${OPENNMS_VERSION}.tar.gz" \;
-            find ./opennms-assemblies/minion/target -name "*.tar.gz" -type f -not -iname '*source*' -exec cp {} "./target/tarballs/minion-${OPENNMS_VERSION}.tar.gz" \;
-            find ./opennms-assemblies/sentinel/target -name "*.tar.gz" -type f -not -iname '*source*' -exec cp {} "./target/tarballs/sentinel-${OPENNMS_VERSION}.tar.gz" \;
-            find ./opennms-assemblies/remote-poller-standalone -name "*.tar.gz" -type f -exec cp {} "./target/artifacts/remote-poller-client-${OPENNMS_VERSION}.tar.gz" \;
-            if [ -d target/site/apidocs ]; then
-              pushd target/site/apidocs
-                tar -czf "../../artifacts/opennms-${OPENNMS_VERSION}-javadoc.tar.gz" *
-              popd
-            fi
-            cp ./opennms-assemblies/xsds/target/*-xsds.tar.gz "./target/artifacts/opennms-${OPENNMS_VERSION}-xsds.tar.gz"
-            cp opennms-doc/guide-all/target/*.tar.gz "./target/artifacts/opennms-${OPENNMS_VERSION}-docs.tar.gz"
-            cp target/*-source.tar.gz ./target/artifacts/
->>>>>>> ffdec580
-      - run:
           name: Build Minion OCI
           command: |
             cd opennms-container/minion
@@ -978,9 +946,11 @@
             find ./target -name "*.tar.gz" -type f -not -iname '*source*' -exec cp {} "./target/tarballs/opennms-${OPENNMS_VERSION}.tar.gz" \;
             find ./opennms-assemblies/minion/target -name "*.tar.gz" -type f -not -iname '*source*' -exec cp {} "./target/tarballs/minion-${OPENNMS_VERSION}.tar.gz" \;
             find ./opennms-assemblies/sentinel/target -name "*.tar.gz" -type f -not -iname '*source*' -exec cp {} "./target/tarballs/sentinel-${OPENNMS_VERSION}.tar.gz" \;
-            pushd target/site/apidocs
-              tar -czf "../../artifacts/opennms-${OPENNMS_VERSION}-javadoc.tar.gz" *
-            popd
+            if [ -d target/site/apidocs ]; then
+              pushd target/site/apidocs
+                tar -czf "../../artifacts/opennms-${OPENNMS_VERSION}-javadoc.tar.gz" *
+              popd
+            fi
             cp ./opennms-assemblies/xsds/target/*-xsds.tar.gz "./target/artifacts/opennms-${OPENNMS_VERSION}-xsds.tar.gz"
             cp target/*-source.tar.gz ./target/artifacts/
             cp opennms-container/minion/minion-config-schema.yml "./target/config-schema/"
