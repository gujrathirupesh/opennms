version: 2.1

executors:
  centos-build-executor:
    docker:
      - image: opennms/build-env:1.8.0.272.b10-3.6.3-b5769
  debian-build-executor:
    docker:
      - image: opennms/build-env:debian-jdk8-b5875
  docker-executor:
    docker:
      - image: docker:20.10.1-git
  integration-test-executor:
    machine: true
  smoke-test-executor:
    machine:
      image: ubuntu-2004:202010-01

# NOTE: the "_label" versions of these are for the case when your source or target
# branches have slashes in them, that way the merge branch gets created properly
defaults: &defaults
  parameters:
    minimal:
      description: whether to do a minimal (build-and-merge only) build
      type: boolean
      default: false
    previous_branch:
      description: the previous branch, if any
      type: string
      default: release-27.x
    previous_branch_label:
      description: the previous branch, if any (escaped, no slashes)
      type: string
      default: release-27.x
    main_branch:
      description: the auto-merge main branch
      type: string
      default: develop
    main_branch_label:
      description: the auto-merge main branch (escaped, no slashes)
      type: string
      default: develop
    next_branch:
      description: the auto-merge target branch
      type: string
      default: ""
    next_branch_label:
      description: the auto-merge target branch (escaped, no slashes)
      type: string
      default: ""

docker_container_config: &docker_container_config
  executor: docker-executor

orbs:
  cloudsmith: cloudsmith/cloudsmith@1.0.3
  sign-packages: opennms/sign-packages@2.1.3

commands:
  extract-pom-version:
      description: "Extracting Maven POM version"
      steps:
        - run:
            name: Extract Maven POM version
            command: .circleci/scripts/pom2version.sh pom.xml > pom-version-cache.key
  cached-checkout:
      description: "Checkout with caching"
      steps:
        - restore_cache:
            keys:
              - source-v1-{{ .Branch }}-{{ .Revision }}
              - source-v1-{{ .Branch }}-
              - source-v1-
        - checkout
        - run:
            name: git config merge.renameLimit
            command: git config merge.renameLimit 999999
        - run:
            name: git fetch origin
            command: git fetch origin
        - save_cache:
            key: source-v1-{{ .Branch }}-{{ .Revision }}
            paths:
              - ".git"
  cached-checkout-for-pushing:
      description: "Configure a cached checkout that can push upstream"
      steps:
        - add_ssh_keys:
            fingerprints:
              - "5e:70:a4:1a:f3:9f:39:ca:2a:d9:b5:9a:6c:2b:c3:66"
        - cached-checkout
        - run:
            name: Create git identity
            command: |
              git config user.email "cicd-system@opennms.com"
              git config user.name "CI/CD System"
  restore-maven-cache:
      description: "Maven: Calculate cache key and restore cache"
      steps:
        - run:
            name: Calculate cache key from pom files
            command: find . -type f -name "pom.xml" | grep -v /target/ | sort -u | xargs cat > maven-dependency-pom-cache.key
        - restore_cache:
            keys:
              - maven-dependencies-v3-{{ checksum "pom-version-cache.key" }}-{{ checksum "maven-dependency-pom-cache.key" }}
              - maven-dependencies-v3-{{ checksum "pom-version-cache.key" }}-
  update-maven-cache:
      description: "Maven: Refresh local repository from POM files"
      steps:
        - run:
            name: Remove old artifacts to keep workspace size down
            command: .circleci/scripts/clean-m2.sh
        - run:
            name: Collect Maven Dependencies
            command: |
              ./compile.pl -t \
                -Dbuild.skip.tarball=true \
                -DupdatePolicy=never \
                --update-plugins \
                -Daether.connector.resumeDownloads=false \
                -Daether.connector.basic.threads=8 \
                -Dorg.slf4j.simpleLogger.log.org.apache.maven.cli.transfer.Slf4jMavenTransferListener=warn \
                -Pbuild-bamboo \
                -Prun-expensive-tasks \
                -Psmoke \
                --legacy-local-repository \
                --batch-mode \
                dependency:resolve-plugins \
                de.qaware.maven:go-offline-maven-plugin:resolve-dependencies
  save-maven-cache:
    description: "Maven: Save cache"
    steps:
      - save_cache:
          key: maven-dependencies-v3-{{ checksum "pom-version-cache.key" }}-{{ checksum "maven-dependency-pom-cache.key" }}
          paths:
            - ~/.m2
  restore-nodejs-cache:
      description: "NodeJS: Calculate cache key and restore cache"
      steps:
        - run:
            name: Calculate cache key
            command: find core/web-assets -name package\*.json -o -name bower.json | grep -v /target/ | sort -u | xargs cat > nodejs-dependency-json-cache.key
        - restore_cache:
            keys:
              - nodejs-dependencies-v2-{{ checksum "pom-version-cache.key" }}-{{ checksum "nodejs-dependency-json-cache.key" }}
              - nodejs-dependencies-v2-{{ checksum "pom-version-cache.key" }}-
  save-nodejs-cache:
    description: "NodeJS: Save cache"
    steps:
      - save_cache:
          key: nodejs-dependencies-v2-{{ checksum "pom-version-cache.key" }}-{{ checksum "nodejs-dependency-json-cache.key" }}
          paths:
            - core/web-assets/node_modules
  restore-sonar-cache:
      description: "Sonar: Restore sonar cache"
      steps:
        - restore_cache:
            keys:
              - sonar-cache-v2-{{ checksum "pom-version-cache.key" }}
  save-sonar-cache:
      description: "Sonar: Save sonar cache"
      steps:
        - save_cache:
            key: sonar-cache-v2-{{ checksum "pom-version-cache.key" }}
            paths:
              - ~/.sonar
  dockerhub-login:
    description: "Connect to DockerHub"
    steps:
      - run:
          name: Login to DockerHub
          command: |
            if [ -n "${DOCKERHUB_LOGIN}" ]; then
              docker login -u ${DOCKERHUB_LOGIN} -p ${DOCKERHUB_PASS}
            else
              echo "WARNING: dockerhub login not found. Assuming this is a PR or other external branch build."
            fi
  run-smoke-tests:
    description: "Run the smoke tests"
    parameters:
      suite:
        default: core
        type: string
    steps:
      - run:
          name: Enable swap
          command: |
            sudo fallocate -l 8G /swapfile
            sudo chmod 600 /swapfile
            sudo mkswap /swapfile
            sudo swapon /swapfile
            sudo sysctl vm.swappiness=5
            cat /proc/sys/vm/swappiness
      - load-oci:
          key: horizon
      - load-oci:
          key: minion
      - load-oci:
          key: sentinel
      - run:
          name: Monitor JVM processes
          background: true
          command: |
            .circleci/scripts/jvmprocmon-start.sh
      - run:
          name: Monitor memory usage
          background: true
          command: |
            free -m -c 500 -s 30
      - run:
          name: Smoke Tests
          no_output_timeout: 30m
          command: |
            .circleci/scripts/smoke.sh << parameters.suite >>
      - run:
          name: Gather system logs
          when: always
          command: |
            mkdir -p ~/test-results/system-logs
            (dmesg || :) > ~/test-results/system-logs/dmesg 2>&1
            (ps auxf || :) > ~/test-results/system-logs/ps 2>&1
            (free -m || :) > ~/test-results/system-logs/free 2>&1
            (docker stats --no-stream || :) > ~/test-results/system-logs/docker_stats 2>&1
            cp -R /tmp/jvmprocmon ~/test-results/system-logs/ || :
            ls -alh ~/project/smoke-test/ || :
      - run:
          name: Gather test artifacts
          when: always
          command: |
            mkdir -p ~/test-results/junit
            find . -type f -regex ".*/target/surefire-reports/.*xml" -exec cp {} ~/test-results/junit/ \;
            find . -type f -regex ".*/target/failsafe-reports/.*xml" -exec cp {} ~/test-results/junit/ \;
            mkdir -p ~/test-artifacts/recordings
            cp -R ~/project/smoke-test/target/*.flv ~/test-artifacts/recordings || true
            cp -R ~/project/smoke-test/target/screenshots ~/test-artifacts/ || true
            cp -R ~/project/smoke-test/target/logs ~/test-artifacts/ || true
      - store_test_results:
          path: ~/test-results
      - store_artifacts:
          when: always
          path: ~/test-results
          destination: test-results
      - store_artifacts:
          when: always
          path: ~/test-artifacts
          destination: test-artifacts
  run-build:
    description: "Run the main build"
    parameters:
      number-vcpu:
        default: 8
        type: integer
      node-memory:
        default: echo "NODE_OPTIONS Not Set"
        type: string
      vaadin-javamaxmem:
        default: 1g
        type: string
    steps:
      - cached-checkout
      - extract-pom-version
      - run:
          name: Check for Releasability
          command: |
            export OPENNMS_VERSION="$(.circleci/scripts/pom2version.sh pom.xml)"
            .circleci/scripts/release-lint.sh "${OPENNMS_VERSION}"
      - restore-maven-cache
      - restore-nodejs-cache
      - run:
          name: Compile OpenNMS
          command: |
            .circleci/scripts/configure-signing.sh
            ./clean.pl
            << parameters.node-memory >>
            ./compile.pl -DskipTests=true -Dbuild.skip.tarball=false \
              -DupdatePolicy=never \
              -Daether.connector.resumeDownloads=false \
              -Daether.connector.basic.threads=1 \
              -Dorg.slf4j.simpleLogger.log.org.apache.maven.cli.transfer.Slf4jMavenTransferListener=warn \
              -DvaadinJavaMaxMemory=<< parameters.vaadin-javamaxmem >> \
              -DmaxCpus=<< parameters.number-vcpu >> \
              -Psmoke \
              install --batch-mode
            pushd opennms-doc
              ../compile.pl \
                -DupdatePolicy=never \
                -Daether.connector.resumeDownloads=false \
                -Daether.connector.basic.threads=1 \
                -Dorg.slf4j.simpleLogger.log.org.apache.maven.cli.transfer.Slf4jMavenTransferListener=warn \
                -DskipPdfGeneration=false \
                -P'!jdk7+' \
                install --batch-mode
            popd
      - update-maven-cache
      - run:
          name: Remove Extra Maven Repository OpenNMS Files
          command: |
            # move these out of the way so they're not stored in the maven pre-cache
            cd ~/.m2/repository/org/opennms
            mkdir /tmp/maven-keep
            mv $(ls -1 | grep -v -E '^(jicmp-api|jicmp6-api|jrrd-api|jrrd2-api|lib|maven)$') /tmp/maven-keep
      - save-maven-cache
      - run:
          name: Restore Extra Maven Repository OpenNMS Files
          command: |
            # now move them back so they end up in the workspace for builds further down the workflow
            mv /tmp/maven-keep/* ~/.m2/repository/org/opennms/
      - save-nodejs-cache
      - persist_to_workspace:
          root: ~/
          paths:
            - project
            - .m2
  run-integration-tests:
    parameters:
      run-code-coverage:
        default: false
        type: boolean
      rerun-failtest-count:
        default: 0
        type: integer
      failure-option:
        default: -fae
        type: string
      changes-only:
        default: true
        type: boolean
    steps:
      - update-maven-cache
      - run:
          name: Integration Tests
          no_output_timeout: 1.0h
          command: |
            export CCI_CODE_COVERAGE=<< parameters.run-code-coverage >>
            export CCI_RERUN_FAILTEST=<< parameters.rerun-failtest-count >>
            export CCI_FAILURE_OPTION=<< parameters.failure-option >>
            export CCI_CHANGES_ONLY=<< parameters.changes-only >>
            .circleci/scripts/itest.sh
      - run:
          name: Gather test results
          when: always
          command: |
            mkdir -p ~/test-results/junit
            find . -type f -regex ".*/target/surefire-reports-[0-9]+/.*xml" -exec cp {} ~/test-results/junit/ \;
            find . -type f -regex ".*/target/failsafe-reports-[0-9]+/.*xml" -exec cp {} ~/test-results/junit/ \;
      - run:
          name: Gather tests
          when: always
          command: |
            mkdir -p ~/generated-tests
            cp ./surefire_classname* ~/generated-tests/
            cp ./failsafe_classname* ~/generated-tests/
            cp /tmp/this_node* ~/generated-tests/
      - when:
          condition: << parameters.run-code-coverage >>
          steps:
            - run:
                name: Compress Target Directories (Code Coverage)
                when: always
                command: |
                  .circleci/scripts/codecoverage-save.sh
            - persist_to_workspace:
                root: ~/
                paths:
                  - code-coverage
      - store_test_results:
          path: ~/test-results
      - store_artifacts:
          when: always
          path: ~/test-results
          destination: test-results
      - store_artifacts:
          when: always
          path: ~/generated-tests
          destination: generated-tests
  cache-workflow-assets:
    parameters:
      cache_prefix:
        description: the cache prefix
        type: string
      source_path:
        description: the source directory to cache
        type: string
    steps:
      - run:
          name: Stowing Assets in << parameters.source_path >> to cache prefix << parameters.cache_prefix >>
          command: |
            TARGET_PATH="/tmp/<< parameters.cache_prefix >>"
            rsync -ar "$(echo "<< parameters.source_path >>" | sed -e 's,/*$,,')/" "${TARGET_PATH}/"
            find "${TARGET_PATH}" -type d -print0 | xargs -0 chmod 775
            find "${TARGET_PATH}" ! -type d -print0 | xargs -0 chmod 664
      - save_cache:
          key: << parameters.cache_prefix >>-v2-{{ .Branch }}-{{ .Revision }}-{{ .Environment.CIRCLE_WORKFLOW_ID }}
          paths:
            - "/tmp/<< parameters.cache_prefix >>"
  restore-workflow-assets:
    parameters:
      cache_prefix:
        description: the cache prefix
        type: string
      target_path:
        description: the target directory to restore into
        type: string
        default: ""
    steps:
      - restore_cache:
          keys:
            - << parameters.cache_prefix >>-v2-{{ .Branch }}-{{ .Revision }}-{{ .Environment.CIRCLE_WORKFLOW_ID }}
            - << parameters.cache_prefix >>-v2-{{ .Branch }}-{{ .Revision }}-
      - when:
          condition: << parameters.target_path >>
          steps:
            - run:
                name: Restoring assets to << parameters.target_path >> from cached prefix << parameters.cache_prefix >>
                command: |
                  SOURCE_PATH="/tmp/<< parameters.cache_prefix >>"
                  mkdir -p "<< parameters.target_path >>"
                  rsync -ar "${SOURCE_PATH}/" "$(echo "<< parameters.target_path >>" | sed -e 's,/*$,,')/"
  cache-oci:
    parameters:
      key:
        description: the cache key for storing the OCI
        type: string
      path:
        description: the path to the directory containing the OCI
        type: string
    steps:
      - cache-workflow-assets:
          cache_prefix: oci-<< parameters.key >>
          source_path: << parameters.path >>
  load-oci:
    parameters:
      key:
        description: the OCI cache key to restore
        type: string
    steps:
      - restore-workflow-assets:
          cache_prefix: oci-<< parameters.key >>
      - run:
          name: Load Docker Image(s) in oci-<< parameters.key >>
          command: |
            cd "/tmp/oci-<< parameters.key >>"
            if [ "$(ls -1 *.oci | wc -l)" -eq 0 ]; then
              echo "ERROR: No OCI files to load. Something probably went wrong earlier."
              exit 1
            fi
            for FILE in *.oci; do
              echo "Loading ${FILE} into Docker..."
              docker image load -i "$FILE"
            done

workflows:
  weekly-coverage:
    <<: *defaults
    when:
      equal: [ false, << parameters.minimal >> ]
    triggers:
      - schedule:
          # Saturday at 12:00 AM
          cron: "0 0 * * 6"
          filters:
            branches:
              only:
                - develop
    jobs:
      - build
      - integration-test-with-coverage:
          requires:
            - build
      - code-coverage:
          requires:
            - integration-test-with-coverage
  build-minimal:
    <<: *defaults
    when:
      equal: [ true, << parameters.minimal >> ]
    jobs:
      - build
      - create-merge-foundation-branch:
          requires:
            - build
          filters:
            branches:
              only: << parameters.main_branch >>
      - merge-foundation-branch:
          requires:
            - build
          filters:
            branches:
              only: merge-foundation/<< parameters.previous_branch_label >>-to-<< parameters.main_branch_label >>
      - create-merge-meridian-branch:
          requires:
            - build
          filters:
            branches:
              only: /^foundation.*/
      - merge-poweredby-branch:
          # technically only requires the RPM/deb builds, but only publish
          # if everything passes
          requires:
            - build
          filters:
            branches:
              only:
                - /^foundation.*/
  build-deploy:
    <<: *defaults
    when:
      equal: [ false, << parameters.minimal >> ]
    jobs:
      - build:
          filters:
            branches:
              ignore:
                - /^from-foundation.*/
      - tarball-assembly:
          requires:
            - build
      - horizon-rpm-build:
          requires:
            - build
          filters:
            branches:
              ignore:
                - /^merge-foundation.*/
      - minion-rpm-build:
          requires:
            - build
          filters:
            branches:
              ignore:
                - /^merge-foundation.*/
      - sentinel-rpm-build:
          requires:
            - build
          filters:
            branches:
              ignore:
                - /^merge-foundation.*/
      - integration-test:
          requires:
            - build
          filters:
            branches:
              ignore:
                - /^merge-foundation.*/
      - smoke-test-core:
          requires:
            - horizon-rpm-build
            - tarball-assembly
            - sentinel-rpm-build
          filters:
            branches:
              only:
                - develop
                - /^master-.*/
                - /^release-.*/
                - /^foundation.*/
                - /^features.*/
                - /.*smoke.*/
                - /^dependabot.*/
      - smoke-test-minion:
          requires:
            - horizon-rpm-build
            - tarball-assembly
            - sentinel-rpm-build
          filters:
            branches:
              only:
                - develop
                - /^master-.*/
                - /^release-.*/
                - /^foundation.*/
                - /^features.*/
                - /.*smoke.*/
                - /^dependabot.*/
      - smoke-test-sentinel:
          requires:
            - horizon-rpm-build
            - tarball-assembly
            - sentinel-rpm-build
          filters:
            branches:
              only:
                - develop
                - /^master-.*/
                - /^release-.*/
                - /^foundation.*/
                - /^features.*/
                - /.*smoke.*/
                - /^dependabot.*/
      - smoke-test-minimal:
          requires:
            - horizon-rpm-build
            - tarball-assembly
            - sentinel-rpm-build
          filters:
            branches:
              ignore:
                - develop
                - /^master-.*/
                - /^release-.*/
                - /^foundation.*/
                - /^merge-foundation.*/
                - /^features.*/
                - /.*smoke.*/
                - /^dependabot.*/
      - horizon-publish-oci:
          requires:
            - horizon-rpm-build
          filters:
            branches:
              only:
                - develop
                - /^master-.*/
                - /^release-.*/
      - sentinel-publish-oci:
          requires:
            - sentinel-rpm-build
          filters:
            branches:
              only:
                - develop
                - /^master-.*/
                - /^release-.*/
      # These don't actually require `integration-test` but we shouldn't bother
      # spending cycles unless everything else passed
      - horizon-deb-build:
          requires:
            - integration-test
          filters:
            branches:
              only:
                - develop
                - /^master-.*/
                - /^release-.*/
                - /^foundation.*/
                - /^features.*/
                - /.*smoke.*/
                - /.*debian.*/
      - minion-deb-build:
          requires:
            - integration-test
          filters:
            branches:
              only:
                - develop
                - /^master-.*/
                - /^release-.*/
                - /^foundation.*/
                - /^features.*/
                - /.*smoke.*/
                - /.*debian.*/
      - sentinel-deb-build:
          requires:
            - integration-test
          filters:
            branches:
              only:
                - develop
                - /^master-.*/
                - /^release-.*/
                - /^foundation.*/
                - /^features.*/
                - /.*smoke.*/
                - /.*debian.*/
      - create-merge-foundation-branch:
          # technically only requires the RPM/deb builds, but only publish
          # if everything passes
          requires:
            - horizon-deb-build
            - minion-deb-build
            - sentinel-deb-build
            - smoke-test-core
            - smoke-test-minion
            - smoke-test-sentinel
            - smoke-test-minimal
            - integration-test
          filters:
            branches:
              only: << parameters.main_branch >>
      - merge-foundation-branch:
          # technically only requires the RPM/deb builds, but only publish
          # if everything passes
          requires:
            - tarball-assembly
          filters:
            branches:
              only: merge-foundation/<< parameters.previous_branch_label >>-to-<< parameters.main_branch_label >>
      - create-merge-meridian-branch:
          # technically only requires the RPM/deb builds, but only publish
          # if everything passes
          requires:
            - horizon-deb-build
            - smoke-test-core
            - smoke-test-minion
            - smoke-test-sentinel
            - smoke-test-minimal
            - integration-test
          filters:
            branches:
              only: /^foundation.*/
      - merge-poweredby-branch:
          # technically only requires the RPM/deb builds, but only publish
          # if everything passes
          requires:
            - horizon-deb-build
            - smoke-test-core
            - smoke-test-minion
            - smoke-test-sentinel
            - smoke-test-minimal
            - integration-test
          filters:
            branches:
              only:
                - /^foundation.*/
      - publish-cloudsmith:
          # technically only requires the RPM/deb builds, but only publish
          # if everything passes
          requires:
            - horizon-deb-build
            - minion-deb-build
            - sentinel-deb-build
            - smoke-test-core
            - smoke-test-minion
            - smoke-test-sentinel
            - smoke-test-minimal
<<<<<<< HEAD
            - smoke-test-full
=======
>>>>>>> f03d5d0f
            - integration-test
          filters:
            branches:
              only:
                - develop
                - /^master-.*/
                - /^release-.*/
                - /^foundation.*/

jobs:
  build:
    executor: centos-build-executor
    # Building currently requires the xlarge containers in order for the webpack compilation
    # in the core/web-assets module to complete reliably
    resource_class: xlarge
    steps:
      - run-build:
          number-vcpu: 8

  tarball-assembly:
    machine:
      image: ubuntu-2004:202010-01
      docker_layer_caching: true
    environment:
      DOCKER_CLI_EXPERIMENTAL: enabled
    parameters:
      number-vcpu:
        default: 2
        type: integer
      vaadin-javamaxmem:
        default: 1g
        type: string
    steps:
      - attach_workspace:
          at: ~/
      - run:
          name: multiarch/qemu-user-static
          command: docker run --privileged multiarch/qemu-user-static --reset -p yes
      - run:
          name: Install Docker buildx
          command: |
            sudo wget https://github.com/docker/buildx/releases/download/v0.5.1/buildx-v0.5.1.linux-amd64 -O /usr/local/bin/docker-buildx
            sudo chmod a+x /usr/local/bin/docker-buildx
            sudo systemctl restart docker
      - dockerhub-login
      - run:
          name: Assemble tarballs and related artifacts
          command: |
            export MAVEN_OPTS="-Xmx4g -Xms4g"
            # general assembly
            ./compile.pl -DskipTests=true -Dbuild.skip.tarball=false \
              -DupdatePolicy=never \
              -Daether.connector.resumeDownloads=false \
              -Daether.connector.basic.threads=1 \
              -Dorg.slf4j.simpleLogger.log.org.apache.maven.cli.transfer.Slf4jMavenTransferListener=warn \
              -DvaadinJavaMaxMemory=<< parameters.vaadin-javamaxmem >> \
              -DmaxCpus=<< parameters.number-vcpu >> \
              -Pbuild-bamboo \
              -Prun-expensive-tasks \
              -Dopennms.home=/opt/opennms \
              install --batch-mode
            # javadoc
            ./compile.pl -DskipTests=true -Dbuild.skip.tarball=false \
              -DupdatePolicy=never \
              -Daether.connector.resumeDownloads=false \
              -Daether.connector.basic.threads=1 \
              -Dorg.slf4j.simpleLogger.log.org.apache.maven.cli.transfer.Slf4jMavenTransferListener=warn \
              -DvaadinJavaMaxMemory=<< parameters.vaadin-javamaxmem >> \
              -DmaxCpus=<< parameters.number-vcpu >> \
              -Pbuild-bamboo \
              -Prun-expensive-tasks \
              -Dopennms.home=/opt/opennms \
              javadoc:aggregate --batch-mode
      - run:
          name: Collect Artifacts
          command: |
            mkdir -p target/{artifacts,tarballs}
            OPENNMS_VERSION="$(.circleci/scripts/pom2version.sh pom.xml)"
            find ./target -name "*.tar.gz" -type f -not -iname '*source*' -exec cp {} "./target/tarballs/opennms-${OPENNMS_VERSION}.tar.gz" \;
            find ./opennms-assemblies/minion/target -name "*.tar.gz" -type f -not -iname '*source*' -exec cp {} "./target/tarballs/minion-${OPENNMS_VERSION}.tar.gz" \;
            find ./opennms-assemblies/sentinel/target -name "*.tar.gz" -type f -not -iname '*source*' -exec cp {} "./target/tarballs/sentinel-${OPENNMS_VERSION}.tar.gz" \;
            pushd target/site/apidocs
              tar -czf "../../artifacts/opennms-${OPENNMS_VERSION}-javadoc.tar.gz" *
            popd
            cp ./opennms-assemblies/xsds/target/*-xsds.tar.gz "./target/artifacts/opennms-${OPENNMS_VERSION}-xsds.tar.gz"
            cp opennms-doc/guide-all/target/*.tar.gz "./target/artifacts/opennms-${OPENNMS_VERSION}-docs.tar.gz"
            cp target/*-source.tar.gz ./target/artifacts/
      - run:
          name: Build Minion OCI
          command: |
            cd opennms-container/minion

            # Create always a downloadable single OCI artifact for AMD architecture.
            # This image is used in our integration test suite which relies on the tag "minion:latest".
            make VERSION="$(../pom2version.py ../../pom.xml)" \
                 DOCKER_TAG="minion:latest" \
                 BUILD_NUMBER="${CIRCLE_BUILD_NUM}" \
                 BUILD_URL="${CIRCLE_BUILD_URL}" \
                 BUILD_BRANCH="${CIRCLE_BRANCH}"

            # Build for multiple architectures only in release branches and push images with manifest to a registry
            # For develop we set a floating tag "bleeding" instead the x.y.z-SNAPSHOT version number
            case "${CIRCLE_BRANCH}" in
              "master-"*)
                make DOCKER_ARCH="linux/amd64,linux/arm/v7,linux/arm64" \
                     DOCKER_FLAGS=--push \
                     VERSION="$(../pom2version.py ../../pom.xml)" \
                     BUILD_NUMBER="${CIRCLE_BUILD_NUM}" \
                     BUILD_URL="${CIRCLE_BUILD_URL}" \
                     BUILD_BRANCH="${CIRCLE_BRANCH}"
                ;;
              "release-"*)
                make DOCKER_ARCH="linux/amd64,linux/arm/v7,linux/arm64" \
                     DOCKER_FLAGS=--push \
                     VERSION="release-candidate" \
                     BUILD_NUMBER="${CIRCLE_BUILD_NUM}" \
                     BUILD_URL="${CIRCLE_BUILD_URL}" \
                     BUILD_BRANCH="${CIRCLE_BRANCH}"
                ;;
              "develop")
                make DOCKER_ARCH="linux/amd64,linux/arm/v7,linux/arm64" \
                     DOCKER_FLAGS=--push \
                     VERSION="bleeding" \
                     BUILD_NUMBER="${CIRCLE_BUILD_NUM}" \
                     BUILD_URL="${CIRCLE_BUILD_URL}" \
                     BUILD_BRANCH="${CIRCLE_BRANCH}"
                ;;
              *)
                echo "No branch to push to registry."
                ;;
            esac
      - store_artifacts:
          when: always
          path: ~/project/target/artifacts
          destination: artifacts
      - store_artifacts:
          when: always
          path: ~/project/target/tarballs
          destination: tarballs
      - store_artifacts:
          path: ~/project/opennms-container/minion/images/minion.oci
          destination: minion.oci
      - cache-oci:
          key: minion
          path: opennms-container/minion/images/
      # any idea why we persisted this? seems like nothing later uses it
      #- persist_to_workspace:
      #    root: ~/
      #    paths:
      #      - project/target/tarballs

  horizon-rpm-build:
    executor: centos-build-executor
    # Larger memory footprint required to speed up builds using Takari smartbuilder
    resource_class: large
    steps:
      - attach_workspace:
          at: ~/
      - sign-packages/setup-env:
          skip_if_forked_pr: true
          gnupg_home: ~/tmp/gpg
      - run:
          name: Build RPMs
          command: |
            export NODE_OPTIONS=--max_old_space_size=1024
            export CCI_MAXCPU=4
            .circleci/scripts/makerpm.sh tools/packages/opennms/opennms.spec
      - sign-packages/sign-rpms:
          skip_if_forked_pr: true
          gnupg_home: ~/tmp/gpg
          gnupg_key: opennms@opennms.org
          packages: target/rpm/RPMS/noarch/*.rpm
      - setup_remote_docker:
          docker_layer_caching: true
      - run:
          name: Fetch RPM artifacts and build Horizon container image
          command: |
            cd opennms-container/horizon
            ./build_container_image.sh
      - store_artifacts:
          path: ~/project/opennms-container/horizon/images/container.oci
          destination: horizon.oci
      - store_artifacts:
          path: ~/project/target/rpm/RPMS/noarch
          destination: rpms
      - cache-workflow-assets:
          cache_prefix: rpm-horizon
          source_path: target/rpm/RPMS/noarch
      - cache-oci:
          key: horizon
          path: opennms-container/horizon/images/
  minion-rpm-build:
    executor: centos-build-executor
    # Larger memory footprint required to speed up builds using Takari smartbuilder
    # Will need to increase resource class if horizon-rpm-build is under 15 min
    resource_class: large
    steps:
      - attach_workspace:
          at: ~/
      - sign-packages/setup-env:
          skip_if_forked_pr: true
          gnupg_home: ~/tmp/gpg
      - run:
          name: Build RPMs
          command: |
            export NODE_OPTIONS=--max_old_space_size=1024
            export CCI_MAXCPU=4
            export CCI_VAADINJAVAMAXMEM=768m
            .circleci/scripts/makerpm.sh tools/packages/minion/minion.spec
      - sign-packages/sign-rpms:
          skip_if_forked_pr: true
          gnupg_home: ~/tmp/gpg
          gnupg_key: opennms@opennms.org
          packages: target/rpm/RPMS/noarch/*.rpm
      - store_artifacts:
          path: ~/project/target/rpm/RPMS/noarch
          destination: rpms
      - cache-workflow-assets:
          cache_prefix: rpm-minion
          source_path: target/rpm/RPMS/noarch
  sentinel-rpm-build:
    executor: centos-build-executor
    # Larger memory footprint required to speed up builds using Takari smartbuilder
    # Will need to increase resource class if horizon-rpm-build is under 19 min
    resource_class: large
    steps:
      - attach_workspace:
          at: ~/
      - sign-packages/setup-env:
          skip_if_forked_pr: true
          gnupg_home: ~/tmp/gpg
      - run:
          name: Build RPMs
          command: |
            export NODE_OPTIONS=--max_old_space_size=1024
            export CCI_MAXCPU=4
            export CCI_VAADINJAVAMAXMEM=768m
            .circleci/scripts/makerpm.sh tools/packages/sentinel/sentinel.spec
      - sign-packages/sign-rpms:
          skip_if_forked_pr: true
          gnupg_home: ~/tmp/gpg
          gnupg_key: opennms@opennms.org
          packages: target/rpm/RPMS/noarch/*.rpm
      - setup_remote_docker:
          docker_layer_caching: true
      - run:
          name: Fetch RPM artifacts and build Sentinel container image
          command: |
            cd opennms-container/sentinel
            ./build_container_image.sh
      - store_artifacts:
          path: ~/project/opennms-container/sentinel/images/container.oci
          destination: sentinel.oci
      - store_artifacts:
          path: ~/project/target/rpm/RPMS/noarch
          destination: rpms
      - cache-workflow-assets:
          cache_prefix: rpm-sentinel
          source_path: target/rpm/RPMS/noarch
      - cache-oci:
          key: sentinel
          path: opennms-container/sentinel/images/
  horizon-deb-build:
    executor: debian-build-executor
    resource_class: xlarge
    steps:
      - attach_workspace:
          at: ~/
      - sign-packages/setup-env:
          skip_if_forked_pr: true
          gnupg_home: ~/tmp/gpg
      - run:
          name: Monitor memory usage
          background: true
          command: |
            free -m -c 500 -s 30
      - run:
          name: Build Debian Packages
          command: |
            export NODE_OPTIONS=--max_old_space_size=1024
            export CCI_MAXCPU=2
            .circleci/scripts/makedeb.sh opennms
      - sign-packages/sign-debs:
          skip_if_forked_pr: true
          gnupg_home: ~/tmp/gpg
          gnupg_key: opennms@opennms.org
          packages: target/debs/*.deb
      - run:
          name: Gather system logs
          when: always
          command: |
            mkdir -p ~/build-results/system-logs
            (dmesg || :) > ~/build-results/system-logs/dmesg 2>&1
            (ps auxf || :) > ~/build-results/system-logs/ps 2>&1
            (free -m || :) > ~/build-results/system-logs/free 2>&1
            (docker stats --no-stream || :) > ~/build-results/system-logs/docker_stats 2>&1
            cp -R /tmp/jvmprocmon ~/build-results/system-logs/ || :
      - store_artifacts:
          when: always
          path: ~/build-results
          destination: build-results
      - store_artifacts:
          path: ~/project/target/debs
          destination: debs
      - cache-workflow-assets:
          cache_prefix: deb-horizon
          source_path: target/debs
  minion-deb-build:
    executor: debian-build-executor
    resource_class: large
    steps:
      - attach_workspace:
          at: ~/
      - sign-packages/setup-env:
          skip_if_forked_pr: true
          gnupg_home: ~/tmp/gpg
      - run:
          name: Build Debian Packages
          command: |
            export NODE_OPTIONS=--max_old_space_size=1024
            export CCI_MAXCPU=4
            export CCI_VAADINJAVAMAXMEM=768m
            .circleci/scripts/makedeb.sh minion
      - sign-packages/sign-debs:
          skip_if_forked_pr: true
          gnupg_home: ~/tmp/gpg
          gnupg_key: opennms@opennms.org
          packages: target/debs/*.deb
      - store_artifacts:
          path: ~/project/target/debs
          destination: debs
      - cache-workflow-assets:
          cache_prefix: deb-minion
          source_path: target/debs
  sentinel-deb-build:
    executor: debian-build-executor
    resource_class: large
    steps:
      - attach_workspace:
          at: ~/
      - sign-packages/setup-env:
          skip_if_forked_pr: true
          gnupg_home: ~/tmp/gpg
      - run:
          name: Build Debian Packages
          command: |
            export NODE_OPTIONS=--max_old_space_size=1024
            export CCI_MAXCPU=4
            export CCI_VAADINJAVAMAXMEM=768m
            .circleci/scripts/makedeb.sh sentinel
      - sign-packages/sign-debs:
          skip_if_forked_pr: true
          gnupg_home: ~/tmp/gpg
          gnupg_key: opennms@opennms.org
          packages: target/debs/*.deb
      - store_artifacts:
          path: ~/project/target/debs
          destination: debs
      - cache-workflow-assets:
          cache_prefix: deb-sentinel
          source_path: target/debs
  horizon-publish-oci:
    executor: centos-build-executor
    steps:
      - cached-checkout
      - setup_remote_docker:
          docker_layer_caching: true
      - dockerhub-login
      - load-oci:
          key: horizon
      - run:
          name: tag horizon Docker image and publish to registry
          command: |
            cd opennms-container/horizon
            ./tag.sh
            ./publish.sh
  sentinel-publish-oci:
    executor: centos-build-executor
    steps:
      - cached-checkout
      - setup_remote_docker:
          docker_layer_caching: true
      - dockerhub-login
      - load-oci:
          key: sentinel
      - run:
          name: tag sentinel Docker image and publish to registry
          command: |
            cd opennms-container/sentinel
            ./tag.sh
            ./publish.sh
  integration-test:
    executor: integration-test-executor
    parallelism: 4
    steps:
      - attach_workspace:
          at: ~/
      - run-integration-tests:
          rerun-failtest-count: 1
  integration-test-with-coverage:
    executor: integration-test-executor
    parallelism: 8
    steps:
      - attach_workspace:
          at: ~/
      - run-integration-tests:
          run-code-coverage: true
          rerun-failtest-count: 0
          failure-option: -fn
          changes-only: false
  code-coverage:
    executor: centos-build-executor
    resource_class: medium
    steps:
      - attach_workspace:
          at: ~/
      - extract-pom-version
      - restore-sonar-cache
      - run:
          name: Restore Target Directories (Code Coverage)
          when: always
          command: |
            .circleci/scripts/codecoverage-restore.sh
      - run:
          name: Run SonarQube Code Analysis
          when: always
          command: |
            export MAVEN_OPTS="-Xms3G -Xmx3G"
            .circleci/scripts/sonar.sh
      - save-sonar-cache
  smoke-test-core:
    executor: smoke-test-executor
    parallelism: 6
    # No resource class support for machine executors, we're constrained to use the default
    # medium class which has 2 vCPUs and 8 GB RAM
    #resource_class: large
    steps:
      - attach_workspace:
          at: ~/
      - run-smoke-tests:
          suite: core
  smoke-test-minion:
    executor: smoke-test-executor
    parallelism: 6
    # No resource class support for machine executors, we're constrained to use the default
    # medium class which has 2 vCPUs and 8 GB RAM
    #resource_class: large
    steps:
      - attach_workspace:
          at: ~/
      - run-smoke-tests:
          suite: minion
  smoke-test-sentinel:
    executor: smoke-test-executor
    parallelism: 8
    # No resource class support for machine executors, we're constrained to use the default
    # medium class which has 2 vCPUs and 8 GB RAM
    #resource_class: large
    steps:
      - attach_workspace:
          at: ~/
      - run-smoke-tests:
          suite: sentinel
  smoke-test-minimal:
    executor: smoke-test-executor
    steps:
      - attach_workspace:
          at: ~/
      - run-smoke-tests:
          suite: minimal
  create-merge-foundation-branch:
    <<: *defaults
    <<: *docker_container_config
    steps:
      - run:
          name: "Branch Merge Parameters"
          command: |
            echo "previous: << parameters.previous_branch >>, main: << parameters.main_branch >>, next: << parameters.next_branch >>"
      - when:
          condition: << parameters.next_branch >>
          steps:
            - cached-checkout-for-pushing
            - run:
                name: Checkout target branch and merge from source
                command: |
                  export GIT_MERGE_AUTOEDIT=no
                  git fetch --all
                  git checkout << parameters.next_branch >>
                  git reset --hard origin/<< parameters.next_branch >>
                  git merge origin/<< parameters.main_branch >>
            - run:
                name: Push to github
                command: git push -f origin << parameters.next_branch >>:merge-foundation/<< parameters.main_branch_label >>-to-<< parameters.next_branch_label >>

  # note, this is always run as part of the _next_ branch
  # for example, if main_branch is `foundation-2016` and next_branch is `foundation-2017`,
  # it will include the contents of the `foundation-2017` branch, thus we need to actually
  # look _backwards_ to the previous_branch and main_branch to merge the correct bits.
  merge-foundation-branch:
    <<: *defaults
    <<: *docker_container_config
    steps:
      - run:
          name: "Branch Merge Parameters"
          command: |
            echo "previous: << parameters.previous_branch >>, main: << parameters.main_branch >>, next: << parameters.next_branch >>"
      - when:
          condition: << parameters.previous_branch >>
          steps:
            - cached-checkout-for-pushing
            - run:
                name: Checkout target and merge with merge branch
                command: |
                  export GIT_MERGE_AUTOEDIT=no
                  git fetch --all
                  git checkout << parameters.main_branch >>
                  git reset --hard origin/<< parameters.main_branch >>
                  git merge origin/merge-foundation/<< parameters.previous_branch_label >>-to-<< parameters.main_branch_label >>
            - run:
                name: Push to github
                command: git push origin << parameters.main_branch >>:<< parameters.main_branch >>

  create-merge-meridian-branch:
    <<: *defaults
    <<: *docker_container_config
    steps:
      - when:
          condition: << parameters.main_branch >>
          steps:
            - restore_cache:
                keys:
                  - meridian-v1-{{ .Branch }}-{{ .Revision }}
                  - meridian-v1-{{ .Branch }}-
                  - meridian-v1-
            - cached-checkout-for-pushing
            - run:
                name: Add Meridian remote if necessary
                command: |
                  REMOTE_MERIDIAN="$(git remote | grep -c -E '^meridian$' || :)"
                  if [ "$REMOTE_MERIDIAN" -eq 0 ]; then
                    git remote add meridian git@github.com:OpenNMS/opennms-prime.git
                  fi
            - run:
                name: git fetch meridian
                command: |
                  git fetch meridian
            - save_cache:
                key: meridian-v1-{{ .Branch }}-{{ .Revision }}
                paths:
                  - ".git"
            - run:
                name: Checkout target branch and merge from source
                command: |
                  export GIT_MERGE_AUTOEDIT=no
                  if git rev-parse from-<< parameters.main_branch >> >/dev/null 2>&1; then
                    git checkout from-<< parameters.main_branch >>
                  else
                    git checkout -b from-<< parameters.main_branch >> meridian/from-<< parameters.main_branch >>
                  fi
                  git reset --hard meridian/from-<< parameters.main_branch >>
                  git merge origin/<< parameters.main_branch >>
            - run:
                name: Push to Meridian github
                command: git push -f meridian from-<< parameters.main_branch >>:from-<< parameters.main_branch >>

  merge-poweredby-branch:
    <<: *defaults
    <<: *docker_container_config
    steps:
      - when:
          condition: << parameters.main_branch >>
          steps:
            - restore_cache:
                keys:
                  - poweredby-v1-{{ .Branch }}-{{ .Revision }}
                  - poweredby-v1-{{ .Branch }}-
                  - poweredby-v1-
            - cached-checkout-for-pushing
            - run:
                name: Merge Foundation to PoweredBy
                command: .circleci/scripts/merge-poweredby.sh
            - save_cache:
                key: poweredby-v1-{{ .Branch }}-{{ .Revision }}
                paths:
                  - ".git"

  publish-cloudsmith:
    executor: cloudsmith/default
    resource_class: small
    steps:
      - checkout
      - cloudsmith/ensure-api-key
      - cloudsmith/install-cli
      - restore-workflow-assets:
          cache_prefix: deb-horizon
      - restore-workflow-assets:
          cache_prefix: deb-minion
      - restore-workflow-assets:
          cache_prefix: deb-sentinel
      - restore-workflow-assets:
          cache_prefix: rpm-horizon
      - restore-workflow-assets:
          cache_prefix: rpm-minion
      - restore-workflow-assets:
          cache_prefix: rpm-sentinel
      - run:
          name: Publish Packages
          command: |
            .circleci/scripts/publish-cloudsmith.sh
<|MERGE_RESOLUTION|>--- conflicted
+++ resolved
@@ -725,10 +725,6 @@
             - smoke-test-minion
             - smoke-test-sentinel
             - smoke-test-minimal
-<<<<<<< HEAD
-            - smoke-test-full
-=======
->>>>>>> f03d5d0f
             - integration-test
           filters:
             branches:
