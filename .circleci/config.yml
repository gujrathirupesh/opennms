--- conflicted
+++ resolved
@@ -64,21 +64,14 @@
         "release-"*)
            MINION_IMAGE_VERSION="release-candidate"
           ;;
-<<<<<<< HEAD
-=======
         "foundation-"20[1-2][0-9])
            MINION_IMAGE_VERSION="${CIRCLE_BRANCH}"
           ;;
->>>>>>> 714e8939
         "develop")
            MINION_IMAGE_VERSION="bleeding"
           ;;
         *)
-<<<<<<< HEAD
-          MINION_IMAGE_VERSION=b<< pipeline.number >>
-=======
           MINION_IMAGE_VERSION="${CIRCLE_BRANCH//\//-}"
->>>>>>> 714e8939
           ;;
       esac
       echo "export DOCKER_CONTENT_TRUST=1" >> $BASH_ENV
@@ -98,10 +91,7 @@
       # setup_dct_env must have been run first because it provide DOCKER_CONTENT_TRUST_REPOSITORY_PASSPHRASE
       # that is required for loading the
       docker trust key load $KEY_FOLDER/$DCT_DELEGATE_KEY_NAME.key
-<<<<<<< HEAD
-=======
 
->>>>>>> 714e8939
 docker_container_config: &docker_container_config
   executor: docker-executor
 
@@ -382,11 +372,7 @@
             free -m -c 500 -s 30
       - run:
           name: Integration Tests
-<<<<<<< HEAD
           no_output_timeout: 15m
-=======
-          no_output_timeout: 30m
->>>>>>> 714e8939
           command: |
             export CCI_CODE_COVERAGE=<< parameters.run-code-coverage >>
             export CCI_RERUN_FAILTEST=<< parameters.rerun-failtest-count >>
@@ -929,10 +915,6 @@
                  BUILD_NUMBER="${CIRCLE_BUILD_NUM}" \
                  BUILD_URL="${CIRCLE_BUILD_URL}" \
                  BUILD_BRANCH="${CIRCLE_BRANCH}"
-<<<<<<< HEAD
-
-=======
->>>>>>> 714e8939
       - run:
           name: Collect Artifacts
           command: |
