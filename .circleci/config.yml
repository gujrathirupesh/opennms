--- conflicted
+++ resolved
@@ -588,9 +588,6 @@
           context: << parameters.context_name >>
           requires:
             - build
-<<<<<<< HEAD
-      - meridian-rpm-build:
-=======
       - minion-image-single-arch:
           matrix:
             parameters:
@@ -615,8 +612,7 @@
                 - develop
                 - /^master-.*/
                 - /^release-.*/
-      - horizon-rpm-build:
->>>>>>> 14927d31
+      - meridian-rpm-build:
           requires:
             - build
           filters:
@@ -955,42 +951,6 @@
                  BUILD_NUMBER="${CIRCLE_BUILD_NUM}" \
                  BUILD_URL="${CIRCLE_BUILD_URL}" \
                  BUILD_BRANCH="${CIRCLE_BRANCH}"
-<<<<<<< HEAD
-
-            # Build for multiple architectures only in release branches and push images with manifest to a registry
-            # For develop we set a floating tag "bleeding" instead the x.y.z-SNAPSHOT version number
-            # For Meridian, we don't push to dockerhub, so I added "break" to each of the options
-#            case "${CIRCLE_BRANCH}" in
-#              "master-"*)
-#                make DOCKER_ARCH="linux/amd64,linux/arm/v7,linux/arm64" \
-#                     DOCKER_FLAGS=--push \
-#                     VERSION="$(../pom2version.py ../../pom.xml)" \
-#                     BUILD_NUMBER="${CIRCLE_BUILD_NUM}" \
-#                     BUILD_URL="${CIRCLE_BUILD_URL}" \
-#                     BUILD_BRANCH="${CIRCLE_BRANCH}"
-#                ;;
-#              "release-"*)
-#                make DOCKER_ARCH="linux/amd64,linux/arm/v7,linux/arm64" \
-#                     DOCKER_FLAGS=--push \
-#                     VERSION="release-candidate" \
-#                     BUILD_NUMBER="${CIRCLE_BUILD_NUM}" \
-#                     BUILD_URL="${CIRCLE_BUILD_URL}" \
-#                     BUILD_BRANCH="${CIRCLE_BRANCH}"
-#                ;;
-#              "develop")
-#                make DOCKER_ARCH="linux/amd64,linux/arm/v7,linux/arm64" \
-#                     DOCKER_FLAGS=--push \
-#                     VERSION="bleeding" \
-#                     BUILD_NUMBER="${CIRCLE_BUILD_NUM}" \
-#                     BUILD_URL="${CIRCLE_BUILD_URL}" \
-#                     BUILD_BRANCH="${CIRCLE_BRANCH}"
-#                ;;
-#              *)
-#                echo "No branch to push to registry."
-#                ;;
-#            esac
-=======
->>>>>>> 14927d31
       - run:
           name: Collect Artifacts
           command: |
