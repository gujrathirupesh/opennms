version: 2.1


executors:
  centos-build-executor:
    docker:
      - image: opennms/build-env:1.8.0.252.b09-3.6.3-b4168
  debian-build-executor:
    docker:
      - image: opennms/build-env:debian-jdk8-b5084
  docker-executor:
    docker:
      - image: docker:19.03.0-git
  integration-test-executor:
    machine: true
  smoke-test-executor:
    machine:
      image: ubuntu-1604:201903-01

# NOTE: the "_label" versions of these are for the case when your source or target
# branches have slashes in them, that way the merge branch gets created properly
defaults: &defaults
  parameters:
    context_name:
      description: the context to use for sensitive settings like GPG keys
      type: string
      default: "OpenNMS Build"
#    previous_branch:
#      description: the previous branch, if any
#      type: string
#      default: ""
#    previous_branch_label:
#      description: the previous branch, if any (escaped, no slashes)
#      type: string
#      default: ""
#    main_branch:
#      description: the auto-merge main branch
#      type: string
#      default: foundation-2016
#    main_branch_label:
#      description: the auto-merge main branch (escaped, no slashes)
#      type: string
#      default: foundation-2016
#    next_branch:
#      description: the auto-merge target branch
#      type: string
#      default: foundation-2017
#    next_branch_label:
#      description: the auto-merge target branch (escaped, no slashes)
#      type: string
#      default: foundation-2017

docker_container_config: &docker_container_config
  executor: docker-executor

orbs:
  cloudsmith: cloudsmith/cloudsmith@1.0.3
  sign-packages: opennms/sign-packages@2.1.3

commands:
  extract-pom-version:
      description: "Extracting Maven POM version"
      steps:
        - run:
            name: Extract Maven POM version
            command: .circleci/scripts/pom2version.sh pom.xml > pom-version-cache.key
  cached-checkout:
      description: "Checkout with caching"
      steps:
        - restore_cache:
            keys:
              - source-v1-{{ .Branch }}-{{ .Revision }}
              - source-v1-{{ .Branch }}-
              - source-v1-
        - checkout
        - run:
            name: git config merge.renameLimit
            command: git config merge.renameLimit 999999
        - run:
            name: git fetch origin
            command: git fetch origin
        - save_cache:
            key: source-v1-{{ .Branch }}-{{ .Revision }}
            paths:
              - ".git"
  cached-checkout-for-pushing:
      description: "Configure a cached checkout that can push upstream"
      steps:
        - add_ssh_keys:
            fingerprints:
              - "5e:70:a4:1a:f3:9f:39:ca:2a:d9:b5:9a:6c:2b:c3:66"
              - "9f:0d:94:15:19:43:6b:1d:81:90:f9:63:e0:d8:c1:b2"
        - cached-checkout
        - run:
            name: Create git identity
            command: |
              git config user.email "cicd-system@opennms.com"
              git config user.name "CI/CD System"
  restore-maven-cache:
      description: "Maven: Calculate cache key and restore cache"
      steps:
        - run:
            name: Calculate cache key from pom files
            command: find . -type f -name "pom.xml" | grep -v /target/ | sort -u | xargs cat > maven-dependency-pom-cache.key
        - restore_cache:
            keys:
              - maven-dependencies-v3-{{ checksum "pom-version-cache.key" }}-{{ checksum "maven-dependency-pom-cache.key" }}
              - maven-dependencies-v3-{{ checksum "pom-version-cache.key" }}-
  update-maven-cache:
      description: "Maven: Refresh local repository from POM files"
      steps:
        - run:
            name: Remove old artifacts to keep workspace size down
            command: .circleci/scripts/clean-m2.sh
        - run:
            name: Collect Maven Dependencies
            command: |
              ./compile.pl -t \
                -Dbuild.skip.tarball=true \
                -DupdatePolicy=never \
                --update-plugins \
                -Daether.connector.resumeDownloads=false \
                -Daether.connector.basic.threads=8 \
                -Dorg.slf4j.simpleLogger.log.org.apache.maven.cli.transfer.Slf4jMavenTransferListener=warn \
                -Pbuild-bamboo \
                -Prun-expensive-tasks \
                -Psmoke \
                --legacy-local-repository \
                --batch-mode \
                dependency:resolve-plugins \
                de.qaware.maven:go-offline-maven-plugin:resolve-dependencies
  save-maven-cache:
    description: "Maven: Save cache"
    steps:
      - save_cache:
          key: maven-dependencies-v3-{{ checksum "pom-version-cache.key" }}-{{ checksum "maven-dependency-pom-cache.key" }}
          paths:
            - ~/.m2
  restore-nodejs-cache:
      description: "NodeJS: Calculate cache key and restore cache"
      steps:
        - run:
            name: Calculate cache key
            command: find opennms-webapp -name package\*.json -o -name bower.json | grep -v /target/ | sort -u | xargs cat > nodejs-dependency-json-cache.key
        - restore_cache:
            keys:
              - nodejs-dependencies-v2-{{ checksum "pom-version-cache.key" }}-{{ checksum "nodejs-dependency-json-cache.key" }}
              - nodejs-dependencies-v2-{{ checksum "pom-version-cache.key" }}-
  save-nodejs-cache:
    description: "NodeJS: Save cache"
    steps:
      - save_cache:
          key: nodejs-dependencies-v2-{{ checksum "pom-version-cache.key" }}-{{ checksum "nodejs-dependency-json-cache.key" }}
          paths:
            - opennms-webapp/bower_components
            - opennms-webapp/node_modules
  restore-sonar-cache:
      description: "Sonar: Restore sonar cache"
      steps:
        - restore_cache:
            keys:
              - sonar-cache-v2-{{ checksum "pom-version-cache.key" }}
  save-sonar-cache:
      description: "Sonar: Save sonar cache"
      steps:
        - save_cache:
            key: sonar-cache-v2-{{ checksum "pom-version-cache.key" }}
            paths:
              - ~/.sonar
  dockerhub-login:
    description: "Connect to DockerHub"
    steps:
      - run:
          name: Login to DockerHub
          command: |
            if [ -n "${DOCKERHUB_LOGIN}" ]; then
              docker login -u ${DOCKERHUB_LOGIN} -p ${DOCKERHUB_PASS}
            else
              echo "WARNING: dockerhub login not found. Assuming this is a PR or other external branch build."
            fi
  run-smoke-tests:
    description: "Run the smoke tests"
    parameters:
      minimal:
        default: false
        type: boolean
    steps:
      - run:
          name: Enable swap
          command: |
            sudo fallocate -l 8G /swapfile
            sudo chmod 600 /swapfile
            sudo mkswap /swapfile
            sudo swapon /swapfile
            sudo sysctl vm.swappiness=5
            cat /proc/sys/vm/swappiness
      - load-oci:
          key: meridian
      - run:
          name: Monitor JVM processes
          background: true
          command: |
            .circleci/scripts/jvmprocmon-start.sh
      - run:
          name: Monitor memory usage
          background: true
          command: |
            free -m -c 500 -s 30
      - run:
          name: Smoke Tests
          no_output_timeout: 30m
          command: |
            .circleci/scripts/smoke.sh << parameters.minimal >>
      - run:
          name: Gather system logs
          when: always
          command: |
            mkdir -p ~/test-results/system-logs
            (dmesg || :) > ~/test-results/system-logs/dmesg 2>&1
            (ps auxf || :) > ~/test-results/system-logs/ps 2>&1
            (free -m || :) > ~/test-results/system-logs/free 2>&1
            (docker stats --no-stream || :) > ~/test-results/system-logs/docker_stats 2>&1
            cp -R /tmp/jvmprocmon ~/test-results/system-logs/ || :
            ls -alh ~/project/smoke-test/ || :
      - run:
          name: Gather test artifacts
          when: always
          command: |
            mkdir -p ~/test-results/junit
            find . -type f -regex ".*/target/surefire-reports/.*xml" -exec cp {} ~/test-results/junit/ \;
            find . -type f -regex ".*/target/failsafe-reports/.*xml" -exec cp {} ~/test-results/junit/ \;
            mkdir -p ~/test-artifacts/recordings
            cp -R ~/project/smoke-test/target/*.flv ~/test-artifacts/recordings || true
            cp -R ~/project/smoke-test/target/screenshots ~/test-artifacts/ || true
            cp -R ~/project/smoke-test/target/logs ~/test-artifacts/ || true
      - store_test_results:
          path: ~/test-results
      - store_artifacts:
          when: always
          path: ~/test-results
          destination: test-results
      - store_artifacts:
          when: always
          path: ~/test-artifacts
          destination: test-artifacts
  run-build:
    description: "Run the main build"
    parameters:
      number-vcpu:
        default: 8
        type: integer
      node-memory:
        default: echo "NODE_OPTIONS Not Set"
        type: string
      vaadin-javamaxmem:
        default: 1g
        type: string
    steps:
      - cached-checkout
      - extract-pom-version
      - run:
          name: Check for Releasability
          command: |
            export OPENNMS_VERSION="$(.circleci/scripts/pom2version.sh pom.xml)"
            .circleci/scripts/release-lint.sh "${OPENNMS_VERSION}"
      - restore-maven-cache
      - restore-nodejs-cache
      - run:
          name: Compile OpenNMS
          command: |
            .circleci/scripts/configure-signing.sh
            mvn clean -DskipTests=true
            << parameters.node-memory >>
            ./compile.pl -DskipTests=true -Dbuild.skip.tarball=true \
              -DupdatePolicy=never \
              -Daether.connector.resumeDownloads=false \
              -Daether.connector.basic.threads=1 \
              -Dorg.slf4j.simpleLogger.log.org.apache.maven.cli.transfer.Slf4jMavenTransferListener=warn \
              -DvaadinJavaMaxMemory=<< parameters.vaadin-javamaxmem >> \
              -DmaxCpus=<< parameters.number-vcpu >> \
              -Psmoke \
              install --batch-mode
            pushd opennms-doc
              ../compile.pl \
                -DupdatePolicy=never \
                -Daether.connector.resumeDownloads=false \
                -Daether.connector.basic.threads=1 \
                -Dorg.slf4j.simpleLogger.log.org.apache.maven.cli.transfer.Slf4jMavenTransferListener=warn \
                -DskipPdfGeneration=false \
                -P'!jdk7+' \
                install --batch-mode
            popd
      - update-maven-cache
      - run:
          name: Remove Extra Maven Repository OpenNMS Files
          command: |
            # move these out of the way so they're not stored in the maven pre-cache
            cd ~/.m2/repository/org/opennms
            mkdir /tmp/maven-keep
            mv $(ls -1 | grep -v -E '^(jicmp-api|jicmp6-api|jrrd-api|jrrd2-api|lib|maven)$') /tmp/maven-keep
      - save-maven-cache
      - run:
          name: Restore Extra Maven Repository OpenNMS Files
          command: |
            # now move them back so they end up in the workspace for builds further down the workflow
            mv /tmp/maven-keep/* ~/.m2/repository/org/opennms/
      - save-nodejs-cache
      - persist_to_workspace:
          root: ~/
          paths:
            - project
            - .m2
  run-integration-tests:
    parameters:
      run-code-coverage:
        default: false
        type: boolean
      rerun-failtest-count:
        default: 0
        type: integer
      failure-option:
        default: -fae
        type: string
      changes-only:
        default: true
        type: boolean
    steps:
      - run:
          name: Integration Tests
          no_output_timeout: 1.0h
          command: |
            export CCI_CODE_COVERAGE=<< parameters.run-code-coverage >>
            export CCI_RERUN_FAILTEST=<< parameters.rerun-failtest-count >>
            export CCI_FAILURE_OPTION=<< parameters.failure-option >>
            export CCI_CHANGES_ONLY=<< parameters.changes-only >>
            .circleci/scripts/itest.sh
      - run:
          name: Gather test results
          when: always
          command: |
            mkdir -p ~/test-results/junit
            find . -type f -regex ".*/target/surefire-reports-[0-9]+/.*xml" -exec cp {} ~/test-results/junit/ \;
            find . -type f -regex ".*/target/failsafe-reports-[0-9]+/.*xml" -exec cp {} ~/test-results/junit/ \;
      - run:
          name: Gather tests
          when: always
          command: |
            mkdir -p ~/generated-tests
            cp ./surefire_classname* ~/generated-tests/
            cp ./failsafe_classname* ~/generated-tests/
            cp /tmp/this_node* ~/generated-tests/
      - when:
          condition: << parameters.run-code-coverage >>
          steps:
            - run:
                name: Compress Target Directories (Code Coverage)
                when: always
                command: |
                  .circleci/scripts/codecoverage-save.sh
            - persist_to_workspace:
                root: ~/
                paths:
                  - code-coverage
      - store_test_results:
          path: ~/test-results
      - store_artifacts:
          when: always
          path: ~/test-results
          destination: test-results
      - store_artifacts:
          when: always
          path: ~/generated-tests
          destination: generated-tests
  cache-workflow-assets:
    parameters:
      cache_prefix:
        description: the cache prefix
        type: string
      source_path:
        description: the source directory to cache
        type: string
    steps:
      - run:
          name: Stowing Assets in << parameters.source_path >> to cache prefix << parameters.cache_prefix >>
          command: |
            TARGET_PATH="/tmp/<< parameters.cache_prefix >>"
            rsync -ar "$(echo "<< parameters.source_path >>" | sed -e 's,/*$,,')/" "${TARGET_PATH}/"
            find "${TARGET_PATH}" -type d -print0 | xargs -0 chmod 775
            find "${TARGET_PATH}" ! -type d -print0 | xargs -0 chmod 664
      - save_cache:
          key: << parameters.cache_prefix >>-v2-{{ .Branch }}-{{ .Revision }}-{{ .Environment.CIRCLE_WORKFLOW_ID }}
          paths:
            - "/tmp/<< parameters.cache_prefix >>"
  restore-workflow-assets:
    parameters:
      cache_prefix:
        description: the cache prefix
        type: string
      target_path:
        description: the target directory to restore into
        type: string
        default: ""
    steps:
      - restore_cache:
          keys:
            - << parameters.cache_prefix >>-v2-{{ .Branch }}-{{ .Revision }}-{{ .Environment.CIRCLE_WORKFLOW_ID }}
            - << parameters.cache_prefix >>-v2-{{ .Branch }}-{{ .Revision }}-
      - when:
          condition: << parameters.target_path >>
          steps:
            - run:
                name: Restoring assets to << parameters.target_path >> from cached prefix << parameters.cache_prefix >>
                command: |
                  SOURCE_PATH="/tmp/<< parameters.cache_prefix >>"
                  mkdir -p "<< parameters.target_path >>"
                  rsync -ar "${SOURCE_PATH}/" "$(echo "<< parameters.target_path >>" | sed -e 's,/*$,,')/"
  cache-oci:
    parameters:
      key:
        description: the cache key for storing the OCI
        type: string
      path:
        description: the path to the directory containing the OCI
        type: string
    steps:
      - cache-workflow-assets:
          cache_prefix: oci-<< parameters.key >>
          source_path: << parameters.path >>
  load-oci:
    parameters:
      key:
        description: the OCI cache key to restore
        type: string
    steps:
      - restore-workflow-assets:
          cache_prefix: oci-<< parameters.key >>
      - run:
          name: Load Docker Image(s) in oci-<< parameters.key >>
          command: |
            cd "/tmp/oci-<< parameters.key >>"
            if [ "$(ls -1 *.oci | wc -l)" -eq 0 ]; then
              echo "ERROR: No OCI files to load. Something probably went wrong earlier."
              exit 1
            fi
            for FILE in *.oci; do
              echo "Loading ${FILE} into Docker..."
              docker image load -i "$FILE"
            done

workflows:
#  weekly-coverage:
#    <<: *defaults
#    triggers:
#      - schedule:
#          # Saturday at 12:00 AM
#          cron: "0 0 * * 6"
#          filters:
#            branches:
#              only:
#                - develop
#    jobs:
#      - build:
#          context: << parameters.context_name >>
#      - integration-test-with-coverage:
#          context: << parameters.context_name >>
#          requires:
#            - build
#      - code-coverage:
#          context: << parameters.context_name >>
#          requires:
#            - integration-test-with-coverage

  build-deploy:
    <<: *defaults
    jobs:
      - build:
          context: << parameters.context_name >>
          filters:
            branches:
              ignore:
                - /^from-foundation.*/
      - tarball-assembly:
          requires:
            - build
      - meridian-rpm-build:
          context: << parameters.context_name >>
          requires:
            - build
      - integration-test:
          context: << parameters.context_name >>
          requires:
            - build
      - smoke-test-full:
          context: << parameters.context_name >>
          requires:
            - meridian-rpm-build
          filters:
            branches:
              only:
                - develop
                - /^master-.*/
                - /^release-.*/
                - /^foundation.*/
                - /^features.*/
                - /.*smoke.*/
      - smoke-test-minimal:
          context: << parameters.context_name >>
          requires:
            - meridian-rpm-build
          filters:
            branches:
              ignore:
                - develop
                - /^master-.*/
                - /^release-.*/
                - /^foundation.*/
                - /^features.*/
                - /.*smoke.*/
#      - meridian-publish-oci:
#          context: << parameters.context_name >>
#          requires:
#            - meridian-rpm-build
#          filters:
#            branches:
#              only:
#                - develop
#                - /^master-.*/
#                - /^release-.*/
#      # These don't actually require `integration-test` but we shouldn't bother
#      # spending cycles unless everything else passed
#      - meridian-deb-build:
#          context: << parameters.context_name >>
#          requires:
#            - integration-test
#      - create-merge-foundation-branch:
#          # technically only requires the RPM/deb builds, but only publish
#          # if everything passes
#          requires:
#            - meridian-deb-build
#            - smoke-test-minimal
#            - smoke-test-full
#            - integration-test
#          filters:
#            branches:
#              only: << parameters.main_branch >>
#      - merge-foundation-branch:
#          # technically only requires the RPM/deb builds, but only publish
#          # if everything passes
#          requires:
#            - meridian-deb-build
#            - smoke-test-minimal
#            - smoke-test-full
#            - integration-test
#          filters:
#            branches:
#              only: merge-foundation/<< parameters.previous_branch_label >>-to-<< parameters.main_branch_label >>
#      - create-merge-meridian-branch:
#          # technically only requires the RPM/deb builds, but only publish
#          # if everything passes
#          requires:
#            - meridian-deb-build
#            - smoke-test-minimal
#            - smoke-test-full
#            - integration-test
#          filters:
#            branches:
#              only: /^foundation.*/
#      - merge-poweredby-branch:
#          # technically only requires the RPM/deb builds, but only publish
#          # if everything passes
#          requires:
#            - meridian-deb-build
#            - smoke-test-minimal
#            - smoke-test-full
#            - integration-test
#          filters:
#            branches:
#              only:
#                - /^foundation.*/
      - publish-cloudsmith:
          context: << parameters.context_name >>
          # technically only requires the RPM/deb builds, but only publish
          # if everything passes
          requires:
#            - meridian-deb-build
            - smoke-test-minimal
            - smoke-test-full
            - integration-test
          filters:
            branches:
              only:
#                - develop
                - /^master-.*/
                - /^release-.*/
#                - /^foundation.*/

jobs:
  build:
    executor: centos-build-executor
    # even without core/web-assets build, we need xlarge for vaadin
    resource_class: xlarge
    steps:
      - run-build:
          number-vcpu: 8

  tarball-assembly:
    machine:
      image: ubuntu-1604:201903-01
    parameters:
      number-vcpu:
        default: 2
        type: integer
      vaadin-javamaxmem:
        default: 1g
        type: string
    steps:
      - attach_workspace:
          at: ~/
      - run:
          name: Assemble tarballs and related artifacts
          command: |
            # install fake makensis to satisfy the assemble dependency
            sudo cp .circleci/scripts/makensis.py /usr/local/bin/makensis
            export MAVEN_OPTS="-Xmx4g -Xms4g"
            # general assembly
            ./compile.pl -DskipTests=true -Dbuild.skip.tarball=false \
              -DupdatePolicy=never \
              -Daether.connector.resumeDownloads=false \
              -Daether.connector.basic.threads=1 \
              -Dorg.slf4j.simpleLogger.log.org.apache.maven.cli.transfer.Slf4jMavenTransferListener=warn \
              -DvaadinJavaMaxMemory=<< parameters.vaadin-javamaxmem >> \
              -DmaxCpus=<< parameters.number-vcpu >> \
              -Pbuild-bamboo \
              -Prun-expensive-tasks \
              -Dopennms.home=/opt/opennms \
              install --batch-mode
            # javadoc
            ./compile.pl -DskipTests=true -Dbuild.skip.tarball=false \
              -DupdatePolicy=never \
              -Daether.connector.resumeDownloads=false \
              -Daether.connector.basic.threads=1 \
              -Dorg.slf4j.simpleLogger.log.org.apache.maven.cli.transfer.Slf4jMavenTransferListener=warn \
              -DvaadinJavaMaxMemory=<< parameters.vaadin-javamaxmem >> \
              -DmaxCpus=<< parameters.number-vcpu >> \
              -Pbuild-bamboo \
              -Prun-expensive-tasks \
              -Dopennms.home=/opt/opennms \
              javadoc:aggregate --batch-mode
      - run:
          name: Collect Artifacts
          command: |
            mkdir -p target/{artifacts,tarballs}
<<<<<<< HEAD
            OPENNMS_VERSION="$(python opennms-container/pom2version.py pom.xml)"
            find ./target -name "*.tar.gz" -type f -not -iname '*source*' -exec cp {} "./target/tarballs/meridian-${OPENNMS_VERSION}.tar.gz" \;
=======
            OPENNMS_VERSION="$(.circleci/scripts/pom2version.sh pom.xml)"
            find ./target -name "*.tar.gz" -type f -not -iname '*source*' -exec cp {} "./target/tarballs/opennms-${OPENNMS_VERSION}.tar.gz" \;
>>>>>>> 9234a928
            find ./opennms-assemblies/remote-poller-standalone -name "*.tar.gz" -type f -exec cp {} "./target/artifacts/remote-poller-client-${OPENNMS_VERSION}.tar.gz" \;
            pushd target/site/apidocs
              tar -czf "../../artifacts/meridian-${OPENNMS_VERSION}-javadoc.tar.gz" *
            popd
            cp ./opennms-assemblies/xsds/target/*-xsds.tar.gz "./target/artifacts/meridian-${OPENNMS_VERSION}-xsds.tar.gz"
            cp opennms-doc/guide-all/target/*.tar.gz "./target/artifacts/meridian-${OPENNMS_VERSION}-docs.tar.gz"
            cp target/*-source.tar.gz "./target/artifacts/meridian-${OPENNMS_VERSION}-source.tar.gz"
      - store_artifacts:
          when: always
          path: ~/project/target/artifacts
          destination: artifacts
      - store_artifacts:
          when: always
          path: ~/project/target/tarballs
          destination: tarballs

  meridian-rpm-build:
    executor: centos-build-executor
    # Larger memory footprint required to speed up builds using Takari smartbuilder
    resource_class: large
    steps:
      - attach_workspace:
          at: ~/
      - sign-packages/install-rpm-dependencies:
          skip_if_forked_pr: true
      - sign-packages/setup-env:
          skip_if_forked_pr: true
          gnupg_home: ~/tmp/gpg
      - run:
          name: Build RPMs
          command: |
            export NODE_OPTIONS=--max_old_space_size=1024
            export CCI_MAXCPU=4
            .circleci/scripts/makerpm.sh tools/packages/opennms/opennms.spec
      - sign-packages/sign-rpms:
          skip_if_forked_pr: true
          gnupg_home: ~/tmp/gpg
          gnupg_key: opennms@opennms.org
          packages: target/rpm/RPMS/noarch/*.rpm
      - setup_remote_docker:
          docker_layer_caching: true
      - run:
          name: Fetch RPM artifacts and build Meridian container image
          command: |
            cd opennms-container/meridian
            ./build_container_image.sh
      - store_artifacts:
          path: ~/project/opennms-container/meridian/images/container.oci
          destination: meridian.oci
      - store_artifacts:
          path: ~/project/target/rpm/RPMS/noarch
          destination: rpms
      - cache-workflow-assets:
          cache_prefix: rpm-meridian
          source_path: target/rpm/RPMS/noarch
      - cache-oci:
          key: meridian
          path: opennms-container/meridian/images/
  meridian-deb-build:
    executor: debian-build-executor
    resource_class: xlarge
    steps:
      - attach_workspace:
          at: ~/
      - sign-packages/setup-env:
          skip_if_forked_pr: true
          gnupg_home: ~/tmp/gpg
      - run:
          name: Monitor memory usage
          background: true
          command: |
            free -m -c 500 -s 30
      - run:
          name: Build Debian Packages
          command: |
            export NODE_OPTIONS=--max_old_space_size=1024
            export CCI_MAXCPU=2
            .circleci/scripts/makedeb.sh opennms
      - sign-packages/sign-debs:
          skip_if_forked_pr: true
          gnupg_home: ~/tmp/gpg
          gnupg_key: opennms@opennms.org
          packages: target/debs/*.deb
      - run:
          name: Gather system logs
          when: always
          command: |
            mkdir -p ~/build-results/system-logs
            (dmesg || :) > ~/build-results/system-logs/dmesg 2>&1
            (ps auxf || :) > ~/build-results/system-logs/ps 2>&1
            (free -m || :) > ~/build-results/system-logs/free 2>&1
            (docker stats --no-stream || :) > ~/build-results/system-logs/docker_stats 2>&1
            cp -R /tmp/jvmprocmon ~/build-results/system-logs/ || :
      - store_artifacts:
          when: always
          path: ~/build-results
          destination: build-results
      - store_artifacts:
          path: ~/project/target/debs
          destination: debs
      - cache-workflow-assets:
          cache_prefix: deb-meridian
          source_path: target/debs
  meridian-publish-oci:
    executor: centos-build-executor
    steps:
      - cached-checkout
      - setup_remote_docker:
          docker_layer_caching: true
      - dockerhub-login
      - load-oci:
          key: meridian
      - run:
          name: tag meridian Docker image and publish to registry
          command: |
            cd opennms-container/meridian
            ./tag.sh
            ./publish.sh
  integration-test:
    executor: integration-test-executor
    parallelism: 4
    steps:
      - attach_workspace:
          at: ~/
      - run-integration-tests:
          rerun-failtest-count: 1
  integration-test-with-coverage:
    executor: integration-test-executor
    parallelism: 12
    steps:
      - attach_workspace:
          at: ~/
      - run-integration-tests:
          run-code-coverage: true
          rerun-failtest-count: 0
          failure-option: -fn
          changes-only: false
  code-coverage:
    executor: centos-build-executor
    resource_class: medium
    steps:
      - attach_workspace:
          at: ~/
      - extract-pom-version
      - restore-sonar-cache
      - run:
          name: Restore Target Directories (Code Coverage)
          when: always
          command: |
            .circleci/scripts/codecoverage-restore.sh
      - run:
          name: Run SonarQube Code Analysis
          when: always
          command: |
            export MAVEN_OPTS="-Xms3G -Xmx3G"
            .circleci/scripts/sonar.sh
      - save-sonar-cache
  smoke-test-full:
    executor: smoke-test-executor
    parallelism: 8
    # No resource class support for machine executors, we're constrained to use the default
    # medium class which has 2 vCPUs and 8 GB RAM
    #resource_class: large
    steps:
      - attach_workspace:
          at: ~/
      - run-smoke-tests
  smoke-test-minimal:
    executor: smoke-test-executor
    steps:
      - attach_workspace:
          at: ~/
      - run-smoke-tests:
          minimal: true
  create-merge-foundation-branch:
    <<: *defaults
    <<: *docker_container_config
    steps:
      - run:
          name: "Branch Merge Parameters"
          command: |
            echo "previous: << parameters.previous_branch >>, main: << parameters.main_branch >>, next: << parameters.next_branch >>"
      - when:
          condition: << parameters.next_branch >>
          steps:
            - cached-checkout-for-pushing
            - run:
                name: Checkout target branch and merge from source
                command: |
                  export GIT_MERGE_AUTOEDIT=no
                  git fetch --all
                  git checkout << parameters.next_branch >>
                  git reset --hard origin/<< parameters.next_branch >>
                  git merge origin/<< parameters.main_branch >>
            - run:
                name: Push to github
                command: git push -f origin << parameters.next_branch >>:merge-foundation/<< parameters.main_branch_label >>-to-<< parameters.next_branch_label >>

  # note, this is always run as part of the _next_ branch
  # for example, if main_branch is `foundation-2016` and next_branch is `foundation-2017`,
  # it will include the contents of the `foundation-2017` branch, thus we need to actually
  # look _backwards_ to the previous_branch and main_branch to merge the correct bits.
  merge-foundation-branch:
    <<: *defaults
    <<: *docker_container_config
    steps:
      - run:
          name: "Branch Merge Parameters"
          command: |
            echo "previous: << parameters.previous_branch >>, main: << parameters.main_branch >>, next: << parameters.next_branch >>"
      - when:
          condition: << parameters.previous_branch >>
          steps:
            - cached-checkout-for-pushing
            - run:
                name: Checkout target and merge with merge branch
                command: |
                  export GIT_MERGE_AUTOEDIT=no
                  git fetch --all
                  git checkout << parameters.main_branch >>
                  git reset --hard origin/<< parameters.main_branch >>
                  git merge origin/merge-foundation/<< parameters.previous_branch_label >>-to-<< parameters.main_branch_label >>
            - run:
                name: Push to github
                command: git push origin << parameters.main_branch >>:<< parameters.main_branch >>

  create-merge-meridian-branch:
    <<: *defaults
    <<: *docker_container_config
    steps:
      - when:
          condition: << parameters.main_branch >>
          steps:
            - restore_cache:
                keys:
                  - meridian-v1-{{ .Branch }}-{{ .Revision }}
                  - meridian-v1-{{ .Branch }}-
                  - meridian-v1-
            - cached-checkout-for-pushing
            - run:
                name: Add Meridian remote if necessary
                command: |
                  REMOTE_MERIDIAN="$(git remote | grep -c -E '^meridian$' || :)"
                  if [ "$REMOTE_MERIDIAN" -eq 0 ]; then
                    git remote add meridian git@github.com:OpenNMS/opennms-prime.git
                  fi
            - run:
                name: git fetch meridian
                command: |
                  git fetch meridian
            - save_cache:
                key: meridian-v1-{{ .Branch }}-{{ .Revision }}
                paths:
                  - ".git"
            - run:
                name: Checkout target branch and merge from source
                command: |
                  export GIT_MERGE_AUTOEDIT=no
                  if git rev-parse from-<< parameters.main_branch >> >/dev/null 2>&1; then
                    git checkout from-<< parameters.main_branch >>
                  else
                    git checkout -b from-<< parameters.main_branch >> meridian/from-<< parameters.main_branch >>
                  fi
                  git reset --hard meridian/from-<< parameters.main_branch >>
                  git merge origin/<< parameters.main_branch >>
            - run:
                name: Push to Meridian github
                command: git push -f meridian from-<< parameters.main_branch >>:from-<< parameters.main_branch >>

  merge-meridian-branch:
    <<: *defaults
    <<: *docker_container_config
    steps:
      - cached-checkout-for-pushing
      - run:
          name: Checkout from-foundation-YYYY and merge to release-YYYY.x
          command: |
            export GIT_MERGE_AUTOEDIT=no
            TARGET_VERSION="$(echo "<< parameters.main_branch >>" | sed -e 's,^foundation-,,')"
            git fetch --all
            git checkout "release-${TARGET_VERSION}.x"
            git reset --hard "origin/release-${TARGET_VERSION}.x"
            git merge "origin/from-foundation-${TARGET_VERSION}"
      - run:
          name: Push to github
          command: |
            TARGET_BRANCH="release-$(echo "<< parameters.main_branch >>" | sed -e 's,^foundation-,,').x"
            git push origin "${TARGET_BRANCH}:${TARGET_BRANCH}"

  merge-poweredby-branch:
    <<: *defaults
    <<: *docker_container_config
    steps:
      - when:
          condition: << parameters.main_branch >>
          steps:
            - restore_cache:
                keys:
                  - poweredby-v1-{{ .Branch }}-{{ .Revision }}
                  - poweredby-v1-{{ .Branch }}-
                  - poweredby-v1-
            - cached-checkout-for-pushing
            - run:
                name: Merge Foundation to PoweredBy
                command: .circleci/scripts/merge-poweredby.sh
            - save_cache:
                key: poweredby-v1-{{ .Branch }}-{{ .Revision }}
                paths:
                  - ".git"

  publish-cloudsmith:
    executor: cloudsmith/default
    resource_class: small
    steps:
      - checkout
      - cloudsmith/ensure-api-key
      - cloudsmith/install-cli
#      - restore-workflow-assets:
#          cache_prefix: deb-meridian
      - restore-workflow-assets:
          cache_prefix: rpm-meridian
      - restore-workflow-assets:
          cache_prefix: oci-meridian
      - run:
          name: Publish Packages
          command: |
            .circleci/scripts/publish-cloudsmith.sh
<|MERGE_RESOLUTION|>--- conflicted
+++ resolved
@@ -650,13 +650,8 @@
           name: Collect Artifacts
           command: |
             mkdir -p target/{artifacts,tarballs}
-<<<<<<< HEAD
-            OPENNMS_VERSION="$(python opennms-container/pom2version.py pom.xml)"
+            OPENNMS_VERSION="$(.circleci/scripts/pom2version.sh pom.xml)"
             find ./target -name "*.tar.gz" -type f -not -iname '*source*' -exec cp {} "./target/tarballs/meridian-${OPENNMS_VERSION}.tar.gz" \;
-=======
-            OPENNMS_VERSION="$(.circleci/scripts/pom2version.sh pom.xml)"
-            find ./target -name "*.tar.gz" -type f -not -iname '*source*' -exec cp {} "./target/tarballs/opennms-${OPENNMS_VERSION}.tar.gz" \;
->>>>>>> 9234a928
             find ./opennms-assemblies/remote-poller-standalone -name "*.tar.gz" -type f -exec cp {} "./target/artifacts/remote-poller-client-${OPENNMS_VERSION}.tar.gz" \;
             pushd target/site/apidocs
               tar -czf "../../artifacts/meridian-${OPENNMS_VERSION}-javadoc.tar.gz" *
