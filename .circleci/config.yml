version: 2.1

executors:
  centos-build-executor:
    docker:
      - image: opennms/build-env:11.0.14_9-3.8.4-b8249
  debian-build-executor:
    docker:
      - image: opennms/build-env:debian-jdk11-b8243
  docker-executor:
    docker:
      - image: docker:20.10-git
  docs-executor:
    docker:
      - image: opennms/antora:2.3.4-b7274
  integration-test-executor:
    machine:
      image: ubuntu-2004:202010-01
  smoke-test-executor:
    machine:
      image: ubuntu-2004:202010-01

# NOTE: the "_label" versions of these are for the case when your source or target
# branches have slashes in them, that way the merge branch gets created properly
parameters:
  minimal:
    description: whether to do a minimal (build-and-merge only) build
    type: boolean
    default: false
  previous_branch:
    description: the previous branch, if any
    type: string
    default: foundation-2021
  previous_branch_label:
    description: the previous branch, if any (escaped, no slashes)
    type: string
    default: foundation-2021
  main_branch:
    description: the auto-merge main branch
    type: string
    default: foundation-2022
  main_branch_label:
    description: the auto-merge main branch (escaped, no slashes)
    type: string
    default: foundation-2022
  next_branch:
    description: the auto-merge target branch
    type: string
    default: release-31.x
  next_branch_label:
    description: the auto-merge target branch (escaped, no slashes)
    type: string
    default: release-31.x

  ### sub-tree "module" build setup ###
  trigger-setup:
    description: whether to use path filtering to determine which modules to trigger
    type: boolean
    default: true
  trigger-docs:
    description: whether to trigger the documentation build
    type: boolean
    default: false
  trigger-build:
    description: whether to trigger the main build
    type: boolean
    default: false
  trigger-coverage-api:
    description: whether to enable running code coverage
    type: boolean
    default: false
  trigger-flaky:
    description: whether to enable running flaky smoke tests
    type: boolean
    default: false

setup: << pipeline.parameters.trigger-setup >>

aliases:
  - &setup_dct_env
    name: Setup DCT environment
    command: |
      case "${CIRCLE_BRANCH}" in
        "master-"*)
           MINION_IMAGE_VERSION="$(~/project/.circleci/scripts/pom2version.sh ~/project/pom.xml)"
          ;;
        "release-"*)
           MINION_IMAGE_VERSION="release-candidate"
          ;;
        "foundation-"20[1-2][0-9])
           MINION_IMAGE_VERSION="${CIRCLE_BRANCH}"
          ;;
        "develop")
           MINION_IMAGE_VERSION="bleeding"
          ;;
        *)
          MINION_IMAGE_VERSION="${CIRCLE_BRANCH//\//-}"
          ;;
      esac
      echo "export DOCKER_CONTENT_TRUST=1" >> $BASH_ENV
      echo "export DOCKER_CONTENT_TRUST_REPOSITORY_PASSPHRASE=\"$DCT_DELEGATE_KEY_PASSPHRASE\"" >> $BASH_ENV
      echo "export MINION_IMAGE=docker.io/opennms/minion" >> $BASH_ENV
      echo "export MINION_IMAGE_VERSION=\"$MINION_IMAGE_VERSION\"" >> $BASH_ENV
  - &setup_dct_key
    name: Setup DCT key
    command: |
      KEY_FOLDER=~/.docker/trust/private
      mkdir -p $KEY_FOLDER
      # the key that is used to sign single-arch images
      echo "$DCT_DELEGATE_KEY" | base64 -d > $KEY_FOLDER/$DCT_DELEGATE_KEY_NAME.key
      # the key that is used by Notary to sign the multi-arch minion image
      echo "$DCT_REPO_MINION_KEY" | base64 -d > $KEY_FOLDER/$DCT_REPO_MINION_KEY_NAME.key
      chmod 600 $KEY_FOLDER/*
      # setup_dct_env must have been run first because it provide DOCKER_CONTENT_TRUST_REPOSITORY_PASSPHRASE
      # that is required for loading the
      docker trust key load $KEY_FOLDER/$DCT_DELEGATE_KEY_NAME.key

docker_container_config: &docker_container_config
  executor: docker-executor

orbs:
  cloudsmith: cloudsmith/cloudsmith@1.0.3
  continuation: circleci/continuation@0.2.0
  # path-filtering: circleci/path-filtering@0.1.1
  sign-packages: opennms/sign-packages@2.1.3
  jira: circleci/jira@1.3.1

commands:
  extract-pom-version:
      description: "Extracting Maven POM version"
      steps:
        - run:
            name: Extract Maven POM version
            command: .circleci/scripts/pom2version.sh pom.xml > pom-version-cache.key
  shallow-clone:
      description: "Quick shallow checkout"
      steps:
        - run:
            name: git clone
            command: |
              install -d -m 700 ~/.ssh
              ssh-keyscan github.com >> ~/.ssh/known_hosts
              ssh-keyscan -p 443 ssh.github.com >> ~/.ssh/known_hosts
              chmod 600 ~/.ssh/known_hosts
              git clone --depth 20 "${CIRCLE_REPOSITORY_URL}" --branch "${CIRCLE_BRANCH}" .
  cached-checkout-readonly:
      description: "Checkout from cache"
      steps:
        - restore_cache:
            keys:
              - source-v2-{{ .Branch }}-{{ .Revision }}
              - source-v2-{{ .Branch }}-
              - source-v2-
        - checkout
        - run:
            name: git config merge.renameLimit
            command: git config merge.renameLimit 999999
        - run:
            name: git fetch origin
            command: git fetch origin
  cached-checkout:
      description: "Checkout with cache (updates cache)"
      steps:
        - cached-checkout-readonly
        - save_cache:
            key: source-v2-{{ .Branch }}-{{ .Revision }}
            paths:
              - ".git"
  cached-checkout-for-pushing:
      description: "Configure a cached checkout that can push upstream"
      steps:
        - add_ssh_keys:
            fingerprints:
              - "5e:70:a4:1a:f3:9f:39:ca:2a:d9:b5:9a:6c:2b:c3:66"
        - cached-checkout
        - run:
            name: Create git identity
            command: |
              git config user.email "cicd-system@opennms.com"
              git config user.name "CI/CD System"
  cached-download:
      description: Download with wget or curl
      parameters:
        url:
          type: string
        file:
          type: string
      steps:
        - run:
            name: create checksum file
            command: echo "<< parameters.url >>|||<< parameters.file >>" > /tmp/download-parameters.txt
        - restore_cache:
            keys:
              - cached-download-v1-{{ checksum "/tmp/download-parameters.txt" }}
        - run:
            name: download (if necessary)
            command: |
              WGET="$(command -v wget || :)"
              CURL="$(command -v curl || :)"
              SUDO="$(command -v sudo || :)"

              if [ ! -e "<< parameters.file >>" ]; then
                if [ -x "${WGET}" ]; then
                  if [ -x "${SUDO}" ]; then
                    "${SUDO}" wget --quiet "<< parameters.url >>" -O "<< parameters.file >>"
                  else
                    wget --quiet "<< parameters.url >>" -O "<< parameters.file >>"
                  fi
                elif [ -x "${CURL}" ]; then
                  if [ -x "${SUDO}" ]; then
                    "${SUDO}" curl -sSf -L  "<< parameters.url >>" -o "<< parameters.file >>"
                  else
                    curl -sSf -L "<< parameters.url >>" -o "<< parameters.file >>"
                  fi
                else
                  echo "unable to locate wget or curl, make sure one is installed before using cached-download"
                  exit 1
                fi

                case "<< parameters.file >>" in
                  */bin/*)
                    if [ -x "${SUDO}" ]; then
                      sudo chmod a+x "<< parameters.file >>"
                    else
                      chmod a+x "<< parameters.file >>"
                    fi
                    ;;
                esac
              fi
        - save_cache:
            key: cached-download-v1-{{ checksum "/tmp/download-parameters.txt" }}
            paths:
              - << parameters.file >>

  restore-maven-cache:
      description: "Maven: Calculate cache key and restore cache"
      steps:
        - run:
            name: Calculate cache key from pom files
            command: find . -type f -name "pom.xml" | grep -v /target/ | sort -u | xargs cat > maven-dependency-pom-cache.key
        - restore_cache:
            keys:
              - maven-dependencies-v3-{{ checksum "pom-version-cache.key" }}-{{ checksum "maven-dependency-pom-cache.key" }}
              - maven-dependencies-v3-{{ checksum "pom-version-cache.key" }}-
        - run:
            name: Remove old artifacts to keep workspace size down
            command: .circleci/scripts/clean-m2.sh
  update-maven-cache:
      description: "Maven: Refresh local repository from POM files"
      steps:
        - run:
            name: Collect Maven Dependencies
            command: |
              ulimit -n 65536 || :
              ./compile.pl -t \
                -Dbuild.skip.tarball=true \
                --update-plugins \
                -Daether.connector.resumeDownloads=false \
                -Daether.connector.basic.threads=1 \
                -Dorg.slf4j.simpleLogger.log.org.apache.maven.cli.transfer.Slf4jMavenTransferListener=warn \
                -Pbuild-bamboo \
                -Prun-expensive-tasks \
                -Psmoke \
                -Denable.license=true \
                --batch-mode \
                dependency:resolve-plugins \
                de.qaware.maven:go-offline-maven-plugin:resolve-dependencies
  save-maven-cache:
    description: "Maven: Save cache"
    steps:
      - save_cache:
          key: maven-dependencies-v3-{{ checksum "pom-version-cache.key" }}-{{ checksum "maven-dependency-pom-cache.key" }}
          paths:
            - ~/.m2
  restore-nodejs-cache:
      description: "NodeJS: Calculate cache key and restore cache"
      steps:
        - run:
            name: Calculate cache key
            command: find core/web-assets -name package\*.json -o -name bower.json | grep -v /target/ | sort -u | xargs cat > nodejs-dependency-json-cache.key
        - restore_cache:
            keys:
              - nodejs-dependencies-v4-{{ checksum "pom-version-cache.key" }}-{{ checksum "nodejs-dependency-json-cache.key" }}
              - nodejs-dependencies-v4-{{ checksum "pom-version-cache.key" }}-
  save-nodejs-cache:
    description: "NodeJS: Save cache"
    steps:
      - save_cache:
          key: nodejs-dependencies-v4-{{ checksum "pom-version-cache.key" }}-{{ checksum "nodejs-dependency-json-cache.key" }}
          paths:
            - ~/.npm
  restore-sonar-cache:
      description: "Sonar: Restore sonar cache"
      steps:
        - restore_cache:
            keys:
              - sonar-cache-v5-{{ .Branch }}-{{ checksum "pom-version-cache.key" }}-{{ .Revision }}
              - sonar-cache-v5-{{ .Branch }}-{{ checksum "pom-version-cache.key" }}-
              - sonar-cache-v5-{{ .Branch }}-
              - sonar-cache-v5-
  save-sonar-cache:
      description: "Sonar: Save sonar cache"
      steps:
        - save_cache:
            key: sonar-cache-v5-{{ .Branch }}- {{ checksum "pom-version-cache.key" }}-${{ .Revision }}
            paths:
              - /tmp/sonar-cache
  dockerhub-login:
    description: "Connect to DockerHub"
    steps:
      - run:
          name: Login to DockerHub
          command: |
            if [ -n "${DOCKERHUB_LOGIN}" ]; then
              docker login -u ${DOCKERHUB_LOGIN} -p ${DOCKERHUB_PASS}
            else
              echo "WARNING: dockerhub login not found. Assuming this is a PR or other external branch build."
            fi
  run-smoke-tests:
    description: "Run the smoke tests"
    parameters:
      suite:
        default: core
        type: string
    steps:
      - run:
          name: Enable swap
          command: |
            sudo fallocate -l 8G /swapfile
            sudo chmod 600 /swapfile
            sudo mkswap /swapfile
            sudo swapon /swapfile
            sudo sysctl vm.swappiness=5
            cat /proc/sys/vm/swappiness
      - load-oci:
          key: horizon
      - load-oci:
          key: minion
      - load-oci:
          key: sentinel
      - run:
          name: Monitor JVM processes
          background: true
          command: |
            .circleci/scripts/jvmprocmon-start.sh
      - run:
          name: Monitor memory usage
          background: true
          command: |
            free -m -c 500 -s 30
      - run:
          name: Smoke Tests
          no_output_timeout: 30m
          command: |
            .circleci/scripts/smoke.sh << parameters.suite >>
      - run:
          name: Gather system logs
          when: always
          command: |
            mkdir -p ~/test-results/system-logs
            (dmesg || :) > ~/test-results/system-logs/dmesg 2>&1
            (ps auxf || :) > ~/test-results/system-logs/ps 2>&1
            (free -m || :) > ~/test-results/system-logs/free 2>&1
            (docker stats --no-stream || :) > ~/test-results/system-logs/docker_stats 2>&1
            cp -R /tmp/jvmprocmon ~/test-results/system-logs/ || :
            ls -alh ~/project/smoke-test/ || :
      - run:
          name: Gather test artifacts
          when: always
          command: |
            mkdir -p ~/test-results/junit
            find . -type f -regex ".*/target/surefire-reports/.*xml" -exec cp {} ~/test-results/junit/ \;
            find . -type f -regex ".*/target/failsafe-reports/.*xml" -exec cp {} ~/test-results/junit/ \;
            mkdir -p ~/test-artifacts/recordings
            cp -R ~/project/smoke-test/target/*.flv ~/test-artifacts/recordings || true
            cp -R ~/project/smoke-test/target/screenshots ~/test-artifacts/ || true
            cp -R ~/project/smoke-test/target/logs ~/test-artifacts/ || true
      - store_test_results:
          path: ~/test-results
      - store_artifacts:
          when: always
          path: ~/test-results
          destination: test-results
      - store_artifacts:
          when: always
          path: ~/test-artifacts
          destination: test-artifacts
  run-build:
    description: "Run the main build"
    parameters:
      number-vcpu:
        default: 8
        type: integer
      node-memory:
        default: echo "NODE_OPTIONS Not Set"
        type: string
      vaadin-javamaxmem:
        default: 1g
        type: string
    steps:
      - cached-checkout
      - extract-pom-version
      - run:
          name: Check for Releasability
          command: |
            export OPENNMS_VERSION="$(.circleci/scripts/pom2version.sh pom.xml)"
            .circleci/scripts/release-lint.sh "${OPENNMS_VERSION}"
      - restore-maven-cache
      - restore-nodejs-cache
      - run:
          name: Compile OpenNMS
          no_output_timeout: 20m
          command: |
            ulimit -n 65536 || :
            export OPENNMS_VERSION="$(.circleci/scripts/pom2version.sh pom.xml)"
            .circleci/scripts/configure-signing.sh
            << parameters.node-memory >>
            export MAVEN_OPTS="$MAVEN_OPTS -Xmx8g -XX:ReservedCodeCacheSize=1g"
            MAVEN_ARGS="install"
            case "${CIRCLE_BRANCH}" in
              "master"*|"release-"*|develop)
                # release branches get full javadoc
                mkdir -p target/artifacts
                MAVEN_ARGS="-Dbuild.type=production $MAVEN_ARGS javadoc:aggregate"
                ;;
            esac
            ./compile.pl -DskipTests=true -Dbuild.skip.tarball=false \
              -Daether.connector.resumeDownloads=false \
              -Daether.connector.basic.threads=1 \
              -Dorg.slf4j.simpleLogger.log.org.apache.maven.cli.transfer.Slf4jMavenTransferListener=warn \
              -DvaadinJavaMaxMemory=<< parameters.vaadin-javamaxmem >> \
              -DmaxCpus=<< parameters.number-vcpu >> \
              -Prun-expensive-tasks \
              -Psmoke \
              --batch-mode \
              $MAVEN_ARGS || exit 1
            if [ -d target/site/apidocs ]; then
              pushd target/site/apidocs
                tar -czf "../../artifacts/opennms-${OPENNMS_VERSION}-javadoc.tar.gz" *
              popd
            fi
      - update-maven-cache
      - run:
          name: Remove Extra Maven Repository OpenNMS Files
          command: |
            # move these out of the way so they're not stored in the maven pre-cache
            cd ~/.m2/repository/org/opennms
            mkdir /tmp/maven-keep
            mv $(ls -1 | grep -v -E '^(jicmp-api|jicmp6-api|jrrd-api|jrrd2-api|lib|maven)$') /tmp/maven-keep
      - save-maven-cache
      - run:
          name: Restore Extra Maven Repository OpenNMS Files
          command: |
            # now move them back so they end up in the workspace for builds further down the workflow
            mv /tmp/maven-keep/* ~/.m2/repository/org/opennms/
      - save-nodejs-cache
      - store_artifacts:
          path: ~/project/target/artifacts
          destination: artifacts
      - persist_to_workspace:
          root: ~/
          paths:
            - project
            - .m2
  run-integration-tests:
    parameters:
      run-code-coverage:
        default: false
        type: boolean
      rerun-failtest-count:
        default: 0
        type: integer
      failure-option:
        default: -fae
        type: string
      changes-only:
        default: true
        type: boolean
    steps:
      - run:
          name: Monitor JVM processes
          background: true
          command: |
            .circleci/scripts/jvmprocmon-start.sh
      - run:
          name: Monitor memory usage
          background: true
          command: |
            free -m -c 500 -s 30
      - run:
          name: Integration Tests
          no_output_timeout: 15m
          command: |
            export CCI_CODE_COVERAGE=<< parameters.run-code-coverage >>
            export CCI_RERUN_FAILTEST=<< parameters.rerun-failtest-count >>
            export CCI_FAILURE_OPTION=<< parameters.failure-option >>
            export CCI_CHANGES_ONLY=<< parameters.changes-only >>
            .circleci/scripts/itest.sh
      - run:
          name: Gather test results
          when: always
          command: |
            mkdir -p ~/test-results/junit
            find . -type f -regex ".*/target/.*-reports-[0-9]+/.*xml" -exec cp {} ~/test-results/junit/ \;
            find . -type f -regex ".*/target/.*-reports-[0-9]+/.*dump.*" -exec cp {} ~/test-results/junit/ \;
      - run:
          name: Gather tests
          when: always
          command: |
            mkdir -p ~/generated-tests
            cp target/find-tests/* ~/generated-tests/ || :
            cp /tmp/this_node* ~/generated-tests/     || :
      - when:
          condition: << parameters.run-code-coverage >>
          steps:
            - run:
                name: Save Code Coverage Data
                when: always
                command: |
                  .circleci/scripts/codecoverage-save.sh integration-test
            - persist_to_workspace:
                root: ~/
                paths:
                  - code-coverage
                  - project/target/find-tests
                  - project/target/structure-graph.json
      - run:
          name: Gather system logs
          when: always
          command: |
            mkdir -p ~/build-results/system-logs
            (dmesg || :) > ~/build-results/system-logs/dmesg 2>&1
            (ps auxf || :) > ~/build-results/system-logs/ps 2>&1
            (free -m || :) > ~/build-results/system-logs/free 2>&1
            (docker stats --no-stream || :) > ~/build-results/system-logs/docker_stats 2>&1
            cp -R /tmp/jvmprocmon ~/build-results/system-logs/ || :
      - store_test_results:
          path: ~/test-results
      - store_artifacts:
          when: always
          path: ~/test-results
          destination: test-results
      - store_artifacts:
          when: always
          path: ~/build-results
          destination: build-results
      - store_artifacts:
          when: always
          path: ~/generated-tests
          destination: generated-tests
  cache-workflow-assets:
    parameters:
      cache_prefix:
        description: the cache prefix
        type: string
      source_path:
        description: the source directory to cache
        type: string
    steps:
      - run:
          name: Stowing Assets in << parameters.source_path >> to cache prefix << parameters.cache_prefix >>
          command: |
            TARGET_PATH="/tmp/<< parameters.cache_prefix >>"
            rsync -ar "$(echo "<< parameters.source_path >>" | sed -e 's,/*$,,')/" "${TARGET_PATH}/"
            find "${TARGET_PATH}" -type d -print0 | xargs -0 chmod 775
            find "${TARGET_PATH}" ! -type d -print0 | xargs -0 chmod 664
      - save_cache:
          key: << parameters.cache_prefix >>-v3-{{ .Branch }}-{{ .Revision }}-{{ .Environment.CIRCLE_SHA1 }}
          paths:
            - "/tmp/<< parameters.cache_prefix >>"
  restore-workflow-assets:
    parameters:
      cache_prefix:
        description: the cache prefix
        type: string
      target_path:
        description: the target directory to restore into
        type: string
        default: ""
    steps:
      - restore_cache:
          keys:
            - << parameters.cache_prefix >>-v3-{{ .Branch }}-{{ .Revision }}-{{ .Environment.CIRCLE_SHA1 }}
      - when:
          condition: << parameters.target_path >>
          steps:
            - run:
                name: Restoring assets to << parameters.target_path >> from cached prefix << parameters.cache_prefix >>
                command: |
                  SOURCE_PATH="/tmp/<< parameters.cache_prefix >>"
                  mkdir -p "<< parameters.target_path >>"
                  rsync -ar "${SOURCE_PATH}/" "$(echo "<< parameters.target_path >>" | sed -e 's,/*$,,')/"
  cache-oci:
    parameters:
      key:
        description: the cache key for storing the OCI
        type: string
      path:
        description: the path to the directory containing the OCI
        type: string
    steps:
      - cache-workflow-assets:
          cache_prefix: oci-<< parameters.key >>
          source_path: << parameters.path >>
  load-oci:
    parameters:
      key:
        description: the OCI cache key to restore
        type: string
    steps:
      - restore-workflow-assets:
          cache_prefix: oci-<< parameters.key >>
      - run:
          name: Load Docker Image(s) in oci-<< parameters.key >>
          command: |
            cd "/tmp/oci-<< parameters.key >>"
            if [ "$(ls -1 *.oci | wc -l)" -eq 0 ]; then
              echo "ERROR: No OCI files to load. Something probably went wrong earlier."
              exit 1
            fi
            for FILE in *.oci; do
              echo "Loading ${FILE} into Docker..."
              docker image load -i "$FILE"
            done

workflows:
  pre-build:
    when: << pipeline.parameters.trigger-setup >>
    jobs:
      - trigger-path-filtering:
          base-revision: << pipeline.git.branch >>
          mapping: |
            .*            trigger-setup false
            ((?!docs/).)* trigger-build true
            docs/.*       trigger-docs  true
            .circleci/.*  trigger-docs  true
  coverage:
    when:
      and:
        - equal: [ true, << pipeline.parameters.trigger-coverage-api >> ]
        - equal: [ false, << pipeline.parameters.trigger-setup >> ]
    jobs:
      - build
      - integration-test-with-coverage:
          requires:
            - build
      - code-coverage:
          requires:
            - integration-test-with-coverage
  build-minimal:
    when:
      and:
        - equal: [ true, << pipeline.parameters.trigger-build >> ]
        - equal: [ false, << pipeline.parameters.trigger-setup >> ]
        - equal: [ true, << pipeline.parameters.minimal >> ]
    jobs:
      - build:
          post-steps:
            - jira/notify
      - create-merge-foundation-branch:
          requires:
            - build
          filters:
            branches:
              only: << pipeline.parameters.main_branch >>
      - merge-foundation-branch:
          requires:
            - build
          filters:
            branches:
              only: merge-foundation/<< pipeline.parameters.previous_branch_label >>-to-<< pipeline.parameters.main_branch_label >>
      - create-merge-meridian-branch:
          requires:
            - build
          filters:
            branches:
              only: /^foundation.*/
      - merge-poweredby-branch:
          # technically only requires the RPM/deb builds, but only publish
          # if everything passes
          requires:
            - build
          filters:
            branches:
              only:
                - /^foundation.*/
  docs:
    when:
      and:
        - equal: [ true,  << pipeline.parameters.trigger-docs >> ]
        - equal: [ false, << pipeline.parameters.trigger-setup >> ]
        - equal: [ false, << pipeline.parameters.minimal >> ]
    jobs:
      - build-docs:
          filters:
            branches:
              ignore:
                - /^from-foundation.*/
  build-deploy:
    when:
      and:
        - equal: [ true,  << pipeline.parameters.trigger-build >> ]
        - equal: [ false, << pipeline.parameters.trigger-setup >> ]
        - equal: [ false, << pipeline.parameters.minimal >> ]
    jobs:
      - build:
          filters:
            branches:
              ignore:
                - /^from-foundation.*/
          post-steps:
            - jira/notify
      - tarball-assembly:
          requires:
            - build
          post-steps:
            - jira/notify
      - minion-image-single-arch:
          matrix:
            parameters:
              architecture: [linux/amd64,linux/arm64,linux/arm/v7]
          context: "docker-content-trust"
          requires:
            - horizon-deb-build
            - minion-deb-build
            - sentinel-deb-build
            - integration-test
            - smoke-test-core
            - smoke-test-flaky
            - smoke-test-minion
            - smoke-test-sentinel
          filters:
            branches:
              only:
                - develop
                - /^master-.*/
                - /^release-.*/
          post-steps:
            - jira/notify
      - minion-image-multi-arch:
          context: "docker-content-trust"
          requires:
            - minion-image-single-arch
          filters:
            branches:
              only:
                - develop
                - /^master-.*/
                - /^release-.*/
          post-steps:
            - jira/notify
      - horizon-rpm-build:
          requires:
            - build
          filters:
            branches:
              only:
                - develop
                - /^dependabot\/.*/
                - /^features.*/
                - /^foundation.*/
                - /^master-.*/
                - /^release-.*/
                - /.*rpm.*/
                - /.*smoke.*/
          post-steps:
            - jira/notify
      - minion-rpm-build:
          requires:
            - build
          filters:
            branches:
              only:
                - develop
                - /^foundation.*/
                - /^master-.*/
                - /^release-.*/
                - /.*rpm.*/
                - /.*smoke.*/
          post-steps:
            - jira/notify
      - sentinel-rpm-build:
          requires:
            - build
          filters:
            branches:
              only:
                - develop
                - /^dependabot\/.*/
                - /^features.*/
                - /^foundation.*/
                - /^master-.*/
                - /^release-.*/
                - /.*rpm.*/
                - /.*smoke.*/
          post-steps:
            - jira/notify
      - integration-test:
          requires:
            - build
          filters:
            branches:
              ignore:
                - /^.*sonar.*/
                - /^merge-foundation.*/
<<<<<<< HEAD
      - integration-test-with-coverage:
          requires:
            - build
          filters:
            branches:
              only:
                - /^.*sonar.*/
      - code-coverage:
          requires:
            - integration-test-with-coverage
=======
          post-steps:
            - jira/notify
>>>>>>> 83ec4907
      - smoke-test-core:
          requires:
            - tarball-assembly
            - horizon-rpm-build
            - sentinel-rpm-build
          filters:
            branches:
              only:
                - develop
                - /^dependabot.*/
                - /^features.*/
                - /^foundation.*/
                - /^master-.*/
                - /^release-.*/
                - /.*smoke.*/
<<<<<<< HEAD
=======
                - /^dependabot.*/
          post-steps:
            - jira/notify
>>>>>>> 83ec4907
      - smoke-test-flaky:
          requires:
            - tarball-assembly
            - horizon-rpm-build
            - sentinel-rpm-build
          filters:
            branches:
              only:
                - develop
                - /^dependabot.*/
                - /^features.*/
                - /^foundation.*/
                - /^master-.*/
                - /^release-.*/
                - /.*smoke.*/
<<<<<<< HEAD
=======
                - /^dependabot.*/
          post-steps:
            - jira/notify
>>>>>>> 83ec4907
      - smoke-test-minion:
          requires:
            - tarball-assembly
            - horizon-rpm-build
            - sentinel-rpm-build
          filters:
            branches:
              only:
                - develop
                - /^dependabot.*/
                - /^features.*/
                - /^foundation.*/
                - /^master-.*/
                - /^release-.*/
                - /.*smoke.*/
<<<<<<< HEAD
=======
                - /^dependabot.*/
          post-steps:
            - jira/notify
>>>>>>> 83ec4907
      - smoke-test-sentinel:
          requires:
            - tarball-assembly
            - horizon-rpm-build
            - sentinel-rpm-build
          filters:
            branches:
              only:
                - develop
                - /^dependabot.*/
                - /^features.*/
                - /^foundation.*/
                - /^master-.*/
                - /^release-.*/
                - /.*smoke.*/
<<<<<<< HEAD
=======
                - /^dependabot.*/
          post-steps:
            - jira/notify
>>>>>>> 83ec4907
      #- smoke-test-minimal:
      #    requires:
      #      - tarball-assembly
      #      - horizon-rpm-build
      #      - minion-rpm-build
      #      - sentinel-rpm-build
      #    filters:
      #      branches:
      #        only:
      #          - develop
      #          - /^master-.*/
      #          - /^release-.*/
      #          - /^foundation.*/
      #          - /^features.*/
      #          - /.*smoke.*/
      #          - /^dependabot.*/
      #    post-steps:
      #      - jira/notify
      - horizon-publish-oci:
          requires:
            - horizon-deb-build
            - minion-deb-build
            - sentinel-deb-build
            - integration-test
            - code-coverage
            - smoke-test-core
            - smoke-test-flaky
            - smoke-test-minion
            - smoke-test-sentinel
          filters:
            branches:
              only:
                - develop
                - /^master-.*/
                - /^release-.*/
          post-steps:
            - jira/notify
      - sentinel-publish-oci:
          requires:
            - horizon-deb-build
            - minion-deb-build
            - sentinel-deb-build
            - integration-test
            - code-coverage
            - smoke-test-core
            - smoke-test-flaky
            - smoke-test-minion
            - smoke-test-sentinel
          filters:
            branches:
              only:
                - develop
                - /^master-.*/
                - /^release-.*/
<<<<<<< HEAD
      # These don't actually require `integration-test`/`code-coverage` but we shouldn't bother
=======
          post-steps:
            - jira/notify
      # These don't actually require `integration-test` but we shouldn't bother
>>>>>>> 83ec4907
      # spending cycles unless everything else passed
      - horizon-deb-build:
          requires:
            - integration-test
            - code-coverage
          filters:
            branches:
<<<<<<< HEAD
              ignore:
                - /^merge-foundation.*/
=======
              only:
                - develop
                - /^master-.*/
                - /^release-.*/
                - /^foundation.*/
                - /^features.*/
                - /.*smoke.*/
                - /.*debian.*/
          post-steps:
            - jira/notify
>>>>>>> 83ec4907
      - minion-deb-build:
          requires:
            - integration-test
            - code-coverage
          filters:
            branches:
<<<<<<< HEAD
              ignore:
                - /^merge-foundation.*/
=======
              only:
                - develop
                - /^master-.*/
                - /^release-.*/
                - /^foundation.*/
                - /^features.*/
                - /.*smoke.*/
                - /.*debian.*/
          post-steps:
            - jira/notify
>>>>>>> 83ec4907
      - sentinel-deb-build:
          requires:
            - integration-test
            - code-coverage
          filters:
            branches:
<<<<<<< HEAD
              ignore:
                - /^merge-foundation.*/
=======
              only:
                - develop
                - /^master-.*/
                - /^release-.*/
                - /^foundation.*/
                - /^features.*/
                - /.*smoke.*/
                - /.*debian.*/
          post-steps:
            - jira/notify
>>>>>>> 83ec4907
      - create-merge-foundation-branch:
          # technically only requires the RPM/deb builds, but only publish
          # if everything passes
          requires:
            - horizon-deb-build
            - minion-deb-build
            - sentinel-deb-build
            - integration-test
            - code-coverage
            - smoke-test-core
            - smoke-test-flaky
            - smoke-test-minion
            - smoke-test-sentinel
          filters:
            branches:
              only: << pipeline.parameters.main_branch >>
      - merge-foundation-branch:
          # technically only requires the RPM/deb builds, but only publish
          # if everything passes
          requires:
            - tarball-assembly
          filters:
            branches:
              only: merge-foundation/<< pipeline.parameters.previous_branch_label >>-to-<< pipeline.parameters.main_branch_label >>
          post-steps:
            - jira/notify
      - create-merge-meridian-branch:
          # technically only requires the RPM/deb builds, but only publish
          # if everything passes
          requires:
            - horizon-deb-build
            - minion-deb-build
            - sentinel-deb-build
            - integration-test
            - code-coverage
            - smoke-test-core
            - smoke-test-flaky
            - smoke-test-minion
            - smoke-test-sentinel
          filters:
            branches:
              only: /^foundation.*/
          post-steps:
            - jira/notify
      - merge-poweredby-branch:
          # technically only requires the RPM/deb builds, but only publish
          # if everything passes
          requires:
            - horizon-deb-build
            - smoke-test-core
            - smoke-test-flaky
            - smoke-test-minion
            - smoke-test-sentinel
            - integration-test
            - code-coverage
          filters:
            branches:
              only:
                - /^foundation.*/
          post-steps:
            - jira/notify
      - publish-cloudsmith:
          # technically only requires the RPM/deb builds, but only publish
          # if everything passes
          requires:
            - horizon-deb-build
            - minion-deb-build
            - sentinel-deb-build
            - integration-test
            - code-coverage
            - smoke-test-core
            - smoke-test-flaky
            - smoke-test-minion
            - smoke-test-sentinel
          filters:
            branches:
              only:
                - develop
                - /^master-.*/
                - /^release-.*/
                - /^foundation.*/
          post-steps:
            - jira/notify

jobs:
  trigger-path-filtering:
    docker:
      - image: cimg/python:3.8
    parameters:
      base-revision:
        default: main
        description: The revision to compare the current one against for the purpose of determining changed files.
        type: string
      mapping:
        default: ""
        description: Mapping of path regular expressions to pipeline parameters and values. One mapping per line, whitespace-delimited.
        type: string
    steps:
      - shallow-clone
      # copied from https://circleci.com/developer/orbs/orb/circleci/path-filtering
      # we do it ourselves because otherwise we have to do a full un-cached checkout every time
      - run:
          name: process mapping
          environment:
            BASE_REVISION: << parameters.base-revision >>
            MAPPING: << parameters.mapping >>
            OUTPUT_PATH: /tmp/pipeline-parameters.json
          shell: /usr/bin/env python3
          command: |+
            #!/usr/bin/env python3

            import json
            import os
            import re
            import subprocess

            def checkout(revision):
              """
              Helper function for checking out a branch

              :param revision: The revision to checkout
              :type revision: str
              """
              subprocess.run(
                ['git', 'checkout', revision],
                check=True
              )

            output_path = os.environ.get('OUTPUT_PATH')
            head = os.environ.get('CIRCLE_SHA1')
            base_revision = os.environ.get('BASE_REVISION')
            checkout(base_revision)  # Checkout base revision to make sure it is available for comparison
            checkout(head)  # return to head commit

            base = subprocess.run(
              ['git', 'merge-base', base_revision, head],
              check=True,
              capture_output=True
            ).stdout.decode('utf-8').strip()

            if head == base:
              try:
                # If building on the same branch as BASE_REVISION, we will get the
                # current commit as merge base. In that case try to go back to the
                # first parent, i.e. the last state of this branch before the
                # merge, and use that as the base.
                base = subprocess.run(
                  ['git', 'rev-parse', 'HEAD~1'], # FIXME this breaks on the first commit, fallback to something
                  check=True,
                  capture_output=True
                ).stdout.decode('utf-8').strip()
              except:
                # This can fail if this is the first commit of the repo, so that
                # HEAD~1 actually doesn't resolve. In this case we can compare
                # against this magic SHA below, which is the empty tree. The diff
                # to that is just the first commit as patch.
                base = '4b825dc642cb6eb9a060e54bf8d69288fbee4904'

            print('Comparing {}...{}'.format(base, head))
            changes = subprocess.run(
              ['git', 'diff', '--name-only', base, head],
              check=True,
              capture_output=True
            ).stdout.decode('utf-8').splitlines()

            mappings = [
              m.split() for m in
              os.environ.get('MAPPING').splitlines()
            ]

            def check_mapping(m):
              if 3 != len(m):
                raise Exception("Invalid mapping")
              path, param, value = m
              regex = re.compile(r'^' + path + r'$')
              for change in changes:
                if regex.match(change):
                  return True
              return False

            def convert_mapping(m):
              return [m[1], json.loads(m[2])]

            mappings = filter(check_mapping, mappings)
            mappings = map(convert_mapping, mappings)
            mappings = dict(mappings)

            with open(output_path, 'w') as fp:
              fp.write(json.dumps(mappings))

      - run:
          name: check for empty trigger config
          command: |
            if [ "$(grep -c trigger-setup /tmp/pipeline-parameters.json)" -eq 0 ]; then
              # this can happen in the case of merges or other similar "empty" commits
              echo '{ "trigger-setup": false, "trigger-build": true }' > /tmp/pipeline-parameters.json
            fi
      - store_artifacts:
          path: /tmp/pipeline-parameters.json
          destination: pipeline-parameters.json
      - continuation/continue:
          circleci_domain: circleci.com
          configuration_path: .circleci/config.yml
          parameters: /tmp/pipeline-parameters.json
  build:
    executor: centos-build-executor
    # Building currently requires the xlarge containers in order for the webpack compilation
    # in the core/web-assets module to complete reliably
    resource_class: xlarge
    steps:
      - attach_workspace:
          at: ~/
      - run-build:
          number-vcpu: 8
  build-docs:
    executor: docs-executor
    steps:
      - cached-checkout-readonly
      - run:
          name: Validate Xrefs in docs
          command: |
            NODE_PATH="$(npm -g root)" antora --generator @antora/xref-validator antora-playbook-local.yml
      - run:
          name: Build docs with Antora
          command: |
             DOCSEARCH_ENABLED=true DOCSEARCH_ENGINE=lunr NODE_PATH="$(npm -g root)" antora --generator antora-site-generator-lunr --stacktrace generate antora-playbook-local.yml
      - store_artifacts:
          path: ~/project/build/site.zip
          destination: site.zip
  tarball-assembly:
    machine:
      image: ubuntu-2004:202010-01
    resource_class: xlarge
    environment:
      DOCKER_CLI_EXPERIMENTAL: enabled
    parameters:
      number-vcpu:
        default: 4
        type: integer
      vaadin-javamaxmem:
        default: 1g
        type: string
    steps:
      - attach_workspace:
          at: ~/
      - run:
          name: multiarch/qemu-user-static
          command: docker run --privileged multiarch/qemu-user-static --reset -p yes
      - cached-download:
          url: https://github.com/docker/buildx/releases/download/v0.5.1/buildx-v0.5.1.linux-amd64
          file: /usr/local/bin/docker-buildx
      - run:
          name: restart Docker to find docker-buildx
          command: sudo systemctl restart docker
      - dockerhub-login
      - run:
          name: Assemble tarballs and related artifacts
          command: |
            export MAVEN_OPTS="-Xmx8g -XX:ReservedCodeCacheSize=1g -XX:+TieredCompilation"
            export MAVEN_ARGS="install"
            case "${CIRCLE_BRANCH}" in
              "master"*|"release-"*|develop)
                # release branches should enable extra "production" stuff like license indexing
                MAVEN_ARGS="-Dbuild.type=production $MAVEN_ARGS"
                ;;
            esac
            ulimit -n 65536 || :
            ./compile.pl -DskipTests=true -Dbuild.skip.tarball=false \
              -Daether.connector.resumeDownloads=false \
              -Daether.connector.basic.threads=1 \
              -Dorg.slf4j.simpleLogger.log.org.apache.maven.cli.transfer.Slf4jMavenTransferListener=warn \
              -DvaadinJavaMaxMemory=<< parameters.vaadin-javamaxmem >> \
              -DmaxCpus=<< parameters.number-vcpu >> \
              -Pbuild-bamboo \
              -Prun-expensive-tasks \
              -Dopennms.home=/opt/opennms \
              --batch-mode \
              $MAVEN_ARGS
      - run:
          name: Build Minion OCI
          command: |
            cd opennms-container/minion

            # Create always a downloadable single OCI artifact for AMD architecture.
            # This image is used in our integration test suite which relies on the tag "minion:latest".
            make VERSION="$(../pom2version.py ../../pom.xml)" \
                 DOCKER_TAG="minion:latest" \
                 BUILD_NUMBER="${CIRCLE_BUILD_NUM}" \
                 BUILD_URL="${CIRCLE_BUILD_URL}" \
                 BUILD_BRANCH="${CIRCLE_BRANCH}"
      - run:
          name: Collect Artifacts
          command: |
            mkdir -p target/{artifacts,config-schema,tarballs}
            OPENNMS_VERSION="$(.circleci/scripts/pom2version.sh pom.xml)"
            find ./target -name "*.tar.gz" -type f -not -iname '*source*' -exec cp {} "./target/tarballs/opennms-${OPENNMS_VERSION}.tar.gz" \;
            find ./opennms-assemblies/minion/target -name "*.tar.gz" -type f -not -iname '*source*' -exec cp {} "./target/tarballs/minion-${OPENNMS_VERSION}.tar.gz" \;
            find ./opennms-assemblies/sentinel/target -name "*.tar.gz" -type f -not -iname '*source*' -exec cp {} "./target/tarballs/sentinel-${OPENNMS_VERSION}.tar.gz" \;
            cp ./opennms-assemblies/xsds/target/*-xsds.tar.gz "./target/artifacts/opennms-${OPENNMS_VERSION}-xsds.tar.gz"
            cp target/*-source.tar.gz ./target/artifacts/
            cp opennms-container/minion/minion-config-schema.yml "./target/config-schema/"
            cp opennms-full-assembly/target/generated-sources/license/THIRD-PARTY.txt ./target/artifacts/ || :
      - store_artifacts:
          when: always
          path: ~/project/target/artifacts
          destination: artifacts
      - store_artifacts:
          when: always
          path: ~/project/target/config-schema
          destination: config-schema
      - store_artifacts:
          when: always
          path: ~/project/target/tarballs
          destination: tarballs
      - store_artifacts:
          path: ~/project/opennms-container/minion/images/minion.oci
          destination: minion.oci
      - cache-workflow-assets:
          cache_prefix: minion-config-schema
          source_path: target/config-schema/
      - cache-oci:
          key: minion
          path: opennms-container/minion/images/
      - persist_to_workspace:
          root: ~/
          paths:
            - project/opennms-assemblies/minion/target/org.opennms.assemblies.minion-*-minion.tar.gz

  minion-image-single-arch:
    parameters:
      architecture:
        type: string
    machine:
      image: ubuntu-2004:202010-01
    environment:
      DOCKER_CLI_EXPERIMENTAL: enabled
    steps:
      - attach_workspace:
          at: ~/
      - run:
          name: multiarch/qemu-user-static
          command: docker run --privileged multiarch/qemu-user-static --reset -p yes
      - cached-download:
          url: https://github.com/docker/buildx/releases/download/v0.5.1/buildx-v0.5.1.linux-amd64
          file: /usr/local/bin/docker-buildx
      - run:
          name: restart Docker to find docker-buildx
          command: sudo systemctl restart docker
      - dockerhub-login
      - run: *setup_dct_env
      - run: *setup_dct_key
      - run:
          name: Single-arch build & push
          command: |
            cd opennms-container/minion
            ARCH="$(printf "<< parameters.architecture >>" | tr / -)"
            TAG="${MINION_IMAGE_VERSION}-${ARCH}"
            make DOCKER_ARCH="<< parameters.architecture >>" \
                 DOCKER_FLAGS=--load \
                 VERSION="${TAG}" \
                 BUILD_NUMBER="${CIRCLE_BUILD_NUM}" \
                 BUILD_URL="${CIRCLE_BUILD_URL}" \
                 BUILD_BRANCH="${CIRCLE_BRANCH}"
            docker push ${MINION_IMAGE}:${TAG}

  minion-image-multi-arch:
    machine:
      image: ubuntu-2004:202010-01
    environment:
      DOCKER_CLI_EXPERIMENTAL: enabled
    steps:
      - attach_workspace:
          at: ~/
      - dockerhub-login
      - run: *setup_dct_env
      - run: *setup_dct_key
      - cached-download:
          url: https://github.com/theupdateframework/notary/releases/download/v0.6.1/notary-Linux-amd64
          file: /usr/local/bin/notary
      - run:
          name: Create & push multi-arch manifest
          command: |
            IMAGE_REF="${MINION_IMAGE}:${MINION_IMAGE_VERSION}"
            docker manifest create ${IMAGE_REF} \
              ${IMAGE_REF}-linux-amd64 \
              ${IMAGE_REF}-linux-arm64 \
              ${IMAGE_REF}-linux-arm-v7 \
              --amend
            SHA_256="$(docker manifest push "${IMAGE_REF}" --purge | cut -d ':' -f 2)"
            echo "Manifest SHA-256: ${SHA_256}"
            echo "Image-Ref: ${IMAGE_REF}"
            MANIFEST_FROM_REG="$(docker manifest inspect "${IMAGE_REF}" -v)";
            BYTES_SIZE="$(printf "${MANIFEST_FROM_REG}" | jq -r '.[].Descriptor.size' | uniq)";
            echo "Manifest-inspect BYTES: ${BYTES_SIZE}";
            echo "Manifest contents:\n";
            printf "${MANIFEST_FROM_REG}" | jq -r '.[].Descriptor | "Architecture: " + .platform.architecture + .platform.variant + ", digest: " + .digest';
            export NOTARY_AUTH="$(printf "${DOCKERHUB_LOGIN}:${DOCKERHUB_PASS}" | base64 -w0)"
            echo "Sign ${SHA_256} with the notary"
            # when the multi-arch image is signed by the delegate key then docker pull reports "No valid trust data..."
            # -> the following lines can not be used:
            #
            # export NOTARY_DELEGATION_PASSPHRASE="${DCT_DELEGATE_KEY_PASSPHRASE}"
            # notary -d ~/.docker/trust/ -s https://notary.docker.io addhash "${MINION_IMAGE}" "${MINION_IMAGE_VERSION}" 946 --sha256 "${SHA_256}" --roles targets/opennms-circle-delegate --publish --verbose
            #
            # -> use the targets key of the minion repository to sign the multi-arch image instead
            export NOTARY_TARGETS_PASSPHRASE="${DCT_REPO_MINION_KEY_PASSPHRASE}"
            notary -d ~/.docker/trust/ -s https://notary.docker.io addhash "${MINION_IMAGE}" "${MINION_IMAGE_VERSION}" "${BYTES_SIZE}" --sha256 "${SHA_256}" --publish --verbose
            echo "Done!"
            # notary -s https://notary.docker.io list "${IMAGE}"

  horizon-rpm-build:
    executor: centos-build-executor
    # Larger memory footprint required to speed up builds using Takari smartbuilder
    resource_class: xlarge
    steps:
      - attach_workspace:
          at: ~/
      - sign-packages/setup-env:
          skip_if_forked_pr: true
          gnupg_home: ~/tmp/gpg
      - run:
          name: Build RPMs
          command: |
            export NODE_OPTIONS=--max_old_space_size=1024
            export CCI_MAXCPU=4
            export MAVEN_OPTS="-Xmx8g -XX:ReservedCodeCacheSize=1g -XX:+TieredCompilation"
            .circleci/scripts/makerpm.sh tools/packages/opennms/opennms.spec
      - sign-packages/sign-rpms:
          skip_if_forked_pr: true
          gnupg_home: ~/tmp/gpg
          gnupg_key: opennms@opennms.org
          packages: target/rpm/RPMS/noarch/*.rpm
      - setup_remote_docker:
          docker_layer_caching: true
      - run:
          name: Fetch RPM artifacts and build Horizon container image
          command: |
            cd opennms-container/horizon
            ./build_container_image.sh
      - store_artifacts:
          path: ~/project/opennms-container/horizon/images/container.oci
          destination: horizon.oci
      - store_artifacts:
          path: ~/project/target/rpm/RPMS/noarch
          destination: rpms
      - cache-workflow-assets:
          cache_prefix: rpm-horizon
          source_path: target/rpm/RPMS/noarch
      - cache-oci:
          key: horizon
          path: opennms-container/horizon/images/
  minion-rpm-build:
    executor: centos-build-executor
    # Larger memory footprint required to speed up builds using Takari smartbuilder
    # Will need to increase resource class if horizon-rpm-build is under 15 min
    resource_class: xlarge
    steps:
      - attach_workspace:
          at: ~/
      - sign-packages/setup-env:
          skip_if_forked_pr: true
          gnupg_home: ~/tmp/gpg
      - run:
          name: Build RPMs
          command: |
            export NODE_OPTIONS=--max_old_space_size=1024
            export CCI_MAXCPU=4
            export CCI_VAADINJAVAMAXMEM=768m
            export MAVEN_OPTS="-Xmx8g -XX:ReservedCodeCacheSize=1g -XX:+TieredCompilation"
            .circleci/scripts/makerpm.sh tools/packages/minion/minion.spec
      - sign-packages/sign-rpms:
          skip_if_forked_pr: true
          gnupg_home: ~/tmp/gpg
          gnupg_key: opennms@opennms.org
          packages: target/rpm/RPMS/noarch/*.rpm
      - store_artifacts:
          path: ~/project/target/rpm/RPMS/noarch
          destination: rpms
      - cache-workflow-assets:
          cache_prefix: rpm-minion
          source_path: target/rpm/RPMS/noarch
  sentinel-rpm-build:
    executor: centos-build-executor
    # Larger memory footprint required to speed up builds using Takari smartbuilder
    # Will need to increase resource class if horizon-rpm-build is under 19 min
    resource_class: xlarge
    steps:
      - attach_workspace:
          at: ~/
      - sign-packages/setup-env:
          skip_if_forked_pr: true
          gnupg_home: ~/tmp/gpg
      - run:
          name: Build RPMs
          command: |
            export NODE_OPTIONS=--max_old_space_size=1024
            export CCI_MAXCPU=4
            export CCI_VAADINJAVAMAXMEM=768m
            export MAVEN_OPTS="-Xmx8g -XX:ReservedCodeCacheSize=1g -XX:+TieredCompilation"
            .circleci/scripts/makerpm.sh tools/packages/sentinel/sentinel.spec
      - sign-packages/sign-rpms:
          skip_if_forked_pr: true
          gnupg_home: ~/tmp/gpg
          gnupg_key: opennms@opennms.org
          packages: target/rpm/RPMS/noarch/*.rpm
      - setup_remote_docker:
          docker_layer_caching: true
      - run:
          name: Fetch RPM artifacts and build Sentinel container image
          command: |
            cd opennms-container/sentinel
            ./build_container_image.sh
      - store_artifacts:
          path: ~/project/opennms-container/sentinel/images/container.oci
          destination: sentinel.oci
      - store_artifacts:
          path: ~/project/target/rpm/RPMS/noarch
          destination: rpms
      - cache-workflow-assets:
          cache_prefix: rpm-sentinel
          source_path: target/rpm/RPMS/noarch
      - cache-oci:
          key: sentinel
          path: opennms-container/sentinel/images/
  horizon-deb-build:
    executor: debian-build-executor
    resource_class: xlarge
    steps:
      - attach_workspace:
          at: ~/
      - sign-packages/setup-env:
          skip_if_forked_pr: true
          gnupg_home: ~/tmp/gpg
      - run:
          name: Monitor memory usage
          background: true
          command: |
            free -m -c 500 -s 30
      - run:
          name: Build Debian Packages
          command: |
            export NODE_OPTIONS=--max_old_space_size=1024
            export CCI_MAXCPU=2
            export MAVEN_OPTS="-Xmx8g -XX:ReservedCodeCacheSize=1g -XX:+TieredCompilation"
            .circleci/scripts/makedeb.sh opennms
      - sign-packages/sign-debs:
          skip_if_forked_pr: true
          gnupg_home: ~/tmp/gpg
          gnupg_key: opennms@opennms.org
          packages: target/debs/*.deb
      - run:
          name: Gather system logs
          when: always
          command: |
            mkdir -p ~/build-results/system-logs
            (dmesg || :) > ~/build-results/system-logs/dmesg 2>&1
            (ps auxf || :) > ~/build-results/system-logs/ps 2>&1
            (free -m || :) > ~/build-results/system-logs/free 2>&1
            (docker stats --no-stream || :) > ~/build-results/system-logs/docker_stats 2>&1
            cp -R /tmp/jvmprocmon ~/build-results/system-logs/ || :
      - store_artifacts:
          when: always
          path: ~/build-results
          destination: build-results
      - store_artifacts:
          path: ~/project/target/debs
          destination: debs
      - cache-workflow-assets:
          cache_prefix: deb-horizon
          source_path: target/debs
  minion-deb-build:
    executor: debian-build-executor
    resource_class: xlarge
    steps:
      - attach_workspace:
          at: ~/
      - sign-packages/setup-env:
          skip_if_forked_pr: true
          gnupg_home: ~/tmp/gpg
      - run:
          name: Build Debian Packages
          command: |
            export NODE_OPTIONS=--max_old_space_size=1024
            export CCI_MAXCPU=4
            export CCI_VAADINJAVAMAXMEM=768m
            export MAVEN_OPTS="-Xmx8g -XX:ReservedCodeCacheSize=1g -XX:+TieredCompilation"
            .circleci/scripts/makedeb.sh minion
      - sign-packages/sign-debs:
          skip_if_forked_pr: true
          gnupg_home: ~/tmp/gpg
          gnupg_key: opennms@opennms.org
          packages: target/debs/*.deb
      - store_artifacts:
          path: ~/project/target/debs
          destination: debs
      - cache-workflow-assets:
          cache_prefix: deb-minion
          source_path: target/debs
  sentinel-deb-build:
    executor: debian-build-executor
    resource_class: xlarge
    steps:
      - attach_workspace:
          at: ~/
      - sign-packages/setup-env:
          skip_if_forked_pr: true
          gnupg_home: ~/tmp/gpg
      - run:
          name: Build Debian Packages
          command: |
            export NODE_OPTIONS=--max_old_space_size=1024
            export CCI_MAXCPU=4
            export CCI_VAADINJAVAMAXMEM=768m
            export MAVEN_OPTS="$MAVEN_OPTS -Xmx8g -XX:ReservedCodeCacheSize=1g"
            .circleci/scripts/makedeb.sh sentinel
      - sign-packages/sign-debs:
          skip_if_forked_pr: true
          gnupg_home: ~/tmp/gpg
          gnupg_key: opennms@opennms.org
          packages: target/debs/*.deb
      - store_artifacts:
          path: ~/project/target/debs
          destination: debs
      - cache-workflow-assets:
          cache_prefix: deb-sentinel
          source_path: target/debs
  horizon-publish-oci:
    executor: centos-build-executor
    steps:
      - cached-checkout-readonly
      - setup_remote_docker:
          docker_layer_caching: true
      - dockerhub-login
      - load-oci:
          key: horizon
      - run:
          name: tag horizon Docker image and publish to registry
          command: |
            cd opennms-container/horizon
            ./tag.sh
            ./publish.sh
  sentinel-publish-oci:
    executor: centos-build-executor
    steps:
      - cached-checkout-readonly
      - setup_remote_docker:
          docker_layer_caching: true
      - dockerhub-login
      - load-oci:
          key: sentinel
      - run:
          name: tag sentinel Docker image and publish to registry
          command: |
            cd opennms-container/sentinel
            ./tag.sh
            ./publish.sh
  integration-test:
    executor: integration-test-executor
    parallelism: 8
    resource_class: xlarge
    steps:
      - attach_workspace:
          at: ~/
      - run-integration-tests:
          rerun-failtest-count: 1
  integration-test-with-coverage:
    executor: integration-test-executor
    parallelism: 10
    resource_class: xlarge
    steps:
      - attach_workspace:
          at: ~/
      - run-integration-tests:
          run-code-coverage: true
          rerun-failtest-count: 0
          failure-option: -fn
          changes-only: false
  code-coverage:
    executor: centos-build-executor
    resource_class: xlarge
    steps:
      - attach_workspace:
          at: ~/
      - checkout
      - cached-download:
          url: https://repo1.maven.org/maven2/org/jacoco/org.jacoco.cli/0.8.8/org.jacoco.cli-0.8.8-nodeps.jar
          file: /tmp/jacoco-cli.jar
      - cached-download:
          url: https://binaries.sonarsource.com/Distribution/sonar-scanner-cli/sonar-scanner-cli-4.7.0.2747.zip
          file: /tmp/sonar-scanner-cli.zip
      - extract-pom-version
      - restore-maven-cache
      - restore-sonar-cache
      - run:
          name: Restore Target Directories (Code Coverage)
          when: always
          command: |
            .circleci/scripts/codecoverage-restore.sh
      - run:
          name: Run SonarQube Code Analysis
          when: always
          command: |
            export MAVEN_OPTS="-Xms1g -Xmx12g"
            .circleci/scripts/sonar.sh
      - save-sonar-cache
  smoke-test-core:
    executor: smoke-test-executor
    parallelism: 8
    # No resource class support for machine executors, we're constrained to use the default
    # medium class which has 2 vCPUs and 8 GB RAM
    #resource_class: large
    steps:
      - run:
          name: "skip if flaky tests are enabled"
          command: echo "trigger-flaky=<< pipeline.parameters.trigger-flaky >>"
      - when:
          condition:
            not:
              or:
                - << pipeline.parameters.trigger-flaky >>
                - matches: { pattern: "^.*flaky.*$", value: << pipeline.git.branch >> }
          steps:
            - attach_workspace:
                at: ~/
            - run-smoke-tests:
                suite: core
  smoke-test-flaky:
    executor: smoke-test-executor
    parallelism: 5
    # No resource class support for machine executors, we're constrained to use the default
    # medium class which has 2 vCPUs and 8 GB RAM
    #resource_class: large
    steps:
      - run:
          name: "run if flaky tests are enabled"
          command: echo "trigger-flaky=<< pipeline.parameters.trigger-flaky >>"
      - when:
          condition:
            or:
              - << pipeline.parameters.trigger-flaky >>
              - matches: { pattern: "^.*flaky.*$", value: << pipeline.git.branch >> }
          steps:
            - attach_workspace:
                at: ~/
            - run-smoke-tests:
                suite: flaky
  smoke-test-minion:
    executor: smoke-test-executor
    parallelism: 4
    # No resource class support for machine executors, we're constrained to use the default
    # medium class which has 2 vCPUs and 8 GB RAM
    #resource_class: large
    steps:
      - run:
          name: "skip if flaky tests are enabled"
          command: echo "trigger-flaky=<< pipeline.parameters.trigger-flaky >>"
      - when:
          condition:
            not:
              or:
                - << pipeline.parameters.trigger-flaky >>
                - matches: { pattern: "^.*flaky.*$", value: << pipeline.git.branch >> }
          steps:
            - attach_workspace:
                at: ~/
            - run-smoke-tests:
                suite: minion
  smoke-test-sentinel:
    executor: smoke-test-executor
    parallelism: 4
    # No resource class support for machine executors, we're constrained to use the default
    # medium class which has 2 vCPUs and 8 GB RAM
    #resource_class: large
    steps:
      - run:
          name: "skip if flaky tests are enabled"
          command: echo "trigger-flaky=<< pipeline.parameters.trigger-flaky >>"
      - when:
          condition:
            not:
              or:
                - << pipeline.parameters.trigger-flaky >>
                - matches: { pattern: "^.*flaky.*$", value: << pipeline.git.branch >> }
          steps:
            - attach_workspace:
                at: ~/
            - run-smoke-tests:
                suite: sentinel
  smoke-test-minimal:
    executor: smoke-test-executor
    steps:
      - attach_workspace:
          at: ~/
      - run-smoke-tests:
          suite: minimal
  create-merge-foundation-branch:
    <<: *docker_container_config
    steps:
      - run:
          name: "Branch Merge Parameters"
          command: |
            echo "previous: << pipeline.parameters.previous_branch >>, main: << pipeline.parameters.main_branch >>, next: << pipeline.parameters.next_branch >>"
      - when:
          condition: << pipeline.parameters.next_branch >>
          steps:
            - cached-checkout-for-pushing
            - run:
                name: Checkout target branch and merge from source
                command: |
                  export GIT_MERGE_AUTOEDIT=no
                  git fetch --all
                  git checkout << pipeline.parameters.next_branch >>
                  git reset --hard origin/<< pipeline.parameters.next_branch >>
                  git merge origin/<< pipeline.parameters.main_branch >>
            - run:
                name: Push to github
                command: git push -f origin << pipeline.parameters.next_branch >>:merge-foundation/<< pipeline.parameters.main_branch_label >>-to-<< pipeline.parameters.next_branch_label >>

  # note, this is always run as part of the _next_ branch
  # for example, if main_branch is `foundation-2016` and next_branch is `foundation-2017`,
  # it will include the contents of the `foundation-2017` branch, thus we need to actually
  # look _backwards_ to the previous_branch and main_branch to merge the correct bits.
  merge-foundation-branch:
    <<: *docker_container_config
    steps:
      - run:
          name: "Branch Merge Parameters"
          command: |
            echo "previous: << pipeline.parameters.previous_branch >>, main: << pipeline.parameters.main_branch >>, next: << pipeline.parameters.next_branch >>"
      - when:
          condition: << pipeline.parameters.previous_branch >>
          steps:
            - cached-checkout-for-pushing
            - run:
                name: Checkout target and merge with merge branch
                command: |
                  export GIT_MERGE_AUTOEDIT=no
                  git fetch --all
                  git checkout << pipeline.parameters.main_branch >>
                  git reset --hard origin/<< pipeline.parameters.main_branch >>
                  git merge origin/merge-foundation/<< pipeline.parameters.previous_branch_label >>-to-<< pipeline.parameters.main_branch_label >>
            - run:
                name: Push to github
                command: git push origin << pipeline.parameters.main_branch >>:<< pipeline.parameters.main_branch >>

  create-merge-meridian-branch:
    <<: *docker_container_config
    steps:
      - when:
          condition: << pipeline.parameters.main_branch >>
          steps:
            - restore_cache:
                keys:
                  - meridian-v1-{{ .Branch }}-{{ .Revision }}
                  - meridian-v1-{{ .Branch }}-
                  - meridian-v1-
            - cached-checkout-for-pushing
            - run:
                name: Add Meridian remote if necessary
                command: |
                  REMOTE_MERIDIAN="$(git remote | grep -c -E '^meridian$' || :)"
                  if [ "$REMOTE_MERIDIAN" -eq 0 ]; then
                    git remote add meridian git@github.com:OpenNMS/opennms-prime.git
                  fi
            - run:
                name: git fetch meridian
                command: |
                  git fetch meridian
            - save_cache:
                key: meridian-v1-{{ .Branch }}-{{ .Revision }}
                paths:
                  - ".git"
            - run:
                name: Checkout target branch and merge from source
                command: |
                  export GIT_MERGE_AUTOEDIT=no
                  if git rev-parse from-<< pipeline.parameters.main_branch >> >/dev/null 2>&1; then
                    git checkout from-<< pipeline.parameters.main_branch >>
                  else
                    git checkout -b from-<< pipeline.parameters.main_branch >> meridian/from-<< pipeline.parameters.main_branch >>
                  fi
                  git reset --hard meridian/from-<< pipeline.parameters.main_branch >>
                  git merge origin/<< pipeline.parameters.main_branch >>
            - run:
                name: Push to Meridian github
                command: git push -f meridian from-<< pipeline.parameters.main_branch >>:from-<< pipeline.parameters.main_branch >>

  merge-poweredby-branch:
    <<: *docker_container_config
    steps:
      - when:
          condition: << pipeline.parameters.main_branch >>
          steps:
            - restore_cache:
                keys:
                  - poweredby-v1-{{ .Branch }}-{{ .Revision }}
                  - poweredby-v1-{{ .Branch }}-
                  - poweredby-v1-
            - cached-checkout-for-pushing
            - run:
                name: Merge Foundation to PoweredBy
                command: .circleci/scripts/merge-poweredby.sh
            - save_cache:
                key: poweredby-v1-{{ .Branch }}-{{ .Revision }}
                paths:
                  - ".git"

  publish-cloudsmith:
    executor: cloudsmith/default
    resource_class: small
    steps:
      - checkout
      - cloudsmith/ensure-api-key
      - cloudsmith/install-cli
      - restore-workflow-assets:
          cache_prefix: deb-horizon
      - restore-workflow-assets:
          cache_prefix: deb-minion
      - restore-workflow-assets:
          cache_prefix: deb-sentinel
      - restore-workflow-assets:
          cache_prefix: rpm-horizon
      - restore-workflow-assets:
          cache_prefix: rpm-minion
      - restore-workflow-assets:
          cache_prefix: rpm-sentinel
      - restore-workflow-assets:
          cache_prefix: minion-config-schema
      - run:
          name: Publish Packages
          command: |
            .circleci/scripts/publish-cloudsmith.sh
<|MERGE_RESOLUTION|>--- conflicted
+++ resolved
@@ -121,9 +121,9 @@
 orbs:
   cloudsmith: cloudsmith/cloudsmith@1.0.3
   continuation: circleci/continuation@0.2.0
+  jira: circleci/jira@1.3.1
   # path-filtering: circleci/path-filtering@0.1.1
   sign-packages: opennms/sign-packages@2.1.3
-  jira: circleci/jira@1.3.1
 
 commands:
   extract-pom-version:
@@ -640,13 +640,19 @@
         - equal: [ true, << pipeline.parameters.trigger-coverage-api >> ]
         - equal: [ false, << pipeline.parameters.trigger-setup >> ]
     jobs:
-      - build
+      - build:
+          post-steps:
+            - jira/notify
       - integration-test-with-coverage:
           requires:
             - build
+          post-steps:
+            - jira/notify
       - code-coverage:
           requires:
             - integration-test-with-coverage
+          post-steps:
+            - jira/notify
   build-minimal:
     when:
       and:
@@ -663,18 +669,24 @@
           filters:
             branches:
               only: << pipeline.parameters.main_branch >>
+          post-steps:
+            - jira/notify
       - merge-foundation-branch:
           requires:
             - build
           filters:
             branches:
               only: merge-foundation/<< pipeline.parameters.previous_branch_label >>-to-<< pipeline.parameters.main_branch_label >>
+          post-steps:
+            - jira/notify
       - create-merge-meridian-branch:
           requires:
             - build
           filters:
             branches:
               only: /^foundation.*/
+          post-steps:
+            - jira/notify
       - merge-poweredby-branch:
           # technically only requires the RPM/deb builds, but only publish
           # if everything passes
@@ -684,6 +696,8 @@
             branches:
               only:
                 - /^foundation.*/
+          post-steps:
+            - jira/notify
   docs:
     when:
       and:
@@ -696,6 +710,8 @@
             branches:
               ignore:
                 - /^from-foundation.*/
+          post-steps:
+            - jira/notify
   build-deploy:
     when:
       and:
@@ -803,7 +819,8 @@
               ignore:
                 - /^.*sonar.*/
                 - /^merge-foundation.*/
-<<<<<<< HEAD
+          post-steps:
+            - jira/notify
       - integration-test-with-coverage:
           requires:
             - build
@@ -811,13 +828,13 @@
             branches:
               only:
                 - /^.*sonar.*/
+          post-steps:
+            - jira/notify
       - code-coverage:
           requires:
             - integration-test-with-coverage
-=======
-          post-steps:
-            - jira/notify
->>>>>>> 83ec4907
+          post-steps:
+            - jira/notify
       - smoke-test-core:
           requires:
             - tarball-assembly
@@ -833,12 +850,8 @@
                 - /^master-.*/
                 - /^release-.*/
                 - /.*smoke.*/
-<<<<<<< HEAD
-=======
-                - /^dependabot.*/
-          post-steps:
-            - jira/notify
->>>>>>> 83ec4907
+          post-steps:
+            - jira/notify
       - smoke-test-flaky:
           requires:
             - tarball-assembly
@@ -854,12 +867,8 @@
                 - /^master-.*/
                 - /^release-.*/
                 - /.*smoke.*/
-<<<<<<< HEAD
-=======
-                - /^dependabot.*/
-          post-steps:
-            - jira/notify
->>>>>>> 83ec4907
+          post-steps:
+            - jira/notify
       - smoke-test-minion:
           requires:
             - tarball-assembly
@@ -875,12 +884,8 @@
                 - /^master-.*/
                 - /^release-.*/
                 - /.*smoke.*/
-<<<<<<< HEAD
-=======
-                - /^dependabot.*/
-          post-steps:
-            - jira/notify
->>>>>>> 83ec4907
+          post-steps:
+            - jira/notify
       - smoke-test-sentinel:
           requires:
             - tarball-assembly
@@ -896,12 +901,8 @@
                 - /^master-.*/
                 - /^release-.*/
                 - /.*smoke.*/
-<<<<<<< HEAD
-=======
-                - /^dependabot.*/
-          post-steps:
-            - jira/notify
->>>>>>> 83ec4907
+          post-steps:
+            - jira/notify
       #- smoke-test-minimal:
       #    requires:
       #      - tarball-assembly
@@ -956,13 +957,9 @@
                 - develop
                 - /^master-.*/
                 - /^release-.*/
-<<<<<<< HEAD
+          post-steps:
+            - jira/notify
       # These don't actually require `integration-test`/`code-coverage` but we shouldn't bother
-=======
-          post-steps:
-            - jira/notify
-      # These don't actually require `integration-test` but we shouldn't bother
->>>>>>> 83ec4907
       # spending cycles unless everything else passed
       - horizon-deb-build:
           requires:
@@ -970,63 +967,30 @@
             - code-coverage
           filters:
             branches:
-<<<<<<< HEAD
               ignore:
                 - /^merge-foundation.*/
-=======
-              only:
-                - develop
-                - /^master-.*/
-                - /^release-.*/
-                - /^foundation.*/
-                - /^features.*/
-                - /.*smoke.*/
-                - /.*debian.*/
-          post-steps:
-            - jira/notify
->>>>>>> 83ec4907
+          post-steps:
+            - jira/notify
       - minion-deb-build:
           requires:
             - integration-test
             - code-coverage
           filters:
             branches:
-<<<<<<< HEAD
               ignore:
                 - /^merge-foundation.*/
-=======
-              only:
-                - develop
-                - /^master-.*/
-                - /^release-.*/
-                - /^foundation.*/
-                - /^features.*/
-                - /.*smoke.*/
-                - /.*debian.*/
-          post-steps:
-            - jira/notify
->>>>>>> 83ec4907
+          post-steps:
+            - jira/notify
       - sentinel-deb-build:
           requires:
             - integration-test
             - code-coverage
           filters:
             branches:
-<<<<<<< HEAD
               ignore:
                 - /^merge-foundation.*/
-=======
-              only:
-                - develop
-                - /^master-.*/
-                - /^release-.*/
-                - /^foundation.*/
-                - /^features.*/
-                - /.*smoke.*/
-                - /.*debian.*/
-          post-steps:
-            - jira/notify
->>>>>>> 83ec4907
+          post-steps:
+            - jira/notify
       - create-merge-foundation-branch:
           # technically only requires the RPM/deb builds, but only publish
           # if everything passes
