--- conflicted
+++ resolved
@@ -23,27 +23,19 @@
     previous_branch:
       description: the previous branch, if any
       type: string
-      default: release-26.1.1
+      default: release-26.x
     previous_branch_label:
       description: the previous branch, if any (escaped, no slashes)
       type: string
-      default: release-26.1.1
+      default: release-26.x
     main_branch:
       description: the auto-merge main branch
       type: string
-<<<<<<< HEAD
       default: develop
     main_branch_label:
       description: the auto-merge main branch (escaped, no slashes)
       type: string
       default: develop
-=======
-      default: release-26.x
-    main_branch_label:
-      description: the auto-merge main branch (escaped, no slashes)
-      type: string
-      default: release-26.x
->>>>>>> 062399c5
     next_branch:
       description: the auto-merge target branch
       type: string
