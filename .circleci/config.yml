--- conflicted
+++ resolved
@@ -28,7 +28,6 @@
 #    previous_branch:
 #      description: the previous branch, if any
 #      type: string
-<<<<<<< HEAD
 #      default: foundation-2018
 #    previous_branch_label:
 #      description: the previous branch, if any (escaped, no slashes)
@@ -50,29 +49,6 @@
 #      description: the auto-merge target branch (escaped, no slashes)
 #      type: string
 #      default: release-26.x
-=======
-#      default: foundation-2017
-#    previous_branch_label:
-#      description: the previous branch, if any (escaped, no slashes)
-#      type: string
-#      default: foundation-2017
-#    main_branch:
-#      description: the auto-merge main branch
-#      type: string
-#      default: foundation-2018
-#    main_branch_label:
-#      description: the auto-merge main branch (escaped, no slashes)
-#      type: string
-#      default: foundation-2018
-#    next_branch:
-#      description: the auto-merge target branch
-#      type: string
-#      default: foundation-2019
-#    next_branch_label:
-#      description: the auto-merge target branch (escaped, no slashes)
-#      type: string
-#      default: foundation-2019
->>>>>>> 499ba31d
 
 docker_container_config: &docker_container_config
   executor: docker-executor
@@ -542,21 +518,13 @@
           filters:
             branches:
               ignore:
-<<<<<<< HEAD
-                - master
-                - develop
-=======
                 - develop
                 - /^master-.*/
->>>>>>> 499ba31d
                 - /^release-.*/
                 - /^foundation.*/
                 - /^features.*/
                 - /.*smoke.*/
-<<<<<<< HEAD
                 - /^dependabot.*/
-=======
->>>>>>> 499ba31d
 #      - meridian-publish-oci:
 #          context: << parameters.context_name >>
 #          requires:
@@ -575,7 +543,6 @@
 #              only:
 #                - master
 #                - develop
-<<<<<<< HEAD
 #      - sentinel-publish-oci:
 #          context: << parameters.context_name >>
 #          requires:
@@ -585,8 +552,6 @@
 #              only:
 #                - master
 #                - develop
-=======
->>>>>>> 499ba31d
 #      # These don't actually require `integration-test` but we shouldn't bother
 #      # spending cycles unless everything else passed
 #      - meridian-deb-build:
@@ -617,7 +582,6 @@
 #                - /^features.*/
 #                - /^merge-foundation\/.*/
 #                - /.*smoke.*/
-<<<<<<< HEAD
 #      - sentinel-deb-build:
 #          context: << parameters.context_name >>
 #          requires:
@@ -632,8 +596,6 @@
 #                - /^features.*/
 #                - /^merge-foundation\/.*/
 #                - /.*smoke.*/
-=======
->>>>>>> 499ba31d
 #      - create-merge-foundation-branch:
 #          context: << parameters.context_name >>
 #          # technically only requires the RPM/deb builds, but only publish
@@ -641,10 +603,7 @@
 #          requires:
 #            - meridian-deb-build
 #            - minion-deb-build
-<<<<<<< HEAD
 #            - sentinel-deb-build
-=======
->>>>>>> 499ba31d
 #            - smoke-test-minimal
 #            - smoke-test-full
 #            - integration-test
@@ -658,10 +617,7 @@
 #          requires:
 #            - meridian-deb-build
 #            - minion-deb-build
-<<<<<<< HEAD
 #            - sentinel-deb-build
-=======
->>>>>>> 499ba31d
 #            - smoke-test-minimal
 #            - smoke-test-full
 #            - integration-test
@@ -704,10 +660,7 @@
           requires:
 #            - meridian-deb-build
 #            - minion-deb-build
-<<<<<<< HEAD
 #            - sentinel-deb-build
-=======
->>>>>>> 499ba31d
             - smoke-test-minimal
             - smoke-test-full
             - integration-test
@@ -814,7 +767,6 @@
       - cache-oci:
           key: minion
           path: opennms-container/minion/images/
-<<<<<<< HEAD
   sentinel-rpm-build:
     executor: centos-build-executor
     # Larger memory footprint required to speed up builds using Takari smartbuilder
@@ -859,8 +811,6 @@
       - cache-oci:
           key: sentinel
           path: opennms-container/sentinel/images/
-=======
->>>>>>> 499ba31d
   meridian-deb-build:
     executor: debian-build-executor
     resource_class: xlarge
@@ -933,7 +883,6 @@
       - cache-workflow-assets:
           cache_prefix: deb-minion
           source_path: target/debs
-<<<<<<< HEAD
   sentinel-deb-build:
     executor: debian-build-executor
     resource_class: large
@@ -961,8 +910,6 @@
       - cache-workflow-assets:
           cache_prefix: deb-sentinel
           source_path: target/debs
-=======
->>>>>>> 499ba31d
   meridian-publish-oci:
     executor: centos-build-executor
     steps:
@@ -1215,7 +1162,6 @@
 #          cache_prefix: deb-minion
       - restore-workflow-assets:
           cache_prefix: rpm-minion
-<<<<<<< HEAD
 #      - restore-workflow-assets:
 #          cache_prefix: deb-sentinel
       - restore-workflow-assets:
@@ -1226,12 +1172,6 @@
           cache_prefix: oci-minion
       - restore-workflow-assets:
           cache_prefix: oci-sentinel
-=======
-      - restore-workflow-assets:
-          cache_prefix: oci-meridian
-      - restore-workflow-assets:
-          cache_prefix: oci-minion
->>>>>>> 499ba31d
       - run:
           name: Publish Packages
           command: |
