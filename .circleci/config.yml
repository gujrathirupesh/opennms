--- conflicted
+++ resolved
@@ -24,7 +24,6 @@
 #    previous_branch:
 #      description: the previous branch, if any
 #      type: string
-<<<<<<< HEAD
 #      default: foundation-2018
 #    previous_branch_label:
 #      description: the previous branch, if any (escaped, no slashes)
@@ -46,29 +45,6 @@
 #      description: the auto-merge target branch (escaped, no slashes)
 #      type: string
 #      default: release-26.x
-=======
-#      default: foundation-2017
-#    previous_branch_label:
-#      description: the previous branch, if any (escaped, no slashes)
-#      type: string
-#      default: foundation-2017
-#    main_branch:
-#      description: the auto-merge main branch
-#      type: string
-#      default: foundation-2018
-#    main_branch_label:
-#      description: the auto-merge main branch (escaped, no slashes)
-#      type: string
-#      default: foundation-2018
-#    next_branch:
-#      description: the auto-merge target branch
-#      type: string
-#      default: foundation-2019
-#    next_branch_label:
-#      description: the auto-merge target branch (escaped, no slashes)
-#      type: string
-#      default: foundation-2019
->>>>>>> 6ddf612a
 
 docker_container_config: &docker_container_config
   executor: docker-executor
@@ -540,7 +516,6 @@
 #              only:
 #                - master
 #                - develop
-<<<<<<< HEAD
 #      - sentinel-publish-oci:
 #          requires:
 #            - sentinel-rpm-build
@@ -549,8 +524,6 @@
 #              only:
 #                - master
 #                - develop
-=======
->>>>>>> 6ddf612a
 #      # These don't actually require `integration-test` but we shouldn't bother
 #      # spending cycles unless everything else passed
 #      - meridian-deb-build:
@@ -579,7 +552,6 @@
 #                - /^features.*/
 #                - /^merge-foundation\/.*/
 #                - /.*smoke.*/
-<<<<<<< HEAD
 #      - sentinel-deb-build:
 #          requires:
 #            - integration-test
@@ -593,18 +565,13 @@
 #                - /^features.*/
 #                - /^merge-foundation\/.*/
 #                - /.*smoke.*/
-=======
->>>>>>> 6ddf612a
 #      - create-merge-foundation-branch:
 #          # technically only requires the RPM/deb builds, but only publish
 #          # if everything passes
 #          requires:
 #            - meridian-deb-build
 #            - minion-deb-build
-<<<<<<< HEAD
 #            - sentinel-deb-build
-=======
->>>>>>> 6ddf612a
 #            - smoke-test-minimal
 #            - smoke-test-full
 #            - integration-test
@@ -617,10 +584,7 @@
 #          requires:
 #            - meridian-deb-build
 #            - minion-deb-build
-<<<<<<< HEAD
 #            - sentinel-deb-build
-=======
->>>>>>> 6ddf612a
 #            - smoke-test-minimal
 #            - smoke-test-full
 #            - integration-test
@@ -642,29 +606,13 @@
 #          filters:
 #            branches:
 #              only: /^from-foundation.*/
-<<<<<<< HEAD
-#      - publish-cloudsmith:
-#          # technically only requires the RPM/deb builds, but only publish
-#          # if everything passes
-#          requires:
-#            - meridian-deb-build
-#            - minion-deb-build
-#            - sentinel-deb-build
-#            - smoke-test-minimal
-#            - smoke-test-full
-#          filters:
-#            branches:
-#              only:
-#                - master
-#                - develop
-#                - /^release-.*/
-=======
       - publish-cloudsmith:
           # technically only requires the RPM/deb builds, but only publish
           # if everything passes
           requires:
 #            - meridian-deb-build
 #            - minion-deb-build
+#            - sentinel-deb-build
             - smoke-test-minimal
             - smoke-test-full
             - integration-test
@@ -674,7 +622,6 @@
                 - /^master-.*/
 #                - develop
                 - /^release-.*/
->>>>>>> 6ddf612a
 #                - /^foundation.*/
 
 jobs:
@@ -772,7 +719,6 @@
       - cache-oci:
           key: minion
           path: opennms-container/minion/images/
-<<<<<<< HEAD
   sentinel-rpm-build:
     executor: centos-build-executor
     # Larger memory footprint required to speed up builds using Takari smartbuilder
@@ -817,8 +763,6 @@
       - cache-oci:
           key: sentinel
           path: opennms-container/sentinel/images/
-=======
->>>>>>> 6ddf612a
   meridian-deb-build:
     executor: debian-build-executor
     resource_class: large
@@ -871,10 +815,35 @@
       - cache-workflow-assets:
           cache_prefix: deb-meridian
           source_path: target/debs
+  minion-deb-build:
+    executor: debian-build-executor
+    resource_class: large
+    steps:
+      - attach_workspace:
+          at: ~/
+      - sign-packages/install-deb-dependencies:
+          skip_if_forked_pr: true
+      - sign-packages/setup-env:
+          skip_if_forked_pr: true
+          gnupg_home: ~/tmp/gpg
+      - run:
+          name: Build Debian Packages
+          command: |
+            export NODE_OPTIONS=--max_old_space_size=1024
+            export CCI_MAXCPU=4
+            export CCI_VAADINJAVAMAXMEM=768m
+            .circleci/scripts/makedeb.sh minion
+      - sign-packages/sign-debs:
+          skip_if_forked_pr: true
+          gnupg_home: ~/tmp/gpg
+          gnupg_key: opennms@opennms.org
+          packages: target/debs/*.deb
+      - store_artifacts:
+          path: ~/project/target/debs
+          destination: debs
       - cache-workflow-assets:
           cache_prefix: deb-minion
           source_path: target/debs
-<<<<<<< HEAD
   sentinel-deb-build:
     executor: debian-build-executor
     resource_class: large
@@ -904,8 +873,6 @@
       - cache-workflow-assets:
           cache_prefix: deb-sentinel
           source_path: target/debs
-=======
->>>>>>> 6ddf612a
   meridian-publish-oci:
     executor: centos-build-executor
     steps:
@@ -1132,29 +1099,21 @@
 #      - restore-workflow-assets:
 #          cache_prefix: deb-meridian
       - restore-workflow-assets:
-<<<<<<< HEAD
-          cache_prefix: deb-meridian
-=======
           cache_prefix: rpm-meridian
 #      - restore-workflow-assets:
 #          cache_prefix: deb-minion
->>>>>>> 6ddf612a
       - restore-workflow-assets:
           cache_prefix: rpm-minion
-      - restore-workflow-assets:
-<<<<<<< HEAD
-          cache_prefix: deb-sentinel
-      - restore-workflow-assets:
-          cache_prefix: rpm-meridian
-      - restore-workflow-assets:
-          cache_prefix: rpm-minion
+#      - restore-workflow-assets:
+#          cache_prefix: deb-sentinel
       - restore-workflow-assets:
           cache_prefix: rpm-sentinel
-=======
+      - restore-workflow-assets:
           cache_prefix: oci-meridian
       - restore-workflow-assets:
           cache_prefix: oci-minion
->>>>>>> 6ddf612a
+      - restore-workflow-assets:
+          cache_prefix: oci-sentinel
       - run:
           name: Publish Packages
           command: |
