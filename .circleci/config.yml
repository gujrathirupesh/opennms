version: 2.1

executors:
  centos-build-executor:
    docker:
<<<<<<< HEAD
      - image: opennms/build-env:11.0.14_9-3.8.4-b8184
  debian-build-executor:
    docker:
      - image: opennms/build-env:debian-jdk11-b8177
=======
      - image: opennms/build-env:8u322b06-3.8.4-b8247
  debian-build-executor:
    docker:
      - image: opennms/build-env:debian-jdk8-b8242
>>>>>>> 3278d55f
  docker-executor:
    docker:
      - image: docker:20.10-git
  docs-executor:
    docker:
      - image: opennms/antora:2.3.4-b7274
  integration-test-executor:
    machine:
      image: ubuntu-2004:202010-01
  smoke-test-executor:
    machine:
      image: ubuntu-2004:202010-01

# NOTE: the "_label" versions of these are for the case when your source or target
# branches have slashes in them, that way the merge branch gets created properly
parameters:
  minimal:
    description: whether to do a minimal (build-and-merge only) build
    type: boolean
    default: false
  previous_branch:
    description: the previous branch, if any
    type: string
    default: foundation-2021
  previous_branch_label:
    description: the previous branch, if any (escaped, no slashes)
    type: string
    default: foundation-2021
  main_branch:
    description: the auto-merge main branch
    type: string
    default: foundation-2022
  main_branch_label:
    description: the auto-merge main branch (escaped, no slashes)
    type: string
    default: foundation-2022
  next_branch:
    description: the auto-merge target branch
    type: string
    default: release-29.x
  next_branch_label:
    description: the auto-merge target branch (escaped, no slashes)
    type: string
    default: release-29.x

  ### sub-tree "module" build setup ###
  trigger-setup:
    description: whether to use path filtering to determine which modules to trigger
    type: boolean
    default: true
  trigger-docs:
    description: whether to trigger the documentation build
    type: boolean
    default: false
  trigger-build:
    description: whether to trigger the main build
    type: boolean
    default: false

setup: << pipeline.parameters.trigger-setup >>

aliases:
  - &setup_dct_env
    name: Setup DCT environment
    command: |
      case "${CIRCLE_BRANCH}" in
        "master-"*)
           MINION_IMAGE_VERSION="$(~/project/.circleci/scripts/pom2version.sh ~/project/pom.xml)"
          ;;
        "release-"*)
           MINION_IMAGE_VERSION="release-candidate"
          ;;
        "foundation-"20[1-2][0-9])
           MINION_IMAGE_VERSION="${CIRCLE_BRANCH}"
          ;;
        "develop")
           MINION_IMAGE_VERSION="bleeding"
          ;;
        *)
          MINION_IMAGE_VERSION="${CIRCLE_BRANCH//\//-}"
          ;;
      esac
      echo "export DOCKER_CONTENT_TRUST=1" >> $BASH_ENV
      echo "export DOCKER_CONTENT_TRUST_REPOSITORY_PASSPHRASE=\"$DCT_DELEGATE_KEY_PASSPHRASE\"" >> $BASH_ENV
      echo "export MINION_IMAGE=docker.io/opennms/minion" >> $BASH_ENV
      echo "export MINION_IMAGE_VERSION=\"$MINION_IMAGE_VERSION\"" >> $BASH_ENV
  - &setup_dct_key
    name: Setup DCT key
    command: |
      KEY_FOLDER=~/.docker/trust/private
      mkdir -p $KEY_FOLDER
      # the key that is used to sign single-arch images
      echo "$DCT_DELEGATE_KEY" | base64 -d > $KEY_FOLDER/$DCT_DELEGATE_KEY_NAME.key
      # the key that is used by Notary to sign the multi-arch minion image
      echo "$DCT_REPO_MINION_KEY" | base64 -d > $KEY_FOLDER/$DCT_REPO_MINION_KEY_NAME.key
      chmod 600 $KEY_FOLDER/*
      # setup_dct_env must have been run first because it provide DOCKER_CONTENT_TRUST_REPOSITORY_PASSPHRASE
      # that is required for loading the
      docker trust key load $KEY_FOLDER/$DCT_DELEGATE_KEY_NAME.key

docker_container_config: &docker_container_config
  executor: docker-executor

orbs:
  cloudsmith: cloudsmith/cloudsmith@1.0.3
  continuation: circleci/continuation@0.2.0
  # path-filtering: circleci/path-filtering@0.1.1
  sign-packages: opennms/sign-packages@2.1.3

commands:
  extract-pom-version:
      description: "Extracting Maven POM version"
      steps:
        - run:
            name: Extract Maven POM version
            command: .circleci/scripts/pom2version.sh pom.xml > pom-version-cache.key
  cached-checkout:
      description: "Checkout with caching"
      steps:
        - restore_cache:
            keys:
              - source-v2-{{ .Branch }}-{{ .Revision }}
              - source-v2-{{ .Branch }}-
              - source-v2-
        - checkout
        - run:
            name: git config merge.renameLimit
            command: git config merge.renameLimit 999999
        - run:
            name: git fetch origin
            command: git fetch origin
        - save_cache:
            key: source-v2-{{ .Branch }}-{{ .Revision }}
            paths:
              - ".git"
  cached-checkout-for-pushing:
      description: "Configure a cached checkout that can push upstream"
      steps:
        - add_ssh_keys:
            fingerprints:
              - "5e:70:a4:1a:f3:9f:39:ca:2a:d9:b5:9a:6c:2b:c3:66"
        - cached-checkout
        - run:
            name: Create git identity
            command: |
              git config user.email "cicd-system@opennms.com"
              git config user.name "CI/CD System"
  restore-maven-cache:
      description: "Maven: Calculate cache key and restore cache"
      steps:
        - run:
            name: Calculate cache key from pom files
            command: find . -type f -name "pom.xml" | grep -v /target/ | sort -u | xargs cat > maven-dependency-pom-cache.key
        - restore_cache:
            keys:
              - maven-dependencies-v3-{{ checksum "pom-version-cache.key" }}-{{ checksum "maven-dependency-pom-cache.key" }}
              - maven-dependencies-v3-{{ checksum "pom-version-cache.key" }}-
        - run:
            name: Remove old artifacts to keep workspace size down
            command: .circleci/scripts/clean-m2.sh
  update-maven-cache:
      description: "Maven: Refresh local repository from POM files"
      steps:
        - run:
            name: Collect Maven Dependencies
            command: |
              ./compile.pl -t \
                -Dbuild.skip.tarball=true \
                -DupdatePolicy=never \
                --update-plugins \
                -Daether.connector.resumeDownloads=false \
                -Daether.connector.basic.threads=1 \
                -Dorg.slf4j.simpleLogger.log.org.apache.maven.cli.transfer.Slf4jMavenTransferListener=warn \
                -Pbuild-bamboo \
                -Prun-expensive-tasks \
                -Psmoke \
                --legacy-local-repository \
                --batch-mode \
                dependency:resolve-plugins \
                de.qaware.maven:go-offline-maven-plugin:resolve-dependencies
  save-maven-cache:
    description: "Maven: Save cache"
    steps:
      - save_cache:
          key: maven-dependencies-v3-{{ checksum "pom-version-cache.key" }}-{{ checksum "maven-dependency-pom-cache.key" }}
          paths:
            - ~/.m2
  restore-nodejs-cache:
      description: "NodeJS: Calculate cache key and restore cache"
      steps:
        - run:
            name: Calculate cache key
            command: find core/web-assets -name package\*.json -o -name bower.json | grep -v /target/ | sort -u | xargs cat > nodejs-dependency-json-cache.key
        - restore_cache:
            keys:
              - nodejs-dependencies-v2-{{ checksum "pom-version-cache.key" }}-{{ checksum "nodejs-dependency-json-cache.key" }}
              - nodejs-dependencies-v2-{{ checksum "pom-version-cache.key" }}-
  save-nodejs-cache:
    description: "NodeJS: Save cache"
    steps:
      - save_cache:
          key: nodejs-dependencies-v2-{{ checksum "pom-version-cache.key" }}-{{ checksum "nodejs-dependency-json-cache.key" }}
          paths:
            - core/web-assets/node_modules
  restore-sonar-cache:
      description: "Sonar: Restore sonar cache"
      steps:
        - restore_cache:
            keys:
              - sonar-cache-v2-{{ checksum "pom-version-cache.key" }}
  save-sonar-cache:
      description: "Sonar: Save sonar cache"
      steps:
        - save_cache:
            key: sonar-cache-v2-{{ checksum "pom-version-cache.key" }}
            paths:
              - ~/.sonar
  dockerhub-login:
    description: "Connect to DockerHub"
    steps:
      - run:
          name: Login to DockerHub
          command: |
            if [ -n "${DOCKERHUB_LOGIN}" ]; then
              docker login -u ${DOCKERHUB_LOGIN} -p ${DOCKERHUB_PASS}
            else
              echo "WARNING: dockerhub login not found. Assuming this is a PR or other external branch build."
            fi
  run-smoke-tests:
    description: "Run the smoke tests"
    parameters:
      suite:
        default: core
        type: string
    steps:
      - run:
          name: Enable swap
          command: |
            sudo fallocate -l 8G /swapfile
            sudo chmod 600 /swapfile
            sudo mkswap /swapfile
            sudo swapon /swapfile
            sudo sysctl vm.swappiness=5
            cat /proc/sys/vm/swappiness
      - load-oci:
          key: horizon
      - load-oci:
          key: minion
      - load-oci:
          key: sentinel
      - run:
          name: Monitor JVM processes
          background: true
          command: |
            .circleci/scripts/jvmprocmon-start.sh
      - run:
          name: Monitor memory usage
          background: true
          command: |
            free -m -c 500 -s 30
      - run:
          name: Smoke Tests
          no_output_timeout: 30m
          command: |
            .circleci/scripts/smoke.sh << parameters.suite >>
      - run:
          name: Gather system logs
          when: always
          command: |
            mkdir -p ~/test-results/system-logs
            (dmesg || :) > ~/test-results/system-logs/dmesg 2>&1
            (ps auxf || :) > ~/test-results/system-logs/ps 2>&1
            (free -m || :) > ~/test-results/system-logs/free 2>&1
            (docker stats --no-stream || :) > ~/test-results/system-logs/docker_stats 2>&1
            cp -R /tmp/jvmprocmon ~/test-results/system-logs/ || :
            ls -alh ~/project/smoke-test/ || :
      - run:
          name: Gather test artifacts
          when: always
          command: |
            mkdir -p ~/test-results/junit
            find . -type f -regex ".*/target/surefire-reports/.*xml" -exec cp {} ~/test-results/junit/ \;
            find . -type f -regex ".*/target/failsafe-reports/.*xml" -exec cp {} ~/test-results/junit/ \;
            mkdir -p ~/test-artifacts/recordings
            cp -R ~/project/smoke-test/target/*.flv ~/test-artifacts/recordings || true
            cp -R ~/project/smoke-test/target/screenshots ~/test-artifacts/ || true
            cp -R ~/project/smoke-test/target/logs ~/test-artifacts/ || true
      - store_test_results:
          path: ~/test-results
      - store_artifacts:
          when: always
          path: ~/test-results
          destination: test-results
      - store_artifacts:
          when: always
          path: ~/test-artifacts
          destination: test-artifacts
  run-build:
    description: "Run the main build"
    parameters:
      number-vcpu:
        default: 8
        type: integer
      node-memory:
        default: echo "NODE_OPTIONS Not Set"
        type: string
      vaadin-javamaxmem:
        default: 1g
        type: string
    steps:
      - cached-checkout
      - extract-pom-version
      - run:
          name: Check for Releasability
          command: |
            export OPENNMS_VERSION="$(.circleci/scripts/pom2version.sh pom.xml)"
            .circleci/scripts/release-lint.sh "${OPENNMS_VERSION}"
      - restore-maven-cache
      - restore-nodejs-cache
      - run:
          name: Compile OpenNMS
          command: |
            export OPENNMS_VERSION="$(.circleci/scripts/pom2version.sh pom.xml)"
            .circleci/scripts/configure-signing.sh
            ./clean.pl
            << parameters.node-memory >>
            export MAVEN_OPTS="$MAVEN_OPTS -Xmx8g -XX:ReservedCodeCacheSize=1g"
            MAVEN_TARGETS="install"
            case "${CIRCLE_BRANCH}" in
              "master-"*|"release-"*|develop|jira/NMS-13820)
                mkdir -p target/artifacts
                MAVEN_TARGETS="$MAVEN_TARGETS javadoc:aggregate"
                ;;
            esac
            ./compile.pl -DskipTests=true -Dbuild.skip.tarball=false \
              -DupdatePolicy=never \
              -Daether.connector.resumeDownloads=false \
              -Daether.connector.basic.threads=1 \
              -Dorg.slf4j.simpleLogger.log.org.apache.maven.cli.transfer.Slf4jMavenTransferListener=warn \
              -DvaadinJavaMaxMemory=<< parameters.vaadin-javamaxmem >> \
              -DmaxCpus=<< parameters.number-vcpu >> \
              -Psmoke \
              --batch-mode \
              $MAVEN_TARGETS
            if [ -d target/site/apidocs ]; then
              pushd target/site/apidocs
                tar -czf "../../artifacts/opennms-${OPENNMS_VERSION}-javadoc.tar.gz" *
              popd
            fi
      - update-maven-cache
      - run:
          name: Remove Extra Maven Repository OpenNMS Files
          command: |
            # move these out of the way so they're not stored in the maven pre-cache
            cd ~/.m2/repository/org/opennms
            mkdir /tmp/maven-keep
            mv $(ls -1 | grep -v -E '^(jicmp-api|jicmp6-api|jrrd-api|jrrd2-api|lib|maven)$') /tmp/maven-keep
      - save-maven-cache
      - run:
          name: Restore Extra Maven Repository OpenNMS Files
          command: |
            # now move them back so they end up in the workspace for builds further down the workflow
            mv /tmp/maven-keep/* ~/.m2/repository/org/opennms/
      - save-nodejs-cache
      - store_artifacts:
          path: ~/project/target/artifacts
          destination: artifacts
      - persist_to_workspace:
          root: ~/
          paths:
            - project
            - .m2
  run-integration-tests:
    parameters:
      run-code-coverage:
        default: false
        type: boolean
      rerun-failtest-count:
        default: 0
        type: integer
      failure-option:
        default: -fae
        type: string
      changes-only:
        default: true
        type: boolean
    steps:
      - run:
          name: Monitor JVM processes
          background: true
          command: |
            .circleci/scripts/jvmprocmon-start.sh
      - run:
          name: Monitor memory usage
          background: true
          command: |
            free -m -c 500 -s 30
      - run:
          name: Integration Tests
          no_output_timeout: 15m
          command: |
            export CCI_CODE_COVERAGE=<< parameters.run-code-coverage >>
            export CCI_RERUN_FAILTEST=<< parameters.rerun-failtest-count >>
            export CCI_FAILURE_OPTION=<< parameters.failure-option >>
            export CCI_CHANGES_ONLY=<< parameters.changes-only >>
            .circleci/scripts/itest.sh
      - run:
          name: Gather test results
          when: always
          command: |
            mkdir -p ~/test-results/junit
            find . -type f -regex ".*/target/.*-reports-[0-9]+/.*xml" -exec cp {} ~/test-results/junit/ \;
            find . -type f -regex ".*/target/.*-reports-[0-9]+/.*dump.*" -exec cp {} ~/test-results/junit/ \;
      - run:
          name: Gather tests
          when: always
          command: |
            mkdir -p ~/generated-tests
            cp ./surefire_classname* ~/generated-tests/
            cp ./failsafe_classname* ~/generated-tests/
            cp /tmp/this_node* ~/generated-tests/
      - when:
          condition: << parameters.run-code-coverage >>
          steps:
            - run:
                name: Compress Target Directories (Code Coverage)
                when: always
                command: |
                  .circleci/scripts/codecoverage-save.sh
            - persist_to_workspace:
                root: ~/
                paths:
                  - code-coverage
      - run:
          name: Gather system logs
          when: always
          command: |
            mkdir -p ~/build-results/system-logs
            (dmesg || :) > ~/build-results/system-logs/dmesg 2>&1
            (ps auxf || :) > ~/build-results/system-logs/ps 2>&1
            (free -m || :) > ~/build-results/system-logs/free 2>&1
            (docker stats --no-stream || :) > ~/build-results/system-logs/docker_stats 2>&1
            cp -R /tmp/jvmprocmon ~/build-results/system-logs/ || :
      - store_test_results:
          path: ~/test-results
      - store_artifacts:
          when: always
          path: ~/test-results
          destination: test-results
      - store_artifacts:
          when: always
          path: ~/build-results
          destination: build-results
      - store_artifacts:
          when: always
          path: ~/generated-tests
          destination: generated-tests
  cache-workflow-assets:
    parameters:
      cache_prefix:
        description: the cache prefix
        type: string
      source_path:
        description: the source directory to cache
        type: string
    steps:
      - run:
          name: Stowing Assets in << parameters.source_path >> to cache prefix << parameters.cache_prefix >>
          command: |
            TARGET_PATH="/tmp/<< parameters.cache_prefix >>"
            rsync -ar "$(echo "<< parameters.source_path >>" | sed -e 's,/*$,,')/" "${TARGET_PATH}/"
            find "${TARGET_PATH}" -type d -print0 | xargs -0 chmod 775
            find "${TARGET_PATH}" ! -type d -print0 | xargs -0 chmod 664
      - save_cache:
          key: << parameters.cache_prefix >>-v3-{{ .Branch }}-{{ .Revision }}-{{ .Environment.CIRCLE_SHA1 }}
          paths:
            - "/tmp/<< parameters.cache_prefix >>"
  restore-workflow-assets:
    parameters:
      cache_prefix:
        description: the cache prefix
        type: string
      target_path:
        description: the target directory to restore into
        type: string
        default: ""
    steps:
      - restore_cache:
          keys:
            - << parameters.cache_prefix >>-v3-{{ .Branch }}-{{ .Revision }}-{{ .Environment.CIRCLE_SHA1 }}
      - when:
          condition: << parameters.target_path >>
          steps:
            - run:
                name: Restoring assets to << parameters.target_path >> from cached prefix << parameters.cache_prefix >>
                command: |
                  SOURCE_PATH="/tmp/<< parameters.cache_prefix >>"
                  mkdir -p "<< parameters.target_path >>"
                  rsync -ar "${SOURCE_PATH}/" "$(echo "<< parameters.target_path >>" | sed -e 's,/*$,,')/"
  cache-oci:
    parameters:
      key:
        description: the cache key for storing the OCI
        type: string
      path:
        description: the path to the directory containing the OCI
        type: string
    steps:
      - cache-workflow-assets:
          cache_prefix: oci-<< parameters.key >>
          source_path: << parameters.path >>
  load-oci:
    parameters:
      key:
        description: the OCI cache key to restore
        type: string
    steps:
      - restore-workflow-assets:
          cache_prefix: oci-<< parameters.key >>
      - run:
          name: Load Docker Image(s) in oci-<< parameters.key >>
          command: |
            cd "/tmp/oci-<< parameters.key >>"
            if [ "$(ls -1 *.oci | wc -l)" -eq 0 ]; then
              echo "ERROR: No OCI files to load. Something probably went wrong earlier."
              exit 1
            fi
            for FILE in *.oci; do
              echo "Loading ${FILE} into Docker..."
              docker image load -i "$FILE"
            done

workflows:
  pre-build:
    when: << pipeline.parameters.trigger-setup >>
    jobs:
      - trigger-path-filtering:
          base-revision: << pipeline.git.branch >>
          mapping: |
            .*            trigger-setup false
            ((?!docs/).)* trigger-build true
            docs/.*       trigger-docs  true
            .circleci/.*  trigger-docs  true
#  weekly-coverage:
#    when:
#      equal: [ false, << pipeline.parameters.minimal >> ]
#    triggers:
#      - schedule:
#          # Saturday at 12:00 AM
#          cron: "0 0 * * 6"
#          filters:
#            branches:
#              only:
#                - develop
#    jobs:
#      - build
#      - integration-test-with-coverage:
#          requires:
#            - build
#      - code-coverage:
#          requires:
#            - integration-test-with-coverage
  build-minimal:
    when:
      and:
        - equal: [ true, << pipeline.parameters.trigger-build >> ]
        - equal: [ false, << pipeline.parameters.trigger-setup >> ]
        - equal: [ true, << pipeline.parameters.minimal >> ]
    jobs:
      - build
      - create-merge-foundation-branch:
          requires:
            - build
          filters:
            branches:
              only: << pipeline.parameters.main_branch >>
      - merge-foundation-branch:
          requires:
            - build
          filters:
            branches:
              only: merge-foundation/<< pipeline.parameters.previous_branch_label >>-to-<< pipeline.parameters.main_branch_label >>
      - create-merge-meridian-branch:
          requires:
            - build
          filters:
            branches:
              only: /^foundation.*/
      - merge-poweredby-branch:
          # technically only requires the RPM/deb builds, but only publish
          # if everything passes
          requires:
            - build
          filters:
            branches:
              only:
                - /^foundation.*/
  docs:
    when:
      and:
        - equal: [ true,  << pipeline.parameters.trigger-docs >> ]
        - equal: [ false, << pipeline.parameters.trigger-setup >> ]
        - equal: [ false, << pipeline.parameters.minimal >> ]
    jobs:
      - build-docs:
          filters:
            branches:
              ignore:
                - /^from-foundation.*/
  build-deploy:
    when:
      and:
        - equal: [ true,  << pipeline.parameters.trigger-build >> ]
        - equal: [ false, << pipeline.parameters.trigger-setup >> ]
        - equal: [ false, << pipeline.parameters.minimal >> ]
    jobs:
      - build:
          filters:
            branches:
              ignore:
                - /^from-foundation.*/
      - tarball-assembly:
          requires:
            - build
      - minion-image-single-arch:
          matrix:
            parameters:
              architecture: [linux/amd64,linux/arm64,linux/arm/v7]
          context: "docker-content-trust"
          requires:
            - horizon-deb-build
            - minion-deb-build
            - sentinel-deb-build
            - integration-test
            - smoke-test-core
            - smoke-test-flaky
            - smoke-test-minion
            - smoke-test-minimal
            - smoke-test-sentinel
          filters:
            branches:
              only:
                - develop
                - /^master-.*/
                - /^release-.*/
      - minion-image-multi-arch:
          context: "docker-content-trust"
          requires:
            - minion-image-single-arch
          filters:
            branches:
              only:
                - develop
                - /^master-.*/
                - /^release-.*/
      - horizon-rpm-build:
          requires:
            - build
          filters:
            branches:
              ignore:
                - /^merge-foundation.*/
      - minion-rpm-build:
          requires:
            - build
          filters:
            branches:
              ignore:
                - /^merge-foundation.*/
      - sentinel-rpm-build:
          requires:
            - build
          filters:
            branches:
              ignore:
                - /^merge-foundation.*/
      - integration-test:
          requires:
            - build
          filters:
            branches:
              ignore:
                - /^merge-foundation.*/
      - smoke-test-core:
          requires:
            - tarball-assembly
            - horizon-rpm-build
            - minion-rpm-build
            - sentinel-rpm-build
          filters:
            branches:
              only:
                - develop
                - /^master-.*/
                - /^release-.*/
                - /^foundation.*/
                - /^features.*/
                - /.*smoke.*/
                - /^dependabot.*/
      - smoke-test-flaky:
          requires:
            - tarball-assembly
            - horizon-rpm-build
            - minion-rpm-build
            - sentinel-rpm-build
          filters:
            branches:
              only:
                - develop
                - /^master-.*/
                - /^release-.*/
                - /^foundation.*/
                - /^features.*/
                - /.*smoke.*/
                - /^dependabot.*/
      - smoke-test-minion:
          requires:
            - tarball-assembly
            - horizon-rpm-build
            - minion-rpm-build
            - sentinel-rpm-build
          filters:
            branches:
              only:
                - develop
                - /^master-.*/
                - /^release-.*/
                - /^foundation.*/
                - /^features.*/
                - /.*smoke.*/
                - /^dependabot.*/
      - smoke-test-sentinel:
          requires:
            - tarball-assembly
            - horizon-rpm-build
            - tarball-assembly
            - sentinel-rpm-build
          filters:
            branches:
              only:
                - develop
                - /^master-.*/
                - /^release-.*/
                - /^foundation.*/
                - /^features.*/
                - /.*smoke.*/
                - /^dependabot.*/
      - smoke-test-minimal:
          requires:
            - tarball-assembly
            - horizon-rpm-build
            - tarball-assembly
            - sentinel-rpm-build
          filters:
            branches:
              ignore:
                - develop
                - /^master-.*/
                - /^release-.*/
                - /^foundation.*/
                - /^merge-foundation.*/
                - /^features.*/
                - /.*smoke.*/
                - /^dependabot.*/
      - horizon-publish-oci:
          requires:
            - horizon-deb-build
            - minion-deb-build
            - sentinel-deb-build
            - integration-test
            - smoke-test-core
            - smoke-test-flaky
            - smoke-test-minion
            - smoke-test-minimal
            - smoke-test-sentinel
          filters:
            branches:
              only:
                - develop
                - /^master-.*/
                - /^release-.*/
      - sentinel-publish-oci:
          requires:
            - horizon-deb-build
            - minion-deb-build
            - sentinel-deb-build
            - integration-test
            - smoke-test-core
            - smoke-test-flaky
            - smoke-test-minion
            - smoke-test-minimal
            - smoke-test-sentinel
          filters:
            branches:
              only:
                - develop
                - /^master-.*/
                - /^release-.*/
      # These don't actually require `integration-test` but we shouldn't bother
      # spending cycles unless everything else passed
      - horizon-deb-build:
          requires:
            - integration-test
          filters:
            branches:
              ignore:
                - /^merge-foundation.*/
      - minion-deb-build:
          requires:
            - integration-test
          filters:
            branches:
              ignore:
                - /^merge-foundation.*/
      - sentinel-deb-build:
          requires:
            - integration-test
          filters:
            branches:
              ignore:
                - /^merge-foundation.*/
      - create-merge-foundation-branch:
          # technically only requires the RPM/deb builds, but only publish
          # if everything passes
          requires:
            - horizon-deb-build
            - minion-deb-build
            - sentinel-deb-build
            - integration-test
            - smoke-test-core
            - smoke-test-flaky
            - smoke-test-minion
            - smoke-test-minimal
            - smoke-test-sentinel
          filters:
            branches:
              only: << pipeline.parameters.main_branch >>
      - merge-foundation-branch:
          # technically only requires the RPM/deb builds, but only publish
          # if everything passes
          requires:
            - tarball-assembly
          filters:
            branches:
              only: merge-foundation/<< pipeline.parameters.previous_branch_label >>-to-<< pipeline.parameters.main_branch_label >>
      - create-merge-meridian-branch:
          # technically only requires the RPM/deb builds, but only publish
          # if everything passes
          requires:
            - horizon-deb-build
            - minion-deb-build
            - sentinel-deb-build
            - integration-test
            - smoke-test-core
            - smoke-test-flaky
            - smoke-test-minion
            - smoke-test-minimal
            - smoke-test-sentinel
          filters:
            branches:
              only: /^foundation.*/
      - merge-poweredby-branch:
          # technically only requires the RPM/deb builds, but only publish
          # if everything passes
          requires:
            - horizon-deb-build
            - smoke-test-core
            - smoke-test-flaky
            - smoke-test-minion
            - smoke-test-sentinel
            - smoke-test-minimal
            - integration-test
          filters:
            branches:
              only:
                - /^foundation.*/
      - publish-cloudsmith:
          # technically only requires the RPM/deb builds, but only publish
          # if everything passes
          requires:
            - horizon-deb-build
            - minion-deb-build
            - sentinel-deb-build
            - integration-test
            - smoke-test-core
            - smoke-test-flaky
            - smoke-test-minion
            - smoke-test-minimal
            - smoke-test-sentinel
          filters:
            branches:
              only:
                - develop
                - /^master-.*/
                - /^release-.*/
                - /^foundation.*/

jobs:
  trigger-path-filtering:
    docker:
      - image: cimg/python:3.8
    parameters:
      base-revision:
        default: main
        description: The revision to compare the current one against for the purpose of determining changed files.
        type: string
      mapping:
        default: ""
        description: Mapping of path regular expressions to pipeline parameters and values. One mapping per line, whitespace-delimited.
        type: string
    steps:
      - cached-checkout
      # copied from https://circleci.com/developer/orbs/orb/circleci/path-filtering
      # we do it ourselves because otherwise we have to do a full un-cached checkout every time
      - run:
          name: process mapping
          environment:
            BASE_REVISION: << parameters.base-revision >>
            MAPPING: << parameters.mapping >>
            OUTPUT_PATH: /tmp/pipeline-parameters.json
          shell: /usr/bin/env python3
          command: |+
            #!/usr/bin/env python3

            import json
            import os
            import re
            import subprocess

            def checkout(revision):
              """
              Helper function for checking out a branch

              :param revision: The revision to checkout
              :type revision: str
              """
              subprocess.run(
                ['git', 'checkout', revision],
                check=True
              )

            output_path = os.environ.get('OUTPUT_PATH')
            head = os.environ.get('CIRCLE_SHA1')
            base_revision = os.environ.get('BASE_REVISION')
            checkout(base_revision)  # Checkout base revision to make sure it is available for comparison
            checkout(head)  # return to head commit

            base = subprocess.run(
              ['git', 'merge-base', base_revision, head],
              check=True,
              capture_output=True
            ).stdout.decode('utf-8').strip()

            if head == base:
              try:
                # If building on the same branch as BASE_REVISION, we will get the
                # current commit as merge base. In that case try to go back to the
                # first parent, i.e. the last state of this branch before the
                # merge, and use that as the base.
                base = subprocess.run(
                  ['git', 'rev-parse', 'HEAD~1'], # FIXME this breaks on the first commit, fallback to something
                  check=True,
                  capture_output=True
                ).stdout.decode('utf-8').strip()
              except:
                # This can fail if this is the first commit of the repo, so that
                # HEAD~1 actually doesn't resolve. In this case we can compare
                # against this magic SHA below, which is the empty tree. The diff
                # to that is just the first commit as patch.
                base = '4b825dc642cb6eb9a060e54bf8d69288fbee4904'

            print('Comparing {}...{}'.format(base, head))
            changes = subprocess.run(
              ['git', 'diff', '--name-only', base, head],
              check=True,
              capture_output=True
            ).stdout.decode('utf-8').splitlines()

            mappings = [
              m.split() for m in
              os.environ.get('MAPPING').splitlines()
            ]

            def check_mapping(m):
              if 3 != len(m):
                raise Exception("Invalid mapping")
              path, param, value = m
              regex = re.compile(r'^' + path + r'$')
              for change in changes:
                if regex.match(change):
                  return True
              return False

            def convert_mapping(m):
              return [m[1], json.loads(m[2])]

            mappings = filter(check_mapping, mappings)
            mappings = map(convert_mapping, mappings)
            mappings = dict(mappings)

            with open(output_path, 'w') as fp:
              fp.write(json.dumps(mappings))

      - run:
          name: check for empty trigger config
          command: |
            if [ "$(grep -c trigger-setup /tmp/pipeline-parameters.json)" -eq 0 ]; then
              # this can happen in the case of merges or other similar "empty" commits
              echo '{ "trigger-setup": false, "trigger-build": true }' > /tmp/pipeline-parameters.json
            fi
      - store_artifacts:
          path: /tmp/pipeline-parameters.json
          destination: pipeline-parameters.json
      - continuation/continue:
          circleci_domain: circleci.com
          configuration_path: .circleci/config.yml
          parameters: /tmp/pipeline-parameters.json
  build:
    executor: centos-build-executor
    # Building currently requires the xlarge containers in order for the webpack compilation
    # in the core/web-assets module to complete reliably
    resource_class: xlarge
    steps:
      - attach_workspace:
          at: ~/
      - run-build:
          number-vcpu: 8
  build-docs:
    executor: docs-executor
    steps:
      - cached-checkout
      - run:
          name: Validate Xrefs in docs
          command: |
            NODE_PATH="$(npm -g root)" antora --generator @antora/xref-validator antora-playbook-local.yml
      - run:
          name: Build docs with Antora
          command: |
             DOCSEARCH_ENABLED=true DOCSEARCH_ENGINE=lunr NODE_PATH="$(npm -g root)" antora --generator antora-site-generator-lunr --stacktrace generate antora-playbook-local.yml
      - store_artifacts:
          path: ~/project/build/site.zip
          destination: site.zip
  tarball-assembly:
    machine:
      image: ubuntu-2004:202010-01
      docker_layer_caching: true
    resource_class: large
    environment:
      DOCKER_CLI_EXPERIMENTAL: enabled
    parameters:
      number-vcpu:
        default: 4
        type: integer
      vaadin-javamaxmem:
        default: 1g
        type: string
    steps:
      - attach_workspace:
          at: ~/
      - run:
          name: multiarch/qemu-user-static
          command: docker run --privileged multiarch/qemu-user-static --reset -p yes
      - run:
          name: Install Docker buildx
          command: |
            sudo wget https://github.com/docker/buildx/releases/download/v0.5.1/buildx-v0.5.1.linux-amd64 -O /usr/local/bin/docker-buildx
            sudo chmod a+x /usr/local/bin/docker-buildx
            sudo systemctl restart docker
      - dockerhub-login
      - run:
          name: Assemble tarballs and related artifacts
          command: |
            export MAVEN_OPTS="-Xmx4g -Xms4g"
            # general assembly
            date
            ./compile.pl -DskipTests=true -Dbuild.skip.tarball=false \
              -DupdatePolicy=never \
              -Daether.connector.resumeDownloads=false \
              -Daether.connector.basic.threads=1 \
              -Dorg.slf4j.simpleLogger.log.org.apache.maven.cli.transfer.Slf4jMavenTransferListener=warn \
              -DvaadinJavaMaxMemory=<< parameters.vaadin-javamaxmem >> \
              -DmaxCpus=<< parameters.number-vcpu >> \
              -Pbuild-bamboo \
              -Prun-expensive-tasks \
              -Dopennms.home=/opt/opennms \
              install --batch-mode
      - run:
          name: Build Minion OCI
          command: |
            cd opennms-container/minion

            # Create always a downloadable single OCI artifact for AMD architecture.
            # This image is used in our integration test suite which relies on the tag "minion:latest".
            make VERSION="$(../pom2version.py ../../pom.xml)" \
                 DOCKER_TAG="minion:latest" \
                 BUILD_NUMBER="${CIRCLE_BUILD_NUM}" \
                 BUILD_URL="${CIRCLE_BUILD_URL}" \
                 BUILD_BRANCH="${CIRCLE_BRANCH}"
      - run:
          name: Collect Artifacts
          command: |
            mkdir -p target/{artifacts,config-schema,tarballs}
            OPENNMS_VERSION="$(.circleci/scripts/pom2version.sh pom.xml)"
            find ./target -name "*.tar.gz" -type f -not -iname '*source*' -exec cp {} "./target/tarballs/opennms-${OPENNMS_VERSION}.tar.gz" \;
            find ./opennms-assemblies/minion/target -name "*.tar.gz" -type f -not -iname '*source*' -exec cp {} "./target/tarballs/minion-${OPENNMS_VERSION}.tar.gz" \;
            find ./opennms-assemblies/sentinel/target -name "*.tar.gz" -type f -not -iname '*source*' -exec cp {} "./target/tarballs/sentinel-${OPENNMS_VERSION}.tar.gz" \;
            cp ./opennms-assemblies/xsds/target/*-xsds.tar.gz "./target/artifacts/opennms-${OPENNMS_VERSION}-xsds.tar.gz"
            cp target/*-source.tar.gz ./target/artifacts/
            cp opennms-container/minion/minion-config-schema.yml "./target/config-schema/"
      - store_artifacts:
          when: always
          path: ~/project/target/artifacts
          destination: artifacts
      - store_artifacts:
          when: always
          path: ~/project/target/config-schema
          destination: config-schema
      - store_artifacts:
          when: always
          path: ~/project/target/tarballs
          destination: tarballs
      - store_artifacts:
          path: ~/project/opennms-container/minion/images/minion.oci
          destination: minion.oci
      - cache-workflow-assets:
          cache_prefix: minion-config-schema
          source_path: target/config-schema/
      - cache-oci:
          key: minion
          path: opennms-container/minion/images/
      - persist_to_workspace:
          root: ~/
          paths:
            - project/opennms-assemblies/minion/target/org.opennms.assemblies.minion-*-minion.tar.gz

  minion-image-single-arch:
    parameters:
      architecture:
        type: string
    machine:
      image: ubuntu-2004:202010-01
    environment:
      DOCKER_CLI_EXPERIMENTAL: enabled
    steps:
      - attach_workspace:
          at: ~/
      - run:
          name: multiarch/qemu-user-static
          command: docker run --privileged multiarch/qemu-user-static --reset -p yes
      - run:
          name: Install Docker buildx
          command: |
            sudo wget https://github.com/docker/buildx/releases/download/v0.5.1/buildx-v0.5.1.linux-amd64 -O /usr/local/bin/docker-buildx
            sudo chmod a+x /usr/local/bin/docker-buildx
            sudo systemctl restart docker
      - dockerhub-login
      - run: *setup_dct_env
      - run: *setup_dct_key
      - run:
          name: Single-arch build & push
          command: |
            cd opennms-container/minion
            ARCH="$(printf "<< parameters.architecture >>" | tr / -)"
            TAG="${MINION_IMAGE_VERSION}-${ARCH}"
            make DOCKER_ARCH="<< parameters.architecture >>" \
                 DOCKER_FLAGS=--load \
                 VERSION="${TAG}" \
                 BUILD_NUMBER="${CIRCLE_BUILD_NUM}" \
                 BUILD_URL="${CIRCLE_BUILD_URL}" \
                 BUILD_BRANCH="${CIRCLE_BRANCH}"
            docker push ${MINION_IMAGE}:${TAG}

  minion-image-multi-arch:
    machine:
      image: ubuntu-2004:202010-01
    environment:
      DOCKER_CLI_EXPERIMENTAL: enabled
    steps:
      - attach_workspace:
          at: ~/
      - dockerhub-login
      - run: *setup_dct_env
      - run: *setup_dct_key
      - run:
          name: Install notary
          command: |
            sudo wget https://github.com/theupdateframework/notary/releases/download/v0.6.1/notary-Linux-amd64 -O /usr/local/bin/notary
            sudo chmod a+x /usr/local/bin/notary
      - run:
          name: Create & push multi-arch manifest
          command: |
            IMAGE_REF="${MINION_IMAGE}:${MINION_IMAGE_VERSION}"
            docker manifest create ${IMAGE_REF} \
              ${IMAGE_REF}-linux-amd64 \
              ${IMAGE_REF}-linux-arm64 \
              ${IMAGE_REF}-linux-arm-v7 \
              --amend
            SHA_256="$(docker manifest push "${IMAGE_REF}" --purge | cut -d ':' -f 2)"
            echo "Manifest SHA-256: ${SHA_256}"
            echo "Image-Ref: ${IMAGE_REF}"
            MANIFEST_FROM_REG="$(docker manifest inspect "${IMAGE_REF}" -v)";
            BYTES_SIZE="$(printf "${MANIFEST_FROM_REG}" | jq -r '.[].Descriptor.size' | uniq)";
            echo "Manifest-inspect BYTES: ${BYTES_SIZE}";
            echo "Manifest contents:\n";
            printf "${MANIFEST_FROM_REG}" | jq -r '.[].Descriptor | "Architecture: " + .platform.architecture + .platform.variant + ", digest: " + .digest';
            export NOTARY_AUTH="$(printf "${DOCKERHUB_LOGIN}:${DOCKERHUB_PASS}" | base64 -w0)"
            echo "Sign ${SHA_256} with the notary"
            # when the multi-arch image is signed by the delegate key then docker pull reports "No valid trust data..."
            # -> the following lines can not be used:
            #
            # export NOTARY_DELEGATION_PASSPHRASE="${DCT_DELEGATE_KEY_PASSPHRASE}"
            # notary -d ~/.docker/trust/ -s https://notary.docker.io addhash "${MINION_IMAGE}" "${MINION_IMAGE_VERSION}" 946 --sha256 "${SHA_256}" --roles targets/opennms-circle-delegate --publish --verbose
            #
            # -> use the targets key of the minion repository to sign the multi-arch image instead
            export NOTARY_TARGETS_PASSPHRASE="${DCT_REPO_MINION_KEY_PASSPHRASE}"
            notary -d ~/.docker/trust/ -s https://notary.docker.io addhash "${MINION_IMAGE}" "${MINION_IMAGE_VERSION}" "${BYTES_SIZE}" --sha256 "${SHA_256}" --publish --verbose
            echo "Done!"
            # notary -s https://notary.docker.io list "${IMAGE}"

  horizon-rpm-build:
    executor: centos-build-executor
    # Larger memory footprint required to speed up builds using Takari smartbuilder
    resource_class: large
    steps:
      - attach_workspace:
          at: ~/
      - sign-packages/setup-env:
          skip_if_forked_pr: true
          gnupg_home: ~/tmp/gpg
      - run:
          name: Build RPMs
          command: |
            export NODE_OPTIONS=--max_old_space_size=1024
            export CCI_MAXCPU=4
            .circleci/scripts/makerpm.sh tools/packages/opennms/opennms.spec
      - sign-packages/sign-rpms:
          skip_if_forked_pr: true
          gnupg_home: ~/tmp/gpg
          gnupg_key: opennms@opennms.org
          packages: target/rpm/RPMS/noarch/*.rpm
      - setup_remote_docker:
          docker_layer_caching: true
      - run:
          name: Fetch RPM artifacts and build Horizon container image
          command: |
            cd opennms-container/horizon
            ./build_container_image.sh
      - store_artifacts:
          path: ~/project/opennms-container/horizon/images/container.oci
          destination: horizon.oci
      - store_artifacts:
          path: ~/project/target/rpm/RPMS/noarch
          destination: rpms
      - cache-workflow-assets:
          cache_prefix: rpm-horizon
          source_path: target/rpm/RPMS/noarch
      - cache-oci:
          key: horizon
          path: opennms-container/horizon/images/
  minion-rpm-build:
    executor: centos-build-executor
    # Larger memory footprint required to speed up builds using Takari smartbuilder
    # Will need to increase resource class if horizon-rpm-build is under 15 min
    resource_class: large
    steps:
      - attach_workspace:
          at: ~/
      - sign-packages/setup-env:
          skip_if_forked_pr: true
          gnupg_home: ~/tmp/gpg
      - run:
          name: Build RPMs
          command: |
            export NODE_OPTIONS=--max_old_space_size=1024
            export CCI_MAXCPU=4
            export CCI_VAADINJAVAMAXMEM=768m
            .circleci/scripts/makerpm.sh tools/packages/minion/minion.spec
      - sign-packages/sign-rpms:
          skip_if_forked_pr: true
          gnupg_home: ~/tmp/gpg
          gnupg_key: opennms@opennms.org
          packages: target/rpm/RPMS/noarch/*.rpm
      - store_artifacts:
          path: ~/project/target/rpm/RPMS/noarch
          destination: rpms
      - cache-workflow-assets:
          cache_prefix: rpm-minion
          source_path: target/rpm/RPMS/noarch
  sentinel-rpm-build:
    executor: centos-build-executor
    # Larger memory footprint required to speed up builds using Takari smartbuilder
    # Will need to increase resource class if horizon-rpm-build is under 19 min
    resource_class: large
    steps:
      - attach_workspace:
          at: ~/
      - sign-packages/setup-env:
          skip_if_forked_pr: true
          gnupg_home: ~/tmp/gpg
      - run:
          name: Build RPMs
          command: |
            export NODE_OPTIONS=--max_old_space_size=1024
            export CCI_MAXCPU=4
            export CCI_VAADINJAVAMAXMEM=768m
            .circleci/scripts/makerpm.sh tools/packages/sentinel/sentinel.spec
      - sign-packages/sign-rpms:
          skip_if_forked_pr: true
          gnupg_home: ~/tmp/gpg
          gnupg_key: opennms@opennms.org
          packages: target/rpm/RPMS/noarch/*.rpm
      - setup_remote_docker:
          docker_layer_caching: true
      - run:
          name: Fetch RPM artifacts and build Sentinel container image
          command: |
            cd opennms-container/sentinel
            ./build_container_image.sh
      - store_artifacts:
          path: ~/project/opennms-container/sentinel/images/container.oci
          destination: sentinel.oci
      - store_artifacts:
          path: ~/project/target/rpm/RPMS/noarch
          destination: rpms
      - cache-workflow-assets:
          cache_prefix: rpm-sentinel
          source_path: target/rpm/RPMS/noarch
      - cache-oci:
          key: sentinel
          path: opennms-container/sentinel/images/
  horizon-deb-build:
    executor: debian-build-executor
    resource_class: xlarge
    steps:
      - attach_workspace:
          at: ~/
      - sign-packages/setup-env:
          skip_if_forked_pr: true
          gnupg_home: ~/tmp/gpg
      - run:
          name: Monitor memory usage
          background: true
          command: |
            free -m -c 500 -s 30
      - run:
          name: Build Debian Packages
          command: |
            export NODE_OPTIONS=--max_old_space_size=1024
            export CCI_MAXCPU=2
            .circleci/scripts/makedeb.sh opennms
      - sign-packages/sign-debs:
          skip_if_forked_pr: true
          gnupg_home: ~/tmp/gpg
          gnupg_key: opennms@opennms.org
          packages: target/debs/*.deb
      - run:
          name: Gather system logs
          when: always
          command: |
            mkdir -p ~/build-results/system-logs
            (dmesg || :) > ~/build-results/system-logs/dmesg 2>&1
            (ps auxf || :) > ~/build-results/system-logs/ps 2>&1
            (free -m || :) > ~/build-results/system-logs/free 2>&1
            (docker stats --no-stream || :) > ~/build-results/system-logs/docker_stats 2>&1
            cp -R /tmp/jvmprocmon ~/build-results/system-logs/ || :
      - store_artifacts:
          when: always
          path: ~/build-results
          destination: build-results
      - store_artifacts:
          path: ~/project/target/debs
          destination: debs
      - cache-workflow-assets:
          cache_prefix: deb-horizon
          source_path: target/debs
  minion-deb-build:
    executor: debian-build-executor
    resource_class: large
    steps:
      - attach_workspace:
          at: ~/
      - sign-packages/setup-env:
          skip_if_forked_pr: true
          gnupg_home: ~/tmp/gpg
      - run:
          name: Build Debian Packages
          command: |
            export NODE_OPTIONS=--max_old_space_size=1024
            export CCI_MAXCPU=4
            export CCI_VAADINJAVAMAXMEM=768m
            .circleci/scripts/makedeb.sh minion
      - sign-packages/sign-debs:
          skip_if_forked_pr: true
          gnupg_home: ~/tmp/gpg
          gnupg_key: opennms@opennms.org
          packages: target/debs/*.deb
      - store_artifacts:
          path: ~/project/target/debs
          destination: debs
      - cache-workflow-assets:
          cache_prefix: deb-minion
          source_path: target/debs
  sentinel-deb-build:
    executor: debian-build-executor
    resource_class: large
    steps:
      - attach_workspace:
          at: ~/
      - sign-packages/setup-env:
          skip_if_forked_pr: true
          gnupg_home: ~/tmp/gpg
      - run:
          name: Build Debian Packages
          command: |
            export NODE_OPTIONS=--max_old_space_size=1024
            export CCI_MAXCPU=4
            export CCI_VAADINJAVAMAXMEM=768m
            .circleci/scripts/makedeb.sh sentinel
      - sign-packages/sign-debs:
          skip_if_forked_pr: true
          gnupg_home: ~/tmp/gpg
          gnupg_key: opennms@opennms.org
          packages: target/debs/*.deb
      - store_artifacts:
          path: ~/project/target/debs
          destination: debs
      - cache-workflow-assets:
          cache_prefix: deb-sentinel
          source_path: target/debs
  horizon-publish-oci:
    executor: centos-build-executor
    steps:
      - cached-checkout
      - setup_remote_docker:
          docker_layer_caching: true
      - dockerhub-login
      - load-oci:
          key: horizon
      - run:
          name: tag horizon Docker image and publish to registry
          command: |
            cd opennms-container/horizon
            ./tag.sh
            ./publish.sh
  sentinel-publish-oci:
    executor: centos-build-executor
    steps:
      - cached-checkout
      - setup_remote_docker:
          docker_layer_caching: true
      - dockerhub-login
      - load-oci:
          key: sentinel
      - run:
          name: tag sentinel Docker image and publish to registry
          command: |
            cd opennms-container/sentinel
            ./tag.sh
            ./publish.sh
  integration-test:
    executor: integration-test-executor
    parallelism: 8
    steps:
      - attach_workspace:
          at: ~/
      - run-integration-tests:
          rerun-failtest-count: 1
  integration-test-with-coverage:
    executor: integration-test-executor
    parallelism: 10
    steps:
      - attach_workspace:
          at: ~/
      - run-integration-tests:
          run-code-coverage: true
          rerun-failtest-count: 0
          failure-option: -fn
          changes-only: false
  code-coverage:
    executor: centos-build-executor
    resource_class: medium
    steps:
      - attach_workspace:
          at: ~/
      - extract-pom-version
      - restore-sonar-cache
      - run:
          name: Restore Target Directories (Code Coverage)
          when: always
          command: |
            .circleci/scripts/codecoverage-restore.sh
      - run:
          name: Run SonarQube Code Analysis
          when: always
          command: |
            export MAVEN_OPTS="-Xms3G -Xmx3G"
            .circleci/scripts/sonar.sh
      - save-sonar-cache
  smoke-test-core:
    executor: smoke-test-executor
    parallelism: 8
    # No resource class support for machine executors, we're constrained to use the default
    # medium class which has 2 vCPUs and 8 GB RAM
    #resource_class: large
    steps:
      - attach_workspace:
          at: ~/
      - run-smoke-tests:
          suite: core
  smoke-test-flaky:
    executor: smoke-test-executor
    parallelism: 5
    # No resource class support for machine executors, we're constrained to use the default
    # medium class which has 2 vCPUs and 8 GB RAM
    #resource_class: large
    steps:
      - attach_workspace:
          at: ~/
      - run-smoke-tests:
          suite: flaky
  smoke-test-minion:
    executor: smoke-test-executor
    parallelism: 4
    # No resource class support for machine executors, we're constrained to use the default
    # medium class which has 2 vCPUs and 8 GB RAM
    #resource_class: large
    steps:
      - attach_workspace:
          at: ~/
      - run-smoke-tests:
          suite: minion
  smoke-test-sentinel:
    executor: smoke-test-executor
    parallelism: 5
    # No resource class support for machine executors, we're constrained to use the default
    # medium class which has 2 vCPUs and 8 GB RAM
    #resource_class: large
    steps:
      - attach_workspace:
          at: ~/
      - run-smoke-tests:
          suite: sentinel
  smoke-test-minimal:
    executor: smoke-test-executor
    steps:
      - attach_workspace:
          at: ~/
      - run-smoke-tests:
          suite: minimal
  create-merge-foundation-branch:
    <<: *docker_container_config
    steps:
      - run:
          name: "Branch Merge Parameters"
          command: |
            echo "previous: << pipeline.parameters.previous_branch >>, main: << pipeline.parameters.main_branch >>, next: << pipeline.parameters.next_branch >>"
      - when:
          condition: << pipeline.parameters.next_branch >>
          steps:
            - cached-checkout-for-pushing
            - run:
                name: Checkout target branch and merge from source
                command: |
                  export GIT_MERGE_AUTOEDIT=no
                  git fetch --all
                  git checkout << pipeline.parameters.next_branch >>
                  git reset --hard origin/<< pipeline.parameters.next_branch >>
                  git merge origin/<< pipeline.parameters.main_branch >>
            - run:
                name: Push to github
                command: git push -f origin << pipeline.parameters.next_branch >>:merge-foundation/<< pipeline.parameters.main_branch_label >>-to-<< pipeline.parameters.next_branch_label >>

  # note, this is always run as part of the _next_ branch
  # for example, if main_branch is `foundation-2016` and next_branch is `foundation-2017`,
  # it will include the contents of the `foundation-2017` branch, thus we need to actually
  # look _backwards_ to the previous_branch and main_branch to merge the correct bits.
  merge-foundation-branch:
    <<: *docker_container_config
    steps:
      - run:
          name: "Branch Merge Parameters"
          command: |
            echo "previous: << pipeline.parameters.previous_branch >>, main: << pipeline.parameters.main_branch >>, next: << pipeline.parameters.next_branch >>"
      - when:
          condition: << pipeline.parameters.previous_branch >>
          steps:
            - cached-checkout-for-pushing
            - run:
                name: Checkout target and merge with merge branch
                command: |
                  export GIT_MERGE_AUTOEDIT=no
                  git fetch --all
                  git checkout << pipeline.parameters.main_branch >>
                  git reset --hard origin/<< pipeline.parameters.main_branch >>
                  git merge origin/merge-foundation/<< pipeline.parameters.previous_branch_label >>-to-<< pipeline.parameters.main_branch_label >>
            - run:
                name: Push to github
                command: git push origin << pipeline.parameters.main_branch >>:<< pipeline.parameters.main_branch >>

  create-merge-meridian-branch:
    <<: *docker_container_config
    steps:
      - when:
          condition: << pipeline.parameters.main_branch >>
          steps:
            - restore_cache:
                keys:
                  - meridian-v1-{{ .Branch }}-{{ .Revision }}
                  - meridian-v1-{{ .Branch }}-
                  - meridian-v1-
            - cached-checkout-for-pushing
            - run:
                name: Add Meridian remote if necessary
                command: |
                  REMOTE_MERIDIAN="$(git remote | grep -c -E '^meridian$' || :)"
                  if [ "$REMOTE_MERIDIAN" -eq 0 ]; then
                    git remote add meridian git@github.com:OpenNMS/opennms-prime.git
                  fi
            - run:
                name: git fetch meridian
                command: |
                  git fetch meridian
            - save_cache:
                key: meridian-v1-{{ .Branch }}-{{ .Revision }}
                paths:
                  - ".git"
            - run:
                name: Checkout target branch and merge from source
                command: |
                  export GIT_MERGE_AUTOEDIT=no
                  if git rev-parse from-<< pipeline.parameters.main_branch >> >/dev/null 2>&1; then
                    git checkout from-<< pipeline.parameters.main_branch >>
                  else
                    git checkout -b from-<< pipeline.parameters.main_branch >> meridian/from-<< pipeline.parameters.main_branch >>
                  fi
                  git reset --hard meridian/from-<< pipeline.parameters.main_branch >>
                  git merge origin/<< pipeline.parameters.main_branch >>
            - run:
                name: Push to Meridian github
                command: git push -f meridian from-<< pipeline.parameters.main_branch >>:from-<< pipeline.parameters.main_branch >>

  merge-poweredby-branch:
    <<: *docker_container_config
    steps:
      - when:
          condition: << pipeline.parameters.main_branch >>
          steps:
            - restore_cache:
                keys:
                  - poweredby-v1-{{ .Branch }}-{{ .Revision }}
                  - poweredby-v1-{{ .Branch }}-
                  - poweredby-v1-
            - cached-checkout-for-pushing
            - run:
                name: Merge Foundation to PoweredBy
                command: .circleci/scripts/merge-poweredby.sh
            - save_cache:
                key: poweredby-v1-{{ .Branch }}-{{ .Revision }}
                paths:
                  - ".git"

  publish-cloudsmith:
    executor: cloudsmith/default
    resource_class: small
    steps:
      - checkout
      - cloudsmith/ensure-api-key
      - cloudsmith/install-cli
      - restore-workflow-assets:
          cache_prefix: deb-horizon
      - restore-workflow-assets:
          cache_prefix: deb-minion
      - restore-workflow-assets:
          cache_prefix: deb-sentinel
      - restore-workflow-assets:
          cache_prefix: rpm-horizon
      - restore-workflow-assets:
          cache_prefix: rpm-minion
      - restore-workflow-assets:
          cache_prefix: rpm-sentinel
      - restore-workflow-assets:
          cache_prefix: minion-config-schema
      - run:
          name: Publish Packages
          command: |
            .circleci/scripts/publish-cloudsmith.sh
<|MERGE_RESOLUTION|>--- conflicted
+++ resolved
@@ -3,17 +3,10 @@
 executors:
   centos-build-executor:
     docker:
-<<<<<<< HEAD
-      - image: opennms/build-env:11.0.14_9-3.8.4-b8184
+      - image: opennms/build-env:11.0.14_9-3.8.4-b8249
   debian-build-executor:
     docker:
-      - image: opennms/build-env:debian-jdk11-b8177
-=======
-      - image: opennms/build-env:8u322b06-3.8.4-b8247
-  debian-build-executor:
-    docker:
-      - image: opennms/build-env:debian-jdk8-b8242
->>>>>>> 3278d55f
+      - image: opennms/build-env:debian-jdk11-b8243
   docker-executor:
     docker:
       - image: docker:20.10-git
