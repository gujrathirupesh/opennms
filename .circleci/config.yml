--- conflicted
+++ resolved
@@ -28,8 +28,7 @@
     minimal:
       description: whether to do a minimal (build-and-merge only) build
       type: boolean
-<<<<<<< HEAD
-      default: true
+      default: false
 #    previous_branch:
 #      description: the previous branch, if any
 #      type: string
@@ -54,33 +53,6 @@
 #      description: the auto-merge target branch (escaped, no slashes)
 #      type: string
 #      default: foundation-2018
-=======
-      default: false
-    previous_branch:
-      description: the previous branch, if any
-      type: string
-      default: foundation-2016
-    previous_branch_label:
-      description: the previous branch, if any (escaped, no slashes)
-      type: string
-      default: foundation-2016
-    main_branch:
-      description: the auto-merge main branch
-      type: string
-      default: foundation-2017
-    main_branch_label:
-      description: the auto-merge main branch (escaped, no slashes)
-      type: string
-      default: foundation-2017
-    next_branch:
-      description: the auto-merge target branch
-      type: string
-      default: foundation-2018
-    next_branch_label:
-      description: the auto-merge target branch (escaped, no slashes)
-      type: string
-      default: foundation-2018
->>>>>>> 629dbca8
 
 docker_container_config: &docker_container_config
   executor: docker-executor
@@ -227,11 +199,7 @@
             sudo sysctl vm.swappiness=5
             cat /proc/sys/vm/swappiness
       - load-oci:
-<<<<<<< HEAD
           key: meridian
-=======
-          key: horizon
->>>>>>> 629dbca8
       - load-oci:
           key: minion
       - run:
@@ -570,9 +538,6 @@
           context: << parameters.context_name >>
           requires:
             - build
-      - minion-rpm-build:
-          requires:
-            - build
       - integration-test:
           context: << parameters.context_name >>
           requires:
@@ -580,11 +545,7 @@
       - smoke-test-full:
           context: << parameters.context_name >>
           requires:
-<<<<<<< HEAD
             - meridian-rpm-build
-=======
-            - horizon-rpm-build
->>>>>>> 629dbca8
             - minion-rpm-build
           filters:
             branches:
@@ -598,11 +559,7 @@
       - smoke-test-minimal:
           context: << parameters.context_name >>
           requires:
-<<<<<<< HEAD
             - meridian-rpm-build
-=======
-            - horizon-rpm-build
->>>>>>> 629dbca8
             - minion-rpm-build
           filters:
             branches:
@@ -613,7 +570,6 @@
                 - /^foundation.*/
                 - /^features.*/
                 - /.*smoke.*/
-<<<<<<< HEAD
 #      - meridian-publish-oci:
 #          context: << parameters.context_name >>
 #          requires:
@@ -704,91 +660,6 @@
 #            branches:
 #              only:
 #                - /^foundation.*/
-=======
-      - horizon-publish-oci:
-          requires:
-            - horizon-rpm-build
-          filters:
-            branches:
-              only:
-                - develop
-                - /^master-.*/
-                - /^release-.*/
-      - minion-publish-oci:
-          requires:
-            - minion-rpm-build
-          filters:
-            branches:
-              only:
-                - develop
-                - /^master-.*/
-                - /^release-.*/
-      # These don't actually require `integration-test` but we shouldn't bother
-      # spending cycles unless everything else passed
-      - horizon-deb-build:
-          requires:
-            - integration-test
-          filters:
-            branches:
-              only:
-                - develop
-                - /^master-.*/
-                - /^release-.*/
-                - /^foundation.*/
-                - /^features.*/
-                - /^merge-foundation\/.*/
-                - /.*smoke.*/
-                - /.*debian.*/
-      - create-merge-foundation-branch:
-          # technically only requires the RPM/deb builds, but only publish
-          # if everything passes
-          requires:
-            - horizon-deb-build
-            - smoke-test-minimal
-            - smoke-test-full
-            - integration-test
-          filters:
-            branches:
-              only: << parameters.main_branch >>
-      - merge-foundation-branch:
-          # technically only requires the RPM/deb builds, but only publish
-          # if everything passes
-          requires:
-            - horizon-deb-build
-            - smoke-test-minimal
-            - smoke-test-full
-            - integration-test
-          filters:
-            branches:
-              only: merge-foundation/<< parameters.previous_branch_label >>-to-<< parameters.main_branch_label >>
-      - create-merge-meridian-branch:
-          # technically only requires the RPM/deb builds, but only publish
-          # if everything passes
-          requires:
-            - horizon-deb-build
-            - smoke-test-minimal
-            - smoke-test-full
-            - integration-test
-          filters:
-            branches:
-              only: /^foundation.*/
-      - merge-meridian-branch:
-          filters:
-            branches:
-              only: /^from-foundation.*/
-      - merge-poweredby-branch:
-          # technically only requires the RPM/deb builds, but only publish
-          # if everything passes
-          requires:
-            - horizon-deb-build
-            - smoke-test-minimal
-            - smoke-test-full
-            - integration-test
-          filters:
-            branches:
-              only:
-                - /^foundation.*/
->>>>>>> 629dbca8
       - publish-cloudsmith:
           context: << parameters.context_name >>
           # technically only requires the RPM/deb builds, but only publish
@@ -863,11 +734,7 @@
           command: |
             mkdir -p target/{artifacts,tarballs}
             OPENNMS_VERSION="$(.circleci/scripts/pom2version.sh pom.xml)"
-<<<<<<< HEAD
             find ./target -name "*.tar.gz" -type f -not -iname '*source*' -exec cp {} "./target/tarballs/meridian-${OPENNMS_VERSION}.tar.gz" \;
-=======
-            find ./target -name "*.tar.gz" -type f -not -iname '*source*' -exec cp {} "./target/tarballs/opennms-${OPENNMS_VERSION}.tar.gz" \;
->>>>>>> 629dbca8
             find ./opennms-assemblies/minion/target -name "*.tar.gz" -type f -not -iname '*source*' -exec cp {} "./target/tarballs/minion-${OPENNMS_VERSION}.tar.gz" \;
             find ./opennms-assemblies/remote-poller-standalone -name "*.tar.gz" -type f -exec cp {} "./target/artifacts/remote-poller-client-${OPENNMS_VERSION}.tar.gz" \;
             pushd target/site/apidocs
@@ -925,21 +792,12 @@
           cache_prefix: rpm-meridian
           source_path: target/rpm/RPMS/noarch
       - cache-oci:
-<<<<<<< HEAD
           key: meridian
           path: opennms-container/meridian/images/
   minion-rpm-build:
     executor: centos-build-executor
     # Larger memory footprint required to speed up builds using Takari smartbuilder
     # Will need to increase resource class if meridian-rpm-build is under 15 min
-=======
-          key: horizon
-          path: opennms-container/horizon/images/
-  minion-rpm-build:
-    executor: centos-build-executor
-    # Larger memory footprint required to speed up builds using Takari smartbuilder
-    # Will need to increase resource class if horizon-rpm-build is under 15 min
->>>>>>> 629dbca8
     resource_class: large
     steps:
       - attach_workspace:
@@ -980,11 +838,7 @@
       - cache-oci:
           key: minion
           path: opennms-container/minion/images/
-<<<<<<< HEAD
   meridian-deb-build:
-=======
-  horizon-deb-build:
->>>>>>> 629dbca8
     executor: debian-build-executor
     resource_class: xlarge
     steps:
@@ -1042,21 +896,6 @@
           name: tag meridian Docker image and publish to registry
           command: |
             cd opennms-container/meridian
-            ./tag.sh
-            ./publish.sh
-  minion-publish-oci:
-    executor: centos-build-executor
-    steps:
-      - cached-checkout
-      - setup_remote_docker:
-          docker_layer_caching: true
-      - dockerhub-login
-      - load-oci:
-          key: minion
-      - run:
-          name: tag minion Docker image and publish to registry
-          command: |
-            cd opennms-container/minion
             ./tag.sh
             ./publish.sh
   minion-publish-oci:
@@ -1282,13 +1121,7 @@
       - restore-workflow-assets:
           cache_prefix: oci-meridian
       - restore-workflow-assets:
-<<<<<<< HEAD
           cache_prefix: oci-minion
-=======
-          cache_prefix: rpm-horizon
-      - restore-workflow-assets:
-          cache_prefix: rpm-minion
->>>>>>> 629dbca8
       - run:
           name: Publish Packages
           command: |
