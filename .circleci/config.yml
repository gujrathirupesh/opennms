version: 2.1

executors:
  centos-build-executor:
    docker:
      - image: opennms/build-env:1.8.0.232.b09-3.6.2-b3291
  debian-build-executor:
    docker:
      - image: opennms/build-env:debian-jdk8-b3572
  docker-executor:
    docker:
      - image: docker:19.03.0-git
  integration-test-executor:
    machine: true
  smoke-test-executor:
    machine:
      image: ubuntu-1604:201903-01

# NOTE: the "_label" versions of these are for the case when your source or target
# branches have slashes in them, that way the merge branch gets created properly
defaults: &defaults
  parameters:
    previous_branch:
      description: the previous branch, if any
      type: string
      default: foundation-2019
    previous_branch_label:
      description: the previous branch, if any (escaped, no slashes)
      type: string
      default: foundation-2019
    main_branch:
      description: the auto-merge main branch
      type: string
      default: release-26.1.0
    main_branch_label:
      description: the auto-merge main branch (escaped, no slashes)
      type: string
      default: release-26.1.0
    next_branch:
      description: the auto-merge target branch
      type: string
      default: develop
    next_branch_label:
      description: the auto-merge target branch (escaped, no slashes)
      type: string
      default: develop

docker_container_config: &docker_container_config
  executor: docker-executor

orbs:
  cloudsmith: cloudsmith/cloudsmith@1.0.3
  sign-packages: opennms/sign-packages@2.1.1

commands:
  extract-pom-version:
      description: "Extracting Maven POM version"
      steps:
        - run:
            name: Extract Maven POM version
            command: opennms-container/pom2version.py pom.xml > pom-version-cache.key
  cached-checkout:
      description: "Checkout with caching"
      steps:
        - restore_cache:
            keys:
              - source-v1-{{ .Branch }}-{{ .Revision }}
              - source-v1-{{ .Branch }}-
              - source-v1-
        - checkout
        - run:
            name: git fetch origin
            command: |
              git fetch origin
        - save_cache:
            key: source-v1-{{ .Branch }}-{{ .Revision }}
            paths:
              - ".git"
  restore-maven-cache:
      description: "Maven: Calculate cache key and restore cache"
      steps:
        - run:
            name: Calculate cache key from pom files
            command: find . -type f -name "pom.xml" | grep -v /target/ | sort -u | xargs cat > maven-dependency-pom-cache.key
        - restore_cache:
            keys:
              - maven-dependencies-v3-{{ checksum "pom-version-cache.key" }}-{{ checksum "maven-dependency-pom-cache.key" }}
              - maven-dependencies-v3-{{ checksum "pom-version-cache.key" }}-
        - run:
            name: Remove OpenNMS artifacts from cache
            command: |
              rm -rf ~/.m2/repository/org/opennms
        - run:
            name: Remove old artifacts to keep workspace size down
            command: .circleci/scripts/clean-m2.sh
  save-maven-cache:
    description: "Maven: Save cache"
    steps:
      - save_cache:
          key: maven-dependencies-v3-{{ checksum "pom-version-cache.key" }}-{{ checksum "maven-dependency-pom-cache.key" }}
          paths:
            - ~/.m2
  restore-nodejs-cache:
      description: "NodeJS: Calculate cache key and restore cache"
      steps:
        - run:
            name: Calculate cache key
            command: find core/web-assets -name package\*.json -o -name bower.json | grep -v /target/ | sort -u | xargs cat > nodejs-dependency-json-cache.key
        - restore_cache:
            keys:
              - nodejs-dependencies-v2-{{ checksum "pom-version-cache.key" }}-{{ checksum "nodejs-dependency-json-cache.key" }}
              - nodejs-dependencies-v2-{{ checksum "pom-version-cache.key" }}-
  save-nodejs-cache:
    description: "NodeJS: Save cache"
    steps:
      - save_cache:
          key: nodejs-dependencies-v2-{{ checksum "pom-version-cache.key" }}-{{ checksum "nodejs-dependency-json-cache.key" }}
          paths:
            - core/web-assets/node_modules
  restore-sonar-cache:
      description: "Sonar: Restore sonar cache"
      steps:
        - restore_cache:
            keys:
              - sonar-cache-v2-{{ checksum "pom-version-cache.key" }}
  save-sonar-cache:
      description: "Sonar: Save sonar cache"
      steps:
        - save_cache:
            key: sonar-cache-v2-{{ checksum "pom-version-cache.key" }}
            paths:
              - ~/.sonar
  dockerhub-login:
    description: "Connect to DockerHub"
    steps:
      - run:
          name: Login to DockerHub
          command: |
            docker login -u ${DOCKERHUB_LOGIN} -p ${DOCKERHUB_PASS}
  run-smoke-tests:
    description: "Run the smoke tests"
    parameters:
      minimal:
        default: false
        type: boolean
    steps:
      - run:
          name: Enable swap
          command: |
            sudo fallocate -l 8G /swapfile
            sudo chmod 600 /swapfile
            sudo mkswap /swapfile
            sudo swapon /swapfile
            sudo sysctl vm.swappiness=5
            cat /proc/sys/vm/swappiness
      - run:
          name: Load Horizon OCI image
          command: |
            cd opennms-container/horizon
            docker image load -i images/container.oci
      - run:
          name: Load Minion OCI image
          command: |
            cd opennms-container/minion
            docker image load -i images/minion.oci
      - run:
          name: Load Sentinel OCI image
          command: |
            cd opennms-container/sentinel
            docker image load -i images/container.oci
      - run:
          name: Monitor JVM processes
          background: true
          command: |
            .circleci/scripts/jvmprocmon-start.sh
      - run:
          name: Monitor memory usage
          background: true
          command: |
            free -m -c 500 -s 30
      - run:
          name: Smoke Tests
          no_output_timeout: 30m
          command: |
            .circleci/scripts/smoke.sh << parameters.minimal >>
      - run:
          name: Gather system logs
          when: always
          command: |
            mkdir -p ~/test-results/system-logs
            dmesg > ~/test-results/system-logs/dmesg
            ps auxf > ~/test-results/system-logs/ps
            free -m > ~/test-results/system-logs/free
            docker stats --no-stream > ~/test-results/system-logs/docker_stats
            cp -R /tmp/jvmprocmon ~/test-results/system-logs/
            ls -alh ~/project/smoke-test/
      - run:
          name: Gather test artifacts
          when: always
          command: |
            mkdir -p ~/test-results/junit
            find . -type f -regex ".*/target/surefire-reports/.*xml" -exec cp {} ~/test-results/junit/ \;
            find . -type f -regex ".*/target/failsafe-reports/.*xml" -exec cp {} ~/test-results/junit/ \;
            mkdir -p ~/test-artifacts/recordings
            cp -R ~/project/smoke-test/target/*.flv ~/test-artifacts/recordings || true
            cp -R ~/project/smoke-test/target/screenshots ~/test-artifacts/ || true
            cp -R ~/project/smoke-test/target/logs ~/test-artifacts/ || true
      - store_test_results:
          path: ~/test-results
      - store_artifacts:
          when: always
          path: ~/test-results
          destination: test-results
      - store_artifacts:
          when: always
          path: ~/test-artifacts
          destination: test-artifacts
  run-build:
    description: "Run the main build"
    parameters:
      number-vcpu:
        default: 8
        type: integer
      node-memory:
        default: echo "NODE_OPTIONS Not Set"
        type: string
      vaadin-javamaxmem:
        default: 1g
        type: string
    steps:
      - cached-checkout
      - extract-pom-version
      - restore-maven-cache
      - restore-nodejs-cache
      - run:
          name: Compile OpenNMS
          command: |
            .circleci/scripts/configure-signing.sh
            mvn clean -DskipTests=true
            << parameters.node-memory >>
            ./compile.pl -DskipTests=true -Dbuild.skip.tarball=false \
              -DupdatePolicy=never -Daether.connector.resumeDownloads=false \
              -Daether.connector.basic.threads=1 \
              -Dorg.slf4j.simpleLogger.log.org.apache.maven.cli.transfer.Slf4jMavenTransferListener=warn \
              -DvaadinJavaMaxMemory=<< parameters.vaadin-javamaxmem >> \
              -DmaxCpus=<< parameters.number-vcpu >> \
              install --batch-mode --builder smart --threads << parameters.number-vcpu >> \
              -Prun-expensive-tasks -Psmoke
      - save-maven-cache
      - save-nodejs-cache
      - persist_to_workspace:
          root: ~/
          paths:
            - project
            - .m2
  run-integration-tests:
    parameters:
      run-code-coverage:
        default: false
        type: boolean
      rerun-failtest-count:
        default: 0
        type: integer
      failure-option:
        default: -fae
        type: string
      changes-only:
        default: true
        type: boolean
    steps:
      - run:
          name: Integration Tests
          no_output_timeout: 1.0h
          command: |
            export CCI_CODE_COVERAGE=<< parameters.run-code-coverage >>
            export CCI_RERUN_FAILTEST=<< parameters.rerun-failtest-count >>
            export CCI_FAILURE_OPTION=<< parameters.failure-option >>
            export CCI_CHANGES_ONLY=<< parameters.changes-only >>
            .circleci/scripts/itest.sh
      - run:
          name: Gather test results
          when: always
          command: |
            mkdir -p ~/test-results/junit
            find . -type f -regex ".*/target/surefire-reports-[0-9]+/.*xml" -exec cp {} ~/test-results/junit/ \;
            find . -type f -regex ".*/target/failsafe-reports-[0-9]+/.*xml" -exec cp {} ~/test-results/junit/ \;
      - run:
          name: Gather tests
          when: always
          command: |
            mkdir -p ~/generated-tests
            cp ./surefire_classname* ~/generated-tests/
            cp ./failsafe_classname* ~/generated-tests/
            cp /tmp/this_node* ~/generated-tests/
      - when:
          condition: << parameters.run-code-coverage >>
          steps:
            - run:
                name: Compress Target Directories (Code Coverage)
                when: always
                command: |
                  .circleci/scripts/codecoverage-save.sh
            - persist_to_workspace:
                root: ~/
                paths:
                  - code-coverage
      - store_test_results:
          path: ~/test-results
      - store_artifacts:
          when: always
          path: ~/test-results
          destination: test-results
      - store_artifacts:
          when: always
          path: ~/generated-tests
          destination: generated-tests
  publish-cloudsmith:
    steps:
      - cloudsmith/ensure-api-key
      - cloudsmith/install-cli
      - run:
          name: Publish Packages
          command: |
            .circleci/scripts/publish-cloudsmith.sh

workflows:
  weekly-coverage:
    triggers:
      - schedule:
          # Saturday at 12:00 AM
          cron: "0 0 * * 6"
          filters:
            branches:
              only:
                - develop
    jobs:
      - build
      - integration-test-with-coverage:
          requires:
            - build
      - code-coverage:
          requires:
            - integration-test-with-coverage
  build-deploy:
    <<: *defaults
    jobs:
<<<<<<< HEAD
      - build
      - tarball-assembly:
          requires:
            - build
=======
      - build:
          filters:
            branches:
              ignore:
                - /^from-foundation.*/
>>>>>>> 5c2806ba
      - horizon-rpm-build:
          requires:
            - build
      - minion-rpm-build:
          requires:
            - build
      - sentinel-rpm-build:
          requires:
            - build
      - integration-test:
          requires:
            - build
      - smoke-test-full:
          requires:
            - horizon-rpm-build
            - tarball-assembly
            - sentinel-rpm-build
          filters:
            branches:
              only:
                - master
                - develop
                - /^release-.*/
                - /^foundation.*/
                - /^features.*/
                - /^merge-foundation\/.*/
                - /.*smoke.*/
      - smoke-test-minimal:
          requires:
            - horizon-rpm-build
            - tarball-assembly
            - sentinel-rpm-build
          filters:
            branches:
              ignore:
                - master
                - develop
                - /^release-.*/
                - /^foundation.*/
                - /^features.*/
                - /^merge-foundation\/.*/
                - /.*smoke.*/
      - horizon-publish-oci:
          requires:
            - horizon-rpm-build
          filters:
            branches:
              only:
                - master
                - develop
                - /^release-.*/
      - sentinel-publish-oci:
          requires:
            - sentinel-rpm-build
          filters:
            branches:
              only:
                - master
                - develop
                - /^release-.*/
      # These don't actually require `integration-test` but we shouldn't bother
      # spending cycles unless everything else passed
      - horizon-deb-build:
          requires:
            - integration-test
          filters:
            branches:
              only:
                - master
                - develop
                - /^release-.*/
                - /^foundation.*/
                - /^features.*/
                - /^merge-foundation\/.*/
                - /.*smoke.*/
      - minion-deb-build:
          requires:
            - integration-test
          filters:
            branches:
              only:
                - master
                - develop
                - /^release-.*/
                - /^foundation.*/
                - /^features.*/
                - /^merge-foundation\/.*/
                - /.*smoke.*/
      - sentinel-deb-build:
          requires:
            - integration-test
          filters:
            branches:
              only:
                - master
                - develop
                - /^release-.*/
                - /^foundation.*/
                - /^features.*/
                - /^merge-foundation\/.*/
                - /.*smoke.*/
      - create-merge-foundation-branch:
          # technically only requires the RPM/deb builds, but only publish
          # if everything passes
          requires:
            - horizon-deb-build
            - minion-deb-build
            - sentinel-deb-build
            - smoke-test-minimal
            - smoke-test-full
            - integration-test
          filters:
            branches:
              only: << parameters.main_branch >>
      - merge-foundation-branch:
          # technically only requires the RPM/deb builds, but only publish
          # if everything passes
          requires:
            - horizon-deb-build
            - minion-deb-build
            - sentinel-deb-build
            - smoke-test-minimal
            - smoke-test-full
            - integration-test
          filters:
            branches:
              only: merge-foundation/<< parameters.previous_branch_label >>-to-<< parameters.main_branch_label >>
      - publish-cloudsmith:
          # technically only requires the RPM/deb builds, but only publish
          # if everything passes
          requires:
            - horizon-deb-build
            - minion-deb-build
            - sentinel-deb-build
            - smoke-test-full
          filters:
            branches:
              only:
                - master
                - develop
                - /^release-.*/
                - /^foundation.*/

jobs:
  build:
    executor: centos-build-executor
    # Building currently requires the xlarge containers in order for the webpack compilation
    # in the core/web-assets module to complete reliably
    resource_class: xlarge
    steps:
      - run-build:
          number-vcpu: 8

  tarball-assembly:
    machine:
      image: ubuntu-1604:201903-01
      docker_layer_caching: true
    environment:
      DOCKER_CLI_EXPERIMENTAL: enabled
    parameters:
      number-vcpu:
        default: 2
        type: integer
      vaadin-javamaxmem:
        default: 1g
        type: string
    steps:
      - attach_workspace:
          at: ~/
      - run:
          name: multiarch/qemu-user-static
          command: docker run --privileged multiarch/qemu-user-static --reset -p yes
      - run:
          name: Install Docker buildx
          command: |
            sudo wget https://github.com/docker/buildx/releases/download/v0.3.1/buildx-v0.3.1.linux-amd64 -O /usr/local/bin/docker-buildx
            sudo chmod a+x /usr/local/bin/docker-buildx
            sudo systemctl restart docker
      - dockerhub-login
      - run:
          name: Assemble tarballs
          # Install fake makensis to satisfy the assemble dependency
          command: |
            sudo cp .circleci/scripts/makensis.py /usr/local/bin/makensis
            ./assemble.pl -Dopennms.home=/opt/opennms \
                          -DskipTests \
                          -DupdatePolicy=never
      - run:
          name: Collect tarball artifacts
          command: |
            mkdir target/tarballs
            find ./target -name "*.tar.gz" -type f -not -iname '*source*' -exec cp {} ./target/tarballs/opennms.tar.gz \;
            find ./opennms-assemblies/minion/target -name "*.tar.gz" -type f -not -iname '*source*' -exec cp {} ./target/tarballs/minion.tar.gz \;
            find ./opennms-assemblies/sentinel/target -name "*.tar.gz" -type f -not -iname '*source*' -exec cp {} ./target/tarballs/sentinel.tar.gz \;
      - run:
          name: Build Minion OCI
          command: |
            cd opennms-container/minion

            # Create always a downloadable single OCI artifact for AMD architecture.
            # This image is used in our integration test suite which relies on the tag "minion:latest".
            make VERSION="$(../pom2version.py ../../pom.xml)" \
                 DOCKER_TAG="minion:latest" \
                 BUILD_NUMBER="${CIRCLE_BUILD_NUM}" \
                 BUILD_URL="${CIRCLE_BUILD_URL}" \
                 BUILD_BRANCH="${CIRCLE_BRANCH}"

            # Build for multiple architectures only in release branches and push images with manifest to a registry
            # For develop we set a floating tag "bleeding" instead the x.y.z-SNAPSHOT version number
            case "${CIRCLE_BRANCH}" in
              "master")
                make DOCKER_ARCH="linux/amd64,linux/arm/v7,linux/arm64" \
                     DOCKER_FLAGS=--push \
                     VERSION="$(../pom2version.py ../../pom.xml)" \
                     BUILD_NUMBER="${CIRCLE_BUILD_NUM}" \
                     BUILD_URL="${CIRCLE_BUILD_URL}" \
                     BUILD_BRANCH="${CIRCLE_BRANCH}"
                ;;
              "release-"*)
                make DOCKER_ARCH="linux/amd64,linux/arm/v7,linux/arm64" \
                     DOCKER_FLAGS=--push \
                     VERSION="release-candidate" \
                     BUILD_NUMBER="${CIRCLE_BUILD_NUM}" \
                     BUILD_URL="${CIRCLE_BUILD_URL}" \
                     BUILD_BRANCH="${CIRCLE_BRANCH}"
                ;;
              "develop")
                make DOCKER_ARCH="linux/amd64,linux/arm/v7,linux/arm64" \
                     DOCKER_FLAGS=--push \
                     VERSION="bleeding" \
                     BUILD_NUMBER="${CIRCLE_BUILD_NUM}" \
                     BUILD_URL="${CIRCLE_BUILD_URL}" \
                     BUILD_BRANCH="${CIRCLE_BRANCH}"
                ;;
              *)
                echo "No branch to push to registry."
                ;;
            esac
      - store_artifacts:
          path: ~/project/target/tarballs
          destination: tarballs
      - store_artifacts:
          path: ~/project/opennms-container/minion/images/minion.oci
          destination: minion.oci
      - persist_to_workspace:
          root: ~/
          paths:
            - project/target/tarballs
            - project/opennms-container/minion/images

  horizon-rpm-build:
    executor: centos-build-executor
    # Larger memory footprint required to speed up builds using Takari smartbuilder
    resource_class: large
    steps:
      - attach_workspace:
          at: ~/
      - sign-packages/install-rpm-dependencies:
          skip_if_forked_pr: true
      - sign-packages/setup-env:
          skip_if_forked_pr: true
          gnupg_home: ~/tmp/gpg
      - run:
          name: Build RPMs
          command: |
            export NODE_OPTIONS=--max_old_space_size=1024
            export CCI_MAXCPU=4
            .circleci/scripts/makerpm.sh tools/packages/opennms/opennms.spec
      - sign-packages/sign-rpms:
          skip_if_forked_pr: true
          gnupg_home: ~/tmp/gpg
          gnupg_key: opennms@opennms.org
          packages: target/rpm/RPMS/noarch/*.rpm
      - setup_remote_docker:
          docker_layer_caching: true
      - run:
          name: Fetch RPM artifacts and build Horizon container image
          command: |
            cd opennms-container/horizon
            ./build_container_image.sh
      - store_artifacts:
          path: ~/project/opennms-container/horizon/images/container.oci
          destination: horizon.oci
      - store_artifacts:
          path: ~/project/target/rpm/RPMS/noarch
          destination: rpms
      - persist_to_workspace:
          root: ~/
          paths:
            - project/target/rpm/RPMS/noarch/
            - project/opennms-container/horizon/images/
  minion-rpm-build:
    executor: centos-build-executor
    # Larger memory footprint required to speed up builds using Takari smartbuilder
    # Will need to increase resource class if horizon-rpm-build is under 15 min
    resource_class: large
    steps:
      - attach_workspace:
          at: ~/
      - sign-packages/install-rpm-dependencies:
          skip_if_forked_pr: true
      - sign-packages/setup-env:
          skip_if_forked_pr: true
          gnupg_home: ~/tmp/gpg
      - run:
          name: Build RPMs
          command: |
            export NODE_OPTIONS=--max_old_space_size=1024
            export CCI_MAXCPU=4
            export CCI_VAADINJAVAMAXMEM=768m
            .circleci/scripts/makerpm.sh tools/packages/minion/minion.spec
      - sign-packages/sign-rpms:
          skip_if_forked_pr: true
          gnupg_home: ~/tmp/gpg
          gnupg_key: opennms@opennms.org
          packages: target/rpm/RPMS/noarch/*.rpm
      - store_artifacts:
          path: ~/project/target/rpm/RPMS/noarch
          destination: rpms
      - persist_to_workspace:
          root: ~/
          paths:
            - project/target/rpm/RPMS/noarch/
  sentinel-rpm-build:
    executor: centos-build-executor
    # Larger memory footprint required to speed up builds using Takari smartbuilder
    # Will need to increase resource class if horizon-rpm-build is under 19 min
    resource_class: large
    steps:
      - attach_workspace:
          at: ~/
      - sign-packages/install-rpm-dependencies:
          skip_if_forked_pr: true
      - sign-packages/setup-env:
          skip_if_forked_pr: true
          gnupg_home: ~/tmp/gpg
      - run:
          name: Build RPMs
          command: |
            export NODE_OPTIONS=--max_old_space_size=1024
            export CCI_MAXCPU=4
            export CCI_VAADINJAVAMAXMEM=768m
            .circleci/scripts/makerpm.sh tools/packages/sentinel/sentinel.spec
      - sign-packages/sign-rpms:
          skip_if_forked_pr: true
          gnupg_home: ~/tmp/gpg
          gnupg_key: opennms@opennms.org
          packages: target/rpm/RPMS/noarch/*.rpm
      - setup_remote_docker:
          docker_layer_caching: true
      - run:
          name: Fetch RPM artifacts and build Sentinel container image
          command: |
            cd opennms-container/sentinel
            ./build_container_image.sh
      - store_artifacts:
          path: ~/project/opennms-container/sentinel/images/container.oci
          destination: sentinel.oci
      - store_artifacts:
          path: ~/project/target/rpm/RPMS/noarch
          destination: rpms
      - persist_to_workspace:
          root: ~/
          paths:
            - project/target/rpm/RPMS/noarch/
            - project/opennms-container/sentinel/images/
  horizon-deb-build:
    executor: debian-build-executor
    # Larger memory footprint required to speed up builds using Takari smartbuilder
    resource_class: xlarge
    steps:
      - attach_workspace:
          at: ~/
      - sign-packages/install-deb-dependencies:
          skip_if_forked_pr: true
      - sign-packages/setup-env:
          skip_if_forked_pr: true
          gnupg_home: ~/tmp/gpg
      - run:
          name: Build Debian Packages
          command: |
            export NODE_OPTIONS=--max_old_space_size=1024
            export CCI_MAXCPU=4
            .circleci/scripts/makedeb.sh opennms
      - sign-packages/sign-debs:
          skip_if_forked_pr: true
          gnupg_home: ~/tmp/gpg
          gnupg_key: opennms@opennms.org
          packages: target/debs/*.deb
      - store_artifacts:
          path: ~/project/target/debs
          destination: debs
      - persist_to_workspace:
          root: ~/
          paths:
            - project/target/debs/
  minion-deb-build:
    executor: debian-build-executor
    resource_class: large
    steps:
      - attach_workspace:
          at: ~/
      - sign-packages/install-deb-dependencies:
          skip_if_forked_pr: true
      - sign-packages/setup-env:
          skip_if_forked_pr: true
          gnupg_home: ~/tmp/gpg
      - run:
          name: Build Debian Packages
          command: |
            export NODE_OPTIONS=--max_old_space_size=1024
            export CCI_MAXCPU=4
            export CCI_VAADINJAVAMAXMEM=768m
            .circleci/scripts/makedeb.sh minion
      - sign-packages/sign-debs:
          skip_if_forked_pr: true
          gnupg_home: ~/tmp/gpg
          gnupg_key: opennms@opennms.org
          packages: target/debs/*.deb
      - store_artifacts:
          path: ~/project/target/debs
          destination: debs
      - persist_to_workspace:
          root: ~/
          paths:
            - project/target/debs/
  sentinel-deb-build:
    executor: debian-build-executor
    resource_class: large
    steps:
      - attach_workspace:
          at: ~/
      - sign-packages/install-deb-dependencies:
          skip_if_forked_pr: true
      - sign-packages/setup-env:
          skip_if_forked_pr: true
          gnupg_home: ~/tmp/gpg
      - run:
          name: Build Debian Packages
          command: |
            export NODE_OPTIONS=--max_old_space_size=1024
            export CCI_MAXCPU=4
            export CCI_VAADINJAVAMAXMEM=768m
            .circleci/scripts/makedeb.sh sentinel
      - sign-packages/sign-debs:
          skip_if_forked_pr: true
          gnupg_home: ~/tmp/gpg
          gnupg_key: opennms@opennms.org
          packages: target/debs/*.deb
      - store_artifacts:
          path: ~/project/target/debs
          destination: debs
      - persist_to_workspace:
          root: ~/
          paths:
            - project/target/debs/
  horizon-publish-oci:
    executor: centos-build-executor
    steps:
      - attach_workspace:
          at: ~/
      - setup_remote_docker:
          docker_layer_caching: true
      - dockerhub-login
      - run:
          name: Load Horizon OCI image, tag it and publish to registry
          command: |
            cd opennms-container/horizon
            docker image load -i images/container.oci
            ./tag.sh
            ./publish.sh
  sentinel-publish-oci:
    executor: centos-build-executor
    steps:
      - attach_workspace:
          at: ~/
      - setup_remote_docker:
          docker_layer_caching: true
      - dockerhub-login
      - run:
          name: Load Sentinel OCI image, tag it and publish to registry
          command: |
            cd opennms-container/sentinel
            docker image load -i images/container.oci
            ./tag.sh
            ./publish.sh
  integration-test:
    executor: integration-test-executor
    parallelism: 4
    steps:
      - attach_workspace:
          at: ~/
      - run-integration-tests:
          rerun-failtest-count: 1
  integration-test-with-coverage:
    executor: integration-test-executor
    parallelism: 12
    steps:
      - attach_workspace:
          at: ~/
      - run-integration-tests:
          run-code-coverage: true
          rerun-failtest-count: 0
          failure-option: -fn
          changes-only: false
  code-coverage:
    executor: centos-build-executor
    resource_class: medium
    steps:
      - attach_workspace:
          at: ~/
      - extract-pom-version
      - restore-sonar-cache
      - run:
          name: Restore Target Directories (Code Coverage)
          when: always
          command: |
            .circleci/scripts/codecoverage-restore.sh
      - run:
          name: Run SonarQube Code Analysis
          when: always
          command: |
            export MAVEN_OPTS="-Xms3G -Xmx3G"
            .circleci/scripts/sonar.sh
      - save-sonar-cache
  smoke-test-full:
    executor: smoke-test-executor
    parallelism: 8
    # No resource class support for machine executors, we're constrained to use the default
    # medium class which has 2 vCPUs and 8 GB RAM
    #resource_class: large
    steps:
      - attach_workspace:
          at: ~/
      - run-smoke-tests
  smoke-test-minimal:
    executor: smoke-test-executor
    steps:
      - attach_workspace:
          at: ~/
      - run-smoke-tests:
          minimal: true
  create-merge-foundation-branch:
    <<: *defaults
    <<: *docker_container_config
    steps:
      - run:
          name: "Branch Merge Parameters"
          command: |
            echo "previous: << parameters.previous_branch >>, main: << parameters.main_branch >>, next: << parameters.next_branch >>"
      - when:
          condition: << parameters.next_branch >>
          steps:
            - add_ssh_keys:
                fingerprints:
                  - "5e:70:a4:1a:f3:9f:39:ca:2a:d9:b5:9a:6c:2b:c3:66"
            - cached-checkout
            - run:
                name: Create git identity
                command: |
                  git config user.email "cicd-system@opennms.com"
                  git config user.name "CI/CD System"
            - run:
                name: Checkout target branch and merge from source
                command: |
                  export GIT_MERGE_AUTOEDIT=no
                  git fetch --all
                  git checkout << parameters.next_branch >>
                  git reset --hard origin/<< parameters.next_branch >>
                  git merge origin/<< parameters.main_branch >>
            - run:
                name: Push to github
                command: git push -f origin << parameters.next_branch >>:merge-foundation/<< parameters.main_branch_label >>-to-<< parameters.next_branch_label >>

  # note, this is always run as part of the _next_ branch
  # for example, if main_branch is `foundation-2016` and next_branch is `foundation-2017`,
  # it will include the contents of the `foundation-2017` branch, thus we need to actually
  # look _backwards_ to the previous_branch and main_branch to merge the correct bits.
  merge-foundation-branch:
    <<: *defaults
    <<: *docker_container_config
    steps:
      - run:
          name: "Branch Merge Parameters"
          command: |
            echo "previous: << parameters.previous_branch >>, main: << parameters.main_branch >>, next: << parameters.next_branch >>"
      - when:
          condition: << parameters.previous_branch >>
          steps:
            - add_ssh_keys:
                fingerprints:
                  - "5e:70:a4:1a:f3:9f:39:ca:2a:d9:b5:9a:6c:2b:c3:66"
            - cached-checkout
            - run:
                name: Create git identity
                command: |
                  git config user.email "cicd-system@opennms.com"
                  git config user.name "CI/CD System"
            - run:
                name: Checkout target and merge with merge branch
                command: |
                  export GIT_MERGE_AUTOEDIT=no
                  git fetch --all
                  git checkout << parameters.main_branch >>
                  git reset --hard origin/<< parameters.main_branch >>
                  git merge origin/merge-foundation/<< parameters.previous_branch_label >>-to-<< parameters.main_branch_label >>
            - run:
                name: Push to github
                command: git push origin << parameters.main_branch >>:<< parameters.main_branch >>

  publish-cloudsmith:
    executor: cloudsmith/default
    resource_class: small
    steps:
      - attach_workspace:
          at: ~/
      - publish-cloudsmith
<|MERGE_RESOLUTION|>--- conflicted
+++ resolved
@@ -344,18 +344,14 @@
   build-deploy:
     <<: *defaults
     jobs:
-<<<<<<< HEAD
-      - build
-      - tarball-assembly:
-          requires:
-            - build
-=======
       - build:
           filters:
             branches:
               ignore:
                 - /^from-foundation.*/
->>>>>>> 5c2806ba
+      - tarball-assembly:
+          requires:
+            - build
       - horizon-rpm-build:
           requires:
             - build
