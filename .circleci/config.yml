version: 2.1

executors:
  centos-build-executor:
    docker:
      - image: opennms/build-env:1.8.0.252.b09-3.6.3-b4168
  debian-build-executor:
    docker:
      - image: opennms/build-env:debian-jdk8-b5084
  docker-executor:
    docker:
      - image: docker:19.03.0-git
  integration-test-executor:
    machine: true
  smoke-test-executor:
    machine:
      image: ubuntu-1604:201903-01

# NOTE: the "_label" versions of these are for the case when your source or target
# branches have slashes in them, that way the merge branch gets created properly
defaults: &defaults
  parameters:
    previous_branch:
      description: the previous branch, if any
      type: string
      default: release-26.x
    previous_branch_label:
      description: the previous branch, if any (escaped, no slashes)
      type: string
      default: release-26.x
    main_branch:
      description: the auto-merge main branch
      type: string
<<<<<<< HEAD
      default: develop
    main_branch_label:
      description: the auto-merge main branch (escaped, no slashes)
      type: string
      default: develop
=======
      default: foundation-2020
    main_branch_label:
      description: the auto-merge main branch (escaped, no slashes)
      type: string
      default: foundation-2020
>>>>>>> 0034ffa5
    next_branch:
      description: the auto-merge target branch
      type: string
      default: ""
    next_branch_label:
      description: the auto-merge target branch (escaped, no slashes)
      type: string
      default: ""

docker_container_config: &docker_container_config
  executor: docker-executor

orbs:
  cloudsmith: cloudsmith/cloudsmith@1.0.3
  sign-packages: opennms/sign-packages@2.1.3

commands:
  extract-pom-version:
      description: "Extracting Maven POM version"
      steps:
        - run:
            name: Extract Maven POM version
            command: .circleci/scripts/pom2version.sh pom.xml > pom-version-cache.key
  cached-checkout:
      description: "Checkout with caching"
      steps:
        - restore_cache:
            keys:
              - source-v1-{{ .Branch }}-{{ .Revision }}
              - source-v1-{{ .Branch }}-
              - source-v1-
        - checkout
        - run:
            name: git config merge.renameLimit
            command: git config merge.renameLimit 999999
        - run:
            name: git fetch origin
            command: git fetch origin
        - save_cache:
            key: source-v1-{{ .Branch }}-{{ .Revision }}
            paths:
              - ".git"
  cached-checkout-for-pushing:
      description: "Configure a cached checkout that can push upstream"
      steps:
        - add_ssh_keys:
            fingerprints:
              - "5e:70:a4:1a:f3:9f:39:ca:2a:d9:b5:9a:6c:2b:c3:66"
        - cached-checkout
        - run:
            name: Create git identity
            command: |
              git config user.email "cicd-system@opennms.com"
              git config user.name "CI/CD System"
  restore-maven-cache:
      description: "Maven: Calculate cache key and restore cache"
      steps:
        - run:
            name: Calculate cache key from pom files
            command: find . -type f -name "pom.xml" | grep -v /target/ | sort -u | xargs cat > maven-dependency-pom-cache.key
        - restore_cache:
            keys:
              - maven-dependencies-v3-{{ checksum "pom-version-cache.key" }}-{{ checksum "maven-dependency-pom-cache.key" }}
              - maven-dependencies-v3-{{ checksum "pom-version-cache.key" }}-
  update-maven-cache:
      description: "Maven: Refresh local repository from POM files"
      steps:
        - run:
            name: Remove old artifacts to keep workspace size down
            command: .circleci/scripts/clean-m2.sh
        - run:
            name: Collect Maven Dependencies
            command: |
              ./compile.pl -t \
                -Dbuild.skip.tarball=true \
                -DupdatePolicy=never \
                --update-plugins \
                -Daether.connector.resumeDownloads=false \
                -Daether.connector.basic.threads=8 \
                -Dorg.slf4j.simpleLogger.log.org.apache.maven.cli.transfer.Slf4jMavenTransferListener=warn \
                -Pbuild-bamboo \
                -Prun-expensive-tasks \
                -Psmoke \
                --legacy-local-repository \
                --batch-mode \
                dependency:resolve-plugins \
                de.qaware.maven:go-offline-maven-plugin:resolve-dependencies
  save-maven-cache:
    description: "Maven: Save cache"
    steps:
      - save_cache:
          key: maven-dependencies-v3-{{ checksum "pom-version-cache.key" }}-{{ checksum "maven-dependency-pom-cache.key" }}
          paths:
            - ~/.m2
  restore-nodejs-cache:
      description: "NodeJS: Calculate cache key and restore cache"
      steps:
        - run:
            name: Calculate cache key
            command: find core/web-assets -name package\*.json -o -name bower.json | grep -v /target/ | sort -u | xargs cat > nodejs-dependency-json-cache.key
        - restore_cache:
            keys:
              - nodejs-dependencies-v2-{{ checksum "pom-version-cache.key" }}-{{ checksum "nodejs-dependency-json-cache.key" }}
              - nodejs-dependencies-v2-{{ checksum "pom-version-cache.key" }}-
  save-nodejs-cache:
    description: "NodeJS: Save cache"
    steps:
      - save_cache:
          key: nodejs-dependencies-v2-{{ checksum "pom-version-cache.key" }}-{{ checksum "nodejs-dependency-json-cache.key" }}
          paths:
            - core/web-assets/node_modules
  restore-sonar-cache:
      description: "Sonar: Restore sonar cache"
      steps:
        - restore_cache:
            keys:
              - sonar-cache-v2-{{ checksum "pom-version-cache.key" }}
  save-sonar-cache:
      description: "Sonar: Save sonar cache"
      steps:
        - save_cache:
            key: sonar-cache-v2-{{ checksum "pom-version-cache.key" }}
            paths:
              - ~/.sonar
  dockerhub-login:
    description: "Connect to DockerHub"
    steps:
      - run:
          name: Login to DockerHub
          command: |
            if [ -n "${DOCKERHUB_LOGIN}" ]; then
              docker login -u ${DOCKERHUB_LOGIN} -p ${DOCKERHUB_PASS}
            else
              echo "WARNING: dockerhub login not found. Assuming this is a PR or other external branch build."
            fi
  run-smoke-tests:
    description: "Run the smoke tests"
    parameters:
      minimal:
        default: false
        type: boolean
    steps:
      - run:
          name: Enable swap
          command: |
            sudo fallocate -l 8G /swapfile
            sudo chmod 600 /swapfile
            sudo mkswap /swapfile
            sudo swapon /swapfile
            sudo sysctl vm.swappiness=5
            cat /proc/sys/vm/swappiness
      - load-oci:
          key: horizon
      - load-oci:
          key: minion
      - load-oci:
          key: sentinel
      - run:
          name: Monitor JVM processes
          background: true
          command: |
            .circleci/scripts/jvmprocmon-start.sh
      - run:
          name: Monitor memory usage
          background: true
          command: |
            free -m -c 500 -s 30
      - run:
          name: Smoke Tests
          no_output_timeout: 30m
          command: |
            .circleci/scripts/smoke.sh << parameters.minimal >>
      - run:
          name: Gather system logs
          when: always
          command: |
            mkdir -p ~/test-results/system-logs
            (dmesg || :) > ~/test-results/system-logs/dmesg 2>&1
            (ps auxf || :) > ~/test-results/system-logs/ps 2>&1
            (free -m || :) > ~/test-results/system-logs/free 2>&1
            (docker stats --no-stream || :) > ~/test-results/system-logs/docker_stats 2>&1
            cp -R /tmp/jvmprocmon ~/test-results/system-logs/ || :
            ls -alh ~/project/smoke-test/ || :
      - run:
          name: Gather test artifacts
          when: always
          command: |
            mkdir -p ~/test-results/junit
            find . -type f -regex ".*/target/surefire-reports/.*xml" -exec cp {} ~/test-results/junit/ \;
            find . -type f -regex ".*/target/failsafe-reports/.*xml" -exec cp {} ~/test-results/junit/ \;
            mkdir -p ~/test-artifacts/recordings
            cp -R ~/project/smoke-test/target/*.flv ~/test-artifacts/recordings || true
            cp -R ~/project/smoke-test/target/screenshots ~/test-artifacts/ || true
            cp -R ~/project/smoke-test/target/logs ~/test-artifacts/ || true
      - store_test_results:
          path: ~/test-results
      - store_artifacts:
          when: always
          path: ~/test-results
          destination: test-results
      - store_artifacts:
          when: always
          path: ~/test-artifacts
          destination: test-artifacts
  run-build:
    description: "Run the main build"
    parameters:
      number-vcpu:
        default: 8
        type: integer
      node-memory:
        default: echo "NODE_OPTIONS Not Set"
        type: string
      vaadin-javamaxmem:
        default: 1g
        type: string
    steps:
      - cached-checkout
      - extract-pom-version
      - run:
          name: Check for Releasability
          command: |
            export OPENNMS_VERSION="$(.circleci/scripts/pom2version.sh pom.xml)"
            .circleci/scripts/release-lint.sh "${OPENNMS_VERSION}"
      - restore-maven-cache
      - restore-nodejs-cache
      - run:
          name: Compile OpenNMS
          command: |
            .circleci/scripts/configure-signing.sh
            mvn clean -DskipTests=true
            << parameters.node-memory >>
            ./compile.pl -DskipTests=true -Dbuild.skip.tarball=false \
              -DupdatePolicy=never \
              -Daether.connector.resumeDownloads=false \
              -Daether.connector.basic.threads=1 \
              -Dorg.slf4j.simpleLogger.log.org.apache.maven.cli.transfer.Slf4jMavenTransferListener=warn \
              -DvaadinJavaMaxMemory=<< parameters.vaadin-javamaxmem >> \
              -DmaxCpus=<< parameters.number-vcpu >> \
              -Psmoke \
              install --batch-mode
            pushd opennms-doc
              ../compile.pl \
                -DupdatePolicy=never \
                -Daether.connector.resumeDownloads=false \
                -Daether.connector.basic.threads=1 \
                -Dorg.slf4j.simpleLogger.log.org.apache.maven.cli.transfer.Slf4jMavenTransferListener=warn \
                -DskipPdfGeneration=false \
                -P'!jdk7+' \
                install --batch-mode
            popd
      - update-maven-cache
      - run:
          name: Remove Extra Maven Repository OpenNMS Files
          command: |
            # move these out of the way so they're not stored in the maven pre-cache
            cd ~/.m2/repository/org/opennms
            mkdir /tmp/maven-keep
            mv $(ls -1 | grep -v -E '^(jicmp-api|jicmp6-api|jrrd-api|jrrd2-api|lib|maven)$') /tmp/maven-keep
      - save-maven-cache
      - run:
          name: Restore Extra Maven Repository OpenNMS Files
          command: |
            # now move them back so they end up in the workspace for builds further down the workflow
            mv /tmp/maven-keep/* ~/.m2/repository/org/opennms/
      - save-nodejs-cache
      - persist_to_workspace:
          root: ~/
          paths:
            - project
            - .m2
  run-integration-tests:
    parameters:
      run-code-coverage:
        default: false
        type: boolean
      rerun-failtest-count:
        default: 0
        type: integer
      failure-option:
        default: -fae
        type: string
      changes-only:
        default: true
        type: boolean
    steps:
      - run:
          name: Integration Tests
          no_output_timeout: 1.0h
          command: |
            export CCI_CODE_COVERAGE=<< parameters.run-code-coverage >>
            export CCI_RERUN_FAILTEST=<< parameters.rerun-failtest-count >>
            export CCI_FAILURE_OPTION=<< parameters.failure-option >>
            export CCI_CHANGES_ONLY=<< parameters.changes-only >>
            .circleci/scripts/itest.sh
      - run:
          name: Gather test results
          when: always
          command: |
            mkdir -p ~/test-results/junit
            find . -type f -regex ".*/target/surefire-reports-[0-9]+/.*xml" -exec cp {} ~/test-results/junit/ \;
            find . -type f -regex ".*/target/failsafe-reports-[0-9]+/.*xml" -exec cp {} ~/test-results/junit/ \;
      - run:
          name: Gather tests
          when: always
          command: |
            mkdir -p ~/generated-tests
            cp ./surefire_classname* ~/generated-tests/
            cp ./failsafe_classname* ~/generated-tests/
            cp /tmp/this_node* ~/generated-tests/
      - when:
          condition: << parameters.run-code-coverage >>
          steps:
            - run:
                name: Compress Target Directories (Code Coverage)
                when: always
                command: |
                  .circleci/scripts/codecoverage-save.sh
            - persist_to_workspace:
                root: ~/
                paths:
                  - code-coverage
      - store_test_results:
          path: ~/test-results
      - store_artifacts:
          when: always
          path: ~/test-results
          destination: test-results
      - store_artifacts:
          when: always
          path: ~/generated-tests
          destination: generated-tests
  cache-workflow-assets:
    parameters:
      cache_prefix:
        description: the cache prefix
        type: string
      source_path:
        description: the source directory to cache
        type: string
    steps:
      - run:
          name: Stowing Assets in << parameters.source_path >> to cache prefix << parameters.cache_prefix >>
          command: |
            TARGET_PATH="/tmp/<< parameters.cache_prefix >>"
            rsync -ar "$(echo "<< parameters.source_path >>" | sed -e 's,/*$,,')/" "${TARGET_PATH}/"
            find "${TARGET_PATH}" -type d -print0 | xargs -0 chmod 775
            find "${TARGET_PATH}" ! -type d -print0 | xargs -0 chmod 664
      - save_cache:
          key: << parameters.cache_prefix >>-v2-{{ .Branch }}-{{ .Revision }}-{{ .Environment.CIRCLE_WORKFLOW_ID }}
          paths:
            - "/tmp/<< parameters.cache_prefix >>"
  restore-workflow-assets:
    parameters:
      cache_prefix:
        description: the cache prefix
        type: string
      target_path:
        description: the target directory to restore into
        type: string
        default: ""
    steps:
      - restore_cache:
          keys:
            - << parameters.cache_prefix >>-v2-{{ .Branch }}-{{ .Revision }}-{{ .Environment.CIRCLE_WORKFLOW_ID }}
            - << parameters.cache_prefix >>-v2-{{ .Branch }}-{{ .Revision }}-
      - when:
          condition: << parameters.target_path >>
          steps:
            - run:
                name: Restoring assets to << parameters.target_path >> from cached prefix << parameters.cache_prefix >>
                command: |
                  SOURCE_PATH="/tmp/<< parameters.cache_prefix >>"
                  mkdir -p "<< parameters.target_path >>"
                  rsync -ar "${SOURCE_PATH}/" "$(echo "<< parameters.target_path >>" | sed -e 's,/*$,,')/"
  cache-oci:
    parameters:
      key:
        description: the cache key for storing the OCI
        type: string
      path:
        description: the path to the directory containing the OCI
        type: string
    steps:
      - cache-workflow-assets:
          cache_prefix: oci-<< parameters.key >>
          source_path: << parameters.path >>
  load-oci:
    parameters:
      key:
        description: the OCI cache key to restore
        type: string
    steps:
      - restore-workflow-assets:
          cache_prefix: oci-<< parameters.key >>
      - run:
          name: Load Docker Image(s) in oci-<< parameters.key >>
          command: |
            cd "/tmp/oci-<< parameters.key >>"
            if [ "$(ls -1 *.oci | wc -l)" -eq 0 ]; then
              echo "ERROR: No OCI files to load. Something probably went wrong earlier."
              exit 1
            fi
            for FILE in *.oci; do
              echo "Loading ${FILE} into Docker..."
              docker image load -i "$FILE"
            done

workflows:
  weekly-coverage:
    <<: *defaults
    triggers:
      - schedule:
          # Saturday at 12:00 AM
          cron: "0 0 * * 6"
          filters:
            branches:
              only:
                - develop
    jobs:
      - build
      - integration-test-with-coverage:
          requires:
            - build
      - code-coverage:
          requires:
            - integration-test-with-coverage
  build-deploy:
    <<: *defaults
    jobs:
      - build:
          filters:
            branches:
              ignore:
                - /^from-foundation.*/
      - tarball-assembly:
          requires:
            - build
      - horizon-rpm-build:
          requires:
            - build
      - minion-rpm-build:
          requires:
            - build
      - sentinel-rpm-build:
          requires:
            - build
      - integration-test:
          requires:
            - build
      - smoke-test-full:
          requires:
            - horizon-rpm-build
            - tarball-assembly
            - sentinel-rpm-build
          filters:
            branches:
              only:
                - develop
                - /^master-.*/
                - /^release-.*/
                - /^foundation.*/
                - /^features.*/
                - /.*smoke.*/
                - /^dependabot.*/
      - smoke-test-minimal:
          requires:
            - horizon-rpm-build
            - tarball-assembly
            - sentinel-rpm-build
          filters:
            branches:
              ignore:
                - develop
                - /^master-.*/
                - /^release-.*/
                - /^foundation.*/
                - /^features.*/
                - /.*smoke.*/
                - /^dependabot.*/
      - horizon-publish-oci:
          requires:
            - horizon-rpm-build
          filters:
            branches:
              only:
                - develop
                - /^master-.*/
                - /^release-.*/
      - sentinel-publish-oci:
          requires:
            - sentinel-rpm-build
          filters:
            branches:
              only:
                - develop
                - /^master-.*/
                - /^release-.*/
      # These don't actually require `integration-test` but we shouldn't bother
      # spending cycles unless everything else passed
      - horizon-deb-build:
          requires:
            - integration-test
          filters:
            branches:
              only:
                - develop
                - /^master-.*/
                - /^release-.*/
                - /^foundation.*/
                - /^features.*/
                - /^merge-foundation\/.*/
                - /.*smoke.*/
                - /.*debian.*/
      - minion-deb-build:
          requires:
            - integration-test
          filters:
            branches:
              only:
                - develop
                - /^master-.*/
                - /^release-.*/
                - /^foundation.*/
                - /^features.*/
                - /^merge-foundation\/.*/
                - /.*smoke.*/
                - /.*debian.*/
      - sentinel-deb-build:
          requires:
            - integration-test
          filters:
            branches:
              only:
                - develop
                - /^master-.*/
                - /^release-.*/
                - /^foundation.*/
                - /^features.*/
                - /^merge-foundation\/.*/
                - /.*smoke.*/
                - /.*debian.*/
      - create-merge-foundation-branch:
          # technically only requires the RPM/deb builds, but only publish
          # if everything passes
          requires:
            - horizon-deb-build
            - minion-deb-build
            - sentinel-deb-build
            - smoke-test-minimal
            - smoke-test-full
            - integration-test
          filters:
            branches:
              only: << parameters.main_branch >>
      - merge-foundation-branch:
          # technically only requires the RPM/deb builds, but only publish
          # if everything passes
          requires:
            - horizon-deb-build
            - minion-deb-build
            - sentinel-deb-build
            - smoke-test-minimal
            - smoke-test-full
            - integration-test
          filters:
            branches:
              only: merge-foundation/<< parameters.previous_branch_label >>-to-<< parameters.main_branch_label >>
      - create-merge-meridian-branch:
          # technically only requires the RPM/deb builds, but only publish
          # if everything passes
          requires:
            - horizon-deb-build
            - smoke-test-minimal
            - smoke-test-full
            - integration-test
          filters:
            branches:
              only: /^foundation.*/
      - merge-poweredby-branch:
          # technically only requires the RPM/deb builds, but only publish
          # if everything passes
          requires:
            - horizon-deb-build
            - smoke-test-minimal
            - smoke-test-full
            - integration-test
          filters:
            branches:
              only:
                - /^foundation.*/
      - publish-cloudsmith:
          # technically only requires the RPM/deb builds, but only publish
          # if everything passes
          requires:
            - horizon-deb-build
            - minion-deb-build
            - sentinel-deb-build
            - smoke-test-minimal
            - smoke-test-full
            - integration-test
          filters:
            branches:
              only:
                - develop
                - /^master-.*/
                - /^release-.*/
                - /^foundation.*/

jobs:
  build:
    executor: centos-build-executor
    # Building currently requires the xlarge containers in order for the webpack compilation
    # in the core/web-assets module to complete reliably
    resource_class: xlarge
    steps:
      - run-build:
          number-vcpu: 8

  tarball-assembly:
    machine:
      image: ubuntu-1604:201903-01
      docker_layer_caching: true
    environment:
      DOCKER_CLI_EXPERIMENTAL: enabled
    parameters:
      number-vcpu:
        default: 2
        type: integer
      vaadin-javamaxmem:
        default: 1g
        type: string
    steps:
      - attach_workspace:
          at: ~/
      - run:
          name: multiarch/qemu-user-static
          command: docker run --privileged multiarch/qemu-user-static --reset -p yes
      - run:
          name: Install Docker buildx
          command: |
            sudo wget https://github.com/docker/buildx/releases/download/v0.3.1/buildx-v0.3.1.linux-amd64 -O /usr/local/bin/docker-buildx
            sudo chmod a+x /usr/local/bin/docker-buildx
            sudo systemctl restart docker
      - dockerhub-login
      - run:
          name: Assemble tarballs and related artifacts
          command: |
            # install fake makensis to satisfy the assemble dependency
            sudo cp .circleci/scripts/makensis.py /usr/local/bin/makensis
            export MAVEN_OPTS="-Xmx4g -Xms4g"
            # general assembly
            ./compile.pl -DskipTests=true -Dbuild.skip.tarball=false \
              -DupdatePolicy=never \
              -Daether.connector.resumeDownloads=false \
              -Daether.connector.basic.threads=1 \
              -Dorg.slf4j.simpleLogger.log.org.apache.maven.cli.transfer.Slf4jMavenTransferListener=warn \
              -DvaadinJavaMaxMemory=<< parameters.vaadin-javamaxmem >> \
              -DmaxCpus=<< parameters.number-vcpu >> \
              -Pbuild-bamboo \
              -Prun-expensive-tasks \
              -Dopennms.home=/opt/opennms \
              install --batch-mode
            # javadoc
            ./compile.pl -DskipTests=true -Dbuild.skip.tarball=false \
              -DupdatePolicy=never \
              -Daether.connector.resumeDownloads=false \
              -Daether.connector.basic.threads=1 \
              -Dorg.slf4j.simpleLogger.log.org.apache.maven.cli.transfer.Slf4jMavenTransferListener=warn \
              -DvaadinJavaMaxMemory=<< parameters.vaadin-javamaxmem >> \
              -DmaxCpus=<< parameters.number-vcpu >> \
              -Pbuild-bamboo \
              -Prun-expensive-tasks \
              -Dopennms.home=/opt/opennms \
              javadoc:aggregate --batch-mode
      - run:
          name: Collect Artifacts
          command: |
            mkdir -p target/{artifacts,tarballs}
            OPENNMS_VERSION="$(.circleci/scripts/pom2version.sh pom.xml)"
            find ./target -name "*.tar.gz" -type f -not -iname '*source*' -exec cp {} "./target/tarballs/opennms-${OPENNMS_VERSION}.tar.gz" \;
            find ./opennms-assemblies/minion/target -name "*.tar.gz" -type f -not -iname '*source*' -exec cp {} "./target/tarballs/minion-${OPENNMS_VERSION}.tar.gz" \;
            find ./opennms-assemblies/sentinel/target -name "*.tar.gz" -type f -not -iname '*source*' -exec cp {} "./target/tarballs/sentinel-${OPENNMS_VERSION}.tar.gz" \;
            find ./opennms-assemblies/remote-poller-standalone -name "*.tar.gz" -type f -exec cp {} "./target/artifacts/remote-poller-client-${OPENNMS_VERSION}.tar.gz" \;
            pushd target/site/apidocs
              tar -czf "../../artifacts/opennms-${OPENNMS_VERSION}-javadoc.tar.gz" *
            popd
            cp ./opennms-assemblies/xsds/target/*-xsds.tar.gz "./target/artifacts/opennms-${OPENNMS_VERSION}-xsds.tar.gz"
            cp opennms-doc/guide-all/target/*.tar.gz "./target/artifacts/opennms-${OPENNMS_VERSION}-docs.tar.gz"
            cp target/*-source.tar.gz ./target/artifacts/
      - run:
          name: Build Minion OCI
          command: |
            cd opennms-container/minion

            # Create always a downloadable single OCI artifact for AMD architecture.
            # This image is used in our integration test suite which relies on the tag "minion:latest".
            make VERSION="$(../pom2version.py ../../pom.xml)" \
                 DOCKER_TAG="minion:latest" \
                 BUILD_NUMBER="${CIRCLE_BUILD_NUM}" \
                 BUILD_URL="${CIRCLE_BUILD_URL}" \
                 BUILD_BRANCH="${CIRCLE_BRANCH}"

            # Build for multiple architectures only in release branches and push images with manifest to a registry
            # For develop we set a floating tag "bleeding" instead the x.y.z-SNAPSHOT version number
            case "${CIRCLE_BRANCH}" in
              "master-"*)
                make DOCKER_ARCH="linux/amd64,linux/arm/v7,linux/arm64" \
                     DOCKER_FLAGS=--push \
                     VERSION="$(../pom2version.py ../../pom.xml)" \
                     BUILD_NUMBER="${CIRCLE_BUILD_NUM}" \
                     BUILD_URL="${CIRCLE_BUILD_URL}" \
                     BUILD_BRANCH="${CIRCLE_BRANCH}"
                ;;
              "release-"*)
                make DOCKER_ARCH="linux/amd64,linux/arm/v7,linux/arm64" \
                     DOCKER_FLAGS=--push \
                     VERSION="release-candidate" \
                     BUILD_NUMBER="${CIRCLE_BUILD_NUM}" \
                     BUILD_URL="${CIRCLE_BUILD_URL}" \
                     BUILD_BRANCH="${CIRCLE_BRANCH}"
                ;;
              "develop")
                make DOCKER_ARCH="linux/amd64,linux/arm/v7,linux/arm64" \
                     DOCKER_FLAGS=--push \
                     VERSION="bleeding" \
                     BUILD_NUMBER="${CIRCLE_BUILD_NUM}" \
                     BUILD_URL="${CIRCLE_BUILD_URL}" \
                     BUILD_BRANCH="${CIRCLE_BRANCH}"
                ;;
              *)
                echo "No branch to push to registry."
                ;;
            esac
      - store_artifacts:
          when: always
          path: ~/project/target/artifacts
          destination: artifacts
      - store_artifacts:
          when: always
          path: ~/project/target/tarballs
          destination: tarballs
      - store_artifacts:
          path: ~/project/opennms-container/minion/images/minion.oci
          destination: minion.oci
      - cache-oci:
          key: minion
          path: opennms-container/minion/images/
      # any idea why we persisted this? seems like nothing later uses it
      #- persist_to_workspace:
      #    root: ~/
      #    paths:
      #      - project/target/tarballs

  horizon-rpm-build:
    executor: centos-build-executor
    # Larger memory footprint required to speed up builds using Takari smartbuilder
    resource_class: large
    steps:
      - attach_workspace:
          at: ~/
      - sign-packages/install-rpm-dependencies:
          skip_if_forked_pr: true
      - sign-packages/setup-env:
          skip_if_forked_pr: true
          gnupg_home: ~/tmp/gpg
      - run:
          name: Build RPMs
          command: |
            export NODE_OPTIONS=--max_old_space_size=1024
            export CCI_MAXCPU=4
            .circleci/scripts/makerpm.sh tools/packages/opennms/opennms.spec
      - sign-packages/sign-rpms:
          skip_if_forked_pr: true
          gnupg_home: ~/tmp/gpg
          gnupg_key: opennms@opennms.org
          packages: target/rpm/RPMS/noarch/*.rpm
      - setup_remote_docker:
          docker_layer_caching: true
      - run:
          name: Fetch RPM artifacts and build Horizon container image
          command: |
            cd opennms-container/horizon
            ./build_container_image.sh
      - store_artifacts:
          path: ~/project/opennms-container/horizon/images/container.oci
          destination: horizon.oci
      - store_artifacts:
          path: ~/project/target/rpm/RPMS/noarch
          destination: rpms
      - cache-workflow-assets:
          cache_prefix: rpm-horizon
          source_path: target/rpm/RPMS/noarch
      - cache-oci:
          key: horizon
          path: opennms-container/horizon/images/
  minion-rpm-build:
    executor: centos-build-executor
    # Larger memory footprint required to speed up builds using Takari smartbuilder
    # Will need to increase resource class if horizon-rpm-build is under 15 min
    resource_class: large
    steps:
      - attach_workspace:
          at: ~/
      - sign-packages/install-rpm-dependencies:
          skip_if_forked_pr: true
      - sign-packages/setup-env:
          skip_if_forked_pr: true
          gnupg_home: ~/tmp/gpg
      - run:
          name: Build RPMs
          command: |
            export NODE_OPTIONS=--max_old_space_size=1024
            export CCI_MAXCPU=4
            export CCI_VAADINJAVAMAXMEM=768m
            .circleci/scripts/makerpm.sh tools/packages/minion/minion.spec
      - sign-packages/sign-rpms:
          skip_if_forked_pr: true
          gnupg_home: ~/tmp/gpg
          gnupg_key: opennms@opennms.org
          packages: target/rpm/RPMS/noarch/*.rpm
      - store_artifacts:
          path: ~/project/target/rpm/RPMS/noarch
          destination: rpms
      - cache-workflow-assets:
          cache_prefix: rpm-minion
          source_path: target/rpm/RPMS/noarch
  sentinel-rpm-build:
    executor: centos-build-executor
    # Larger memory footprint required to speed up builds using Takari smartbuilder
    # Will need to increase resource class if horizon-rpm-build is under 19 min
    resource_class: large
    steps:
      - attach_workspace:
          at: ~/
      - sign-packages/install-rpm-dependencies:
          skip_if_forked_pr: true
      - sign-packages/setup-env:
          skip_if_forked_pr: true
          gnupg_home: ~/tmp/gpg
      - run:
          name: Build RPMs
          command: |
            export NODE_OPTIONS=--max_old_space_size=1024
            export CCI_MAXCPU=4
            export CCI_VAADINJAVAMAXMEM=768m
            .circleci/scripts/makerpm.sh tools/packages/sentinel/sentinel.spec
      - sign-packages/sign-rpms:
          skip_if_forked_pr: true
          gnupg_home: ~/tmp/gpg
          gnupg_key: opennms@opennms.org
          packages: target/rpm/RPMS/noarch/*.rpm
      - setup_remote_docker:
          docker_layer_caching: true
      - run:
          name: Fetch RPM artifacts and build Sentinel container image
          command: |
            cd opennms-container/sentinel
            ./build_container_image.sh
      - store_artifacts:
          path: ~/project/opennms-container/sentinel/images/container.oci
          destination: sentinel.oci
      - store_artifacts:
          path: ~/project/target/rpm/RPMS/noarch
          destination: rpms
      - cache-workflow-assets:
          cache_prefix: rpm-sentinel
          source_path: target/rpm/RPMS/noarch
      - cache-oci:
          key: sentinel
          path: opennms-container/sentinel/images/
  horizon-deb-build:
    executor: debian-build-executor
    resource_class: xlarge
    steps:
      - attach_workspace:
          at: ~/
      - sign-packages/setup-env:
          skip_if_forked_pr: true
          gnupg_home: ~/tmp/gpg
      - run:
          name: Monitor memory usage
          background: true
          command: |
            free -m -c 500 -s 30
      - run:
          name: Build Debian Packages
          command: |
            export NODE_OPTIONS=--max_old_space_size=1024
            export CCI_MAXCPU=2
            .circleci/scripts/makedeb.sh opennms
      - sign-packages/sign-debs:
          skip_if_forked_pr: true
          gnupg_home: ~/tmp/gpg
          gnupg_key: opennms@opennms.org
          packages: target/debs/*.deb
      - run:
          name: Gather system logs
          when: always
          command: |
            mkdir -p ~/build-results/system-logs
            (dmesg || :) > ~/build-results/system-logs/dmesg 2>&1
            (ps auxf || :) > ~/build-results/system-logs/ps 2>&1
            (free -m || :) > ~/build-results/system-logs/free 2>&1
            (docker stats --no-stream || :) > ~/build-results/system-logs/docker_stats 2>&1
            cp -R /tmp/jvmprocmon ~/build-results/system-logs/ || :
      - store_artifacts:
          when: always
          path: ~/build-results
          destination: build-results
      - store_artifacts:
          path: ~/project/target/debs
          destination: debs
      - cache-workflow-assets:
          cache_prefix: deb-horizon
          source_path: target/debs
  minion-deb-build:
    executor: debian-build-executor
    resource_class: large
    steps:
      - attach_workspace:
          at: ~/
      - sign-packages/setup-env:
          skip_if_forked_pr: true
          gnupg_home: ~/tmp/gpg
      - run:
          name: Build Debian Packages
          command: |
            export NODE_OPTIONS=--max_old_space_size=1024
            export CCI_MAXCPU=4
            export CCI_VAADINJAVAMAXMEM=768m
            .circleci/scripts/makedeb.sh minion
      - sign-packages/sign-debs:
          skip_if_forked_pr: true
          gnupg_home: ~/tmp/gpg
          gnupg_key: opennms@opennms.org
          packages: target/debs/*.deb
      - store_artifacts:
          path: ~/project/target/debs
          destination: debs
      - cache-workflow-assets:
          cache_prefix: deb-minion
          source_path: target/debs
  sentinel-deb-build:
    executor: debian-build-executor
    resource_class: large
    steps:
      - attach_workspace:
          at: ~/
      - sign-packages/setup-env:
          skip_if_forked_pr: true
          gnupg_home: ~/tmp/gpg
      - run:
          name: Build Debian Packages
          command: |
            export NODE_OPTIONS=--max_old_space_size=1024
            export CCI_MAXCPU=4
            export CCI_VAADINJAVAMAXMEM=768m
            .circleci/scripts/makedeb.sh sentinel
      - sign-packages/sign-debs:
          skip_if_forked_pr: true
          gnupg_home: ~/tmp/gpg
          gnupg_key: opennms@opennms.org
          packages: target/debs/*.deb
      - store_artifacts:
          path: ~/project/target/debs
          destination: debs
      - cache-workflow-assets:
          cache_prefix: deb-sentinel
          source_path: target/debs
  horizon-publish-oci:
    executor: centos-build-executor
    steps:
      - cached-checkout
      - setup_remote_docker:
          docker_layer_caching: true
      - dockerhub-login
      - load-oci:
          key: horizon
      - run:
          name: tag horizon Docker image and publish to registry
          command: |
            cd opennms-container/horizon
            ./tag.sh
            ./publish.sh
  sentinel-publish-oci:
    executor: centos-build-executor
    steps:
      - cached-checkout
      - setup_remote_docker:
          docker_layer_caching: true
      - dockerhub-login
      - load-oci:
          key: sentinel
      - run:
          name: tag sentinel Docker image and publish to registry
          command: |
            cd opennms-container/sentinel
            ./tag.sh
            ./publish.sh
  integration-test:
    executor: integration-test-executor
    parallelism: 4
    steps:
      - attach_workspace:
          at: ~/
      - run-integration-tests:
          rerun-failtest-count: 1
  integration-test-with-coverage:
    executor: integration-test-executor
    parallelism: 12
    steps:
      - attach_workspace:
          at: ~/
      - run-integration-tests:
          run-code-coverage: true
          rerun-failtest-count: 0
          failure-option: -fn
          changes-only: false
  code-coverage:
    executor: centos-build-executor
    resource_class: medium
    steps:
      - attach_workspace:
          at: ~/
      - extract-pom-version
      - restore-sonar-cache
      - run:
          name: Restore Target Directories (Code Coverage)
          when: always
          command: |
            .circleci/scripts/codecoverage-restore.sh
      - run:
          name: Run SonarQube Code Analysis
          when: always
          command: |
            export MAVEN_OPTS="-Xms3G -Xmx3G"
            .circleci/scripts/sonar.sh
      - save-sonar-cache
  smoke-test-full:
    executor: smoke-test-executor
    parallelism: 8
    # No resource class support for machine executors, we're constrained to use the default
    # medium class which has 2 vCPUs and 8 GB RAM
    #resource_class: large
    steps:
      - attach_workspace:
          at: ~/
      - run-smoke-tests
  smoke-test-minimal:
    executor: smoke-test-executor
    steps:
      - attach_workspace:
          at: ~/
      - run-smoke-tests:
          minimal: true
  create-merge-foundation-branch:
    <<: *defaults
    <<: *docker_container_config
    steps:
      - run:
          name: "Branch Merge Parameters"
          command: |
            echo "previous: << parameters.previous_branch >>, main: << parameters.main_branch >>, next: << parameters.next_branch >>"
      - when:
          condition: << parameters.next_branch >>
          steps:
            - cached-checkout-for-pushing
            - run:
                name: Checkout target branch and merge from source
                command: |
                  export GIT_MERGE_AUTOEDIT=no
                  git fetch --all
                  git checkout << parameters.next_branch >>
                  git reset --hard origin/<< parameters.next_branch >>
                  git merge origin/<< parameters.main_branch >>
            - run:
                name: Push to github
                command: git push -f origin << parameters.next_branch >>:merge-foundation/<< parameters.main_branch_label >>-to-<< parameters.next_branch_label >>

  # note, this is always run as part of the _next_ branch
  # for example, if main_branch is `foundation-2016` and next_branch is `foundation-2017`,
  # it will include the contents of the `foundation-2017` branch, thus we need to actually
  # look _backwards_ to the previous_branch and main_branch to merge the correct bits.
  merge-foundation-branch:
    <<: *defaults
    <<: *docker_container_config
    steps:
      - run:
          name: "Branch Merge Parameters"
          command: |
            echo "previous: << parameters.previous_branch >>, main: << parameters.main_branch >>, next: << parameters.next_branch >>"
      - when:
          condition: << parameters.previous_branch >>
          steps:
            - cached-checkout-for-pushing
            - run:
                name: Checkout target and merge with merge branch
                command: |
                  export GIT_MERGE_AUTOEDIT=no
                  git fetch --all
                  git checkout << parameters.main_branch >>
                  git reset --hard origin/<< parameters.main_branch >>
                  git merge origin/merge-foundation/<< parameters.previous_branch_label >>-to-<< parameters.main_branch_label >>
            - run:
                name: Push to github
                command: git push origin << parameters.main_branch >>:<< parameters.main_branch >>

  create-merge-meridian-branch:
    <<: *defaults
    <<: *docker_container_config
    steps:
      - when:
          condition: << parameters.main_branch >>
          steps:
            - restore_cache:
                keys:
                  - meridian-v1-{{ .Branch }}-{{ .Revision }}
                  - meridian-v1-{{ .Branch }}-
                  - meridian-v1-
            - cached-checkout-for-pushing
            - run:
                name: Add Meridian remote if necessary
                command: |
                  REMOTE_MERIDIAN="$(git remote | grep -c -E '^meridian$' || :)"
                  if [ "$REMOTE_MERIDIAN" -eq 0 ]; then
                    git remote add meridian git@github.com:OpenNMS/opennms-prime.git
                  fi
            - run:
                name: git fetch meridian
                command: |
                  git fetch meridian
            - save_cache:
                key: meridian-v1-{{ .Branch }}-{{ .Revision }}
                paths:
                  - ".git"
            - run:
                name: Checkout target branch and merge from source
                command: |
                  export GIT_MERGE_AUTOEDIT=no
                  if git rev-parse from-<< parameters.main_branch >> >/dev/null 2>&1; then
                    git checkout from-<< parameters.main_branch >>
                  else
                    git checkout -b from-<< parameters.main_branch >> meridian/from-<< parameters.main_branch >>
                  fi
                  git reset --hard meridian/from-<< parameters.main_branch >>
                  git merge origin/<< parameters.main_branch >>
            - run:
                name: Push to Meridian github
                command: git push -f meridian from-<< parameters.main_branch >>:from-<< parameters.main_branch >>

  merge-poweredby-branch:
    <<: *defaults
    <<: *docker_container_config
    steps:
      - when:
          condition: << parameters.main_branch >>
          steps:
            - restore_cache:
                keys:
                  - poweredby-v1-{{ .Branch }}-{{ .Revision }}
                  - poweredby-v1-{{ .Branch }}-
                  - poweredby-v1-
            - cached-checkout-for-pushing
            - run:
                name: Merge Foundation to PoweredBy
                command: .circleci/scripts/merge-poweredby.sh
            - save_cache:
                key: poweredby-v1-{{ .Branch }}-{{ .Revision }}
                paths:
                  - ".git"

  publish-cloudsmith:
    executor: cloudsmith/default
    resource_class: small
    steps:
      - checkout
      - cloudsmith/ensure-api-key
      - cloudsmith/install-cli
      - restore-workflow-assets:
          cache_prefix: deb-horizon
      - restore-workflow-assets:
          cache_prefix: deb-minion
      - restore-workflow-assets:
          cache_prefix: deb-sentinel
      - restore-workflow-assets:
          cache_prefix: rpm-horizon
      - restore-workflow-assets:
          cache_prefix: rpm-minion
      - restore-workflow-assets:
          cache_prefix: rpm-sentinel
      - run:
          name: Publish Packages
          command: |
            .circleci/scripts/publish-cloudsmith.sh
<|MERGE_RESOLUTION|>--- conflicted
+++ resolved
@@ -31,19 +31,11 @@
     main_branch:
       description: the auto-merge main branch
       type: string
-<<<<<<< HEAD
       default: develop
     main_branch_label:
       description: the auto-merge main branch (escaped, no slashes)
       type: string
       default: develop
-=======
-      default: foundation-2020
-    main_branch_label:
-      description: the auto-merge main branch (escaped, no slashes)
-      type: string
-      default: foundation-2020
->>>>>>> 0034ffa5
     next_branch:
       description: the auto-merge target branch
       type: string
