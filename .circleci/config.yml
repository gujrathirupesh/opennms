--- conflicted
+++ resolved
@@ -15,38 +15,6 @@
     machine:
       image: ubuntu-1604:201903-01
 
-<<<<<<< HEAD
-# NOTE: the "_label" versions of these are for the case when your source or target
-# branches have slashes in them, that way the merge branch gets created properly
-defaults: &defaults
-  parameters:
-    previous_branch:
-      description: the previous branch, if any
-      type: string
-      default: foundation-2017
-    previous_branch_label:
-      description: the previous branch, if any (escaped, no slashes)
-      type: string
-      default: foundation-2017
-    main_branch:
-      description: the auto-merge main branch
-      type: string
-      default: foundation-2018
-    main_branch_label:
-      description: the auto-merge main branch (escaped, no slashes)
-      type: string
-      default: foundation-2018
-    next_branch:
-      description: the auto-merge target branch
-      type: string
-      default: foundation-2019
-    next_branch_label:
-      description: the auto-merge target branch (escaped, no slashes)
-      type: string
-      default: foundation-2019
-
-=======
->>>>>>> 634c9819
 docker_container_config: &docker_container_config
   executor: docker-executor
 
@@ -392,77 +360,12 @@
 #                - develop
       # These don't actually require `integration-test` but we shouldn't bother
       # spending cycles unless everything else passed
-<<<<<<< HEAD
-      - horizon-deb-build:
-          requires:
-            - integration-test
-          filters:
-            branches:
-              only:
-                - master
-                - develop
-                - /^release-.*/
-                - /^foundation.*/
-                - /^features.*/
-                - /^merge-foundation\/.*/
-                - /.*smoke.*/
-      - minion-deb-build:
-          requires:
-            - integration-test
-          filters:
-            branches:
-              only:
-                - master
-                - develop
-                - /^release-.*/
-                - /^foundation.*/
-                - /^features.*/
-                - /^merge-foundation\/.*/
-                - /.*smoke.*/
-      - create-merge-foundation-branch:
-          # technically only requires the RPM/deb builds, but only publish
-          # if everything passes
-          requires:
-            - horizon-deb-build
-            - minion-deb-build
-            - smoke-test-minimal
-            - smoke-test-full
-            - integration-test
-          filters:
-            branches:
-              only: << parameters.main_branch >>
-      - merge-foundation-branch:
-          # technically only requires the RPM/deb builds, but only publish
-          # if everything passes
-          requires:
-            - horizon-deb-build
-            - minion-deb-build
-            - smoke-test-minimal
-            - smoke-test-full
-            - integration-test
-          filters:
-            branches:
-              only: merge-foundation/<< parameters.previous_branch_label >>-to-<< parameters.main_branch_label >>
-      - publish-cloudsmith:
-          # technically only requires the RPM/deb builds, but only publish
-          # if everything passes
-          requires:
-            - horizon-deb-build
-            - minion-deb-build
-            - smoke-test-full
-          filters:
-            branches:
-              only:
-                - master
-                - develop
-                - /^release-.*/
-                - /^foundation.*/
-=======
 #      - publish-cloudsmith:
 #          # technically only requires the RPM/deb builds, but only publish
 #          # if everything passes
 #          requires:
 #            - meridian-rpm-build
+#            - minion-rpm-build
 #            - smoke-test-full
 #          filters:
 #            branches:
@@ -470,7 +373,6 @@
 #                - master
 #                - develop
 #                - /^release-.*/
->>>>>>> 634c9819
 
 jobs:
   build:
@@ -564,71 +466,7 @@
           paths:
             - project/target/rpm/RPMS/noarch/
             - project/opennms-container/minion/images/
-<<<<<<< HEAD
-  horizon-deb-build:
-    executor: debian-build-executor
-    # Larger memory footprint required to speed up builds using Takari smartbuilder
-    resource_class: xlarge
-    steps:
-      - attach_workspace:
-          at: ~/
-      - sign-packages/install-deb-dependencies:
-          skip_if_forked_pr: true
-      - sign-packages/setup-env:
-          skip_if_forked_pr: true
-          gnupg_home: ~/tmp/gpg
-      - run:
-          name: Build Debian Packages
-          command: |
-            export NODE_OPTIONS=--max_old_space_size=1024
-            export CCI_MAXCPU=4
-            .circleci/scripts/makedeb.sh opennms
-      - sign-packages/sign-debs:
-          skip_if_forked_pr: true
-          gnupg_home: ~/tmp/gpg
-          gnupg_key: opennms@opennms.org
-          packages: target/debs/*.deb
-      - store_artifacts:
-          path: ~/project/target/debs
-          destination: debs
-      - persist_to_workspace:
-          root: ~/
-          paths:
-            - project/target/debs/
-  minion-deb-build:
-    executor: debian-build-executor
-    resource_class: large
-    steps:
-      - attach_workspace:
-          at: ~/
-      - sign-packages/install-deb-dependencies:
-          skip_if_forked_pr: true
-      - sign-packages/setup-env:
-          skip_if_forked_pr: true
-          gnupg_home: ~/tmp/gpg
-      - run:
-          name: Build Debian Packages
-          command: |
-            export NODE_OPTIONS=--max_old_space_size=1024
-            export CCI_MAXCPU=4
-            export CCI_VAADINJAVAMAXMEM=768m
-            .circleci/scripts/makedeb.sh minion
-      - sign-packages/sign-debs:
-          skip_if_forked_pr: true
-          gnupg_home: ~/tmp/gpg
-          gnupg_key: opennms@opennms.org
-          packages: target/debs/*.deb
-      - store_artifacts:
-          path: ~/project/target/debs
-          destination: debs
-      - persist_to_workspace:
-          root: ~/
-          paths:
-            - project/target/debs/
-  horizon-publish-oci:
-=======
   meridian-publish-oci:
->>>>>>> 634c9819
     executor: centos-build-executor
     steps:
       - attach_workspace:
