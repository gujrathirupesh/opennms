version: 2.1


executors:
  centos-build-executor:
    docker:
      - image: opennms/build-env:1.8.0.252.b09-3.6.3-b4168
  debian-build-executor:
    docker:
      - image: opennms/build-env:debian-jdk8-b5084
  docker-executor:
    docker:
      - image: docker:19.03.0-git
  integration-test-executor:
    machine: true
  smoke-test-executor:
    machine:
      image: ubuntu-1604:201903-01

# NOTE: the "_label" versions of these are for the case when your source or target
# branches have slashes in them, that way the merge branch gets created properly
defaults: &defaults
  parameters:
    context_name:
      description: the context to use for sensitive settings like GPG keys
      type: string
      default: "OpenNMS Build"
#    previous_branch:
#      description: the previous branch, if any
#      type: string
#      default: foundation-2017
#    previous_branch_label:
#      description: the previous branch, if any (escaped, no slashes)
#      type: string
#      default: foundation-2017
#    main_branch:
#      description: the auto-merge main branch
#      type: string
#      default: foundation-2018
#    main_branch_label:
#      description: the auto-merge main branch (escaped, no slashes)
#      type: string
#      default: foundation-2018
#    next_branch:
#      description: the auto-merge target branch
#      type: string
#      default: foundation-2019
#    next_branch_label:
#      description: the auto-merge target branch (escaped, no slashes)
#      type: string
#      default: foundation-2019

docker_container_config: &docker_container_config
  executor: docker-executor

orbs:
  cloudsmith: cloudsmith/cloudsmith@1.0.3
  sign-packages: opennms/sign-packages@2.1.3

commands:
  extract-pom-version:
      description: "Extracting Maven POM version"
      steps:
        - run:
            name: Extract Maven POM version
            command: opennms-container/pom2version.py pom.xml > pom-version-cache.key
  cached-checkout:
      description: "Checkout with caching"
      steps:
        - restore_cache:
            keys:
              - source-v1-{{ .Branch }}-{{ .Revision }}
              - source-v1-{{ .Branch }}-
              - source-v1-
        - checkout
        - run:
            name: git config merge.renameLimit
            command: git config merge.renameLimit 999999
        - run:
            name: git fetch origin
            command: git fetch origin
        - save_cache:
            key: source-v1-{{ .Branch }}-{{ .Revision }}
            paths:
              - ".git"
  cached-checkout-for-pushing:
      description: "Configure a cached checkout that can push upstream"
      steps:
        - add_ssh_keys:
            fingerprints:
              - "5e:70:a4:1a:f3:9f:39:ca:2a:d9:b5:9a:6c:2b:c3:66"
              - "9f:0d:94:15:19:43:6b:1d:81:90:f9:63:e0:d8:c1:b2"
        - cached-checkout
        - run:
            name: Create git identity
            command: |
              git config user.email "cicd-system@opennms.com"
              git config user.name "CI/CD System"
  restore-maven-cache:
      description: "Maven: Calculate cache key and restore cache"
      steps:
        - run:
            name: Calculate cache key from pom files
            command: find . -type f -name "pom.xml" | grep -v /target/ | sort -u | xargs cat > maven-dependency-pom-cache.key
        - restore_cache:
            keys:
              - maven-dependencies-v3-{{ checksum "pom-version-cache.key" }}-{{ checksum "maven-dependency-pom-cache.key" }}
              - maven-dependencies-v3-{{ checksum "pom-version-cache.key" }}-
  update-maven-cache:
      description: "Maven: Refresh local repository from POM files"
      steps:
        - run:
            name: Remove old artifacts to keep workspace size down
            command: .circleci/scripts/clean-m2.sh
        - run:
            name: Collect Maven Dependencies
            command: |
              ./compile.pl -t \
                -Dbuild.skip.tarball=true \
                -DupdatePolicy=never \
                --update-plugins \
                -Daether.connector.resumeDownloads=false \
                -Daether.connector.basic.threads=8 \
                -Dorg.slf4j.simpleLogger.log.org.apache.maven.cli.transfer.Slf4jMavenTransferListener=warn \
                -Pbuild-bamboo \
                -Prun-expensive-tasks \
                -Psmoke \
                --legacy-local-repository \
                --batch-mode \
                dependency:resolve-plugins \
                de.qaware.maven:go-offline-maven-plugin:resolve-dependencies
  save-maven-cache:
    description: "Maven: Save cache"
    steps:
      - save_cache:
          key: maven-dependencies-v3-{{ checksum "pom-version-cache.key" }}-{{ checksum "maven-dependency-pom-cache.key" }}
          paths:
            - ~/.m2
  restore-nodejs-cache:
      description: "NodeJS: Calculate cache key and restore cache"
      steps:
        - run:
            name: Calculate cache key
            command: find opennms-webapp -name package\*.json -o -name bower.json | grep -v /target/ | sort -u | xargs cat > nodejs-dependency-json-cache.key
        - restore_cache:
            keys:
              - nodejs-dependencies-v2-{{ checksum "pom-version-cache.key" }}-{{ checksum "nodejs-dependency-json-cache.key" }}
              - nodejs-dependencies-v2-{{ checksum "pom-version-cache.key" }}-
  save-nodejs-cache:
    description: "NodeJS: Save cache"
    steps:
      - save_cache:
          key: nodejs-dependencies-v2-{{ checksum "pom-version-cache.key" }}-{{ checksum "nodejs-dependency-json-cache.key" }}
          paths:
            - opennms-webapp/bower_components
            - opennms-webapp/node_modules
  restore-sonar-cache:
      description: "Sonar: Restore sonar cache"
      steps:
        - restore_cache:
            keys:
              - sonar-cache-v2-{{ checksum "pom-version-cache.key" }}
  save-sonar-cache:
      description: "Sonar: Save sonar cache"
      steps:
        - save_cache:
            key: sonar-cache-v2-{{ checksum "pom-version-cache.key" }}
            paths:
              - ~/.sonar
  dockerhub-login:
    description: "Connect to DockerHub"
    steps:
      - run:
          name: Login to DockerHub
          command: |
            if [ -n "${DOCKERHUB_LOGIN}" ]; then
              docker login -u ${DOCKERHUB_LOGIN} -p ${DOCKERHUB_PASS}
            else
              echo "WARNING: dockerhub login not found. Assuming this is a PR or other external branch build."
            fi
  run-smoke-tests:
    description: "Run the smoke tests"
    parameters:
      minimal:
        default: false
        type: boolean
    steps:
      - run:
          name: Enable swap
          command: |
            sudo fallocate -l 8G /swapfile
            sudo chmod 600 /swapfile
            sudo mkswap /swapfile
            sudo swapon /swapfile
            sudo sysctl vm.swappiness=5
            cat /proc/sys/vm/swappiness
      - load-oci:
          key: meridian
      - load-oci:
          key: minion
      - run:
          name: Monitor JVM processes
          background: true
          command: |
            .circleci/scripts/jvmprocmon-start.sh
      - run:
          name: Monitor memory usage
          background: true
          command: |
            free -m -c 500 -s 30
      - run:
          name: Smoke Tests
          no_output_timeout: 30m
          command: |
            .circleci/scripts/smoke.sh << parameters.minimal >>
      - run:
          name: Gather system logs
          when: always
          command: |
            mkdir -p ~/test-results/system-logs
            (dmesg || :) > ~/test-results/system-logs/dmesg 2>&1
            (ps auxf || :) > ~/test-results/system-logs/ps 2>&1
            (free -m || :) > ~/test-results/system-logs/free 2>&1
            (docker stats --no-stream || :) > ~/test-results/system-logs/docker_stats 2>&1
            cp -R /tmp/jvmprocmon ~/test-results/system-logs/ || :
            ls -alh ~/project/smoke-test/ || :
      - run:
          name: Gather test artifacts
          when: always
          command: |
            mkdir -p ~/test-results/junit
            find . -type f -regex ".*/target/surefire-reports/.*xml" -exec cp {} ~/test-results/junit/ \;
            find . -type f -regex ".*/target/failsafe-reports/.*xml" -exec cp {} ~/test-results/junit/ \;
            mkdir -p ~/test-artifacts/recordings
            cp -R ~/project/smoke-test/target/*.flv ~/test-artifacts/recordings || true
            cp -R ~/project/smoke-test/target/screenshots ~/test-artifacts/ || true
            cp -R ~/project/smoke-test/target/logs ~/test-artifacts/ || true
      - store_test_results:
          path: ~/test-results
      - store_artifacts:
          when: always
          path: ~/test-results
          destination: test-results
      - store_artifacts:
          when: always
          path: ~/test-artifacts
          destination: test-artifacts
  run-build:
    description: "Run the main build"
    parameters:
      number-vcpu:
        default: 8
        type: integer
      node-memory:
        default: echo "NODE_OPTIONS Not Set"
        type: string
      vaadin-javamaxmem:
        default: 1g
        type: string
    steps:
      - cached-checkout
      - extract-pom-version
      - restore-maven-cache
      - restore-nodejs-cache
      - run:
          name: Compile OpenNMS
          command: |
            .circleci/scripts/configure-signing.sh
            mvn clean -DskipTests=true
            << parameters.node-memory >>
            ./compile.pl -DskipTests=true -Dbuild.skip.tarball=true \
              -DupdatePolicy=never \
              -Daether.connector.resumeDownloads=false \
              -Daether.connector.basic.threads=1 \
              -Dorg.slf4j.simpleLogger.log.org.apache.maven.cli.transfer.Slf4jMavenTransferListener=warn \
              -DvaadinJavaMaxMemory=<< parameters.vaadin-javamaxmem >> \
              -DmaxCpus=<< parameters.number-vcpu >> \
              -Psmoke \
              install --batch-mode
            pushd opennms-doc
              ../compile.pl \
                -DupdatePolicy=never \
                -Daether.connector.resumeDownloads=false \
                -Daether.connector.basic.threads=1 \
                -Dorg.slf4j.simpleLogger.log.org.apache.maven.cli.transfer.Slf4jMavenTransferListener=warn \
                -DskipPdfGeneration=false \
                -P'!jdk7+' \
                install --batch-mode
            popd
      - update-maven-cache
      - run:
          name: Remove Extra Maven Repository OpenNMS Files
          command: |
            # move these out of the way so they're not stored in the maven pre-cache
            cd ~/.m2/repository/org/opennms
            mkdir /tmp/maven-keep
            mv $(ls -1 | grep -v -E '^(jicmp-api|jicmp6-api|jrrd-api|jrrd2-api|lib|maven)$') /tmp/maven-keep
      - save-maven-cache
      - run:
          name: Restore Extra Maven Repository OpenNMS Files
          command: |
            # now move them back so they end up in the workspace for builds further down the workflow
            mv /tmp/maven-keep/* ~/.m2/repository/org/opennms/
      - save-nodejs-cache
      - persist_to_workspace:
          root: ~/
          paths:
            - project
            - .m2
  run-integration-tests:
    parameters:
      run-code-coverage:
        default: false
        type: boolean
      rerun-failtest-count:
        default: 0
        type: integer
      failure-option:
        default: -fae
        type: string
      changes-only:
        default: true
        type: boolean
    steps:
      - run:
          name: Integration Tests
          no_output_timeout: 1.0h
          command: |
            export CCI_CODE_COVERAGE=<< parameters.run-code-coverage >>
            export CCI_RERUN_FAILTEST=<< parameters.rerun-failtest-count >>
            export CCI_FAILURE_OPTION=<< parameters.failure-option >>
            export CCI_CHANGES_ONLY=<< parameters.changes-only >>
            .circleci/scripts/itest.sh
      - run:
          name: Gather test results
          when: always
          command: |
            mkdir -p ~/test-results/junit
            find . -type f -regex ".*/target/surefire-reports-[0-9]+/.*xml" -exec cp {} ~/test-results/junit/ \;
            find . -type f -regex ".*/target/failsafe-reports-[0-9]+/.*xml" -exec cp {} ~/test-results/junit/ \;
      - run:
          name: Gather tests
          when: always
          command: |
            mkdir -p ~/generated-tests
            cp ./surefire_classname* ~/generated-tests/
            cp ./failsafe_classname* ~/generated-tests/
            cp /tmp/this_node* ~/generated-tests/
      - when:
          condition: << parameters.run-code-coverage >>
          steps:
            - run:
                name: Compress Target Directories (Code Coverage)
                when: always
                command: |
                  .circleci/scripts/codecoverage-save.sh
            - persist_to_workspace:
                root: ~/
                paths:
                  - code-coverage
      - store_test_results:
          path: ~/test-results
      - store_artifacts:
          when: always
          path: ~/test-results
          destination: test-results
      - store_artifacts:
          when: always
          path: ~/generated-tests
          destination: generated-tests
  cache-workflow-assets:
    parameters:
      cache_prefix:
        description: the cache prefix
        type: string
      source_path:
        description: the source directory to cache
        type: string
    steps:
      - run:
          name: Stowing Assets in << parameters.source_path >> to cache prefix << parameters.cache_prefix >>
          command: |
            TARGET_PATH="/tmp/<< parameters.cache_prefix >>"
            rsync -avr "$(echo "<< parameters.source_path >>" | sed -e 's,/*$,,')/" "${TARGET_PATH}/"
            find "${TARGET_PATH}" -type d -print0 | xargs -0 chmod 775
            find "${TARGET_PATH}" ! -type d -print0 | xargs -0 chmod 664
      - save_cache:
          key: << parameters.cache_prefix >>-v2-{{ .Branch }}-{{ .Revision }}-{{ .Environment.CIRCLE_WORKFLOW_ID }}
          paths:
            - "/tmp/<< parameters.cache_prefix >>"
  restore-workflow-assets:
    parameters:
      cache_prefix:
        description: the cache prefix
        type: string
      target_path:
        description: the target directory to restore into
        type: string
        default: ""
    steps:
      - restore_cache:
          keys:
            - << parameters.cache_prefix >>-v2-{{ .Branch }}-{{ .Revision }}-{{ .Environment.CIRCLE_WORKFLOW_ID }}
            - << parameters.cache_prefix >>-v2-{{ .Branch }}-{{ .Revision }}-
      - when:
          condition: << parameters.target_path >>
          steps:
            - run:
                name: Restoring assets to << parameters.target_path >> from cached prefix << parameters.cache_prefix >>
                command: |
                  SOURCE_PATH="/tmp/<< parameters.cache_prefix >>"
                  mkdir -p "<< parameters.target_path >>"
                  rsync -ar "${SOURCE_PATH}/" "$(echo "<< parameters.target_path >>" | sed -e 's,/*$,,')/"
  cache-oci:
    parameters:
      key:
        description: the cache key for storing the OCI
        type: string
      path:
        description: the path to the directory containing the OCI
        type: string
    steps:
      - cache-workflow-assets:
          cache_prefix: oci-<< parameters.key >>
          source_path: << parameters.path >>
  load-oci:
    parameters:
      key:
        description: the OCI cache key to restore
        type: string
    steps:
      - restore-workflow-assets:
          cache_prefix: oci-<< parameters.key >>
      - run:
          name: Load Docker Image(s) in oci-<< parameters.key >>
          command: |
            cd "/tmp/oci-<< parameters.key >>"
            if [ "$(ls -1 *.oci | wc -l)" -eq 0 ]; then
              echo "ERROR: No OCI files to load. Something probably went wrong earlier."
              exit 1
            fi
            for FILE in *.oci; do
              echo "Loading ${FILE} into Docker..."
              docker image load -i "$FILE"
            done

workflows:
#  weekly-coverage:
#    <<: *defaults
#    triggers:
#      - schedule:
#          # Saturday at 12:00 AM
#          cron: "0 0 * * 6"
#          filters:
#            branches:
#              only:
#                - develop
#    jobs:
#      - build
#      - integration-test-with-coverage
#          requires:
#            - build
#      - code-coverage
#          requires:
#            - integration-test-with-coverage

  build-deploy:
    <<: *defaults
    jobs:
      - build:
          filters:
            branches:
              ignore:
                - /^from-foundation.*/
      - tarball-assembly:
          requires:
            - build
      - meridian-rpm-build:
          requires:
            - build
      - minion-rpm-build:
          requires:
            - build
      - integration-test:
          requires:
            - build
      - smoke-test-full:
          requires:
            - meridian-rpm-build
            - minion-rpm-build
          filters:
            branches:
              only:
                - develop
                - /^master-.*/
                - /^release-.*/
                - /^foundation.*/
                - /^features.*/
                - /.*smoke.*/
      - smoke-test-minimal:
          requires:
            - meridian-rpm-build
            - minion-rpm-build
          filters:
            branches:
              ignore:
                - develop
                - /^master-.*/
                - /^release-.*/
                - /^foundation.*/
                - /^features.*/
                - /.*smoke.*/
<<<<<<< HEAD
#      - meridian-publish-oci:
#          requires:
#            - meridian-rpm-build
#          filters:
#            branches:
#              only:
#                - develop
#                - /^master-.*/
#                - /^release-.*/
#      - minion-publish-oci:
#          requires:
#            - minion-rpm-build
#          filters:
#            branches:
#              only:
#                - develop
#                - /^master-.*/
#                - /^release-.*/
#      # These don't actually require `integration-test` but we shouldn't bother
#      # spending cycles unless everything else passed
#      - meridian-deb-build:
#          requires:
#            - integration-test
#          filters:
#            branches:
#              only:
#                - master
#                - develop
#                - /^release-.*/
#                - /^foundation.*/
#                - /^features.*/
#                - /^merge-foundation\/.*/
#                - /.*smoke.*/
#      - minion-deb-build:
#          requires:
#            - integration-test
#          filters:
#            branches:
#              only:
#                - master
#                - develop
#                - /^release-.*/
#                - /^foundation.*/
#                - /^features.*/
#                - /^merge-foundation\/.*/
#                - /.*smoke.*/
#      - create-merge-foundation-branch:
#          # technically only requires the RPM/deb builds, but only publish
#          # if everything passes
#          requires:
#            - meridian-deb-build
#            - smoke-test-minimal
#            - smoke-test-full
#            - integration-test
#          filters:
#            branches:
#              only: << parameters.main_branch >>
#      - merge-foundation-branch:
#          # technically only requires the RPM/deb builds, but only publish
#          # if everything passes
#          requires:
#            - meridian-deb-build
#            - smoke-test-minimal
#            - smoke-test-full
#            - integration-test
#          filters:
#            branches:
#              only: merge-foundation/<< parameters.previous_branch_label >>-to-<< parameters.main_branch_label >>
#      - create-merge-meridian-branch:
#          # technically only requires the RPM/deb builds, but only publish
#          # if everything passes
#          requires:
#            - meridian-deb-build
#            - smoke-test-minimal
#            - smoke-test-full
#            - integration-test
#          filters:
#            branches:
#              only: /^foundation.*/
#      - merge-meridian-branch:
#          filters:
#            branches:
#              only: /^from-foundation.*/
#      - merge-poweredby-branch:
#          # technically only requires the RPM/deb builds, but only publish
#          # if everything passes
#          requires:
#            - meridian-deb-build
#            - smoke-test-minimal
#            - smoke-test-full
#            - integration-test
#          filters:
#            branches:
#              only:
#                - /^foundation.*/
=======
      - horizon-publish-oci:
          requires:
            - horizon-rpm-build
          filters:
            branches:
              only:
                - develop
                - /^master-.*/
                - /^release-.*/
      - minion-publish-oci:
          requires:
            - minion-rpm-build
          filters:
            branches:
              only:
                - develop
                - /^master-.*/
                - /^release-.*/
      # These don't actually require `integration-test` but we shouldn't bother
      # spending cycles unless everything else passed
      - horizon-deb-build:
          requires:
            - integration-test
          filters:
            branches:
              only:
                - develop
                - /^master-.*/
                - /^release-.*/
                - /^foundation.*/
                - /^features.*/
                - /^merge-foundation\/.*/
                - /.*smoke.*/
                - /.*debian.*/
      - minion-deb-build:
          requires:
            - integration-test
          filters:
            branches:
              only:
                - develop
                - /^master-.*/
                - /^release-.*/
                - /^foundation.*/
                - /^features.*/
                - /^merge-foundation\/.*/
                - /.*smoke.*/
                - /.*debian.*/
      - create-merge-foundation-branch:
          # technically only requires the RPM/deb builds, but only publish
          # if everything passes
          requires:
            - horizon-deb-build
            - minion-deb-build
            - smoke-test-minimal
            - smoke-test-full
            - integration-test
          filters:
            branches:
              only: << parameters.main_branch >>
      - merge-foundation-branch:
          # technically only requires the RPM/deb builds, but only publish
          # if everything passes
          requires:
            - horizon-deb-build
            - minion-deb-build
            - smoke-test-minimal
            - smoke-test-full
            - integration-test
          filters:
            branches:
              only: merge-foundation/<< parameters.previous_branch_label >>-to-<< parameters.main_branch_label >>
      - create-merge-meridian-branch:
          # technically only requires the RPM/deb builds, but only publish
          # if everything passes
          requires:
            - horizon-deb-build
            - smoke-test-minimal
            - smoke-test-full
            - integration-test
          filters:
            branches:
              only: /^foundation.*/
      - merge-meridian-branch:
          filters:
            branches:
              only: /^from-foundation.*/
      - merge-poweredby-branch:
          # technically only requires the RPM/deb builds, but only publish
          # if everything passes
          requires:
            - horizon-deb-build
            - smoke-test-minimal
            - smoke-test-full
            - integration-test
          filters:
            branches:
              only:
                - /^foundation.*/
>>>>>>> 099a8709
      - publish-cloudsmith:
          # technically only requires the RPM/deb builds, but only publish
          # if everything passes
          requires:
#            - meridian-deb-build
#            - minion-deb-build
            - smoke-test-minimal
            - smoke-test-full
            - integration-test
          filters:
            branches:
              only:
#                - develop
                - /^master-.*/
                - /^release-.*/
#                - /^foundation.*/

jobs:
  build:
    executor: centos-build-executor
    # even without core/web-assets build, we need xlarge for vaadin
    resource_class: xlarge
    steps:
      - run-build:
          number-vcpu: 8

  tarball-assembly:
    machine:
      image: ubuntu-1604:201903-01
    parameters:
      number-vcpu:
        default: 2
        type: integer
      vaadin-javamaxmem:
        default: 1g
        type: string
    steps:
      - attach_workspace:
          at: ~/
      - run:
          name: Assemble tarballs and related artifacts
          command: |
            # install fake makensis to satisfy the assemble dependency
            sudo cp .circleci/scripts/makensis.py /usr/local/bin/makensis
            export MAVEN_OPTS="-Xmx4g -Xms4g"
            # general assembly
            ./compile.pl -DskipTests=true -Dbuild.skip.tarball=false \
              -DupdatePolicy=never \
              -Daether.connector.resumeDownloads=false \
              -Daether.connector.basic.threads=1 \
              -Dorg.slf4j.simpleLogger.log.org.apache.maven.cli.transfer.Slf4jMavenTransferListener=warn \
              -DvaadinJavaMaxMemory=<< parameters.vaadin-javamaxmem >> \
              -DmaxCpus=<< parameters.number-vcpu >> \
              -Pbuild-bamboo \
              -Prun-expensive-tasks \
              -Dopennms.home=/opt/opennms \
              install --batch-mode
            # javadoc
            ./compile.pl -DskipTests=true -Dbuild.skip.tarball=false \
              -DupdatePolicy=never \
              -Daether.connector.resumeDownloads=false \
              -Daether.connector.basic.threads=1 \
              -Dorg.slf4j.simpleLogger.log.org.apache.maven.cli.transfer.Slf4jMavenTransferListener=warn \
              -DvaadinJavaMaxMemory=<< parameters.vaadin-javamaxmem >> \
              -DmaxCpus=<< parameters.number-vcpu >> \
              -Pbuild-bamboo \
              -Prun-expensive-tasks \
              -Dopennms.home=/opt/opennms \
              javadoc:aggregate --batch-mode
      - run:
          name: Collect Artifacts
          command: |
            mkdir -p target/{artifacts,tarballs}
            OPENNMS_VERSION="$(python opennms-container/pom2version.py pom.xml)"
            find ./target -name "*.tar.gz" -type f -not -iname '*source*' -exec cp {} "./target/tarballs/meridian-${OPENNMS_VERSION}.tar.gz" \;
            find ./opennms-assemblies/minion/target -name "*.tar.gz" -type f -not -iname '*source*' -exec cp {} "./target/tarballs/minion-${OPENNMS_VERSION}.tar.gz" \;
            find ./opennms-assemblies/remote-poller-standalone -name "*.tar.gz" -type f -exec cp {} "./target/artifacts/remote-poller-client-${OPENNMS_VERSION}.tar.gz" \;
            pushd target/site/apidocs
              tar -czf "../../artifacts/meridian-${OPENNMS_VERSION}-javadoc.tar.gz" *
            popd
            cp ./opennms-assemblies/xsds/target/*-xsds.tar.gz "./target/artifacts/meridian-${OPENNMS_VERSION}-xsds.tar.gz"
            cp opennms-doc/guide-all/target/*.tar.gz "./target/artifacts/meridian-${OPENNMS_VERSION}-docs.tar.gz"
            cp target/*-source.tar.gz "./target/artifacts/meridian-${OPENNMS_VERSION}-source.tar.gz"
      - store_artifacts:
          when: always
          path: ~/project/target/artifacts
          destination: artifacts
      - store_artifacts:
          when: always
          path: ~/project/target/tarballs
          destination: tarballs

  meridian-rpm-build:
    executor: centos-build-executor
    # Larger memory footprint required to speed up builds using Takari smartbuilder
    resource_class: large
    steps:
      - attach_workspace:
          at: ~/
      - sign-packages/install-rpm-dependencies:
          skip_if_forked_pr: true
      - sign-packages/setup-env:
          skip_if_forked_pr: true
          gnupg_home: ~/tmp/gpg
      - run:
          name: Build RPMs
          command: |
            export NODE_OPTIONS=--max_old_space_size=1024
            export CCI_MAXCPU=4
            .circleci/scripts/makerpm.sh tools/packages/opennms/opennms.spec
      - sign-packages/sign-rpms:
          skip_if_forked_pr: true
          gnupg_home: ~/tmp/gpg
          gnupg_key: opennms@opennms.org
          packages: target/rpm/RPMS/noarch/*.rpm
      - setup_remote_docker:
          docker_layer_caching: true
      - run:
          name: Fetch RPM artifacts and build Meridian container image
          command: |
            cd opennms-container/meridian
            ./build_container_image.sh
      - store_artifacts:
          path: ~/project/opennms-container/meridian/images/container.oci
          destination: meridian.oci
      - store_artifacts:
          path: ~/project/target/rpm/RPMS/noarch
          destination: rpms
      - cache-workflow-assets:
          cache_prefix: rpm-meridian
          source_path: target/rpm/RPMS/noarch
      - cache-oci:
          key: meridian
          path: opennms-container/meridian/images/
  minion-rpm-build:
    executor: centos-build-executor
    # Larger memory footprint required to speed up builds using Takari smartbuilder
    # Will need to increase resource class if meridian-rpm-build is under 15 min
    resource_class: large
    steps:
      - attach_workspace:
          at: ~/
      - sign-packages/install-rpm-dependencies:
          skip_if_forked_pr: true
      - sign-packages/setup-env:
          skip_if_forked_pr: true
          gnupg_home: ~/tmp/gpg
      - run:
          name: Build RPMs
          command: |
            export NODE_OPTIONS=--max_old_space_size=1024
            export CCI_MAXCPU=4
            export CCI_VAADINJAVAMAXMEM=768m
            .circleci/scripts/makerpm.sh tools/packages/minion/minion.spec
      - sign-packages/sign-rpms:
          skip_if_forked_pr: true
          gnupg_home: ~/tmp/gpg
          gnupg_key: opennms@opennms.org
          packages: target/rpm/RPMS/noarch/*.rpm
      - setup_remote_docker:
          docker_layer_caching: true
      - run:
          name: Fetch RPM artifacts and build Minion container image
          command: |
            cd opennms-container/minion
            ./build_container_image.sh
      - store_artifacts:
          path: ~/project/opennms-container/minion/images/container.oci
          destination: minion.oci
      - store_artifacts:
          path: ~/project/target/rpm/RPMS/noarch
          destination: rpms
      - cache-workflow-assets:
          cache_prefix: rpm-minion
          source_path: target/rpm/RPMS/noarch
      - cache-oci:
          key: minion
          path: opennms-container/minion/images/
  meridian-deb-build:
    executor: debian-build-executor
    resource_class: xlarge
    steps:
      - attach_workspace:
          at: ~/
      - sign-packages/setup-env:
          skip_if_forked_pr: true
          gnupg_home: ~/tmp/gpg
      - run:
          name: Monitor memory usage
          background: true
          command: |
            free -m -c 500 -s 30
      - run:
          name: Build Debian Packages
          command: |
            export NODE_OPTIONS=--max_old_space_size=1024
            export CCI_MAXCPU=2
            .circleci/scripts/makedeb.sh opennms
      - sign-packages/sign-debs:
          skip_if_forked_pr: true
          gnupg_home: ~/tmp/gpg
          gnupg_key: opennms@opennms.org
          packages: target/debs/*.deb
      - run:
          name: Gather system logs
          when: always
          command: |
            mkdir -p ~/build-results/system-logs
            (dmesg || :) > ~/build-results/system-logs/dmesg 2>&1
            (ps auxf || :) > ~/build-results/system-logs/ps 2>&1
            (free -m || :) > ~/build-results/system-logs/free 2>&1
            (docker stats --no-stream || :) > ~/build-results/system-logs/docker_stats 2>&1
            cp -R /tmp/jvmprocmon ~/build-results/system-logs/ || :
      - store_artifacts:
          when: always
          path: ~/build-results
          destination: build-results
      - store_artifacts:
          path: ~/project/target/debs
          destination: debs
      - cache-workflow-assets:
          cache_prefix: deb-meridian
          source_path: target/debs
  minion-deb-build:
    executor: debian-build-executor
    resource_class: large
    steps:
      - attach_workspace:
          at: ~/
      - sign-packages/setup-env:
          skip_if_forked_pr: true
          gnupg_home: ~/tmp/gpg
      - run:
          name: Build Debian Packages
          command: |
            export NODE_OPTIONS=--max_old_space_size=1024
            export CCI_MAXCPU=4
            export CCI_VAADINJAVAMAXMEM=768m
            .circleci/scripts/makedeb.sh minion
      - sign-packages/sign-debs:
          skip_if_forked_pr: true
          gnupg_home: ~/tmp/gpg
          gnupg_key: opennms@opennms.org
          packages: target/debs/*.deb
      - store_artifacts:
          path: ~/project/target/debs
          destination: debs
      - cache-workflow-assets:
          cache_prefix: deb-minion
          source_path: target/debs
  meridian-publish-oci:
    executor: centos-build-executor
    steps:
      - cached-checkout
      - setup_remote_docker:
          docker_layer_caching: true
      - dockerhub-login
      - load-oci:
          key: meridian
      - run:
          name: tag meridian Docker image and publish to registry
          command: |
            cd opennms-container/meridian
            ./tag.sh
            ./publish.sh
  minion-publish-oci:
    executor: centos-build-executor
    steps:
      - cached-checkout
      - setup_remote_docker:
          docker_layer_caching: true
      - dockerhub-login
      - load-oci:
          key: minion
      - run:
          name: tag minion Docker image and publish to registry
          command: |
            cd opennms-container/minion
            ./tag.sh
            ./publish.sh
  integration-test:
    executor: integration-test-executor
    parallelism: 4
    steps:
      - attach_workspace:
          at: ~/
      - run-integration-tests:
          rerun-failtest-count: 1
  integration-test-with-coverage:
    executor: integration-test-executor
    parallelism: 12
    steps:
      - attach_workspace:
          at: ~/
      - run-integration-tests:
          run-code-coverage: true
          rerun-failtest-count: 0
          failure-option: -fn
          changes-only: false
  code-coverage:
    executor: centos-build-executor
    resource_class: medium
    steps:
      - attach_workspace:
          at: ~/
      - extract-pom-version
      - restore-sonar-cache
      - run:
          name: Restore Target Directories (Code Coverage)
          when: always
          command: |
            .circleci/scripts/codecoverage-restore.sh
      - run:
          name: Run SonarQube Code Analysis
          when: always
          command: |
            export MAVEN_OPTS="-Xms3G -Xmx3G"
            .circleci/scripts/sonar.sh
      - save-sonar-cache
  smoke-test-full:
    executor: smoke-test-executor
    parallelism: 8
    # No resource class support for machine executors, we're constrained to use the default
    # medium class which has 2 vCPUs and 8 GB RAM
    #resource_class: large
    steps:
      - attach_workspace:
          at: ~/
      - run-smoke-tests
  smoke-test-minimal:
    executor: smoke-test-executor
    steps:
      - attach_workspace:
          at: ~/
      - run-smoke-tests:
          minimal: true
  create-merge-foundation-branch:
    <<: *defaults
    <<: *docker_container_config
    steps:
      - run:
          name: "Branch Merge Parameters"
          command: |
            echo "previous: << parameters.previous_branch >>, main: << parameters.main_branch >>, next: << parameters.next_branch >>"
      - when:
          condition: << parameters.next_branch >>
          steps:
            - cached-checkout-for-pushing
            - run:
                name: Checkout target branch and merge from source
                command: |
                  export GIT_MERGE_AUTOEDIT=no
                  git fetch --all
                  git checkout << parameters.next_branch >>
                  git reset --hard origin/<< parameters.next_branch >>
                  git merge origin/<< parameters.main_branch >>
            - run:
                name: Push to github
                command: git push -f origin << parameters.next_branch >>:merge-foundation/<< parameters.main_branch_label >>-to-<< parameters.next_branch_label >>

  # note, this is always run as part of the _next_ branch
  # for example, if main_branch is `foundation-2016` and next_branch is `foundation-2017`,
  # it will include the contents of the `foundation-2017` branch, thus we need to actually
  # look _backwards_ to the previous_branch and main_branch to merge the correct bits.
  merge-foundation-branch:
    <<: *defaults
    <<: *docker_container_config
    steps:
      - run:
          name: "Branch Merge Parameters"
          command: |
            echo "previous: << parameters.previous_branch >>, main: << parameters.main_branch >>, next: << parameters.next_branch >>"
      - when:
          condition: << parameters.previous_branch >>
          steps:
            - cached-checkout-for-pushing
            - run:
                name: Checkout target and merge with merge branch
                command: |
                  export GIT_MERGE_AUTOEDIT=no
                  git fetch --all
                  git checkout << parameters.main_branch >>
                  git reset --hard origin/<< parameters.main_branch >>
                  git merge origin/merge-foundation/<< parameters.previous_branch_label >>-to-<< parameters.main_branch_label >>
            - run:
                name: Push to github
                command: git push origin << parameters.main_branch >>:<< parameters.main_branch >>

  create-merge-meridian-branch:
    <<: *defaults
    <<: *docker_container_config
    steps:
      - when:
          condition: << parameters.main_branch >>
          steps:
            - restore_cache:
                keys:
                  - meridian-v1-{{ .Branch }}-{{ .Revision }}
                  - meridian-v1-{{ .Branch }}-
                  - meridian-v1-
            - cached-checkout-for-pushing
            - run:
                name: Add Meridian remote if necessary
                command: |
                  REMOTE_MERIDIAN="$(git remote | grep -c -E '^meridian$' || :)"
                  if [ "$REMOTE_MERIDIAN" -eq 0 ]; then
                    git remote add meridian git@github.com:OpenNMS/opennms-prime.git
                  fi
            - run:
                name: git fetch meridian
                command: |
                  git fetch meridian
            - save_cache:
                key: meridian-v1-{{ .Branch }}-{{ .Revision }}
                paths:
                  - ".git"
            - run:
                name: Checkout target branch and merge from source
                command: |
                  export GIT_MERGE_AUTOEDIT=no
                  if git rev-parse from-<< parameters.main_branch >> >/dev/null 2>&1; then
                    git checkout from-<< parameters.main_branch >>
                  else
                    git checkout -b from-<< parameters.main_branch >> meridian/from-<< parameters.main_branch >>
                  fi
                  git reset --hard meridian/from-<< parameters.main_branch >>
                  git merge origin/<< parameters.main_branch >>
            - run:
                name: Push to Meridian github
                command: git push -f meridian from-<< parameters.main_branch >>:from-<< parameters.main_branch >>

  merge-meridian-branch:
    <<: *defaults
    <<: *docker_container_config
    steps:
      - cached-checkout-for-pushing
      - run:
          name: Checkout from-foundation-YYYY and merge to release-YYYY.x
          command: |
            export GIT_MERGE_AUTOEDIT=no
            TARGET_VERSION="$(echo "<< parameters.main_branch >>" | sed -e 's,^foundation-,,')"
            git fetch --all
            git checkout "release-${TARGET_VERSION}.x"
            git reset --hard "origin/release-${TARGET_VERSION}.x"
            git merge "origin/from-foundation-${TARGET_VERSION}"
      - run:
          name: Push to github
          command: |
            TARGET_BRANCH="release-$(echo "<< parameters.main_branch >>" | sed -e 's,^foundation-,,').x"
            git push origin "${TARGET_BRANCH}:${TARGET_BRANCH}"

  merge-poweredby-branch:
    <<: *defaults
    <<: *docker_container_config
    steps:
      - when:
          condition: << parameters.main_branch >>
          steps:
            - restore_cache:
                keys:
                  - poweredby-v1-{{ .Branch }}-{{ .Revision }}
                  - poweredby-v1-{{ .Branch }}-
                  - poweredby-v1-
            - cached-checkout-for-pushing
            - run:
                name: Merge Foundation to PoweredBy
                command: .circleci/scripts/merge-poweredby.sh
            - save_cache:
                key: poweredby-v1-{{ .Branch }}-{{ .Revision }}
                paths:
                  - ".git"

  publish-cloudsmith:
    executor: cloudsmith/default
    resource_class: small
    steps:
      - checkout
      - cloudsmith/ensure-api-key
      - cloudsmith/install-cli
#      - restore-workflow-assets:
#          cache_prefix: deb-meridian
      - restore-workflow-assets:
          cache_prefix: rpm-meridian
#      - restore-workflow-assets:
#          cache_prefix: deb-minion
      - restore-workflow-assets:
          cache_prefix: rpm-minion
      - restore-workflow-assets:
          cache_prefix: oci-meridian
      - restore-workflow-assets:
          cache_prefix: oci-minion
      - run:
          name: Publish Packages
          command: |
            .circleci/scripts/publish-cloudsmith.sh
<|MERGE_RESOLUTION|>--- conflicted
+++ resolved
@@ -510,7 +510,6 @@
                 - /^foundation.*/
                 - /^features.*/
                 - /.*smoke.*/
-<<<<<<< HEAD
 #      - meridian-publish-oci:
 #          requires:
 #            - meridian-rpm-build
@@ -544,6 +543,7 @@
 #                - /^features.*/
 #                - /^merge-foundation\/.*/
 #                - /.*smoke.*/
+#                - /.*debian.*/
 #      - minion-deb-build:
 #          requires:
 #            - integration-test
@@ -557,6 +557,7 @@
 #                - /^features.*/
 #                - /^merge-foundation\/.*/
 #                - /.*smoke.*/
+#                - /.*debian.*/
 #      - create-merge-foundation-branch:
 #          # technically only requires the RPM/deb builds, but only publish
 #          # if everything passes
@@ -606,107 +607,6 @@
 #            branches:
 #              only:
 #                - /^foundation.*/
-=======
-      - horizon-publish-oci:
-          requires:
-            - horizon-rpm-build
-          filters:
-            branches:
-              only:
-                - develop
-                - /^master-.*/
-                - /^release-.*/
-      - minion-publish-oci:
-          requires:
-            - minion-rpm-build
-          filters:
-            branches:
-              only:
-                - develop
-                - /^master-.*/
-                - /^release-.*/
-      # These don't actually require `integration-test` but we shouldn't bother
-      # spending cycles unless everything else passed
-      - horizon-deb-build:
-          requires:
-            - integration-test
-          filters:
-            branches:
-              only:
-                - develop
-                - /^master-.*/
-                - /^release-.*/
-                - /^foundation.*/
-                - /^features.*/
-                - /^merge-foundation\/.*/
-                - /.*smoke.*/
-                - /.*debian.*/
-      - minion-deb-build:
-          requires:
-            - integration-test
-          filters:
-            branches:
-              only:
-                - develop
-                - /^master-.*/
-                - /^release-.*/
-                - /^foundation.*/
-                - /^features.*/
-                - /^merge-foundation\/.*/
-                - /.*smoke.*/
-                - /.*debian.*/
-      - create-merge-foundation-branch:
-          # technically only requires the RPM/deb builds, but only publish
-          # if everything passes
-          requires:
-            - horizon-deb-build
-            - minion-deb-build
-            - smoke-test-minimal
-            - smoke-test-full
-            - integration-test
-          filters:
-            branches:
-              only: << parameters.main_branch >>
-      - merge-foundation-branch:
-          # technically only requires the RPM/deb builds, but only publish
-          # if everything passes
-          requires:
-            - horizon-deb-build
-            - minion-deb-build
-            - smoke-test-minimal
-            - smoke-test-full
-            - integration-test
-          filters:
-            branches:
-              only: merge-foundation/<< parameters.previous_branch_label >>-to-<< parameters.main_branch_label >>
-      - create-merge-meridian-branch:
-          # technically only requires the RPM/deb builds, but only publish
-          # if everything passes
-          requires:
-            - horizon-deb-build
-            - smoke-test-minimal
-            - smoke-test-full
-            - integration-test
-          filters:
-            branches:
-              only: /^foundation.*/
-      - merge-meridian-branch:
-          filters:
-            branches:
-              only: /^from-foundation.*/
-      - merge-poweredby-branch:
-          # technically only requires the RPM/deb builds, but only publish
-          # if everything passes
-          requires:
-            - horizon-deb-build
-            - smoke-test-minimal
-            - smoke-test-full
-            - integration-test
-          filters:
-            branches:
-              only:
-                - /^foundation.*/
->>>>>>> 099a8709
       - publish-cloudsmith:
           # technically only requires the RPM/deb builds, but only publish
           # if everything passes
