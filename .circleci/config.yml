version: 2.1

executors:
  centos-build-executor:
    docker:
      - image: opennms/build-env:8u322b06-3.8.4-b8247
  debian-build-executor:
    docker:
      - image: opennms/build-env:debian-jdk8-b8242
  docker-executor:
    docker:
      - image: docker:20.10-git
  docs-executor:
    docker:
      - image: opennms/antora:2.3.4-b7274
  integration-test-executor:
    machine:
      image: ubuntu-2004:202010-01
  smoke-test-executor:
    machine:
      image: ubuntu-2004:202010-01

# NOTE: the "_label" versions of these are for the case when your source or target
# branches have slashes in them, that way the merge branch gets created properly
parameters:
  minimal:
    description: whether to do a minimal (build-and-merge only) build
    type: boolean
    default: false
  previous_branch:
    description: the previous branch, if any
    type: string
    default: foundation-2020
  previous_branch_label:
    description: the previous branch, if any (escaped, no slashes)
    type: string
    default: foundation-2020
  main_branch:
    description: the auto-merge main branch
    type: string
    default: foundation-2021
  main_branch_label:
    description: the auto-merge main branch (escaped, no slashes)
    type: string
    default: foundation-2021
  next_branch:
    description: the auto-merge target branch
    type: string
    default: foundation-2022
  next_branch_label:
    description: the auto-merge target branch (escaped, no slashes)
    type: string
    default: foundation-2022

  ### sub-tree "module" build setup ###
  trigger-setup:
    description: whether to use path filtering to determine which modules to trigger
    type: boolean
    default: true
  trigger-docs:
    description: whether to trigger the documentation build
    type: boolean
    default: false
  trigger-build:
    description: whether to trigger the main build
    type: boolean
    default: false
  trigger-flaky:
    description: whether to enable running flaky smoke tests
    type: boolean
    default: false

setup: << pipeline.parameters.trigger-setup >>

aliases:
  - &setup_dct_env
    name: Setup DCT environment
    command: |
      case "${CIRCLE_BRANCH}" in
        "master-"*)
           MINION_IMAGE_VERSION="$(~/project/.circleci/scripts/pom2version.sh ~/project/pom.xml)"
          ;;
        "release-"*)
           MINION_IMAGE_VERSION="release-candidate"
          ;;
        "foundation-"20[1-2][0-9])
           MINION_IMAGE_VERSION="${CIRCLE_BRANCH}"
          ;;
        "develop")
           MINION_IMAGE_VERSION="bleeding"
          ;;
        *)
          MINION_IMAGE_VERSION="${CIRCLE_BRANCH//\//-}"
          ;;
      esac
      echo "export DOCKER_CONTENT_TRUST=1" >> $BASH_ENV
      echo "export DOCKER_CONTENT_TRUST_REPOSITORY_PASSPHRASE=\"$DCT_DELEGATE_KEY_PASSPHRASE\"" >> $BASH_ENV
      echo "export MINION_IMAGE=docker.io/opennms/minion" >> $BASH_ENV
      echo "export MINION_IMAGE_VERSION=\"$MINION_IMAGE_VERSION\"" >> $BASH_ENV
  - &setup_dct_key
    name: Setup DCT key
    command: |
      KEY_FOLDER=~/.docker/trust/private
      mkdir -p $KEY_FOLDER
      # the key that is used to sign single-arch images
      echo "$DCT_DELEGATE_KEY" | base64 -d > $KEY_FOLDER/$DCT_DELEGATE_KEY_NAME.key
      # the key that is used by Notary to sign the multi-arch minion image
      echo "$DCT_REPO_MINION_KEY" | base64 -d > $KEY_FOLDER/$DCT_REPO_MINION_KEY_NAME.key
      chmod 600 $KEY_FOLDER/*
      # setup_dct_env must have been run first because it provide DOCKER_CONTENT_TRUST_REPOSITORY_PASSPHRASE
      # that is required for loading the
      docker trust key load $KEY_FOLDER/$DCT_DELEGATE_KEY_NAME.key

docker_container_config: &docker_container_config
  executor: docker-executor

orbs:
  cloudsmith: cloudsmith/cloudsmith@1.0.3
  continuation: circleci/continuation@0.2.0
  # path-filtering: circleci/path-filtering@0.1.1
  sign-packages: opennms/sign-packages@2.1.3
  jira: circleci/jira@1.3.1

commands:
  extract-pom-version:
      description: "Extracting Maven POM version"
      steps:
        - run:
            name: Extract Maven POM version
            command: .circleci/scripts/pom2version.sh pom.xml > pom-version-cache.key
  cached-checkout:
      description: "Checkout with caching"
      steps:
        - restore_cache:
            keys:
              - source-v2-{{ .Branch }}-{{ .Revision }}
              - source-v2-{{ .Branch }}-
        - checkout
        - run:
            name: git config merge.renameLimit
            command: git config merge.renameLimit 999999
        - run:
            name: git fetch origin
            command: git fetch origin
        - save_cache:
            key: source-v2-{{ .Branch }}-{{ .Revision }}
            paths:
              - ".git"
  cached-checkout-for-pushing:
      description: "Configure a cached checkout that can push upstream"
      steps:
        - add_ssh_keys:
            fingerprints:
              - "5e:70:a4:1a:f3:9f:39:ca:2a:d9:b5:9a:6c:2b:c3:66"
        - cached-checkout
        - run:
            name: Create git identity
            command: |
              git config user.email "cicd-system@opennms.com"
              git config user.name "CI/CD System"
  restore-maven-cache:
      description: "Maven: Calculate cache key and restore cache"
      steps:
        - run:
            name: Calculate cache key from pom files
            command: find . -type f -name "pom.xml" | grep -v /target/ | sort -u | xargs cat > maven-dependency-pom-cache.key
        - restore_cache:
            keys:
              - maven-dependencies-v5-{{ checksum "pom-version-cache.key" }}-{{ checksum "maven-dependency-pom-cache.key" }}
              - maven-dependencies-v5-{{ checksum "pom-version-cache.key" }}-
        - run:
            name: Remove old artifacts to keep workspace size down
            command: .circleci/scripts/clean-m2.sh
  update-maven-cache:
      description: "Maven: Refresh local repository from POM files"
      steps:
        - run:
            name: Collect Maven Dependencies
            command: |
              ulimit -n 65536 || :
              ./compile.pl -t \
                -Dbuild.skip.tarball=true \
                -DupdatePolicy=never \
                --update-plugins \
                -Daether.connector.resumeDownloads=false \
                -Daether.connector.basic.threads=1 \
                -Dorg.slf4j.simpleLogger.log.org.apache.maven.cli.transfer.Slf4jMavenTransferListener=warn \
                -Pbuild-bamboo \
                -Prun-expensive-tasks \
                -Psmoke \
                -Denable.license=true \
                --batch-mode \
                dependency:resolve-plugins \
                de.qaware.maven:go-offline-maven-plugin:resolve-dependencies
  save-maven-cache:
    description: "Maven: Save cache"
    steps:
      - save_cache:
          key: maven-dependencies-v5-{{ checksum "pom-version-cache.key" }}-{{ checksum "maven-dependency-pom-cache.key" }}
          paths:
            - ~/.m2
  restore-nodejs-cache:
      description: "NodeJS: Calculate cache key and restore cache"
      steps:
        - run:
            name: Calculate cache key
            command: find core/web-assets -name package\*.json -o -name bower.json | grep -v /target/ | sort -u | xargs cat > nodejs-dependency-json-cache.key
        - restore_cache:
            keys:
              - nodejs-dependencies-v4-{{ checksum "pom-version-cache.key" }}-{{ checksum "nodejs-dependency-json-cache.key" }}
              - nodejs-dependencies-v4-{{ checksum "pom-version-cache.key" }}-
  save-nodejs-cache:
    description: "NodeJS: Save cache"
    steps:
      - save_cache:
          key: nodejs-dependencies-v4-{{ checksum "pom-version-cache.key" }}-{{ checksum "nodejs-dependency-json-cache.key" }}
          paths:
            - ~/.npm
  restore-sonar-cache:
      description: "Sonar: Restore sonar cache"
      steps:
        - restore_cache:
            keys:
              - sonar-cache-v2-{{ checksum "pom-version-cache.key" }}
  save-sonar-cache:
      description: "Sonar: Save sonar cache"
      steps:
        - save_cache:
            key: sonar-cache-v2-{{ checksum "pom-version-cache.key" }}
            paths:
              - ~/.sonar
  dockerhub-login:
    description: "Connect to DockerHub"
    steps:
      - run:
          name: Login to DockerHub
          command: |
            if [ -n "${DOCKERHUB_LOGIN}" ]; then
              docker login -u ${DOCKERHUB_LOGIN} -p ${DOCKERHUB_PASS}
            else
              echo "WARNING: dockerhub login not found. Assuming this is a PR or other external branch build."
            fi
  run-smoke-tests:
    description: "Run the smoke tests"
    parameters:
      suite:
        default: core
        type: string
    steps:
      - run:
          name: Enable swap
          command: |
            sudo fallocate -l 8G /swapfile
            sudo chmod 600 /swapfile
            sudo mkswap /swapfile
            sudo swapon /swapfile
            sudo sysctl vm.swappiness=5
            cat /proc/sys/vm/swappiness
      - load-oci:
          key: horizon
      - load-oci:
          key: minion
      - load-oci:
          key: sentinel
      - run:
          name: Monitor JVM processes
          background: true
          command: |
            .circleci/scripts/jvmprocmon-start.sh
      - run:
          name: Monitor memory usage
          background: true
          command: |
            free -m -c 500 -s 30
      - run:
          name: Smoke Tests
          no_output_timeout: 30m
          command: |
            .circleci/scripts/smoke.sh << parameters.suite >>
      - run:
          name: Gather system logs
          when: always
          command: |
            mkdir -p ~/test-results/system-logs
            (dmesg || :) > ~/test-results/system-logs/dmesg 2>&1
            (ps auxf || :) > ~/test-results/system-logs/ps 2>&1
            (free -m || :) > ~/test-results/system-logs/free 2>&1
            (docker stats --no-stream || :) > ~/test-results/system-logs/docker_stats 2>&1
            cp -R /tmp/jvmprocmon ~/test-results/system-logs/ || :
            ls -alh ~/project/smoke-test/ || :
      - run:
          name: Gather test artifacts
          when: always
          command: |
            mkdir -p ~/test-results/junit
            find . -type f -name failsafe-summary.xml -exec rm -f {} \;
            find . -type f -regex ".*/target/[^/]*-reports[^/]*/.*xml" -exec cp {} ~/test-results/junit/ \;
            find . -type f -regex ".*/target/[^/]*-reports[^/]*/.*dump.*" -exec cp {} ~/test-results/junit/ \; || :
            mkdir -p ~/test-artifacts/recordings
            cp -R ~/project/smoke-test/target/*.flv ~/test-artifacts/recordings || true
            cp -R ~/project/smoke-test/target/screenshots ~/test-artifacts/ || true
            cp -R ~/project/smoke-test/target/logs ~/test-artifacts/ || true
      - store_test_results:
          path: ~/test-results
      - store_artifacts:
          when: always
          path: ~/test-results
          destination: test-results
      - store_artifacts:
          when: always
          path: ~/test-artifacts
          destination: test-artifacts
  run-build:
    description: "Run the main build"
    parameters:
      number-vcpu:
        default: 8
        type: integer
      node-memory:
        default: echo "NODE_OPTIONS Not Set"
        type: string
      vaadin-javamaxmem:
        default: 1g
        type: string
    steps:
      - cached-checkout
      - extract-pom-version
      - run:
          name: Check for Releasability
          command: |
            export OPENNMS_VERSION="$(.circleci/scripts/pom2version.sh pom.xml)"
            .circleci/scripts/release-lint.sh "${OPENNMS_VERSION}"
      - restore-maven-cache
      - restore-nodejs-cache
      - run:
          name: Compile OpenNMS
          command: |
            ulimit -n 65536 || :
            export OPENNMS_VERSION="$(.circleci/scripts/pom2version.sh pom.xml)"
<<<<<<< HEAD
            .circleci/scripts/configure-signing.sh
            ./clean.pl
=======
            mvn clean -DskipTests=true
>>>>>>> ab76c4d6
            << parameters.node-memory >>
            export MAVEN_OPTS="$MAVEN_OPTS -Xmx8g -XX:ReservedCodeCacheSize=1g"
            MAVEN_ARGS="install"
            case "${CIRCLE_BRANCH}" in
              "master"*|"release-"*|develop)
                # release branches get full javadoc
                mkdir -p target/artifacts
                MAVEN_ARGS="-Dbuild.type=production $MAVEN_ARGS javadoc:aggregate"
                ;;
            esac
            ./compile.pl -DskipTests=true -Dbuild.skip.tarball=false \
              -DupdatePolicy=never \
              -Daether.connector.resumeDownloads=false \
              -Daether.connector.basic.threads=1 \
              -Dorg.slf4j.simpleLogger.log.org.apache.maven.cli.transfer.Slf4jMavenTransferListener=warn \
              -DvaadinJavaMaxMemory=<< parameters.vaadin-javamaxmem >> \
              -DmaxCpus=<< parameters.number-vcpu >> \
              -Prun-expensive-tasks \
              -Psmoke \
              --batch-mode \
              $MAVEN_ARGS || exit 1
            if [ -d target/site/apidocs ]; then
              pushd target/site/apidocs
                tar -czf "../../artifacts/opennms-${OPENNMS_VERSION}-javadoc.tar.gz" *
              popd
            fi
      - update-maven-cache
      - run:
          name: Remove Extra Maven Repository OpenNMS Files
          command: |
            # move these out of the way so they're not stored in the maven pre-cache
            cd ~/.m2/repository/org/opennms
            mkdir /tmp/maven-keep
            mv $(ls -1 | grep -v -E '^(jicmp-api|jicmp6-api|jrrd-api|jrrd2-api|lib|maven)$') /tmp/maven-keep
      - save-maven-cache
      - run:
          name: Restore Extra Maven Repository OpenNMS Files
          command: |
            # now move them back so they end up in the workspace for builds further down the workflow
            mv /tmp/maven-keep/* ~/.m2/repository/org/opennms/
      - save-nodejs-cache
      - store_artifacts:
          path: ~/project/target/artifacts
          destination: artifacts
      - persist_to_workspace:
          root: ~/
          paths:
            - project
            - .m2
  run-integration-tests:
    parameters:
      run-code-coverage:
        default: false
        type: boolean
      rerun-failtest-count:
        default: 0
        type: integer
      failure-option:
        default: -fae
        type: string
      changes-only:
        default: true
        type: boolean
    steps:
      - run:
          name: Monitor JVM processes
          background: true
          command: |
            .circleci/scripts/jvmprocmon-start.sh
      - run:
          name: Monitor memory usage
          background: true
          command: |
            free -m -c 500 -s 30
      - run:
          name: Integration Tests
          no_output_timeout: 15m
          command: |
            export CCI_CODE_COVERAGE=<< parameters.run-code-coverage >>
            export CCI_RERUN_FAILTEST=<< parameters.rerun-failtest-count >>
            export CCI_FAILURE_OPTION=<< parameters.failure-option >>
            export CCI_CHANGES_ONLY=<< parameters.changes-only >>
            .circleci/scripts/itest.sh
      - run:
          name: Gather test results
          when: always
          command: |
            mkdir -p ~/test-results/junit
            find . -type f -name failsafe-summary.xml -exec rm -f {} \;
            find . -type f -regex ".*/target/[^/]*-reports[^/]*/.*xml" -exec cp {} ~/test-results/junit/ \;
            find . -type f -regex ".*/target/[^/]*-reports[^/]*/.*dump.*" -exec cp {} ~/test-results/junit/ \; || :
      - run:
          name: Gather tests
          when: always
          command: |
            mkdir -p ~/generated-tests
            cp ./surefire_classname* ~/generated-tests/ || :
            cp ./failsafe_classname* ~/generated-tests/ || :
            cp /tmp/this_node* ~/generated-tests/       || :
      - when:
          condition: << parameters.run-code-coverage >>
          steps:
            - run:
                name: Compress Target Directories (Code Coverage)
                when: always
                command: |
                  .circleci/scripts/codecoverage-save.sh
            - persist_to_workspace:
                root: ~/
                paths:
                  - code-coverage
      - run:
          name: Gather system logs
          when: always
          command: |
            mkdir -p ~/build-results/system-logs
            (dmesg || :) > ~/build-results/system-logs/dmesg 2>&1
            (ps auxf || :) > ~/build-results/system-logs/ps 2>&1
            (free -m || :) > ~/build-results/system-logs/free 2>&1
            (docker stats --no-stream || :) > ~/build-results/system-logs/docker_stats 2>&1
            cp -R /tmp/jvmprocmon ~/build-results/system-logs/ || :
      - store_test_results:
          path: ~/test-results
      - store_artifacts:
          when: always
          path: ~/test-results
          destination: test-results
      - store_artifacts:
          when: always
          path: ~/build-results
          destination: build-results
      - store_artifacts:
          when: always
          path: ~/generated-tests
          destination: generated-tests
  cache-workflow-assets:
    parameters:
      cache_prefix:
        description: the cache prefix
        type: string
      source_path:
        description: the source directory to cache
        type: string
    steps:
      - run:
          name: Stowing Assets in << parameters.source_path >> to cache prefix << parameters.cache_prefix >>
          command: |
            TARGET_PATH="/tmp/<< parameters.cache_prefix >>"
            rsync -ar "$(echo "<< parameters.source_path >>" | sed -e 's,/*$,,')/" "${TARGET_PATH}/"
            find "${TARGET_PATH}" -type d -print0 | xargs -0 chmod 775
            find "${TARGET_PATH}" ! -type d -print0 | xargs -0 chmod 664
      - save_cache:
          key: << parameters.cache_prefix >>-v3-{{ .Branch }}-{{ .Revision }}-{{ .Environment.CIRCLE_SHA1 }}
          paths:
            - "/tmp/<< parameters.cache_prefix >>"
  restore-workflow-assets:
    parameters:
      cache_prefix:
        description: the cache prefix
        type: string
      target_path:
        description: the target directory to restore into
        type: string
        default: ""
    steps:
      - restore_cache:
          keys:
            - << parameters.cache_prefix >>-v3-{{ .Branch }}-{{ .Revision }}-{{ .Environment.CIRCLE_SHA1 }}
      - when:
          condition: << parameters.target_path >>
          steps:
            - run:
                name: Restoring assets to << parameters.target_path >> from cached prefix << parameters.cache_prefix >>
                command: |
                  SOURCE_PATH="/tmp/<< parameters.cache_prefix >>"
                  mkdir -p "<< parameters.target_path >>"
                  rsync -ar "${SOURCE_PATH}/" "$(echo "<< parameters.target_path >>" | sed -e 's,/*$,,')/"
  cache-oci:
    parameters:
      key:
        description: the cache key for storing the OCI
        type: string
      path:
        description: the path to the directory containing the OCI
        type: string
    steps:
      - cache-workflow-assets:
          cache_prefix: oci-<< parameters.key >>
          source_path: << parameters.path >>
  load-oci:
    parameters:
      key:
        description: the OCI cache key to restore
        type: string
    steps:
      - restore-workflow-assets:
          cache_prefix: oci-<< parameters.key >>
      - run:
          name: Load Docker Image(s) in oci-<< parameters.key >>
          command: |
            cd "/tmp/oci-<< parameters.key >>"
            if [ "$(ls -1 *.oci | wc -l)" -eq 0 ]; then
              echo "ERROR: No OCI files to load. Something probably went wrong earlier."
              exit 1
            fi
            for FILE in *.oci; do
              echo "Loading ${FILE} into Docker..."
              docker image load -i "$FILE"
            done

workflows:
  pre-build:
    when: << pipeline.parameters.trigger-setup >>
    jobs:
      - trigger-path-filtering:
          base-revision: << pipeline.git.branch >>
          mapping: |
            .*            trigger-setup false
            ((?!docs/).)* trigger-build true
            docs/.*       trigger-docs  true
            .circleci/.*  trigger-docs  true
#  weekly-coverage:
#    when:
#      equal: [ false, << pipeline.parameters.minimal >> ]
#    triggers:
#      - schedule:
#          # Saturday at 12:00 AM
#          cron: "0 0 * * 6"
#          filters:
#            branches:
#              only:
#                - develop
#    jobs:
#      - build
#      - integration-test-with-coverage:
#          context:
#            - "CircleCI"
#            - "SonarCloud"
#          requires:
#            - build
#      - code-coverage:
#          context:
#            - "CircleCI"
#            - "SonarCloud"
#          requires:
#            - integration-test-with-coverage
  build-minimal:
    when:
      and:
        - equal: [ true, << pipeline.parameters.trigger-build >> ]
        - equal: [ false, << pipeline.parameters.trigger-setup >> ]
        - equal: [ true, << pipeline.parameters.minimal >> ]
    jobs:
      - build:
          context:
            - "CircleCI"
          post-steps:
            - jira/notify
      - create-merge-foundation-branch:
          requires:
            - build
          filters:
            branches:
              only: << pipeline.parameters.main_branch >>
      - merge-foundation-branch:
          requires:
            - build
          filters:
            branches:
              only: merge-foundation/<< pipeline.parameters.previous_branch_label >>-to-<< pipeline.parameters.main_branch_label >>
      - create-merge-meridian-branch:
          requires:
            - build
          filters:
            branches:
              only: /^foundation.*/
      - merge-poweredby-branch:
          # technically only requires the RPM/deb builds, but only publish
          # if everything passes
          requires:
            - build
          filters:
            branches:
              only:
                - /^foundation.*/
  docs:
    when:
      and:
        - equal: [ true,  << pipeline.parameters.trigger-docs >> ]
        - equal: [ false, << pipeline.parameters.trigger-setup >> ]
        - equal: [ false, << pipeline.parameters.minimal >> ]
    jobs:
      - build-docs:
          filters:
            branches:
              ignore:
                - /^from-foundation.*/
  build-deploy:
    when:
      and:
        - equal: [ true,  << pipeline.parameters.trigger-build >> ]
        - equal: [ false, << pipeline.parameters.trigger-setup >> ]
        - equal: [ false, << pipeline.parameters.minimal >> ]
    jobs:
      - build:
          context:
            - "CircleCI"
          filters:
            branches:
              ignore:
                - /^from-foundation.*/
          post-steps:
            - jira/notify
      - tarball-assembly:
          context:
            - "CircleCI"
            - "docker-content-trust"
            - "docker-publish-account"
          requires:
            - build
          post-steps:
            - jira/notify
      - minion-image-single-arch:
          matrix:
            parameters:
              architecture: [linux/amd64,linux/arm64,linux/arm/v7]
          context:
            - "CircleCI"
            - "docker-content-trust"
            - "docker-publish-account"
          requires:
            - horizon-deb-build
            - minion-deb-build
            - sentinel-deb-build
            - integration-test
            - smoke-test-core
            - smoke-test-flaky
            - smoke-test-minion
            - smoke-test-sentinel
          filters:
            branches:
              only:
                - develop
                - /^master-.*/
                - /^release-.*/
          post-steps:
            - jira/notify
      - minion-image-multi-arch:
          context:
            - "CircleCI"
            - "docker-content-trust"
            - "docker-publish-account"
          requires:
            - minion-image-single-arch
          filters:
            branches:
              only:
                - develop
                - /^master-.*/
                - /^release-.*/
          post-steps:
            - jira/notify
      - horizon-rpm-build:
          context:
            - "CircleCI"
          requires:
            - build
          filters:
            branches:
              only:
                - /^foundation.*/
                - /^release-.*/
                - develop
                - /.*smoke.*/
          post-steps:
            - jira/notify
      - minion-rpm-build:
          context:
            - "CircleCI"
          requires:
            - build
          filters:
            branches:
              only:
                - /^foundation.*/
                - /^release-.*/
                - develop
                - /.*smoke.*/
          post-steps:
            - jira/notify
      - sentinel-rpm-build:
          context:
            - "CircleCI"
          requires:
            - build
          filters:
            branches:
              only:
                - /^foundation.*/
                - /^release-.*/
                - develop
                - /.*smoke.*/
          post-steps:
            - jira/notify
      - integration-test:
          context:
            - "CircleCI"
          requires:
            - build
          filters:
            branches:
              ignore:
                - /^merge-foundation.*/
          post-steps:
            - jira/notify
      - smoke-test-core:
          context:
            - "CircleCI"
          requires:
            - tarball-assembly
            - horizon-rpm-build
            - minion-rpm-build
            - sentinel-rpm-build
          filters:
            branches:
              only:
                - develop
                - /^master-.*/
                - /^release-.*/
                - /^foundation.*/
                - /^features.*/
                - /.*smoke.*/
                - /^dependabot.*/
          post-steps:
            - jira/notify
      - smoke-test-flaky:
          context:
            - "CircleCI"
          requires:
            - tarball-assembly
            - horizon-rpm-build
            - minion-rpm-build
            - sentinel-rpm-build
          filters:
            branches:
              only:
                - develop
                - /^master-.*/
                - /^release-.*/
                - /^foundation.*/
                - /^features.*/
                - /.*smoke.*/
                - /^dependabot.*/
          post-steps:
            - jira/notify
      - smoke-test-minion:
          context:
            - "CircleCI"
          requires:
            - tarball-assembly
            - horizon-rpm-build
            - minion-rpm-build
            - sentinel-rpm-build
          filters:
            branches:
              only:
                - develop
                - /^master-.*/
                - /^release-.*/
                - /^foundation.*/
                - /^features.*/
                - /.*smoke.*/
                - /^dependabot.*/
          post-steps:
            - jira/notify
      - smoke-test-sentinel:
          context:
            - "CircleCI"
          requires:
            - tarball-assembly
            - horizon-rpm-build
            - tarball-assembly
            - sentinel-rpm-build
          filters:
            branches:
              only:
                - develop
                - /^master-.*/
                - /^release-.*/
                - /^foundation.*/
                - /^features.*/
                - /.*smoke.*/
                - /^dependabot.*/
          post-steps:
            - jira/notify
      - horizon-publish-oci:
          context:
            - "CircleCI"
            - "docker-publish-account"
          requires:
            - horizon-deb-build
            - minion-deb-build
            - sentinel-deb-build
            - integration-test
            - smoke-test-core
            - smoke-test-flaky
            - smoke-test-minion
            - smoke-test-sentinel
          filters:
            branches:
              only:
                - develop
                - /^master-.*/
                - /^release-.*/
          post-steps:
            - jira/notify
      - sentinel-publish-oci:
          context:
            - "CircleCI"
            - "docker-publish-account"
          requires:
            - horizon-deb-build
            - minion-deb-build
            - sentinel-deb-build
            - integration-test
            - smoke-test-core
            - smoke-test-flaky
            - smoke-test-minion
            - smoke-test-sentinel
          filters:
            branches:
              only:
                - develop
                - /^master-.*/
                - /^release-.*/
          post-steps:
            - jira/notify
      # These don't actually require `integration-test` but we shouldn't bother
      # spending cycles unless everything else passed
      - horizon-deb-build:
          context:
            - "CircleCI"
          requires:
            - integration-test
          filters:
            branches:
              only:
                - develop
                - /^master-.*/
                - /^release-.*/
                - /^foundation.*/
                - /^features.*/
                - /.*smoke.*/
                - /.*debian.*/
          post-steps:
            - jira/notify
      - minion-deb-build:
          context:
            - "CircleCI"
          requires:
            - integration-test
          filters:
            branches:
              only:
                - develop
                - /^master-.*/
                - /^release-.*/
                - /^foundation.*/
                - /^features.*/
                - /.*smoke.*/
                - /.*debian.*/
          post-steps:
            - jira/notify
      - sentinel-deb-build:
          context:
            - "CircleCI"
          requires:
            - integration-test
          filters:
            branches:
              only:
                - develop
                - /^master-.*/
                - /^release-.*/
                - /^foundation.*/
                - /^features.*/
                - /.*smoke.*/
                - /.*debian.*/
          post-steps:
            - jira/notify
      - create-merge-foundation-branch:
          context:
            - "CircleCI"
          # technically only requires the RPM/deb builds, but only publish
          # if everything passes
          requires:
            - horizon-deb-build
            - minion-deb-build
            - sentinel-deb-build
            - integration-test
            - smoke-test-core
            - smoke-test-flaky
            - smoke-test-minion
            - smoke-test-sentinel
          filters:
            branches:
              only: << pipeline.parameters.main_branch >>
      - merge-foundation-branch:
          # technically only requires the RPM/deb builds, but only publish
          # if everything passes
          requires:
            - tarball-assembly
          filters:
            branches:
              only: merge-foundation/<< pipeline.parameters.previous_branch_label >>-to-<< pipeline.parameters.main_branch_label >>
      - create-merge-meridian-branch:
          # technically only requires the RPM/deb builds, but only publish
          # if everything passes
          requires:
            - horizon-deb-build
            - minion-deb-build
            - sentinel-deb-build
            - integration-test
            - smoke-test-core
            - smoke-test-flaky
            - smoke-test-minion
            - smoke-test-sentinel
          filters:
            branches:
              only: /^foundation.*/
      - merge-poweredby-branch:
          # technically only requires the RPM/deb builds, but only publish
          # if everything passes
          requires:
            - horizon-deb-build
            - smoke-test-core
            - smoke-test-flaky
            - smoke-test-minion
            - smoke-test-sentinel
            - integration-test
          filters:
            branches:
              only:
                - /^foundation.*/
      - publish-cloudsmith:
          context:
            - "CircleCI"
            - "cloudsmith-publish-account"
          # technically only requires the RPM/deb builds, but only publish
          # if everything passes
          requires:
            - horizon-deb-build
            - minion-deb-build
            - sentinel-deb-build
            - integration-test
            - smoke-test-core
            - smoke-test-flaky
            - smoke-test-minion
            - smoke-test-sentinel
          filters:
            branches:
              only:
                - develop
                - /^master-.*/
                - /^release-.*/
                - /^foundation.*/
          post-steps:
            - jira/notify

jobs:
  trigger-path-filtering:
    docker:
      - image: cimg/python:3.8
    parameters:
      base-revision:
        default: main
        description: The revision to compare the current one against for the purpose of determining changed files.
        type: string
      mapping:
        default: ""
        description: Mapping of path regular expressions to pipeline parameters and values. One mapping per line, whitespace-delimited.
        type: string
    steps:
      - cached-checkout
      # copied from https://circleci.com/developer/orbs/orb/circleci/path-filtering
      # we do it ourselves because otherwise we have to do a full un-cached checkout every time
      - run:
          name: process mapping
          environment:
            BASE_REVISION: << parameters.base-revision >>
            MAPPING: << parameters.mapping >>
            OUTPUT_PATH: /tmp/pipeline-parameters.json
          shell: /usr/bin/env python3
          command: |+
            #!/usr/bin/env python3

            import json
            import os
            import re
            import subprocess

            def checkout(revision):
              """
              Helper function for checking out a branch

              :param revision: The revision to checkout
              :type revision: str
              """
              subprocess.run(
                ['git', 'checkout', revision],
                check=True
              )

            output_path = os.environ.get('OUTPUT_PATH')
            head = os.environ.get('CIRCLE_SHA1')
            base_revision = os.environ.get('BASE_REVISION')
            checkout(base_revision)  # Checkout base revision to make sure it is available for comparison
            checkout(head)  # return to head commit

            base = subprocess.run(
              ['git', 'merge-base', base_revision, head],
              check=True,
              capture_output=True
            ).stdout.decode('utf-8').strip()

            if head == base:
              try:
                # If building on the same branch as BASE_REVISION, we will get the
                # current commit as merge base. In that case try to go back to the
                # first parent, i.e. the last state of this branch before the
                # merge, and use that as the base.
                base = subprocess.run(
                  ['git', 'rev-parse', 'HEAD~1'], # FIXME this breaks on the first commit, fallback to something
                  check=True,
                  capture_output=True
                ).stdout.decode('utf-8').strip()
              except:
                # This can fail if this is the first commit of the repo, so that
                # HEAD~1 actually doesn't resolve. In this case we can compare
                # against this magic SHA below, which is the empty tree. The diff
                # to that is just the first commit as patch.
                base = '4b825dc642cb6eb9a060e54bf8d69288fbee4904'

            print('Comparing {}...{}'.format(base, head))
            changes = subprocess.run(
              ['git', 'diff', '--name-only', base, head],
              check=True,
              capture_output=True
            ).stdout.decode('utf-8').splitlines()

            mappings = [
              m.split() for m in
              os.environ.get('MAPPING').splitlines()
            ]

            def check_mapping(m):
              if 3 != len(m):
                raise Exception("Invalid mapping")
              path, param, value = m
              regex = re.compile(r'^' + path + r'$')
              for change in changes:
                if regex.match(change):
                  return True
              return False

            def convert_mapping(m):
              return [m[1], json.loads(m[2])]

            mappings = filter(check_mapping, mappings)
            mappings = map(convert_mapping, mappings)
            mappings = dict(mappings)

            with open(output_path, 'w') as fp:
              fp.write(json.dumps(mappings))

      - run:
          name: check for empty trigger config
          command: |
            if [ "$(grep -c trigger-setup /tmp/pipeline-parameters.json)" -eq 0 ]; then
              # this can happen in the case of merges or other similar "empty" commits
              echo '{ "trigger-setup": false, "trigger-build": true }' > /tmp/pipeline-parameters.json
            fi
      - store_artifacts:
          path: /tmp/pipeline-parameters.json
          destination: pipeline-parameters.json
      - continuation/continue:
          circleci_domain: circleci.com
          configuration_path: .circleci/config.yml
          parameters: /tmp/pipeline-parameters.json
  build:
    executor: centos-build-executor
    # Building currently requires the xlarge containers in order for the webpack compilation
    # in the core/web-assets module to complete reliably
    resource_class: xlarge
    steps:
      - attach_workspace:
          at: ~/
      - run-build:
          number-vcpu: 8
  build-docs:
    executor: docs-executor
    steps:
      - cached-checkout
      - run:
          name: Validate Xrefs in docs
          command: |
            NODE_PATH="$(npm -g root)" antora --generator @antora/xref-validator antora-playbook-local.yml
      - run:
          name: Build docs with Antora
          command: |
             DOCSEARCH_ENABLED=true DOCSEARCH_ENGINE=lunr NODE_PATH="$(npm -g root)" antora --generator antora-site-generator-lunr --stacktrace generate antora-playbook-local.yml
      - store_artifacts:
          path: ~/project/build/site.zip
          destination: site.zip
  tarball-assembly:
    machine:
      image: ubuntu-2004:202010-01
    resource_class: xlarge
    environment:
      DOCKER_CLI_EXPERIMENTAL: enabled
    parameters:
      number-vcpu:
        default: 4
        type: integer
      vaadin-javamaxmem:
        default: 1g
        type: string
    steps:
      - attach_workspace:
          at: ~/
      - run:
          name: multiarch/qemu-user-static
          command: docker run --privileged multiarch/qemu-user-static --reset -p yes
      - run:
          name: Install Docker buildx
          command: |
            sudo wget https://github.com/docker/buildx/releases/download/v0.5.1/buildx-v0.5.1.linux-amd64 -O /usr/local/bin/docker-buildx
            sudo chmod a+x /usr/local/bin/docker-buildx
            sudo systemctl restart docker
      - dockerhub-login
      - run:
          name: Assemble tarballs and related artifacts
          command: |
            export MAVEN_OPTS="-Xmx8g -XX:ReservedCodeCacheSize=1g -XX:+TieredCompilation"
            export MAVEN_ARGS="install"
            case "${CIRCLE_BRANCH}" in
              "master"*|"release-"*|develop)
                # release branches should enable extra "production" stuff like license indexing
                MAVEN_ARGS="-Dbuild.type=production $MAVEN_ARGS"
                ;;
            esac
            ulimit -n 65536 || :
            ./compile.pl -DskipTests=true -Dbuild.skip.tarball=false \
              -DupdatePolicy=never \
              -Daether.connector.resumeDownloads=false \
              -Daether.connector.basic.threads=1 \
              -Dorg.slf4j.simpleLogger.log.org.apache.maven.cli.transfer.Slf4jMavenTransferListener=warn \
              -DvaadinJavaMaxMemory=<< parameters.vaadin-javamaxmem >> \
              -DmaxCpus=<< parameters.number-vcpu >> \
              -Pbuild-bamboo \
              -Prun-expensive-tasks \
              -Dopennms.home=/opt/opennms \
              --batch-mode \
              $MAVEN_ARGS
      - run:
          name: Build Minion OCI
          command: |
            cd opennms-container/minion

            # Create always a downloadable single OCI artifact for AMD architecture.
            # This image is used in our integration test suite which relies on the tag "minion:latest".
            make VERSION="$(../pom2version.py ../../pom.xml)" \
                 DOCKER_TAG="minion:latest" \
                 BUILD_NUMBER="${CIRCLE_BUILD_NUM}" \
                 BUILD_URL="${CIRCLE_BUILD_URL}" \
                 BUILD_BRANCH="${CIRCLE_BRANCH}"
      - run:
          name: Collect Artifacts
          command: |
            mkdir -p target/{artifacts,config-schema,tarballs}
            OPENNMS_VERSION="$(.circleci/scripts/pom2version.sh pom.xml)"
            find ./target -name "*.tar.gz" -type f -not -iname '*source*' -exec cp {} "./target/tarballs/opennms-${OPENNMS_VERSION}.tar.gz" \;
            find ./opennms-assemblies/minion/target -name "*.tar.gz" -type f -not -iname '*source*' -exec cp {} "./target/tarballs/minion-${OPENNMS_VERSION}.tar.gz" \;
            find ./opennms-assemblies/sentinel/target -name "*.tar.gz" -type f -not -iname '*source*' -exec cp {} "./target/tarballs/sentinel-${OPENNMS_VERSION}.tar.gz" \;
            cp ./opennms-assemblies/xsds/target/*-xsds.tar.gz "./target/artifacts/opennms-${OPENNMS_VERSION}-xsds.tar.gz"
            cp target/*-source.tar.gz ./target/artifacts/
            cp opennms-container/minion/minion-config-schema.yml "./target/config-schema/"
            cp opennms-full-assembly/target/generated-sources/license/THIRD-PARTY.txt ./target/artifacts/ || :
      - store_artifacts:
          when: always
          path: ~/project/target/artifacts
          destination: artifacts
      - store_artifacts:
          when: always
          path: ~/project/target/config-schema
          destination: config-schema
      - store_artifacts:
          when: always
          path: ~/project/target/tarballs
          destination: tarballs
      - store_artifacts:
          path: ~/project/opennms-container/minion/images/minion.oci
          destination: minion.oci
      - cache-workflow-assets:
          cache_prefix: minion-config-schema
          source_path: target/config-schema/
      - cache-oci:
          key: minion
          path: opennms-container/minion/images/
      - persist_to_workspace:
          root: ~/
          paths:
            - project/opennms-assemblies/minion/target/org.opennms.assemblies.minion-*-minion.tar.gz

  minion-image-single-arch:
    parameters:
      architecture:
        type: string
    machine:
      image: ubuntu-2004:202010-01
    environment:
      DOCKER_CLI_EXPERIMENTAL: enabled
    steps:
      - attach_workspace:
          at: ~/
      - run:
          name: multiarch/qemu-user-static
          command: docker run --privileged multiarch/qemu-user-static --reset -p yes
      - run:
          name: Install Docker buildx
          command: |
            sudo wget https://github.com/docker/buildx/releases/download/v0.5.1/buildx-v0.5.1.linux-amd64 -O /usr/local/bin/docker-buildx
            sudo chmod a+x /usr/local/bin/docker-buildx
            sudo systemctl restart docker
      - dockerhub-login
      - run: *setup_dct_env
      - run: *setup_dct_key
      - run:
          name: Single-arch build & push
          command: |
            cd opennms-container/minion
            ARCH="$(printf "<< parameters.architecture >>" | tr / -)"
            TAG="${MINION_IMAGE_VERSION}-${ARCH}"
            make DOCKER_ARCH="<< parameters.architecture >>" \
                 DOCKER_FLAGS=--load \
                 VERSION="${TAG}" \
                 BUILD_NUMBER="${CIRCLE_BUILD_NUM}" \
                 BUILD_URL="${CIRCLE_BUILD_URL}" \
                 BUILD_BRANCH="${CIRCLE_BRANCH}"
            docker push ${MINION_IMAGE}:${TAG}

  minion-image-multi-arch:
    machine:
      image: ubuntu-2004:202010-01
    environment:
      DOCKER_CLI_EXPERIMENTAL: enabled
    steps:
      - attach_workspace:
          at: ~/
      - dockerhub-login
      - run: *setup_dct_env
      - run: *setup_dct_key
      - run:
          name: Install notary
          command: |
            sudo wget https://github.com/theupdateframework/notary/releases/download/v0.6.1/notary-Linux-amd64 -O /usr/local/bin/notary
            sudo chmod a+x /usr/local/bin/notary
      - run:
          name: Create & push multi-arch manifest
          command: |
            IMAGE_REF="${MINION_IMAGE}:${MINION_IMAGE_VERSION}"
            docker manifest create ${IMAGE_REF} \
              ${IMAGE_REF}-linux-amd64 \
              ${IMAGE_REF}-linux-arm64 \
              ${IMAGE_REF}-linux-arm-v7 \
              --amend
            SHA_256="$(docker manifest push "${IMAGE_REF}" --purge | cut -d ':' -f 2)"
            echo "Manifest SHA-256: ${SHA_256}"
            echo "Image-Ref: ${IMAGE_REF}"
            MANIFEST_FROM_REG="$(docker manifest inspect "${IMAGE_REF}" -v)";
            BYTES_SIZE="$(printf "${MANIFEST_FROM_REG}" | jq -r '.[].Descriptor.size' | uniq)";
            echo "Manifest-inspect BYTES: ${BYTES_SIZE}";
            echo "Manifest contents:\n";
            printf "${MANIFEST_FROM_REG}" | jq -r '.[].Descriptor | "Architecture: " + .platform.architecture + .platform.variant + ", digest: " + .digest';
            export NOTARY_AUTH="$(printf "${DOCKERHUB_LOGIN}:${DOCKERHUB_PASS}" | base64 -w0)"
            echo "Sign ${SHA_256} with the notary"
            # when the multi-arch image is signed by the delegate key then docker pull reports "No valid trust data..."
            # -> the following lines can not be used:
            #
            # export NOTARY_DELEGATION_PASSPHRASE="${DCT_DELEGATE_KEY_PASSPHRASE}"
            # notary -d ~/.docker/trust/ -s https://notary.docker.io addhash "${MINION_IMAGE}" "${MINION_IMAGE_VERSION}" 946 --sha256 "${SHA_256}" --roles targets/opennms-circle-delegate --publish --verbose
            #
            # -> use the targets key of the minion repository to sign the multi-arch image instead
            export NOTARY_TARGETS_PASSPHRASE="${DCT_REPO_MINION_KEY_PASSPHRASE}"
            notary -d ~/.docker/trust/ -s https://notary.docker.io addhash "${MINION_IMAGE}" "${MINION_IMAGE_VERSION}" "${BYTES_SIZE}" --sha256 "${SHA_256}" --publish --verbose
            echo "Done!"
            # notary -s https://notary.docker.io list "${IMAGE}"

  horizon-rpm-build:
    executor: centos-build-executor
    # Larger memory footprint required to speed up builds using Takari smartbuilder
    resource_class: xlarge
    steps:
      - attach_workspace:
          at: ~/
      - sign-packages/setup-env:
          skip_if_forked_pr: true
          gnupg_home: ~/tmp/gpg
      - run:
          name: Build RPMs
          command: |
            export NODE_OPTIONS=--max_old_space_size=1024
            export CCI_MAXCPU=4
            export MAVEN_OPTS="-Xmx8g -XX:ReservedCodeCacheSize=1g -XX:+TieredCompilation"
            .circleci/scripts/makerpm.sh tools/packages/opennms/opennms.spec
      - sign-packages/sign-rpms:
          skip_if_forked_pr: true
          gnupg_home: ~/tmp/gpg
          gnupg_key: opennms@opennms.org
          packages: target/rpm/RPMS/noarch/*.rpm
      - setup_remote_docker:
          docker_layer_caching: true
      - run:
          name: Fetch RPM artifacts and build Horizon container image
          command: |
            cd opennms-container/horizon
            ./build_container_image.sh
      - store_artifacts:
          path: ~/project/opennms-container/horizon/images/container.oci
          destination: horizon.oci
      - store_artifacts:
          path: ~/project/target/rpm/RPMS/noarch
          destination: rpms
      - cache-workflow-assets:
          cache_prefix: rpm-horizon
          source_path: target/rpm/RPMS/noarch
      - cache-oci:
          key: horizon
          path: opennms-container/horizon/images/
  minion-rpm-build:
    executor: centos-build-executor
    # Larger memory footprint required to speed up builds using Takari smartbuilder
    # Will need to increase resource class if horizon-rpm-build is under 15 min
    resource_class: xlarge
    steps:
      - attach_workspace:
          at: ~/
      - sign-packages/setup-env:
          skip_if_forked_pr: true
          gnupg_home: ~/tmp/gpg
      - run:
          name: Build RPMs
          command: |
            export NODE_OPTIONS=--max_old_space_size=1024
            export CCI_MAXCPU=4
            export CCI_VAADINJAVAMAXMEM=768m
            export MAVEN_OPTS="-Xmx8g -XX:ReservedCodeCacheSize=1g -XX:+TieredCompilation"
            .circleci/scripts/makerpm.sh tools/packages/minion/minion.spec
      - sign-packages/sign-rpms:
          skip_if_forked_pr: true
          gnupg_home: ~/tmp/gpg
          gnupg_key: opennms@opennms.org
          packages: target/rpm/RPMS/noarch/*.rpm
      - store_artifacts:
          path: ~/project/target/rpm/RPMS/noarch
          destination: rpms
      - cache-workflow-assets:
          cache_prefix: rpm-minion
          source_path: target/rpm/RPMS/noarch
  sentinel-rpm-build:
    executor: centos-build-executor
    # Larger memory footprint required to speed up builds using Takari smartbuilder
    # Will need to increase resource class if horizon-rpm-build is under 19 min
    resource_class: xlarge
    steps:
      - attach_workspace:
          at: ~/
      - sign-packages/setup-env:
          skip_if_forked_pr: true
          gnupg_home: ~/tmp/gpg
      - run:
          name: Build RPMs
          command: |
            export NODE_OPTIONS=--max_old_space_size=1024
            export CCI_MAXCPU=4
            export CCI_VAADINJAVAMAXMEM=768m
            export MAVEN_OPTS="-Xmx8g -XX:ReservedCodeCacheSize=1g -XX:+TieredCompilation"
            .circleci/scripts/makerpm.sh tools/packages/sentinel/sentinel.spec
      - sign-packages/sign-rpms:
          skip_if_forked_pr: true
          gnupg_home: ~/tmp/gpg
          gnupg_key: opennms@opennms.org
          packages: target/rpm/RPMS/noarch/*.rpm
      - setup_remote_docker:
          docker_layer_caching: true
      - run:
          name: Fetch RPM artifacts and build Sentinel container image
          command: |
            cd opennms-container/sentinel
            ./build_container_image.sh
      - store_artifacts:
          path: ~/project/opennms-container/sentinel/images/container.oci
          destination: sentinel.oci
      - store_artifacts:
          path: ~/project/target/rpm/RPMS/noarch
          destination: rpms
      - cache-workflow-assets:
          cache_prefix: rpm-sentinel
          source_path: target/rpm/RPMS/noarch
      - cache-oci:
          key: sentinel
          path: opennms-container/sentinel/images/
  horizon-deb-build:
    executor: debian-build-executor
    resource_class: xlarge
    steps:
      - attach_workspace:
          at: ~/
      - sign-packages/setup-env:
          skip_if_forked_pr: true
          gnupg_home: ~/tmp/gpg
      - run:
          name: Monitor memory usage
          background: true
          command: |
            free -m -c 500 -s 30
      - run:
          name: Build Debian Packages
          command: |
            export NODE_OPTIONS=--max_old_space_size=1024
            export CCI_MAXCPU=2
            export MAVEN_OPTS="-Xmx8g -XX:ReservedCodeCacheSize=1g -XX:+TieredCompilation"
            .circleci/scripts/makedeb.sh opennms
      - sign-packages/sign-debs:
          skip_if_forked_pr: true
          gnupg_home: ~/tmp/gpg
          gnupg_key: opennms@opennms.org
          packages: target/debs/*.deb
      - run:
          name: Gather system logs
          when: always
          command: |
            mkdir -p ~/build-results/system-logs
            (dmesg || :) > ~/build-results/system-logs/dmesg 2>&1
            (ps auxf || :) > ~/build-results/system-logs/ps 2>&1
            (free -m || :) > ~/build-results/system-logs/free 2>&1
            (docker stats --no-stream || :) > ~/build-results/system-logs/docker_stats 2>&1
            cp -R /tmp/jvmprocmon ~/build-results/system-logs/ || :
      - store_artifacts:
          when: always
          path: ~/build-results
          destination: build-results
      - store_artifacts:
          path: ~/project/target/debs
          destination: debs
      - cache-workflow-assets:
          cache_prefix: deb-horizon
          source_path: target/debs
  minion-deb-build:
    executor: debian-build-executor
    resource_class: xlarge
    steps:
      - attach_workspace:
          at: ~/
      - sign-packages/setup-env:
          skip_if_forked_pr: true
          gnupg_home: ~/tmp/gpg
      - run:
          name: Build Debian Packages
          command: |
            export NODE_OPTIONS=--max_old_space_size=1024
            export CCI_MAXCPU=4
            export CCI_VAADINJAVAMAXMEM=768m
            export MAVEN_OPTS="-Xmx8g -XX:ReservedCodeCacheSize=1g -XX:+TieredCompilation"
            .circleci/scripts/makedeb.sh minion
      - sign-packages/sign-debs:
          skip_if_forked_pr: true
          gnupg_home: ~/tmp/gpg
          gnupg_key: opennms@opennms.org
          packages: target/debs/*.deb
      - store_artifacts:
          path: ~/project/target/debs
          destination: debs
      - cache-workflow-assets:
          cache_prefix: deb-minion
          source_path: target/debs
  sentinel-deb-build:
    executor: debian-build-executor
    resource_class: xlarge
    steps:
      - attach_workspace:
          at: ~/
      - sign-packages/setup-env:
          skip_if_forked_pr: true
          gnupg_home: ~/tmp/gpg
      - run:
          name: Build Debian Packages
          command: |
            export NODE_OPTIONS=--max_old_space_size=1024
            export CCI_MAXCPU=4
            export CCI_VAADINJAVAMAXMEM=768m
            export MAVEN_OPTS="$MAVEN_OPTS -Xmx8g -XX:ReservedCodeCacheSize=1g"
            .circleci/scripts/makedeb.sh sentinel
      - sign-packages/sign-debs:
          skip_if_forked_pr: true
          gnupg_home: ~/tmp/gpg
          gnupg_key: opennms@opennms.org
          packages: target/debs/*.deb
      - store_artifacts:
          path: ~/project/target/debs
          destination: debs
      - cache-workflow-assets:
          cache_prefix: deb-sentinel
          source_path: target/debs
  horizon-publish-oci:
    executor: centos-build-executor
    steps:
      - cached-checkout
      - setup_remote_docker:
          docker_layer_caching: true
      - dockerhub-login
      - load-oci:
          key: horizon
      - run:
          name: tag horizon Docker image and publish to registry
          command: |
            cd opennms-container/horizon
            ./tag.sh
            ./publish.sh
  sentinel-publish-oci:
    executor: centos-build-executor
    steps:
      - cached-checkout
      - setup_remote_docker:
          docker_layer_caching: true
      - dockerhub-login
      - load-oci:
          key: sentinel
      - run:
          name: tag sentinel Docker image and publish to registry
          command: |
            cd opennms-container/sentinel
            ./tag.sh
            ./publish.sh
  integration-test:
    executor: integration-test-executor
    parallelism: 8
    resource_class: xlarge
    steps:
      - attach_workspace:
          at: ~/
      - run-integration-tests:
          rerun-failtest-count: 1
  integration-test-with-coverage:
    executor: integration-test-executor
    parallelism: 10
    resource_class: xlarge
    steps:
      - attach_workspace:
          at: ~/
      - run-integration-tests:
          run-code-coverage: true
          rerun-failtest-count: 0
          failure-option: -fn
          changes-only: false
  code-coverage:
    executor: centos-build-executor
    resource_class: medium
    steps:
      - attach_workspace:
          at: ~/
      - extract-pom-version
      - restore-sonar-cache
      - run:
          name: Restore Target Directories (Code Coverage)
          when: always
          command: |
            .circleci/scripts/codecoverage-restore.sh
      - run:
          name: Run SonarQube Code Analysis
          when: always
          command: |
            export MAVEN_OPTS="-Xms3G -Xmx3G"
            .circleci/scripts/sonar.sh
      - save-sonar-cache
  smoke-test-core:
    executor: smoke-test-executor
    parallelism: 8
    # No resource class support for machine executors, we're constrained to use the default
    # medium class which has 2 vCPUs and 8 GB RAM
    #resource_class: large
    steps:
      - run:
          name: "skip if flaky tests are enabled"
          command: echo "trigger-flaky=<< pipeline.parameters.trigger-flaky >>"
      - when:
          condition:
            not:
              or:
                - << pipeline.parameters.trigger-flaky >>
                - matches: { pattern: "^.*flaky.*$", value: << pipeline.git.branch >> }
          steps:
            - attach_workspace:
                at: ~/
            - run-smoke-tests:
                suite: core
  smoke-test-flaky:
    executor: smoke-test-executor
    parallelism: 5
    # No resource class support for machine executors, we're constrained to use the default
    # medium class which has 2 vCPUs and 8 GB RAM
    #resource_class: large
    steps:
      - run:
          name: "run if flaky tests are enabled"
          command: echo "trigger-flaky=<< pipeline.parameters.trigger-flaky >>"
      - when:
          condition:
            or:
              - << pipeline.parameters.trigger-flaky >>
              - matches: { pattern: "^.*flaky.*$", value: << pipeline.git.branch >> }
          steps:
            - attach_workspace:
                at: ~/
            - run-smoke-tests:
                suite: flaky
  smoke-test-minion:
    executor: smoke-test-executor
    parallelism: 4
    # No resource class support for machine executors, we're constrained to use the default
    # medium class which has 2 vCPUs and 8 GB RAM
    #resource_class: large
    steps:
      - run:
          name: "skip if flaky tests are enabled"
          command: echo "trigger-flaky=<< pipeline.parameters.trigger-flaky >>"
      - when:
          condition:
            not:
              or:
                - << pipeline.parameters.trigger-flaky >>
                - matches: { pattern: "^.*flaky.*$", value: << pipeline.git.branch >> }
          steps:
            - attach_workspace:
                at: ~/
            - run-smoke-tests:
                suite: minion
  smoke-test-sentinel:
    executor: smoke-test-executor
    parallelism: 5
    # No resource class support for machine executors, we're constrained to use the default
    # medium class which has 2 vCPUs and 8 GB RAM
    #resource_class: large
    steps:
      - run:
          name: "skip if flaky tests are enabled"
          command: echo "trigger-flaky=<< pipeline.parameters.trigger-flaky >>"
      - when:
          condition:
            not:
              or:
                - << pipeline.parameters.trigger-flaky >>
                - matches: { pattern: "^.*flaky.*$", value: << pipeline.git.branch >> }
          steps:
            - attach_workspace:
                at: ~/
            - run-smoke-tests:
                suite: sentinel
  smoke-test-minimal:
    executor: smoke-test-executor
    steps:
      - attach_workspace:
          at: ~/
      - run-smoke-tests:
          suite: minimal
  create-merge-foundation-branch:
    <<: *docker_container_config
    steps:
      - add_ssh_keys:
          fingerprints:
            - "66:9a:2d:a8:ad:7b:cc:7c:d2:ee:55:94:01:72:ac:2a"
      - run:
          name: "Branch Merge Parameters"
          command: |
            echo "previous: << pipeline.parameters.previous_branch >>, main: << pipeline.parameters.main_branch >>, next: << pipeline.parameters.next_branch >>"
      - when:
          condition: << pipeline.parameters.next_branch >>
          steps:
            - cached-checkout-for-pushing
            - run:
                name: Checkout target branch and merge from source
                command: |
                  export GIT_MERGE_AUTOEDIT=no
                  git fetch --all
                  git checkout << pipeline.parameters.next_branch >>
                  git reset --hard origin/<< pipeline.parameters.next_branch >>
                  git merge origin/<< pipeline.parameters.main_branch >>
            - run:
                name: Push to github
                command: git push -f origin << pipeline.parameters.next_branch >>:merge-foundation/<< pipeline.parameters.main_branch_label >>-to-<< pipeline.parameters.next_branch_label >>

  # note, this is always run as part of the _next_ branch
  # for example, if main_branch is `foundation-2016` and next_branch is `foundation-2017`,
  # it will include the contents of the `foundation-2017` branch, thus we need to actually
  # look _backwards_ to the previous_branch and main_branch to merge the correct bits.
  merge-foundation-branch:
    <<: *docker_container_config
    steps:
      - run:
          name: "Branch Merge Parameters"
          command: |
            echo "previous: << pipeline.parameters.previous_branch >>, main: << pipeline.parameters.main_branch >>, next: << pipeline.parameters.next_branch >>"
      - when:
          condition: << pipeline.parameters.previous_branch >>
          steps:
            - cached-checkout-for-pushing
            - run:
                name: Checkout target and merge with merge branch
                command: |
                  export GIT_MERGE_AUTOEDIT=no
                  git fetch --all
                  git checkout << pipeline.parameters.main_branch >>
                  git reset --hard origin/<< pipeline.parameters.main_branch >>
                  git merge origin/merge-foundation/<< pipeline.parameters.previous_branch_label >>-to-<< pipeline.parameters.main_branch_label >>
            - run:
                name: Push to github
                command: git push origin << pipeline.parameters.main_branch >>:<< pipeline.parameters.main_branch >>

  create-merge-meridian-branch:
    <<: *docker_container_config
    steps:
      - when:
          condition: << pipeline.parameters.main_branch >>
          steps:
            - add_ssh_keys:
                fingerprints:
                  - "4a:0a:cb:11:a3:33:b1:14:e9:cb:db:41:76:fa:a3:bf"
            - restore_cache:
                keys:
                  - meridian-v1-{{ .Branch }}-{{ .Revision }}
                  - meridian-v1-{{ .Branch }}-
                  - meridian-v1-
            - cached-checkout-for-pushing
            - run:
                name: Add Meridian remote if necessary
                command: |
                  REMOTE_MERIDIAN="$(git remote | grep -c -E '^meridian$' || :)"
                  if [ "$REMOTE_MERIDIAN" -eq 0 ]; then
                    git remote add meridian git@github.com:OpenNMS/opennms-prime.git
                  fi
            - run:
                name: git fetch meridian
                command: |
                  git fetch meridian
            - save_cache:
                key: meridian-v1-{{ .Branch }}-{{ .Revision }}
                paths:
                  - ".git"
            - run:
                name: Checkout target branch and merge from source
                command: |
                  export GIT_MERGE_AUTOEDIT=no
                  if git rev-parse from-<< pipeline.parameters.main_branch >> >/dev/null 2>&1; then
                    git checkout from-<< pipeline.parameters.main_branch >>
                  else
                    git checkout -b from-<< pipeline.parameters.main_branch >> meridian/from-<< pipeline.parameters.main_branch >>
                  fi
                  git reset --hard meridian/from-<< pipeline.parameters.main_branch >>
                  git merge origin/<< pipeline.parameters.main_branch >>
            - run:
                name: Push to Meridian github
                command: git push -f meridian from-<< pipeline.parameters.main_branch >>:from-<< pipeline.parameters.main_branch >>

  merge-poweredby-branch:
    <<: *docker_container_config
    steps:
      - when:
          condition: << pipeline.parameters.main_branch >>
          steps:
            - add_ssh_keys:
                fingerprints:
                  - "45:4b:bc:36:e7:c7:b3:d3:3b:b8:87:f3:b5:f2:c1:58"
            - restore_cache:
                keys:
                  - poweredby-v1-{{ .Branch }}-{{ .Revision }}
                  - poweredby-v1-{{ .Branch }}-
                  - poweredby-v1-
            - cached-checkout-for-pushing
            - run:
                name: Merge Foundation to PoweredBy
                command: .circleci/scripts/merge-poweredby.sh
            - save_cache:
                key: poweredby-v1-{{ .Branch }}-{{ .Revision }}
                paths:
                  - ".git"

  publish-cloudsmith:
    executor: cloudsmith/default
    resource_class: small
    steps:
      - checkout
      - cloudsmith/ensure-api-key
      - cloudsmith/install-cli
      - restore-workflow-assets:
          cache_prefix: deb-horizon
      - restore-workflow-assets:
          cache_prefix: deb-minion
      - restore-workflow-assets:
          cache_prefix: deb-sentinel
      - restore-workflow-assets:
          cache_prefix: rpm-horizon
      - restore-workflow-assets:
          cache_prefix: rpm-minion
      - restore-workflow-assets:
          cache_prefix: rpm-sentinel
      - restore-workflow-assets:
          cache_prefix: minion-config-schema
      - run:
          name: Publish Packages
          command: |
            .circleci/scripts/publish-cloudsmith.sh
<|MERGE_RESOLUTION|>--- conflicted
+++ resolved
@@ -337,12 +337,7 @@
           command: |
             ulimit -n 65536 || :
             export OPENNMS_VERSION="$(.circleci/scripts/pom2version.sh pom.xml)"
-<<<<<<< HEAD
-            .circleci/scripts/configure-signing.sh
             ./clean.pl
-=======
-            mvn clean -DskipTests=true
->>>>>>> ab76c4d6
             << parameters.node-memory >>
             export MAVEN_OPTS="$MAVEN_OPTS -Xmx8g -XX:ReservedCodeCacheSize=1g"
             MAVEN_ARGS="install"
