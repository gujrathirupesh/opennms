--- conflicted
+++ resolved
@@ -574,7 +574,7 @@
                 - /^dependabot.*/
       - smoke-test-flaky:
           requires:
-            - horizon-rpm-build
+            - meridian-rpm-build
             - tarball-assembly
             - sentinel-rpm-build
           filters:
@@ -636,7 +636,6 @@
                 - /^features.*/
                 - /.*smoke.*/
                 - /^dependabot.*/
-<<<<<<< HEAD
 #      - horizon-publish-oci:
 #          requires:
 #            - horizon-rpm-build
@@ -713,6 +712,7 @@
 #            - minion-deb-build
 #            - sentinel-deb-build
 #            - smoke-test-core
+#            - smoke-test-flaky
 #            - smoke-test-minion
 #            - smoke-test-sentinel
 #            - smoke-test-minimal
@@ -734,6 +734,7 @@
 #          requires:
 #            - horizon-deb-build
 #            - smoke-test-core
+#            - smoke-test-flaky
 #            - smoke-test-minion
 #            - smoke-test-sentinel
 #            - smoke-test-minimal
@@ -751,6 +752,7 @@
 #          requires:
 #            - horizon-deb-build
 #            - smoke-test-core
+#            - smoke-test-flaky
 #            - smoke-test-minion
 #            - smoke-test-sentinel
 #            - smoke-test-minimal
@@ -759,133 +761,6 @@
 #            branches:
 #              only:
 #                - /^foundation.*/
-=======
-      - horizon-publish-oci:
-          requires:
-            - horizon-rpm-build
-          filters:
-            branches:
-              only:
-                - develop
-                - /^master-.*/
-                - /^release-.*/
-      - minion-publish-oci:
-          requires:
-            - minion-rpm-build
-          filters:
-            branches:
-              only:
-                - develop
-                - /^master-.*/
-                - /^release-.*/
-      - sentinel-publish-oci:
-          requires:
-            - sentinel-rpm-build
-          filters:
-            branches:
-              only:
-                - develop
-                - /^master-.*/
-                - /^release-.*/
-      # These don't actually require `integration-test` but we shouldn't bother
-      # spending cycles unless everything else passed
-      - horizon-deb-build:
-          requires:
-            - integration-test
-          filters:
-            branches:
-              only:
-                - develop
-                - /^master-.*/
-                - /^release-.*/
-                - /^foundation.*/
-                - /^features.*/
-                - /.*smoke.*/
-                - /.*debian.*/
-      - minion-deb-build:
-          requires:
-            - integration-test
-          filters:
-            branches:
-              only:
-                - develop
-                - /^master-.*/
-                - /^release-.*/
-                - /^foundation.*/
-                - /^features.*/
-                - /.*smoke.*/
-                - /.*debian.*/
-      - sentinel-deb-build:
-          requires:
-            - integration-test
-          filters:
-            branches:
-              only:
-                - develop
-                - /^master-.*/
-                - /^release-.*/
-                - /^foundation.*/
-                - /^features.*/
-                - /.*smoke.*/
-                - /.*debian.*/
-      - create-merge-foundation-branch:
-          # technically only requires the RPM/deb builds, but only publish
-          # if everything passes
-          requires:
-            - horizon-deb-build
-            - minion-deb-build
-            - sentinel-deb-build
-            - smoke-test-core
-            - smoke-test-flaky
-            - smoke-test-minion
-            - smoke-test-sentinel
-            - smoke-test-minimal
-            - integration-test
-          filters:
-            branches:
-              only: << parameters.main_branch >>
-      - merge-foundation-branch:
-          # technically only requires the RPM/deb builds, but only publish
-          # if everything passes
-          requires:
-            - tarball-assembly
-          filters:
-            branches:
-              only: merge-foundation/<< parameters.previous_branch_label >>-to-<< parameters.main_branch_label >>
-      - create-merge-meridian-branch:
-          # technically only requires the RPM/deb builds, but only publish
-          # if everything passes
-          requires:
-            - horizon-deb-build
-            - smoke-test-core
-            - smoke-test-flaky
-            - smoke-test-minion
-            - smoke-test-sentinel
-            - smoke-test-minimal
-            - integration-test
-          filters:
-            branches:
-              only: /^foundation.*/
-      - merge-meridian-branch:
-          filters:
-            branches:
-              only: /^from-foundation.*/
-      - merge-poweredby-branch:
-          # technically only requires the RPM/deb builds, but only publish
-          # if everything passes
-          requires:
-            - horizon-deb-build
-            - smoke-test-core
-            - smoke-test-flaky
-            - smoke-test-minion
-            - smoke-test-sentinel
-            - smoke-test-minimal
-            - integration-test
-          filters:
-            branches:
-              only:
-                - /^foundation.*/
->>>>>>> d5f2f323
       - publish-cloudsmith:
           # technically only requires the RPM/deb builds, but only publish
           # if everything passes
