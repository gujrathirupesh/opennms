#!/bin/bash

OPENNMS_POM_VERSION="$(~/project/.circleci/scripts/pom2version.sh ~/project/pom.xml || echo "0.0.0")"
<<<<<<< HEAD
# shellcheck disable=SC2001
=======
>>>>>>> 9d229346
OPENNMS_VERSION="$(echo "${OPENNMS_POM_VERSION}" | sed -e 's,^\([0-9\.][0-9\.]*\).*$,\1,g')"
OPENNMS_SHORT_VERSION="$(echo "${OPENNMS_VERSION}" | cut -d. -f 1-2)"
OPENNMS_MAJOR_VERSION="$(echo "${OPENNMS_VERSION}" | cut -d. -f1)"

# if $CIRCLE_BRANCH is not set, tag it as a "local" build
DOCKER_TAGS=("local" "latest")

if [ -n "${CIRCLE_BRANCH}" ]; then
  # If $CIRCLE_BRANCH _is_ set, dump the local and latest tags,
  # and instead set tags based on the branch.

  # Always include $CIRCLE_BRANCH with "/" turned into "-".
  DOCKER_BRANCH_TAG="${CIRCLE_BRANCH//\//-}"
  DOCKER_TAGS=("${DOCKER_BRANCH_TAG}")

  # In addition, set a few extra tag aliases for convenience.
  case "${CIRCLE_BRANCH}" in
    "master-"*)
      DOCKER_TAGS=("${DOCKER_TAGS[@]}" "${OPENNMS_VERSION}" "${OPENNMS_SHORT_VERSION}-latest" "${OPENNMS_MAJOR_VERSION}-latest" "latest")
      ;;
    "release-"*)
      DOCKER_TAGS=("${DOCKER_TAGS[@]}" "${OPENNMS_POM_VERSION}" "${OPENNMS_VERSION}-rc" "${OPENNMS_SHORT_VERSION}-rc" "${OPENNMS_MAJOR_VERSION}-rc" "release-candidate")
      ;;
    "develop")
      DOCKER_TAGS=("${DOCKER_TAGS[@]}" "${OPENNMS_POM_VERSION}" "${OPENNMS_MAJOR_VERSION}-dev" "bleeding")
      ;;
  esac
fi

# this will return "1" for versions without -SNAPSHOT, and "0" for versions with
ONMS_MAJOR_REVISION="$(echo "${OPENNMS_POM_VERSION}" | (grep -c -v -- -SNAPSHOT || :))"
ONMS_MINOR_REVISION="$(date '+%Y%m%d')"
ONMS_MICRO_REVISION=1

if [ -n "$CIRCLE_BUILD_NUM" ] && [ -n "$CIRCLE_BRANCH" ]; then
  _branch_name="$(echo "${CIRCLE_BRANCH}" | sed -e 's,[^[:alnum:]][^[:alnum:]]*,.,g' -e 's,^\.,,' -e 's,\.$,,')"
  ONMS_MINOR_REVISION="${ONMS_MINOR_REVISION}.${_branch_name}"
  ONMS_MICRO_REVISION="${CIRCLE_BUILD_NUM}"
fi

<<<<<<< HEAD
# retry a command 3 times
do_with_retries() {
  # shellcheck disable=SC2034
=======
# get the PR number from CircleCI environment; caches on success
__cache_pr_num=""
get_pr_num() {
  if [ -z "${__cache_pr_num}" ]; then
    local _pr_num=0
    if [ -n "${CIRCLE_PULL_REQUEST}" ]; then
      _pr_num="$(echo "${CIRCLE_PULL_REQUEST}" | sed -e 's,.*/,,')"
      if [ -n "${_pr_num}" ] && [ "${_pr_num}" -gt 0 ]; then
        __cache_pr_num="${_pr_num}"
      fi
    fi
    __cache_pr_num=0
  fi
  if [ ! "${__cache_pr_num}" -gt 0 ]; then
    return 1
  fi
  echo "${__cache_pr_num}"
}

# get the "reference" (merge/pr-parent) branch for this branch; caches on success
__cache_reference_branch=""
get_reference_branch() {
  if [ -z "${__cache_reference_branch}" ]; then
    local _parent_branch=""

    local _pr_num="$(get_pr_num || echo 0)"

    if [ "${_pr_num}" -gt 0 ] && [ -n "${GITHUB_API_TOKEN}" ]; then
      local _github_base="$(curl -s -H "Accept: application/vnd.github+json" -H "Authorization: Bearer ${GITHUB_API_TOKEN}" "https://api.github.com/repos/OpenNMS/opennms/pulls/${_pr_num}" | jq -r '.base.ref')"
      if [ -n "${_github_base}" ]; then
        __cache_reference_branch="${_github_base}"
      fi
    fi

    if [ -z "${__cache_reference_branch}" ] && [ -e .nightly ]; then
      _parent_branch="$(cat .nightly | grep -E '^parent_branch:' | sed -e 's,parent_branch: *,,')"
      if [ -n "${_parent_branch}" ]; then
        __cache_reference_branch="${_parent_branch}"
      fi
    fi
  fi

  if [ -n "${__cache_reference_branch}" ]; then
    echo "${__cache_reference_branch}"
    return 0
  fi

  return 1
}

# retry a command 3 times
do_with_retries() {
>>>>>>> 9d229346
  for try in 1 2 3; do
    if "$@"; then return 0; fi
  done
  return 1
}

export \
  OPENNMS_POM_VERSION \
  OPENNMS_VERSION \
  OPENNMS_SHORT_VERSION \
  OPENNMS_MAJOR_VERSION \
  \
  ONMS_MAJOR_REVISION \
  ONMS_MINOR_REVISION \
  ONMS_MICRO_REVISION \
  \
  DOCKER_TAGS<|MERGE_RESOLUTION|>--- conflicted
+++ resolved
@@ -1,10 +1,7 @@
 #!/bin/bash
 
 OPENNMS_POM_VERSION="$(~/project/.circleci/scripts/pom2version.sh ~/project/pom.xml || echo "0.0.0")"
-<<<<<<< HEAD
 # shellcheck disable=SC2001
-=======
->>>>>>> 9d229346
 OPENNMS_VERSION="$(echo "${OPENNMS_POM_VERSION}" | sed -e 's,^\([0-9\.][0-9\.]*\).*$,\1,g')"
 OPENNMS_SHORT_VERSION="$(echo "${OPENNMS_VERSION}" | cut -d. -f 1-2)"
 OPENNMS_MAJOR_VERSION="$(echo "${OPENNMS_VERSION}" | cut -d. -f1)"
@@ -45,11 +42,6 @@
   ONMS_MICRO_REVISION="${CIRCLE_BUILD_NUM}"
 fi
 
-<<<<<<< HEAD
-# retry a command 3 times
-do_with_retries() {
-  # shellcheck disable=SC2034
-=======
 # get the PR number from CircleCI environment; caches on success
 __cache_pr_num=""
 get_pr_num() {
@@ -102,7 +94,6 @@
 
 # retry a command 3 times
 do_with_retries() {
->>>>>>> 9d229346
   for try in 1 2 3; do
     if "$@"; then return 0; fi
   done
