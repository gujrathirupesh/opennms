<<<<<<< HEAD
#!/bin/sh -e

cd ~/project
for file in ~/code-coverage/target-*.zip; do
=======
#!/bin/bash

set -e
set -o pipefail

for file in ~/code-coverage/*.zip; do
>>>>>>> 9d229346
    FILENAME="$(basename "$file")"
    NUMBER="$(echo "$FILENAME" | cut -d. -f1 | cut -d- -f2-)"
    echo "* unpacking coverage reports $NUMBER:"
    unzip -qo "$file"
<<<<<<< HEAD
    find . -type d '!' -path './.git/*' -name failsafe-reports -o -name surefire-reports | while read -r DIR; do
=======
    find . -type d '!' -path './.git/*' \( -name failsafe-reports -o -name surefire-reports -o -name jacoco -o -name coverage \) | while read -r DIR; do
>>>>>>> 9d229346
      mkdir -p "${DIR}-${NUMBER}"
      mv "${DIR}"/* "${DIR}-${NUMBER}/"
      rm -rf "${DIR}"
    done
done<|MERGE_RESOLUTION|>--- conflicted
+++ resolved
@@ -1,25 +1,14 @@
-<<<<<<< HEAD
-#!/bin/sh -e
-
-cd ~/project
-for file in ~/code-coverage/target-*.zip; do
-=======
 #!/bin/bash
 
 set -e
 set -o pipefail
 
 for file in ~/code-coverage/*.zip; do
->>>>>>> 9d229346
     FILENAME="$(basename "$file")"
     NUMBER="$(echo "$FILENAME" | cut -d. -f1 | cut -d- -f2-)"
     echo "* unpacking coverage reports $NUMBER:"
     unzip -qo "$file"
-<<<<<<< HEAD
-    find . -type d '!' -path './.git/*' -name failsafe-reports -o -name surefire-reports | while read -r DIR; do
-=======
     find . -type d '!' -path './.git/*' \( -name failsafe-reports -o -name surefire-reports -o -name jacoco -o -name coverage \) | while read -r DIR; do
->>>>>>> 9d229346
       mkdir -p "${DIR}-${NUMBER}"
       mv "${DIR}"/* "${DIR}-${NUMBER}/"
       rm -rf "${DIR}"
