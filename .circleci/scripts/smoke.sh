#!/bin/sh -e

# If ran with 'true' then run a small subset of the tests
MINIMAL=0
if [ "$1" = "true" ]; then
  MINIMAL=1
fi

find_tests()
{
    # Generate surefire test list
    circleci tests glob '**/src/test/java/**/*Test*.java' |\
        sed -e 's#^.*src/test/java/\(.*\)\.java#\1#' | tr "/" "." > surefire_classnames
    circleci tests split --split-by=timings --timings-type=classname < surefire_classnames > /tmp/this_node_tests

    # Generate failsafe list
    circleci tests glob '**/src/test/java/**/*IT*.java' |\
        sed -e 's#^.*src/test/java/\(.*\)\.java#\1#' | tr "/" "." > failsafe_classnames
    circleci tests split --split-by=timings --timings-type=classname < failsafe_classnames > /tmp/this_node_it_tests
}

# Configure the heap for the Maven JVM - the tests themselves are forked out in separate JVMs
# The heap size should be sufficient to buffer the output (stdout/stderr) from the test
export MAVEN_OPTS="-Xmx1g -Xms1g"

cd ~/project/smoke-test
if [ $MINIMAL -eq 1 ]; then
  echo "#### Executing minimal set smoke/system tests"
  # Run a set of known tests
<<<<<<< HEAD
  for TEST_CLASS in "MenuHeaderIT" "SinglePortFlowsIT"
=======
  # shellcheck disable=SC2043
  for TEST_CLASS in "MenuHeaderIT"
>>>>>>> 969d6ac3
  do
    echo "###### Testing: ${TEST_CLASS}"
    mvn -N -DskipTests=false -DskipITs=false -Dit.test=$TEST_CLASS install verify
  done
else
  echo "#### Executing complete suite of smoke/system tests"
  find_tests
  # Iterate through the tests and stop after the first failure
  while read -r TEST_CLASS
  do
    echo "###### Testing: ${TEST_CLASS}"
    mvn -N -DskipTests=false -DskipITs=false -DfailIfNoTests=false -Dit.test="$TEST_CLASS" install verify
  done < /tmp/this_node_it_tests
fi 
<|MERGE_RESOLUTION|>--- conflicted
+++ resolved
@@ -27,12 +27,7 @@
 if [ $MINIMAL -eq 1 ]; then
   echo "#### Executing minimal set smoke/system tests"
   # Run a set of known tests
-<<<<<<< HEAD
   for TEST_CLASS in "MenuHeaderIT" "SinglePortFlowsIT"
-=======
-  # shellcheck disable=SC2043
-  for TEST_CLASS in "MenuHeaderIT"
->>>>>>> 969d6ac3
   do
     echo "###### Testing: ${TEST_CLASS}"
     mvn -N -DskipTests=false -DskipITs=false -Dit.test=$TEST_CLASS install verify
