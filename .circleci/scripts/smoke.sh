--- conflicted
+++ resolved
@@ -66,10 +66,6 @@
   while read -r TEST_CLASS
   do
     echo "###### Testing: ${TEST_CLASS}"
-<<<<<<< HEAD
-    ../compile.pl -N -DskipTests=false -DskipITs=false -DfailIfNoTests=false -Dit.test="$TEST_CLASS" install verify
-=======
     ../compile.pl -N -DskipTests=false -DskipITs=false -DfailIfNoTests=false -Dit.test="$TEST_CLASS" "-Psmoke.$SUITE" install verify
->>>>>>> f03d5d0f
   done < /tmp/this_node_it_tests
 fi
