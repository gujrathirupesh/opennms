--- conflicted
+++ resolved
@@ -6,11 +6,6 @@
 PROJECT="opennms"
 REPO=""
 case "${CIRCLE_BRANCH}" in
-<<<<<<< HEAD
-#  release-2016.*)
-#    REPO="meridian-2016-testing"
-#    ;;
-=======
   release-*.x)
     YEAR="$(echo "${CIRCLE_BRANCH}" | sed -e 's,^release-,,' -e 's,.x$,,')"
     if [[ "${YEAR}" =~ ^[[:digit:]]+$ ]]; then
@@ -30,7 +25,6 @@
       exit 0
     fi
     ;;
->>>>>>> a99e14d3
   *)
     echo "This branch is not eligible for deployment: ${CIRCLE_BRANCH}"
     exit 0
@@ -64,11 +58,8 @@
   publishPackage cloudsmith push rpm --no-wait-for-sync "${PROJECT}/$REPO/any-distro/any-version" "$FILE" ||
   publishPackage cloudsmith push rpm --no-wait-for-sync "${PROJECT}/$REPO/any-distro/any-version" "$FILE" || exit 1
 done
-<<<<<<< HEAD
-for FILE in /tmp/deb-meridian/*.deb /tmp/deb-minion/*.deb; do
-=======
 
-#for FILE in /tmp/deb-meridian/*.deb; do
+#for FILE in /tmp/deb-meridian/*.deb /tmp/deb-minion/*.deb; do
 #  # give it 3 tries then die
 #  publishPackage cloudsmith push deb --no-wait-for-sync "${PROJECT}/$REPO/any-distro/any-version" "$FILE" ||
 #  publishPackage cloudsmith push deb --no-wait-for-sync "${PROJECT}/$REPO/any-distro/any-version" "$FILE" ||
@@ -76,7 +67,6 @@
 #done
 
 for FILE in /tmp/oci-*/*.oci; do
->>>>>>> a99e14d3
   # give it 3 tries then die
   publishPackage cloudsmith push docker --no-wait-for-sync "${PROJECT}/$REPO" "$FILE" ||
   publishPackage cloudsmith push docker --no-wait-for-sync "${PROJECT}/$REPO" "$FILE" ||
