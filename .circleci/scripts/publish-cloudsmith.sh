--- conflicted
+++ resolved
@@ -31,21 +31,13 @@
   return "$ret"
 }
 
-<<<<<<< HEAD
-for FILE in /tmp/rpm-horizon/*.rpm /tmp/rpm-minion/*.rpm /tmp/rpm-sentinel/*.rpm; do
-=======
-for FILE in /tmp/rpm-meridian/*.rpm /tmp/rpm-minion/*.rpm; do
->>>>>>> f252ee5d
+for FILE in /tmp/rpm-meridian/*.rpm /tmp/rpm-minion/*.rpm /tmp/rpm-sentinel/*.rpm; do
   # give it 3 tries then die
   publishPackage cloudsmith push rpm --no-wait-for-sync "${PROJECT}/$REPO/any-distro/any-version" "$FILE" ||
   publishPackage cloudsmith push rpm --no-wait-for-sync "${PROJECT}/$REPO/any-distro/any-version" "$FILE" ||
   publishPackage cloudsmith push rpm --no-wait-for-sync "${PROJECT}/$REPO/any-distro/any-version" "$FILE" || exit 1
 done
-<<<<<<< HEAD
-for FILE in /tmp/deb-horizon/*.deb /tmp/deb-minion/*.deb /tmp/deb-sentinel/*.deb; do
-=======
-for FILE in /tmp/deb-meridian/*.deb /tmp/deb-minion/*.deb; do
->>>>>>> f252ee5d
+for FILE in /tmp/deb-meridian/*.deb /tmp/deb-minion/*.deb /tmp/deb-sentinel/*.deb; do
   # give it 3 tries then die
   publishPackage cloudsmith push deb --no-wait-for-sync "${PROJECT}/$REPO/any-distro/any-version" "$FILE" ||
   publishPackage cloudsmith push deb --no-wait-for-sync "${PROJECT}/$REPO/any-distro/any-version" "$FILE" ||
