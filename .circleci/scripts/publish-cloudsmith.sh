--- conflicted
+++ resolved
@@ -52,19 +52,12 @@
   return "$ret"
 }
 
-<<<<<<< HEAD
-for FILE in /tmp/rpm-horizon/*.rpm /tmp/rpm-minion/*.rpm /tmp/rpm-sentinel/*.rpm; do
-=======
 for FILE in /tmp/rpm-meridian/*.rpm /tmp/rpm-minion/*.rpm /tmp/rpm-sentinel/*.rpm; do
->>>>>>> a6086886
   # give it 3 tries then die
   publishPackage cloudsmith push rpm --no-wait-for-sync "${PROJECT}/$REPO/any-distro/any-version" "$FILE" ||
   publishPackage cloudsmith push rpm --no-wait-for-sync "${PROJECT}/$REPO/any-distro/any-version" "$FILE" ||
   publishPackage cloudsmith push rpm --no-wait-for-sync "${PROJECT}/$REPO/any-distro/any-version" "$FILE" || exit 1
 done
-<<<<<<< HEAD
-for FILE in /tmp/deb-horizon/*.deb /tmp/deb-minion/*.deb /tmp/deb-sentinel/*.deb; do
-=======
 
 #for FILE in /tmp/deb-meridian/*.deb /tmp/deb-minion/*.deb /tmp/deb-sentinel/*.deb; do
 #  # give it 3 tries then die
@@ -74,7 +67,6 @@
 #done
 
 for FILE in /tmp/oci-*/*.oci; do
->>>>>>> a6086886
   # give it 3 tries then die
   publishPackage cloudsmith push docker --no-wait-for-sync "${PROJECT}/$REPO" "$FILE" ||
   publishPackage cloudsmith push docker --no-wait-for-sync "${PROJECT}/$REPO" "$FILE" ||
