--- conflicted
+++ resolved
@@ -3,53 +3,31 @@
           "pom": "/home/jesse/git/opennms/pom.xml",
           "artifactId": "opennms",
           "groupId": "org.opennms",
-<<<<<<< HEAD
-          "version": "2020.1.1",
-=======
           "version": "2020.1.2-SNAPSHOT",
->>>>>>> 4241966f
           "dependencies": []
       },
       {
           "pom": "/home/jesse/git/opennms/core/pom.xml",
           "artifactId": "org.opennms.core",
           "groupId": "org.opennms",
-<<<<<<< HEAD
-          "version": "2020.1.1",
-          "dependencies": [],
-          "parent": {"artifactId": "opennms", "groupId": "org.opennms", "version": "2020.1.1"}
-=======
           "version": "2020.1.2-SNAPSHOT",
           "dependencies": [],
           "parent": {"artifactId": "opennms", "groupId": "org.opennms", "version": "2020.1.2-SNAPSHOT"}
->>>>>>> 4241966f
       },
       {
           "pom": "/home/jesse/git/opennms/core/schema/pom.xml",
           "artifactId": "org.opennms.core.schema",
           "groupId": "org.opennms.core",
-<<<<<<< HEAD
-          "version": "2020.1.1",
-          "dependencies": [],
-          "parent": {"artifactId": "org.opennms.core", "groupId": "org.opennms", "version": "2020.1.1"}
-=======
           "version": "2020.1.2-SNAPSHOT",
           "dependencies": [],
           "parent": {"artifactId": "org.opennms.core", "groupId": "org.opennms", "version": "2020.1.2-SNAPSHOT"}
->>>>>>> 4241966f
       },
       {
           "pom": "/home/jesse/git/opennms/opennms-services/pom.xml",
           "artifactId": "opennms-services",
           "groupId": "org.opennms",
-<<<<<<< HEAD
-          "version": "2020.1.1",
-          "dependencies": [{"artifactId": "org.opennms.core.schema", "groupId": "org.opennms.core", "version": "2020.1.1"}],
-          "parent": {"artifactId": "opennms", "groupId": "org.opennms", "version": "2020.1.1"}
-=======
           "version": "2020.1.2-SNAPSHOT",
           "dependencies": [{"artifactId": "org.opennms.core.schema", "groupId": "org.opennms.core", "version": "2020.1.2-SNAPSHOT"}],
           "parent": {"artifactId": "opennms", "groupId": "org.opennms", "version": "2020.1.2-SNAPSHOT"}
->>>>>>> 4241966f
       }
   ]