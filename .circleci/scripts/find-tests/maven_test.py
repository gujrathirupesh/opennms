--- conflicted
+++ resolved
@@ -46,11 +46,7 @@
 
     def test_get_modules_using(self):
         project = MavenProject(self.sample_graph)
-<<<<<<< HEAD
-        schema_module = project.get_module("org.opennms.core:org.opennms.core.schema:2020.1.1")
-=======
         schema_module = project.get_module("org.opennms.core:org.opennms.core.schema:2020.1.2-SNAPSHOT")
->>>>>>> 4241966f
         # Verify that the retrieved the correct module
         self.assertEqual(schema_module.artifact_id, "org.opennms.core.schema")
 
