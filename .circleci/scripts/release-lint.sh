--- conflicted
+++ resolved
@@ -29,11 +29,7 @@
 esac
 
 echo "* validating documentation"
-<<<<<<< HEAD
-export DOCDIR="opennms-doc/releasenotes/src/asciidoc"
-=======
 DOCDIR="opennms-doc/releasenotes/src/asciidoc"
->>>>>>> 8d72ee96
 if [ -d docs ] && [ -e "docs/antora.yml" ]; then
   DOCDIR="docs/modules/releasenotes/pages"
 fi
