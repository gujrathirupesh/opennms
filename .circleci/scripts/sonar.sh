#!/bin/bash

set -e
set -o pipefail

FIND_TESTS_DIR="target/find-tests"

filter_exists()
{
  while read -r CHECK; do
    [ -e "${CHECK}" ] && echo "${CHECK}"
  done
}

generate_jacoco_report_files()
{
  find . -type f '!' -path './.git/*' -name jacoco.xml
}

generate_junit_report_folders()
{
  find . -type d '!' -path './.git/*' -a \( -name surefire-reports\* -o -name failsafe-reports\* \)
}

generate_class_folders()
{
  generate_junit_report_folders \
    | sed -e 's,/\(surefire-reports\|failsafe-reports\).*$,,' \
    | sort -u \
    | while read -r DIR; do
      find "$DIR" -maxdepth 1 -type d -name classes
    done \
    | filter_exists
}

generate_test_class_folders()
{
  generate_junit_report_folders \
    | sed -e 's,/\(surefire-reports\|failsafe-reports\).*$,,' \
    | sort -u \
    | while read -r DIR; do
      find "$DIR" -maxdepth 1 -type d -name test-classes
    done \
    | filter_exists
}

generate_source_folders()
{
  find . -type d '!' -path './.git/*' -name target \
    | sed -e 's,/target,/src,' \
    | sort -u \
    | while read -r DIR; do
      echo "${DIR}/main"
      echo "${DIR}/assembly"
    done \
    | filter_exists
}

generate_test_folders()
{
  find . -type d '!' -path './.git/*' -name target \
    | sed -e 's,/target,/src,' \
    | sort -u \
    | while read -r DIR; do
      echo "${DIR}/test"
    done \
    | filter_exists
}

find_tests()
{
    perl -pi -e "s,/(root|home/circleci)/project/,${HOME}/project/,g" target/structure-graph.json

    # Now determine the Maven modules related to the tests we need to run
    cat "${FIND_TESTS_DIR}"/*_classnames | python3 .circleci/scripts/find-tests/find-tests.py generate-test-modules \
      --output=/tmp/this_node_projects \
      .
}

<<<<<<< HEAD
=======
# shellcheck disable=SC1091
. ./.circleci/scripts/lib.sh

PR_NUM="$(get_pr_num || echo 0)"
REFERENCE_BRANCH="$(get_reference_branch || echo "develop")"

echo "#### Making sure git is up-to-date"
if [ -n "${REFERENCE_BRANCH}" ]; then
  git fetch origin "${REFERENCE_BRANCH}"
fi

echo "#### Enumerating Affected Tests and Projects"
find_tests
PROJECT_LIST="$(< /tmp/this_node_projects paste -s -d, -)"
if [ -z "${PROJECT_LIST}" ]; then
  echo "WARNING: no projects found, skipping sonar run"
  exit 0
fi

echo "#### Unpacking Sonar CLI"
unzip -o -q -d /tmp /tmp/sonar-scanner-cli.zip
SONAR_DIR="$(find /tmp/sonar* -type d -name sonar-scanner\*)"

echo "#### Determining Arguments for Sonar CLI"
declare -a SONAR_ARGS=(
  -Dsonar.login="$SONARCLOUD_LOGIN"
  -Dsonar.host.url="https://sonarcloud.io"
)

if [ "${PR_NUM}" -gt 0 ]; then
  SONAR_ARGS=("${SONAR_ARGS[@]}" "-Dsonar.pullrequest.key=${PR_NUM}" "-Dsonar.pullrequest.branch=${CIRCLE_BRANCH}" "-Dsonar.pullrequest.base=${REFERENCE_BRANCH}")
  SONAR_ARGS=("${SONAR_ARGS[@]}" "-Dsonar.pullrequest.provider=GitHub" "-Dsonar.pullrequest.github.repository=OpenNMS/opennms")
else
  SONAR_ARGS=("${SONAR_ARGS[@]}" "-Dsonar.branch.name=${CIRCLE_BRANCH}")
  if [ -n "${REFERENCE_BRANCH}" ] && [ "${REFERENCE_BRANCH}" != "${CIRCLE_BRANCH}" ]; then
    SONAR_ARGS=("${SONAR_ARGS[@]}" "-Dsonar.newCode.referenceBranch=${REFERENCE_BRANCH}")
  fi
fi

mkdir -p /tmp/sonar-cache
export SONAR_USER_HOME=/tmp/sonar-cache
export SONAR_SCANNER_OPTS="${MAVEN_OPTS:--Xmx7g}"

>>>>>>> 2c96595a
echo "#### Executing Sonar"
# shellcheck disable=SC2086
"${SONAR_DIR}/bin/sonar-scanner" \
  "${SONAR_ARGS[@]}" \
  -Djava.security.egd=file:/dev/./urandom \
  -Dsonar.coverage.jacoco.xmlReportPaths="$(generate_jacoco_report_files | paste -s -d, -)" \
  -Dsonar.junit.reportPaths="$(generate_junit_report_folders | paste -s -d, -)" \
  -Dsonar.sources="$(generate_source_folders | paste -s -d, -)" \
  -Dsonar.tests="$(generate_test_folders | paste -s -d, -)" \
  -Dsonar.java.binaries="$(generate_class_folders | paste -s -d, -)" \
  -Dsonar.java.libraries="${HOME}/.m2/repository/**/*.jar,**/*.jar" \
  -Dsonar.java.test.binaries="$(generate_test_class_folders | paste -s -d, -)" \
  -Dsonar.java.test.libraries="${HOME}/.m2/repository/**/*.jar,**/*.jar"<|MERGE_RESOLUTION|>--- conflicted
+++ resolved
@@ -77,8 +77,6 @@
       .
 }
 
-<<<<<<< HEAD
-=======
 # shellcheck disable=SC1091
 . ./.circleci/scripts/lib.sh
 
@@ -122,7 +120,6 @@
 export SONAR_USER_HOME=/tmp/sonar-cache
 export SONAR_SCANNER_OPTS="${MAVEN_OPTS:--Xmx7g}"
 
->>>>>>> 2c96595a
 echo "#### Executing Sonar"
 # shellcheck disable=SC2086
 "${SONAR_DIR}/bin/sonar-scanner" \
