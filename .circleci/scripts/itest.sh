#!/bin/sh -e

find_tests()
{
    # Generate surefire & failsafe test list based on current
    # branch and the list of files changed
    # (The format of the output files contains the canonical class names i.e. org.opennms.core.soa.filter.FilterTest)
    pyenv local 3.8.5
    python3 .circleci/scripts/find-tests/find-tests.py generate-test-lists \
      --changes-only="${CCI_CHANGES_ONLY:-true}" \
      --output-unit-test-classes=surefire_classnames \
      --output-integration-test-classes=failsafe_classnames \
      .

    # Now determine the tests for this particular container based on the parallelism level and the test timings
    < surefire_classnames circleci tests split --split-by=timings --timings-type=classname > /tmp/this_node_tests
    < failsafe_classnames circleci tests split --split-by=timings --timings-type=classname > /tmp/this_node_it_tests

    # Now determine the Maven modules related to the tests we need to run
    cat /tmp/this_node* | python3 .circleci/scripts/find-tests/find-tests.py generate-test-modules \
      --output=/tmp/this_node_projects \
      .
}

echo "#### Making sure git is up-to-date"
git fetch --all

echo "#### Generate project structure .json"
./compile.pl -s .circleci/scripts/structure-settings.xml --batch-mode --fail-at-end --legacy-local-repository -Prun-expensive-tasks -Pbuild-bamboo org.opennms.maven.plugins:structure-maven-plugin:1.0:structure

echo "#### Determining tests to run"
cd ~/project
find_tests
if [ ! -s /tmp/this_node_projects ]; then
  echo "No tests to run."
  exit 0
fi

echo "#### Set loopback to 127.0.0.1"
sudo sed -i 's/127.0.1.1/127.0.0.1/g' /etc/hosts

echo "#### Allowing non-root ICMP"
sudo sysctl net.ipv4.ping_group_range='0 429496729'

echo "#### Setting up Postgres"
cd ~/project
./.circleci/scripts/postgres.sh

echo "#### Installing other dependencies"
sudo apt-key adv --keyserver keyserver.ubuntu.com --recv-keys E298A3A825C0D65DFD57CBB651716619E084DAB9
sudo add-apt-repository 'deb https://cloud.r-project.org/bin/linux/ubuntu focal-cran40/'

# kill other apt-gets first to avoid problems locking /var/lib/apt/lists/lock - see https://discuss.circleci.com/t/could-not-get-lock-var-lib-apt-lists-lock/28337/6
<<<<<<< HEAD
sudo killall -9 apt || true && \
            sudo apt update && \
            sudo apt -y install debconf-utils && \
            echo '* libraries/restart-without-asking boolean true' | sudo debconf-set-selections && \
            sudo env DEBIAN_FRONTEND=noninteractive apt install -f r-base rrdtool
export JAVA_HOME=/usr/lib/jvm/java-11-openjdk-amd64
=======
sudo killall -9 apt-get || true && \
            sudo apt-get update && \
            sudo apt-get -y install debconf-utils && \
            echo '* libraries/restart-without-asking boolean true' | sudo debconf-set-selections && \
            sudo env DEBIAN_FRONTEND=noninteractive apt-get install -f R-base rrdtool || exit 1
>>>>>>> 6afe2c7a

echo "#### Building Assembly Dependencies"
./compile.pl install -P'!checkstyle' \
           -Pbuild-bamboo \
           -DupdatePolicy=never \
           -Dbuild.skip.tarball=true \
           -Dmaven.test.skip.exec=true \
           -DskipTests=true \
           -DskipITs=true \
           -Dci.instance="${CIRCLE_NODE_INDEX:-0}" \
           --batch-mode \
           "${CCI_FAILURE_OPTION:--fae}" \
           --also-make \
           --projects "$(< /tmp/this_node_projects paste -s -d, -)"

echo "#### Executing tests"
./compile.pl install -P'!checkstyle' \
           -Pbuild-bamboo \
           -DupdatePolicy=never \
           -Dbuild.skip.tarball=true \
           -DfailIfNoTests=false \
           -DskipITs=false \
           -Dci.instance="${CIRCLE_NODE_INDEX:-0}" \
           -Dci.rerunFailingTestsCount="${CCI_RERUN_FAILTEST:-0}" \
           -Dcode.coverage="${CCI_CODE_COVERAGE:-false}" \
           --batch-mode \
           "${CCI_FAILURE_OPTION:--fae}" \
           -Dorg.opennms.core.test-api.dbCreateThreads=1 \
           -Dorg.opennms.core.test-api.snmp.useMockSnmpStrategy=false \
           -Djava.security.egd=file:/dev/./urandom \
           -Dtest="$(< /tmp/this_node_tests paste -s -d, -)" \
           -Dit.test="$(< /tmp/this_node_it_tests paste -s -d, -)" \
           --projects "$(< /tmp/this_node_projects paste -s -d, -)"
<|MERGE_RESOLUTION|>--- conflicted
+++ resolved
@@ -51,20 +51,14 @@
 sudo add-apt-repository 'deb https://cloud.r-project.org/bin/linux/ubuntu focal-cran40/'
 
 # kill other apt-gets first to avoid problems locking /var/lib/apt/lists/lock - see https://discuss.circleci.com/t/could-not-get-lock-var-lib-apt-lists-lock/28337/6
-<<<<<<< HEAD
 sudo killall -9 apt || true && \
             sudo apt update && \
             sudo apt -y install debconf-utils && \
             echo '* libraries/restart-without-asking boolean true' | sudo debconf-set-selections && \
-            sudo env DEBIAN_FRONTEND=noninteractive apt install -f r-base rrdtool
+            sudo env DEBIAN_FRONTEND=noninteractive apt install -f r-base rrdtool || exit 1
+
+# use JDK11
 export JAVA_HOME=/usr/lib/jvm/java-11-openjdk-amd64
-=======
-sudo killall -9 apt-get || true && \
-            sudo apt-get update && \
-            sudo apt-get -y install debconf-utils && \
-            echo '* libraries/restart-without-asking boolean true' | sudo debconf-set-selections && \
-            sudo env DEBIAN_FRONTEND=noninteractive apt-get install -f R-base rrdtool || exit 1
->>>>>>> 6afe2c7a
 
 echo "#### Building Assembly Dependencies"
 ./compile.pl install -P'!checkstyle' \
