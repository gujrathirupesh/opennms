#!/bin/bash

set -e
set -o pipefail

FIND_TESTS_DIR="target/find-tests"

# attempt to work around repository flakiness
retry()
{
	"$@" || "$@"
}

find_tests()
{
    mkdir -p "${FIND_TESTS_DIR}"

    echo "#### Generate project structure .json"
    ./compile.pl -s .circleci/scripts/structure-settings.xml --batch-mode --fail-at-end -Prun-expensive-tasks -Pbuild-bamboo org.opennms.maven.plugins:structure-maven-plugin:1.0:structure

    # Generate surefire & failsafe test list based on current
    # branch and the list of files changed
    # (The format of the output files contains the canonical class names i.e. org.opennms.core.soa.filter.FilterTest)
    python3 .circleci/scripts/find-tests/find-tests.py generate-test-lists \
      --changes-only="${CCI_CHANGES_ONLY:-true}" \
      --output-unit-test-classes="${FIND_TESTS_DIR}/surefire_classnames" \
      --output-integration-test-classes="${FIND_TESTS_DIR}/failsafe_classnames" \
      .

    # Now determine the tests for this particular container based on the parallelism level and the test timings
    < "${FIND_TESTS_DIR}/surefire_classnames" circleci tests split --split-by=timings --timings-type=classname > /tmp/this_node_tests
    < "${FIND_TESTS_DIR}/failsafe_classnames" circleci tests split --split-by=timings --timings-type=classname > /tmp/this_node_it_tests

    # Now determine the Maven modules related to the tests we need to run
    cat /tmp/this_node* | python3 .circleci/scripts/find-tests/find-tests.py generate-test-modules \
      --output=/tmp/this_node_projects \
      .
}

. ./.circleci/scripts/lib.sh
 
REFERENCE_BRANCH="$(get_reference_branch || echo "develop")"

<<<<<<< HEAD
echo "#### Determining tests to run"
cd ~/project
perl -pi -e "s,/home/circleci,${HOME},g" target/structure-graph.json

=======
echo "#### Making sure git is up-to-date"
git fetch origin "${REFERENCE_BRANCH}"

echo "#### Determining tests to run"
>>>>>>> 9d229346
find_tests
if [ ! -s /tmp/this_node_projects ]; then
  echo "No tests to run."
  exit 0
fi

echo "#### Set loopback to 127.0.0.1"
sudo sed -i 's/127.0.1.1/127.0.0.1/g' /etc/hosts

echo "#### Allowing non-root ICMP"
sudo sysctl net.ipv4.ping_group_range='0 429496729'

echo "#### Setting up Postgres"
<<<<<<< HEAD
cd ~/project
=======
./.circleci/scripts/postgres.sh
>>>>>>> 9d229346

echo "#### Installing other dependencies"
# limit the sources we need to update
sudo rm -f /etc/apt/sources.list.d/*
 
# kill other apt commands first to avoid problems locking /var/lib/apt/lists/lock - see https://discuss.circleci.com/t/could-not-get-lock-var-lib-apt-lists-lock/28337/6
sudo killall -9 apt || true && \
            retry sudo apt update && \
            retry sudo env DEBIAN_FRONTEND=noninteractive apt -y --no-install-recommends install \
                ca-certificates \
                tzdata \
                software-properties-common \
                debconf-utils
 
# install some keys
curl -sSf https://cloud.r-project.org/bin/linux/ubuntu/marutter_pubkey.asc | sudo tee -a /etc/apt/trusted.gpg.d/cran_ubuntu_key.asc
curl -sSf https://debian.opennms.org/OPENNMS-GPG-KEY | sudo tee -a /etc/apt/trusted.gpg.d/opennms_key.asc
 
# limit more sources and add mirrors
echo "deb mirror://mirrors.ubuntu.com/mirrors.txt $(lsb_release -cs) main restricted universe multiverse
deb http://archive.ubuntu.com/ubuntu/ $(lsb_release -cs) main restricted" | sudo tee -a /etc/apt/sources.list
sudo add-apt-repository -y 'deb http://debian.opennms.org stable main'
 
# add the R repository
sudo add-apt-repository -y "deb https://cloud.r-project.org/bin/linux/ubuntu $(lsb_release -cs)-cran40/"

./.circleci/scripts/postgres.sh || exit 1

retry sudo apt update && \
            RRDTOOL_VERSION=$(apt-cache show rrdtool | grep Version: | grep -v opennms | awk '{ print $2 }') && \
            echo '* libraries/restart-without-asking boolean true' | sudo debconf-set-selections && \
            retry sudo env DEBIAN_FRONTEND=noninteractive apt -f --no-install-recommends install \
                r-base \
                "rrdtool=$RRDTOOL_VERSION" \
                jrrd2 \
                jicmp \
                jicmp6 \
            || exit 1

export JAVA_HOME=/usr/lib/jvm/java-11-openjdk-amd64
export MAVEN_OPTS="$MAVEN_OPTS -Xmx8g -XX:ReservedCodeCacheSize=1g"

# shellcheck disable=SC3045
ulimit -n 65536

<<<<<<< HEAD
MAVEN_ARGS=("install")

case "${CIRCLE_BRANCH}" in
  "master"*|"release-"*|develop)
    MAVEN_ARGS+=("-Dbuild.type=production")
=======
MAVEN_ARGS=()

case "${CIRCLE_BRANCH}" in
  "master"*|"release-"*|develop)
    MAVEN_ARGS=("-Dbuild.type=production" "${MAVEN_ARGS[@]}")
>>>>>>> 9d229346
  ;;
esac

# if node tests does not exist or is empty, skip surefire
if [ ! -s /tmp/this_node_tests ]; then
  MAVEN_ARGS+=("-DskipSurefire=true")
fi
 
# if node ITs does not exist or is empty, skip surefire
if [ ! -s /tmp/this_node_it_tests ]; then
  MAVEN_ARGS+=("-DskipFailsafe=true")
fi

MAVEN_COMMANDS=("install")

echo "#### Building Assembly Dependencies"
./compile.pl "${MAVEN_ARGS[@]}" \
           -P'!checkstyle' \
           -P'!production' \
           -Pbuild-bamboo \
           -Dbuild.skip.tarball=true \
           -Dmaven.test.skip.exec=true \
           -DskipTests=true \
           -DskipITs=true \
           --batch-mode \
           "${CCI_FAILURE_OPTION:--fae}" \
           --also-make \
           --projects "$(< /tmp/this_node_projects paste -s -d, -)" \
           install

echo "#### Executing tests"
./compile.pl "${MAVEN_ARGS[@]}" \
           -P'!checkstyle' \
           -P'!production' \
           -Pbuild-bamboo \
           -Pcoverage \
           -Dbuild.skip.tarball=true \
           -DfailIfNoTests=false \
           -DrunPingTests=false \
           -DskipITs=false \
           -Dci.rerunFailingTestsCount="${CCI_RERUN_FAILTEST:-0}" \
           --batch-mode \
           "${CCI_FAILURE_OPTION:--fae}" \
           -Dorg.opennms.core.test-api.dbCreateThreads=1 \
           -Dorg.opennms.core.test-api.snmp.useMockSnmpStrategy=false \
           -Djava.security.egd=file:/dev/./urandom \
           -Dtest="$(< /tmp/this_node_tests paste -s -d, -)" \
           -Dit.test="$(< /tmp/this_node_it_tests paste -s -d, -)" \
           --projects "$(< /tmp/this_node_projects paste -s -d, -)" \
           install<|MERGE_RESOLUTION|>--- conflicted
+++ resolved
@@ -41,17 +41,11 @@
  
 REFERENCE_BRANCH="$(get_reference_branch || echo "develop")"
 
-<<<<<<< HEAD
-echo "#### Determining tests to run"
-cd ~/project
-perl -pi -e "s,/home/circleci,${HOME},g" target/structure-graph.json
-
-=======
 echo "#### Making sure git is up-to-date"
 git fetch origin "${REFERENCE_BRANCH}"
 
 echo "#### Determining tests to run"
->>>>>>> 9d229346
+perl -pi -e "s,/home/circleci,${HOME},g" target/structure-graph.json
 find_tests
 if [ ! -s /tmp/this_node_projects ]; then
   echo "No tests to run."
@@ -65,11 +59,7 @@
 sudo sysctl net.ipv4.ping_group_range='0 429496729'
 
 echo "#### Setting up Postgres"
-<<<<<<< HEAD
-cd ~/project
-=======
 ./.circleci/scripts/postgres.sh
->>>>>>> 9d229346
 
 echo "#### Installing other dependencies"
 # limit the sources we need to update
@@ -96,8 +86,6 @@
 # add the R repository
 sudo add-apt-repository -y "deb https://cloud.r-project.org/bin/linux/ubuntu $(lsb_release -cs)-cran40/"
 
-./.circleci/scripts/postgres.sh || exit 1
-
 retry sudo apt update && \
             RRDTOOL_VERSION=$(apt-cache show rrdtool | grep Version: | grep -v opennms | awk '{ print $2 }') && \
             echo '* libraries/restart-without-asking boolean true' | sudo debconf-set-selections && \
@@ -115,19 +103,11 @@
 # shellcheck disable=SC3045
 ulimit -n 65536
 
-<<<<<<< HEAD
-MAVEN_ARGS=("install")
+MAVEN_ARGS=()
 
 case "${CIRCLE_BRANCH}" in
   "master"*|"release-"*|develop)
     MAVEN_ARGS+=("-Dbuild.type=production")
-=======
-MAVEN_ARGS=()
-
-case "${CIRCLE_BRANCH}" in
-  "master"*|"release-"*|develop)
-    MAVEN_ARGS=("-Dbuild.type=production" "${MAVEN_ARGS[@]}")
->>>>>>> 9d229346
   ;;
 esac
 
