#!/bin/bash

set -e

# attempt to work around repository flakiness
retry()
{
	"$@" || "$@"
}

find_tests()
{
    # Generate surefire & failsafe test list based on current
    # branch and the list of files changed
    # (The format of the output files contains the canonical class names i.e. org.opennms.core.soa.filter.FilterTest)
    pyenv local 3.8.5
    python3 .circleci/scripts/find-tests/find-tests.py generate-test-lists \
      --changes-only="${CCI_CHANGES_ONLY:-true}" \
      --output-unit-test-classes=surefire_classnames \
      --output-integration-test-classes=failsafe_classnames \
      .

    # Now determine the tests for this particular container based on the parallelism level and the test timings
    < surefire_classnames circleci tests split --split-by=timings --timings-type=classname > /tmp/this_node_tests
    < failsafe_classnames circleci tests split --split-by=timings --timings-type=classname > /tmp/this_node_it_tests

    # Now determine the Maven modules related to the tests we need to run
    cat /tmp/this_node* | python3 .circleci/scripts/find-tests/find-tests.py generate-test-modules \
      --output=/tmp/this_node_projects \
      .
}

echo "#### Making sure git is up-to-date"
git fetch --all

RUN_TESTS=false
PROJECT_ARGS=()

echo "#### Determining tests to run"
cd ~/project

# Always run everything if .circleci/ has changed, since it could
# potentially change how the tests run.
if [ -e ".nightly" ]; then
  PARENT_BRANCH="$(grep -E '^parent_branch:' .nightly | sed -e 's,^parent_branch: *,,' -e 's, *$,,')"
  if [ "$(git diff --name-only "origin/${PARENT_BRANCH}" | grep -c -E '^\.circleci/')" -gt 0 ]; then
    RUN_TESTS=true
  fi
fi

if [ "$RUN_TESTS" = false ]; then
  echo "#### Generate project structure .json"
  ./compile.pl -s .circleci/scripts/structure-settings.xml --batch-mode --fail-at-end --legacy-local-repository -Prun-expensive-tasks -Pbuild-bamboo org.opennms.maven.plugins:structure-maven-plugin:1.0:structure

  find_tests
  if [ -s /tmp/this_node_projects ]; then
    RUN_TESTS=true
    PROJECT_ARGS=("--projects" "$(< /tmp/this_node_projects paste -s -d, -)")
  fi
fi

if [ "$RUN_TESTS" = "false" ]; then
  echo "No tests to run."
  exit 0
fi

echo "#### Set loopback to 127.0.0.1"
sudo sed -i 's/127.0.1.1/127.0.0.1/g' /etc/hosts

echo "#### Allowing non-root ICMP"
sudo sysctl net.ipv4.ping_group_range='0 429496729'

echo "#### Setting up Postgres"
cd ~/project
./.circleci/scripts/postgres.sh

echo "#### Installing other dependencies"
# limit the sources we need to update
sudo rm -f /etc/apt/sources.list.d/*

# kill other apt commands first to avoid problems locking /var/lib/apt/lists/lock - see https://discuss.circleci.com/t/could-not-get-lock-var-lib-apt-lists-lock/28337/6
sudo killall -9 apt || true && \
            retry sudo apt update && \
            retry sudo env DEBIAN_FRONTEND=noninteractive apt -y --no-install-recommends install \
                ca-certificates \
                tzdata \
                software-properties-common \
                debconf-utils

# install some keys
curl -sSf https://cloud.r-project.org/bin/linux/ubuntu/marutter_pubkey.asc | sudo tee -a /etc/apt/trusted.gpg.d/cran_ubuntu_key.asc
curl -sSf https://debian.opennms.org/OPENNMS-GPG-KEY | sudo tee -a /etc/apt/trusted.gpg.d/opennms_key.asc

# limit more sources and add mirrors
echo "deb mirror://mirrors.ubuntu.com/mirrors.txt $(lsb_release -cs) main restricted universe multiverse
deb http://archive.ubuntu.com/ubuntu/ $(lsb_release -cs) main restricted" | sudo tee -a /etc/apt/sources.list
sudo add-apt-repository 'deb http://debian.opennms.org stable main'

# add the R repository
sudo add-apt-repository "deb https://cloud.r-project.org/bin/linux/ubuntu $(lsb_release -cs)-cran40/"

retry sudo apt update && \
            RRDTOOL_VERSION=$(apt-cache show rrdtool | grep Version: | grep -v opennms | awk '{ print $2 }') && \
            echo '* libraries/restart-without-asking boolean true' | sudo debconf-set-selections && \
<<<<<<< HEAD
            sudo env DEBIAN_FRONTEND=noninteractive apt -f --no-install-recommends install \
=======
            retry sudo env DEBIAN_FRONTEND=noninteractive apt -f --no-install-recommends install \
                adoptopenjdk-8-hotspot \
>>>>>>> f8778c95
                r-base \
                "rrdtool=$RRDTOOL_VERSION" \
                jrrd2 \
                jicmp \
                jicmp6 \
            || exit 1

<<<<<<< HEAD
export JAVA_HOME=/usr/lib/jvm/java-11-openjdk-amd64
=======
export JAVA_HOME=/usr/lib/jvm/adoptopenjdk-8-hotspot-amd64
>>>>>>> f8778c95
export MAVEN_OPTS="$MAVEN_OPTS -Xmx8g -XX:ReservedCodeCacheSize=1g"

# shellcheck disable=SC3045
ulimit -n 65536

echo "#### Building Assembly Dependencies"
./compile.pl install -P'!checkstyle' \
           -Pbuild-bamboo \
           -Dbuild.skip.tarball=true \
           -Dmaven.test.skip.exec=true \
           -DskipTests=true \
           -DskipITs=true \
           -Dci.instance="${CIRCLE_NODE_INDEX:-0}" \
           --batch-mode \
           "${CCI_FAILURE_OPTION:--fae}" \
           --also-make \
           "${PROJECT_ARGS[@]}"

echo "#### Executing tests"
./compile.pl install -P'!checkstyle' \
           -Pbuild-bamboo \
           -Dbuild.skip.tarball=true \
           -DfailIfNoTests=false \
           -DskipITs=false \
           -Dci.instance="${CIRCLE_NODE_INDEX:-0}" \
           -Dci.rerunFailingTestsCount="${CCI_RERUN_FAILTEST:-0}" \
           -Dcode.coverage="${CCI_CODE_COVERAGE:-false}" \
           --batch-mode \
           "${CCI_FAILURE_OPTION:--fae}" \
           -Dorg.opennms.core.test-api.dbCreateThreads=1 \
           -Dorg.opennms.core.test-api.snmp.useMockSnmpStrategy=false \
           -Djava.security.egd=file:/dev/./urandom \
           -Dtest="$(< /tmp/this_node_tests paste -s -d, -)" \
           -Dit.test="$(< /tmp/this_node_it_tests paste -s -d, -)" \
           "${PROJECT_ARGS[@]}"<|MERGE_RESOLUTION|>--- conflicted
+++ resolved
@@ -102,12 +102,7 @@
 retry sudo apt update && \
             RRDTOOL_VERSION=$(apt-cache show rrdtool | grep Version: | grep -v opennms | awk '{ print $2 }') && \
             echo '* libraries/restart-without-asking boolean true' | sudo debconf-set-selections && \
-<<<<<<< HEAD
-            sudo env DEBIAN_FRONTEND=noninteractive apt -f --no-install-recommends install \
-=======
             retry sudo env DEBIAN_FRONTEND=noninteractive apt -f --no-install-recommends install \
-                adoptopenjdk-8-hotspot \
->>>>>>> f8778c95
                 r-base \
                 "rrdtool=$RRDTOOL_VERSION" \
                 jrrd2 \
@@ -115,11 +110,7 @@
                 jicmp6 \
             || exit 1
 
-<<<<<<< HEAD
 export JAVA_HOME=/usr/lib/jvm/java-11-openjdk-amd64
-=======
-export JAVA_HOME=/usr/lib/jvm/adoptopenjdk-8-hotspot-amd64
->>>>>>> f8778c95
 export MAVEN_OPTS="$MAVEN_OPTS -Xmx8g -XX:ReservedCodeCacheSize=1g"
 
 # shellcheck disable=SC3045
