--- conflicted
+++ resolved
@@ -27,10 +27,6 @@
         )
 
     def get_changed_files_in_commits(self, baseCommit, Commit) -> list:
-<<<<<<< HEAD
-        # print("=", "Running", "getChangedFilesInCommits", "=")
-=======
->>>>>>> 91a253e0
         output = self.libprocess.runProcess(
             ["git", "diff", "--name-only", baseCommit, Commit],
             working_directory=os.getcwd(),
@@ -38,11 +34,6 @@
             redirectSTDOUT=True,
             outputFile=self.log_fullpath,
         )
-<<<<<<< HEAD
-        # self.libprocess.printSummary(output)
-        # print("=", "Stopping", "switchBranch", "=")
-=======
->>>>>>> 91a253e0
         return output["Output"]["stdout"].splitlines()
 
     def get_changed_files_on_fileSystem(self) -> list:
@@ -58,11 +49,6 @@
         last_commit = self.get_last_commit()
         keywords = re.findall("\!([\w]+)?(:[\w]+-?[\w]+)?", last_commit)
         keywords_dict = {}
-<<<<<<< HEAD
-        # print("Number of keywords detected:", len(keywords))
-        # print("Keywords:", keywords)
-=======
->>>>>>> 91a253e0
 
         for e in keywords:
             key, value = e
@@ -94,10 +80,6 @@
         else:
             cmd = ["git", "checkout", branch.replace("'", "")]
 
-<<<<<<< HEAD
-        # print("=", "Running", "switchBranch", "=")
-=======
->>>>>>> 91a253e0
         output = self.libprocess.runProcess(
             cmd,
             working_directory=os.getcwd(),
@@ -105,11 +87,6 @@
             redirectSTDOUT=True,
             outputFile=self.log_fullpath,
         )
-<<<<<<< HEAD
-        # self.libprocess.printSummary(output)
-        # print("=", "Stopping", "switchBranch", "=")
-=======
->>>>>>> 91a253e0
         return output
 
     def get_source_code(self, repository="", branch=""):
@@ -121,10 +98,6 @@
             cmd.append("-b")
             cmd.append(branch.replace("'", ""))
 
-<<<<<<< HEAD
-        # print("=", "Running", "getSourceCode", "=")
-=======
->>>>>>> 91a253e0
         output = self.libprocess.runProcess(
             cmd,
             working_directory=os.getcwd(),
@@ -132,21 +105,12 @@
             redirectSTDOUT=True,
             outputFile=self.log_fullpath,
         )
-<<<<<<< HEAD
-        # self.libprocess.printSummary(output)
-        # print("=", "Stopping", "getSourceCode", "=")
-=======
->>>>>>> 91a253e0
         return output
 
     def update_source_code(self):
         """Run's a simple git pull command in the current directory"""
         cmd = ["git", "pull"]
 
-<<<<<<< HEAD
-        # print("=", "Running", "updateSourceCode", "=")
-=======
->>>>>>> 91a253e0
         output = self.libprocess.runProcess(
             cmd,
             working_directory=os.getcwd(),
@@ -154,21 +118,12 @@
             redirectSTDOUT=True,
             outputFile=self.log_fullpath,
         )
-<<<<<<< HEAD
-        # self.libprocess.printSummary(output)
-        # print("=", "Stopping", "updateSourceCode", "=")
-=======
->>>>>>> 91a253e0
 
         return output
 
     def common_ancestor(self, base_revision, head):
         cmd = ["git", "merge-base", base_revision, head]
 
-<<<<<<< HEAD
-        # print("=", "Running", "commonAncestor", "=")
-=======
->>>>>>> 91a253e0
         output = self.libprocess.runProcess(
             cmd,
             working_directory=os.getcwd(),
@@ -176,9 +131,4 @@
             redirectSTDOUT=True,
             outputFile="stdout",
         )
-<<<<<<< HEAD
-        # self.libprocess.printSummary(output)
-        # print("=", "Stopping", "commonAncestor", "=")
-=======
->>>>>>> 91a253e0
         return output["Output"]["stdout"].strip()