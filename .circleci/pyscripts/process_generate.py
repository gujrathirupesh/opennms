# /usr/bin/env python3

"""
This script helps with deciding on what we should build, by looking at the
incoming changes and the build-triggers override file (if available)
"""

import os
import re
import json
from library import libgit

path_to_build_components = os.path.join("/tmp", "build-triggers.json")
path_to_build_trigger_override = os.path.join(
    ".circleci", "build-triggers.override.json"
)
path_to_workflow = os.path.join(".circleci", "main", "workflows", "workflows_v2.json")

output_path = os.environ.get("OUTPUT_PATH")
head = os.environ.get("CIRCLE_SHA1")
base_revision = os.environ.get("BASE_REVISION")
branch_name = os.environ.get("CIRCLE_BRANCH")


libgit = libgit.libgit("/tmp/performance.txt")


libgit.switch_branch(base_revision)
libgit.switch_branch(head)

base = libgit.common_ancestor(base_revision, head)

print("Branch Name:", branch_name)
print("Output Path:", output_path)
print("Branch HEAD:", head)
print("Base Revision:", base_revision)

if head == base:
    try:
        # If building on the same branch as BASE_REVISION, we will get the
        # current commit as merge base. In that case try to go back to the
        # first parent, i.e. the last state of this branch before the
        # merge, and use that as the base.
        base = libgit.get_commit_sha("HEAD~1")
    except:
        # This can fail if this is the first commit of the repo, so that
        # HEAD~1 actually doesn't resolve. In this case we can compare
        # against this magic SHA below, which is the empty tree. The diff
        # to that is just the first commit as patch.
        base = "4b825dc642cb6eb9a060e54bf8d69288fbee4904"

print("Base:", base)
print()

changed_files = libgit.get_changed_files_in_commits(base, head)

mappings = [m.split() for m in os.environ.get("MAPPING").splitlines()]


def check_mapping(mapping):
    """
    Checks the validity of the mapping
    """
    if 3 != len(mapping):
        raise Exception("Invalid mapping size. Current mapping:", mapping)
    path, param, value = mapping
    regex = re.compile(r"^" + path + r"$")
    for change in changed_files:
        if regex.match(change):
            return True
    return False


def convert_mapping(mapping_entry) -> list:
    """
    Converts mapping to a list
    """
    return [mapping_entry[1], json.loads(mapping_entry[2])]


mappings = filter(check_mapping, mappings)
mappings = map(convert_mapping, mappings)
mappings = dict(mappings)

print("Mappings:")
for item in mappings:
    print(" ", "*", item, "[", mappings[item], "]")
print()

What_to_build = []


def add_to_build_list(item):
    """
    Adds the item to What_to_build list
    """
    if item not in What_to_build:
        What_to_build.append(item)


# Step 1, Detect all changes and Git keywords (if any)
for change in changed_files:
    if not change:
        continue
    if "src/test/" in change and "smoke-test/" not in change:
        add_to_build_list("Integration_tests")
    elif "src/test/" in change and "smoke-test/" in change:
        add_to_build_list("smoke_tests")
    elif "opennms-container" in change:
        add_to_build_list("oci")
    elif ".circleci" in change and ".circleci/epoch" not in change:
        add_to_build_list("circleci_configuration")
    elif "docs/" in change:
        add_to_build_list("docs")
    elif "ui" in change:
        add_to_build_list("ui")
    else:
        if "merge-foundation/" not in branch_name:
            add_to_build_list("build")

if changed_files:
    print("Changed file(s):")
    for item in changed_files:
        if item:
            print(" ", "*", item)
    print()

if What_to_build:
    print("What we want to build:")
    for item in What_to_build:
        print(" ", "*", item)
    print()

git_keywords = libgit.extract_keywords_from_last_commit()

with open(path_to_workflow, "r", encoding="UTF-8") as file_handler:
    workflow_data = json.load(file_handler)

workflow_keywords = workflow_data["bundles"].keys()

print("Supported Workflow Keywords:")
for item in workflow_keywords:
    print(" ", "*", item)
print()


# Step 2: Take action on them

# Check to see if build-trigger.overrride file exists and we are not
# on the main branches
if os.path.exists(path_to_build_trigger_override) and (
    "develop" not in branch_name
    and "master" not in branch_name
    and "release-" not in branch_name
    and "foundation-" not in branch_name
    and "merge-foundation/" not in branch_name
):
    build_trigger_override_found = True
else:
    build_trigger_override_found = False


if build_trigger_override_found:
    with open(path_to_build_trigger_override, "r", encoding="UTF-8") as file_handler:
        build_mappings = json.load(file_handler)
else:
    build_mappings = {
        "build-deploy": False,
        "coverage": False,
        "docs": False,
        "ui": False,
        "integration": False,
        "smoke": False,
        "smoke-flaky": False,
        "rpms": False,
        "debs": False,
        "oci": False,
        "build-publish": False,
        "experimental": False,
    }

print("Build Trigger Override Found:", str(build_trigger_override_found))
print()

# Epoch file will force a build to run
if ".circleci/epoch" in changed_files:
    print("`epoch` file detected")
    mappings["trigger-build"] = True
    print()


if build_mappings["experimental"] or "experimentalPath" in git_keywords:
    print("Experimental path detected, will disable other paths")
    print()
    # If experimental path is enabled, disable other paths
    for item in build_mappings:
        build_mappings[item] = False

    # Clear the mappings
    mappings.clear()

    build_mappings["experimental"] = True

if "trigger-build" in mappings:
    if (
        "develop" in branch_name
        or "master" in branch_name
        or "release-" in branch_name
        or "foundation-" in branch_name
    ) and "merge-foundation/" not in branch_name:
        print("Executing workflow: build-publish")
        build_mappings["build-publish"] = mappings["trigger-build"]
        print()
    elif "merge-foundation/" in branch_name and not build_trigger_override_found:
        print("Execute workflow: merge-foundation")
        print()
        # If experimental path is enabled, disable other paths
        for item in build_mappings:
            build_mappings[item] = False

        # Clear the mappings
        mappings.clear()
        What_to_build.clear()
        build_mappings["merge-foundation"] = True
    elif branch_name in "master" and not build_trigger_override_found:
        print("Execute workflow: master-branch")
        print()
        for item in build_mappings:
            build_mappings[item] = False

        # Clear the mappings
        mappings.clear()
        What_to_build.clear()
        build_mappings["master-branch"] = True
    elif not build_trigger_override_found and "merge-foundation/" not in branch_name:
        print("Executing workflow: build-deploy")
        print()
        build_mappings["build-deploy"] = mappings["trigger-build"]

if "trigger-docs" in mappings:
    build_mappings["docs"] = mappings["trigger-docs"]

if "trigger-ui" in mappings:
    build_mappings["ui"] = mappings["trigger-ui"]

if "trigger-coverage" in mappings:
    build_mappings["coverage"] = mappings["trigger-coverage"]
    mappings.clear()
    What_to_build.clear()
    git_keywords.clear()

if "trigger-flaky-smoke" in mappings:
    if not build_mappings["smoke-flaky"]:
        build_mappings["smoke-flaky"] = mappings["trigger-flaky-smoke"]

if re.match(".*smoke.*", branch_name) and (
    not build_mappings["experimental"] or "experimentalPath" not in git_keywords
):
    print("Detected smoke in the branch name")
    build_mappings["smoke"] = True
    print()

if re.match(".*flaky.*", branch_name) and (
    not build_mappings["experimental"] or "experimentalPath" not in git_keywords
):
    print("Detected smoke in the branch name")
    build_mappings["smoke-flaky"] = True
    print()


if git_keywords:
    print("Detected GIT keywords:")
    for item in git_keywords:
        print(" ", "*", item)
    print()

if (
    "circleci_configuration" in What_to_build
    and len(What_to_build) == 1
    and not build_mappings["build-deploy"]
    and not build_mappings["build-publish"]
):
    # if circleci_configuration is the only entry in the list we don't want to trigger a buildss.
    mappings["trigger-build"] = False
    build_mappings["build-deploy"] = False
    build_mappings["build-publish"] = False

for keyword in git_keywords:
    if keyword in workflow_keywords:
        if "docs" in keyword or "docs" in What_to_build:
            build_mappings["docs"] = True
        if "ui" in keyword or "ui" in What_to_build:
            build_mappings["ui"] = True
        if "build-deploy" in keyword:
            build_mappings["build-deploy"] = True
        if "smoke" in keyword or "smoke_tests" in What_to_build:
            if "flaky" in str(git_keywords):
                build_mappings["smoke-flaky"] = True
            else:
                build_mappings["smoke"] = True
        if "rpms" in keyword:
            build_mappings["rpms"] = True
        if "debs" in keyword:
            build_mappings["debs"] = True
        if "oci" in keyword or "oci" in What_to_build:
            build_mappings["oci"] = True
        if "build-publish" in keyword:
            build_mappings["build-publish"] = True


if "smoke" in git_keywords or "smoke_tests" in What_to_build:
    if "flaky" in str(git_keywords):
        build_mappings["smoke-flaky"] = True
    else:
        build_mappings["smoke"] = True
if "oci" in git_keywords:
    build_mappings["oci"] = True

if "rpms" in git_keywords:
    build_mappings["rpms"] = True

if "debs" in git_keywords:
    build_mappings["debs"] = True

if "integration" in git_keywords or "Integration_tests" in What_to_build:
    build_mappings["integration"] = True

if "build" in What_to_build and not build_mappings["experimental"]:
    build_mappings["build-deploy"] = True

<<<<<<< HEAD
if "doc" in git_keywords or "docs" in git_keywords or "docs" in What_to_build:
=======
if (
    "doc" in git_keywords
    or "docs" in git_keywords
    or "doc" in What_to_build
    or "docs" in What_to_build
):
>>>>>>> 7c145f24
    build_mappings["docs"] = True

if "ui" in git_keywords or "ui" in What_to_build:
    build_mappings["ui"] = True

with open(output_path, "w", encoding="UTF-8") as file_handler:
    file_handler.write(json.dumps(mappings))

with open(path_to_build_components, "w", encoding="UTF-8") as file_handler:
    file_handler.write(json.dumps(build_mappings, indent=4))<|MERGE_RESOLUTION|>--- conflicted
+++ resolved
@@ -328,16 +328,12 @@
 if "build" in What_to_build and not build_mappings["experimental"]:
     build_mappings["build-deploy"] = True
 
-<<<<<<< HEAD
-if "doc" in git_keywords or "docs" in git_keywords or "docs" in What_to_build:
-=======
 if (
     "doc" in git_keywords
     or "docs" in git_keywords
     or "doc" in What_to_build
     or "docs" in What_to_build
 ):
->>>>>>> 7c145f24
     build_mappings["docs"] = True
 
 if "ui" in git_keywords or "ui" in What_to_build:
