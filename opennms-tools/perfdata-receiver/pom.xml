--- conflicted
+++ resolved
@@ -53,11 +53,7 @@
     <dependency>
       <groupId>org.opennms</groupId>
       <artifactId>opennms-rrd-tcp</artifactId>
-<<<<<<< HEAD
-      <version>21.1.0-SNAPSHOT</version>
-=======
-      <version>2017.1.7-SNAPSHOT</version>
->>>>>>> 44878255
+      <version>2018.1.0-SNAPSHOT</version>
     </dependency>
     <dependency>
       <groupId>junit</groupId>
