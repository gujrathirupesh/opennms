--- conflicted
+++ resolved
@@ -4,11 +4,7 @@
   <parent>
     <groupId>org.opennms</groupId>
     <artifactId>opennms-tools</artifactId>
-<<<<<<< HEAD
-    <version>2019.1.23-SNAPSHOT</version>
-=======
     <version>2019.1.23</version>
->>>>>>> 4865931a
   </parent>
   <artifactId>opennms-csv-requisition</artifactId>
   <packaging>jar</packaging>
