<project xmlns="http://maven.apache.org/POM/4.0.0" xmlns:xsi="http://www.w3.org/2001/XMLSchema-instance"
  xsi:schemaLocation="http://maven.apache.org/POM/4.0.0 http://maven.apache.org/xsd/maven-4.0.0.xsd">
  <modelVersion>4.0.0</modelVersion>
  <parent>
    <groupId>org.opennms</groupId>
    <artifactId>opennms-tools</artifactId>
<<<<<<< HEAD
    <version>2018.1.12-SNAPSHOT</version>
=======
    <version>2018.1.13-SNAPSHOT</version>
>>>>>>> 7d503cca
  </parent>
  <artifactId>opennms-csv-requisition</artifactId>
  <packaging>jar</packaging>
  
  <name>opennms-csv-requistion</name>
  <url>http://maven.apache.org</url>
  
  <build>
    <plugins>
      <plugin>
        <inherited>false</inherited>
        <artifactId>maven-assembly-plugin</artifactId>
        <executions>
          <execution>
            <phase>package</phase>
            <goals>
              <goal>attached</goal>
            </goals>
          </execution>
        </executions>
        <configuration>
          <archive>
            <manifest>
              <mainClass>org.opennms.provisiond.utils.CsvRequisitionParser</mainClass>
            </manifest>
          </archive>
          <descriptorRefs>
            <descriptorRef>jar-with-dependencies</descriptorRef>
          </descriptorRefs>
          <!-- appendAssemblyId>false</appendAssemblyId -->
          <tarLongFileMode>posix</tarLongFileMode>
        </configuration>
      </plugin>
    </plugins>
  </build>
  
  <properties>
    <project.build.sourceEncoding>UTF-8</project.build.sourceEncoding>
  </properties>
  
  <dependencies>
    <dependency>
      <groupId>commons-lang</groupId>
      <artifactId>commons-lang</artifactId>
    </dependency>
    <dependency>
      <groupId>org.opennms</groupId>
      <artifactId>opennms-provision-persistence</artifactId>
    </dependency>
    <dependency>
      <groupId>org.opennms</groupId>
      <artifactId>opennms-provision-persistence</artifactId>
      <type>test-jar</type>
      <scope>test</scope>
    </dependency>
    <dependency>
      <groupId>org.opennms.core.test-api</groupId>
      <artifactId>org.opennms.core.test-api.http</artifactId>
      <scope>test</scope>
    </dependency>
    <dependency>
      <groupId>junit</groupId>
      <artifactId>junit</artifactId>
      <scope>test</scope>
    </dependency>
  </dependencies>
</project><|MERGE_RESOLUTION|>--- conflicted
+++ resolved
@@ -4,11 +4,7 @@
   <parent>
     <groupId>org.opennms</groupId>
     <artifactId>opennms-tools</artifactId>
-<<<<<<< HEAD
-    <version>2018.1.12-SNAPSHOT</version>
-=======
     <version>2018.1.13-SNAPSHOT</version>
->>>>>>> 7d503cca
   </parent>
   <artifactId>opennms-csv-requisition</artifactId>
   <packaging>jar</packaging>
