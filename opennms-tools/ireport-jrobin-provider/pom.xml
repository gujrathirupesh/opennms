<?xml version="1.0"?>
<project xmlns="http://maven.apache.org/POM/4.0.0" xmlns:xsi="http://www.w3.org/2001/XMLSchema-instance" xsi:schemaLocation="http://maven.apache.org/POM/4.0.0 http://maven.apache.org/maven-v4_0_0.xsd">
  <modelVersion>4.0.0</modelVersion>
  <groupId>org.opennms.jasper</groupId>
  <artifactId>jrobin-provider</artifactId>
  <packaging>jar</packaging>
  <version>1.13.0-SNAPSHOT</version>
  <name>JRobin iReport Fields Provider</name>
  <build>
    <pluginManagement>
      <plugins>
        <plugin>
          <groupId>org.apache.maven.plugins</groupId>
          <artifactId>maven-compiler-plugin</artifactId>
          <!-- best lock down version of the plugin too -->
          <configuration>
            <source>1.5</source>
            <target>1.5</target>
          </configuration>
        </plugin>
        <plugin>
          <artifactId>maven-assembly-plugin</artifactId>
          <version>2.2</version>
          <configuration>
            <descriptorRefs>
              <descriptorRef>jar-with-dependencies</descriptorRef>
            </descriptorRefs>
          </configuration>
          <executions>
            <execution>
              <id>make-assembly</id>
              <!-- this is used for inheritance merges -->
              <phase>package</phase>
              <!-- append to the packaging phase. -->
              <goals>
                <goal>single</goal>
                <!-- goals == mojos -->
              </goals>
            </execution>
          </executions>
        </plugin>
      </plugins>
    </pluginManagement>
  </build>
  <dependencies>
    <dependency>
      <groupId>org.opennms.dependencies</groupId>
      <artifactId>jasper-dependencies</artifactId>
<<<<<<< HEAD
      <version>1.13.0-SNAPSHOT</version>
=======
      <version>${project.version}</version>
>>>>>>> 9afe14e7
      <type>pom</type>
    </dependency>
    <dependency>
      <groupId>com.jaspersoft</groupId>
      <artifactId>ireport</artifactId>
      <version>3.7.5</version>
      <scope>provided</scope>
    </dependency>
  </dependencies>
  <repositories>
    <repository>
      <snapshots>
        <enabled>false</enabled>
        <updatePolicy>${updatePolicy}</updatePolicy>
      </snapshots>
      <releases>
        <enabled>true</enabled>
        <updatePolicy>${updatePolicy}</updatePolicy>
      </releases>
      <id>opennms-repo</id>
      <name>OpenNMS Repository</name>
      <url>http://maven.opennms.org/content/groups/opennms.org-release</url>
    </repository>
  </repositories>
</project><|MERGE_RESOLUTION|>--- conflicted
+++ resolved
@@ -46,11 +46,7 @@
     <dependency>
       <groupId>org.opennms.dependencies</groupId>
       <artifactId>jasper-dependencies</artifactId>
-<<<<<<< HEAD
-      <version>1.13.0-SNAPSHOT</version>
-=======
       <version>${project.version}</version>
->>>>>>> 9afe14e7
       <type>pom</type>
     </dependency>
     <dependency>
