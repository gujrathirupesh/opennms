--- conflicted
+++ resolved
@@ -4,11 +4,7 @@
   <groupId>org.opennms.jasper</groupId>
   <artifactId>jrobin-provider</artifactId>
   <packaging>jar</packaging>
-<<<<<<< HEAD
-  <version>28.0.2-SNAPSHOT</version>
-=======
   <version>28.0.2</version>
->>>>>>> 7f1c7cd1
   <name>JRobin iReport Fields Provider</name>
   <build>
     <pluginManagement>
