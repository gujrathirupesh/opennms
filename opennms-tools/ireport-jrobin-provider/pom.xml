--- conflicted
+++ resolved
@@ -4,11 +4,7 @@
   <groupId>org.opennms.jasper</groupId>
   <artifactId>jrobin-provider</artifactId>
   <packaging>jar</packaging>
-<<<<<<< HEAD
-  <version>2018.1.9-SNAPSHOT</version>
-=======
   <version>2018.1.10-SNAPSHOT</version>
->>>>>>> 47b7533c
   <name>JRobin iReport Fields Provider</name>
   <build>
     <pluginManagement>
