<?xml version="1.0"?>
<project xmlns="http://maven.apache.org/POM/4.0.0" xmlns:xsi="http://www.w3.org/2001/XMLSchema-instance" xsi:schemaLocation="http://maven.apache.org/POM/4.0.0 http://maven.apache.org/maven-v4_0_0.xsd">
  <modelVersion>4.0.0</modelVersion>
  <groupId>org.opennms.jasper</groupId>
  <artifactId>jrobin-provider</artifactId>
  <packaging>jar</packaging>
<<<<<<< HEAD
  <version>2020.1.1</version>
=======
  <version>2020.1.2-SNAPSHOT</version>
>>>>>>> 4241966f
  <name>JRobin iReport Fields Provider</name>
  <build>
    <pluginManagement>
      <plugins>
        <plugin>
          <groupId>org.apache.maven.plugins</groupId>
          <artifactId>maven-compiler-plugin</artifactId>
          <!-- best lock down version of the plugin too -->
          <configuration>
            <source>1.5</source>
            <target>1.5</target>
          </configuration>
        </plugin>
        <plugin>
          <artifactId>maven-assembly-plugin</artifactId>
          <version>2.2</version>
          <configuration>
            <descriptorRefs>
              <descriptorRef>jar-with-dependencies</descriptorRef>
            </descriptorRefs>
            <tarLongFileMode>posix</tarLongFileMode>
          </configuration>
          <executions>
            <execution>
              <id>make-assembly</id>
              <!-- this is used for inheritance merges -->
              <phase>package</phase>
              <!-- append to the packaging phase. -->
              <goals>
                <goal>single</goal>
                <!-- goals == mojos -->
              </goals>
            </execution>
          </executions>
        </plugin>
      </plugins>
    </pluginManagement>
  </build>
  <dependencies>
    <dependency>
      <groupId>org.opennms.dependencies</groupId>
      <artifactId>jasper-dependencies</artifactId>
      <version>${project.version}</version>
      <type>pom</type>
    </dependency>
    <dependency>
      <groupId>com.jaspersoft</groupId>
      <artifactId>ireport</artifactId>
      <version>3.7.5</version>
      <scope>provided</scope>
    </dependency>
  </dependencies>
<!--
  <repositories>
    <repository>
      <snapshots>
        <enabled>false</enabled>
        <updatePolicy>${updatePolicy}</updatePolicy>
      </snapshots>
      <releases>
        <enabled>true</enabled>
        <updatePolicy>${updatePolicy}</updatePolicy>
      </releases>
      <id>opennms-repo</id>
      <name>OpenNMS Repository</name>
      <url>http://maven.opennms.org/content/groups/opennms.org-release</url>
    </repository>
  </repositories>
-->
</project><|MERGE_RESOLUTION|>--- conflicted
+++ resolved
@@ -4,11 +4,7 @@
   <groupId>org.opennms.jasper</groupId>
   <artifactId>jrobin-provider</artifactId>
   <packaging>jar</packaging>
-<<<<<<< HEAD
-  <version>2020.1.1</version>
-=======
   <version>2020.1.2-SNAPSHOT</version>
->>>>>>> 4241966f
   <name>JRobin iReport Fields Provider</name>
   <build>
     <pluginManagement>
