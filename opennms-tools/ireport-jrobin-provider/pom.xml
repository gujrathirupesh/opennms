<?xml version="1.0"?>
<project xmlns="http://maven.apache.org/POM/4.0.0" xmlns:xsi="http://www.w3.org/2001/XMLSchema-instance" xsi:schemaLocation="http://maven.apache.org/POM/4.0.0 http://maven.apache.org/maven-v4_0_0.xsd">
  <modelVersion>4.0.0</modelVersion>
  <groupId>org.opennms.jasper</groupId>
  <artifactId>jrobin-provider</artifactId>
  <packaging>jar</packaging>
<<<<<<< HEAD
  <version>2021.1.3-SNAPSHOT</version>
=======
  <version>2021.1.3</version>
>>>>>>> 486130c4
  <name>JRobin iReport Fields Provider</name>
  <build>
    <pluginManagement>
      <plugins>
        <plugin>
          <groupId>org.apache.maven.plugins</groupId>
          <artifactId>maven-compiler-plugin</artifactId>
          <!-- best lock down version of the plugin too -->
          <configuration>
            <source>1.5</source>
            <target>1.5</target>
          </configuration>
        </plugin>
        <plugin>
          <artifactId>maven-assembly-plugin</artifactId>
          <version>2.2</version>
          <configuration>
            <descriptorRefs>
              <descriptorRef>jar-with-dependencies</descriptorRef>
            </descriptorRefs>
            <tarLongFileMode>posix</tarLongFileMode>
          </configuration>
          <executions>
            <execution>
              <id>make-assembly</id>
              <!-- this is used for inheritance merges -->
              <phase>package</phase>
              <!-- append to the packaging phase. -->
              <goals>
                <goal>single</goal>
                <!-- goals == mojos -->
              </goals>
            </execution>
          </executions>
        </plugin>
      </plugins>
    </pluginManagement>
  </build>
  <dependencies>
    <dependency>
      <groupId>org.opennms.dependencies</groupId>
      <artifactId>jasper-dependencies</artifactId>
      <version>${project.version}</version>
      <type>pom</type>
    </dependency>
    <dependency>
      <groupId>com.jaspersoft</groupId>
      <artifactId>ireport</artifactId>
      <version>3.7.5</version>
      <scope>provided</scope>
    </dependency>
  </dependencies>
<!--
  <repositories>
    <repository>
      <snapshots>
        <enabled>false</enabled>
        <updatePolicy>${updatePolicy}</updatePolicy>
      </snapshots>
      <releases>
        <enabled>true</enabled>
        <updatePolicy>${updatePolicy}</updatePolicy>
      </releases>
      <id>opennms-repo</id>
      <name>OpenNMS Repository</name>
      <url>http://maven.opennms.org/content/groups/opennms.org-release</url>
    </repository>
  </repositories>
-->
</project><|MERGE_RESOLUTION|>--- conflicted
+++ resolved
@@ -4,11 +4,7 @@
   <groupId>org.opennms.jasper</groupId>
   <artifactId>jrobin-provider</artifactId>
   <packaging>jar</packaging>
-<<<<<<< HEAD
-  <version>2021.1.3-SNAPSHOT</version>
-=======
   <version>2021.1.3</version>
->>>>>>> 486130c4
   <name>JRobin iReport Fields Provider</name>
   <build>
     <pluginManagement>
