<?xml version="1.0" encoding="UTF-8"?>
<project xmlns:xsi="http://www.w3.org/2001/XMLSchema-instance" xmlns="http://maven.apache.org/POM/4.0.0" xsi:schemaLocation="http://maven.apache.org/POM/4.0.0 http://maven.apache.org/maven-v4_0_0.xsd">
  <parent>
    <relativePath>../poms/compiled/</relativePath>
    <groupId>org.opennms.features.sms-reflector.build</groupId>
    <artifactId>compiled-bundle-settings</artifactId>
<<<<<<< HEAD
    <version>2015.1.1</version>
=======
    <version>2016.1.0-SNAPSHOT</version>
>>>>>>> 673e377b
  </parent>
  <properties>
    <bundle.symbolicName>org.opennms.features.sms-reflector.sms-ping</bundle.symbolicName>
    <bundle.namespace>org.opennms.sms.ping</bundle.namespace>
    <spring.maven.artifact.version>3.2.4.RELEASE</spring.maven.artifact.version>
  </properties>
  <modelVersion>4.0.0</modelVersion>
  <groupId>org.opennms.features.sms-reflector</groupId>
  <artifactId>sms-ping</artifactId>
  <name>${bundle.symbolicName} [${bundle.namespace}]</name>
  <packaging>bundle</packaging>
  <dependencies>
    <!--
     | uncomment to add all imported (non-local) bundles to your compilation classpath
    <dependency>
      <type>pom</type>
      <groupId>${parent.groupId}</groupId>
      <artifactId>provision</artifactId>
      <optional>true</optional>
    </dependency>
    -->
    <dependency>
      <groupId>org.osgi</groupId>
      <artifactId>org.osgi.core</artifactId>
      <optional>true</optional>
    </dependency>
    <dependency>
      <groupId>org.osgi</groupId>
      <artifactId>org.osgi.compendium</artifactId>
      <optional>true</optional>
    </dependency>
    <dependency>
      <groupId>org.opennms.dependencies</groupId>
      <artifactId>tracker-dependencies</artifactId>
      <type>pom</type>
      <scope>provided</scope>
    </dependency>
    <dependency>
      <groupId>org.opennms.features.sms-reflector</groupId>
      <artifactId>sms-service</artifactId>
      <version>${project.version}</version>
      <scope>provided</scope>
    </dependency>
    <dependency>
      <groupId>org.opennms.dependencies</groupId>
      <artifactId>smslib-dependencies</artifactId>
      <type>pom</type>
      <scope>provided</scope>
    </dependency>
    <dependency>
      <groupId>org.opennms.dependencies</groupId>
      <artifactId>spring-dependencies</artifactId>
      <type>pom</type>
      <scope>provided</scope>
    </dependency>
    <dependency>
      <groupId>org.opennms.features.poller</groupId>
      <artifactId>org.opennms.features.poller.api</artifactId>
      <scope>provided</scope>
    </dependency>
    <dependency>
      <groupId>org.opennms.core</groupId>
      <artifactId>org.opennms.core.soa</artifactId>
      <scope>provided</scope>
      <optional>true</optional>
    </dependency>
    <dependency>
      <groupId>org.slf4j</groupId>
      <artifactId>slf4j-api</artifactId>
      <scope>provided</scope>
    </dependency>
  </dependencies>

  <repositories>
    <repository>
      <snapshots><enabled>false</enabled></snapshots>
      <releases><enabled>true</enabled></releases>
      <id>opennms-repo</id>
      <name>OpenNMS Repository</name>
      <url>http://maven.opennms.org/content/groups/opennms.org-release</url>
    </repository>
  </repositories>

</project><|MERGE_RESOLUTION|>--- conflicted
+++ resolved
@@ -4,11 +4,7 @@
     <relativePath>../poms/compiled/</relativePath>
     <groupId>org.opennms.features.sms-reflector.build</groupId>
     <artifactId>compiled-bundle-settings</artifactId>
-<<<<<<< HEAD
-    <version>2015.1.1</version>
-=======
-    <version>2016.1.0-SNAPSHOT</version>
->>>>>>> 673e377b
+    <version>2016.1.0</version>
   </parent>
   <properties>
     <bundle.symbolicName>org.opennms.features.sms-reflector.sms-ping</bundle.symbolicName>
