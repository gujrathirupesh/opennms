--- conflicted
+++ resolved
@@ -3,11 +3,7 @@
     <parent>
         <artifactId>opennms-tools</artifactId>
         <groupId>org.opennms</groupId>
-<<<<<<< HEAD
-        <version>2018.1.6-SNAPSHOT</version>
-=======
         <version>2018.1.7-SNAPSHOT</version>
->>>>>>> 4e3e93fb
     </parent>
     <modelVersion>4.0.0</modelVersion>
     <artifactId>remedy-troubleticketer</artifactId>
