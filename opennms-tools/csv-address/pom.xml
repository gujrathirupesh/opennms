<project xmlns="http://maven.apache.org/POM/4.0.0" xmlns:xsi="http://www.w3.org/2001/XMLSchema-instance"
  xsi:schemaLocation="http://maven.apache.org/POM/4.0.0 http://maven.apache.org/xsd/maven-4.0.0.xsd">
  <modelVersion>4.0.0</modelVersion>
  <parent>
    <groupId>org.opennms</groupId>
    <artifactId>opennms-tools</artifactId>
<<<<<<< HEAD
    <version>2018.1.4-SNAPSHOT</version>
=======
    <version>2018.1.5-SNAPSHOT</version>
>>>>>>> 7d989d1e
  </parent>
  <artifactId>opennms-csv-assets</artifactId>
  <packaging>jar</packaging>
  
  <name>opennms-csv-assets</name>
  <url>http://maven.apache.org</url>
  
  <build>
    <plugins>
      <plugin>
        <inherited>false</inherited>
        <artifactId>maven-assembly-plugin</artifactId>
        <executions>
          <execution>
            <phase>package</phase>
            <goals>
              <goal>attached</goal>
            </goals>
          </execution>
        </executions>
        <configuration>
          <archive>
            <manifest>
              <mainClass>org.opennms.model.utils.AssetsUpdater</mainClass>
            </manifest>
          </archive>
          <descriptorRefs>
            <descriptorRef>jar-with-dependencies</descriptorRef>
          </descriptorRefs>
          <!-- appendAssemblyId>false</appendAssemblyId -->
          <tarLongFileMode>posix</tarLongFileMode>
        </configuration>
      </plugin>
    </plugins>
  </build>
  
  <properties>
    <project.build.sourceEncoding>UTF-8</project.build.sourceEncoding>
  </properties>
  
  <dependencies>
      <dependency>
        <groupId>org.postgresql</groupId>
        <artifactId>postgresql</artifactId>
      </dependency>
    <dependency>
      <groupId>commons-lang</groupId>
      <artifactId>commons-lang</artifactId>
    </dependency>
    <dependency>
      <groupId>junit</groupId>
      <artifactId>junit</artifactId>
    </dependency>
    <dependency>
    	<groupId>com.opencsv</groupId>
    	<artifactId>opencsv</artifactId>
    </dependency>
  </dependencies>
</project><|MERGE_RESOLUTION|>--- conflicted
+++ resolved
@@ -4,11 +4,7 @@
   <parent>
     <groupId>org.opennms</groupId>
     <artifactId>opennms-tools</artifactId>
-<<<<<<< HEAD
-    <version>2018.1.4-SNAPSHOT</version>
-=======
     <version>2018.1.5-SNAPSHOT</version>
->>>>>>> 7d989d1e
   </parent>
   <artifactId>opennms-csv-assets</artifactId>
   <packaging>jar</packaging>
