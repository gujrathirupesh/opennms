<project xmlns="http://maven.apache.org/POM/4.0.0" xmlns:xsi="http://www.w3.org/2001/XMLSchema-instance"
  xsi:schemaLocation="http://maven.apache.org/POM/4.0.0 http://maven.apache.org/xsd/maven-4.0.0.xsd">
  <modelVersion>4.0.0</modelVersion>
  <parent>
    <groupId>org.opennms</groupId>
    <artifactId>opennms-tools</artifactId>
<<<<<<< HEAD
    <version>2017.1.0-SNAPSHOT</version>
=======
    <version>19.0.0-SNAPSHOT</version>
>>>>>>> c77b3c8f
  </parent>
  <artifactId>opennms-csv-assets</artifactId>
  <packaging>jar</packaging>
  
  <name>opennms-csv-assets</name>
  <url>http://maven.apache.org</url>
  
  <build>
    <plugins>
      <plugin>
        <inherited>false</inherited>
        <artifactId>maven-assembly-plugin</artifactId>
        <executions>
          <execution>
            <phase>package</phase>
            <goals>
              <goal>attached</goal>
            </goals>
          </execution>
        </executions>
        <configuration>
          <archive>
            <manifest>
              <mainClass>org.opennms.model.utils.AssetsUpdater</mainClass>
            </manifest>
          </archive>
          <descriptorRefs>
            <descriptorRef>jar-with-dependencies</descriptorRef>
          </descriptorRefs>
          <!-- appendAssemblyId>false</appendAssemblyId -->
          <tarLongFileMode>posix</tarLongFileMode>
        </configuration>
      </plugin>
    </plugins>
  </build>
  
  <properties>
    <project.build.sourceEncoding>UTF-8</project.build.sourceEncoding>
  </properties>
  
  <dependencies>
      <dependency>
        <groupId>org.postgresql</groupId>
        <artifactId>postgresql</artifactId>
      </dependency>
    <dependency>
      <groupId>commons-lang</groupId>
      <artifactId>commons-lang</artifactId>
    </dependency>
    <dependency>
      <groupId>junit</groupId>
      <artifactId>junit</artifactId>
    </dependency>
    <dependency>
    	<groupId>net.sf.opencsv</groupId>
    	<artifactId>opencsv</artifactId>
    </dependency>
  </dependencies>
</project><|MERGE_RESOLUTION|>--- conflicted
+++ resolved
@@ -4,11 +4,7 @@
   <parent>
     <groupId>org.opennms</groupId>
     <artifactId>opennms-tools</artifactId>
-<<<<<<< HEAD
     <version>2017.1.0-SNAPSHOT</version>
-=======
-    <version>19.0.0-SNAPSHOT</version>
->>>>>>> c77b3c8f
   </parent>
   <artifactId>opennms-csv-assets</artifactId>
   <packaging>jar</packaging>
