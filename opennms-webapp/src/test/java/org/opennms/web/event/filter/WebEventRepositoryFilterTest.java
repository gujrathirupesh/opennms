--- conflicted
+++ resolved
@@ -64,11 +64,7 @@
         "classpath*:/META-INF/opennms/component-dao.xml",
         "classpath*:/META-INF/opennms/component-service.xml",
         "classpath:/daoWebRepositoryTestContext.xml",
-<<<<<<< HEAD
-        "classpath:/jdbcWebRepositoryTestContext.xml",
         "classpath:/META-INF/opennms/applicationContext-minimal-conf.xml"
-=======
->>>>>>> fa5cf4c2
 })
 @JUnitConfigurationEnvironment
 @JUnitTemporaryDatabase
