<?xml version="1.0" encoding="UTF-8"?>
<!DOCTYPE module PUBLIC "-//Google Inc.//DTD Google Web Toolkit 2.0.0//EN" "http://google-web-toolkit.googlecode.com/svn/tags/2.0.0/distro-source/core/src/gwt-module.dtd">
<!-- 
 This file is part of the OpenNMS(R) Application.

 OpenNMS(R) is Copyright (C) 2002-2003 The OpenNMS Group, Inc.  All rights reserved.
 OpenNMS(R) is a derivative work, containing both original code, included code and modified
 code that was published under the GNU General Public License. Copyrights for modified 
 and included code are below.

 OpenNMS(R) is a registered trademark of The OpenNMS Group, Inc.

 Copyright (C) 1999-2001 Oculan Corp.  All rights reserved.

 2004 Jan 06: Added support for Display, Notify, Poller, and Threshold categories
 This program is free software; you can redistribute it and/or modify
 it under the terms of the GNU General Public License as published by
 the Free Software Foundation; either version 2 of the License, or
 (at your option) any later version.

 This program is distributed in the hope that it will be useful,
 but WITHOUT ANY WARRANTY; without even the implied warranty of
 MERCHANTABILITY or FITNESS FOR A PARTICULAR PURPOSE.  See the
 GNU General Public License for more details.

 You should have received a copy of the GNU General Public License
 along with this program; if not, write to the Free Software
 Foundation, Inc., 59 Temple Place - Suite 330, Boston, MA 02111-1307, USA.

 For more information contact:
      OpenNMS Licensing       <license@opennms.org>
      http:www.opennms.org/
      http:www.opennms.com/
 -->
<module rename-to='asset'>
  <!-- Inherit the core Web Toolkit stuff.                        -->
  <inherits name="com.google.gwt.user.User"/>
  <inherits name="com.google.gwt.i18n.I18N"/>
     
  <!-- Specify the app entry point class.                         -->
  <entry-point class='org.opennms.gwt.web.ui.asset.client.AssetPage'/>
  
  <!-- entry-point class='org.opennms.gwt.web.ui.asset.client.view.AssetNodePageImpl'/ -->
  <!-- Specify the paths for translatable code                    -->
  <source path='client'/>
  <source path='shared'/>

  <!-- user.agent to compile for; just chrome/safari/webkit will be compiled; speeds up development -->
<<<<<<< HEAD
  <set-property name="user.agent" value="safari"/>
  <!-- extend-property name="locale" values="de"/ -->
=======
<!--   <set-property name="user.agent" value="safari"/> -->
<!-- <extend-property name="locale" values="de"/> -->
>>>>>>> f88968cc
   
   <!-- set-configuration-property name="UiBinder.useSafeHtmlTemplates" value="true" / -->
</module><|MERGE_RESOLUTION|>--- conflicted
+++ resolved
@@ -1,5 +1,4 @@
 <?xml version="1.0" encoding="UTF-8"?>
-<!DOCTYPE module PUBLIC "-//Google Inc.//DTD Google Web Toolkit 2.0.0//EN" "http://google-web-toolkit.googlecode.com/svn/tags/2.0.0/distro-source/core/src/gwt-module.dtd">
 <!-- 
  This file is part of the OpenNMS(R) Application.
 
@@ -46,13 +45,8 @@
   <source path='shared'/>
 
   <!-- user.agent to compile for; just chrome/safari/webkit will be compiled; speeds up development -->
-<<<<<<< HEAD
-  <set-property name="user.agent" value="safari"/>
-  <!-- extend-property name="locale" values="de"/ -->
-=======
 <!--   <set-property name="user.agent" value="safari"/> -->
 <!-- <extend-property name="locale" values="de"/> -->
->>>>>>> f88968cc
    
-   <!-- set-configuration-property name="UiBinder.useSafeHtmlTemplates" value="true" / -->
+   <set-configuration-property name="UiBinder.useSafeHtmlTemplates" value="true" />
 </module>