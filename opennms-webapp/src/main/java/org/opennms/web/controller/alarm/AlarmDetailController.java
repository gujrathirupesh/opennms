--- conflicted
+++ resolved
@@ -36,13 +36,9 @@
 import javax.servlet.http.HttpServletRequest;
 import javax.servlet.http.HttpServletResponse;
 
-<<<<<<< HEAD
 import org.opennms.core.utils.InetAddressUtils;
 import org.opennms.core.utils.WebSecurityUtils;
-import org.opennms.netmgt.dao.AlarmRepository;
-=======
 import org.opennms.netmgt.dao.api.AlarmRepository;
->>>>>>> c2eb3da7
 import org.opennms.netmgt.model.OnmsAcknowledgment;
 import org.opennms.netmgt.model.OnmsAlarm;
 import org.opennms.web.event.AcknowledgeType;
@@ -72,35 +68,8 @@
 	
 
 
-<<<<<<< HEAD
 	/** Constant <code>DEFAULT_MULTIPLE=0</code> */
 	public static final int DEFAULT_MULTIPLE = 0;
-=======
-    /**
-     * OpenNMS alarm repository
-     */
-    private AlarmRepository m_webAlarmRepository;
-
-    /**
-     * Alarm to display
-     */
-    private OnmsAlarm m_alarm;
-
-    /**
-     * Logging
-     */
-    private Logger logger = LoggerFactory.getLogger("OpenNMS.WEB." + AlarmDetailController.class.getName());
-
-    /**
-     * <p>setWebAlarmRepository</p>
-     *
-     * @param webAlarmRepository a {@link org.opennms.netmgt.dao.api.AlarmRepository}
-     * object.
-     */
-    public void setAlarmRepository(AlarmRepository webAlarmRepository) {
-        m_webAlarmRepository = webAlarmRepository;
-    }
->>>>>>> c2eb3da7
 
 	/** To hold successView page name */
 	private String m_successView;
