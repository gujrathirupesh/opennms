--- conflicted
+++ resolved
@@ -164,13 +164,9 @@
     public String getDeployedCount() {
         readLock();
         try {
-<<<<<<< HEAD
             m_deployedForeignSourceRepository.flush();
 
-            return m_deployedForeignSourceRepository.getRequisitions().size();
-=======
             return Integer.toString(m_deployedForeignSourceRepository.getRequisitions().size());
->>>>>>> 6f7696a0
         } finally {
             readUnlock();
         }
@@ -234,13 +230,9 @@
     public String getPendingCount() {
         readLock();
         try {
-<<<<<<< HEAD
             m_pendingForeignSourceRepository.flush();
 
-            return m_pendingForeignSourceRepository.getRequisitions().size();
-=======
             return Integer.toString(m_pendingForeignSourceRepository.getRequisitions().size());
->>>>>>> 6f7696a0
         } finally {
             readUnlock();
         }
