--- conflicted
+++ resolved
@@ -180,61 +180,38 @@
         }
 
         void updateRequisition(final MultivaluedMapImpl params) {
-<<<<<<< HEAD
-            String foreignSource = m_foreignSource;
+            final String foreignSource = m_foreignSource;
             LOG.debug("updateRequisition: Updating requisition with foreign source {}", foreignSource);
-=======
-            final String foreignSource = m_foreignSource;
-            debug("updateRequisition: Updating requisition with foreign source %s", foreignSource);
             if (params.isEmpty()) return;
->>>>>>> 75f440c4
             Requisition req = getActiveRequisition(false);
             if (req != null) {
                 req.updateDateStamp();
                 RestUtils.setBeanProperties(req, params);
-<<<<<<< HEAD
+                save(req);
                 LOG.debug("updateRequisition: Requisition with foreign source {} updated", foreignSource);
-=======
->>>>>>> 75f440c4
-                save(req);
-                debug("updateRequisition: Requisition with foreign source %s updated", foreignSource);
-            }
-        }
-
-<<<<<<< HEAD
-        void updateNode(String foreignId, MultivaluedMapImpl params) {
-            String foreignSource = m_foreignSource;
-            LOG.debug("updateNode: Updating node with foreign source {} and foreign id {}", foreignSource, foreignId);
-=======
+            }
+        }
+
         void updateNode(final String foreignId, final MultivaluedMapImpl params) {
             final String foreignSource = m_foreignSource;
-            debug("updateNode: Updating node with foreign source %s and foreign id %s", foreignSource, foreignId);
+            LOG.debug("updateNode: Updating node with foreign source {} and foreign id {}", foreignSource, foreignId);
             if (params.isEmpty()) return;
->>>>>>> 75f440c4
             final Requisition req = getActiveRequisition(false);
             if (req != null) {
                 final RequisitionNode node = req.getNode(foreignId);
                 if (node != null) {
                     req.updateDateStamp();
                     RestUtils.setBeanProperties(node, params);
-<<<<<<< HEAD
+                    save(req);
                     LOG.debug("updateNode: Node with foreign source {} and foreign id {} updated", foreignSource, foreignId);
-=======
->>>>>>> 75f440c4
-                    save(req);
-                    debug("updateNode: Node with foreign source %s and foreign id %s updated", foreignSource, foreignId);
                 }
             }
         }
 
         void updateInterface(final String foreignId, final String ipAddress, final MultivaluedMapImpl params) {
             String foreignSource = m_foreignSource;
-<<<<<<< HEAD
             LOG.debug("updateInterface: Updating interface {} on node {}/{}", ipAddress, foreignSource, foreignId);
-=======
-            debug("updateInterface: Updating interface %s on node %s/%s", ipAddress, foreignSource, foreignId);
             if (params.isEmpty()) return;
->>>>>>> 75f440c4
             final Requisition req = getActiveRequisition(false);
             if (req != null) {
                 final RequisitionNode node = req.getNode(foreignId);
@@ -243,12 +220,8 @@
                     if (iface != null) {
                         req.updateDateStamp();
                         RestUtils.setBeanProperties(iface, params);
-<<<<<<< HEAD
+                        save(req);
                         LOG.debug("updateInterface: Interface {} on node {}/{} updated", ipAddress, foreignSource, foreignId);
-=======
->>>>>>> 75f440c4
-                        save(req);
-                        debug("updateInterface: Interface %s on node %s/%s updated", ipAddress, foreignSource, foreignId);
                     }
                 }
             }
