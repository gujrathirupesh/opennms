--- conflicted
+++ resolved
@@ -194,12 +194,7 @@
         if ("rebuild".equals(userAction)) {
             final Map<String, Object> params = new HashMap<String, Object>();
             params.put("newRule", request.getParameter("newRule"));
-<<<<<<< HEAD
-            String[] services = request.getParameterValues("services");
-=======
-
-            final String services[] = request.getParameterValues("services");
->>>>>>> 59c6883d
+            final String[] services = request.getParameterValues("services");
             if (services != null) {
                 params.put("services", services);
             }
@@ -222,11 +217,7 @@
 
         final StringBuffer rule = new StringBuffer(ruleString);
 
-<<<<<<< HEAD
-        String[] services = request.getParameterValues("services");
-=======
-        final String services[] = request.getParameterValues("services");
->>>>>>> 59c6883d
+        final String[] services = request.getParameterValues("services");
         if (services != null) {
             rule.append(" & ").append(" (");
 
@@ -240,11 +231,7 @@
             rule.append(" )");
         }
 
-<<<<<<< HEAD
-        String[] notServices = request.getParameterValues("notServices");
-=======
-        final String notServices[] = request.getParameterValues("notServices");
->>>>>>> 59c6883d
+        final String[] notServices = request.getParameterValues("notServices");
         if (notServices != null) {
             rule.append(" & ").append(" (");
 
