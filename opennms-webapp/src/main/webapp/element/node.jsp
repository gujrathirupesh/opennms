--- conflicted
+++ resolved
@@ -29,18 +29,11 @@
 
 --%>
 
-<<<<<<< HEAD
-<%@page import="org.opennms.web.lldp.LldpElementFactory"%>
-<%@page import="org.opennms.web.lldp.LldpElementNode"%>
-<%@page import="org.opennms.web.ospf.OspfElementFactory"%>
-<%@page import="org.opennms.web.ospf.OspfElementNode"%>
-=======
 <%@page import="org.opennms.web.enlinkd.LldpElementNode"%>
 <%@page import="org.opennms.web.enlinkd.OspfElementNode"%>
 <%@page import="org.opennms.web.enlinkd.IsisElementNode"%>
 <%@page import="org.opennms.web.enlinkd.BridgeElementNode"%>
 <%@page import="org.opennms.web.enlinkd.EnLinkdElementFactory"%>
->>>>>>> 699a5fa5
 <%@page language="java"
 	contentType="text/html"
 	session="true"
@@ -175,18 +168,11 @@
         nodeModel.put("statusSite", asset.getBuilding());
     }
     
-<<<<<<< HEAD
-    LldpElementNode lldp = LldpElementFactory.getInstance(getServletContext()).getLldpElement(nodeId);
-    nodeModel.put("lldp", lldp);
-    OspfElementNode ospf = OspfElementFactory.getInstance(getServletContext()).getOspfElement(nodeId);
-    nodeModel.put("ospf", ospf);
-=======
     nodeModel.put("lldp",    EnLinkdElementFactory.getInstance(getServletContext()).getLldpElement(nodeId));
     nodeModel.put("ospf",    EnLinkdElementFactory.getInstance(getServletContext()).getOspfElement(nodeId));
     nodeModel.put("isis",    EnLinkdElementFactory.getInstance(getServletContext()).getIsisElement(nodeId));
     nodeModel.put("bridges", EnLinkdElementFactory.getInstance(getServletContext()).getBridgeElements(nodeId));
->>>>>>> 699a5fa5
-    
+
     nodeModel.put("resources", m_resourceService.findNodeChildResources(node_db));
     nodeModel.put("vlans", NetworkElementFactory.getInstance(getServletContext()).getVlansOnNode(nodeId));
     nodeModel.put("criticalPath", PathOutageManagerJdbcImpl.getInstance().getPrettyCriticalPath(nodeId));
@@ -494,8 +480,6 @@
     </table>
   </c:if>
 
-<<<<<<< HEAD
-=======
   <!-- Bridge box if available -->
   <c:if test="${! empty model.bridges}">
     <c:forEach items="${model.bridges}" var="bridge">
@@ -562,8 +546,7 @@
     </c:forEach>
   </c:if>
 
->>>>>>> 699a5fa5
-  <!-- Ospf box, if info available --> 
+  <!-- Ospf box, if info available -->
   <c:if test="${! empty model.ospf }">
     <h3 class="o-box">Ospf Information</h3>
     <table class="o-box">
@@ -590,9 +573,7 @@
     </table>
   </c:if>
 
-<<<<<<< HEAD
-=======
-  <!-- IsIs box, if info available --> 
+  <!-- IsIs box, if info available -->
   <c:if test="${! empty model.isis }">
     <h3 class="o-box">Is-Is Information</h3>
     <table class="o-box">
@@ -615,7 +596,6 @@
     </table>
   </c:if>
 
->>>>>>> 699a5fa5
   <!-- Critical Path info, if info available -->
   <c:if test="${model.criticalPath != model.noCriticalPath}">
     <h3 class="o-box">Path Outage - Critical Path</h3>
