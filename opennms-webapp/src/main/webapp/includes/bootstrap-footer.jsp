<%--
/*******************************************************************************
 * This file is part of OpenNMS(R).
 *
<<<<<<< HEAD
 * Copyright (C) 2002-2016 The OpenNMS Group, Inc.
 * OpenNMS(R) is Copyright (C) 1999-2016 The OpenNMS Group, Inc.
=======
 * Copyright (C) 2002-2017 The OpenNMS Group, Inc.
 * OpenNMS(R) is Copyright (C) 1999-2017 The OpenNMS Group, Inc.
>>>>>>> fcf922b0
 *
 * OpenNMS(R) is a registered trademark of The OpenNMS Group, Inc.
 *
 * OpenNMS(R) is free software: you can redistribute it and/or modify
 * it under the terms of the GNU Affero General Public License as published
 * by the Free Software Foundation, either version 3 of the License,
 * or (at your option) any later version.
 *
 * OpenNMS(R) is distributed in the hope that it will be useful,
 * but WITHOUT ANY WARRANTY; without even the implied warranty of
 * MERCHANTABILITY or FITNESS FOR A PARTICULAR PURPOSE.  See the
 * GNU Affero General Public License for more details.
 *
 * You should have received a copy of the GNU Affero General Public License
 * along with OpenNMS(R).  If not, see:
 *      http://www.gnu.org/licenses/
 *
 * For more information contact:
 *     OpenNMS(R) Licensing <license@opennms.org>
 *     http://www.opennms.org/
 *     http://www.opennms.com/
 *******************************************************************************/

--%>

<%-- 
  This page is included by other JSPs to create a uniform footer. 
  It expects that a <base> tag has been set in the including page
  that directs all URLs to be relative to the servlet context.
  
  This include JSP takes one parameter:
    location (optional): used to "dull out" the item in the menu bar
      that has a link to the location given  (for example, on the
      outage/index.jsp, give the location "outages")
--%>

<%@page language="java"
	contentType="text/html"
	session="true"
	import="java.io.File,org.opennms.web.api.HtmlInjectHandler"
%>

<%@ taglib uri="http://java.sun.com/jsp/jstl/core" prefix="c" %>

  <!-- End of Content -->
  <div class="spacer"><!-- --></div>


<c:choose>
  <c:when test="${param.quiet == 'true'}">
    <!-- Not displaying footer -->
  </c:when>

  <c:otherwise>
    <!-- Footer -->

    <footer id="footer">
      <p>
<<<<<<< HEAD
        OpenNMS <a href="support/about.jsp">Copyright</a> &copy; 2002-2016
=======
        OpenNMS <a href="support/about.jsp">Copyright</a> &copy; 2002-2017
>>>>>>> fcf922b0
        <a href="http://www.opennms.com/">The OpenNMS Group, Inc.</a>
        OpenNMS&reg; is a registered trademark of
        <a href="http://www.opennms.com">The OpenNMS Group, Inc.</a>
      </p>
    </footer>
  </c:otherwise>
</c:choose>

<%
  File extraIncludes = new File(request.getSession().getServletContext().getRealPath("includes") + File.separator + "custom-footer");
  if (extraIncludes.exists()) {
	  for (File file : extraIncludes.listFiles()) {
		  if (file.isFile()) {
			  pageContext.setAttribute("file", "custom-footer/" + file.getName());
%>
<jsp:include page="${file}" />
<%
		  }
	  }
  }
%>

<%-- This </div> tag is unmatched in this file (its matching tag is in the
     header), so we hide it in a JSP code fragment so the Eclipse HTML
     validator doesn't complain.  See bug #1728. --%>
<%= "</div>" %><!-- id="content" class="container-fluid" -->

<%-- Allows services exposed via the OSGi registry to inject HTML content --%>
<%= HtmlInjectHandler.inject( request ) %>

<%-- The </body> and </html> tags are unmatched in this file (the matching
     tags are in the header), so we hide them in JSP code fragments so the
     Eclipse HTML validator doesn't complain.  See bug #1728. --%>
<%= "</body>" %>
<%= "</html>" %><|MERGE_RESOLUTION|>--- conflicted
+++ resolved
@@ -2,13 +2,8 @@
 /*******************************************************************************
  * This file is part of OpenNMS(R).
  *
-<<<<<<< HEAD
- * Copyright (C) 2002-2016 The OpenNMS Group, Inc.
- * OpenNMS(R) is Copyright (C) 1999-2016 The OpenNMS Group, Inc.
-=======
  * Copyright (C) 2002-2017 The OpenNMS Group, Inc.
  * OpenNMS(R) is Copyright (C) 1999-2017 The OpenNMS Group, Inc.
->>>>>>> fcf922b0
  *
  * OpenNMS(R) is a registered trademark of The OpenNMS Group, Inc.
  *
@@ -67,11 +62,7 @@
 
     <footer id="footer">
       <p>
-<<<<<<< HEAD
-        OpenNMS <a href="support/about.jsp">Copyright</a> &copy; 2002-2016
-=======
         OpenNMS <a href="support/about.jsp">Copyright</a> &copy; 2002-2017
->>>>>>> fcf922b0
         <a href="http://www.opennms.com/">The OpenNMS Group, Inc.</a>
         OpenNMS&reg; is a registered trademark of
         <a href="http://www.opennms.com">The OpenNMS Group, Inc.</a>
