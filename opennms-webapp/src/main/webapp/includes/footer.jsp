--- conflicted
+++ resolved
@@ -74,7 +74,6 @@
      validator doesn't complain.  See bug #1728. --%>
 
 <c:choose>
-<<<<<<< HEAD
     <c:when test="${param.superQuiet == 'true'}">
         <%-- nothing to do --%>
     </c:when>
@@ -95,7 +94,7 @@
 
         <div id="footer">
             <p>
-                OpenNMS <a href="about/index.jsp">Copyright</a> &copy; 2002-2020
+                OpenNMS <a href="about/index.jsp">Copyright</a> &copy; 2002-2022
                 <a href="http://www.opennms.com/">The OpenNMS Group, Inc.</a>
                 OpenNMS&reg; is a registered trademark of
                 <a href="http://www.opennms.com">The OpenNMS Group, Inc.</a>
@@ -108,26 +107,6 @@
             </p>
         </div>
     </c:otherwise>
-=======
-  <c:when test="${param.quiet == 'true'}">
-    <!-- Not displaying footer -->
-  </c:when>
-
-  <c:otherwise>
-    <!-- Footer -->
-
-    <div id="prefooter"></div>
-
-    <div id="footer">
-      <p>
-        OpenNMS <a href="support/about.jsp">Copyright</a> &copy; 2002-2022
-	    <a href="http://www.opennms.com/">The OpenNMS Group, Inc.</a>
-	    OpenNMS&reg; is a registered trademark of
-        <a href="http://www.opennms.com">The OpenNMS Group, Inc.</a>
-	  </p>
-    </div>
-  </c:otherwise>
->>>>>>> ab623276
 </c:choose>
 
 <%
