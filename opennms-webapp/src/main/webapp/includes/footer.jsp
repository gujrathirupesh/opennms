--- conflicted
+++ resolved
@@ -2,13 +2,8 @@
 /*******************************************************************************
  * This file is part of OpenNMS(R).
  *
-<<<<<<< HEAD
- * Copyright (C) 2002-2018 The OpenNMS Group, Inc.
- * OpenNMS(R) is Copyright (C) 1999-2018 The OpenNMS Group, Inc.
-=======
  * Copyright (C) 2002-2020 The OpenNMS Group, Inc.
  * OpenNMS(R) is Copyright (C) 1999-2020 The OpenNMS Group, Inc.
->>>>>>> 982bbf83
  *
  * OpenNMS(R) is a registered trademark of The OpenNMS Group, Inc.
  *
@@ -99,11 +94,7 @@
 
         <div id="footer">
             <p>
-<<<<<<< HEAD
-                OpenNMS <a href="about/index.jsp">Copyright</a> &copy; 2002-2019
-=======
                 OpenNMS <a href="about/index.jsp">Copyright</a> &copy; 2002-2020
->>>>>>> 982bbf83
                 <a href="http://www.opennms.com/">The OpenNMS Group, Inc.</a>
                 OpenNMS&reg; is a registered trademark of
                 <a href="http://www.opennms.com">The OpenNMS Group, Inc.</a>
