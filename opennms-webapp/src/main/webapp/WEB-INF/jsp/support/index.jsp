--- conflicted
+++ resolved
@@ -205,11 +205,7 @@
   <div class="panel-body">
     <ul class="list-unstyled">
       <li><a href="support/about.jsp">About the OpenNMS Web Console</a></li>
-<<<<<<< HEAD
-      <li><a href="https://meridian.opennms.com/releasenotes/2017/latest/index.html">Release Notes</a></li>
-=======
       <li><a href="https://meridian.opennms.com/">Online Documentation and Release Notes</a></li>
->>>>>>> 61d61752
     </ul>
   </div>
   </div>
