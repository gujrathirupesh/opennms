<%--
/*******************************************************************************
 * This file is part of OpenNMS(R).
 *
 * Copyright (C) 2010-2014 The OpenNMS Group, Inc.
 * OpenNMS(R) is Copyright (C) 1999-2014 The OpenNMS Group, Inc.
 *
 * OpenNMS(R) is a registered trademark of The OpenNMS Group, Inc.
 *
 * OpenNMS(R) is free software: you can redistribute it and/or modify
 * it under the terms of the GNU Affero General Public License as published
 * by the Free Software Foundation, either version 3 of the License,
 * or (at your option) any later version.
 *
 * OpenNMS(R) is distributed in the hope that it will be useful,
 * but WITHOUT ANY WARRANTY; without even the implied warranty of
 * MERCHANTABILITY or FITNESS FOR A PARTICULAR PURPOSE.  See the
 * GNU Affero General Public License for more details.
 *
 * You should have received a copy of the GNU Affero General Public License
 * along with OpenNMS(R).  If not, see:
 *      http://www.gnu.org/licenses/
 *
 * For more information contact:
 *     OpenNMS(R) Licensing <license@opennms.org>
 *     http://www.opennms.org/
 *     http://www.opennms.com/
 *******************************************************************************/

--%>

<%@ taglib uri="http://java.sun.com/jsp/jstl/core" prefix="c" %>

<%@page language="java"
	contentType="text/html"
session="true"
%>

<jsp:include page="/includes/bootstrap.jsp" flush="false" >
  <jsp:param name="title" value="Support" />
  <jsp:param name="headTitle" value="Get Support" />
  <jsp:param name="location" value="help" />
  <jsp:param name="breadcrumb" value="Support" />
</jsp:include>

<script type="text/javascript">
  // Shorthand for 'onload'
  $(function() {
    // Check to see if the URL provided by the opennms-docs package is present on the system.
    // If so, display the links to the offline docs symlinked from /usr/share/doc/opennms-${version}.
    $.ajax({
      url: 'docs/guide-install/index.html',
      method: 'HEAD',
      error: function()
      {
        $('#online-documentation').css("display", "inline-block");
      },
      success: function()
      {
        $('#offline-documentation').css("display", "inline-block");
      }
    });
  });
</script>

<div class="row">
<div class="col-md-6">
    <c:choose>

      <c:when test="${!results.needsLogin}">
        <!-- we have a login session, show support details -->

		<div class="panel panel-default">
		  <div class="panel-heading">
        	<h3 class="panel-title">Commercial Support</h3>
        </div>
        <div class="panel-body">

        <c:if test="${not empty results.message}">
          <div class="something">
            <c:out value="${results.message}" escapeXml="false" />
          </div>
        </c:if>

        <p>To create a support ticket, enter a subject and a description of the
           problem below. Please choose a descriptive subject and indicate whether
           this is a new problem (something that worked before but doesn't now) or
           a &quot;day one&quot; problem.</p>

        <p>You may elect to include a basic system report to help
           the support engineer who works your ticket diagnose the problem more
           quickly.</p>

        <form method="post" action="support/index.htm" id="signout">
	      <input type="hidden" name="operation" value="logout" />
        </form>
        <form role="form" class="form-horizontal" method="post" action="support/index.htm">
          <div class="form-group">
            <div class="col-md-2">
              <label for="sign-out" class="control-label">Username:</label>
	        </div>
            <div class="col-md-2">
              <p class="form-control-static"><c:out value="${results.username}" /></p>
	        </div>
            <div class="col-md-8">
	          <input id="sign-out" class="btn btn-default pull-right" value="Sign Out" onClick="document.forms['signout'].submit();"/>
	        </div>
          </div>
          <div class="form-group">
          	<div class="col-md-2">
              <label class="control-label">Queue:</label>
	        </div>
	        <div class="col-md-2">
              <p class="form-control-static"><c:out value="${results.queue}" /></p>
	        </div>
          </div>
          <div class="form-group">
          	<div class="col-md-12">
              <label for="subject" class="control-label">Subject:</label>
			  <input id="subject" class="form-control" type="text" name="subject" value="${sessionScope.errorReportSubject}" />
			</div>
          </div>
          <div class="form-group">
            <div class="col-md-12">
              <label for="details" class="control-label">Details:</label>
              <textarea id="details" class="form-control" name="text" rows="15" >${sessionScope.errorReportDetails}</textarea>
            </div>
          </div>
          <div class="form-group">
            <div class="col-md-12">
              <div class="checkbox pull-left">
          	    <label>
                  <input type="checkbox" name="include-report" id="include-report" checked="checked" value="true">Include Basic System Report
                </label>
              </div>
          	  <div class="pull-right">
                <input class="btn btn-default" type="reset" value="Clear" />
                <input class="btn btn-default" type="submit" value="Create Ticket" />
              </div>
            </div>
          </div>
          <input type="hidden" name="operation" value="createTicket" />
        </form>

        <p>
        	Your newest tickets are listed below.  For a complete list, log in to the
        	<a href="<c:out value="${results.RTUrl}" />">OpenNMS support portal</a>.
        </p>

        <table>
        <c:forEach var="ticket" items="${results.latestTickets}">
          <tr>
            <td><c:out value="${ticket.created}" /></td>
            <td><a href="<c:out value="${results.RTUrl}/Ticket/Display.html?id=${ticket.id}" />" target="_blank"><c:out value="${ticket.subject}" /></a></td>
          </tr>
        </c:forEach>
        </table>
        </div>
        </div>
      </c:when>

      <c:otherwise>
        <!-- no account session found, ask for login -->
        <div class="panel panel-default">
        <div class="panel-heading">
        	<h3 class="panel-title">Commercial Support</h3>
        </div>
        <div class="panel-body">

        <p>
          Enter your OpenNMS Group commercial support login to open a support ticket or view your open
          issues.
        </p>
        <p>
          If you do not have a commercial support agreement, see
          <a href="http://www.opennms.com/support/">the OpenNMS.com support page</a> for more details.
        </p>
        <form role="form" method="post" action="support/index.htm">
			<div class="form-group">
    					<label for="username" class="control-label">Username:</label>
      					<input type="text" name="username" class="form-control" id="username" placeholder="Username">
  			</div>
  			<div class="form-group">
    			<label for="password" class="control-label">Password:</label>
      			<input type="password" name="password" class="form-control" id="password" placeholder="Password">
  			</div>
  			<div class="form-group">
  				<button type="reset" class="btn btn-default">Clear</button>
  				<button type="submit" class="btn btn-default">Log in</button>
  				<input type="hidden" name="operation" value="login" />
  			</div>
        </form>
        </div>
        </div>
      </c:otherwise>

    </c:choose>
</div>

<div class="col-md-6">
  <div class="panel panel-default">
  <div class="panel-heading">
  	<h3 class="panel-title">About</h3>
  </div>
  <div class="panel-body">
    <ul class="list-unstyled">
      <li><a href="support/about.jsp">About the OpenNMS Web Console</a></li>
      <li><a href="http://meridian.opennms.com/releasenotes/2017/latest/index.html">Release Notes</a></li>
    </ul>
  </div>
  </div>

  <div class="panel panel-default">
  <div class="panel-heading">
    <h3 class="panel-title">Documentation</h3>
  </div>
  <div class="panel-body">
    <span id="online-documentation" style="display:none;">
    <ul class="list-unstyled">
<<<<<<< HEAD
      <li><a href="http://meridian.opennms.com/docs/2017/latest/guide-install/index.html">Installation Guide</a></li>
      <li><a href="http://meridian.opennms.com/docs/2017/latest/guide-user/index.html">Users Guide</a></li>
      <li><a href="http://meridian.opennms.com/docs/2017/latest/guide-admin/guide-admin.html">Administrators Guide</a></li>
      <li><a href="http://meridian.opennms.com/docs/2017/latest/guide-development/guide-development.html">Developers Guide</a></li>
      <li><a href="http://www.opennms.org/wiki/">Online Wiki Documentation</a></li>
=======
      <li><a href="https://docs.opennms.org/opennms/releases/latest/guide-install/guide-install.html">Installation Guide</a></li>
      <li><a href="https://docs.opennms.org/opennms/releases/latest/guide-user/guide-user.html">Users Guide</a></li>
      <li><a href="https://docs.opennms.org/opennms/releases/latest/guide-admin/guide-admin.html">Administrators Guide</a></li>
      <li><a href="https://docs.opennms.org/opennms/releases/latest/guide-development/guide-development.html">Developers Guide</a></li>
      <li><a href="https://www.opennms.org/wiki/">Online Wiki Documentation</a></li>
>>>>>>> db9142fb
    </ul>
    </span>
    <span id="offline-documentation" style="display:none;">
    <ul class="list-unstyled">
      <li><a href="docs/guide-install/index.html">Installation Guide</a></li>
      <li><a href="docs/guide-user/index.html">Users Guide</a></li>
      <li><a href="docs/guide-admin/index.html">Administrators Guide</a></li>
      <li><a href="docs/guide-development/index.html">Developers Guide</a></li>
      <li><a href="https://www.opennms.org/wiki/">Online Wiki Documentation</a></li>
    </ul>
    </span>
  </div>
  </div>

  <div class="panel panel-default">
  <div class="panel-heading">
  	<h3 class="panel-title">Other Support Options</h3>
  </div>
  <div class="panel-body">
    <ul class="list-unstyled">
      <li><a href="admin/support/systemReport.htm">Generate a System Report</a></li>
      <li><a href="https://issues.opennms.org/">Open a Bug or Enhancement Request</a></li>
      <li><a href="irc://irc.freenode.net/%23opennms">Chat with Developers on IRC</a></li>
    </ul>
  </div>
</div>
</div><!-- col -->
</div><!-- row -->
<jsp:include page="/includes/bootstrap-footer.jsp" flush="false"/><|MERGE_RESOLUTION|>--- conflicted
+++ resolved
@@ -173,7 +173,7 @@
         </p>
         <p>
           If you do not have a commercial support agreement, see
-          <a href="http://www.opennms.com/support/">the OpenNMS.com support page</a> for more details.
+          <a href="https://www.opennms.com/support/">the OpenNMS.com support page</a> for more details.
         </p>
         <form role="form" method="post" action="support/index.htm">
 			<div class="form-group">
@@ -205,7 +205,7 @@
   <div class="panel-body">
     <ul class="list-unstyled">
       <li><a href="support/about.jsp">About the OpenNMS Web Console</a></li>
-      <li><a href="http://meridian.opennms.com/releasenotes/2017/latest/index.html">Release Notes</a></li>
+      <li><a href="https://meridian.opennms.com/releasenotes/2017/latest/index.html">Release Notes</a></li>
     </ul>
   </div>
   </div>
@@ -217,19 +217,11 @@
   <div class="panel-body">
     <span id="online-documentation" style="display:none;">
     <ul class="list-unstyled">
-<<<<<<< HEAD
-      <li><a href="http://meridian.opennms.com/docs/2017/latest/guide-install/index.html">Installation Guide</a></li>
-      <li><a href="http://meridian.opennms.com/docs/2017/latest/guide-user/index.html">Users Guide</a></li>
-      <li><a href="http://meridian.opennms.com/docs/2017/latest/guide-admin/guide-admin.html">Administrators Guide</a></li>
-      <li><a href="http://meridian.opennms.com/docs/2017/latest/guide-development/guide-development.html">Developers Guide</a></li>
-      <li><a href="http://www.opennms.org/wiki/">Online Wiki Documentation</a></li>
-=======
-      <li><a href="https://docs.opennms.org/opennms/releases/latest/guide-install/guide-install.html">Installation Guide</a></li>
-      <li><a href="https://docs.opennms.org/opennms/releases/latest/guide-user/guide-user.html">Users Guide</a></li>
-      <li><a href="https://docs.opennms.org/opennms/releases/latest/guide-admin/guide-admin.html">Administrators Guide</a></li>
-      <li><a href="https://docs.opennms.org/opennms/releases/latest/guide-development/guide-development.html">Developers Guide</a></li>
+      <li><a href="https://meridian.opennms.com/docs/2017/latest/guide-install/index.html">Installation Guide</a></li>
+      <li><a href="https://meridian.opennms.com/docs/2017/latest/guide-user/index.html">Users Guide</a></li>
+      <li><a href="https://meridian.opennms.com/docs/2017/latest/guide-admin/guide-admin.html">Administrators Guide</a></li>
+      <li><a href="https://meridian.opennms.com/docs/2017/latest/guide-development/guide-development.html">Developers Guide</a></li>
       <li><a href="https://www.opennms.org/wiki/">Online Wiki Documentation</a></li>
->>>>>>> db9142fb
     </ul>
     </span>
     <span id="offline-documentation" style="display:none;">
