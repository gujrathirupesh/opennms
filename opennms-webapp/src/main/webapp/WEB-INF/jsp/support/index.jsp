--- conflicted
+++ resolved
@@ -205,11 +205,7 @@
   <div class="panel-body">
     <ul class="list-unstyled">
       <li><a href="support/about.jsp">About the OpenNMS Web Console</a></li>
-<<<<<<< HEAD
-      <li><a href="http://meridian.opennms.com/releasenotes/2015/latest/index.html">Release Notes</a></li>
-=======
       <li><a href="https://meridian.opennms.com/">Online Documentation and Release Notes</a></li>
->>>>>>> 699c9f90
     </ul>
   </div>
   </div>
