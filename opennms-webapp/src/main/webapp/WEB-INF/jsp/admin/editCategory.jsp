--- conflicted
+++ resolved
@@ -104,15 +104,9 @@
 }
 </script>
 
-<<<<<<< HEAD
 <div class="card">
   <div class="card-header">
-    <span>Edit Surveillance Category ${model.category.name}</span>
-=======
-<div class="panel panel-default">
-  <div class="panel-heading">
-    <h3 class="panel-title">Edit Surveillance Category ${fn:escapeXml(model.category.name)}</h3>
->>>>>>> 442ae165
+    <span>Edit Surveillance Category ${fn:escapeXml(model.category.name)}</span>
   </div>
   <div class="card-body">
     <p>
