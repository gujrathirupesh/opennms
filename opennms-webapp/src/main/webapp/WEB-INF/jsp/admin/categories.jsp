<%--
/*******************************************************************************
 * This file is part of OpenNMS(R).
 *
 * Copyright (C) 2006-2014 The OpenNMS Group, Inc.
 * OpenNMS(R) is Copyright (C) 1999-2014 The OpenNMS Group, Inc.
 *
 * OpenNMS(R) is a registered trademark of The OpenNMS Group, Inc.
 *
 * OpenNMS(R) is free software: you can redistribute it and/or modify
 * it under the terms of the GNU Affero General Public License as published
 * by the Free Software Foundation, either version 3 of the License,
 * or (at your option) any later version.
 *
 * OpenNMS(R) is distributed in the hope that it will be useful,
 * but WITHOUT ANY WARRANTY; without even the implied warranty of
 * MERCHANTABILITY or FITNESS FOR A PARTICULAR PURPOSE.  See the
 * GNU Affero General Public License for more details.
 *
 * You should have received a copy of the GNU Affero General Public License
 * along with OpenNMS(R).  If not, see:
 *      http://www.gnu.org/licenses/
 *
 * For more information contact:
 *     OpenNMS(R) Licensing <license@opennms.org>
 *     http://www.opennms.org/
 *     http://www.opennms.com/
 *******************************************************************************/

--%>

<%@ page contentType="text/html;charset=UTF-8" language="java" import="org.opennms.web.api.Util" %>
<%@ taglib uri="http://java.sun.com/jsp/jstl/core" prefix="c"%>
<%@ taglib uri="http://java.sun.com/jsp/jstl/functions" prefix="fn"%>
<%@ taglib uri="https://www.owasp.org/index.php/OWASP_Java_Encoder_Project" prefix="e"%>

<jsp:include page="/includes/bootstrap.jsp" flush="false">
	<jsp:param name="title" value="Categories" />
	<jsp:param name="headTitle" value="Categories" />
	<jsp:param name="breadcrumb"
               value="<a href='admin/index.jsp'>Admin</a>" />
	<jsp:param name="breadcrumb" value="Categories" />
</jsp:include>

<script type="text/javascript">

   var surveillanceCategories = {
		   <c:set var="first" value="true"/>
		   <c:forEach var="surveillanceCat" items="${surveillanceCategories}" varStatus="count">
		     <c:choose>
		       <c:when test="${first == true}">
		         <c:set var="first" value="false" />
		         "${surveillanceCat}":"${surveillanceCat}"
		       </c:when>
		       <c:otherwise>
		         ,"${surveillanceCat}":"${surveillanceCat}"
		       </c:otherwise>
		     </c:choose>
		   </c:forEach>
   };

   function deleteCategory(categoryName, categoryId){
	   if(surveillanceCategories.hasOwnProperty(categoryName)){
           if(confirm("This Surveillance Category is also in your surveillance-views.xml config.\nPlease edit surveillance-views.xml to reflect changes.")){
               location = "<%= Util.calculateUrlBase(request, "admin/categories.htm") %>?removeCategoryId=" + categoryId;
           }
       }else{
           location = "<%= Util.calculateUrlBase(request, "admin/categories.htm") %>?removeCategoryId=" + categoryId;
       }
   }
</script>

<div class="card">
  <div class="card-header">
    <span>Surveillance Categories</span>
  </div>
  <table class="table table-sm table-responsive">
    <tr>
      <th>Delete</th>
      <th>Edit</th>
      <th>Category</th>
    </tr>
    <c:forEach items="${categories}" var="category">
      <tr>
<<<<<<< HEAD
        <td><a href="javascript:void(0);" onclick="deleteCategory('${fn:escapeXml(category.name)}', ${category.id})" ><i class="fa fa-trash-o fa-2x"></i></a></td>
=======
        <td><a onclick="deleteCategory('${e:forJavaScript(category.name)}', ${category.id})" ><i class="fa fa-trash-o fa-2x"></i></a></td>
>>>>>>> d205f79f
        <td><a href="admin/categories.htm?categoryid=${category.id}&edit"><i class="fa fa-edit fa-2x"></i></a></td>
        <td><a href="admin/categories.htm?categoryid=${category.id}">${fn:escapeXml(category.name)}</a></td>
      </tr>
    </c:forEach>
    <tr>
      <td colspan="3">
        <form role="form" class="form-inline mt-4" action="admin/categories.htm">
          <input type="textfield" class="form-control" size="40" name="newCategoryName" placeholder="Category name"/>
          <button type="submit" class="btn btn-secondary ml-2"><i class="fa fa-plus"></i> Add New Category</button>
        </form>
    </tr>
  </table>
</div> <!-- panel -->

<jsp:include page="/includes/bootstrap-footer.jsp" flush="false"/><|MERGE_RESOLUTION|>--- conflicted
+++ resolved
@@ -82,11 +82,7 @@
     </tr>
     <c:forEach items="${categories}" var="category">
       <tr>
-<<<<<<< HEAD
-        <td><a href="javascript:void(0);" onclick="deleteCategory('${fn:escapeXml(category.name)}', ${category.id})" ><i class="fa fa-trash-o fa-2x"></i></a></td>
-=======
-        <td><a onclick="deleteCategory('${e:forJavaScript(category.name)}', ${category.id})" ><i class="fa fa-trash-o fa-2x"></i></a></td>
->>>>>>> d205f79f
+        <td><a href="javascript:void(0);" onclick="deleteCategory('${fn:forJavaScript(category.name)}', ${category.id})" ><i class="fa fa-trash-o fa-2x"></i></a></td>
         <td><a href="admin/categories.htm?categoryid=${category.id}&edit"><i class="fa fa-edit fa-2x"></i></a></td>
         <td><a href="admin/categories.htm?categoryid=${category.id}">${fn:escapeXml(category.name)}</a></td>
       </tr>
