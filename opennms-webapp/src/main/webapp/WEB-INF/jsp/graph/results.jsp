--- conflicted
+++ resolved
@@ -224,22 +224,14 @@
 
                 <div align="center">
                     <div>
-<<<<<<< HEAD
-                    <div style="text-align: right;" id="auxControls">
-=======
                     <div id="auxControls" class="graph-aux-controls" data-resource-id="${resultSet.resource.id}" data-graph-name="${resultSet.graphs[0].name}">
->>>>>>> 5edc0014
                     <opennms-addKscReport id="${resultSet.resource.id}.${resultSet.graphs[0].name}" reportName="${resultSet.graphs[0].name}" resourceId="${resultSet.resource.id}" graphTitle="${resultSet.graphs[0].title}" timespan="${results.relativeTime}" onclick="document.getElementById('auxControls').style.height = '120px';"></opennms-addKscReport>
                     <c:if test="${fn:contains(resultSet.resource.resourceType.label, 'SNMP') || fn:contains(resultSet.resource.resourceType.label, 'TCA') }">
                         <c:if test="${fn:contains(resultSet.resource.label,'(*)') != true}">
                             <a href="javascript:nrtgPopUp('${resultSet.resource.id}','${resultSet.graphs[0].name}')" title="Start NRT-Graphing for ${graph.title}"><button type="button" class="btn btn-default btn-xs" aria-label="Start NRT-Graphing for ${graph.title}"><span class="glyphicon glyphicon-flash" aria-hidden="true"></span></button></a><br/>
                         </c:if>
                     </c:if>
-<<<<<<< HEAD
-                    </div>
-=======
                     </div> <!-- graph-aux-controls -->
->>>>>>> 5edc0014
                     <img id="zoomImage" class="graphImg" data-imgsrc="${graphUrl}" src="#" alt="Resource graph: ${resultSet.graphs[0].title} (drag to zoom)" />
                     </div>
                 </div>
@@ -264,23 +256,15 @@
                     </c:url>
 
                     <div>
-<<<<<<< HEAD
-                    <div style="text-align: right;">
-=======
 
                     <div class="graph-aux-controls" data-resource-id="${resultSet.resource.id}" data-graph-name="${graph.name}">
->>>>>>> 5edc0014
                     <opennms-addKscReport id="${resultSet.resource.id}.${graph.name}" reportName="${graph.name}" resourceId="${resultSet.resource.id}" graphTitle="${graph.title}" timespan="${results.relativeTime}"></opennms-addKscReport>
                     <c:if test="${fn:contains(resultSet.resource.resourceType.label, 'SNMP') || fn:contains(resultSet.resource.resourceType.label, 'TCA') }">
                         <c:if test="${fn:contains(resultSet.resource.label,'(*)') != true}">
                             <a href="javascript:nrtgPopUp('${resultSet.resource.id}','${graph.name}')" title="Start NRT-Graphing for ${graph.title}"><button type="button" class="btn btn-default btn-xs" aria-label="Start NRT-Graphing for ${graph.title}"><span class="glyphicon glyphicon-flash" aria-hidden="true"></span></button></a><br/>
                         </c:if>
                     </c:if>
-<<<<<<< HEAD
-                    </div>
-=======
                     </div> <!-- graph-aux-controls -->
->>>>>>> 5edc0014
                     <a href="${zoomUrl}"><img class="graphImg" data-imgsrc="${graphUrl}" src="#" alt="Resource graph: ${graph.title} (click to zoom)" /></a>
                     </div>
                     <br/><br/>
