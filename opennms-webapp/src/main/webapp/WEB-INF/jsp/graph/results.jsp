<%--
/*******************************************************************************
 * This file is part of OpenNMS(R).
 *
 * Copyright (C) 2006-2014 The OpenNMS Group, Inc.
 * OpenNMS(R) is Copyright (C) 1999-2014 The OpenNMS Group, Inc.
 *
 * OpenNMS(R) is a registered trademark of The OpenNMS Group, Inc.
 *
 * OpenNMS(R) is free software: you can redistribute it and/or modify
 * it under the terms of the GNU Affero General Public License as published
 * by the Free Software Foundation, either version 3 of the License,
 * or (at your option) any later version.
 *
 * OpenNMS(R) is distributed in the hope that it will be useful,
 * but WITHOUT ANY WARRANTY; without even the implied warranty of
 * MERCHANTABILITY or FITNESS FOR A PARTICULAR PURPOSE.  See the
 * GNU Affero General Public License for more details.
 *
 * You should have received a copy of the GNU Affero General Public License
 * along with OpenNMS(R).  If not, see:
 *      http://www.gnu.org/licenses/
 *
 * For more information contact:
 *     OpenNMS(R) Licensing <license@opennms.org>
 *     http://www.opennms.org/
 *     http://www.opennms.com/
 *******************************************************************************/

--%>

<%@page language="java"
        contentType="text/html"
        session="true"
        %>

<%@ taglib uri="http://java.sun.com/jsp/jstl/core" prefix="c" %>
<%@ taglib uri="http://java.sun.com/jsp/jstl/functions" prefix="fn" %>

<c:import url="/includes/bootstrap.jsp">
    <c:param name="title" value="Resource Graph Results" />
    <c:param name="headTitle" value="Results" />
    <c:param name="headTitle" value="Resource Graphs" />
    <c:param name="headTitle" value="Reports" />
    <c:param name="breadcrumb" value="<a href='report/index.jsp'>Reports</a>" />
    <c:param name="breadcrumb" value="<a href='graph/index.jsp'>Resource Graphs</a>"/>
    <c:param name="breadcrumb" value="Results" />
    <c:param name="scrollSpy" value="#results-sidebar" />
    <c:param name="meta"       value="<meta http-equiv='X-UA-Compatible' content='IE=Edge' />"/>
    <c:param name="renderGraphs" value="true" />
</c:import>

<div id="graph-results">

<div class="row">
  <div class="col-md-10 text-center">
    <%@ include file="/WEB-INF/jspf/relativetimeform.jspf" %>

    <c:set var="showCustom"></c:set>
    <c:if test="${results.relativeTime != 'custom'}">
        <c:set var="showCustom">style="display: none;"</c:set>
    </c:if>
    <div id="customTimeForm" name="customTimeForm" ${showCustom}>
        <form role="form" class="form-inline top-buffer" id="range_form" action="${requestScope.relativeRequestPath}" method="get">
            <c:forEach var="resultSet" items="${results.graphResultSets}">
                <input type="hidden" name="resourceId" value="${resultSet.resource.id}"/>
            </c:forEach>
            <c:forEach var="report" items="${results.reports}">
                <input type="hidden" name="reports" value="${report}"/>
            </c:forEach>
            <input type="hidden" name="relativetime" value="custom"/>
            <input type="hidden" name="zoom" value="${param.zoom}"/>

            <div class="row">
            <div class="form-group">
                <label>Start Time</label>
                <select class="form-control" name="startMonth">
                    <c:forEach var="month" items="${results.monthMap}">
                        <c:choose>
                            <c:when test="${month.key == results.startCalendar.month}">
                                <c:set var="selected">selected="selected"</c:set>
                            </c:when>
                            <c:otherwise>
                                <c:set var="selected" value=""/>
                            </c:otherwise>
                        </c:choose>
                        <option value="${month.key}" ${selected}>${month.value}</option>
                    </c:forEach>
                </select>

                <input type="text" class="form-control" name="startDate" size="4" maxlength="2" value="${results.startCalendar.date}" />
                <input type="text" class="form-control" name="startYear" size="6" maxlength="4" value="${results.startCalendar.year}" />

                <select class="form-control" name="startHour">
                    <c:forEach var="hour" items="${results.hourMap}">
                        <c:choose>
                            <c:when test="${hour.key == results.startCalendar.hourOfDay}">
                                <c:set var="selected">selected="selected"</c:set>
                            </c:when>
                            <c:otherwise>
                                <c:set var="selected" value=""/>
                            </c:otherwise>
                        </c:choose>
                        <option value="${hour.key}" ${selected}>${hour.value}</option>
                    </c:forEach>
                </select>          
              </div> <!-- form-group -->
              </div> <!-- row -->

              <div class="row">
              <div class="form-group">
                <label>End Time</label>
                <select class="form-control" name="endMonth">
                    <c:forEach var="month" items="${results.monthMap}">
                        <c:choose>
                            <c:when test="${month.key == results.endCalendar.month}">
                                <c:set var="selected">selected="selected"</c:set>
                            </c:when>
                            <c:otherwise>
                                <c:set var="selected" value=""/>
                            </c:otherwise>
                        </c:choose>
                        <option value="${month.key}" ${selected}>${month.value}</option>
                    </c:forEach>
                </select>

                <input type="text" class="form-control" name="endDate" size="4" maxlength="2" value="${results.endCalendar.date}" />
                <input type="text" class="form-control" name="endYear" size="6" maxlength="4" value="${results.endCalendar.year}" />

                <select class="form-control" name="endHour">
                    <c:forEach var="hour" items="${results.hourMap}">
                        <c:choose>
                            <c:when test="${hour.key == results.endCalendar.hourOfDay}">
                                <c:set var="selected">selected="selected"</c:set>
                            </c:when>
                            <c:otherwise>
                                <c:set var="selected" value=""/>
                            </c:otherwise>
                        </c:choose>
                        <option value="${hour.key}" ${selected}>${hour.value}</option>
                    </c:forEach>
                </select>          
            </div> <!-- form-group -->
            </div> <!-- row -->
            <button type="submit" class="btn btn-default">Apply Custom Time Period</button>
        </form>
    </div>

    <p>
        <strong>From</strong> ${results.start} <br/>
        <strong>To</strong> ${results.end} <br/>
    </p>
  </div> <!-- column -->
</div> <!-- row -->

<c:set var="showFootnote1" value="false"/>

<div class="row">

	<div class="col-md-10">
	<c:forEach var="resultSet" items="${results.graphResultSets}">
    <div class="panel panel-default text-center" id="panel-resource${resultSet.index}">
      <div class="panel-heading">
        <h3 class="panel-title">
            ${resultSet.resource.parent.resourceType.label}:
            <c:choose>
                <c:when test="${(!empty resultSet.resource.parent.link) && loggedIn}">
                    <a href="<c:url value='${resultSet.resource.parent.link}'/>">${resultSet.resource.parent.label}</a>
                </c:when>
                <c:otherwise>
                    ${resultSet.resource.parent.label}
                </c:otherwise>
            </c:choose>

            <c:if test="${!empty resultSet.resource}">
                <br />
                <c:choose>
                    <c:when test="${fn:contains(resultSet.resource.label,'(*)')}">
                        <c:set var="showFootnote1" value="true"/>
                        Resource:
                    </c:when>
                    <c:otherwise>
                        ${resultSet.resource.resourceType.label}:
                    </c:otherwise>
                </c:choose>
                <c:choose>
                    <c:when test="${(!empty resultSet.resource.link) && loggedIn}">
                        <a href="<c:url value='${resultSet.resource.link}'/>">${resultSet.resource.label}</a>
                    </c:when>
                    <c:otherwise>
                        ${resultSet.resource.label}
                    </c:otherwise>
                </c:choose>
            </c:if>
        </h3>
     </div> <!-- panel-heading -->
     <div class="panel-body">
        <!-- NRTG Starter script 'window'+resourceId+report -->
        <script type="text/javascript">
            function nrtgPopUp(resourceId, report) {
                window.open( getBaseHref() +'graph/nrtg.jsp?resourceId='+resourceId+'&report='+report, '', 'width=1280, height=650, resizable=yes, scrollbars=yes, toolbar=no, location=no, directories=no, status=no, menubar=no' );
            }
        </script>

        <c:choose>
<<<<<<< HEAD
            <c:when test="${param.zoom == 'true'}">
                <c:url var="graphUrl" value="graph/graph.png">
                    <c:param name="resourceId" value="${resultSet.resource.id}"/>
                    <c:param name="report" value="${resultSet.graphs[0].name}"/>
                    <c:param name="start" value="${results.start.time}"/>
                    <c:param name="end" value="${results.end.time}"/>
                    <c:if test="${resultSet.graphs[0].graphWidth != null && resultSet.graphs[0].graphHeight != null}">
                        <c:param name="width" value="${resultSet.graphs[0].graphWidth}"/>
                        <c:param name="height" value="${resultSet.graphs[0].graphHeight}"/>
                    </c:if>
                </c:url>

                <script type="text/javascript">
                    var zoomGraphLeftOffset  = ${results.graphLeftOffset};
                    var zoomGraphRightOffset = ${results.graphRightOffset};
                    var zoomGraphStart       = ${results.start.time};
                    var zoomGraphEnd         = ${results.end.time};
                </script>


                <div align="center">
                    <div>
                    <div id="auxControls" class="graph-aux-controls" data-resource-id="${resultSet.resource.id}" data-graph-name="${resultSet.graphs[0].name}">
                    <opennms-addKscReport id="${resultSet.resource.id}.${resultSet.graphs[0].name}" reportName="${resultSet.graphs[0].name}" resourceId="${resultSet.resource.id}" graphTitle="${resultSet.graphs[0].title}" timespan="${results.relativeTime}" onclick="document.getElementById('auxControls').style.height = '120px';"></opennms-addKscReport>
                    <c:if test="${fn:contains(resultSet.resource.resourceType.label, 'SNMP') || fn:contains(resultSet.resource.resourceType.label, 'TCA') }">
                        <c:if test="${fn:contains(resultSet.resource.label,'(*)') != true}">
                            <a href="javascript:nrtgPopUp('${resultSet.resource.id}','${resultSet.graphs[0].name}')" title="Start NRT-Graphing for ${graph.title}"><button type="button" class="btn btn-default btn-xs" aria-label="Start NRT-Graphing for ${graph.title}"><span class="glyphicon glyphicon-flash" aria-hidden="true"></span></button></a>
                        </c:if>
                    </c:if>
                    </div> <!-- graph-aux-controls -->
                    <img id="zoomImage" class="graphImg" data-imgsrc="${graphUrl}" src="#" alt="Resource graph: ${resultSet.graphs[0].title} (drag to zoom)" />
                    </div>
                </div>
            </c:when>

=======
>>>>>>> 673e377b
            <c:when test="${!empty resultSet.graphs}"> 
                <c:forEach var="graph" items="${resultSet.graphs}">
                    <c:url var="specificGraphUrl" value="${requestScope.relativeRequestPath}">
                        <c:param name="reports" value="${graph.name}"/>
                        <c:param name="resourceId" value="${resultSet.resource.id}"/>
                    </c:url>
                    <c:url var="forecastGraphUrl" value="graph/forecast.jsp">
                        <c:param name="report" value="${graph.name}"/>
                        <c:param name="resourceId" value="${resultSet.resource.id}"/>
                    </c:url>

                    <div>
<<<<<<< HEAD

                    <div class="graph-aux-controls" data-resource-id="${resultSet.resource.id}" data-graph-name="${graph.name}">
                    <opennms-addKscReport id="${resultSet.resource.id}.${graph.name}" reportName="${graph.name}" resourceId="${resultSet.resource.id}" graphTitle="${graph.title}" timespan="${results.relativeTime}"></opennms-addKscReport>
                    <c:if test="${fn:contains(resultSet.resource.resourceType.label, 'SNMP') || fn:contains(resultSet.resource.resourceType.label, 'TCA') }">
                        <c:if test="${fn:contains(resultSet.resource.label,'(*)') != true}">
                            <a href="javascript:nrtgPopUp('${resultSet.resource.id}','${graph.name}')" title="Start NRT-Graphing for ${graph.title}"><button type="button" class="btn btn-default btn-xs" aria-label="Start NRT-Graphing for ${graph.title}"><span class="glyphicon glyphicon-flash" aria-hidden="true"></span></button></a>
                        </c:if>
                    </c:if>
                    </div> <!-- graph-aux-controls -->
                    <a href="${zoomUrl}"><img class="graphImg" data-imgsrc="${graphUrl}" src="#" alt="Resource graph: ${graph.title} (click to zoom)" /></a>
=======
	                    <div class="graph-aux-controls" style="padding-bottom: 5px" data-resource-id="${resultSet.resource.id}" data-graph-name="${graph.name}">
		                    <opennms-addKscReport id="${resultSet.resource.id}.${graph.name}" reportName="${graph.name}" resourceId="${resultSet.resource.id}" graphTitle="${graph.title}" timespan="${results.relativeTime}"></opennms-addKscReport>
		                    <c:if test="${fn:length(resultSet.graphs) > 1}">
		                        <a href="${specificGraphUrl}" style="padding-right: 3px" title="Open ${graph.title}"><button type="button" class="btn btn-default btn-xs"><i class="fa fa-binoculars" aria-hidden="true"></i></span></button></a>
		                    </c:if>
                                    <a href="${forecastGraphUrl}" style="padding-right: 3px" title="Forecast ${graph.title}"><button type="button" class="btn btn-default btn-xs"><i class="fa fa-line-chart" aria-hidden="true"></i></span></button></a>
		                    <c:if test="${fn:contains(resultSet.resource.resourceType.label, 'SNMP') || fn:contains(resultSet.resource.resourceType.label, 'TCA') }">
		                        <c:if test="${fn:contains(resultSet.resource.label,'(*)') != true}">
		                            <a href="javascript:nrtgPopUp('${resultSet.resource.id}','${graph.name}')" title="Start NRT-Graphing for ${graph.title}"><button type="button" class="btn btn-default btn-xs" aria-label="Start NRT-Graphing for ${graph.title}"><span class="glyphicon glyphicon-flash" aria-hidden="true"></span></button></a><br/>
		                        </c:if>
		                    </c:if>
	                    </div> <!-- graph-aux-controls -->
	                    <div class="graph-container" data-graph-zoomable="true" data-resource-id="${resultSet.resource.id}" data-graph-name="${graph.name}" data-graph-title="${graph.title}" data-graph-start="${results.start.time}" data-graph-end="${results.end.time}" data-graph-zooming="${param.zoom}"></div>
>>>>>>> 673e377b
                    </div>
                    <br/><br/>
                </c:forEach>
            </c:when>

            <c:otherwise>
                <p>
                    There is no data for this resource.
                </p>
            </c:otherwise>
        </c:choose>
    </div> <!-- panel-body -->
    </div> <!-- panel -->
    </c:forEach>

	</div> <!-- col-md-10 -->

	<div class="col-md-2">
	<div id="results-sidebar" class="resource-graphs-sidebar hidden-print hidden-xs hidden-sm sidebar-fixed">
        <ul class="nav nav-stacked">
            <c:forEach var="resourceType" items="${results.resourceTypes}">
            <li>
                <a href="${requestScope['javax.servlet.forward.request_uri']}?${pageContext.request.queryString}#panel-resource${results.graphResultMap[resourceType][0].index}" data-target="#panel-resource${results.graphResultMap[resourceType][0].index}">${resourceType}</a>
                <ul class="nav">
                    <c:forEach var="resultSet" items="${results.graphResultMap[resourceType]}">
                    <li><a href="${requestScope['javax.servlet.forward.request_uri']}?${pageContext.request.queryString}#panel-resource${resultSet.index}" data-target="#panel-resource${resultSet.index}">${resultSet.resource.label}</a></li> 
                    </c:forEach>
                </ul>
            </li>
            </c:forEach>
        </ul>
	</div>
    </div>

</div> <!-- row -->
</div> <!-- graph-results -->

<c:url var="relativeTimeReloadUrl" value="${requestScope.relativeRequestPath}">
    <c:forEach var="resultSet" items="${results.graphResultSets}">
        <c:param name="resourceId" value="${resultSet.resource.id}"/>
    </c:forEach>
    <c:forEach var="report" items="${results.reports}">
        <c:param name="reports" value="${report}"/>
    </c:forEach>
</c:url>

<script type="text/javascript">
    function relativeTimeFormChange() {
        for (i = 0; i < document.reltimeform.rtstatus.length; i++) {
            if (document.reltimeform.rtstatus[i].selected) {
                var value = document.reltimeform.rtstatus[i].value;
                if (value == "custom") {
                    document.getElementById("customTimeForm").style.display = "block";
                } else {
                    goRelativeTime(value);
                }  
            }
        }
    }
  
    /*
     * This is used by the relative time form to reload the page with a new
     * time period.
     */
    function goRelativeTime(relativeTime) {
        setLocation('${relativeTimeReloadUrl}'
            + "&relativetime=" + relativeTime);
    }
</script>

<<<<<<< HEAD
<jsp:include page="forecasts/modals.jsp" flush="false" />

=======
>>>>>>> 673e377b
<c:if test="${param.zoom == 'true'}">
    <c:url var="zoomReloadUrl" value="${requestScope.relativeRequestPath}">
        <c:param name="zoom" value="true"/>
        <c:param name="relativetime" value="custom"/>
        <c:forEach var="resultSet" items="${results.graphResultSets}">
            <c:param name="resourceId" value="${resultSet.resource.id}"/>
        </c:forEach>
        <c:param name="reports" value="${results.reports[0]}"/>
    </c:url>

	<script type="text/javascript">
		var zoomGraphLeftOffset  = ${results.graphLeftOffset};
		var zoomGraphRightOffset = ${results.graphRightOffset};
		var zoomGraphStart       = ${results.start.time};
		var zoomGraphEnd         = ${results.end.time};
	</script>

    <script type="text/javascript">
        /*
         * This is used by the zoom page to reload the page with a new time period.
         */
        function reloadPage(newGraphStart, newGraphEnd) {
            setLocation('${zoomReloadUrl}'
                + "&start=" + newGraphStart + "&end=" + newGraphEnd);
        }
    </script>

    <script src="graph/cropper/lib/prototype.js" type="text/javascript"></script>      
    <script src="graph/cropper/lib/scriptaculous.js" type="text/javascript"></script>
    <script src="graph/cropper/cropper.js" type="text/javascript"></script>
    <script src="graph/cropper/zoom.js" type="text/javascript"></script>

    <script type="text/javascript">
    var myCropper; // zoom.js expects this global
    var $j = jQuery.noConflict(); // Avoid conflicts with prototype.js used by graph/cropper/zoom.js
    $j(document).on("graphLoaded", {}, function(event, width, height) {
        myCropper = new Cropper.Img(
            'zoomImage',
            {
                minHeight: width,
                maxHeight: height,
                onEndCrop: changeRRDImage
            }
        );
    });
    </script>

</c:if>

<c:if test="${showFootnote1 == true}">
    <jsp:include page="/includes/footnote1.jsp" flush="false" />
</c:if>
<jsp:include page="/includes/bootstrap-footer.jsp" flush="false" /><|MERGE_RESOLUTION|>--- conflicted
+++ resolved
@@ -203,44 +203,6 @@
         </script>
 
         <c:choose>
-<<<<<<< HEAD
-            <c:when test="${param.zoom == 'true'}">
-                <c:url var="graphUrl" value="graph/graph.png">
-                    <c:param name="resourceId" value="${resultSet.resource.id}"/>
-                    <c:param name="report" value="${resultSet.graphs[0].name}"/>
-                    <c:param name="start" value="${results.start.time}"/>
-                    <c:param name="end" value="${results.end.time}"/>
-                    <c:if test="${resultSet.graphs[0].graphWidth != null && resultSet.graphs[0].graphHeight != null}">
-                        <c:param name="width" value="${resultSet.graphs[0].graphWidth}"/>
-                        <c:param name="height" value="${resultSet.graphs[0].graphHeight}"/>
-                    </c:if>
-                </c:url>
-
-                <script type="text/javascript">
-                    var zoomGraphLeftOffset  = ${results.graphLeftOffset};
-                    var zoomGraphRightOffset = ${results.graphRightOffset};
-                    var zoomGraphStart       = ${results.start.time};
-                    var zoomGraphEnd         = ${results.end.time};
-                </script>
-
-
-                <div align="center">
-                    <div>
-                    <div id="auxControls" class="graph-aux-controls" data-resource-id="${resultSet.resource.id}" data-graph-name="${resultSet.graphs[0].name}">
-                    <opennms-addKscReport id="${resultSet.resource.id}.${resultSet.graphs[0].name}" reportName="${resultSet.graphs[0].name}" resourceId="${resultSet.resource.id}" graphTitle="${resultSet.graphs[0].title}" timespan="${results.relativeTime}" onclick="document.getElementById('auxControls').style.height = '120px';"></opennms-addKscReport>
-                    <c:if test="${fn:contains(resultSet.resource.resourceType.label, 'SNMP') || fn:contains(resultSet.resource.resourceType.label, 'TCA') }">
-                        <c:if test="${fn:contains(resultSet.resource.label,'(*)') != true}">
-                            <a href="javascript:nrtgPopUp('${resultSet.resource.id}','${resultSet.graphs[0].name}')" title="Start NRT-Graphing for ${graph.title}"><button type="button" class="btn btn-default btn-xs" aria-label="Start NRT-Graphing for ${graph.title}"><span class="glyphicon glyphicon-flash" aria-hidden="true"></span></button></a>
-                        </c:if>
-                    </c:if>
-                    </div> <!-- graph-aux-controls -->
-                    <img id="zoomImage" class="graphImg" data-imgsrc="${graphUrl}" src="#" alt="Resource graph: ${resultSet.graphs[0].title} (drag to zoom)" />
-                    </div>
-                </div>
-            </c:when>
-
-=======
->>>>>>> 673e377b
             <c:when test="${!empty resultSet.graphs}"> 
                 <c:forEach var="graph" items="${resultSet.graphs}">
                     <c:url var="specificGraphUrl" value="${requestScope.relativeRequestPath}">
@@ -253,18 +215,6 @@
                     </c:url>
 
                     <div>
-<<<<<<< HEAD
-
-                    <div class="graph-aux-controls" data-resource-id="${resultSet.resource.id}" data-graph-name="${graph.name}">
-                    <opennms-addKscReport id="${resultSet.resource.id}.${graph.name}" reportName="${graph.name}" resourceId="${resultSet.resource.id}" graphTitle="${graph.title}" timespan="${results.relativeTime}"></opennms-addKscReport>
-                    <c:if test="${fn:contains(resultSet.resource.resourceType.label, 'SNMP') || fn:contains(resultSet.resource.resourceType.label, 'TCA') }">
-                        <c:if test="${fn:contains(resultSet.resource.label,'(*)') != true}">
-                            <a href="javascript:nrtgPopUp('${resultSet.resource.id}','${graph.name}')" title="Start NRT-Graphing for ${graph.title}"><button type="button" class="btn btn-default btn-xs" aria-label="Start NRT-Graphing for ${graph.title}"><span class="glyphicon glyphicon-flash" aria-hidden="true"></span></button></a>
-                        </c:if>
-                    </c:if>
-                    </div> <!-- graph-aux-controls -->
-                    <a href="${zoomUrl}"><img class="graphImg" data-imgsrc="${graphUrl}" src="#" alt="Resource graph: ${graph.title} (click to zoom)" /></a>
-=======
 	                    <div class="graph-aux-controls" style="padding-bottom: 5px" data-resource-id="${resultSet.resource.id}" data-graph-name="${graph.name}">
 		                    <opennms-addKscReport id="${resultSet.resource.id}.${graph.name}" reportName="${graph.name}" resourceId="${resultSet.resource.id}" graphTitle="${graph.title}" timespan="${results.relativeTime}"></opennms-addKscReport>
 		                    <c:if test="${fn:length(resultSet.graphs) > 1}">
@@ -278,7 +228,6 @@
 		                    </c:if>
 	                    </div> <!-- graph-aux-controls -->
 	                    <div class="graph-container" data-graph-zoomable="true" data-resource-id="${resultSet.resource.id}" data-graph-name="${graph.name}" data-graph-title="${graph.title}" data-graph-start="${results.start.time}" data-graph-end="${results.end.time}" data-graph-zooming="${param.zoom}"></div>
->>>>>>> 673e377b
                     </div>
                     <br/><br/>
                 </c:forEach>
@@ -349,11 +298,6 @@
     }
 </script>
 
-<<<<<<< HEAD
-<jsp:include page="forecasts/modals.jsp" flush="false" />
-
-=======
->>>>>>> 673e377b
 <c:if test="${param.zoom == 'true'}">
     <c:url var="zoomReloadUrl" value="${requestScope.relativeRequestPath}">
         <c:param name="zoom" value="true"/>
