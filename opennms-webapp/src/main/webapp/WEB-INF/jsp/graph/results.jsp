--- conflicted
+++ resolved
@@ -211,8 +211,6 @@
                     </c:url>
 
                     <div>
-<<<<<<< HEAD
-=======
 	                    <div class="graph-aux-controls" data-resource-id="${resultSet.resource.id}" data-graph-name="${graph.name}">
 		                    <opennms-addKscReport id="${resultSet.resource.id}.${graph.name}" reportName="${graph.name}" resourceId="${resultSet.resource.id}" graphTitle="${graph.title}" timespan="${results.relativeTime}"></opennms-addKscReport>
 		                    <c:if test="${fn:length(resultSet.graphs) > 1}">
@@ -225,7 +223,6 @@
 		                    </c:if>
 	                    </div> <!-- graph-aux-controls -->
 	                    <div class="graph-container" data-graph-zoomable="true" data-resource-id="${resultSet.resource.id}" data-graph-name="${graph.name}" data-graph-title="${graph.title}" data-graph-start="${results.start.time}" data-graph-end="${results.end.time}" data-graph-zooming="${param.zoom}"></div>
->>>>>>> f19f9023
                     </div>
                     <br/><br/>
                 </c:forEach>
