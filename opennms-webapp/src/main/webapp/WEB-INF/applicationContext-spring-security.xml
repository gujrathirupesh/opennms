<?xml version="1.0" encoding="UTF-8"?>
<beans:beans xmlns="http://www.springframework.org/schema/security"
  xmlns:beans="http://www.springframework.org/schema/beans"
  xmlns:onmsgi="http://xmlns.opennms.org/xsd/spring/onms-osgi"
  xmlns:xsi="http://www.w3.org/2001/XMLSchema-instance"
  xsi:schemaLocation="http://www.springframework.org/schema/beans http://www.springframework.org/schema/beans/spring-beans-4.2.xsd
              http://www.springframework.org/schema/security http://www.springframework.org/schema/security/spring-security-3.2.xsd
              http://xmlns.opennms.org/xsd/spring/onms-osgi http://xmlns.opennms.org/xsd/spring/onms-osgi.xsd">
  
  <!-- Only use BASIC auth for the RESTful APIs -->
  <http pattern="/rest/**" realm="OpenNMS Realm" create-session="never">
    <!-- OPTIONS pre-flight requests should always be accepted -->
    <intercept-url pattern="/rest/**" method="OPTIONS" access="ROLE_ANONYMOUS,ROLE_REST,ROLE_ADMIN,ROLE_USER,ROLE_MOBILE,ROLE_CONFIG_EDITOR"/>

    <!-- Calls to health/overview are always accepted -->
    <intercept-url pattern="/rest/health/probe" method="GET" access="ROLE_ANONYMOUS,ROLE_REST,ROLE_ADMIN,ROLE_USER,ROLE_MOBILE"/>

    <!-- ack/unack/escalate/clear alarms -->
    <intercept-url pattern="/rest/alarms/**" method="PUT" access="ROLE_MOBILE,ROLE_REST,ROLE_ADMIN" />

    <!-- set/unset maintenance mode on services -->
    <intercept-url pattern="/rest/nodes/**" method="PUT" access="ROLE_MOBILE,ROLE_REST,ROLE_ADMIN" />
    <!-- set/unset maintenance mode on nodes -->
    <intercept-url pattern="/rest/ifservices" method="PUT" access="ROLE_MOBILE,ROLE_REST,ROLE_ADMIN" />

    <!-- Provisioning-related stuff is all allowed as long as you're in the provision, rest, or admin roles. -->
    <intercept-url pattern="/rest/foreignSources/**" access="ROLE_PROVISION,ROLE_REST,ROLE_ADMIN"/>
    <intercept-url pattern="/rest/requisitions/**" access="ROLE_PROVISION,ROLE_REST,ROLE_ADMIN"/>

    <!-- Restrict access to SNMP configuration to ROLE_REST and ROLE_ADMIN only -->
    <intercept-url pattern="/rest/snmpConfig/**" access="ROLE_REST,ROLE_ADMIN"/>

    <!-- Allow users to POST to the Measurements API, which is read-only -->
    <intercept-url pattern="/rest/measurements" method="POST" access="ROLE_REST,ROLE_ADMIN,ROLE_USER"/>

    <!-- Allow Minions to access the configuration endpoints -->
    <intercept-url pattern="/rest/config/**" method="GET" access="ROLE_MINION,ROLE_REST,ROLE_ADMIN"/>
    <!-- Allow Minions to access the server info -->
    <intercept-url pattern="/rest/info" method="GET" access="ROLE_MINION,ROLE_REST,ROLE_ADMIN,ROLE_MOBILE,ROLE_USER"/>

    <!-- Allow certain actions for the REPORT_DESIGNER role -->
    <intercept-url pattern="/rest/reports/scheduled/**" method="POST" access="ROLE_REST,ROLE_ADMIN,ROLE_REPORT_DESIGNER"/>
    <intercept-url pattern="/rest/reports/persisted/**" method="POST" access="ROLE_REST,ROLE_ADMIN,ROLE_REPORT_DESIGNER"/>
    <intercept-url pattern="/rest/reports/**" method="POST" access="ROLE_REST,ROLE_ADMIN,ROLE_REPORT_DESIGNER,ROLE_USER"/>
    <intercept-url pattern="/rest/reports/**" method="DELETE" access="ROLE_REST,ROLE_ADMIN,ROLE_REPORT_DESIGNER"/>
    <intercept-url pattern="/rest/reports/**" method="PUT" access="ROLE_REST,ROLE_ADMIN,ROLE_REPORT_DESIGNER"/>

    <!-- Allow certain actions for the ROLE_FLOW_MANAGER role -->
    <intercept-url pattern="/rest/classifications/**" method="POST" access="ROLE_REST,ROLE_ADMIN,ROLE_FLOW_MANAGER" />
    <intercept-url pattern="/rest/classifications/**" method="DELETE" access="ROLE_REST,ROLE_ADMIN,ROLE_FLOW_MANAGER" />
    <intercept-url pattern="/rest/classifications/**" method="PUT" access="ROLE_REST,ROLE_ADMIN,ROLE_FLOW_MANAGER" />

<<<<<<< HEAD
    <!-- Allow certain actions for the ROLE_DEVICE_CONFIG_BACKUP role -->
    <intercept-url pattern="/rest/device-config/**" method="POST" access="ROLE_REST,ROLE_ADMIN,ROLE_DEVICE_CONFIG_BACKUP" />
    <intercept-url pattern="/rest/device-config/**" method="DELETE" access="ROLE_REST,ROLE_ADMIN,ROLE_DEVICE_CONFIG_BACKUP" />
    <intercept-url pattern="/rest/device-config/**" method="GET" access="ROLE_REST,ROLE_ADMIN,ROLE_DEVICE_CONFIG_BACKUP" />
    <intercept-url pattern="/rest/device-config/**" method="PUT" access="ROLE_REST,ROLE_ADMIN,ROLE_DEVICE_CONFIG_BACKUP" />

    <!--
      Must have ROLE_CONFIG_EDITOR to view or edit files. Added here, but additional checks are done in code
      to disallow any other role.
    -->
    <intercept-url pattern="/rest/filesystem/**" method="GET" access="ROLE_CONFIG_EDITOR"/>
    <intercept-url pattern="/rest/filesystem/**" method="DELETE" access="ROLE_CONFIG_EDITOR"/>
    <intercept-url pattern="/rest/filesystem/**" method="POST" access="ROLE_CONFIG_EDITOR"/>
    <intercept-url pattern="/rest/filesystem/**" method="PUT" access="ROLE_CONFIG_EDITOR"/>
=======
    <!-- Allow certain actions for the ROLE_USER role -->
    <intercept-url pattern="/rest/resources/generateId" method="POST" access="ROLE_REST,ROLE_ADMIN,ROLE_USER" />
>>>>>>> a88d53a7

    <!-- read-only calls should be allowed for any user -->
    <intercept-url pattern="/rest/**" method="GET" access="ROLE_REST,ROLE_ADMIN,ROLE_MOBILE,ROLE_USER"/>
    <intercept-url pattern="/rest/**" method="HEAD" access="ROLE_REST,ROLE_ADMIN,ROLE_MOBILE,ROLE_USER"/>

    <!-- read-write calls should be allowed for the REST and ADMIN roles -->
    <intercept-url pattern="/rest/**" method="DELETE" access="ROLE_REST,ROLE_ADMIN"/>
    <intercept-url pattern="/rest/**" method="POST" access="ROLE_REST,ROLE_ADMIN"/>
    <intercept-url pattern="/rest/**" method="PUT" access="ROLE_REST,ROLE_ADMIN"/>

    <http-basic entry-point-ref="xRequestedWithAwareBasicAuthEntryPoint" />

    <custom-filter position="PRE_AUTH_FILTER" ref="attributePreAuthFilter"/>
    <custom-filter after="PRE_AUTH_FILTER" ref="headerPreAuthFilter"/>
    <custom-filter position="LAST" ref="authFilterEnabler"/>
  </http>

  <http pattern="/nrt/**" realm="OpenNMS Realm">
    <!-- OPTIONS pre-flight requests should always be accepted -->
    <intercept-url pattern="/nrt/**" method="OPTIONS" access="ROLE_ANONYMOUS,ROLE_REST,ROLE_ADMIN,ROLE_USER,ROLE_MOBILE"/>

    <!-- read-only calls should be allowed for any user -->
    <intercept-url pattern="/nrt/**" method="GET" access="ROLE_REST,ROLE_ADMIN,ROLE_MOBILE,ROLE_USER"/>
    <intercept-url pattern="/nrt/**" method="HEAD" access="ROLE_REST,ROLE_ADMIN,ROLE_MOBILE,ROLE_USER"/>

    <http-basic />

    <custom-filter position="PRE_AUTH_FILTER" ref="attributePreAuthFilter"/>
    <custom-filter after="PRE_AUTH_FILTER" ref="headerPreAuthFilter"/>
    <custom-filter position="LAST" ref="authFilterEnabler"/>
  </http>

  <!-- Only use BASIC auth for the RESTful API v2 -->
  <http pattern="/api/v2/**" realm="OpenNMS Realm" create-session="never">

    <!-- Allow users to POST to the Geolocation API, which is read-only -->
    <intercept-url pattern="/api/v2/geolocation" method="POST" access="ROLE_REST,ROLE_ADMIN,ROLE_USER"/>
    <!-- Allow users to POST to the Graph API, which is read-only -->
    <intercept-url pattern="/api/v2/graphs/**" method="POST" access="ROLE_REST,ROLE_ADMIN,ROLE_USER"/>

    <!-- OPTIONS pre-flight requests should always be accepted -->
    <intercept-url pattern="/api/v2/**" method="OPTIONS" access="ROLE_ANONYMOUS,ROLE_REST,ROLE_ADMIN,ROLE_USER,ROLE_MOBILE"/>

    <!-- read-only calls should be allowed for any user -->
    <intercept-url pattern="/api/v2/**" method="GET" access="ROLE_REST,ROLE_ADMIN,ROLE_MOBILE,ROLE_USER"/>
    <intercept-url pattern="/api/v2/**" method="HEAD" access="ROLE_REST,ROLE_ADMIN,ROLE_MOBILE,ROLE_USER"/>

    <!-- read-write calls should be allowed for the REST and ADMIN roles -->
    <intercept-url pattern="/api/v2/**" method="DELETE" access="ROLE_REST,ROLE_ADMIN"/>
    <intercept-url pattern="/api/v2/**" method="POST" access="ROLE_REST,ROLE_ADMIN"/>
    <intercept-url pattern="/api/v2/**" method="PUT" access="ROLE_REST,ROLE_ADMIN"/>

    <http-basic entry-point-ref="xRequestedWithAwareBasicAuthEntryPoint" />

    <custom-filter position="PRE_AUTH_FILTER" ref="attributePreAuthFilter"/>
    <custom-filter after="PRE_AUTH_FILTER" ref="headerPreAuthFilter"/>
    <custom-filter position="LAST" ref="authFilterEnabler"/>
  </http>

  <!-- Only use BASIC auth for the RSS URL -->
  <http pattern="/rss.jsp*" access-denied-page="/accessDenied.jsp" realm="OpenNMS Realm">
    <intercept-url pattern="/rss.jsp*" access="ROLE_REST,ROLE_ADMIN,ROLE_USER"/>

    <http-basic />

    <custom-filter position="PRE_AUTH_FILTER" ref="attributePreAuthFilter"/>
    <custom-filter after="PRE_AUTH_FILTER" ref="headerPreAuthFilter"/>
    <custom-filter position="LAST" ref="authFilterEnabler"/>
  </http>
  
  <!-- Allow anonymous access to the webstart portion of the app -->
  <http pattern="/webstart/**" security="none"/>

  <http pattern="/admin/userGroupView/**" use-expressions="true" access-denied-page="/accessDenied.jsp" realm="OpenNMS Realm" auto-config="false" entry-point-ref="loginUrlAuthenticationEntryPoint">
    <!-- see NMS-13124 -->
    <csrf />
    <intercept-url pattern="/admin/userGroupView/**" access="hasAnyRole('ROLE_ADMIN')" />
    <http-basic entry-point-ref="xRequestedWithAwareBasicAuthEntryPoint" />
    <logout logout-url="/j_spring_security_logout" success-handler-ref="openNMSlLogoutSuccessHandler" invalidate-session="true"/>
    <custom-filter position="FORM_LOGIN_FILTER" ref="onmsUsernamePasswordAuthenticationFilter" />
    <custom-filter position="PRE_AUTH_FILTER" ref="attributePreAuthFilter"/>
    <custom-filter after="PRE_AUTH_FILTER" ref="headerPreAuthFilter"/>
    <custom-filter position="LAST" ref="authFilterEnabler"/>
  </http>

  <!-- Only one <http> section can match the implicit '/**' pattern -->
  <http pattern="/**" use-expressions="true" access-denied-page="/accessDenied.jsp" realm="OpenNMS Realm" auto-config="false" entry-point-ref="loginUrlAuthenticationEntryPoint">
    <intercept-url pattern="/" access="hasAnyRole('ROLE_ANONYMOUS','ROLE_USER','ROLE_DASHBOARD')" />
    <intercept-url pattern="/favicon.ico" access="hasAnyRole('ROLE_ANONYMOUS','ROLE_USER','ROLE_DASHBOARD')" />
    <intercept-url pattern="/apple-touch-icon.png" access="hasAnyRole('ROLE_ANONYMOUS','ROLE_USER','ROLE_DASHBOARD')" />
    <intercept-url pattern="/favicon-32x32.png" access="hasAnyRole('ROLE_ANONYMOUS','ROLE_USER','ROLE_DASHBOARD')" />
    <intercept-url pattern="/favicon-16x16.png" access="hasAnyRole('ROLE_ANONYMOUS','ROLE_USER','ROLE_DASHBOARD')" />
    <intercept-url pattern="/site.webmanifest" access="hasAnyRole('ROLE_ANONYMOUS','ROLE_USER','ROLE_DASHBOARD')" />
    <intercept-url pattern="/safari-pinned-tab.svg" access="hasAnyRole('ROLE_ANONYMOUS','ROLE_USER','ROLE_DASHBOARD')" />
    <intercept-url pattern="/logoff.jsp" access="hasAnyRole('ROLE_ANONYMOUS','ROLE_USER','ROLE_DASHBOARD')" />
    <intercept-url pattern="/login.jsp*" access="hasAnyRole('ROLE_ANONYMOUS','ROLE_USER','ROLE_DASHBOARD')" />
    <intercept-url pattern="/accessDenied.jsp*" access="hasAnyRole('ROLE_ANONYMOUS','ROLE_USER','ROLE_DASHBOARD')" />
    <intercept-url pattern="/css/**" access="hasAnyRole('ROLE_ANONYMOUS','ROLE_USER','ROLE_DASHBOARD')" />
    <intercept-url pattern="/svg/**" access="hasAnyRole('ROLE_ANONYMOUS','ROLE_USER','ROLE_DASHBOARD')" />
    <intercept-url pattern="/lib/**" access="hasAnyRole('ROLE_ANONYMOUS','ROLE_USER','ROLE_DASHBOARD')" />
    <intercept-url pattern="/images/**" access="hasAnyRole('ROLE_ANONYMOUS','ROLE_USER','ROLE_DASHBOARD')" />
    <intercept-url pattern="/assets/load-assets.jsp*" access="denyAll" /><!-- only used as include, shouldn't be accessible directly -->
    <intercept-url pattern="/assets/**" access="hasAnyRole('ROLE_ANONYMOUS','ROLE_USER','ROLE_DASHBOARD')" />

    <intercept-url pattern="/admin/ng-requisitions/**" access="hasAnyRole('ROLE_PROVISION','ROLE_ADMIN')" />
    <intercept-url pattern="/admin/classification/index.jsp" access="hasAnyRole('ROLE_FLOW_MANAGER','ROLE_ADMIN')" />
    <intercept-url pattern="/rest/snmpConfig/**" access="hasAnyRole('ROLE_PROVISION','ROLE_ADMIN')" />
    <intercept-url pattern="/admin/**" access="hasAnyRole('ROLE_ADMIN')" />
    <intercept-url pattern="/**/mib-compiler" access="hasAnyRole('ROLE_ADMIN')" />
    <intercept-url pattern="/**/admin-*" access="hasAnyRole('ROLE_ADMIN')" />
    <intercept-url pattern="/rtc/post/**" access="hasAnyRole('ROLE_RTC')" />
    <intercept-url pattern="/element/rescan.jsp" access="hasAnyRole('ROLE_ADMIN')" />
    
    <intercept-url pattern="/frontpage.htm" access="hasAnyRole('ROLE_USER','ROLE_DASHBOARD')" />
    <intercept-url pattern="/dashboard.jsp" access="hasAnyRole('ROLE_USER','ROLE_DASHBOARD')" />
    <intercept-url pattern="/VAADIN/**" access="hasAnyRole('ROLE_USER','ROLE_DASHBOARD')" />
    <intercept-url pattern="/gwt.js" access="hasAnyRole('ROLE_USER','ROLE_DASHBOARD')" />
    <intercept-url pattern="/surveillanceservice.gwt" access="hasAnyRole('ROLE_USER','ROLE_DASHBOARD')" />
    <intercept-url pattern="/graph/graph.png" access="hasAnyRole('ROLE_USER','ROLE_DASHBOARD')" />
    <intercept-url pattern="/dashboard/**" access="hasAnyRole('ROLE_USER','ROLE_DASHBOARD')" />
    <intercept-url pattern="/coreweb/**" access="hasAnyRole('ROLE_USER','ROLE_DASHBOARD')" />

    <!-- DO NOT ALLOW ACCESS TO /osgi -->
    <intercept-url pattern="/osgi/**" access="denyAll" />

    <!-- Exclude jsp includes other than bootstrap, they shouldn't be accessible by themself -->
    <intercept-url pattern="/includes/bootstrap.jsp" access="permitAll" />
    <intercept-url pattern="/includes/*.jsp" access="denyAll" />

    <intercept-url pattern="/**" access="hasAnyRole('ROLE_USER')" />
    
    <!-- NrtCollection -->
    <intercept-url pattern="/amq/*" access="hasAnyRole('ROLE_ANONYMOUS','ROLE_USER','ROLE_DASHBOARD')" />

    <!--Commented out for custom authentication filter<form-login login-page="/login.jsp" authentication-failure-url="/login.jsp?login_error=1" />-->
    <http-basic entry-point-ref="xRequestedWithAwareBasicAuthEntryPoint" />
    <logout logout-url="/j_spring_security_logout" success-handler-ref="openNMSlLogoutSuccessHandler" invalidate-session="true"/>

      <!-- added for custom authentication filter -->
    <custom-filter position="FORM_LOGIN_FILTER" ref="onmsUsernamePasswordAuthenticationFilter" />

    <custom-filter position="PRE_AUTH_FILTER" ref="attributePreAuthFilter"/>
    <custom-filter after="PRE_AUTH_FILTER" ref="headerPreAuthFilter"/>
    <custom-filter position="LAST" ref="authFilterEnabler"/>
  </http>
  
  <!--  This filter is used to setup the Hibernate query filtering to authorized nodes only -->
  <beans:bean id="authFilterEnabler" class="org.opennms.web.springframework.security.AuthFilterEnabler">
    <beans:property name="filterManager" ref="filterManager" />
    <beans:property name="groupDao" ref="groupDao" />
  </beans:bean>

  <!-- Custom Authentication Filter -->
  <beans:bean id="onmsUsernamePasswordAuthenticationFilter" class="org.opennms.web.springframework.security.OnmsUsernamePasswordAuthenticationFilter">
        <beans:property name="authenticationManager" ref="authenticationManager"/>
        <beans:property name="authenticationFailureHandler" ref="failureHandler"/>
        <beans:property name="authenticationSuccessHandler" ref="successHandler"/>
        <beans:property name="postOnly" value="false"/>
  </beans:bean>

    <beans:bean id="successHandler" class="org.opennms.web.springframework.security.OpenNMSAuthSuccessHandler">
        <beans:property name="defaultTargetUrl" value="/index.jsp"/>
    </beans:bean>
    <beans:bean id="failureHandler" class="org.opennms.web.springframework.security.OpenNMSAuthFailureHandler">
        <beans:property name="defaultFailureUrl" value="/login.jsp?login_error=1"/>
    </beans:bean>

    <beans:bean id="loginUrlAuthenticationEntryPoint" class="org.opennms.web.springframework.security.OpenNMSLoginUrlAuthEntryPoint">
        <beans:property name="loginFormUrl" value="/login.jsp" />
    </beans:bean>
    <beans:bean id="openNMSlLogoutSuccessHandler" class="org.opennms.web.springframework.security.OpenNMSlLogoutSuccessHandler" />

    <!-- END CUSTOM AUthentication Filter -->

  <!-- If a user is pre-authenticated, this will provide user details for the pre-authenticated user -->
  <beans:bean id="preauthAuthProvider" class="org.springframework.security.web.authentication.preauth.PreAuthenticatedAuthenticationProvider">
    <beans:property name="preAuthenticatedUserDetailsService">
      <beans:bean id="userDetailsServiceWrapper" class="org.springframework.security.core.userdetails.UserDetailsByNameServiceWrapper">
        <beans:property name="userDetailsService" ref="openNMSUserDetailsService"/>
      </beans:bean>
    </beans:property>
  </beans:bean>

  <!-- use our custom authentication provider; to use RADIUS instead, change this to "radiusAuthenticationProvider" and uncomment below -->
  <authentication-manager alias="authenticationManager">
    <!-- If a user is pre-authenticated, make sure their user details are populated correctly. -->
    <authentication-provider ref="preauthAuthProvider" />
    <!-- Use our custom authentication provider -->
    <authentication-provider ref="hybridAuthenticationProvider" />
    <!-- To enable external (e.g. LDAP, RADIUS) authentication, uncomment the following.
         You must also rename and customize exactly ONE of the example files in the
         spring-security.d subdirectory. -->
    <!-- <authentication-provider ref="externalAuthenticationProvider" /> -->
  </authentication-manager>

  <!-- ===================== USER DAO AUTHENTICATION ==================== -->
  <beans:bean id="userDao" class="org.opennms.web.springframework.security.SpringSecurityUserDaoImpl">
    <beans:property name="usersConfigurationFile" value="${opennms.home}/etc/users.xml" />
    <beans:property name="userManager" ref="userManager" />
  </beans:bean>
  <onmsgi:service id="springSecurityUserDaoService" ref="userDao" interface="org.opennms.web.springframework.security.SpringSecurityUserDao" />

  <!-- Supercedes the Karaf container's OSGi Configuration implementation to hard-code the "opennms" realm. -->
  <beans:bean id="config"
      class="org.opennms.web.springframework.security.OpenNMSConfiguration"
      init-method="init"
      destroy-method="close" />

  <beans:bean id="loginModuleUserConfigInitializer" class="org.springframework.beans.factory.config.MethodInvokingBean">
      <beans:property name="staticMethod">
          <beans:value>org.opennms.web.springframework.security.OpenNMSLoginModule.setUserConfig</beans:value>
      </beans:property>
      <beans:property name="arguments">
          <beans:list>
              <beans:ref bean="userManager" />
          </beans:list>
      </beans:property>
  </beans:bean>

  <beans:bean id="loginModuleSpringSecurityUserDaoInitializer" class="org.springframework.beans.factory.config.MethodInvokingBean">
      <beans:property name="staticMethod">
          <beans:value>org.opennms.web.springframework.security.OpenNMSLoginModule.setSpringSecurityUserDao</beans:value>
      </beans:property>
      <beans:property name="arguments">
          <beans:list>
              <beans:ref bean="userDao" />
          </beans:list>
      </beans:property>
  </beans:bean>

  <beans:bean id="openNMSUserDetailsService" class="org.opennms.web.springframework.security.OpenNMSUserDetailsService">
    <beans:property name="userDao" ref="userDao" />
  </beans:bean>

  <beans:bean id="hybridAuthenticationProvider" class="org.opennms.web.springframework.security.HybridOpenNMSUserAuthenticationProvider">
    <beans:property name="userDao" ref="userDao" />
    <beans:property name="userManager" ref="userManager" />
  </beans:bean>

  <!--  this is used to send events on login success and failure -->
  <beans:bean class="org.opennms.web.springframework.security.SecurityAuthenticationEventOnmsEventBuilder">
    <beans:property name="eventProxy" ref="eventProxy"/>
  </beans:bean>

  <beans:bean id="xRequestedWithAwareBasicAuthEntryPoint" class="org.opennms.web.springframework.security.XRequestedWithAwareBasicAuthEntryPoint">
    <beans:property name="realmName" value="OpenNMS Realm" />
  </beans:bean>

</beans:beans><|MERGE_RESOLUTION|>--- conflicted
+++ resolved
@@ -50,7 +50,6 @@
     <intercept-url pattern="/rest/classifications/**" method="DELETE" access="ROLE_REST,ROLE_ADMIN,ROLE_FLOW_MANAGER" />
     <intercept-url pattern="/rest/classifications/**" method="PUT" access="ROLE_REST,ROLE_ADMIN,ROLE_FLOW_MANAGER" />
 
-<<<<<<< HEAD
     <!-- Allow certain actions for the ROLE_DEVICE_CONFIG_BACKUP role -->
     <intercept-url pattern="/rest/device-config/**" method="POST" access="ROLE_REST,ROLE_ADMIN,ROLE_DEVICE_CONFIG_BACKUP" />
     <intercept-url pattern="/rest/device-config/**" method="DELETE" access="ROLE_REST,ROLE_ADMIN,ROLE_DEVICE_CONFIG_BACKUP" />
@@ -65,10 +64,9 @@
     <intercept-url pattern="/rest/filesystem/**" method="DELETE" access="ROLE_CONFIG_EDITOR"/>
     <intercept-url pattern="/rest/filesystem/**" method="POST" access="ROLE_CONFIG_EDITOR"/>
     <intercept-url pattern="/rest/filesystem/**" method="PUT" access="ROLE_CONFIG_EDITOR"/>
-=======
+
     <!-- Allow certain actions for the ROLE_USER role -->
     <intercept-url pattern="/rest/resources/generateId" method="POST" access="ROLE_REST,ROLE_ADMIN,ROLE_USER" />
->>>>>>> a88d53a7
 
     <!-- read-only calls should be allowed for any user -->
     <intercept-url pattern="/rest/**" method="GET" access="ROLE_REST,ROLE_ADMIN,ROLE_MOBILE,ROLE_USER"/>
