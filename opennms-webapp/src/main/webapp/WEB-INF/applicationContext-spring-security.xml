--- conflicted
+++ resolved
@@ -127,7 +127,6 @@
   <!-- Allow anonymous access to the webstart portion of the app -->
   <http pattern="/webstart/**" security="none"/>
 
-<<<<<<< HEAD
   <http pattern="/admin/userGroupView/**" use-expressions="true" access-denied-page="/accessDenied.jsp" realm="OpenNMS Realm" auto-config="false" entry-point-ref="loginUrlAuthenticationEntryPoint">
     <!-- see NMS-13124 -->
     <csrf />
@@ -139,7 +138,7 @@
     <custom-filter after="PRE_AUTH_FILTER" ref="headerPreAuthFilter"/>
     <custom-filter position="LAST" ref="authFilterEnabler"/>
   </http>
-=======
+
   <beans:bean id="csrfMatcher" class="org.springframework.security.web.util.matcher.OrRequestMatcher">
     <beans:constructor-arg>
       <util:list value-type="org.springframework.security.web.util.matcher.RequestMatcher">
@@ -149,7 +148,7 @@
           <beans:constructor-arg value="/admin/userGroupView/**"/>
           <beans:constructor-arg name="httpMethod" value="POST"/>
         </beans:bean>
-        
+
         <!-- see NMS-14716 -->
         <beans:bean class="org.springframework.security.web.util.matcher.AntPathRequestMatcher">
           <beans:constructor-arg name="pattern" value="/element/rescan.jsp"/>
@@ -190,7 +189,6 @@
       </util:list>
     </beans:constructor-arg>
   </beans:bean>
->>>>>>> 06815136
 
   <!-- Only one <http> section can match the implicit '/**' pattern -->
   <http pattern="/**" use-expressions="true" access-denied-page="/accessDenied.jsp" realm="OpenNMS Realm" auto-config="false" entry-point-ref="loginUrlAuthenticationEntryPoint">
