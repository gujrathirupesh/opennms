<?xml version="1.0" encoding="UTF-8"?>
<web-app id="opennms" version="3.0"
  xmlns="http://java.sun.com/xml/ns/javaee"
  xmlns:xsi="http://www.w3.org/2001/XMLSchema-instance"
  xsi:schemaLocation="http://java.sun.com/xml/ns/javaee http://java.sun.com/xml/ns/javaee/web-app_3_0.xsd"
>
    <jsp-config>
        <taglib>
            <taglib-uri>http://www.springframework.org/tags/form</taglib-uri>
            <taglib-location>/WEB-INF/spring-form.tld</taglib-location>
        </taglib>
        <jsp-property-group>
            <url-pattern>*.jsp</url-pattern>
            <page-encoding>UTF-8</page-encoding>
        </jsp-property-group>
    </jsp-config>

  <display-name>opennms</display-name>

  <session-config>
    <session-timeout>-1</session-timeout>
  </session-config>

  <!--  This is used by the Spring ContextLoaderListener <listener> below -->
  <context-param>
    <param-name>contextConfigLocation</param-name>
    <param-value>
        <!-- From opennms-webapp -->
        /WEB-INF/applicationContext-common.xml
        /WEB-INF/applicationContext-spring-security.xml
        /WEB-INF/spring-security.d/*.xml
        classpath:/org/opennms/web/svclayer/applicationContext-svclayer.xml

        <!-- From opennms-reporting -->
        classpath:/META-INF/opennms/applicationContext-reporting.xml
        <!-- From org.opennms.features.reporting.core -->
        classpath:/META-INF/opennms/applicationContext-reportingCore.xml
        <!-- From org.opennms.features.reporting.dao -->
        classpath:/META-INF/opennms/applicationContext-reportingDao.xml
        <!-- From org.opennms.features.reporting.repository -->
        classpath:/META-INF/opennms/applicationContext-reportingRepository.xml
        <!-- From org.opennms.features.system-report -->
        classpath:/META-INF/opennms/applicationContext-systemReport.xml

        classpath*:/META-INF/opennms/component-measurement.xml
        classpath*:/META-INF/opennms/component-service.xml
        classpath*:/META-INF/opennms/component-reporting.xml
        classpath*:/META-INF/opennms/component-timeformat.xml

        <!-- WARMERGE: insert contextConfigLocation -->
    </param-value>
  </context-param>

  <context-param>
    <param-name>parentContextKey</param-name>
    <param-value>webContext</param-value>
  </context-param>

  <!-- WARMERGE: insert context-param -->

  <filter>
    <!-- This filter has to come before other filters. -->
    <filter-name>characterEncodingFilter</filter-name>
    <filter-class>org.springframework.web.filter.CharacterEncodingFilter</filter-class>
    <init-param>
        <param-name>encoding</param-name>
        <param-value>UTF-8</param-value>
    </init-param>
  </filter>

  <!-- this filter prevents leaking sessionids to caches, see https://issues.opennms.org/browse/NMS-10704 -->
  <filter>
    <filter-name>jSessionIdNoCacheFilter</filter-name>
    <filter-class>org.opennms.web.security.JSessionIdNoCacheFilter</filter-class>
    <!-- optional, defaults to JSESSIONID
    <init-param>
      <param-name>sessionIdName</param-name>
      <param-value>JSESSIONID</param-value>
    </init-param> -->
  </filter>

  <filter>
    <!--  note the name of this filter is important and is used in the app contexts -->
    <filter-name>springSecurityFilterChain</filter-name>
    <filter-class>org.springframework.web.filter.DelegatingFilterProxy</filter-class>
  </filter>

  <!-- Used to set the Jetty specific user identity based on the current principal authenticated by Spring Security
       NOTE: This filter is not mapped to anything by default and should be enabled when using NCSA request logging
       by uncommenting the corresponding <filter-mapping> section bellow. -->
  <filter>
    <filter-name>jettyUserIdentityFilter</filter-name>
    <filter-class>org.opennms.web.springframework.security.JettyUserIdentityFilter</filter-class>
  </filter>

  <filter>
    <filter-name>userSettingsFilter</filter-name>
    <filter-class>org.opennms.web.account.UserSettingsFilter</filter-class>
  </filter>

  <!-- filter out invalid file:// Origin: header to avoid CORS issues with Compass -->
  <filter>
    <description>Filter out invalid file:// Origin: header to avoid CORS issues with Compass</description>
    <filter-name>Origin Filter</filter-name>
    <filter-class>org.opennms.web.api.OriginHeaderFilter</filter-class>
  </filter>

  <!-- NOTE, this filter is not mapped to anything by default.  To enable CORS for ReST,
       uncomment the "CORS Filter" <filter-mapping> section later in this file. -->
  <filter>
    <description>Allows "cross-site scripting" for the REST services.</description>
    <filter-name>CORS Filter</filter-name>
    <filter-class>org.ebaysf.web.cors.CORSFilter</filter-class>
    <!-- See https://github.com/eBay/cors-filter for a full list of parameters -->
    <init-param>
      <param-name>cors.allowed.origins</param-name>
      <param-value>*</param-value>
    </init-param>
    <init-param>
      <param-name>cors.allowed.methods</param-name>
      <param-value>GET,PUT,POST,HEAD,OPTIONS,DELETE</param-value>
    </init-param>
    <init-param>
      <param-name>cors.allowed.headers</param-name>
      <param-value>Accept,Access-Control-Request-Headers,Access-Control-Request-Method,Authorization,Content-Type,Origin,X-Requested-With</param-value>
    </init-param>
    <init-param>
      <param-name>cors.support.credentials</param-name>
      <param-value>true</param-value>
    </init-param>
  </filter>

  <filter>
    <description>Adds the refresh HTTP header to a servlet's or JSP's output so it will be automatically reloaded.</description>
    <filter-name>AddRefreshHeader-300</filter-name>
    <filter-class>org.opennms.web.servlet.AddRefreshHeaderFilter</filter-class>
    <init-param>
      <description>This parameter specifies how often to refresh the page.</description>
      <param-name>seconds</param-name>
      <param-value>300</param-value>
    </init-param>
  </filter>

  <filter>
    <description>Adds the refresh HTTP header to a servlet's or JSP's output so it will be automatically reloaded.</description>
    <filter-name>AddRefreshHeader-120</filter-name>
    <filter-class>org.opennms.web.servlet.AddRefreshHeaderFilter</filter-class>
    <init-param>
      <description>This parameter specifies how often to refresh the page.</description>
      <param-name>seconds</param-name>
      <param-value>120</param-value>
    </init-param>
  </filter>

  <filter>
    <description>Adds the refresh HTTP header to a servlet's or JSP's output so it will be automatically reloaded.</description>
    <filter-name>AddRefreshHeader-30</filter-name>
    <filter-class>org.opennms.web.servlet.AddRefreshHeaderFilter</filter-class>
    <init-param>
      <description>This parameter specifies how often to refresh the page.</description>
      <param-name>seconds</param-name>
      <param-value>30</param-value>
    </init-param>
  </filter>


  <filter>
    <description>Stores HTTP request parameters in request attributes for later access</description>
    <filter-name>StoreRequestProperties</filter-name>
    <filter-class>org.opennms.web.servlet.StoreRequestPropertiesFilter</filter-class>
    <init-param>
      <description>Into which request attribute the value of HttpServletRequest.getServletPath() is stored</description>
      <param-name>relativeServletPathAttribute</param-name>
      <param-value>relativeRequestPath</param-value>
    </init-param>
  </filter>

  <filter>
    <filter-name>openSessionInViewFilter</filter-name>
    <filter-class>org.springframework.orm.hibernate3.support.OpenSessionInViewFilter</filter-class>
  </filter>

  <filter>
    <filter-name>eXtremeExport</filter-name>
    <filter-class>org.extremecomponents.table.filter.ExportFilter</filter-class>
  </filter>

  <filter>
<<<<<<< HEAD
    <filter-name>SpaRouting</filter-name>
    <filter-class>org.opennms.web.servlet.SpaRoutingFilter</filter-class>
  </filter>

=======
    <filter-name>httpsRewriteFilter</filter-name>
    <filter-class>org.opennms.web.filter.HttpsRewriteFilter</filter-class>
  </filter>
>>>>>>> b9548fc8
  <!-- WARMERGE: insert filter -->

  <filter-mapping>
    <filter-name>characterEncodingFilter</filter-name>
    <url-pattern>/*</url-pattern>
  </filter-mapping>

  <filter-mapping>
    <filter-name>jSessionIdNoCacheFilter</filter-name>
    <url-pattern>/*</url-pattern>
  </filter-mapping>

  <filter-mapping>
    <filter-name>openSessionInViewFilter</filter-name>
    <url-pattern>/*</url-pattern>
  </filter-mapping>

  <filter-mapping>
    <filter-name>Origin Filter</filter-name>
    <url-pattern>/rest/*</url-pattern>
  </filter-mapping>
  <filter-mapping>
    <filter-name>Origin Filter</filter-name>
    <url-pattern>/nrt/*</url-pattern>
  </filter-mapping>

  <!--
  <filter-mapping>
    <filter-name>CORS Filter</filter-name>
    <url-pattern>/api/v2/*</url-pattern>
  </filter-mapping>
  <filter-mapping>
    <filter-name>CORS Filter</filter-name>
    <url-pattern>/rest/*</url-pattern>
  </filter-mapping>
  <filter-mapping>
    <filter-name>CORS Filter</filter-name>
    <url-pattern>/nrt/*</url-pattern>
  </filter-mapping>
  -->

  <filter-mapping>
    <filter-name>springSecurityFilterChain</filter-name>
    <url-pattern>/*</url-pattern>
  </filter-mapping>

  <!-- Enable this filter mapping when using NCSA request logging
  <filter-mapping>
    <filter-name>jettyUserIdentityFilter</filter-name>
    <url-pattern>/*</url-pattern>
  </filter-mapping>
  -->

  <filter-mapping>
    <filter-name>StoreRequestProperties</filter-name>
    <url-pattern>/*</url-pattern>
  </filter-mapping>

  <filter-mapping>
    <filter-name>userSettingsFilter</filter-name>
    <url-pattern>*.jsp</url-pattern>
  </filter-mapping>

  <filter-mapping>
    <filter-name>AddRefreshHeader-300</filter-name>
    <url-pattern>/index.jsp</url-pattern>
  </filter-mapping>
  <filter-mapping>
    <filter-name>AddRefreshHeader-300</filter-name>
    <url-pattern>/rtc/category.jsp</url-pattern>
  </filter-mapping>
  <filter-mapping>
    <filter-name>AddRefreshHeader-300</filter-name>
    <url-pattern>/element/node.jsp</url-pattern>
  </filter-mapping>
  <filter-mapping>
    <filter-name>AddRefreshHeader-300</filter-name>
    <url-pattern>/element/linkednode.jsp</url-pattern>
  </filter-mapping>
  <filter-mapping>
    <filter-name>AddRefreshHeader-300</filter-name>
    <url-pattern>/element/interface.jsp</url-pattern>
  </filter-mapping>
  <filter-mapping>
    <filter-name>AddRefreshHeader-300</filter-name>
    <url-pattern>/element/service.jsp</url-pattern>
  </filter-mapping>
  <filter-mapping>
    <filter-name>AddRefreshHeader-300</filter-name>
    <url-pattern>/outage/list.htm</url-pattern>
  </filter-mapping>
  <filter-mapping>
    <filter-name>AddRefreshHeader-300</filter-name>
    <url-pattern>/graph/results.htm</url-pattern>
  </filter-mapping>
  <filter-mapping>
    <filter-name>AddRefreshHeader-300</filter-name>
    <url-pattern>/KSC/customView.htm</url-pattern>
  </filter-mapping>
  <filter-mapping>
    <filter-name>AddRefreshHeader-120</filter-name>
    <url-pattern>/event/list</url-pattern>
  </filter-mapping>
  <filter-mapping>
    <filter-name>AddRefreshHeader-120</filter-name>
    <url-pattern>/alarm/list</url-pattern>
  </filter-mapping>
  <filter-mapping>
    <filter-name>AddRefreshHeader-30</filter-name>
    <url-pattern>/event/list.htm</url-pattern>
  </filter-mapping>
  <filter-mapping>
    <filter-name>AddRefreshHeader-30</filter-name>
    <url-pattern>/alarm/list.htm</url-pattern>
  </filter-mapping>
  <filter-mapping>
    <filter-name>AddRefreshHeader-300</filter-name>
    <url-pattern>/alarm/detail.htm</url-pattern>
  </filter-mapping>
  <filter-mapping>
    <filter-name>eXtremeExport</filter-name>
    <url-pattern>/*</url-pattern>
  </filter-mapping>
  <filter-mapping>
<<<<<<< HEAD
    <filter-name>SpaRouting</filter-name>
    <url-pattern>/ui</url-pattern>
    <url-pattern>/ui/*</url-pattern>
=======
    <filter-name>httpsRewriteFilter</filter-name>
    <url-pattern>""</url-pattern>
    <url-pattern>/</url-pattern>
    <url-pattern>/frontPage.jsp</url-pattern>
>>>>>>> b9548fc8
  </filter-mapping>

  <!-- WARMERGE: insert filter-mapping -->

  <!--
    This listener handles setting OpenNMS-specific context properties
    and starts and stops the RTC subscription timer.
  -->
  <listener>
    <listener-class>org.opennms.web.servlet.InitializerServletContextListener</listener-class>
  </listener>

  <!-- Bootstrap listener to start up and shut down Spring's root WebApplicationContext. -->
  <listener>
    <listener-class>org.springframework.web.context.ContextLoaderListener</listener-class>
  </listener>

  <!-- NrtCollection -->
    <context-param>
        <description>The URL of the Message Broker to connect to</description>
        <param-name>org.apache.activemq.brokerURL</param-name>
        <param-value>tcp://localhost:61616</param-value>
    </context-param>

  <!-- WARMERGE: insert listener -->

  <!--
    Configure the JspServlet to use updated compiler syntax.

    WARNING: There is a bug in our version of the Glassfish JSP library
    that causes crashes when using any Java 8 lambdas. The bytecode that
    is generated from compiling lambdas triggers this bug:

    https://bz.apache.org/bugzilla/show_bug.cgi?id=54475

    So we need to leave the language level at Java 7 until we upgrade to
    at least Jetty 9.1 to get lambda support. :-/

    http://issues.opennms.org/browse/NMS-8289

    Ugh, and I just figured out that the jetty-jspc-maven-plugin doesn't
    support editing this value at all so we're stuck with whatever it
    defaults to (Java 1.5). Commenting this section out.
  -->
  <!--
  <servlet id="jsp">
    <servlet-name>jsp</servlet-name>
    <servlet-class>org.apache.jasper.servlet.JspServlet</servlet-class>
    <init-param>
      <param-name>compilerSourceVM</param-name>
      <param-value>1.7</param-value>
    </init-param>
    <init-param>
      <param-name>compilerTargetVM</param-name>
      <param-value>1.7</param-value>
    </init-param>
    <load-on-startup>0</load-on-startup>
  </servlet>
  -->

  <!-- ==================================================================== -->
  <!-- The default servlet.                                                 -->
  <!-- This servlet, normally mapped to /, provides the handling for static -->
  <!-- content, OPTIONS and TRACE methods for the context.                  -->
  <!-- The following initParameters are supported:                          -->
  <!--
 *  acceptRanges      If true, range requests and responses are
 *                    supported
 *
 *  dirAllowed        If true, directory listings are returned if no
 *                    welcome file is found. Else 403 Forbidden.
 *
 *  welcomeServlets   If true, attempt to dispatch to welcome files
 *                    that are servlets, but only after no matching static
 *                    resources could be found. If false, then a welcome
 *                    file must exist on disk. If "exact", then exact
 *                    servlet matches are supported without an existing file.
 *                    Default is true.
 *
 *                    This must be false if you want directory listings,
 *                    but have index.jsp in your welcome file list.
 *
 *  redirectWelcome   If true, welcome files are redirected rather than
 *                    forwarded to.
 *
 *  gzip              If set to true, then static content will be served as
 *                    gzip content encoded if a matching resource is
 *                    found ending with ".gz"
 *
 *  resourceBase      Set to replace the context resource base
 *
 *  resourceCache     If set, this is a context attribute name, which the servlet
 *                    will use to look for a shared ResourceCache instance.
 *
 *  relativeResourceBase
 *                    Set with a pathname relative to the base of the
 *                    servlet context root. Useful for only serving static content out
 *                    of only specific subdirectories.
 *
 *  aliases           If True, aliases of resources are allowed (eg. symbolic
 *                    links and caps variations). May bypass security constraints.
 *
 *  maxCacheSize      The maximum total size of the cache or 0 for no cache.
 *  maxCachedFileSize The maximum size of a file to cache
 *  maxCachedFiles    The maximum number of files to cache
 *
 *  useFileMappedBuffer
 *                    If set to true, it will use mapped file buffer to serve static content
 *                    when using NIO connector. Setting this value to false means that
 *                    a direct buffer will be used instead of a mapped file buffer.
 *                    By default, this is set to true.
 *
 *  cacheControl      If set, all static content will have this value set as the cache-control
 *                    header.
 -->
  <!-- - - - - - - - - - - - - - - - - - - - - - - - - - - - - - - - - - -  -->
  <servlet>
    <servlet-name>default</servlet-name>
    <servlet-class>org.eclipse.jetty.servlet.DefaultServlet</servlet-class>
    <init-param>
      <param-name>aliases</param-name>
      <param-value>false</param-value>
    </init-param>
    <init-param>
      <param-name>acceptRanges</param-name>
      <param-value>true</param-value>
    </init-param>
    <init-param>
      <param-name>dirAllowed</param-name>
      <param-value>false</param-value> <!-- NMS-3475 -->
    </init-param>
    <init-param>
      <param-name>welcomeServlets</param-name>
      <param-value>false</param-value>
    </init-param>
    <init-param>
      <param-name>redirectWelcome</param-name>
      <param-value>false</param-value>
    </init-param>
    <init-param>
      <param-name>maxCacheSize</param-name>
      <param-value>256000000</param-value>
    </init-param>
    <init-param>
      <param-name>maxCachedFileSize</param-name>
      <param-value>200000000</param-value>
    </init-param>
    <init-param>
      <param-name>maxCachedFiles</param-name>
      <param-value>2048</param-value>
    </init-param>
    <init-param>
      <param-name>gzip</param-name>
      <param-value>true</param-value>
    </init-param>
    <init-param>
      <param-name>useFileMappedBuffer</param-name>
      <param-value>true</param-value>
    </init-param>
    <init-param>
      <param-name>resourceCache</param-name>
      <param-value>resourceCache</param-value>
    </init-param>
    <init-param>
      <param-name>cacheControl</param-name>
      <param-value>max-age=3600,public</param-value>
    </init-param>
    <load-on-startup>0</load-on-startup>
  </servlet>

  <servlet>
    <servlet-name>docsDirectory</servlet-name>
    <servlet-class>org.eclipse.jetty.servlet.DefaultServlet</servlet-class>
    <!--
      Allow aliases for the /docs directory so that it can be
      symlinked into the webapp
    -->
    <init-param>
      <param-name>aliases</param-name>
      <param-value>true</param-value>
    </init-param>
    <init-param>
      <param-name>dirAllowed</param-name>
      <param-value>false</param-value> <!-- NMS-3475 -->
    </init-param>
    <init-param>
      <param-name>welcomeServlets</param-name>
      <param-value>false</param-value>
    </init-param>
    <init-param>
      <param-name>redirectWelcome</param-name>
      <param-value>false</param-value>
    </init-param>
    <init-param>
      <param-name>gzip</param-name>
      <param-value>true</param-value>
    </init-param>
    <init-param>
      <param-name>useFileMappedBuffer</param-name>
      <param-value>true</param-value>
    </init-param>
    <load-on-startup>0</load-on-startup>
  </servlet>

   <servlet-mapping>
     <servlet-name>docsDirectory</servlet-name>
     <url-pattern>/docs</url-pattern>
   </servlet-mapping>

  <servlet-mapping>
    <servlet-name>nodeLabelChange</servlet-name>
    <url-pattern>/admin/nodeLabelChange</url-pattern>
  </servlet-mapping>

  <!-- Servlet for modify Discovery configuration service -->
  <servlet>
    <servlet-name>actionDiscovery</servlet-name>
    <servlet-class>org.opennms.web.admin.discovery.ActionDiscoveryServlet</servlet-class>
  </servlet>
  <servlet>
    <servlet-name>discoveryScan</servlet-name>
    <servlet-class>org.opennms.web.admin.discovery.DiscoveryScanServlet</servlet-class>
  </servlet>

  <servlet>
    <servlet-name>importAssets</servlet-name>
    <servlet-class>org.opennms.web.asset.ImportAssetsServlet</servlet-class>
    <init-param>
      <description>Redirect to this sibling URL on success.</description>
      <param-name>redirect.success</param-name>
      <param-value>../../asset/nodelist.jsp?column=_allNonEmpty</param-value>
    </init-param>
  </servlet>
  <servlet>
    <servlet-name>exportAssets</servlet-name>
    <servlet-class>org.opennms.web.asset.ExportAssetsServlet</servlet-class>
  </servlet>
  <servlet>
    <servlet-name>modifyAsset</servlet-name>
    <servlet-class>org.opennms.web.asset.ModifyAssetServlet</servlet-class>
    <init-param>
      <description>Redirect to this sibling URL on success.</description>
      <param-name>redirect.success</param-name>
      <param-value>list</param-value>
    </init-param>
  </servlet>
  <servlet>
    <servlet-name>queryEvent</servlet-name>
    <servlet-class>org.opennms.web.event.EventQueryServlet</servlet-class>
    <init-param>
      <description>Redirect to this sibling URL after changing the parameter set.</description>
      <param-name>redirect.url</param-name>
      <param-value>list</param-value>
    </init-param>
  </servlet>
  <servlet>
    <servlet-name>queryAlarm</servlet-name>
    <servlet-class>org.opennms.web.alarm.AlarmQueryServlet</servlet-class>
    <init-param>
      <description>Redirect to this sibling URL after changing the parameter set.</description>
      <param-name>redirect.url</param-name>
      <param-value>list.htm</param-value>
    </init-param>
  </servlet>


  <!-- Servlet for updating the notification status -->
  <servlet>
    <servlet-name>updateNotificationStatus</servlet-name>
    <servlet-class>org.opennms.web.admin.notification.UpdateNotifdStatusServlet</servlet-class>
  </servlet>

  <!-- Servlet for building destination paths from a wizard -->
  <servlet>
    <servlet-name>destinationWizard</servlet-name>
    <servlet-class>org.opennms.web.admin.notification.DestinationWizardServlet</servlet-class>
  </servlet>

  <!-- Servlet for building notifications from a wizard -->
  <servlet>
    <servlet-name>notificationWizard</servlet-name>
    <servlet-class>org.opennms.web.admin.notification.noticeWizard.NotificationWizardServlet</servlet-class>
  </servlet>

  <!-- Servlets for configuration of users groups -->
  <servlet>
    <!-- servlet for passing parameters to the user modify jsp -->
    <servlet-name>modifyUser</servlet-name>
    <servlet-class>org.opennms.web.admin.users.ModifyUserServlet</servlet-class>
  </servlet>
  <servlet>
    <!-- servlet for updating the local user info during modification-->
    <servlet-name>updateUser</servlet-name>
    <servlet-class>org.opennms.web.admin.users.UpdateUserServlet</servlet-class>
  </servlet>
  <servlet>
    <!-- servlet for saving the local user info during modification-->
    <servlet-name>saveUser</servlet-name>
    <servlet-class>org.opennms.web.admin.users.SaveUserServlet</servlet-class>
  </servlet>
  <servlet>
    <!-- servlet for renaming the local user info during modification-->
    <servlet-name>renameUser</servlet-name>
    <servlet-class>org.opennms.web.admin.users.RenameUserServlet</servlet-class>
  </servlet>
  <servlet>
    <!-- servlet for adding a new user-->
    <servlet-name>addNewUser</servlet-name>
    <servlet-class>org.opennms.web.admin.users.AddNewUserServlet</servlet-class>
  </servlet>
  <servlet>
    <!-- servlet for deleting a user-->
    <servlet-name>deleteUser</servlet-name>
    <servlet-class>org.opennms.web.admin.users.DeleteUserServlet</servlet-class>
  </servlet>

  <servlet>
    <!-- servlet for adding duty schedules to a user's notification info-->
    <servlet-name>addDutySchedules</servlet-name>
    <servlet-class>org.opennms.web.admin.users.AddDutySchedulesServlet</servlet-class>
  </servlet>
  <servlet>
    <!-- servlet for removing duty schedules from a user's notification info-->
    <servlet-name>removeDutySchedules</servlet-name>
    <servlet-class>org.opennms.web.admin.users.RemoveDutySchedulesServlet</servlet-class>
  </servlet>

  <servlet>
  	<servlet-name>admin-roles</servlet-name>
  	<servlet-class>org.opennms.web.admin.roles.AdminRoleServlet</servlet-class>
  </servlet>

  <servlet>
  	<servlet-name>user-roles</servlet-name>
  	<servlet-class>org.opennms.web.admin.roles.UserRoleServlet</servlet-class>
  </servlet>

<!-- Servlets for user account self-service -->
  <!-- servlet for self-service password change entry point-->
  <servlet>
    <servlet-name>newPasswordEntry</servlet-name>
    <servlet-class>org.opennms.web.account.selfService.NewPasswordEntryServlet</servlet-class>
  </servlet>
   <!-- servlet for self-service password change action -->
  <servlet>
    <servlet-name>newPasswordAction</servlet-name>
    <servlet-class>org.opennms.web.account.selfService.NewPasswordActionServlet</servlet-class>
  </servlet>

  <!-- Servlet mappings for user account self-service -->
  <servlet-mapping>
    <servlet-name>newPasswordEntry</servlet-name>
    <url-pattern>/account/selfService/newPasswordEntry</url-pattern>
  </servlet-mapping>
  <servlet-mapping>
    <servlet-name>newPasswordAction</servlet-name>
    <url-pattern>/account/selfService/newPasswordAction</url-pattern>
  </servlet-mapping>
  <servlet>
    <servlet-name>nodeLabelChange</servlet-name>
    <servlet-class>org.opennms.web.nodelabel.NodeLabelChangeServlet</servlet-class>
  </servlet>
  <servlet>
    <!-- servlet for setting critical path -->
    <servlet-name>setCriticalPath</servlet-name>
    <servlet-class>org.opennms.web.admin.nodeManagement.SetCriticalPathServlet</servlet-class>
  </servlet>
  <servlet>
    <!-- servlet for grabbing node information -->
    <servlet-name>deleteSelNodes</servlet-name>
    <servlet-class>org.opennms.web.admin.nodeManagement.DeleteNodesServlet</servlet-class>
  </servlet>
  <servlet>
     <servlet-name>deleteInterface</servlet-name>
     <servlet-class>org.opennms.web.admin.nodeManagement.DeleteInterfaceServlet</servlet-class>
  </servlet>
  <servlet>
     <servlet-name>deleteService</servlet-name>
     <servlet-class>org.opennms.web.admin.nodeManagement.DeleteServiceServlet</servlet-class>
  </servlet>
  <servlet>
    <!-- servlet for grabbing interfaces and services on a node -->
    <servlet-name>getInterfaces</servlet-name>
    <servlet-class>org.opennms.web.admin.nodeManagement.GetInterfacesServlet</servlet-class>
  </servlet>
  <servlet>
    <!-- servlet for adding a new interface -->
    <servlet-name>addNewInterface</servlet-name>
    <servlet-class>org.opennms.web.admin.nodeManagement.AddNewInterfaceServlet</servlet-class>
  </servlet>
  <servlet>
    <!-- servlet for deleting nodes -->
    <servlet-name>deleteNodes</servlet-name>
    <servlet-class>org.opennms.web.admin.nodeManagement.DeleteGetNodesServlet</servlet-class>
  </servlet>
  <servlet>
    <!-- servlet for grabbing SNMP node information -->
    <servlet-name>snmpGetNodes</servlet-name>
    <servlet-class>org.opennms.web.admin.nodeManagement.SnmpGetNodesServlet</servlet-class>
  </servlet>
  <servlet>
    <!-- servlet for grabbing node, interface and service information -->
    <servlet-name>getNodes</servlet-name>
    <servlet-class>org.opennms.web.admin.nodeManagement.GetNodesServlet</servlet-class>
  </servlet>
  <servlet>
    <!-- servlet for managing and unmanaging interfaces and services -->
    <servlet-name>manageNodes</servlet-name>
    <servlet-class>org.opennms.web.admin.nodeManagement.ManageNodesServlet</servlet-class>
  </servlet>
  <servlet>
     <!-- servlet for managing/unmanaging interfaces and services for a single node -->
     <servlet-name>manageNode</servlet-name>
     <servlet-class>org.opennms.web.admin.nodeManagement.ManageNodeServlet</servlet-class>
  </servlet>
  <servlet>
    <!-- servlet for managing and unmanaging interfaces and services -->
    <servlet-name>snmpManageNodes</servlet-name>
    <servlet-class>org.opennms.web.admin.nodeManagement.SnmpManageNodesServlet</servlet-class>
  </servlet>
  <servlet>
    <!-- servlet for configuring SNMP parameters -->
    <servlet-name>snmpConfig</servlet-name>
    <servlet-class>org.opennms.web.admin.nodeManagement.SnmpConfigServlet</servlet-class>
  </servlet>

  <!--servlet for updating the notify flag in the ifservices table -->
  <servlet>
        <servlet-name>updateServiceNotify</servlet-name>
        <servlet-class>org.opennms.web.admin.notification.ServiceNoticeUpdateServlet</servlet-class>
  </servlet>

  <servlet>
    <servlet-name>rtcPost</servlet-name>
    <servlet-class>org.opennms.web.category.RTCPostServlet</servlet-class>
    <!-- Load on startup so that we can immediately start processing RTC POSTs -->
    <load-on-startup>1</load-on-startup>
  </servlet>
  <servlet>
    <servlet-name>rtcRaw</servlet-name>
    <servlet-class>org.opennms.web.category.RTCDebugServlet</servlet-class>
    <!-- Load on startup so that we can immediately start processing RTC POSTs -->
    <load-on-startup>1</load-on-startup>
  </servlet>

  <servlet>
    <servlet-name>sendMail</servlet-name>
    <servlet-class>org.opennms.web.mail.MailerServlet</servlet-class>
    <init-param>
      <description>Redirect to this sibling URL on success.</description>
      <param-name>redirect.success</param-name>
      <param-value>../support/index.htm</param-value>
    </init-param>
    <init-param>
      <description>Redirect to this sibling URL on success.</description>
      <param-name>mail.program</param-name>
      <param-value>/bin/mail</param-value>
    </init-param>
  </servlet>

  <servlet>
    <servlet-name>nodeRescan</servlet-name>
    <servlet-class>org.opennms.web.element.NodeRescanServlet</servlet-class>
  </servlet>

  <!-- Servlet to set snmp interface up or down -->
  <servlet>
     <servlet-name>ManageSnmpIntf</servlet-name>
    <servlet-class>org.opennms.web.element.ManageSnmpIntfServlet</servlet-class>
  </servlet>

  <!--
  <servlet>
    <servlet-name>filterOutage</servlet-name>
    <servlet-class>org.opennms.web.outage.OutageFilterServlet</servlet-class>
  </servlet>
  -->

  <!-- servlet>
    <servlet-name>invClogin</servlet-name>
    <servlet-class>org.opennms.web.inventory.InvCloginServlet</servlet-class>
  </servlet-->

  <servlet>
  	<servlet-name>purdyChart</servlet-name>
  	<servlet-class>org.opennms.web.graph.PurdyChartServlet</servlet-class>
  	<init-param>
  		<param-name>chart-name</param-name>
  		<param-value>sample-bar-chart</param-value>
  	</init-param>
  </servlet>

  <servlet>
        <servlet-name>dispatcher</servlet-name>
        <servlet-class>org.springframework.web.servlet.DispatcherServlet</servlet-class>
        <load-on-startup>1</load-on-startup>
  </servlet>

  <servlet>
    <servlet-name>notificationStream</servlet-name>
    <servlet-class>org.opennms.web.notification.NotificationStreamServlet</servlet-class>
  </servlet>

  <!-- desktop graph servlet mapping -->
  <!-- desktop survey report servlet mapping -->

  <servlet-mapping>
  	<servlet-name>purdyChart</servlet-name>
  	<url-pattern>/charts</url-pattern>
  </servlet-mapping>

  <servlet-mapping>
    <servlet-name>queryEvent</servlet-name>
    <url-pattern>/event/query</url-pattern>
  </servlet-mapping>

  <servlet-mapping>
    <servlet-name>queryAlarm</servlet-name>
    <url-pattern>/alarm/query</url-pattern>
  </servlet-mapping>

  <!--servlet mapping for update notification status servlet -->
  <servlet-mapping>
    <servlet-name>updateNotificationStatus</servlet-name>
    <url-pattern>/admin/updateNotificationStatus</url-pattern>
  </servlet-mapping>

  <!-- servlet mapping for the destination wizard servlet -->
  <servlet-mapping>
    <servlet-name>destinationWizard</servlet-name>
    <url-pattern>/admin/notification/destinationWizard</url-pattern>
  </servlet-mapping>

  <!-- servlet mapping for the notification wizard servlet -->
  <servlet-mapping>
    <servlet-name>notificationWizard</servlet-name>
    <url-pattern>/admin/notification/noticeWizard/notificationWizard</url-pattern>
  </servlet-mapping>

  <!-- servlet mapping for configuring users groups -->
  <!-- user configuration servlets -->
  <!-- converted to Controller -->
  <servlet-mapping>
    <servlet-name>modifyUser</servlet-name>
    <url-pattern>/admin/userGroupView/users/modifyUser</url-pattern>
  </servlet-mapping>

  <servlet-mapping>
    <servlet-name>updateUser</servlet-name>
    <url-pattern>/admin/userGroupView/users/updateUser</url-pattern>
  </servlet-mapping>
  <servlet-mapping>
    <servlet-name>saveUser</servlet-name>
    <url-pattern>/admin/userGroupView/users/saveUser</url-pattern>
  </servlet-mapping>
  <servlet-mapping>
    <servlet-name>renameUser</servlet-name>
    <url-pattern>/admin/userGroupView/users/renameUser</url-pattern>
  </servlet-mapping>
  <servlet-mapping>
    <servlet-name>addNewUser</servlet-name>
    <url-pattern>/admin/userGroupView/users/addNewUser</url-pattern>
  </servlet-mapping>
  <servlet-mapping>
    <servlet-name>deleteUser</servlet-name>
    <url-pattern>/admin/userGroupView/users/deleteUser</url-pattern>
  </servlet-mapping>
  <servlet-mapping>
    <servlet-name>addDutySchedules</servlet-name>
    <url-pattern>/admin/userGroupView/users/addDutySchedules</url-pattern>
  </servlet-mapping>
  <servlet-mapping>
    <servlet-name>removeDutySchedules</servlet-name>
    <url-pattern>/admin/userGroupView/users/removeDutySchedules</url-pattern>
  </servlet-mapping>
  <!-- end of user configuration servlets -->

  <!-- group configuration servlets -->
  <servlet-mapping>
    <servlet-name>dispatcher</servlet-name>
    <url-pattern>/admin/userGroupView/groups/modifyGroup</url-pattern>
  </servlet-mapping>
  <!-- end of group configuration servlets -->
  <!-- set UserGroup for user dynamically -->
  <servlet-mapping>
      <servlet-name>dispatcher</servlet-name>
      <url-pattern>/support/groups/setACLUserGroups</url-pattern>
  </servlet-mapping>
  <!-- end -->

  <servlet-mapping>
    <servlet-name>admin-roles</servlet-name>
    <url-pattern>/admin/userGroupView/roles</url-pattern>
  </servlet-mapping>

  <servlet-mapping>
    <servlet-name>user-roles</servlet-name>
    <url-pattern>/roles</url-pattern>
  </servlet-mapping>

  <!-- end of user groups configuration servlets -->

    <!--servlet mapping for restart discovery servlet-->
  <servlet-mapping>
    <servlet-name>actionDiscovery</servlet-name>
    <url-pattern>/admin/discovery/actionDiscovery</url-pattern>
  </servlet-mapping>
  <servlet-mapping>
    <servlet-name>discoveryScan</servlet-name>
    <url-pattern>/admin/discovery/scanConfig</url-pattern>
  </servlet-mapping>

  <servlet-mapping>
    <servlet-name>modifyAsset</servlet-name>
    <url-pattern>/asset/modifyAsset</url-pattern>
  </servlet-mapping>
  <servlet-mapping>
    <servlet-name>importAssets</servlet-name>
    <url-pattern>/admin/asset/import/*</url-pattern>
  </servlet-mapping>
  <servlet-mapping>
    <servlet-name>exportAssets</servlet-name>
    <url-pattern>/admin/asset/assets.csv</url-pattern>
  </servlet-mapping>

  <servlet-mapping>
    <servlet-name>getInterfaces</servlet-name>
    <url-pattern>/admin/nodemanagement/getInterfaces</url-pattern>
  </servlet-mapping>
  <servlet-mapping>
    <servlet-name>addNewInterface</servlet-name>
    <url-pattern>/admin/addNewInterface</url-pattern>
  </servlet-mapping>
  <servlet-mapping>
    <servlet-name>setCriticalPath</servlet-name>
    <url-pattern>/admin/setCriticalPath</url-pattern>
  </servlet-mapping>
  <servlet-mapping>
    <servlet-name>deleteSelNodes</servlet-name>
    <url-pattern>/admin/deleteSelNodes</url-pattern>
  </servlet-mapping>
  <servlet-mapping>
    <servlet-name>deleteNodes</servlet-name>
    <url-pattern>/admin/deleteNodes</url-pattern>
  </servlet-mapping>
  <servlet-mapping>
     <servlet-name>deleteInterface</servlet-name>
     <url-pattern>/admin/deleteInterface</url-pattern>
  </servlet-mapping>
  <servlet-mapping>
  	<servlet-name>deleteService</servlet-name>
  	<url-pattern>/admin/deleteService</url-pattern>
  </servlet-mapping>
  <servlet-mapping>
    <servlet-name>snmpGetNodes</servlet-name>
    <url-pattern>/admin/snmpGetNodes</url-pattern>
  </servlet-mapping>
  <servlet-mapping>
    <servlet-name>getNodes</servlet-name>
    <url-pattern>/admin/getNodes</url-pattern>
  </servlet-mapping>
  <servlet-mapping>
    <servlet-name>manageNodes</servlet-name>
    <url-pattern>/admin/manageNodes</url-pattern>
  </servlet-mapping>
  <servlet-mapping>
     <servlet-name>manageNode</servlet-name>
     <url-pattern>/admin/manageNode</url-pattern>
  </servlet-mapping>
  <servlet-mapping>
    <servlet-name>snmpManageNodes</servlet-name>
    <url-pattern>/admin/changeCollectStatus</url-pattern>
  </servlet-mapping>
  <servlet-mapping>
    <servlet-name>snmpConfig</servlet-name>
    <url-pattern>/admin/snmpConfig</url-pattern>
  </servlet-mapping>

  <servlet-mapping>
        <servlet-name>updateServiceNotify</servlet-name>
        <url-pattern>/admin/updateServiceNotify</url-pattern>
  </servlet-mapping>

  <servlet-mapping>
    <servlet-name>rtcPost</servlet-name>
    <url-pattern>/rtc/post/*</url-pattern>
  </servlet-mapping>
  <servlet-mapping>
    <servlet-name>rtcRaw</servlet-name>
    <url-pattern>/rtc/raw</url-pattern>
  </servlet-mapping>

  <servlet-mapping>
    <servlet-name>sendMail</servlet-name>
    <url-pattern>/mail/send</url-pattern>
  </servlet-mapping>

  <servlet-mapping>
    <servlet-name>nodeRescan</servlet-name>
    <url-pattern>/element/rescan</url-pattern>
  </servlet-mapping>

   <servlet-mapping>
    <servlet-name>ManageSnmpIntf</servlet-name>
    <url-pattern>/element/ManageSnmpIntf</url-pattern>
  </servlet-mapping>

    <servlet-mapping>
        <servlet-name>dispatcher</servlet-name>
        <url-pattern>*.htm</url-pattern>
    </servlet-mapping>
    <servlet-mapping>
        <servlet-name>dispatcher</servlet-name>
        <url-pattern>/alarm/index</url-pattern>
    </servlet-mapping>
    <servlet-mapping>
        <servlet-name>dispatcher</servlet-name>
        <url-pattern>/alarm/list</url-pattern>
    </servlet-mapping>
    <servlet-mapping>
        <servlet-name>dispatcher</servlet-name>
        <url-pattern>/alarm/createFavorite</url-pattern>
    </servlet-mapping>
    <servlet-mapping>
        <servlet-name>dispatcher</servlet-name>
        <url-pattern>/alarm/deleteFavorite</url-pattern>
    </servlet-mapping>
  <servlet-mapping>
    <servlet-name>dispatcher</servlet-name>
    <url-pattern>/alarm/acknowledge</url-pattern>
  </servlet-mapping>
  <servlet-mapping>
    <servlet-name>dispatcher</servlet-name>
    <url-pattern>/alarm/acknowledgeByFilter</url-pattern>
  </servlet-mapping>
  <servlet-mapping>
    <servlet-name>dispatcher</servlet-name>
    <url-pattern>/alarm/changeSeverity</url-pattern>
  </servlet-mapping>
  <servlet-mapping>
    <servlet-name>dispatcher</servlet-name>
    <url-pattern>/event/acknowledge</url-pattern>
  </servlet-mapping>
  <servlet-mapping>
    <servlet-name>dispatcher</servlet-name>
    <url-pattern>/event/acknowledgeByFilter</url-pattern>
  </servlet-mapping>
  <servlet-mapping>
    <servlet-name>dispatcher</servlet-name>
    <url-pattern>/event/index</url-pattern>
  </servlet-mapping>
  <servlet-mapping>
    <servlet-name>dispatcher</servlet-name>
    <url-pattern>/event/createFavorite</url-pattern>
  </servlet-mapping>
  <servlet-mapping>
    <servlet-name>dispatcher</servlet-name>
    <url-pattern>/event/deleteFavorite</url-pattern>
  </servlet-mapping>
  <servlet-mapping>
    <servlet-name>dispatcher</servlet-name>
    <url-pattern>/event/list</url-pattern>
  </servlet-mapping>
  <servlet-mapping>
    <servlet-name>dispatcher</servlet-name>
    <url-pattern>/event/detail.jsp</url-pattern>
  </servlet-mapping>
  <servlet-mapping>
    <servlet-name>dispatcher</servlet-name>
    <url-pattern>/notification/browse</url-pattern>
  </servlet-mapping>
  <servlet-mapping>
    <servlet-name>dispatcher</servlet-name>
    <url-pattern>/notification/acknowledge</url-pattern>
  </servlet-mapping>
  <servlet-mapping>
    <servlet-name>notificationStream</servlet-name>
    <url-pattern>/notification/stream</url-pattern>
  </servlet-mapping>
  <servlet-mapping>
    <servlet-name>dispatcher</servlet-name>
    <url-pattern>/outage/list</url-pattern>
  </servlet-mapping>
  <servlet-mapping>
    <servlet-name>dispatcher</servlet-name>
    <url-pattern>/outage/detail.jsp</url-pattern>
  </servlet-mapping>
  <servlet-mapping>
    <servlet-name>dispatcher</servlet-name>
    <url-pattern>/element/service.jsp</url-pattern>
  </servlet-mapping>

  <!-- Although this will be matched by the above *.htm url-pattern,
       this servlet-mapping needs to be here because wildcard url-pattern
       elements don't seem to work as a welcome-page entry. -->
  <servlet-mapping>
        <servlet-name>dispatcher</servlet-name>
        <url-pattern>/frontPage.htm</url-pattern>
  </servlet-mapping>

  <servlet-mapping>
        <servlet-name>dispatcher</servlet-name>
        <url-pattern>/graph/graph.png</url-pattern>
  </servlet-mapping>

  <!-- WARMERGE: insert servlet -->
  <!-- WARMERGE: insert servlet-mapping -->

  <error-page>
    <exception-type>org.opennms.web.category.CategoryNotFoundException</exception-type>
    <location>/errors/categorynotfound.jsp</location>
  </error-page>
  <error-page>
    <exception-type>org.opennms.web.servlet.MissingParameterException</exception-type>
    <location>/errors/missingparam.jsp</location>
  </error-page>
  <error-page>
    <exception-type>org.opennms.web.event.EventIdNotFoundException</exception-type>
    <location>/errors/eventidnotfound.jsp</location>
  </error-page>
  <error-page>
    <exception-type>org.opennms.web.alarm.AlarmIdNotFoundException</exception-type>
    <location>/errors/alarmidnotfound.jsp</location>
  </error-page>
  <error-page>
    <exception-type>org.opennms.web.element.ElementNotFoundException</exception-type>
    <location>/errors/elementnotfound.jsp</location>
  </error-page>
  <error-page>
    <exception-type>org.opennms.web.element.ElementIdNotFoundException</exception-type>
    <location>/errors/elementidnotfound.jsp</location>
  </error-page>
  <error-page>
    <exception-type>org.opennms.web.notification.NoticeIdNotFoundException</exception-type>
    <location>/errors/noticeidnotfound.jsp</location>
  </error-page>
  <error-page>
    <exception-type>org.opennms.web.outage.OutageIdNotFoundException</exception-type>
    <location>/errors/outageidnotfound.jsp</location>
  </error-page>
  <error-page>
    <exception-type>java.lang.SecurityException</exception-type>
    <location>/errors/sealingviolation.jsp</location>
  </error-page>
  <error-page>
    <exception-type>org.opennms.web.controller.statisticsReports.StatisticsReportIdNotFoundException</exception-type>
    <location>/errors/statisticsreportidnotfound.jsp</location>
  </error-page>
  <error-page>
    <exception-type>org.opennms.netmgt.events.api.EventProxyException</exception-type>
    <location>/errors/eventproxyexception.jsp</location>
  </error-page>
  <error-page>
    <exception-type>org.opennms.web.admin.nodeManagement.NoManagedInterfacesException</exception-type>
    <location>/errors/nomanagedinterfaces.jsp</location>
  </error-page>
  <error-page>
    <error-code>500</error-code>
    <location>/errors/unknownexception.jsp</location>
  </error-page>
  <error-page>
    <error-code>404</error-code>
    <location>/errors/pagenotfound.jsp</location>
  </error-page>

  <!-- the welcome-file elements need to point at a file that exists or
       a non-wildcard url-pattern in a servlet-mapping element. -->
  <welcome-file-list>
    <welcome-file>frontPage.jsp</welcome-file>
  </welcome-file-list>

</web-app>
<|MERGE_RESOLUTION|>--- conflicted
+++ resolved
@@ -186,16 +186,15 @@
   </filter>
 
   <filter>
-<<<<<<< HEAD
     <filter-name>SpaRouting</filter-name>
     <filter-class>org.opennms.web.servlet.SpaRoutingFilter</filter-class>
   </filter>
 
-=======
+  <filter>
     <filter-name>httpsRewriteFilter</filter-name>
     <filter-class>org.opennms.web.filter.HttpsRewriteFilter</filter-class>
   </filter>
->>>>>>> b9548fc8
+
   <!-- WARMERGE: insert filter -->
 
   <filter-mapping>
@@ -320,16 +319,15 @@
     <url-pattern>/*</url-pattern>
   </filter-mapping>
   <filter-mapping>
-<<<<<<< HEAD
     <filter-name>SpaRouting</filter-name>
     <url-pattern>/ui</url-pattern>
     <url-pattern>/ui/*</url-pattern>
-=======
+  </filter-mapping>
+  <filter-mapping>
     <filter-name>httpsRewriteFilter</filter-name>
     <url-pattern>""</url-pattern>
     <url-pattern>/</url-pattern>
     <url-pattern>/frontPage.jsp</url-pattern>
->>>>>>> b9548fc8
   </filter-mapping>
 
   <!-- WARMERGE: insert filter-mapping -->
