--- conflicted
+++ resolved
@@ -41,14 +41,9 @@
         org.opennms.core.utils.DBUtils,
         org.opennms.core.utils.WebSecurityUtils,
         org.opennms.web.element.*,
-<<<<<<< HEAD
-        org.opennms.netmgt.poller.PathOutageFactory,
-        org.opennms.netmgt.model.OnmsNode,org.opennms.netmgt.events.api.EventConstants,
-=======
         org.opennms.netmgt.poller.PathOutageManagerJdbcImpl,
         org.opennms.netmgt.model.OnmsNode,
-        org.opennms.netmgt.EventConstants,
->>>>>>> 215e9399
+        org.opennms.netmgt.events.api.EventConstants,
         org.opennms.netmgt.xml.event.Event,
         org.opennms.web.api.Util,
         org.exolab.castor.xml.ValidationException,
