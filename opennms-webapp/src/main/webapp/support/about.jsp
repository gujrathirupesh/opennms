<%--
/*******************************************************************************
 * This file is part of OpenNMS(R).
 *
<<<<<<< HEAD
 * Copyright (C) 2002-2021 The OpenNMS Group, Inc.
 * OpenNMS(R) is Copyright (C) 1999-2021 The OpenNMS Group, Inc.
=======
 * Copyright (C) 2002-2022 The OpenNMS Group, Inc.
 * OpenNMS(R) is Copyright (C) 1999-2022 The OpenNMS Group, Inc.
>>>>>>> b956da8a
 *
 * OpenNMS(R) is a registered trademark of The OpenNMS Group, Inc.
 *
 * OpenNMS(R) is free software: you can redistribute it and/or modify
 * it under the terms of the GNU Affero General Public License as published
 * by the Free Software Foundation, either version 3 of the License,
 * or (at your option) any later version.
 *
 * OpenNMS(R) is distributed in the hope that it will be useful,
 * but WITHOUT ANY WARRANTY; without even the implied warranty of
 * MERCHANTABILITY or FITNESS FOR A PARTICULAR PURPOSE.  See the
 * GNU Affero General Public License for more details.
 *
 * You should have received a copy of the GNU Affero General Public License
 * along with OpenNMS(R).  If not, see:
 *      http://www.gnu.org/licenses/
 *
 * For more information contact:
 *     OpenNMS(R) Licensing <license@opennms.org>
 *     http://www.opennms.org/
 *     http://www.opennms.com/
 *******************************************************************************/

--%>

<%@page language="java"
	contentType="text/html"
	session="true"
	import="org.opennms.web.api.Authentication,
		org.opennms.core.db.DataSourceFactory,
		org.opennms.core.resource.Vault,
		org.opennms.core.utils.TimeSeries,
		org.opennms.core.utils.WebSecurityUtils,
		org.opennms.core.utils.DBUtils,
		java.sql.Connection
	"
%>

<%
    boolean role = request.isUserInRole(Authentication.ROLE_ADMIN);
    
    final DBUtils d = new DBUtils();
    String dbName;
    String dbVersion;
    try {
      Connection conn = DataSourceFactory.getInstance().getConnection();
      d.watch(conn);
      dbName = conn.getMetaData().getDatabaseProductName();
      dbVersion = conn.getMetaData().getDatabaseProductVersion();
   	} catch (Exception e) {
   	  dbName = "Unknown";
      dbVersion = "Unknown";
   	} finally {
   	  d.cleanUp();
   	}
%> 

<jsp:include page="/includes/bootstrap.jsp" flush="false" >
  <jsp:param name="title" value="About" />
  <jsp:param name="headTitle" value="About" />
  <jsp:param name="breadcrumb" value="<a href='support/index.htm'>Support</a>" />
  <jsp:param name="breadcrumb" value="About" />
</jsp:include>

  <div class="panel panel-default">
    <div class="panel-heading">
      <h3 class="panel-title">OpenNMS Web Console</h3>
    </div>
<table class="table table-condensed">
  <tr>
    <th>Version:</th>
    <td><%=Vault.getProperty("version.display")%></td>
  </tr>

  <tr>
    <th>Server Time:</th>
    <td><%=new java.util.Date()%></td>
  </tr>
  <tr>
    <th>Client Time:</th>
    <td><script type="text/javascript"> document.write( new Date().toString()) </script></td>
  </tr>
  <tr>
    <th>Java Version:</th>
    <td><%=System.getProperty( "java.version" )%> (<%=System.getProperty( "java.vendor" )%>)</td>
  </tr>
  <tr>
    <th>Java Runtime:</th>
    <td><%=System.getProperty( "java.runtime.name" )%> (<%=System.getProperty( "java.runtime.version" )%>)</td>
  </tr>
  <tr>
    <th>Java Specification:</th>
    <td><%=System.getProperty( "java.specification.name" )%> (<%=System.getProperty( "java.specification.vendor" )%>, <%=System.getProperty( "java.specification.version" )%>)</td>
  </tr>
  <tr>
    <th>Java Virtual Machine:</th>
    <td><%=System.getProperty( "java.vm.name" )%> (<%=System.getProperty( "java.vm.vendor" )%>, <%=System.getProperty( "java.vm.version" )%>)</td>
    <%-- java.vm.info doesn't appear to be part of the standard Java system properties--%>
    <%-- <%=System.getProperty( "java.vm.info" )%> --%>
  </tr>
  <tr>
    <th>Java Virtual Machine Specification:</th>
    <td><%=System.getProperty( "java.vm.specification.name" )%> (<%=System.getProperty( "java.vm.specification.vendor" )%>, <%=System.getProperty( "java.vm.specification.version" )%>)</td>
  </tr>
  <tr>
    <th>Operating System:</th>
    <td><%=System.getProperty( "os.name" )%> <%=System.getProperty( "os.version" )%> (<%=System.getProperty( "os.arch" )%>)</td>
  </tr>
  <tr>
    <th>Servlet Container:</th>
    <td><%=application.getServerInfo()%> (Servlet Spec <%=application.getMajorVersion()%>.<%=application.getMinorVersion()%>)</td>
  </tr>
  <tr>
    <th>User Agent:</th>
    <td><%=WebSecurityUtils.sanitizeString(request.getHeader( "User-Agent" ), false)%></td>
  </tr>
  <tr>
    <th>Database Type:</th>
    <td><%=dbName%></td>
  </tr>
  <tr>
    <th>Database Version:</th>
    <td><%=dbVersion%></td>
  </tr>
  <tr>
    <th>Time-Series Strategy:</th>
    <td><%=TimeSeries.getTimeseriesStrategy().getDescr()%></td>
  </tr>
</table>
</div>

<div class="panel panel-default">
  <div class="panel-heading">
    <h3 class="panel-title">License and Copyright</h3>
  </div>
  <div class="panel-body">
  <p>
    <a href="http://www.opennms.org/">OpenNMS&reg;</a> is a registered
    trademark, and Horizon&trade;, Meridian&trade;, and Compass&trade; are
    trademarks, of <a href="http://www.opennms.com">The OpenNMS Group, Inc.</a>
    Horizon&trade; software by OpenNMS&reg; and Meridian&trade; software by OpenNMS&reg;, as
<<<<<<< HEAD
    distributed here, are copyright &copy; 2002-2021
=======
    distributed here, are copyright &copy; 2002-2022
>>>>>>> b956da8a
    <a href="http://www.opennms.com/">The OpenNMS Group, Inc.</a>
  </p>
  <p>
    OpenNMS is a derivative work, containing both original code, included
    code and modified code that was published under the GNU Affero General Public
    License. Please see the source for detailed copyright notices.
  </p>
  <p>
    The source code for this release can be downloaded
    <a href="source/opennms-<%=Vault.getProperty("version.display")%>-source.tar.gz">here</a>.
  </p>
  <p>
    This program is free software; you can redistribute it and/or
    modify it under the terms of the
    <a href="http://www.gnu.org/licenses/agpl.html">GNU Affero General Public License</a>
    as published by the
    <a href="http://www.gnu.org/">Free Software Foundation</a>; either version 3
    of the License, or (at your option) any later version.
  </p>
  <p>
    This program is distributed in the hope that it will be useful,
    but <strong>without any warranty</strong>; without even the implied
    warranty of <strong>merchantability</strong> or <strong>fitness for
    a particular purpose</strong>.  See the
    <a href="http://www.gnu.org/licenses/agpl.html">GNU Affero General Public License</a>
    for more details.
  </p>

  <p>
    You should have received a copy of the
    <a href="http://www.gnu.org/licenses/agpl.html">GNU Affero General Public License</a>
    along with this program; if not, write to the
  </p>
  <p>
    Free Software Foundation, Inc.<br/>
    59 Temple Place - Suite 330<br/>
    Boston, MA  02111-1307, USA
  </p>
  </div>
</div>

<div class="panel panel-default">
  <div class="panel-heading">
    <h3 class="panel-title">OSI Certified Open Source Software</h3>
  </div>
  <div class="panel-body">

<a target="_new" href="http://www.opensource.org/"><img src="images/osi-certified.png" style="float: left;" alt="OSI Certified"/></a>
<p>This software is OSI Certified Open Source Software.<br/>
  OSI Certified is a certification mark of the
  <a href="http://www.opensource.org/">Open Source Initiative</a>.
</p>
<div style="clear:both;"></div>
</div>
</div>

<div class="panel panel-default">
	<div class="panel-heading">
		<h3 class="panel-title">Supporting Applications and Frameworks</h3>
	</div>
	<div class="panel-body">
		<div class="col-md-3">
			<p align="center">
				Powered By Jetty<br />
				<a href="http://www.eclipse.org/jetty/" target="_new">
					<img src="images/powered_by_jetty.png" style="border:0;" alt="eclipse.org/jetty/">
				</a>
			</p>
		</div>

		<div class="col-md-3">
			<p align="center">
				Support for Tobi Oetiker's RRDTool<br />
				<a href="http://www.rrdtool.org/" target="_new">
					<img src="images/rrdtool-logo-dark.png" style="border:0;padding:1em;" alt="www.rrdtool.org">
				</a>
			</p>
		</div>

		<div class="col-md-3">
			<p align="center">
				PostgreSQL Powered<br /> <a href="http://www.postgresql.org/"
					target="_new"><img src="images/pg-power_95x51_4.gif" style="border:0;padding:1em;" alt="www.postgresql.org"></a>
			</p>
		</div>

		<div class="col-md-3">
			<p align="center">
				Powered by Hibernate ORM<br />
				<a href="http://hibernate.org/" target="_new">
					<img src="images/hibernate_logo.gif" style="border:0;" alt="hibernate.org">
				</a>
			</p>
		</div>
	</div>
</div>

<jsp:include page="/includes/bootstrap-footer.jsp" flush="false"/><|MERGE_RESOLUTION|>--- conflicted
+++ resolved
@@ -2,13 +2,8 @@
 /*******************************************************************************
  * This file is part of OpenNMS(R).
  *
-<<<<<<< HEAD
- * Copyright (C) 2002-2021 The OpenNMS Group, Inc.
- * OpenNMS(R) is Copyright (C) 1999-2021 The OpenNMS Group, Inc.
-=======
  * Copyright (C) 2002-2022 The OpenNMS Group, Inc.
  * OpenNMS(R) is Copyright (C) 1999-2022 The OpenNMS Group, Inc.
->>>>>>> b956da8a
  *
  * OpenNMS(R) is a registered trademark of The OpenNMS Group, Inc.
  *
@@ -150,11 +145,7 @@
     trademark, and Horizon&trade;, Meridian&trade;, and Compass&trade; are
     trademarks, of <a href="http://www.opennms.com">The OpenNMS Group, Inc.</a>
     Horizon&trade; software by OpenNMS&reg; and Meridian&trade; software by OpenNMS&reg;, as
-<<<<<<< HEAD
-    distributed here, are copyright &copy; 2002-2021
-=======
     distributed here, are copyright &copy; 2002-2022
->>>>>>> b956da8a
     <a href="http://www.opennms.com/">The OpenNMS Group, Inc.</a>
   </p>
   <p>
