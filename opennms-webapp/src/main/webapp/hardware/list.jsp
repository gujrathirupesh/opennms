--- conflicted
+++ resolved
@@ -48,11 +48,7 @@
                 org.opennms.netmgt.model.snmpmetadata.SnmpMetadataTable,
                 org.opennms.netmgt.model.snmpmetadata.SnmpMetadataValue"
 %>
-<<<<<<< HEAD
-
-=======
 <%@ page import="org.opennms.core.utils.WebSecurityUtils" %>
->>>>>>> c272123e
 <%@taglib uri="http://java.sun.com/jsp/jstl/core" prefix="c" %>
 
 <%!
@@ -188,16 +184,12 @@
   <% if (root == null) { %>
     <% if (!snmpHardware) { %>
       <br/>
-<<<<<<< HEAD
-      <div class="jumbotron"><h3>The node <%= node.getLabel() %> doesn't have hardware information on the database.</h3></div>
+      <div class="jumbotron"><h3>The node <%= WebSecurityUtils.sanitizeString(node.getLabel()) %> doesn't have hardware information on the database.</h3></div>
     <% } else {
         SnmpMetadataObject snmpMetadataObject = (SnmpMetadataObject) SnmpMetadataObject.fromOnmsMetadata(onmsMetaDataList, "snmp");
         printSnmpMetadataObject(out, snmpMetadataObject);
        }
     %>
-=======
-      <div class="jumbotron"><h3>The node <%=WebSecurityUtils.sanitizeString(node.getLabel())%> doesn't have hardware information on the database.</h3></div>
->>>>>>> c272123e
   <% } else {
        printTree(out, root);
      }
