/*
Bootstrap Theme Specific Stylesheet
 * Contents:
 *  1.0 - Structure
 *  2.0 - Menu
 *  3.0 - Buttons
 *  4.0 - Typography
 *  5.0 - Alerts
 *  6.0 - Content Boxes
 *  7.0 - Form Elements
 *  8.0 - Progress Bars
 *  9.0 - List Groups
 *  10.0 - Dropdowns
 *  11.0 - Navs and Navbars
 *  12.0 - Panels
 *  13.0 - Dialogs
 *  14.0 - Tables
 *  15.0 - Miscellaneous and Workarounds
 */

@import "../webapp/lib/bootstrap-sass-official/assets/stylesheets/bootstrap/_variables.scss";
@import "properties.scss";
@import "severities.scss";

/* =1.0 Structure
----------------------------------------------- */

body {
  background-color: white;
  font: 'Open Sans', Arial, sans-serif;
}
body.fixed-nav {
  padding-top: $navbar-height !important;
}
img {
  max-width: 100%;
  height: auto;
}
.wrapper {
  width: 900px;
  position:relative;
  margin:0 auto;
}
#branding {
  background:#fff;
  height:108px;
}
a {
  color:$color_meridian_blue;
}
a:hover,
a:focus {
  color: $color_meridian_blue_light;
}

/* centered columns styles */
.row-centered {
  text-align:center;
}

.col-centered {
  display:inline-block;
  float:none;
  /* reset the text-align */
  text-align:left;
  /* inline-block space fix */
  margin-right:-4px;
}


/* =2.0 Menu
----------------------------------------------- */

#access {
  background: #444 url(../images/bkg-brand-border.jpg) top center repeat-x;
  height:60px;
  margin-bottom:30px;
  box-shadow: 0px 3px 5px #2f2f2f;
  border-color:transparent;
  padding-top:3px;
}
#access .navbar-brand {
  line-height: 30px;
  color: #777;
  text-shadow: -1px -1px 0 #222;
}
#access ul {
  margin:0;
  float:left;
  list-style:none;
}
#access li {
  float:left;
}
#access li a {
  display:block;
  color:#ccc;
  line-height:57px;
  padding:0 20px;
}
#access li li {
  float:none;
}
#access li li a {
  line-height: 1.42857143;
  color: #333;
  padding: 3px 20px;
}
#access li a:hover,
#access .navbar-inverse .navbar-nav>li>a:hover,
#access .navbar-inverse .navbar-nav>li>a:focus {
  text-decoration:none;
  background-color:#3a3a3a;
  box-shadow: inset 0px 1px 6px #222;
}
#access li li a:hover {
  background-color:#eee;
  box-shadow:none;
}
#access li.active a,
#access .navbar-inverse .navbar-nav>.active>a,
#access .navbar-inverse .navbar-nav>.active>a:hover,
#access .navbar-inverse .navbar-nav>.active>a:focus {
  background:url(../images/bkg-nav-active.jpg) bottom no-repeat;
  box-shadow:none;
  cursor:default;
}

#access .navbar-text {
  margin-top: 18px;
  margin-bottom: 18px;
}

/* =3.0 Buttons
----------------------------------------------- */

.btn-primary {
  background-color: $color_opennms;
  border-color: $color_opennms_dark;
}
.btn-primary[disabled] {
  background-color: lighten($color_opennms, 10%);
  border-color: lighten($color_opennms_dark, 10%);
}
.btn-primary:hover,
.btn-primary:focus,
.btn-primary:active,
.btn-primary.active,
.open .dropdown-toggle.btn-primary {
  background-color: $color_opennms_dark;
}
.btn-success {
  background-color: $color_opennms_dark;
  border-color: $color_opennms_darker;
}
.btn-success[disabled] {
  background-color: $color_opennms_light;
  border-color: $color_opennms;
}
.btn-success:hover,
.btn-success:focus,
.btn-success:active,
.btn-success.active,
.open .dropdown-toggle.btn-success {
  background-color: $color_opennms_darker;
}
.btn-info {
  border-color: #35BBA6;
  background-color: #5BDBC7;
}
.btn-info[disabled] {
  background-color: lighten(#35BBA6, 10%);
  border-color: lighten(#5BDBC7, 10%);
}
.btn-info:hover,
.btn-info:focus,
.btn-info:active,
.btn-info.active,
.open .dropdown-toggle.btn-info {
  background-color: #35BBA6;
}
.btn-warning {
  background-color: #FFBF00;
  border-color: #FEA601;
}
.btn-warning[disabled] {
  background-color: lighten(#FFBF00, 10%);
  border-color: lighten(#FEA601, 10%);
}
.btn-warning:hover,
.btn-warning:focus,
.btn-warning:active,
.btn-warning.active,
.open .dropdown-toggle.btn-warning {
  background-color: #FEA601;
}
.btn-danger {
  background-color: #F45C31;
  border-color: #EE400D;
}
.btn-danger[disabled] {
  background-color: lighten(#F45C31, 10%);
  border-color: lighten(#EE400D, 10%);
}
.btn-danger:hover,
.btn-danger:focus,
.btn-danger:active,
.btn-danger.active,
.open .dropdown-toggle.btn-danger {
  background-color:#EE400D;
}


/* =4.0 Typography
----------------------------------------------- */

.text-primary {
  color:#000;
}
.text-success {
<<<<<<< HEAD
  color:$color_green_leaf_approx;
=======
  color:$color_opennms;
>>>>>>> 4d41f2ee
}
.text-info {
  color:#5BDBC7;
}
.text-warning {
  color:#FFBF00;
}
.text-danger {
  color:#F45C31;
}


/* =5.0 Alerts
----------------------------------------------- */

.alert {
  padding: 10px 15px;
  border-radius: 4px;
  font-size: 14px;
  margin-bottom:20px;
  color:#fff;
  border:none;
}
.alert + .alert {
  margin-top:-15px;
}
.alert-success {
  background: $color_opennms_dark;
}
.alert-info {
  background: #5BDBC7;
}
.alert-warning {
  background: #FFBF00;
}
.alert-danger {
  background: #F45C31;
}

/* =6.0 Content Boxes
----------------------------------------------- */

.box {
  margin-bottom:20px;
  clear:both;
  background:#fff;
  box-shadow: 0px 0px 8px #000;
}
.box .bottom {
  padding: 15px;
}
.box h2.module-title {
  padding: 12px 15px;
  margin:0;
  font-weight:500;
  background-color: #f5f5f5;
  background-image: -moz-linear-gradient(top, rgba(255,255,255,0.35) 0%, rgba(170,170,170,0.15) 66%, rgba(0,0,0,0.05) 100%);
  background-image: -webkit-linear-gradient(top, rgba(255,255,255,0.35) 0%,rgba(170,170,170,0.15) 66%,rgba(0,0,0,0.05) 100%);
  background-image: linear-gradient(to bottom, rgba(255,255,255,0.35) 0%,rgba(170,170,170,0.15) 66%,rgba(0,0,0,0.05) 100%);
  color:$color_opennms_dark;
  font-size: 17px;
  line-height: 30px;
  border-bottom:1px solid #ccc;
}
.box h2 .button {
  font-size: 14px;
  float: right;
  padding: 6px 10px;
}

/* =7.0 Form Elements
----------------------------------------------- */

.has-success .help-block,
.has-success .control-label,
.has-success .radio,
.has-success .checkbox,
.has-success .radio-inline,
.has-success .checkbox-inline {
  color: $color_success_darker;
}
.has-success .form-control {
  border-color: $color_green_leaf_approx;
}
.has-success .form-control-feedback {
  color: $color_success_darker;
}
.has-warning .help-block,
.has-warning .control-label,
.has-warning .radio,
.has-warning .checkbox,
.has-warning .radio-inline,
.has-warning .checkbox-inline {
  color: #FFBF00;
}
.has-warning .form-control {
  border-color: #FFBF00;
}
.has-warning .form-control-feedback {
  color: #FFBF00;
}
.has-error .help-block,
.has-error .control-label,
.has-error .radio,
.has-error .checkbox,
.has-error .radio-inline,
.has-error .checkbox-inline {
  color: #F45C31;
}
.has-error .form-control {
  border-color: #F45C31;
}
.has-error .form-control-feedback {
  color: #F45C31;
}

.multi-select {
  min-width: 90%;
}

/* =8.0 Progress Bars
----------------------------------------------- */

.progress-bar {
  background-color: $color_opennms_dark;
}
.progress-bar-success {
  background-color: $color_success;
}
.progress-bar-info {
  background-color: #5BDBC7;
}
.progress-bar-warning {
  background-color: #FFBF00;
}
.progress-bar-danger {
  background-color: #F45C31;
}

/* =9.0 List Groups
----------------------------------------------- */

a.list-group-item.active,
a.list-group-item.active:hover,
a.list-group-item.active:focus {
  /* z-index: 2; */
  color: #fff;
  background-color: #444;
  border-color: #333;
}


/* =10.0 Dropdowns
----------------------------------------------- */
.dropdown-menu > li > a {
  color: white;
}

.dropdown-menu,
.dropdown-menu>.active>a,
.dropdown-menu>.active>a:hover,
.dropdown-menu>.active>a:focus {
  color: white;
  background-color: $color_alto_approx;
  padding: 5px;
  min-width: 50px;
}

.dropdown:hover .dropdown-menu {
  display: block;
}


/* =11.0 Navs and Navbars
----------------------------------------------- */

.tab-content {
  margin-bottom: 30px;
  padding:15px 0;
}
.nav-tabs + .tab-content {
  border: 1px solid #ddd;
  border-top: 0;
  padding:15px;
}
.nav-pills>li.active>a,
.nav-pills>li.active>a:hover,
.nav-pills>li.active>a:focus {
  color: #fff;
  background-color: $color_success_darker;
}

.navbar-header {
  height: $navbar-logo-height;
}

.navbar-brand {
  line-height: $navbar-logo-height; /* same as the logo image */
  padding: 10px 10px 0 10px !important;
}

#navbar {
  background-image: none;
  background-color: transparent;
}

@media only screen and (min-width: $grid-float-breakpoint) {
  #navbar {
    height: $line-height-computed + 10px;
    position: absolute;
    bottom: 0;
    right: 0;
  }
}

@mixin navbar-inverse-color($text-color) {
  color: $text-color;
}

.navbar-inverse, .navbar-collapse {
  background-color: $color_alto_approx;
  border-color: $color_alto_approx;
}

.navbar-inverse .navbar-nav > li {
  padding: 5px 10px;
  bottom: 0;
  @include navbar-inverse-color(black);
  border: 1px solid transparent;
  a {
    line-height: $line-height-computed;
    padding: 0;
    @include navbar-inverse-color(black);
    background-color: transparent;
  }

  a:focus {
    color: $color_meridian_blue;
  }

  a:hover {
    color: $color_meridian_blue;
  }

  &.dropdown.open {
    background-color: transparent;
    a {
      background-color: transparent;
    }
  }
}

.navbar-inverse .navbar-info {
  display: block !important;
  margin-right: 0;
  padding-right: 5px;
  padding-top: 2px;
  @include navbar-inverse-color(white);
  a {
    @include navbar-inverse-color(white);
  }
  h3 {
    margin: 0;
    font-size: $font-size-large !important;
    font-weight: bold;
  }
}

@media only screen and (max-width: $grid-float-breakpoint) {
  .navbar-inverse .navbar-info {
    display: none !important;
  }
}

.pagination {
  > li {
    > a,
    > span {
      color: $color_meridian_blue;
      /* background-color: $pagination-bg; */
      border: 1px solid $table-border-color;
    }
  }
  > li > a,
  > li > span {
    &:hover,
    &:focus {
      color: $color_meridian_blue;
      /* background-color: $pagination-hover-bg; */
      border-color: $table-border-color;
    }
  }
  > .active > a,
  > .active > span {
    &,
    &:hover,
    &:focus {
      /* color: $pagination-active-color; */
      background-color: $color_meridian_blue;
      border-color: $color_green_leaf_approx;
    }
  }
  > .disabled {
    > span,
    > span:hover,
    > span:focus,
    > a,
    > a:hover,
    > a:focus {
      /* color: $pagination-disabled-color;
      background-color: $pagination-disabled-bg; */
      border-color: $table-border-color;
    }
  }
}

#notificationOff {
  color: $color_alizarin_crimson_approx;
}

#notificationOn {
  color: $color_lima_approx;
}

/* =12.0 Panels
----------------------------------------------- */

.panel {
  border-radius: 0;
}
.panel-heading {
  border-top-left-radius: 0;
  border-top-right-radius: 0;
  background-color: $color_meridian_blue !important;
  border-color: $color_meridian_blue !important;
  background-position: center center;
  padding: $panel-heading-padding;
}

.panel-title {
  color: white !important;
  font-size: $font-size-base !important;
  font-weight: bold;
}

.panel-title > a:hover {
  color: $color_alto_approx;
  text-decoration: none;
}

.panel-body {
  padding: $panel-body-padding;
  ul {
    margin-bottom: 0;
  }
}

.panel-primary {
  border-color: $color_opennms_dark;
}
.panel-primary > .panel-heading {
  color: #fff;
  background-color: $color_opennms_dark;
  border-color: $color_opennms_dark;
}
.panel-success {
  border-color: $color_success_darker;
}
.panel-success > .panel-heading {
  color: #fff;
  background-color: $color_success_darker;
  border-color: $color_success_darker;
}
.panel-warning {
  border-color: #FFBF00;
}
.panel-warning > .panel-heading {
  color: #fff;
  background-color: #FFBF00;
  border-color: #FFBF00;
}
.panel-info {
  border-color: #5BDBC7;
}
.panel-info > .panel-heading {
  color: #fff;
  background-color: #5BDBC7;
  border-color: #5BDBC7;
}
.panel-danger {
  border-color: #F45C31;
}
.panel-danger > .panel-heading {
  color: #fff;
  background-color: #F45C31;
  border-color: #F45C31;
}


/* =13.0 Panels
----------------------------------------------- */

.modal-content {
  border-radius: 0;
}
.modal-header {
  padding: 15px;
  background: #e8e8e8;
  border:none;
}
.modal-title {
  color:$color_opennms;
}
.modal-header .close {
  margin-top: -10px;
  font-size:40px;
}


/* =14.0 Tables
----------------------------------------------- */

.table>thead>tr>td.success, .table>tbody>tr>td.success, .table>tfoot>tr>td.success, .table>thead>tr>th.success, .table>tbody>tr>th.success, .table>tfoot>tr>th.success, .table>thead>tr.success>td, .table>tbody>tr.success>td, .table>tfoot>tr.success>td, .table>thead>tr.success>th, .table>tbody>tr.success>th, .table>tfoot>tr.success>th {
  color: #fff;
  background-color: $color_success_darker;
}
.table>thead>tr>td.warning, .table>tbody>tr>td.warning, .table>tfoot>tr>td.warning, .table>thead>tr>th.warning, .table>tbody>tr>th.warning, .table>tfoot>tr>th.warning, .table>thead>tr.warning>td, .table>tbody>tr.warning>td, .table>tfoot>tr.warning>td, .table>thead>tr.warning>th, .table>tbody>tr.warning>th, .table>tfoot>tr.warning>th {
  color: #fff;
  background-color: #FFBF00;
}

/* make all TH tags inside a .table dark like OpenNMS 14 */
.table > tbody > tr > th,
.table > thead > tr > th,
.table > tr > th {
  vertical-align: bottom;
  border-bottom: 2px solid #ddd;
}

.table > tr > th,
.table > tbody > tr > th,
.table > thead > tr > th {
  background-color: $color_celeste_approx;
  border-bottom: 0;
}

.text-center {
  vertical-align: middle !important;
}

.text-center-left {
  vertical-align: middle !important;
  text-align: left;
}

/* tables without borders */
.table-borderless td,
.table-borderless th{
  border: 0 !important
}

/* =15.0 Miscellaneous and Workarounds
----------------------------------------------- */

.graph-aux-controls {
  text-align: right;
}

.graph-container {
  margin-left: auto;
  margin-right: auto;
}

#footer {
  clear: both;
  text-align: center;
  padding: 30px 2px 2px 2px;
  margin-left: -15px;
  margin-right: -15px;
  background-color: $color_alto_approx;
}

.container, .container-fluid {
  padding-top: 20px;
  background-color: $color_gallery_approx;
  .login {
    padding-top: 30px;
  }
}

.breadcrumb {
  font-size: $font-size-base !important;
  font-weight: bold;
}

/*
Expand line-height for labels so that they have vertical whitespace between
each other when they wrap inside a div
*/
.label {
  line-height: $line-height-base * 1.5;
}

/* realign the pagers to the left to match the behavior in 14 */
.pager {
  text-align: left;
}

/* report list page action buttons */
.o-report-deliver,  .o-report-schedule, .o-report-online{
  width: 24px;
  vertical-align: middle;
  text-align: center;
  a {
    background-repeat: no-repeat;
    width: 24px;
    height: 24px;
    display: block;
  }
}

.o-report-deliver {

  a {
    background: url(../images/reportDeliver_grey.png);
  }
  a:hover{
    background: url(../images/reportDeliver.png);
  }
}

.o-report-schedule {
  a {
    background: url(../images/reportSchedule_grey.png);
  }
  a:hover{
    background: url(../images/reportSchedule.png);
  }
}

.o-report-online {
  a{
    background: url(../images/reportOnline_grey.png);
  }

  a:hover {
    background: url(../images/reportOnline.png);
  }
}

/*
This style is used in some legacy places in the OpenNMS UI.
Do not confuse it with the Bootstrap .pagination class.
*/
.pagination span strong{
  font-weight: normal;
  color: #FFF;
  background-color: #366903;
}
.pagination span a, .pagination span a:link, .pagination span a:visited, .pagination span a:active{
  font-weight: normal;
  text-decoration: none;
  color: #366903;
  line-height: 1.5em;
}

.top-buffer {
  margin-top: 5px;
}

/* Add a margin to the left of the elements equilavent to one &nbsp */
.space-on-the-left {
  margin-left: 3px;
}

/* Used to set the color when using font-awesome icons */
.icon-black {
  color: black;
}

/* --------------------------------------------------
    :: Styles for DBIDs, foreign-source, and foreign-ID
    :: spans in the node list and node details pages
    -------------------------------------------------- */

span.NLdbid, span.NLfs, span.NLfid, span.NLloc {
  display: none;
}

div.NLnode {
  line-height: 2em;
}

div.NLnode:hover span.NLdbid, div.NLnode:hover span.NLfs, div.NLnode:hover span.NLfid, div.NLnode:hover span.NLloc {
  display: inline;
}

/* Increase the inner width of the tooltips for long messages.
   Used in admin/snmpConfig.jsp */
.tooltip-inner {
  min-width: 200px; //the minimum width
}

/* Removes the bullet, but keeps the padding. */
.list-no-bullet {
  list-style-type: none;
}

/* Resource Graph sidebar classes inspired by Bootstrap Docs: Begin */

.sidebar-fixed {
  position: fixed;
}
/* sidebar */
.resource-graphs-sidebar {
  padding-left: 0px;
  margin-top: 20px;
  margin-bottom: 20px;
}
.resource-graphs-sidebar > ul {
  overflow-y: auto;
  height: 100%;
}
/* all links */
.resource-graphs-sidebar .nav>li>a {
  color: #999;
  border-left: 2px solid transparent;
  padding: 4px 5px;
  font-size: 13px;
  font-weight: 400;
}
/* nested links */
.resource-graphs-sidebar .nav .nav>li>a {
  padding-top: 1px;
  padding-bottom: 1px;
  padding-left: 15px;
  font-size: 12px;
}
/* active & hover links */
.resource-graphs-sidebar .nav>.active>a,
.resource-graphs-sidebar .nav>li>a:hover,
.resource-graphs-sidebar .nav>li>a:focus {
  color: #563d7c;
  text-decoration: none;
  background-color: transparent;
  border-left-color: #563d7c;
}
/* all active links */
.resource-graphs-sidebar .nav>.active>a,
.resource-graphs-sidebar .nav>.active:hover>a,
.resource-graphs-sidebar .nav>.active:focus>a {
  font-weight: 700;
}
/* nested active links */
.resource-graphs-sidebar .nav .nav>.active>a,
.resource-graphs-sidebar .nav .nav>.active:hover>a,
.resource-graphs-sidebar .nav .nav>.active:focus>a {
  font-weight: 500;
}
/* hide inactive nested list */
.resource-graphs-sidebar .nav ul.nav {
  display: none;
}
/* show active nested list */
.resource-graphs-sidebar .nav>.active>ul.nav {
  display: block;
}

/* Resource Graph sidebar classes inspired by Bootstrap Docs: End */<|MERGE_RESOLUTION|>--- conflicted
+++ resolved
@@ -218,11 +218,7 @@
   color:#000;
 }
 .text-success {
-<<<<<<< HEAD
-  color:$color_green_leaf_approx;
-=======
   color:$color_opennms;
->>>>>>> 4d41f2ee
 }
 .text-info {
   color:#5BDBC7;
