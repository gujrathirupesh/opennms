/* 
Bootstrap Theme Specific Stylesheet 
 * Contents:
 *  1.0 - Structure
 *  2.0 - Menu
 *  3.0 - Buttons
 *  4.0 - Typography
 *  5.0 - Alerts
 *  6.0 - Content Boxes
 *  7.0 - Form Elements
 *  8.0 - Progress Bars
 *  9.0 - List Groups
 *  10.0 - Dropdowns
 *  11.0 - Navs and Navbars
 *  12.0 - Panels
 *  13.0 - Dialogs
 *  14.0 - Tables
 *  15.0 - Miscellaneous and Workarounds
 */

@import "../webapp/lib/bootstrap-sass-official/assets/stylesheets/bootstrap/_variables.scss";
@import "properties.scss";
@import "severities.scss";

/* =1.0 Structure
----------------------------------------------- */

body {
  //background:url(../images/textures/debut_dark.png);
  background-color: white;
  font: 'Open Sans', Arial, sans-serif;
}
body.fixed-nav {
  padding-top: $navbar-height !important;
}
img {
  max-width: 100%;
  height: auto;
}
.wrapper {
  width: 900px;
  position:relative;
  margin:0 auto;
}
#branding {
  background:#fff;
  height:108px;
}
a {
  color:$color_meridian_blue;
}
a:hover,
a:focus {
  color: $color_meridian_blue_light;
}

/* centered columns styles */
.row-centered {
  text-align:center;
}

.col-centered {
  display:inline-block;
  float:none;
  /* reset the text-align */
  text-align:left;
  /* inline-block space fix */
  margin-right:-4px;
}


/* =2.0 Menu
----------------------------------------------- */

#access {
  background: #444 url(../images/bkg-brand-border.jpg) top center repeat-x;
  height:60px;
  margin-bottom:30px;
  box-shadow: 0px 3px 5px #2f2f2f;
  border-color:transparent;
  padding-top:3px;
}
#access .navbar-brand {
  line-height: 30px;
  color: #777;
  text-shadow: -1px -1px 0 #222;
}
#access ul {
  margin:0;
  float:left;
  list-style:none;
}
#access li {
  float:left;
}
#access li a {
  display:block;
  color:#ccc;
  line-height:57px;
  padding:0 20px;
}
#access li li {
  float:none;
}
#access li li a {
  line-height: 1.42857143;
  color: #333;
  padding: 3px 20px;
}
#access li a:hover,
#access .navbar-inverse .navbar-nav>li>a:hover,
#access .navbar-inverse .navbar-nav>li>a:focus {
  text-decoration:none;
  background-color:#3a3a3a;
  box-shadow: inset 0px 1px 6px #222;
}
#access li li a:hover {
  background-color:#eee;
  box-shadow:none;
}
#access li.active a,
#access .navbar-inverse .navbar-nav>.active>a,
#access .navbar-inverse .navbar-nav>.active>a:hover,
#access .navbar-inverse .navbar-nav>.active>a:focus {
  background:url(../images/bkg-nav-active.jpg) bottom no-repeat;
  box-shadow:none;
  cursor:default;
}

#access .navbar-text {
  margin-top: 18px;
  margin-bottom: 18px;
}

/* =3.0 Buttons
----------------------------------------------- */

.btn-primary {
  background-color: #444;
  border-color: #333;
}
.btn-primary:hover,
.btn-primary:focus,
.btn-primary:active,
.btn-primary.active,
.open .dropdown-toggle.btn-primary {
  background-color: #333;
}
.btn-success {
  border-color: #328F4C;
  background-color: $color_green_leaf_approx;
}
.btn-success:hover,
.btn-success:focus,
.btn-success:active,
.btn-success.active,
.open .dropdown-toggle.btn-success {
  background-color: #328F4C;
}
.btn-info {
  border-color: #35BBA6;
  background-color: #5BDBC7;
}
.btn-info:hover,
.btn-info:focus,
.btn-info:active,
.btn-info.active,
.open .dropdown-toggle.btn-info {
  background-color: #35BBA6;
}
.btn-warning {
  border-color: #FEA601;
  background-color: #FFBF00;
}
.btn-warning:hover,
.btn-warning:focus,
.btn-warning:active,
.btn-warning.active,
.open .dropdown-toggle.btn-warning {
  background-color: #FEA601;
}
.btn-danger {
  background-color: #F45C31;
  border-color: #EE400D;
}
.btn-danger:hover,
.btn-danger:focus,
.btn-danger:active,
.btn-danger.active,
.open .dropdown-toggle.btn-danger {
  background-color:#EE400D;
}


/* =4.0 Typography
----------------------------------------------- */

.text-primary {
  color:#000;
}
.text-success {
  color:$color_green_leaf_approx;
}
.text-info {
  color:#5BDBC7;
}
.text-warning {
  color:#FFBF00;
}
.text-danger {
  color:#F45C31;
}


/* =5.0 Alerts
----------------------------------------------- */

.alert {
  padding: 10px 15px;
  border-radius: 4px;
  font-size: 14px;
  margin-bottom:20px;
  color:#fff;
  border:none;
}
.alert + .alert {
  margin-top:-15px;
}
.alert-success {
  background: $color_green_leaf_approx;
}
.alert-info {
  background: #5BDBC7;
}
.alert-warning {
  background: #FFBF00;
}
.alert-danger {
  background: #F45C31;
}

/* =6.0 Content Boxes
----------------------------------------------- */

.box {
  margin-bottom:20px;
  clear:both;
  background:#fff;
  box-shadow: 0px 0px 8px #000;
}
.box .bottom {
  padding: 15px;
}
.box h2.module-title {
  padding: 12px 15px;
  margin:0;
  font-weight:500;
  background-color: #f5f5f5;
  background-image: -moz-linear-gradient(top, rgba(255,255,255,0.35) 0%, rgba(170,170,170,0.15) 66%, rgba(0,0,0,0.05) 100%);
  background-image: -webkit-linear-gradient(top, rgba(255,255,255,0.35) 0%,rgba(170,170,170,0.15) 66%,rgba(0,0,0,0.05) 100%);
  background-image: linear-gradient(to bottom, rgba(255,255,255,0.35) 0%,rgba(170,170,170,0.15) 66%,rgba(0,0,0,0.05) 100%);
  color:$color_green_leaf_approx;
  font-size: 17px;
  line-height: 30px;
  border-bottom:1px solid #ccc;
}
.box h2 .button {
  font-size: 14px;
  float: right;
  padding: 6px 10px;
}

/* =7.0 Form Elements
----------------------------------------------- */

.has-success .help-block,
.has-success .control-label,
.has-success .radio,
.has-success .checkbox,
.has-success .radio-inline,
.has-success .checkbox-inline {
  color: $color_green_leaf_approx;
}
.has-success .form-control {
  border-color: $color_green_leaf_approx;
}
.has-success .form-control-feedback {
  color: $color_green_leaf_approx;
}
.has-warning .help-block,
.has-warning .control-label,
.has-warning .radio,
.has-warning .checkbox,
.has-warning .radio-inline,
.has-warning .checkbox-inline {
  color: #FFBF00;
}
.has-warning .form-control {
  border-color: #FFBF00;
}
.has-warning .form-control-feedback {
  color: #FFBF00;
}
.has-error .help-block,
.has-error .control-label,
.has-error .radio,
.has-error .checkbox,
.has-error .radio-inline,
.has-error .checkbox-inline {
  color: #F45C31;
}
.has-error .form-control {
  border-color: #F45C31;
}
.has-error .form-control-feedback {
  color: #F45C31;
}

.multi-select {
  min-width: 90%;
}

/* =8.0 Progress Bars
----------------------------------------------- */

.progress-bar {
  background-color: #444;
}
.progress-bar-success {
  background-color: $color_green_leaf_approx;
}
.progress-bar-info {
  background-color: #5BDBC7;
}
.progress-bar-warning {
  background-color: #FFBF00;
}
.progress-bar-danger {
  background-color: #F45C31;
}

/* =9.0 List Groups
----------------------------------------------- */

a.list-group-item.active,
a.list-group-item.active:hover,
a.list-group-item.active:focus {
  /* z-index: 2; */
  color: #fff;
  background-color: #444;
  border-color: #333;
}


/* =10.0 Dropdowns
----------------------------------------------- */
.dropdown-menu > li > a {
  color: white;
}

.dropdown-menu,
.dropdown-menu>.active>a,
.dropdown-menu>.active>a:hover,
.dropdown-menu>.active>a:focus {
  color: white;
  background-color: $color_alto_approx;
  padding: 5px;
  min-width: 50px;
}

.dropdown:hover .dropdown-menu {
  display: block;
}


/* =11.0 Navs and Navbars
----------------------------------------------- */

.tab-content {
  margin-bottom: 30px;
  padding:15px 0;
}
.nav-tabs + .tab-content {
  border: 1px solid #ddd;
  border-top: 0;
  padding:15px;
}
.nav-pills>li.active>a,
.nav-pills>li.active>a:hover,
.nav-pills>li.active>a:focus {
  color: #fff;
  background-color: $color_green_leaf_approx;
}

.navbar-header {
  height: $navbar-logo-height;
}

.navbar-brand {
  line-height: $navbar-logo-height; /* same as the logo image */
  height: $navbar-logo-height;
  padding: 10px !important;
  /*
  padding-left: 0;
  padding-right: 0;
  padding-top: 0;
  padding-bottom: 0;
  position: absolute;
  top: 1px;
  left: 1px;
  */
}

#navbar {
  background-image: none;
  background-color: transparent;
}

@media only screen and (min-width: $grid-float-breakpoint) {
  #navbar {
    height: $line-height-computed + 10px;
    position: absolute;
    bottom: 0;
    right: 0;
  }
}

@mixin navbar-inverse-color($text-color) {
  color: $text-color;
}

.navbar-inverse, .navbar-collapse {
  background-color: $color_alto_approx;
  border-color: $color_alto_approx;
}

.navbar-inverse .navbar-nav > li {
  padding: 5px 10px;
  bottom: 0;
  @include navbar-inverse-color(black);
  border: 1px solid transparent;
  a {
    line-height: $line-height-computed;
    padding: 0;
    @include navbar-inverse-color(black);
    background-color: transparent;
  }

  a:focus {
    color: $color_meridian_blue;
  }

  a:hover {
    color: $color_meridian_blue;
  }

  &.dropdown.open {
    background-color: transparent;
    a {
      background-color: transparent;
    }
  }
}

.navbar-inverse .navbar-info {
  display: block !important;
  margin-right: 0;
  padding: 5px;
  h3 {
    margin: 0;
    font-size: $font-size-large !important;
    font-weight: bold;
  }
}

@media only screen and (max-width: $grid-float-breakpoint) {
  .navbar-inverse .navbar-info {
    display: none !important;
  }
}

.pagination {
  > li {
    > a,
    > span {
      color: $color_green_leaf_approx;
      /* background-color: $pagination-bg; */
      border: 1px solid $table-border-color;
    }
  }
  > li > a,
  > li > span {
    &:hover,
    &:focus {
      color: $color_green_leaf_approx;
      /* background-color: $pagination-hover-bg; */
      border-color: $table-border-color;
    }
  }
  > .active > a,
  > .active > span {
    &,
    &:hover,
    &:focus {
      /* color: $pagination-active-color; */
      background-color: $color_green_leaf_approx;
      border-color: $color_green_leaf_approx;
    }
  }
  > .disabled {
    > span,
    > span:hover,
    > span:focus,
    > a,
    > a:hover,
    > a:focus {
      /* color: $pagination-disabled-color;
      background-color: $pagination-disabled-bg; */
      border-color: $table-border-color;
    }
  }
}

#notificationOff {
  color: $color_alizarin_crimson_approx;
}

#notificationOn {
  color: $color_lima_approx;
}

/* =12.0 Panels
----------------------------------------------- */

.panel {
  border-radius: 0;
}
.panel-heading {
  border-top-left-radius: 0;
  border-top-right-radius: 0;
  background-color: $color_meridian_blue !important;
  border-color: $color_meridian_blue !important;
  background-position: center center;
  padding: $panel-heading-padding;
}

.panel-title {
  color: white !important;
  font-size: $font-size-base !important;
  font-weight: bold;
}

.panel-title > a:hover {
  color: $color_alto_approx;
  text-decoration: none;
}

.panel-body {
  padding: $panel-body-padding;
  ul {
    margin-bottom: 0;
  }
}

.panel-primary {
  border-color: #444;
}
.panel-primary > .panel-heading {
  color: #fff;
  background-color: #444;
  border-color: #444;
}
.panel-success {
  border-color: $color_green_leaf_approx;
}
.panel-success > .panel-heading {
  color: #fff;
  background-color: $color_green_leaf_approx;
  border-color: $color_green_leaf_approx;
}
.panel-warning {
  border-color: #FFBF00;
}
.panel-warning > .panel-heading {
  color: #fff;
  background-color: #FFBF00;
  border-color: #FFBF00;
}
.panel-info {
  border-color: #5BDBC7;
}
.panel-info > .panel-heading {
  color: #fff;
  background-color: #5BDBC7;
  border-color: #5BDBC7;
}
.panel-danger {
  border-color: #F45C31;
}
.panel-danger > .panel-heading {
  color: #fff;
  background-color: #F45C31;
  border-color: #F45C31;
}


/* =13.0 Panels
----------------------------------------------- */

.modal-content {
  border-radius: 0;
}
.modal-header {
  padding: 15px;
  background: #e8e8e8;
  border:none;
}
.modal-title {
  color:$color_green_leaf_approx;
}
.modal-header .close {
  margin-top: -10px;
  font-size:40px;
}


/* =14.0 Tables
----------------------------------------------- */

.table>thead>tr>td.success, .table>tbody>tr>td.success, .table>tfoot>tr>td.success, .table>thead>tr>th.success, .table>tbody>tr>th.success, .table>tfoot>tr>th.success, .table>thead>tr.success>td, .table>tbody>tr.success>td, .table>tfoot>tr.success>td, .table>thead>tr.success>th, .table>tbody>tr.success>th, .table>tfoot>tr.success>th {
  color: #fff;
  background-color: $color_green_leaf_approx;
}
.table>thead>tr>td.info, .table>tbody>tr>td.info, .table>tfoot>tr>td.info, .table>thead>tr>th.info, .table>tbody>tr>th.info, .table>tfoot>tr>th.info, .table>thead>tr.info>td, .table>tbody>tr.info>td, .table>tfoot>tr.info>td, .table>thead>tr.info>th, .table>tbody>tr.info>th, .table>tfoot>tr.info>th {
  color: #fff;
  background-color: #5BDBC7;
}
.table>thead>tr>td.warning, .table>tbody>tr>td.warning, .table>tfoot>tr>td.warning, .table>thead>tr>th.warning, .table>tbody>tr>th.warning, .table>tfoot>tr>th.warning, .table>thead>tr.warning>td, .table>tbody>tr.warning>td, .table>tfoot>tr.warning>td, .table>thead>tr.warning>th, .table>tbody>tr.warning>th, .table>tfoot>tr.warning>th {
  color: #fff;
  background-color: #FFBF00;
}
.table>thead>tr>td.danger, .table>tbody>tr>td.danger, .table>tfoot>tr>td.danger, .table>thead>tr>th.danger, .table>tbody>tr>th.danger, .table>tfoot>tr>th.danger, .table>thead>tr.danger>td, .table>tbody>tr.danger>td, .table>tfoot>tr.danger>td, .table>thead>tr.danger>th, .table>tbody>tr.danger>th, .table>tfoot>tr.danger>th {
  color: #fff;
  background-color: #F45C31;
}

/* make all TH tags inside a .table dark like OpenNMS 14 */
.table > tbody > tr > th,
.table > thead > tr > th,
.table > tr > th {
  vertical-align: bottom;
  border-bottom: 2px solid #ddd;
}

.table > tr > th,
.table > tbody > tr > th,
.table > thead > tr > th {
  background-color: $color_celeste_approx;
  border-bottom: 0;
}

.text-center {
  vertical-align: middle !important;
}

.text-center-left {
  vertical-align: middle !important;
  text-align: left;
}

/* tables without borders */
.table-borderless td,
.table-borderless th{
  border: 0 !important
}

/* =15.0 Miscellaneous and Workarounds
----------------------------------------------- */

.graph-aux-controls {
	text-align: right;
}

#footer {
  clear: both;
  text-align: center;
  padding: 30px 2px 2px 2px;
  margin-left: -15px;
  margin-right: -15px;
  background-color: $color_alto_approx;
}

.container, .container-fluid {
  padding-top: 20px;
  background-color: $color_gallery_approx;
  .login {
    padding-top: 30px;
  }
}

.breadcrumb {
  font-size: $font-size-base !important;
  font-weight: bold;
}

/* 
Expand line-height for labels so that they have vertical whitespace between
each other when they wrap inside a div
*/
.label {
  line-height: $line-height-base * 1.5;
}

/* realign the pagers to the left to match the behavior in 14 */
.pager {
  text-align: left;
}

/*
.panel.panel-success.fix-subpixel {
	background-color: $color_green_leaf_approx;
	.table {
		background-color: white;
	}
	.clear {
		background-color: white;
	}
}
*/

/* report list page action buttons */
.o-report-deliver,  .o-report-schedule, .o-report-online{
  width: 24px;
  vertical-align: middle;
  text-align: center;
  a {
    background-repeat: no-repeat;
    width: 24px;
    height: 24px;
    display: block;
  }
}

.o-report-deliver {

  a {
    background: url(../images/reportDeliver_grey.png);
  }
  a:hover{
    background: url(../images/reportDeliver.png);
  }
}

.o-report-schedule {
  a {
    background: url(../images/reportSchedule_grey.png);
  }
  a:hover{
    background: url(../images/reportSchedule.png);
  }
}

.o-report-online {
  a{
    background: url(../images/reportOnline_grey.png);
  }

  a:hover {
    background: url(../images/reportOnline.png);
  }
}

/*
This style is used in some legacy places in the OpenNMS UI.
Do not confuse it with the Bootstrap .pagination class.
*/
.pagination span strong{
  font-weight: normal;
  color: #FFF;
  background-color: #366903;
}
.pagination span a, .pagination span a:link, .pagination span a:visited, .pagination span a:active{
  font-weight: normal;
  text-decoration: none;
  color: #366903;
  line-height: 1.5em;
}

.top-buffer {
  margin-top: 5px;
}

/* Add a margin to the left of the elements equilavent to one &nbsp */
.space-on-the-left {
  margin-left: 3px;
}

/* Used to set the color when using font-awesome icons */
.icon-black {
  color: black;
}

/* --------------------------------------------------
    :: Styles for DBIDs, foreign-source, and foreign-ID
    :: spans in the node list and node details pages
    -------------------------------------------------- */

<<<<<<< HEAD
span.NLdbid, span.NLfs, span.NLfid, span.NPdbid, span.NPfs, span.NPfid {
  background-repeat: no-repeat;
  padding-left: 17px;
  padding-right: 4px;
}

=======
>>>>>>> cf600bf0
span.NLdbid, span.NLfs, span.NLfid {
  display: none;
}

<<<<<<< HEAD
span.NLdbid, span.NPdbid {
  background-image: url(../images/nodelist/dbid-16.png);
}

span.NLfs, span.NPfs {
  background-image: url(../images/nodelist/foreignsource-16.png);
}

span.NLfid, span.NPfid {
  background-image: url(../images/nodelist/foreignid-16.png);
}

=======
>>>>>>> cf600bf0
div.NLnode:hover span.NLdbid, div.NLnode:hover span.NLfs, div.NLnode:hover span.NLfid {
  display: inline;
}

/* Increase the inner width of the tooltips for long messages.
   Used in admin/snmpConfig.jsp */
.tooltip-inner {
  min-width: 200px; //the minimum width
}

/* Removes the bullet, but keeps the padding. */
.list-no-bullet {
  list-style-type: none;
}

/* Resource Graph sidebar classes inspired by Bootstrap Docs: Begin */

.sidebar-fixed {
  position: fixed;
}
/* sidebar */
.resource-graphs-sidebar {
  padding-left: 0px;
  margin-top: 20px;
  margin-bottom: 20px;
}
.resource-graphs-sidebar > ul {
  overflow-y: auto;
  height: 100%;
}
/* all links */
.resource-graphs-sidebar .nav>li>a {
  color: #999;
  border-left: 2px solid transparent;
  padding: 4px 5px;
  font-size: 13px;
  font-weight: 400;
}
/* nested links */
.resource-graphs-sidebar .nav .nav>li>a {
  padding-top: 1px;
  padding-bottom: 1px;
  padding-left: 15px;
  font-size: 12px;
}
/* active & hover links */
.resource-graphs-sidebar .nav>.active>a,
.resource-graphs-sidebar .nav>li>a:hover,
.resource-graphs-sidebar .nav>li>a:focus {
  color: #563d7c;
  text-decoration: none;
  background-color: transparent;
  border-left-color: #563d7c;
}
/* all active links */
.resource-graphs-sidebar .nav>.active>a,
.resource-graphs-sidebar .nav>.active:hover>a,
.resource-graphs-sidebar .nav>.active:focus>a {
  font-weight: 700;
}
/* nested active links */
.resource-graphs-sidebar .nav .nav>.active>a,
.resource-graphs-sidebar .nav .nav>.active:hover>a,
.resource-graphs-sidebar .nav .nav>.active:focus>a {
  font-weight: 500;
}
/* hide inactive nested list */
.resource-graphs-sidebar .nav ul.nav {
  display: none;
}
/* show active nested list */
.resource-graphs-sidebar .nav>.active>ul.nav {
  display: block;
}

/* Resource Graph sidebar classes inspired by Bootstrap Docs: End */<|MERGE_RESOLUTION|>--- conflicted
+++ resolved
@@ -805,34 +805,10 @@
     :: spans in the node list and node details pages
     -------------------------------------------------- */
 
-<<<<<<< HEAD
-span.NLdbid, span.NLfs, span.NLfid, span.NPdbid, span.NPfs, span.NPfid {
-  background-repeat: no-repeat;
-  padding-left: 17px;
-  padding-right: 4px;
-}
-
-=======
->>>>>>> cf600bf0
 span.NLdbid, span.NLfs, span.NLfid {
   display: none;
 }
 
-<<<<<<< HEAD
-span.NLdbid, span.NPdbid {
-  background-image: url(../images/nodelist/dbid-16.png);
-}
-
-span.NLfs, span.NPfs {
-  background-image: url(../images/nodelist/foreignsource-16.png);
-}
-
-span.NLfid, span.NPfid {
-  background-image: url(../images/nodelist/foreignid-16.png);
-}
-
-=======
->>>>>>> cf600bf0
 div.NLnode:hover span.NLdbid, div.NLnode:hover span.NLfs, div.NLnode:hover span.NLfid {
   display: inline;
 }
