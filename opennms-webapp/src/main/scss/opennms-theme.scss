/*
Bootstrap Theme Specific Stylesheet
 * Contents:
 *  1.0 - Structure
 *  2.0 - Menu
 *  3.0 - Buttons
 *  4.0 - Typography
 *  5.0 - Alerts
 *  6.0 - Content Boxes
 *  7.0 - Form Elements
 *  8.0 - Progress Bars
 *  9.0 - List Groups
 *  10.0 - Dropdowns
 *  11.0 - Navs and Navbars
 *  12.0 - Panels
 *  13.0 - Dialogs
 *  14.0 - Tables
 *  15.0 - Miscellaneous and Workarounds
 */

@import "../webapp/lib/bootstrap-sass-official/assets/stylesheets/bootstrap/_variables.scss";
@import "properties.scss";
@import "severities.scss";

/* =1.0 Structure
----------------------------------------------- */

body {
  background-color: white;
  font: 'Open Sans', Arial, sans-serif;
}
body.fixed-nav {
  padding-top: $navbar-height !important;
}
img {
  max-width: 100%;
  height: auto;
}
.wrapper {
  width: 900px;
  position:relative;
  margin:0 auto;
}
#branding {
  background:#fff;
  height:108px;
}
a {
  color:$color_meridian_blue;
}
a:hover,
a:focus {
  color: $color_meridian_blue_light;
}

/* centered columns styles */
.row-centered {
  text-align:center;
}

.col-centered {
  display:inline-block;
  float:none;
  /* reset the text-align */
  text-align:left;
  /* inline-block space fix */
  margin-right:-4px;
}


/* =2.0 Menu
----------------------------------------------- */

#access {
  background: #444 url(../images/bkg-brand-border.jpg) top center repeat-x;
  height:60px;
  margin-bottom:30px;
  box-shadow: 0px 3px 5px #2f2f2f;
  border-color:transparent;
  padding-top:3px;
}
#access .navbar-brand {
  line-height: 30px;
  color: #777;
  text-shadow: -1px -1px 0 #222;
}
#access ul {
  margin:0;
  float:left;
  list-style:none;
}
#access li {
  float:left;
}
#access li a {
  display:block;
  color:#ccc;
  line-height:57px;
  padding:0 20px;
}
#access li li {
  float:none;
}
#access li li a {
  line-height: 1.42857143;
  color: #333;
  padding: 3px 20px;
}
#access li a:hover,
#access .navbar-inverse .navbar-nav>li>a:hover,
#access .navbar-inverse .navbar-nav>li>a:focus {
  text-decoration:none;
  background-color:#3a3a3a;
  box-shadow: inset 0px 1px 6px #222;
}
#access li li a:hover {
  background-color:#eee;
  box-shadow:none;
}
#access li.active a,
#access .navbar-inverse .navbar-nav>.active>a,
#access .navbar-inverse .navbar-nav>.active>a:hover,
#access .navbar-inverse .navbar-nav>.active>a:focus {
  background:url(../images/bkg-nav-active.jpg) bottom no-repeat;
  box-shadow:none;
  cursor:default;
}

#access .navbar-text {
  margin-top: 18px;
  margin-bottom: 18px;
}

/* =3.0 Buttons
----------------------------------------------- */

.btn-primary {
  background-color: #444;
  border-color: #333;
}
.btn-primary[disabled] {
  background-color: lighten(#444, 10%);
  border-color: lighten(#333, 10%);
}
.btn-primary:hover,
.btn-primary:focus,
.btn-primary:active,
.btn-primary.active,
.open .dropdown-toggle.btn-primary {
  background-color: #333;
}
.btn-success {
  background-color: $color_green_leaf_approx;
  border-color: #328F4C;
}
.btn-success[disabled] {
  background-color: lighten($color_green_leaf_approx, 10%);
  border-color: lighten(#328F4C, 10%);
}
.btn-success:hover,
.btn-success:focus,
.btn-success:active,
.btn-success.active,
.open .dropdown-toggle.btn-success {
  background-color: #328F4C;
}
.btn-info {
<<<<<<< HEAD
  border-color: #35BBA6;
  background-color: #5BDBC7;
=======
  background-color: $color_opennms_light;
  border-color: $color_opennms;
}
.btn-info[disabled] {
  background-color: lighten($color_opennms_light, 10%);
  border-color: lighten($color_opennms, 10%);
>>>>>>> 9a6034f2
}
.btn-info:hover,
.btn-info:focus,
.btn-info:active,
.btn-info.active,
.open .dropdown-toggle.btn-info {
  background-color: #35BBA6;
}
.btn-warning {
  background-color: #FFBF00;
  border-color: #FEA601;
}
.btn-warning[disabled] {
  background-color: lighten(#FFBF00, 10%);
  border-color: lighten(#FEA601, 10%);
}
.btn-warning:hover,
.btn-warning:focus,
.btn-warning:active,
.btn-warning.active,
.open .dropdown-toggle.btn-warning {
  background-color: #FEA601;
}
.btn-danger {
  background-color: #F45C31;
  border-color: #EE400D;
}
.btn-danger[disabled] {
  background-color: lighten(#F45C31, 10%);
  border-color: lighten(#EE400D, 10%);
}
.btn-danger:hover,
.btn-danger:focus,
.btn-danger:active,
.btn-danger.active,
.open .dropdown-toggle.btn-danger {
  background-color:#EE400D;
}


/* =4.0 Typography
----------------------------------------------- */

.text-primary {
  color:#000;
}
.text-success {
  color:$color_green_leaf_approx;
}
.text-info {
  color:#5BDBC7;
}
.text-warning {
  color:#FFBF00;
}
.text-danger {
  color:#F45C31;
}


/* =5.0 Alerts
----------------------------------------------- */

.alert {
  padding: 10px 15px;
  border-radius: 4px;
  font-size: 14px;
  margin-bottom:20px;
  color:#fff;
  border:none;
}
.alert + .alert {
  margin-top:-15px;
}
.alert-success {
  background: $color_green_leaf_approx;
}
.alert-info {
  background: #5BDBC7;
}
.alert-warning {
  background: #FFBF00;
}
.alert-danger {
  background: #F45C31;
}

/* =6.0 Content Boxes
----------------------------------------------- */

.box {
  margin-bottom:20px;
  clear:both;
  background:#fff;
  box-shadow: 0px 0px 8px #000;
}
.box .bottom {
  padding: 15px;
}
.box h2.module-title {
  padding: 12px 15px;
  margin:0;
  font-weight:500;
  background-color: #f5f5f5;
  background-image: -moz-linear-gradient(top, rgba(255,255,255,0.35) 0%, rgba(170,170,170,0.15) 66%, rgba(0,0,0,0.05) 100%);
  background-image: -webkit-linear-gradient(top, rgba(255,255,255,0.35) 0%,rgba(170,170,170,0.15) 66%,rgba(0,0,0,0.05) 100%);
  background-image: linear-gradient(to bottom, rgba(255,255,255,0.35) 0%,rgba(170,170,170,0.15) 66%,rgba(0,0,0,0.05) 100%);
  color:$color_green_leaf_approx;
  font-size: 17px;
  line-height: 30px;
  border-bottom:1px solid #ccc;
}
.box h2 .button {
  font-size: 14px;
  float: right;
  padding: 6px 10px;
}

/* =7.0 Form Elements
----------------------------------------------- */

.has-success .help-block,
.has-success .control-label,
.has-success .radio,
.has-success .checkbox,
.has-success .radio-inline,
.has-success .checkbox-inline {
  color: $color_green_leaf_approx;
}
.has-success .form-control {
  border-color: $color_green_leaf_approx;
}
.has-success .form-control-feedback {
  color: $color_green_leaf_approx;
}
.has-warning .help-block,
.has-warning .control-label,
.has-warning .radio,
.has-warning .checkbox,
.has-warning .radio-inline,
.has-warning .checkbox-inline {
  color: #FFBF00;
}
.has-warning .form-control {
  border-color: #FFBF00;
}
.has-warning .form-control-feedback {
  color: #FFBF00;
}
.has-error .help-block,
.has-error .control-label,
.has-error .radio,
.has-error .checkbox,
.has-error .radio-inline,
.has-error .checkbox-inline {
  color: #F45C31;
}
.has-error .form-control {
  border-color: #F45C31;
}
.has-error .form-control-feedback {
  color: #F45C31;
}

.multi-select {
  min-width: 90%;
}

/* =8.0 Progress Bars
----------------------------------------------- */

.progress-bar {
  background-color: #444;
}
.progress-bar-success {
  background-color: $color_green_leaf_approx;
}
.progress-bar-info {
  background-color: #5BDBC7;
}
.progress-bar-warning {
  background-color: #FFBF00;
}
.progress-bar-danger {
  background-color: #F45C31;
}

/* =9.0 List Groups
----------------------------------------------- */

a.list-group-item.active,
a.list-group-item.active:hover,
a.list-group-item.active:focus {
  /* z-index: 2; */
  color: #fff;
  background-color: #444;
  border-color: #333;
}


/* =10.0 Dropdowns
----------------------------------------------- */
.dropdown-menu > li > a {
  color: white;
}

.dropdown-menu,
.dropdown-menu>.active>a,
.dropdown-menu>.active>a:hover,
.dropdown-menu>.active>a:focus {
  color: white;
  background-color: $color_alto_approx;
  padding: 5px;
  min-width: 50px;
}

.dropdown:hover .dropdown-menu {
  display: block;
}


/* =11.0 Navs and Navbars
----------------------------------------------- */

.tab-content {
  margin-bottom: 30px;
  padding:15px 0;
}
.nav-tabs + .tab-content {
  border: 1px solid #ddd;
  border-top: 0;
  padding:15px;
}
.nav-pills>li.active>a,
.nav-pills>li.active>a:hover,
.nav-pills>li.active>a:focus {
  color: #fff;
  background-color: $color_green_leaf_approx;
}

.navbar-header {
  height: $navbar-logo-height;
}

.navbar-brand {
  line-height: $navbar-logo-height; /* same as the logo image */
  padding: 10px 10px 0 10px !important;
}

#navbar {
  background-image: none;
  background-color: transparent;
}

@media only screen and (min-width: $grid-float-breakpoint) {
  #navbar {
    height: $line-height-computed + 10px;
    position: absolute;
    bottom: 0;
    right: 0;
  }
}

@mixin navbar-inverse-color($text-color) {
  color: $text-color;
}

.navbar-inverse, .navbar-collapse {
  background-color: $color_alto_approx;
  border-color: $color_alto_approx;
}

.navbar-inverse .navbar-nav > li {
  padding: 5px 10px;
  bottom: 0;
  @include navbar-inverse-color(black);
  border: 1px solid transparent;
  a {
    line-height: $line-height-computed;
    padding: 0;
    @include navbar-inverse-color(black);
    background-color: transparent;
  }

  a:focus {
    color: $color_meridian_blue;
  }

  a:hover {
    color: $color_meridian_blue;
  }

  &.dropdown.open {
    background-color: transparent;
    a {
      background-color: transparent;
    }
  }
}

.navbar-inverse .navbar-info {
  display: block !important;
  margin-right: 0;
  padding-right: 5px;
  padding-top: 2px;
  @include navbar-inverse-color(white);
  a {
    @include navbar-inverse-color(white);
  }
  h3 {
    margin: 0;
    font-size: $font-size-large !important;
    font-weight: bold;
  }
}

@media only screen and (max-width: $grid-float-breakpoint) {
  .navbar-inverse .navbar-info {
    display: none !important;
  }
}

.pagination {
  > li {
    > a,
    > span {
      color: $color_meridian_blue;
      /* background-color: $pagination-bg; */
      border: 1px solid $table-border-color;
    }
  }
  > li > a,
  > li > span {
    &:hover,
    &:focus {
      color: $color_meridian_blue;
      /* background-color: $pagination-hover-bg; */
      border-color: $table-border-color;
    }
  }
  > .active > a,
  > .active > span {
    &,
    &:hover,
    &:focus {
      /* color: $pagination-active-color; */
      background-color: $color_meridian_blue;
      border-color: $color_green_leaf_approx;
    }
  }
  > .disabled {
    > span,
    > span:hover,
    > span:focus,
    > a,
    > a:hover,
    > a:focus {
      /* color: $pagination-disabled-color;
      background-color: $pagination-disabled-bg; */
      border-color: $table-border-color;
    }
  }
}

#notificationOff {
  color: $color_alizarin_crimson_approx;
}

#notificationOn {
  color: $color_lima_approx;
}

/* =12.0 Panels
----------------------------------------------- */

.panel {
  border-radius: 0;
}
.panel-heading {
  border-top-left-radius: 0;
  border-top-right-radius: 0;
  background-color: $color_meridian_blue !important;
  border-color: $color_meridian_blue !important;
  background-position: center center;
  padding: $panel-heading-padding;
}

.panel-title {
  color: white !important;
  font-size: $font-size-base !important;
  font-weight: bold;
}

.panel-title > a:hover {
  color: $color_alto_approx;
  text-decoration: none;
}

.panel-body {
  padding: $panel-body-padding;
  ul {
    margin-bottom: 0;
  }
}

.panel-primary {
  border-color: #444;
}
.panel-primary > .panel-heading {
  color: #fff;
  background-color: #444;
  border-color: #444;
}
.panel-success {
  border-color: $color_green_leaf_approx;
}
.panel-success > .panel-heading {
  color: #fff;
  background-color: $color_green_leaf_approx;
  border-color: $color_green_leaf_approx;
}
.panel-warning {
  border-color: #FFBF00;
}
.panel-warning > .panel-heading {
  color: #fff;
  background-color: #FFBF00;
  border-color: #FFBF00;
}
.panel-info {
  border-color: #5BDBC7;
}
.panel-info > .panel-heading {
  color: #fff;
  background-color: #5BDBC7;
  border-color: #5BDBC7;
}
.panel-danger {
  border-color: #F45C31;
}
.panel-danger > .panel-heading {
  color: #fff;
  background-color: #F45C31;
  border-color: #F45C31;
}


/* =13.0 Panels
----------------------------------------------- */

.modal-content {
  border-radius: 0;
}
.modal-header {
  padding: 15px;
  background: #e8e8e8;
  border:none;
}
.modal-title {
  color:$color_green_leaf_approx;
}
.modal-header .close {
  margin-top: -10px;
  font-size:40px;
}


/* =14.0 Tables
----------------------------------------------- */

.table>thead>tr>td.success, .table>tbody>tr>td.success, .table>tfoot>tr>td.success, .table>thead>tr>th.success, .table>tbody>tr>th.success, .table>tfoot>tr>th.success, .table>thead>tr.success>td, .table>tbody>tr.success>td, .table>tfoot>tr.success>td, .table>thead>tr.success>th, .table>tbody>tr.success>th, .table>tfoot>tr.success>th {
  color: #fff;
  background-color: $color_green_leaf_approx;
}
.table>thead>tr>td.warning, .table>tbody>tr>td.warning, .table>tfoot>tr>td.warning, .table>thead>tr>th.warning, .table>tbody>tr>th.warning, .table>tfoot>tr>th.warning, .table>thead>tr.warning>td, .table>tbody>tr.warning>td, .table>tfoot>tr.warning>td, .table>thead>tr.warning>th, .table>tbody>tr.warning>th, .table>tfoot>tr.warning>th {
  color: #fff;
  background-color: #FFBF00;
}

/* make all TH tags inside a .table dark like OpenNMS 14 */
.table > tbody > tr > th,
.table > thead > tr > th,
.table > tr > th {
  vertical-align: bottom;
  border-bottom: 2px solid #ddd;
}

.table > tr > th,
.table > tbody > tr > th,
.table > thead > tr > th {
  background-color: $color_celeste_approx;
  border-bottom: 0;
}

.text-center {
  vertical-align: middle !important;
}

.text-center-left {
  vertical-align: middle !important;
  text-align: left;
}

/* tables without borders */
.table-borderless td,
.table-borderless th{
  border: 0 !important
}

/* =15.0 Miscellaneous and Workarounds
----------------------------------------------- */

.graph-aux-controls {
  text-align: right;
}

.graph-container {
  margin-left: auto;
  margin-right: auto;
}

#footer {
  clear: both;
  text-align: center;
  padding: 30px 2px 2px 2px;
  margin-left: -15px;
  margin-right: -15px;
  background-color: $color_alto_approx;
}

.container, .container-fluid {
  padding-top: 20px;
  background-color: $color_gallery_approx;
  .login {
    padding-top: 30px;
  }
}

.breadcrumb {
  font-size: $font-size-base !important;
  font-weight: bold;
}

/*
Expand line-height for labels so that they have vertical whitespace between
each other when they wrap inside a div
*/
.label {
  line-height: $line-height-base * 1.5;
}

/* realign the pagers to the left to match the behavior in 14 */
.pager {
  text-align: left;
}

/* report list page action buttons */
.o-report-deliver,  .o-report-schedule, .o-report-online{
  width: 24px;
  vertical-align: middle;
  text-align: center;
  a {
    background-repeat: no-repeat;
    width: 24px;
    height: 24px;
    display: block;
  }
}

.o-report-deliver {

  a {
    background: url(../images/reportDeliver_grey.png);
  }
  a:hover{
    background: url(../images/reportDeliver.png);
  }
}

.o-report-schedule {
  a {
    background: url(../images/reportSchedule_grey.png);
  }
  a:hover{
    background: url(../images/reportSchedule.png);
  }
}

.o-report-online {
  a{
    background: url(../images/reportOnline_grey.png);
  }

  a:hover {
    background: url(../images/reportOnline.png);
  }
}

/*
This style is used in some legacy places in the OpenNMS UI.
Do not confuse it with the Bootstrap .pagination class.
*/
.pagination span strong{
  font-weight: normal;
  color: #FFF;
  background-color: #366903;
}
.pagination span a, .pagination span a:link, .pagination span a:visited, .pagination span a:active{
  font-weight: normal;
  text-decoration: none;
  color: #366903;
  line-height: 1.5em;
}

.top-buffer {
  margin-top: 5px;
}

/* Add a margin to the left of the elements equilavent to one &nbsp */
.space-on-the-left {
  margin-left: 3px;
}

/* Used to set the color when using font-awesome icons */
.icon-black {
  color: black;
}

/* --------------------------------------------------
    :: Styles for DBIDs, foreign-source, and foreign-ID
    :: spans in the node list and node details pages
    -------------------------------------------------- */

span.NLdbid, span.NLfs, span.NLfid, span.NLloc {
  display: none;
}

div.NLnode {
  line-height: 2em;
}

div.NLnode:hover span.NLdbid, div.NLnode:hover span.NLfs, div.NLnode:hover span.NLfid, div.NLnode:hover span.NLloc {
  display: inline;
}

/* Increase the inner width of the tooltips for long messages.
   Used in admin/snmpConfig.jsp */
.tooltip-inner {
  min-width: 200px; //the minimum width
}

/* Removes the bullet, but keeps the padding. */
.list-no-bullet {
  list-style-type: none;
}

/* Resource Graph sidebar classes inspired by Bootstrap Docs: Begin */

.sidebar-fixed {
  position: fixed;
}
/* sidebar */
.resource-graphs-sidebar {
  padding-left: 0px;
  margin-top: 20px;
  margin-bottom: 20px;
}
.resource-graphs-sidebar > ul {
  overflow-y: auto;
  height: 100%;
}
/* all links */
.resource-graphs-sidebar .nav>li>a {
  color: #999;
  border-left: 2px solid transparent;
  padding: 4px 5px;
  font-size: 13px;
  font-weight: 400;
}
/* nested links */
.resource-graphs-sidebar .nav .nav>li>a {
  padding-top: 1px;
  padding-bottom: 1px;
  padding-left: 15px;
  font-size: 12px;
}
/* active & hover links */
.resource-graphs-sidebar .nav>.active>a,
.resource-graphs-sidebar .nav>li>a:hover,
.resource-graphs-sidebar .nav>li>a:focus {
  color: #563d7c;
  text-decoration: none;
  background-color: transparent;
  border-left-color: #563d7c;
}
/* all active links */
.resource-graphs-sidebar .nav>.active>a,
.resource-graphs-sidebar .nav>.active:hover>a,
.resource-graphs-sidebar .nav>.active:focus>a {
  font-weight: 700;
}
/* nested active links */
.resource-graphs-sidebar .nav .nav>.active>a,
.resource-graphs-sidebar .nav .nav>.active:hover>a,
.resource-graphs-sidebar .nav .nav>.active:focus>a {
  font-weight: 500;
}
/* hide inactive nested list */
.resource-graphs-sidebar .nav ul.nav {
  display: none;
}
/* show active nested list */
.resource-graphs-sidebar .nav>.active>ul.nav {
  display: block;
}

/* Resource Graph sidebar classes inspired by Bootstrap Docs: End */<|MERGE_RESOLUTION|>--- conflicted
+++ resolved
@@ -165,17 +165,12 @@
   background-color: #328F4C;
 }
 .btn-info {
-<<<<<<< HEAD
   border-color: #35BBA6;
   background-color: #5BDBC7;
-=======
-  background-color: $color_opennms_light;
-  border-color: $color_opennms;
 }
 .btn-info[disabled] {
-  background-color: lighten($color_opennms_light, 10%);
-  border-color: lighten($color_opennms, 10%);
->>>>>>> 9a6034f2
+  background-color: lighten(#35BBA6, 10%);
+  border-color: lighten(#5BDBC7, 10%);
 }
 .btn-info:hover,
 .btn-info:focus,
