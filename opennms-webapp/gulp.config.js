--- conflicted
+++ resolved
@@ -1,11 +1,7 @@
 module.exports = {
   // Destinations
   LIB_DEST: '/lib',
-<<<<<<< HEAD
-  OPENNMS_HOME: process.env.OPENNMS_HOME || '../target/opennms-21.1.0-SNAPSHOT',
-=======
-  OPENNMS_HOME: process.env.OPENNMS_HOME || '../target/opennms-2017.1.7-SNAPSHOT',
->>>>>>> 44878255
+  OPENNMS_HOME: process.env.OPENNMS_HOME || '../target/opennms-2018.1.0-SNAPSHOT',
   JETTY_WEBAPP: '/jetty-webapps/opennms',
 
   // Sources.
