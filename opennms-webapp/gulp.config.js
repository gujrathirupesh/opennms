module.exports = {
  // Destinations
  LIB_DEST: '/lib',
<<<<<<< HEAD
  OPENNMS_HOME: process.env.OPENNMS_HOME || '../target/opennms-2018.1.0-SNAPSHOT',
=======
  OPENNMS_HOME: process.env.OPENNMS_HOME || '../target/opennms-2018.1.0',
>>>>>>> 15b526cc
  JETTY_WEBAPP: '/jetty-webapps/opennms',

  // Sources.
  SASS_SOURCE: 'src/main/scss/**/*.scss',
  JSP_SOURCE: 'src/main/webapp/**/*.jsp',
  WEBAPP_SOURCE_BASE: 'src/main/webapp'
};<|MERGE_RESOLUTION|>--- conflicted
+++ resolved
@@ -1,11 +1,7 @@
 module.exports = {
   // Destinations
   LIB_DEST: '/lib',
-<<<<<<< HEAD
-  OPENNMS_HOME: process.env.OPENNMS_HOME || '../target/opennms-2018.1.0-SNAPSHOT',
-=======
   OPENNMS_HOME: process.env.OPENNMS_HOME || '../target/opennms-2018.1.0',
->>>>>>> 15b526cc
   JETTY_WEBAPP: '/jetty-webapps/opennms',
 
   // Sources.
