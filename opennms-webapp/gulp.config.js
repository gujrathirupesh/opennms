module.exports = {
  // Destinations
  LIB_DEST: '/lib',
<<<<<<< HEAD
  OPENNMS_HOME: process.env.OPENNMS_HOME || '../target/opennms-2018.1.9-SNAPSHOT',
=======
  OPENNMS_HOME: process.env.OPENNMS_HOME || '../target/opennms-2018.1.10-SNAPSHOT',
>>>>>>> 47b7533c
  JETTY_WEBAPP: '/jetty-webapps/opennms',

  // Sources.
  SASS_SOURCE: 'src/main/scss/**/*.scss',
  JSP_SOURCE: 'src/main/webapp/**/*.jsp',
  WEBAPP_SOURCE_BASE: 'src/main/webapp'
};<|MERGE_RESOLUTION|>--- conflicted
+++ resolved
@@ -1,11 +1,7 @@
 module.exports = {
   // Destinations
   LIB_DEST: '/lib',
-<<<<<<< HEAD
-  OPENNMS_HOME: process.env.OPENNMS_HOME || '../target/opennms-2018.1.9-SNAPSHOT',
-=======
   OPENNMS_HOME: process.env.OPENNMS_HOME || '../target/opennms-2018.1.10-SNAPSHOT',
->>>>>>> 47b7533c
   JETTY_WEBAPP: '/jetty-webapps/opennms',
 
   // Sources.
