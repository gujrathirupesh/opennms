--- conflicted
+++ resolved
@@ -1,11 +1,7 @@
 module.exports = {
   // Destinations
   LIB_DEST: '/lib',
-<<<<<<< HEAD
-  OPENNMS_HOME: process.env.OPENNMS_HOME || '../target/opennms-2018.1.4-SNAPSHOT',
-=======
   OPENNMS_HOME: process.env.OPENNMS_HOME || '../target/opennms-2018.1.5-SNAPSHOT',
->>>>>>> 7d989d1e
   JETTY_WEBAPP: '/jetty-webapps/opennms',
 
   // Sources.
