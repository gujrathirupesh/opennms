<?xml version="1.0" encoding="UTF-8"?>
<project xmlns="http://maven.apache.org/POM/4.0.0" xmlns:xsi="http://www.w3.org/2001/XMLSchema-instance" xsi:schemaLocation="http://maven.apache.org/POM/4.0.0 http://maven.apache.org/maven-v4_0_0.xsd">
  <modelVersion>4.0.0</modelVersion>
  <groupId>org.opennms</groupId>
  <artifactId>org.opennms.checkstyle</artifactId>
<<<<<<< HEAD
  <version>2019.1.28-SNAPSHOT</version>
=======
  <version>2019.1.28</version>
>>>>>>> 0e6990d1
  <name>OpenNMS :: Checkstyle</name>
  <build>
    <plugins>
      <plugin>
        <artifactId>maven-compiler-plugin</artifactId>
        <version>3.8.1</version>
        <configuration>
          <source>1.8</source>
          <target>1.8</target>
        </configuration>
      </plugin>
    </plugins>
  </build>
</project><|MERGE_RESOLUTION|>--- conflicted
+++ resolved
@@ -3,11 +3,7 @@
   <modelVersion>4.0.0</modelVersion>
   <groupId>org.opennms</groupId>
   <artifactId>org.opennms.checkstyle</artifactId>
-<<<<<<< HEAD
-  <version>2019.1.28-SNAPSHOT</version>
-=======
   <version>2019.1.28</version>
->>>>>>> 0e6990d1
   <name>OpenNMS :: Checkstyle</name>
   <build>
     <plugins>
